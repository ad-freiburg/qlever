--- conflicted
+++ resolved
@@ -381,6 +381,20 @@
       - contains_row: ["<Albert_Einstein>", "<Nobel_Prize_in_Physics>"]
       - contains_row: ["<Albert_Fert>", "<Wolf_Prize_in_Physics>"]
       - contains_row: ["<Albert_Overhauser>", "<National_Medal_of_Science_for_Physical_Science>"]
+  - query : having-height
+    type: no-text
+    sparql: |
+      SELECT (COUNT(?profession) as ?count) ?height WHERE {
+        ?x <Profession> ?profession .
+        ?x <Height> ?height
+      }
+      GROUP BY ?height
+      HAVING (?height > 1.7)
+    checks:
+      - num_rows: 32
+      - num_cols: 2
+      - selected: ["?count", "?height"]
+      - contains_row: ["5", "1.803"]
   - query : having-predicate-religion
     type: no-text
     sparql: |
@@ -720,20 +734,6 @@
       - num_rows: 1
       - selected: ["?a", "?b"]
       - contains_row: ["<Charles,_Prince_of_Wales>", "<Lord_of_the_Isles>"]
-  - query : having-height
-    type: no-text
-    sparql: |
-      SELECT (COUNT(?profession) as ?count) ?height WHERE {
-        ?x <Profession> ?profession .
-        ?x <Height> ?height
-      }
-      GROUP BY ?height
-      HAVING (?height > 1.7)
-    checks:
-      - num_rows: 32
-      - num_cols: 2
-      - selected: ["?count", "?height"]
-      - contains_row: ["5", "1.803"]
   - query : filter-depending-on-last-optional
     type: no-text
     sparql: |
@@ -764,7 +764,6 @@
       - contains_row: ["<Albert_Einstein>", "<Nobel_Prize_in_Physics>"]
       - contains_row: ["<Al_Gore>", "<Nobel_Peace_Prize>"]
       - contains_row: ["<Dennis_Gabor>", "<Nobel_Prize_in_Physics>"]
-<<<<<<< HEAD
   - query : minus-biologists 
     type: no-text
     sparql: |
@@ -780,7 +779,6 @@
       - selected: ["?a"]
       - contains_row: ["<Barney_Pell>"]
       - contains_row: ["<Duc_Pham>"]
-=======
   - query : prefix-filter-disjunction
     type: no-text
     sparql: |
@@ -811,5 +809,4 @@
       - contains_row: ["<Albert_Einstein>", "<Nobel_Prize_in_Physics>"]
       - contains_row: ["<Albert_Fert>", "<Wolf_Prize_in_Physics>"]
       - contains_row: ["<Albert_Overhauser>", "<National_Medal_of_Science_for_Physical_Science>"]
-      - contains_row: ["<Andre_Geim>", "<Nobel_Prize_in_Physics>"]
->>>>>>> 4cb41e02
+      - contains_row: ["<Andre_Geim>", "<Nobel_Prize_in_Physics>"]