---
name: scientists
queries:

  - query: relativ-star-scientists
    type: text
    sparql: |
      SELECT ?x ?t ?ql_textscore_t WHERE {
          ?x <is-a> <Scientist> .
          ?t ql:contains-entity ?x .
          ?t ql:contains-word "relati*"
      }
          ORDER BY DESC(?ql_textscore_t)
    checks:
      - num_cols: 3
      - num_rows: 1653
      - selected: [ "?x", "?t", "?ql_textscore_t"]
      - contains_row:
          - "<Albert_Einstein>"
          - "He realized, however, that the principle of relativity could also be extended
          to gravitational fields, and with his subsequent theory of gravitation in 1916,
          he published a paper on general relativity."
          - null
      - contains_row: [ "<Albert_Einstein>", null, null ] # null cells are ignored
      - contains_row: [ "<Luís_Lindley_Cintra>", null, null ] # Test Unicode
      - order_numeric: {"dir" : "DESC", "var": "?ql_textscore_t"}


  - query: relativ-star-scientists-from-ulm  # should use TextOperationWithFilter
    type: text
    sparql: |
      SELECT ?x ?t ?ql_textscore_t WHERE {
          ?x <is-a> <Scientist> .
          ?x <Place_of_birth> <Ulm> .
          ?t ql:contains-entity ?x .
          ?t ql:contains-word "relati*"
      }
          ORDER BY DESC(?ql_textscore_t)
    checks:
      - num_cols: 3
      - num_rows: 1
      - selected: [ "?x", "?t", "?ql_textscore_t" ]
      - contains_row:
          - "<Albert_Einstein>"
          - "He realized, however, that the principle of relativity could also be extended
          to gravitational fields, and with his subsequent theory of gravitation in 1916,
          he published a paper on general relativity."
          - null


  - query: algo-star-female-scientists
    type: text
    sparql: |
      SELECT ?x ?ql_textscore_t WHERE {
          ?x <is-a> <Scientist> .
          ?x <Gender> <Female> .
          ?t ql:contains-entity ?x .
          ?t ql:contains-word "algo*"
      }
          ORDER BY DESC(?ql_textscore_t)
    checks:
      - num_cols: 2
      - num_rows: 11
      - selected: [ "?x", "?ql_textscore_t" ]
      - contains_row: [ "<Grete_Hermann>", null ]
      - order_numeric: {"dir": "DESC", "var" : "?ql_textscore_t"}


  - query: algor-start-female-born-before-1940
    type: text
    sparql: |
      PREFIX xsd: <http://www.w3.org/2001/XMLSchema#>
      SELECT ?x ?date ?t ?ql_textscore_t WHERE {
        ?x <is-a> <Scientist> .
        ?x <Date_of_birth> ?date .
        ?x <Gender> <Female> .
        ?t ql:contains-entity ?x .
        ?t ql:contains-word "algor*" .

        FILTER (?date < "1940-01-01"^^xsd:date)
      }
      ORDER BY DESC(?ql_textscore_t)
    checks:
      - num_cols: 4
      - num_rows: 3
      - contains_row:
        - "<Grete_Hermann>"
        - "1901-03-02T00:00:00"
        - "Hermann's algorithm for primary decomposition is still in use now."
        - null
      - order_numeric: {"dir": "DESC", "var" : "?ql_textscore_t"}


  - query: scientists-from-new-york
    type: no-text
    sparql: |
      SELECT ?x WHERE {
          ?x <is-a> <Scientist> .
          ?x <Place_of_birth> <New_York_City>
      }
    checks:
      - num_cols: 1
      - num_rows: 280
      - selected: ["?x"]
      - contains_row: ["<Andrew_S._Tanenbaum>"]


  - query: scientists-married-to-scientists
    type: no-text
    sparql: |
      SELECT ?x ?y WHERE {
          ?x <is-a> <Scientist> .
          ?x <Spouse_(or_domestic_partner)> ?y .
          ?y <is-a> <Scientist> .
          FILTER(?x < ?y) .
      } ORDER BY ASC(?x)
    checks:
      - num_cols: 2
      - num_rows: 97
      - selected: ["?x", "?y"]
      - contains_row: ["<Albert_Einstein>", "<Mileva_Marić>"]
      - order_string: {"dir": "ASC", "var": "?x"}


  - query: scientists-count-group-by-place-of-birth
    type: no-text
    sparql: |
      SELECT (COUNT(?x) as ?count) ?place WHERE {
          ?x <is-a> <Scientist> .
          ?x <Place_of_birth> ?place .
      }
      GROUP BY ?place
      ORDER BY DESC(?count)
    checks:
      - num_cols: 2
      #- num_rows : 5295 #greater than current limit
      - selected: [ "?count", "?place" ]
      - contains_row: [ 280, "<New_York_City>" ]
      - order_numeric: { "dir": "DESC", "var": "?count" }


  # TODO<joka> reintroduce order by DESC((COUNT(?x) as ?count)) as soon as
  #  ordering by an expression while grouping is implemented
  - query: scientists-order-by-aggregate-count
    type: no-text
    sparql: |
      SELECT ?place (COUNT(?x) as ?count2) WHERE {
          ?x <is-a> <Scientist> .
          ?x <Place_of_birth> ?place .
      }
      GROUP BY ?place
    #      ORDER BY DESC((COUNT(?x) as ?count))
    checks:
      - num_cols: 2
      #The query returns to many rows, the current limit is 4096
      #- num_rows : 5295
      - selected: [ "?place", "?count2" ]
  #      - order_numeric: {"dir": "DESC", "var": "?count2"}


  # TODO<joka> reintroduce order by ASC((AVG(?height) as ?avg)) as soon as
  #  ordering by an expression while grouping is implemented
  - query: scientists-order-by-aggregate-avg
    type: no-text
    sparql: |
      SELECT ?profession (AVG(?height) as ?avg2) WHERE  {
        ?x <is-a> <Scientist> .
        ?x <Profession> ?profession .
        ?x <Height> ?height .
      }
      GROUP BY ?profession
    #      ORDER BY ASC((AVG(?height) as ?avg))
    checks:
      - num_cols: 2
      - num_rows: 209
      - selected: ["?profession", "?avg2"]
  #      - order_numeric: {"dir": "ASC", "var": "?avg2"}


  - query: group-by-profession-average-height
    type: no-text
    sparql: |
      SELECT (AVG(?height) as ?avg) ?profession WHERE {
          ?x <is-a> ?profession .
          ?x <Height> ?height .
      }
      GROUP BY ?profession
      ORDER BY DESC(?avg)
    checks:
      - num_cols: 2
      - num_rows: 312
      - selected: ["?avg", "?profession"]
      - contains_row: [null, "<Architect>"]
      - order_numeric: {"dir": "DESC", "var": "?avg"}


  - query: person-order-by-height
    type: no-text
    sparql: |
      SELECT ?person ?height WHERE {
          ?person <is-a> <Person> .
          ?person <Height> ?height .
      }
      ORDER BY DESC(?height)
    checks:
      - order_numeric: {"dir": "DESC", "var": "?height"}


  - query: group-by-gender-average-height
    type: no-text
    sparql: |
      SELECT (AVG(?height) as ?avg) ?gender WHERE {
          ?x <is-a> <Person> .
          ?x <Gender> ?gender .
          ?x <Height> ?height .
      }
      GROUP BY ?gender
      ORDER BY DESC(?avg)
    checks:
      - num_rows: 2
      - num_cols: 2
      - selected: ["?avg", "?gender"]
#Float values are only compared to limited precision
      - res: [[1.8, "<Male>"], [1.7, "<Female>"]]
      - order_numeric: {"dir": "DESC", "var": "?avg"}


  - query : pattern-trick
    type: no-text
    sparql: |
      SELECT ?r (COUNT(DISTINCT ?a) as ?count) WHERE {
        ?a <is-a> <Scientist> .
        ?a ql:has-predicate ?r .
      }
      GROUP BY ?r
      ORDER BY DESC(?count)
    checks:
      - num_rows: 157
      - num_cols: 2
      - selected: ["?r", "?count"]
      - contains_row: ["<Religion>", 1185]
      - order_numeric: {"dir": "DESC", "var": "?count"}


  - query : pattern-trick-without-has-predicate
    type: no-text
    sparql: |
      SELECT ?r (COUNT(DISTINCT ?a) as ?count) WHERE {
        ?a <is-a> <Scientist> .
        ?a ?r ?o .
      }
      GROUP BY ?r
      ORDER BY DESC(?count)
    checks:
      - num_rows: 157
      - num_cols: 2
      - selected: ["?r", "?count"]
      - contains_row: ["<Religion>", 1185]
      - order_numeric: {"dir": "DESC", "var": "?count"}

  - query : has-predicate-full
    type: no-text
    sparql: |
      SELECT ?entity ?relation WHERE {
        ?entity ql:has-predicate ?relation .
      }
    checks:
#The number o rows is greater than the current limit of 4096.
#- num_rows : 168444
      - num_cols: 2
      - selected: ["?entity", "?relation"]
      - contains_row: ["<Alan_Fersht>", "<Leader_of>"]


  - query : has-predicate-subquery-subject
    type: no-text
    sparql: |
      SELECT ?entity ?r WHERE {
        ?entity <is-a> <Profession> .
        ?entity ql:has-predicate ?r.
      }
    checks:
      - num_rows: 761
      - num_cols: 2
      - selected: ["?entity", "?r"]
      - contains_row: ["<Geographer>", "<Profession>"]


  - query : full-osp-scan
    type: no-text
    sparql: |
      SELECT DISTINCT ?p WHERE {
        ?x <is-a> <Scientist> .
        ?y <is-a> <Scientist> .
        ?x ?p ?y .
      }
    checks:
      - num_rows: 17
      - num_cols: 1
      - selected: ["?p"]
      - contains_row: ["<Academic_advisor>"]
      - contains_row: ["<Named_after>"]
      - contains_row: ["<Influenced_By>"]
      - contains_row: ["<Production_staff>"]


  - query : optional-spouse
    type: no-text
    sparql: |
      SELECT ?x ?y WHERE {
          ?x <is-a> <Scientist> .
          FILTER (?x < <Ada_Lovelace>) .
          OPTIONAL { ?x <Spouse_(or_domestic_partner)> ?y } .
      }
    checks:
      - num_rows: 126
      - num_cols: 2
      - selected: ["?x", "?y"]
      - contains_row: ["<Aaron_Antonovsky>","<Helen_Antonovsky>"]
      - contains_row: ["<Abraham_Zelmanov>", null]


  - query : optional-spouse-group-concat
    type: no-text
    sparql: |
      SELECT ?x (GROUP_CONCAT(?y; separator=";") AS ?partners) WHERE {
          FILTER (?x < <Ada_Lovelace>)
          ?x <is-a> <Scientist> .
          OPTIONAL {?x <Spouse_(or_domestic_partner)> ?y .}
      }
      GROUP BY ?x
    checks:
      - num_rows: 124
      - num_cols: 2
      - selected: ["?x", "?partners"]
      - contains_row: ["<Aaron_Antonovsky>","<Helen_Antonovsky>"]
      - contains_row: ["<Abraham_Zelmanov>", ""]
      - contains_row: ["<Abraham_Pais>","<Ida_Nicolaisen>;<Lila_Lee_Pais>"]
      - contains_row: ["<Aafia_Siddiqui>","<Amjad_Mohammed_Khan>;<Ammar_al-Baluchi>"]


  - query: giant-int-scientists
    type: no-text
    sparql: |
      SELECT ?person ?height WHERE  {
        ?person <is-a> <Scientist> .
        ?person <Height> ?height .
        FILTER(?height > 2)
      }
    checks:
      - res: [["<Granville_Woods>", 2.134]]
      - num_rows: 1


  - query: tall-float-scientists
    type: no-text
    sparql: |
      SELECT ?person ?height WHERE  {
        ?person <is-a> <Scientist> .
        ?person <Height> ?height .
        FILTER(?height > 1.8)
      }
    checks:
      - contains_row: ["<Granville_Woods>", 2.134]
      - contains_row: ["<Andrew_Hogue>", 1.956]
      - num_rows: 52
      - num_cols: 2


  - query: dwarf-float-scientists
    type: no-text
    sparql: |
      SELECT ?person ?height WHERE  {
        ?person <is-a> <Scientist> .
        ?person <Height> ?height .
        FILTER(?height < 1.47)
      }
    checks:
      - res: [["<Zelda_Rubinstein>", 1.29]]
      - num_rows: 1


  - query : regex-initials-a-e
    type: no-text
    sparql: |
      SELECT ?s WHERE {
          ?s <Profession> <Scientist> .
          ?s <is-a> <Person> .
          FILTER regex(?s, "^<A[a-z]*_E[a-z]*>$")
      }
    checks:
      - num_rows: 22
      - num_cols: 1
      - selected: ["?s"]
      - contains_row: ["<Abraham_Esau>"]
      - contains_row: ["<Albert_Einstein>"]
      - contains_row: ["<Alfred_Einhorn>"]


  - query : regex-lastname-stein
    type: no-text
    sparql: |
      SELECT ?s WHERE {
          ?s <Profession> <Scientist> .
          ?s <is-a> <Person> .
          FILTER regex(?s, "^<[a-z]*_[a-z]*stein[a-z]*>$", "i")
      }
    checks:
      - num_rows: 68
      - num_cols: 1
      - selected: ["?s"]
      - contains_row: ["<Adin_Steinsaltz>"]
      - contains_row: ["<Albert_Einstein>"]
      - contains_row: ["<Albert_Zylberstein>"]
      - contains_row: ["<Greg_Stein>"]


  - query : regex-albert-physics-award
    type: no-text
    sparql: |
      SELECT ?s ?a WHERE {
          ?s <is-a> <Scientist> .
          FILTER regex(?s, "^<Albert") .
          ?s <Award_Won> ?a .
          FILTER regex(?a, "physic", "i")
      }
    checks:
      - num_rows: 6
      - num_cols: 2
      - selected: ["?s", "?a"]
      - contains_row: ["<Albert_Einstein>", "<Nobel_Prize_in_Physics>"]
      - contains_row: ["<Albert_Fert>", "<Wolf_Prize_in_Physics>"]
      - contains_row: ["<Albert_Overhauser>", "<National_Medal_of_Science_for_Physical_Science>"]


  - query : having-height
    type: no-text
    sparql: |
      SELECT (COUNT(?profession) as ?count) ?height WHERE {
        ?x <Profession> ?profession .
        ?x <Height> ?height
      }
      GROUP BY ?height
      HAVING (?height > 1.7)
    checks:
      - num_rows: 32
      - num_cols: 2
      - selected: ["?count", "?height"]
      - contains_row: ["5", "1.803"]


  - query : having-predicate-religion
    type: no-text
    sparql: |
      SELECT ?predicate (COUNT(?predicate) as ?count) WHERE {
        ?x <is-a> <Astronaut> .
        ?x ql:has-predicate ?predicate .
      }
      GROUP BY ?predicate
      HAVING (?predicate < <S>) (?predicate >= <Religion>)
    checks:
      - num_rows: 1
      - num_cols: 2
      - selected: ["?predicate", "?count"]
      - contains_row: ["<Religion>", "5"]


  - query : pattern-trick-automatic-having
    type: no-text
    sparql: |
      SELECT ?predicate (COUNT(DISTINCT ?x) as ?count) WHERE {
        ?x ql:has-predicate ?predicate .
        FILTER (?predicate = <Gender>)
      }
      GROUP BY ?predicate
      ORDER BY DESC(?count)
    checks:
      - num_rows: 1
      - num_cols: 2
      - selected: ["?predicate", "?count"]
      - contains_row: ["<Gender>", "18589"]


  - query : distinct-order-by-check
    type: no-text
    sparql: |
      SELECT DISTINCT ?scientist ?height WHERE {
        ?scientist <is-a> <Scientist> .
        ?scientist <Height> ?height .
      }
      ORDER BY DESC(?height)
      LIMIT 2
    checks:
      - num_rows: 2
      - num_cols: 2
      - selected: ["?scientist", "?height"]
      - contains_row: ["<Granville_Woods>", '2.1336']
      - contains_row: ["<Charles_Bradley_(Chemist)>", '1.98']


  - query : having-avg-height
    type: no-text
    sparql: |
      SELECT ?profession (AVG(?height) as ?avg) WHERE {
        ?s <Profession> ?profession .
        ?s <Height> ?height .
      }
      GROUP BY ?profession
      HAVING (?avg > 1.9)
      ORDER BY DESC(?avg)
    checks:
      - num_rows: 17
      - num_cols: 2
      - selected: ["?profession", "?avg"]
      - contains_row: ["<Anatomist>", '1.94']
      - contains_row: ["<Peace_activist>", '1.91']


  - query : having-number-of-awards
    type: no-text
    sparql: |
      SELECT ?profession (COUNT(DISTINCT ?s) as ?count) WHERE {
        ?s <Profession> ?profession .
        ?s <Award_Won> ?award .
      }
      GROUP BY ?profession
      HAVING (?count > 300)
      ORDER BY DESC(?count)
    checks:
      - num_rows: 6
      - num_cols: 2
      - selected: ["?profession", "?count"]
      - contains_row: ["<Chemist>", '603']
      - contains_row: ["<Professor>", '352']


  # the following query requires a filter on LOCAL_VOCAB(the group concat result) which is currently not supported.
  # TODO<joka921> reactivate this test as soon as we have a proper implementation for the local vocabularies.
#  - query : having-group-concat
#    type: no-text
#    sparql: |
#      SELECT ?profession (GROUP_CONCAT(DISTINCT ?award) as ?awards) WHERE {
#        ?s <Profession> ?profession .
#        ?s <Award_Won> ?award .
#      }
#      GROUP BY ?profession
#      HAVING (?awards = <Victoria_Cross>)
#    checks:
#      - num_rows: 1
#      - num_cols: 2
#      - selected: ["?profession", "?awards"]
#      - contains_row: ["<Apothecary>", '<Victoria_Cross>']


# the following query requires a prefix filter on LOCAL_VOCAB(the group concat result) which is currently not supported.
# TODO<joka921> reactivate this test as soon as we have a proper implementation for the local vocabularies.
#  - query : prefix-filter-on-group-concat
#    type: no-text
#    sparql: |
#      SELECT ?s (GROUP_CONCAT(?award) as ?awards) WHERE {
#        ?s <is-a> <Scientist> .
#        ?s <Award_Won> ?award .
#      }
#      GROUP BY ?s
#      HAVING regex(?awards, "^<Nobel_Prize")
#    checks:
#      - num_rows: 139
#      - num_cols: 2
#      - selected: ["?s", "?awards"]
#      - contains_row: ['<Eric_Betzig>', '<Nobel_Prize_in_Chemistry>']
#      - contains_row: ['<Alan_MacDiarmid>', '<Nobel_Prize_in_Chemistry> <Rutherford_Medal>']
#
#
  - query : union-partial-merge
    type: no-text
    sparql: |
      SELECT ?a ?h WHERE {
        {?a <Profession> <Biologist> .}
        uNiON
        {?a <Height> ?h.}
      }
      ORDER BY ASC(?h)
    checks:
      - num_rows: 737 
      - num_cols: 2
      - selected: ["?a", "?h"]
      - contains_row: ['<Sophie_Hosking>', '1.65']
      - contains_row: ['<Stuart_Kornfeld>', null]


  - query : union-full-merge
    type: no-text
    sparql: |
      SELECT ?a ?t WHERE {
        {?a <Height> ?t .}
        UNION 
        {?a <Religion> ?t .}
      }
    checks:
      - num_rows: 1488
      - num_cols: 2
      - selected: ["?a", "?t"]
      - contains_row: ['<Carl_Sagan>', '1.8']
      - contains_row: ['<Noreena_Hertz>', '<Judaism>']


  - query : duplicate-alias
    type: no-text
    sparql: |
      SELECT ?object (COUNT(?object) AS ?count) WHERE {
              ?subject <Profession> ?object
      }
      GROUP BY ?object
      ORDER BY DESC(?count)
    checks:
      - num_rows: 836 
      - num_cols: 2
      - selected: ["?object", "?count"]
      - contains_row: ['<Inventor>', '1616']
      - contains_row: ['<Astrologer>', '43']


  - query : simple-subquery
    type: no-text
    sparql: |
      SELECT ?a ?h WHERE {
        ?a <is-a> <Scientist> .
        {
          SELECT ?a ?h WHERE {
            ?a <Height> ?h .
          }
          ORDER BY DESC(?h)
        }
      }
    checks:
      - num_rows: 134 
      - num_cols: 2
      - selected: ["?a", "?h"]
      - contains_row: ['<Daryl_Hannah>', 1.78]
      - contains_row: ['<Marissa_Mayer>', 1.73]


  - query : subquery-profession-avg-height
    type: no-text
    sparql: |
      SELECT ?a ?o ?h ?avg WHERE {
        ?a <Profession> ?o .
        ?a <Height> ?h .
        {
          SELECT ?o (AVG(?h) as ?avg) WHERE {
            ?a <Profession> ?o .
            ?a <Height> ?h .
          }
          GROUP BY ?o
        }
      }
    checks:
      - num_rows: 994 
      - num_cols: 4
      - selected: ["?a", "?o", "?h", "?avg"]
      - contains_row: ['<Steve_Backshall>', '<Actor>', 1.8, 1.76627]
      - contains_row: ['<Carl_Sagan>', '<Astrobiologist>', 1.8, 1.8]


  - query : filter-on-variable-columns
    type: no-text
    # The inner subquery is for making the SAMPLE() deterministic
    sparql: |
      SELECT ?p (SAMPLE(?a) as ?a1) (SAMPLE(?a) as ?a2) (SAMPLE(?a) as ?a3) (SAMPLE(?a) as ?a4) (AVG(?h) as ?avg) WHERE {
        { SELECT ?a ?h ?p  WHERE {
            ?a <Height> ?h .
            ?a <Profession> ?p .
          } ORDER BY ASC(?p) DESC(?h)
        }
      }
      GROUP BY ?p
      HAVING (?avg > 1.8)
    checks:
      - num_rows: 87 
      - num_cols: 6
      - selected: ["?p", "?a1", "?a2", "?a3", "?a4", "?avg"]
      - contains_row: ['<Cameraman>', '<Chris_Packham>', '<Chris_Packham>', '<Chris_Packham>', '<Chris_Packham>', 1.83]
      - contains_row: ['<Lawyer>', '<Thomas_Jefferson>', '<Thomas_Jefferson>', '<Thomas_Jefferson>', '<Thomas_Jefferson>', 1.8056]


  - query : count-available-predicates-on-variable-columns
    type: no-text
    sparql: |
      SELECT ?p (COUNT(DISTINCT ?a) as ?count) WHERE {
        ?a ql:has-predicate ?p .
        ?a <Height> ?h1 .
        ?a <Height> ?h2 .
        ?a <Height> ?h3 .
        ?a <Height> ?h4 .
        ?a <Height> ?h5 .
        ?a <Profession> ?profession .
      }
      GROUP BY ?p
    checks:
      - num_rows: 109
      - num_cols: 2
      - selected: ["?p", "?count"]
      - contains_row: ["<Film_appeared_in>", 56] 
      - contains_row: ["<Patent>", 2]
      - contains_row: ["<label>", 134]


  - query : count-available-predicates-wrong-datatype
    type: no-text
    sparql: |
      SELECT ?p (COUNT(?p) as ?count) WHERE {
        ?h1 ql:has-predicate ?p .
        ?a <Height> ?h1 .
        ?a <Profession> ?profession .
      }
      GROUP BY ?p
    checks:
      - num_rows: 0
      - num_cols: 2
      - selected: ["?p", "?count"]


  - query : count-available-predicates-mixed-datatypes
    type: no-text
    sparql: |
      SELECT ?p (COUNT(DISTINCT ?a) as ?count) WHERE {
        ?a ql:has-predicate ?p .
        {
          ?a <Height> ?h1 .
          ?a <Profession> ?profession .
        } UNION {
          # the heights have no predicates (see the two queries above)
          ?x <Height> ?a
        }
      }
      GROUP BY ?p
    checks:
      - num_rows: 109
      - num_cols: 2
      - selected: ["?p", "?count"]
      - contains_row: ["<Film_appeared_in>", 56]
      - contains_row: ["<Patent>", 2]
      - contains_row: ["<label>", 134]


  - query : count-available-predicates-on-single-entity
    type: no-text
    sparql: |
      SELECT ?p (COUNT(?p) as ?count) WHERE {
       <Albert_Einstein> ql:has-predicate ?p .
      }
      GROUP BY ?p
    checks:
      - num_rows: 36
      - num_cols: 2
      - selected: ["?p", "?count"]
      - contains_row: ["<Hall_of_fame_induction>", 1] 
      - contains_row: ["<Weight>", 1]
      - contains_row: ["<label>", 1]

  - query : property_path_plus
    type: no-text
    sparql: |
      SELECT ?x ?y WHERE {
        ?x <Children>+ ?y .
      }
    checks:
      - num_rows: 3072
      - num_cols: 2
      - selected: ["?x", "?y"]
      - contains_row: ["<Christian_Bohr>", "<Aage_Bohr>"]

  - query : property_path_trans_and_or
    type: no-text
    sparql: |
      SELECT ?b WHERE {
        <Al_Gore> <is-a>*/<is-a>|<Height> ?b .
      }
    checks:
      - num_rows: 43 
      - num_cols: 1
      - selected: ["?b"]
      - contains_row: ["<Politician>"] 
      - contains_row: ["<Character_Occupation>"] 
      - contains_row: ["1.87"]


  - query : property_path_inverse
    type: no-text
    sparql: |
      SELECT ?b WHERE {
        <Geologist> ^<is-a> ?b .
      }
    checks:
      - num_rows: 1154 
      - num_cols: 1
      - selected: ["?b"]
      - contains_row: ["<Albert_Heim>"] 
      - contains_row: ["<Walter_Alvarez>"] 


  - query: birth-place-group-count-order
    type: no-text
    sparql: |
      SELECT ?place (COUNT(?person) AS ?count) WHERE {
        ?person <is-a> <Person> .
        ?person <Place_of_birth> ?place
      }
      GROUP BY ?place
      HAVING (?count > 5)
      ORDER BY ASC(?count)
    checks:
      - num_cols: 2
      #- num_rows: 5296 # We currently limit to 4096
      - selected: ["?place", "?count"]
      - contains_row: ["<Aachen>", 8]
      - contains_row: ["<Aarhus>", 6]
      - order_numeric: {"dir" : "ASC", "var": "?count"}


  - query: simple-values
    type: no-text
    sparql: |
      SELECT ?a WHERE {
        VALUES ?a { <Albert_Einstein>}
      }
    checks:
      - num_cols: 1
      - num_rows: 1
      - selected: ["?a"]
      - contains_row: ["<Albert_Einstein>"]


  - query: values-empty-join
    type: no-text
    sparql: |
      SELECT ?a ?b ?c WHERE {
        VALUES ?a { <Albert_Einstein>}
        VALUES (?a ?b) {
          (<Marie_Curie> <Joseph_Jacobson>) (<Freiherr> <Lord_of_the_Isles>)
        }
      }
    checks:
      - num_cols: 3
      - num_rows: 0
      - selected: ["?a", "?b", "?c"]


  # In the following query, <Zwulm> and <Albert_Zweistein> don't occur in the
  # input data and are hence added to the local vocabulary when processing the
  # query.
  - query: new-values
    type: no-text
    sparql: |
      SELECT ?x ?y ?z WHERE {
        VALUES (?x ?y ?z) { (<Albert_Einstein> <Zwulm> 1879) (<Albert_Zweistein> <Ulm> 2001) }
        VALUES ?x { <Albert_Einstein> }
      }
    checks:
      - num_cols: 3
      - num_rows: 1
      - selected: ["?x", "?y", "?z"]
      - contains_row: ["<Albert_Einstein>", "<Zwulm>", 1879]


  - query: values-empty-join
    type: no-text
    sparql: |
      SELECT ?a ?b ?c WHERE {
        VALUES ?a { <Albert_Einstein>}
        VALUES (?a ?b) {
          (<Marie_Curie> <Joseph_Jacobson>) (<Freiherr> <Lord_of_the_Isles>)
        }
      }
    checks:
      - num_cols: 3
      - num_rows: 0
      - selected: ["?a", "?b", "?c"]


  - query: values-join
    type: no-text
    sparql: |
      SELECT ?a ?b WHERE {
        VALUES (?a ?b) {
          (<Gerard_De_Geer> <Freiherr>)
          (<Charles,_Prince_of_Wales> <Lord_of_the_Isles>)
        }
        ?a <Title> ?b .
        ?a <Country_of_nationality> <United_Kingdom>
      }
    checks:
      - num_cols: 2
      - num_rows: 1
      - selected: ["?a", "?b"]
      - contains_row: ["<Charles,_Prince_of_Wales>", "<Lord_of_the_Isles>"]


  - query : filter-depending-on-last-optional
    type: no-text
    sparql: |
      SELECT ?s ?a WHERE {
          ?s <is-a> <Scientist> .
          OPTIONAL { ?s <Award_Won> ?a }
          FILTER regex(?a, "^<Nob")
      }
    checks:
      - num_rows: 543
      - num_cols: 2
      - selected: ["?s", "?a"]
      - contains_row: ["<Albert_Einstein>", "<Nobel_Prize_in_Physics>"]
      - contains_row: ["<Al_Gore>", "<Nobel_Peace_Prize>"]
      - contains_row: ["<Dennis_Gabor>", "<Nobel_Prize_in_Physics>"]


  - query : filter-depending-on-last-optional-reordered
    type: no-text
    sparql: |
      SELECT ?s ?a WHERE {
          ?s <is-a> <Scientist> .
          FILTER regex(?a, "^<Nob")
          OPTIONAL { ?s <Award_Won> ?a }
      }
    checks:
      - num_rows: 543
      - num_cols: 2
      - selected: ["?s", "?a"]
      - contains_row: ["<Albert_Einstein>", "<Nobel_Prize_in_Physics>"]
      - contains_row: ["<Al_Gore>", "<Nobel_Peace_Prize>"]
      - contains_row: ["<Dennis_Gabor>", "<Nobel_Prize_in_Physics>"]


  - query : minus-biologists
    type: no-text
    sparql: |
      SELECT ?a WHERE {
        ?a <is-a> <Entrepreneur> .
        MINUS {
          ?a <is-a> <Engineer>
        }
      }
    checks:
      - num_rows: 152 
      - num_cols: 1
      - selected: ["?a"]
      - contains_row: ["<Barney_Pell>"]
      - contains_row: ["<Duc_Pham>"]



  - query : prefix-filter-disjunction
    type: no-text
    sparql: |
      SELECT ?s  WHERE {
                ?s <is-a> <Scientist> .
                FILTER ((regex(?s, "^<Albert") || regex(?s, "^<Marie"))) .
            }
    checks:
      - num_rows: 106
      - num_cols: 1
      - selected: ["?s"]
      - contains_row: ["<Albert_Einstein>"]
      - contains_row: ["<Albert_Fert>"]
      - contains_row: ["<Albert_Overhauser>"]
      - contains_row: ["<Marie_Curie>"]


  - query : prefix-filter-disjunction-different-lhs
    type: no-text
    sparql: |
      SELECT ?s ?a WHERE {
          ?s <is-a> <Scientist> .
          ?s <Award_Won> ?a .
          FILTER (regex(?s, "^<Albert") || regex(?a, "^<Nobel"))
      }
    checks:
      - num_rows: 579
      - num_cols: 2
      - selected: [ "?s", "?a" ]
      - contains_row: [ "<Albert_Einstein>", "<Nobel_Prize_in_Physics>" ]
      - contains_row: [ "<Albert_Fert>", "<Wolf_Prize_in_Physics>" ]
      - contains_row: [ "<Albert_Overhauser>", "<National_Medal_of_Science_for_Physical_Science>" ]
      - contains_row: [ "<Andre_Geim>", "<Nobel_Prize_in_Physics>" ]


  - query: bind-rename
    type: no-text
    sparql: |
      SELECT ?x ?z WHERE {
          ?x <is-a> <Scientist> .
          ?x <Spouse_(or_domestic_partner)> ?y .
          ?y <is-a> <Scientist> .
          FILTER(?x < ?y) .
          BIND(?y AS ?z)
      } ORDER BY ASC(?x)
    checks:
      - num_cols: 2
      - num_rows: 97
      - selected: [ "?x", "?z" ]
      - contains_row: [ "<Albert_Einstein>", "<Mileva_Marić>" ]
      - order_string: { "dir": "ASC", "var": "?x" }


  - query: bind-integer-constant
    type: no-text
    sparql: |
      SELECT ?x ?y ?z WHERE {
          ?x <is-a> <Scientist> .
          ?x <Spouse_(or_domestic_partner)> ?y .
          ?y <is-a> <Scientist> .
          FILTER(?x < ?y) .
          BIND(42 AS ?z)
      } ORDER BY ASC(?x)
    checks:
      - num_cols: 3
      - num_rows: 97
      - selected: [ "?x", "?y", "?z" ]
      - contains_row: [ "<Albert_Einstein>", "<Mileva_Marić>", 42 ]
      - order_string: { "dir": "ASC", "var": "?x" }


  - query: bind-integer-constant
    type: no-text
    sparql: |
      SELECT * WHERE {
          ?x <is-a> <Scientist> .
          ?x <Spouse_(or_domestic_partner)> ?y .
          ?y <is-a> <Scientist> .
          FILTER(?x < ?y) .
          BIND(42 AS ?z)
      } ORDER BY ASC(?x)
    checks:
      - num_cols: 3
      - num_rows: 97
      - selected: [ "?x", "?y", "?z" ]
      - contains_row: [ "<Albert_Einstein>", "<Mileva_Marić>", 42 ]
      - order_string: { "dir": "ASC", "var": "?x" }


  - query: bind-entity-constant
    type: no-text
    sparql: |
      SELECT ?x ?y ?z WHERE {
          ?x <is-a> <Scientist> .
          ?x <Spouse_(or_domestic_partner)> ?y .
          ?y <is-a> <Scientist> .
          FILTER(?x < ?y) .
          BIND(<Al_Gore> AS ?z)
      } ORDER BY ASC(?x)
    checks:
      - num_cols: 3
      - num_rows: 97
      - selected: [ "?x", "?y", "?z" ]
      - contains_row: [ "<Albert_Einstein>", "<Mileva_Marić>", "<Al_Gore>" ]
      - order_string: { "dir": "ASC", "var": "?x" }


  - query: bind-entity-constant
    type: no-text
    sparql: |
      SELECT ?x ?y ?sum WHERE {
          ?x <is-a> <Scientist> .
          ?x <Spouse_(or_domestic_partner)> ?y .
          ?y <is-a> <Scientist> .
          FILTER(?x < ?y) .
          BIND(38 AS ?z) .
          BIND(4 AS ?a) .
          BIND (?z + ?a AS ?sum)
      } ORDER BY ASC(?x)
    checks:
      - num_cols: 3
      - num_rows: 97
      - selected: [ "?x", "?y", "?sum" ]
      - contains_row: [ "<Albert_Einstein>", "<Mileva_Marić>", 42.0 ]
      - order_string: { "dir": "ASC", "var": "?x" }


  - query: bind-at-beginning
    type: no-text
    sparql: |
      SELECT * WHERE {
          BIND(<Scientist> AS ?x)
      }
    checks:
      - num_cols: 1
      - num_rows: 1
      - selected: [ "?x" ]
      - contains_row: [ "<Scientist>" ]

  - query : select_asterisk_prefix-filter-disjunction
    type: no-text
    sparql: |
      SELECT *  WHERE {
                ?s <is-a> <Scientist> .
                FILTER ((regex(?s, "^<Albert") || regex(?s, "^<Marie"))) .
            }
    checks:
      - num_rows: 106
      - num_cols: 1
      - selected: ["?s"]
      - contains_row: ["<Albert_Einstein>"]
      - contains_row: ["<Albert_Fert>"]
      - contains_row: ["<Albert_Overhauser>"]
      - contains_row: ["<Marie_Curie>"]


  - query : select_asterisk_union-full-merge
    type: no-text
    sparql: |
      SELECT * WHERE {
        {?a <Height> ?t .}
        UNION 
        {?a <Religion> ?t .}
      }
    checks:
      - num_rows: 1488
      - num_cols: 2
      - selected: ["?a", "?t"]
      - contains_row: ['<Carl_Sagan>', '1.8']
      - contains_row: ['<Noreena_Hertz>', '<Judaism>']


  - query: select_asterisk_algo-star-female-scientists
    type: text
    sparql: |
      SELECT * WHERE {
          ?x <is-a> <Scientist> .
          ?x <Gender> <Female> .
          ?t ql:contains-entity ?x .
          ?t ql:contains-word "algo*"
      }
    checks:
      - num_cols: 3
      - num_rows: 11
      - selected: [ "?x", "?ql_textscore_t", "?t" ]
      - contains_row: [ "<Grete_Hermann>",null,"Hermann's algorithm for primary decomposition is still in use now." ]


  - query : select_asterisk_regex-lastname-stein
    type: no-text
    sparql: |
      SELECT * WHERE {
          ?s <Profession> <Scientist> .
          ?s <is-a> <Person> .
          FILTER regex(?s, "^<[a-z]*_[a-z]*stein[a-z]*>$", "i")
      }
    checks:
      - num_rows: 68
      - num_cols: 1
      - selected: ["?s"]
      - contains_row: ["<Adin_Steinsaltz>"]
      - contains_row: ["<Albert_Einstein>"]
      - contains_row: ["<Albert_Zylberstein>"]
      - contains_row: ["<Greg_Stein>"]


  - query : select_asterisk_pattern-trick-without-has-predicate
    type: no-text
    sparql: |
      SELECT * WHERE {
        {
          SELECT DISTINCT ?a ?r WHERE {
            ?a <is-a> <Scientist> .
            ?a ?r ?o .
          }
        }
      }
    checks:
      #The query returns too many rows, the current limit is 4096
      - num_cols: 2
      - selected: ["?a", "?r"]
      - contains_row: ["<Aafia_Siddiqui>","<Religion>"]
      - contains_row: ["<Aban_Marker_Kabraji>","<Religion>"]
      - contains_row: ["<Abd_al-Rahman_al-Sufi>","<Religion>"]
      - contains_row: ["<Aaldert_Wapstra>","<Place_of_birth>"]


  - query: scientists-with-curie-in-their-name
    type: text
    sparql: |
      SELECT ?scientist ?label WHERE {
        ?scientist <is-a> <Scientist> .
        ?scientist <label> ?label .
        ?text ql:contains-entity ?label .
        ?text ql:contains-word "curie"
      }
    checks:
      - num_cols: 2
      - num_rows: 5
      - selected: ["?scientist", "?label"]
      - contains_row: ["<Frédéric_Joliot-Curie>", "Frédéric_Joliot-Curie"]
      - contains_row: ["<Irène_Joliot-Curie>", "Irène_Joliot-Curie"]
      - contains_row: ["<Jacques_Curie>", "Jacques_Curie"]
      - contains_row: ["<Marie_Curie>", "Marie_Curie"]
      - contains_row: ["<Pierre_Curie>", "Pierre_Curie"]


  - query : datetime_object-find-justin-boyan
    type: no-text
    sparql: |
      PREFIX xsd: <http://www.w3.org/2001/XMLSchema#>
      SELECT ?s WHERE {
        ?s <Date_of_birth> "1970-05-28T17:55Z"^^xsd:dateTime
      }
    checks:
      - num_cols: 1
      - selected: ["?s"]
      - contains_row: ["<Justin_Boyan>"]


  - query : datetime_filter-find-justin-boyan
    type: no-text
    sparql: |
      PREFIX xsd: <http://www.w3.org/2001/XMLSchema#>
      SELECT ?s WHERE {
        ?s <Date_of_birth> ?d .
        FILTER (?d = "1970-05-28T17:55Z"^^xsd:dateTime)
      }
    checks:
      - num_cols: 1
      - num_rows: 1
      - selected: ["?s"]
      - contains_row: ["<Justin_Boyan>"]
  - query : xsd-value-in-property-path
    type: no-text
    sparql: |
      PREFIX xsd: <http://www.w3.org/2001/XMLSchema#>
      SELECT ?x WHERE {
        ?x ^<is-a>/<Structure_Count> "1"^^xsd:int
      }
    checks:
      - num_cols: 1
      - num_rows: 31
      - selected: ["?x"]
      - contains_row: ["<Architect>"]
      - contains_row: ["<Visual_Artist>"]

  - query: select_group_alias
    type: no-text
    sparql: |
      SELECT ?job1 (COUNT(?person) as ?number) WHERE {
        ?person <is-a> ?job .
      }
      GROUP BY (?job as ?job1)
    checks:
      - num_cols: 2
      - num_rows: 1031
      - selected: ["?job1", "?number"]
      - contains_row: ["<Scientist>", 19361]
      - contains_row: ["<Award_Winner>", 3551]
  - query: select_group_number
    type: no-text
    sparql: |
      SELECT (COUNT(?scientist) as ?count) ?height WHERE {
        ?scientist <Height> ?height .
      }
      GROUP BY ?height
    checks:
      - num_cols: 2
      - num_rows: 47
      - selected: ["?count", "?height"]
      - contains_row: [12, 1.78]
      - contains_row: [1, 1.784]
  - query: select_group_expression
    type: no-text
    sparql: |
      SELECT (COUNT(?scientist) as ?count) WHERE {
        ?scientist <Height> ?height .
      }
      GROUP BY (?height * ?height - 10)
    checks:
      - num_cols: 1
      - num_rows: 47
      - selected: [ "?count" ]
      - contains_row: [ 12 ]
      - contains_row: [ 1 ]
  # TODO: support this
  #- query: select_group_builtInCall
  #  type: no-text
  #  sparql: |
  #    SELECT (COUNT(?scientist) as ?count) WHERE {
  #      ?scientist <label> ?label .
  #    }
  #    GROUP BY SUBSTR(?scientist, 0, 2)
  #  checks:
  #    - selected: ["?count"]

  # For both of the following two queries to work, the query optimizer must
  # produce two query plans for the result of the subquery (it used to
  # produce only one).
  - query: subquery-one-triple-1
    type: no-text
    sparql: |
      SELECT (COUNT(?x) as ?count) ?place WHERE {
          {SELECT * WHERE {?x <is-a> ?y}} .
          ?x <Place_of_birth> ?place .
      }
      GROUP BY ?place
      ORDER BY DESC(?count)
    checks:
      - num_cols: 2
      #- num_rows : 5295 #greater than current limit
      - selected: [ "?count", "?place" ]
      - contains_row: [ 2476, "<New_York_City>" ]
      - order_numeric: { "dir": "DESC", "var": "?count" }

  - query: subquery-one-triple-2
    type: no-text
    sparql: |
      SELECT (COUNT(?x) as ?count) ?y WHERE {
                {SELECT * WHERE {?x <is-a> ?y}} .
                <Albert_Einstein> <is-a> ?y .
            }
            GROUP BY ?y
            ORDER BY DESC(?count)
    checks:
      - num_cols: 2
      #- num_rows : 5295 #greater than current limit
      - selected: [ "?count", "?y" ]
      - contains_row: [ 1398, "<Educator>" ]
      - order_numeric: { "dir": "DESC", "var": "?count" }

  # This query checks a subtle bug in the query planner (issue #748).
  - query: property-path-without-modifiers
    type: no-text
    sparql: |
      SELECT ?x WHERE {
        ?x <is-a> <Scientist>.
        ?x <Spouse_(or_domestic_partner)>/<is-a> <Scientist> .
      }
    checks:
      - num_cols: 1
      - num_rows : 194
      - selected: [ "?x" ]
      - contains_row: [ "<Albert_Einstein>" ]


  # The query checks the bugfix of issue #802. The variable `?cls` from inside the subquery
  # is not visible outside the subquery because it is not selected. Thus, it is not connected
  # to the variable of the same name that appears outside the subquery.
  - query: scoping-of-subqueries
    type: no-text
    sparql: |
      SELECT ?cls (count(?s) as ?cnt) WHERE {
        {SELECT DISTINCT ?cls WHERE {?s <is-a> ?cls} }
        ?s <is-a> ?cls .
      } 
      GROUP BY ?cls
    checks:
      - num_cols: 2
      - num_rows : 1031
      - selected: [ "?cls", "?cnt" ]
      - contains_row: [ "<Academic>", 4909 ]

  # The query checks the bugfix of issue #804.  The variable `?y` is not visible outside the subquery,
  # but it is visible inside the subquery for the (completely pointless) BIND.
  - query: scoping-of-subqueries-only-externally
    type: no-text
    sparql: |
      SELECT ?x WHERE {
        SELECT ?x WHERE {
          <Albert_Einstein> ?y ?x . 
          BIND (?y AS ?z)}
      }
    checks:
      - num_cols: 1
      - num_rows : 150
      - selected: [ "?x" ]
      - contains_row: [ "<Max_Planck_Medal>" ]

  # The query checks the bugfix of issue #800. Previously, a filter was never applied to the
  # result of a (materialized) full index scan.
  - query: filter-on-full-scan
    type: no-text
    sparql: |
      SELECT ?x ?y ?z WHERE {
        ?x ?y ?z .
        FILTER (?x = ?z)
      }
    checks:
      - num_cols: 3
      - num_rows : 8
      - selected: [ "?x", "?y", "?z" ]
      - contains_row: [ "<David_Zeisberger>", "<Children>", "<David_Zeisberger>"]

  # Variable repeated in triple
  - query: filter-on-full-scan
    type: no-text
    sparql: |
      SELECT ?x WHERE {
        ?x <Children> ?x .
      }
    checks:
      - num_cols: 1
      - num_rows : 2
      - selected: [ "?x"]
      - contains_row: [ "<David_Zeisberger>"]
      - contains_row: [ "<Nathan_Gross_(Writer)>"]

  - query: complex-filter-expression
    type: no-text
    sparql: |
      SELECT * WHERE {
        ?x <is-a> <Scientist> .
        ?x <Height> ?height
        FILTER (?x < <B> || ?height / 2 > 1.0)
      }
    checks:
      - num_cols: 2
      - num_rows : 12
      - selected: [ "?x", "?height"]
      - contains_row: [ "<Al_Gore>", 1.87]
      - contains_row: [ "<Granville_Woods>", 2.1336]

  - query: grouped-variables-and-aggregates
    type: no-text
    sparql: |
      SELECT (AVG(?x + ?y) as ?avg) (?x + COUNT(?y) AS ?cnt) WHERE {
        VALUES (?x ?y) { (0.5 1.5) (0.5 3.5) (1.2 2.8)}
      } GROUP BY ?x
    checks:
      - num_cols: 2
      - num_rows : 2
      - selected: [ "?avg", "?cnt"]
      - contains_row: [ 3.0, 2.5]
      - contains_row: [ 4.0, 2.2]

  - query: aggregate-in-having-clause
    type: no-text
    sparql: |
      SELECT ?x WHERE {
        VALUES (?x ?y) { (0.5 1.5) (0.5 3.5) (1.2 2.8)}
      } GROUP BY ?x
        HAVING (?x + COUNT(?y) > 2.3)
    checks:
      - num_cols: 1
      - num_rows : 1
      - selected: [ "?x" ]
      - contains_row: [ 0.5 ]

  - query: aggregate-in-order-by
    type: no-text
    sparql: |
      SELECT (AVG(?x + ?y) as ?avg) WHERE {
        VALUES (?x ?y) { (0.5 1.5) (0.5 3.5) (1.2 2.8)}
      } GROUP BY ?x
        ORDER BY (- SUM(?y))
    checks:
      - num_cols: 1
      - num_rows : 2
      - selected: [ "?avg" ]
      - contains_row: [ 3.0 ]
      - contains_row: [ 4.0 ]

  - query: variable-from-select-clause-reusage
    type: no-text
    sparql: |
      SELECT (AVG(?x + ?y) as ?avg) (?avg + COUNT(?y) * 0.5 AS ?b) WHERE {
        VALUES (?x ?y) { (0.5 1.5) (0.5 3.5) (1.2 2.8)}
      } GROUP BY ?x
    checks:
      - num_cols: 2
      - num_rows : 2
      - selected: [ "?avg", "?b" ]
      - contains_row: [ 3.0, 4.0 ]
      - contains_row: [ 4.0, 4.5 ]

<<<<<<< HEAD
  - query: optional-join-set-default-value
    type: no-text
    sparql: |
      SELECT ?x ?y WHERE {
        VALUES (?x ?y) { (1 UNDEF) (2 2) (3 UNDEF)}
        OPTIONAL {VALUES (?x ?y) { (1 5) }}
        OPTIONAL { VALUES ?y { 34 }}
      }
    checks:
      - num_cols: 2
      - num_rows : 3
      - selected: [ "?x", "?y" ]
      - contains_row: [ 1, 5 ]
      - contains_row: [ 2, 2 ]
      - contains_row: [ 3, 34 ]
=======
  - query: limit-on-subquery
    type: no-text
    sparql: |
      SELECT (SUM(?x) as ?sum) WHERE {
        SELECT ?x WHERE {
          VALUES ?x { 2 3 4 5}
        } ORDER BY DESC(?x) LIMIT 2
      }
    checks:
      - num_cols: 1
      - num_rows : 1
      - selected: [ "?sum" ]
      - contains_row: [ 9.0 ]

  - query: limit-offset-on-subquery
    type: no-text
    sparql: |
      SELECT (SUM(?x) as ?sum) WHERE {
        SELECT ?x WHERE {
          VALUES ?x { 2 3 4 5}
        } ORDER BY DESC(?x) LIMIT 2 OFFSET 1
      }
    checks:
      - num_cols: 1
      - num_rows : 1
      - selected: [ "?sum" ]
      - contains_row: [ 7.0 ]

  - query: join-columns-in-the-presence-of-subqueries
    type: no-text
    sparql: |
      SELECT ?a ?b WHERE {
        VALUES ?a { 1 }
        { SELECT ?a ?b WHERE {
      	{ VALUES ?c { 42} }
          UNION
          { VALUES (?a ?b) { (1 3) } }
        } }
      }
    checks:
      - num_cols: 2
      - num_rows : 1
      - selected: [ "?a", "?b" ]
      - contains_row: [ 1, 3 ]

>>>>>>> 8b65e4d0

<|MERGE_RESOLUTION|>--- conflicted
+++ resolved
@@ -1465,23 +1465,6 @@
       - contains_row: [ 3.0, 4.0 ]
       - contains_row: [ 4.0, 4.5 ]
 
-<<<<<<< HEAD
-  - query: optional-join-set-default-value
-    type: no-text
-    sparql: |
-      SELECT ?x ?y WHERE {
-        VALUES (?x ?y) { (1 UNDEF) (2 2) (3 UNDEF)}
-        OPTIONAL {VALUES (?x ?y) { (1 5) }}
-        OPTIONAL { VALUES ?y { 34 }}
-      }
-    checks:
-      - num_cols: 2
-      - num_rows : 3
-      - selected: [ "?x", "?y" ]
-      - contains_row: [ 1, 5 ]
-      - contains_row: [ 2, 2 ]
-      - contains_row: [ 3, 34 ]
-=======
   - query: limit-on-subquery
     type: no-text
     sparql: |
@@ -1527,5 +1510,19 @@
       - selected: [ "?a", "?b" ]
       - contains_row: [ 1, 3 ]
 
->>>>>>> 8b65e4d0
-
+  - query: optional-join-set-default-value
+    type: no-text
+    sparql: |
+      SELECT ?x ?y WHERE {
+        VALUES (?x ?y) { (1 UNDEF) (2 2) (3 UNDEF)}
+        OPTIONAL {VALUES (?x ?y) { (1 5) }}
+        OPTIONAL { VALUES ?y { 34 }}
+      }
+    checks:
+      - num_cols: 2
+      - num_rows : 3
+      - selected: [ "?x", "?y" ]
+      - contains_row: [ 1, 5 ]
+      - contains_row: [ 2, 2 ]
+      - contains_row: [ 3, 34 ]
+
