--- conflicted
+++ resolved
@@ -5,11 +5,7 @@
   - query: relativ-star-scientists
     type: text
     sparql: |
-<<<<<<< HEAD
       SELECT ?x ?t ?ql_textscore_t WHERE {
-=======
-      SELECT ?x ?t WHERE {
->>>>>>> 512776a3
           ?x <is-a> <Scientist> .
           ?t ql:contains-entity ?x .
           ?t ql:contains-word "relati*"
@@ -18,11 +14,7 @@
     checks:
       - num_cols: 3
       - num_rows: 1653
-<<<<<<< HEAD
       - selected: [ "?x", "?t", "?ql_textscore_t"]
-=======
-      - selected: [ "?x", "?t" ]
->>>>>>> 512776a3
       - contains_row:
           - "<Albert_Einstein>"
           - "He realized, however, that the principle of relativity could also be extended
@@ -37,11 +29,7 @@
   - query: relativ-star-scientists-from-ulm  # should use TextOperationWithFilter
     type: text
     sparql: |
-<<<<<<< HEAD
       SELECT ?x ?t ?ql_textscore_t WHERE {
-=======
-      SELECT ?x ?t WHERE {
->>>>>>> 512776a3
           ?x <is-a> <Scientist> .
           ?x <Place_of_birth> <Ulm> .
           ?t ql:contains-entity ?x .
@@ -51,11 +39,7 @@
     checks:
       - num_cols: 3
       - num_rows: 1
-<<<<<<< HEAD
       - selected: [ "?x", "?t", "?ql_textscore_t" ]
-=======
-      - selected: [ "?x", "?t" ]
->>>>>>> 512776a3
       - contains_row:
           - "<Albert_Einstein>"
           - "He realized, however, that the principle of relativity could also be extended
@@ -86,11 +70,7 @@
     type: text
     sparql: |
       PREFIX xsd: <http://www.w3.org/2001/XMLSchema#>
-<<<<<<< HEAD
       SELECT ?x ?date ?t ?ql_textscore_t WHERE {
-=======
-      SELECT ?x ?date ?t WHERE {
->>>>>>> 512776a3
         ?x <is-a> <Scientist> .
         ?x <Date_of_birth> ?date .
         ?x <Gender> <Female> .
