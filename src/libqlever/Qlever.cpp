// Copyright 2025 The QLever Authors, in particular:
//
// 2025 Johannes Kalmbach <kalmbach@cs.uni-freiburg.de>, UFR
//
// UFR = University of Freiburg, Chair of Algorithms and Data Structures

#include "libqlever/Qlever.h"

#include "engine/ExportQueryExecutionTrees.h"
#include "index/IndexImpl.h"
#include "index/TextIndexBuilder.h"
#include "parser/SparqlParser.h"

namespace qlever {

// _____________________________________________________________________________
Qlever::Qlever(const EngineConfig& config)
    : allocator_{ad_utility::AllocatorWithLimit<Id>{
          ad_utility::makeAllocationMemoryLeftThreadsafeObject(
              config.memoryLimit_.value_or(DEFAULT_MEM_FOR_QUERIES))}},
      index_{allocator_},
      enablePatternTrick_{!config.noPatterns_} {
  // Set runtime parameters relevant for caching and propagate them to the
  // cache.
  globalRuntimeParameters.wlock()->cacheMaxNumEntries_.setOnUpdateAction(
      [this](size_t newValue) { cache_.setMaxNumEntries(newValue); });
  globalRuntimeParameters.wlock()->cacheMaxSize_.setOnUpdateAction(
      [this](ad_utility::MemorySize newValue) { cache_.setMaxSize(newValue); });
  globalRuntimeParameters.wlock()->cacheMaxSizeSingleEntry_.setOnUpdateAction(
      [this](ad_utility::MemorySize newValue) {
        cache_.setMaxSizeSingleEntry(newValue);
      });

  // Load the index from disk.
  index_.usePatterns() = enablePatternTrick_;
  index_.loadAllPermutations() = !config.onlyPsoAndPos_;
  index_.createFromOnDiskIndex(config.baseName_, config.persistUpdates_);
  if (config.loadTextIndex_) {
    index_.addTextFromOnDiskIndex();
  }

  // Estimate the cost of sorting operations (needed for query planning).
  sortPerformanceEstimator_.computeEstimatesExpensively(
      allocator_, index_.numTriples().normalAndInternal_() *
                      PERCENTAGE_OF_TRIPLES_FOR_SORT_ESTIMATE / 100);
}

// _____________________________________________________________________________
void Qlever::buildIndex(IndexBuilderConfig config) {
  Index index{ad_utility::makeUnlimitedAllocator<Id>()};

  // Set memory limit and parser buffer size if specified.
  if (config.memoryLimit_.has_value()) {
    index.memoryLimitIndexBuilding() = config.memoryLimit_.value();
  }
  if (config.parserBufferSize_.has_value()) {
    index.parserBufferSize() = config.parserBufferSize_.value();
  }

  // If no text index name was specified, take the part of the wordsfile after
  // the last slash.
  if (config.textIndexName_.empty() && !config.wordsfile_.empty()) {
    config.textIndexName_ =
        ad_utility::getLastPartOfString(config.wordsfile_, '/');
  }

  // Set all other configuration options.
  index.setKbName(config.kbIndexName_);
  index.setTextName(config.textIndexName_);
  index.usePatterns() = !config.noPatterns_;
  index.setOnDiskBase(config.baseName_);
  index.setKeepTempFiles(config.keepTemporaryFiles_);
  index.setSettingsFile(config.settingsFile_);
  index.loadAllPermutations() = !config.onlyPsoAndPos_;
  index.getImpl().setVocabularyTypeForIndexBuilding(config.vocabType_);
  index.getImpl().setPrefixesForEncodedValues(config.prefixesForIdEncodedIris_);
  index.setTextIndexLiteralFilter({config.tripleInTextIndexRegex_,
                                   config.tripleInTextIndexRegexIsBlacklist_
                                       ? LiteralFilterType::DeclineMatching
                                       : LiteralFilterType::AcceptMatching,
                                   config.addWordsFromAllLiterals_});

  // Build text index if requested (various options).
  if (!config.onlyAddTextIndex_) {
    AD_CONTRACT_CHECK(!config.inputFiles_.empty());
    index.createFromFiles(config.inputFiles_);
  }
<<<<<<< HEAD
  bool addLiterals = config.addWordsFromAllLiterals_ ||
                     !config.tripleInTextIndexRegex_.empty();
  auto textIndexBuilder = TextIndexBuilder(
      ad_utility::makeUnlimitedAllocator<Id>(), index.getOnDiskBase());
  if (config.wordsAndDocsFileSpecified() || addLiterals) {
=======

  if (config.wordsAndDocsFileSpecified() || config.addWordsFromLiterals_) {
#ifndef QLEVER_REDUCED_FEATURE_SET_FOR_CPP17
    auto textIndexBuilder = TextIndexBuilder(
        ad_utility::makeUnlimitedAllocator<Id>(), index.getOnDiskBase());
>>>>>>> d961f2da
    textIndexBuilder.buildTextIndexFile(
        config.wordsAndDocsFileSpecified()
            ? std::optional{std::pair{config.wordsfile_, config.docsfile_}}
            : std::nullopt,
        addLiterals, config.textScoringMetric_,
        {config.bScoringParam_, config.kScoringParam_});
    if (!config.docsfile_.empty()) {
      textIndexBuilder.buildDocsDB(config.docsfile_);
    }
#else
    throw std::runtime_error(
        "Building a fulltext index is not supported using this restricted "
        "version of QLever");
#endif
  }
}

// ___________________________________________________________________________
std::string Qlever::query(std::string queryString,
                          ad_utility::MediaType mediaType) const {
  return query(parseAndPlanQuery(std::move(queryString)), mediaType);
}

// ___________________________________________________________________________
std::string Qlever::query(const QueryPlan& queryPlan,
                          ad_utility::MediaType mediaType) const {
  const auto& [qet, qec, parsedQuery] = queryPlan;
  ad_utility::Timer timer{ad_utility::Timer::Started};

  // TODO<joka921> For cancellation we have to call
  // `recursivelySetCancellationHandle` (see `Server::parseAndPlan`).
  auto handle = std::make_shared<ad_utility::CancellationHandle<>>();
  std::string result;
#ifndef QLEVER_REDUCED_FEATURE_SET_FOR_CPP17
  auto responseGenerator = ExportQueryExecutionTrees::computeResult(
      parsedQuery, *qet, mediaType, timer, std::move(handle));
  for (const auto& batch : responseGenerator) {
    result += batch;
  }
#else
  ad_utility::streams::StringBatcher yielder{
      [&result](std::string_view batch) { result.append(batch); }};
  ExportQueryExecutionTrees::computeResult(parsedQuery, *qet, mediaType, timer,
                                           std::move(handle),
                                           std::ref(yielder));

#endif
  return result;
}

// _____________________________________________________________________________
void Qlever::queryAndPinResultWithName(std::string name, std::string query) {
  auto queryPlan = parseAndPlanQuery(std::move(query));
  auto& [qet, qec, parsedQuery] = queryPlan;
  qec->pinResultWithName() = std::move(name);
  [[maybe_unused]] auto result = this->query(queryPlan);
}

// _____________________________________________________________________________
void Qlever::clearNamedResultCache() { namedResultCache_.clear(); }

// _____________________________________________________________________________
void Qlever::eraseResultWithName(std::string name) {
  namedResultCache_.erase(name);
}

// ___________________________________________________________________________
Qlever::QueryPlan Qlever::parseAndPlanQuery(std::string query) const {
  auto qecPtr = std::make_shared<QueryExecutionContext>(
      index_, &cache_, allocator_, sortPerformanceEstimator_,
      &namedResultCache_);
  // TODO<joka921> support Dataset clauses.
  auto parsedQuery = SparqlParser::parseQuery(
      &index_.getImpl().encodedIriManager(), std::move(query), {});
  auto handle = std::make_shared<ad_utility::CancellationHandle<>>();
  QueryPlanner qp{qecPtr.get(), handle};
  qp.setEnablePatternTrick(enablePatternTrick_);
  auto qet = qp.createExecutionTree(parsedQuery);
  qet.isRoot() = true;

  auto qetPtr = std::make_shared<QueryExecutionTree>(std::move(qet));
  return {qetPtr, std::move(qecPtr), std::move(parsedQuery)};
}

// ___________________________________________________________________________
void IndexBuilderConfig::validate() const {
  if (kScoringParam_ < 0) {
    throw std::invalid_argument("The value of bm25-k must be >= 0");
  }
  if (bScoringParam_ < 0 || bScoringParam_ > 1) {
    throw std::invalid_argument(
        "The value of bm25-b must be between and "
        "including 0 and 1");
  }
  if (!(wordsAndDocsFileSpecified() ||
        (wordsfile_.empty() && docsfile_.empty()))) {
    throw std::runtime_error(absl::StrCat(
        "Only specified ", wordsfile_.empty() ? "docsfile" : "wordsfile",
        ". Both or none of docsfile and wordsfile have to be given to build "
        "text index. If none are given the option to add words from literals "
        "has to be true. For details see --help."));
  }
  if (addWordsFromAllLiterals_ && !tripleInTextIndexRegex_.empty()) {
    throw std::invalid_argument(
        "The option to add all literals to text index "
        "shouldn't be used with a filter for literals. "
        "Either choose to add all literals or choose "
        "a regex that evaluates predicates of triples "
        "with literals as object.");
  }
  if (!tripleInTextIndexRegex_.empty() && onlyAddTextIndex_) {
    throw std::invalid_argument(
        "The regex to filter literals with a regex on predicates only works "
        "when building the RDF and text index not only the text index.");
  }
}

}  // namespace qlever<|MERGE_RESOLUTION|>--- conflicted
+++ resolved
@@ -85,19 +85,12 @@
     AD_CONTRACT_CHECK(!config.inputFiles_.empty());
     index.createFromFiles(config.inputFiles_);
   }
-<<<<<<< HEAD
   bool addLiterals = config.addWordsFromAllLiterals_ ||
                      !config.tripleInTextIndexRegex_.empty();
-  auto textIndexBuilder = TextIndexBuilder(
-      ad_utility::makeUnlimitedAllocator<Id>(), index.getOnDiskBase());
   if (config.wordsAndDocsFileSpecified() || addLiterals) {
-=======
-
-  if (config.wordsAndDocsFileSpecified() || config.addWordsFromLiterals_) {
 #ifndef QLEVER_REDUCED_FEATURE_SET_FOR_CPP17
     auto textIndexBuilder = TextIndexBuilder(
         ad_utility::makeUnlimitedAllocator<Id>(), index.getOnDiskBase());
->>>>>>> d961f2da
     textIndexBuilder.buildTextIndexFile(
         config.wordsAndDocsFileSpecified()
             ? std::optional{std::pair{config.wordsfile_, config.docsfile_}}
