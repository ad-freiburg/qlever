// Copyright 2018, University of Freiburg,
// Chair of Algorithms and Data Structures.
// Authors: Florian Kramer (florian.kramer@mail.uni-freiburg.de)
//          Johannes Kalmbach (kalmbach@cs.uni-freiburg.de)

#ifndef QLEVER_SRC_GLOBAL_PATTERN_H
#define QLEVER_SRC_GLOBAL_PATTERN_H

#include <cstdint>
#include <cstdlib>
#include <cstring>
#include <limits>
#include <span>
#include <stdexcept>
#include <string>
#include <vector>

#include "backports/concepts.h"
#include "global/Id.h"
#include "util/ExceptionHandling.h"
#include "util/File.h"
#include "util/Generator.h"
#include "util/Iterators.h"
#include "util/ResetWhenMoved.h"
#include "util/Serializer/FileSerializer.h"
#include "util/Serializer/SerializeVector.h"
#include "util/TypeTraits.h"

/**
 * @brief This represents a set of relations of a single entity.
 *        (e.g. a set of books that all have an author and a title).
 *        This information can then be used to efficiently count the relations
 *        that a set of entities has (e.g. for autocompletion of relations
 *        while writing a query).
 */
<<<<<<< HEAD
struct Pattern {
  using value_type = Id;
  using ref = value_type&;
  using const_ref = const value_type&;

  ref operator[](const size_t pos) { return data_[pos]; }
  const_ref operator[](const size_t pos) const { return data_[pos]; }

  using const_iterator = ad_utility::IteratorForAccessOperator<
      Pattern, ad_utility::AccessViaBracketOperator, ad_utility::IsConst::True>;

  const_iterator begin() const { return {this, 0}; }

  const_iterator end() const { return {this, size()}; }

  bool operator==(const Pattern& other) const = default;

  size_t size() const { return data_.size(); }

  void push_back(value_type i) { data_.push_back(i); }

  void clear() { data_.clear(); }

  const_ref back() const { return data_.back(); }
  ref back() { return data_.back(); }
  bool empty() const { return data_.empty(); }

  const value_type* data() const { return data_.data(); }

  std::vector<value_type> data_;
=======
struct Pattern : std::vector<Id> {
  using PatternId = int32_t;
  static constexpr PatternId NoPattern = std::numeric_limits<PatternId>::max();
>>>>>>> 95e6371b
};

namespace detail {
template <typename DataT>
struct CompactStringVectorWriter;

}

/**
 * @brief Stores a list of variable length data of a single type (e.g.
 *        c-style strings). The data is stored in a single contiguous block
 *        of memory.
 */
template <typename data_type>
class CompactVectorOfStrings {
 public:
  using offset_type = uint64_t;
  using value_type =
      std::conditional_t<std::is_same_v<data_type, char>, std::string_view,
                         std::span<const data_type>>;
  using vector_type = std::conditional_t<std::is_same_v<data_type, char>,
                                         std::string, std::vector<data_type>>;

  using Writer = detail::CompactStringVectorWriter<data_type>;
  CompactVectorOfStrings() = default;

  explicit CompactVectorOfStrings(
      const std::vector<std::vector<data_type>>& input) {
    build(input);
  }

  void clear() { *this = CompactVectorOfStrings{}; }

  virtual ~CompactVectorOfStrings() = default;

  /**
   * @brief Fills this CompactVectorOfStrings with input.
   * @param The input from which to build the vector.
   * Note: In C++20 mode we use a `requires clause`, in C++17 mode we use a
   * static assert. Both work, as there is only one overload of `build`.
   */
  template <typename T>
  QL_CONCEPT_OR_NOTHING(requires requires(T t) {
    { *(t.begin()->begin()) } -> ad_utility::SimilarTo<data_type>;
  })
  void build(const T& input) {
    static_assert(
        ad_utility::SimilarTo<decltype(*(input.begin()->begin())), data_type>);
    // Also make room for the end offset of the last element.
    offsets_.reserve(input.size() + 1);
    size_t dataSize = 0;
    for (const auto& element : input) {
      offsets_.push_back(dataSize);
      dataSize += element.size();
    }
    // The last offset is the offset right after the last element.
    offsets_.push_back(dataSize);

    data_.reserve(dataSize);

    for (const auto& el : input) {
      data_.insert(data_.end(), el.begin(), el.end());
    }
  }

  // This is a move-only type.
  CompactVectorOfStrings& operator=(const CompactVectorOfStrings&) = delete;
  CompactVectorOfStrings& operator=(CompactVectorOfStrings&&) noexcept =
      default;
  CompactVectorOfStrings(const CompactVectorOfStrings&) = delete;
  CompactVectorOfStrings(CompactVectorOfStrings&&) noexcept = default;

  // There is one more offset than the number of elements.
  size_t size() const { return ready() ? offsets_.size() - 1 : 0; }

  bool ready() const { return !offsets_.empty(); }

  /**
   * @brief operator []
   * @param i
   * @return A std::pair containing a pointer to the data, and the number of
   *         elements stored at the pointers target.
   */
  const value_type operator[](size_t i) const {
    offset_type offset = offsets_[i];
    const data_type* ptr = data_.data() + offset;
    size_t size = offsets_[i + 1] - offset;
    return {ptr, size};
  }

  // Forward iterator for a `CompactVectorOfStrings` that reads directly from
  // disk without buffering the whole `Vector`.
  static cppcoro::generator<vector_type> diskIterator(string filename);

  using Iterator = ad_utility::IteratorForAccessOperator<
      CompactVectorOfStrings, ad_utility::AccessViaBracketOperator,
      ad_utility::IsConst::True>;

  Iterator begin() const { return {this, 0}; }
  Iterator end() const { return {this, size()}; }

  using const_iterator = Iterator;

  // Allow serialization via the ad_utility::serialization interface.
  AD_SERIALIZE_FRIEND_FUNCTION(CompactVectorOfStrings) {
    serializer | arg.data_;
    serializer | arg.offsets_;
  }

 private:
  std::vector<data_type> data_;
  std::vector<offset_type> offsets_;
};

namespace detail {
// Allows the incremental writing of a `CompactVectorOfStrings` directly to a
// file.
template <typename data_type>
struct CompactStringVectorWriter {
<<<<<<< HEAD
  ad_utility::File file_;
  off_t startOfFile_;
  using offset_type = typename CompactVectorOfStrings<data_type>::offset_type;
  std::vector<offset_type> offsets_;

  // A `CompactStringVectorWriter` that has been moved from may not call
  // `finish()` any more in its destructor.
  ad_utility::ResetWhenMoved<bool, true> finished_ = false;
  offset_type nextOffset_ = 0;
=======
 private:
  using offset_type = typename CompactVectorOfStrings<data_type>::offset_type;
>>>>>>> 95e6371b

  // The data members are encapsulated in a separate struct to make the
  // definition of the move-assignment operator easier. NOTE: If you add
  // additional data members to this class, add them inside the `Data` struct.
  struct Data {
    ad_utility::File file_;
    off_t startOfFile_{};
    std::vector<offset_type> offsets_{};
    // A `CompactStringVectorWriter` that has been moved from may not call
    // `finish()` any more in its destructor.
    ad_utility::ResetWhenMoved<bool, true> finished_ = false;
    offset_type nextOffset_ = 0;
  };
  Data d_;
  static_assert(std::is_nothrow_move_assignable_v<Data>);
  static_assert(std::is_nothrow_move_constructible_v<Data>);

 public:
  explicit CompactStringVectorWriter(const std::string& filename)
<<<<<<< HEAD
      : file_{filename, "w"} {
=======
      : d_{{filename, "w"}} {
>>>>>>> 95e6371b
    commonInitialization();
  }

  explicit CompactStringVectorWriter(ad_utility::File&& file)
<<<<<<< HEAD
      : file_{std::move(file)} {
=======
      : d_{std::move(file)} {
>>>>>>> 95e6371b
    commonInitialization();
  }

  void push(const data_type* data, size_t elementSize) {
<<<<<<< HEAD
    AD_CONTRACT_CHECK(!finished_);
    offsets_.push_back(nextOffset_);
    nextOffset_ += elementSize;
    file_.write(data, elementSize * sizeof(data_type));
=======
    AD_CONTRACT_CHECK(!d_.finished_);
    d_.offsets_.push_back(d_.nextOffset_);
    d_.nextOffset_ += elementSize;
    d_.file_.write(data, elementSize * sizeof(data_type));
>>>>>>> 95e6371b
  }

  // Finish writing, and return the moved file. If the return value is
  // discarded, then the file will be closed immediately by the destructor of
  // the `File` class.
  ad_utility::File finish() {
<<<<<<< HEAD
    if (finished_) {
      return {};
    }
    finished_ = true;
    offsets_.push_back(nextOffset_);
    file_.seek(startOfFile_, SEEK_SET);
    file_.write(&nextOffset_, sizeof(size_t));
    file_.seek(0, SEEK_END);
    ad_utility::serialization::FileWriteSerializer f{std::move(file_)};
    f << offsets_;
=======
    if (d_.finished_) {
      return {};
    }
    d_.finished_ = true;
    d_.offsets_.push_back(d_.nextOffset_);
    d_.file_.seek(d_.startOfFile_, SEEK_SET);
    d_.file_.write(&d_.nextOffset_, sizeof(size_t));
    d_.file_.seek(0, SEEK_END);
    ad_utility::serialization::FileWriteSerializer f{std::move(d_.file_)};
    f << d_.offsets_;
>>>>>>> 95e6371b
    return std::move(f).file();
  }

  ~CompactStringVectorWriter() {
<<<<<<< HEAD
    if (!finished_) {
      ad_utility::terminateIfThrows(
          [this]() { finish(); },
          "Finishing the underlying File of a `CompactStringVectorWriter` "
          "during destruction failed");
    }
=======
    ad_utility::terminateIfThrows(
        [this]() { finish(); },
        "Finishing the underlying File of a `CompactStringVectorWriter` "
        "during destruction failed");
  }

  // The copy operations would be deleted implicitly (because `File` is not
  // copyable.
  CompactStringVectorWriter(const CompactStringVectorWriter&) = delete;
  CompactStringVectorWriter& operator=(const CompactStringVectorWriter&) =
      delete;

  // The defaulted move constructor behave correctly because of the usage
  // of `ResetWhenMoved` with the `finished` member.
  CompactStringVectorWriter(CompactStringVectorWriter&&) = default;

  // The move assignment first has to `finish` the current object, which already
  // might have been written to.
  CompactStringVectorWriter& operator=(
      CompactStringVectorWriter&& other) noexcept {
    finish();
    d_ = std::move(other.d_);
    return *this;
>>>>>>> 95e6371b
  }

  // The copy operations would be deleted implicitly (because `File` is not
  // copyable.
  CompactStringVectorWriter(const CompactStringVectorWriter&) = delete;
  CompactStringVectorWriter& operator=(const CompactStringVectorWriter&) =
      delete;

  // The move operations have to be explicitly defaulted, because we have a
  // manually defined destructor.
  // Note: The defaulted move operations behave correctly because of the usage
  // of `ResetWhenMoved` with the `finished` member.
  CompactStringVectorWriter(CompactStringVectorWriter&&) = default;
  CompactStringVectorWriter& operator=(CompactStringVectorWriter&&) = default;

 private:
  // Has to be run by all the constructors
  void commonInitialization() {
<<<<<<< HEAD
    AD_CONTRACT_CHECK(file_.isOpen());
    // We don't know the data size yet.
    startOfFile_ = file_.tell();
    size_t dataSizeDummy = 0;
    file_.write(&dataSizeDummy, sizeof(dataSizeDummy));
=======
    AD_CORRECTNESS_CHECK(d_.file_.isOpen());
    // We don't know the data size yet.
    d_.startOfFile_ = d_.file_.tell();
    size_t dataSizeDummy = 0;
    d_.file_.write(&dataSizeDummy, sizeof(dataSizeDummy));
>>>>>>> 95e6371b
  }
};
static_assert(
    std::is_nothrow_move_assignable_v<CompactStringVectorWriter<char>>);
static_assert(
    std::is_nothrow_move_constructible_v<CompactStringVectorWriter<char>>);
}  // namespace detail

// Forward iterator for a `CompactVectorOfStrings` that reads directly from
// disk without buffering the whole `Vector`.
template <typename DataT>
cppcoro::generator<typename CompactVectorOfStrings<DataT>::vector_type>
CompactVectorOfStrings<DataT>::diskIterator(string filename) {
  ad_utility::File dataFile{filename, "r"};
  ad_utility::File indexFile{filename, "r"};
  AD_CORRECTNESS_CHECK(dataFile.isOpen());
  AD_CORRECTNESS_CHECK(indexFile.isOpen());

  const size_t dataSizeInBytes = [&]() {
    size_t dataSize;
    dataFile.read(&dataSize, sizeof(dataSize));
    return dataSize * sizeof(DataT);
  }();

  indexFile.seek(sizeof(dataSizeInBytes) + dataSizeInBytes, SEEK_SET);
  size_t size;
  indexFile.read(&size, sizeof(size));

  size--;  // There is one more offset than the number of elements.

  size_t offset;
  indexFile.read(&offset, sizeof(offset));

  for (size_t i = 0; i < size; ++i) {
    size_t nextOffset;
    indexFile.read(&nextOffset, sizeof(nextOffset));
    auto currentSize = nextOffset - offset;
    vector_type result;
    result.resize(currentSize);
    dataFile.read(result.data(), currentSize * sizeof(DataT));
    co_yield result;
    offset = nextOffset;
  }
}

<<<<<<< HEAD
=======
// Hashing support for the `Pattern` class.
>>>>>>> 95e6371b
template <>
struct std::hash<Pattern> {
  std::size_t operator()(const Pattern& p) const noexcept {
    std::string_view s = std::string_view(
<<<<<<< HEAD
        reinterpret_cast<const char*>(p.data_.data()), sizeof(Id) * p.size());
=======
        reinterpret_cast<const char*>(p.data()), sizeof(Id) * p.size());
>>>>>>> 95e6371b
    return hash<std::string_view>()(s);
  }
};

#endif  // QLEVER_SRC_GLOBAL_PATTERN_H<|MERGE_RESOLUTION|>--- conflicted
+++ resolved
@@ -33,42 +33,9 @@
  *        that a set of entities has (e.g. for autocompletion of relations
  *        while writing a query).
  */
-<<<<<<< HEAD
-struct Pattern {
-  using value_type = Id;
-  using ref = value_type&;
-  using const_ref = const value_type&;
-
-  ref operator[](const size_t pos) { return data_[pos]; }
-  const_ref operator[](const size_t pos) const { return data_[pos]; }
-
-  using const_iterator = ad_utility::IteratorForAccessOperator<
-      Pattern, ad_utility::AccessViaBracketOperator, ad_utility::IsConst::True>;
-
-  const_iterator begin() const { return {this, 0}; }
-
-  const_iterator end() const { return {this, size()}; }
-
-  bool operator==(const Pattern& other) const = default;
-
-  size_t size() const { return data_.size(); }
-
-  void push_back(value_type i) { data_.push_back(i); }
-
-  void clear() { data_.clear(); }
-
-  const_ref back() const { return data_.back(); }
-  ref back() { return data_.back(); }
-  bool empty() const { return data_.empty(); }
-
-  const value_type* data() const { return data_.data(); }
-
-  std::vector<value_type> data_;
-=======
 struct Pattern : std::vector<Id> {
   using PatternId = int32_t;
   static constexpr PatternId NoPattern = std::numeric_limits<PatternId>::max();
->>>>>>> 95e6371b
 };
 
 namespace detail {
@@ -188,20 +155,8 @@
 // file.
 template <typename data_type>
 struct CompactStringVectorWriter {
-<<<<<<< HEAD
-  ad_utility::File file_;
-  off_t startOfFile_;
-  using offset_type = typename CompactVectorOfStrings<data_type>::offset_type;
-  std::vector<offset_type> offsets_;
-
-  // A `CompactStringVectorWriter` that has been moved from may not call
-  // `finish()` any more in its destructor.
-  ad_utility::ResetWhenMoved<bool, true> finished_ = false;
-  offset_type nextOffset_ = 0;
-=======
  private:
   using offset_type = typename CompactVectorOfStrings<data_type>::offset_type;
->>>>>>> 95e6371b
 
   // The data members are encapsulated in a separate struct to make the
   // definition of the move-assignment operator easier. NOTE: If you add
@@ -221,53 +176,26 @@
 
  public:
   explicit CompactStringVectorWriter(const std::string& filename)
-<<<<<<< HEAD
-      : file_{filename, "w"} {
-=======
       : d_{{filename, "w"}} {
->>>>>>> 95e6371b
     commonInitialization();
   }
 
   explicit CompactStringVectorWriter(ad_utility::File&& file)
-<<<<<<< HEAD
-      : file_{std::move(file)} {
-=======
       : d_{std::move(file)} {
->>>>>>> 95e6371b
     commonInitialization();
   }
 
   void push(const data_type* data, size_t elementSize) {
-<<<<<<< HEAD
-    AD_CONTRACT_CHECK(!finished_);
-    offsets_.push_back(nextOffset_);
-    nextOffset_ += elementSize;
-    file_.write(data, elementSize * sizeof(data_type));
-=======
     AD_CONTRACT_CHECK(!d_.finished_);
     d_.offsets_.push_back(d_.nextOffset_);
     d_.nextOffset_ += elementSize;
     d_.file_.write(data, elementSize * sizeof(data_type));
->>>>>>> 95e6371b
   }
 
   // Finish writing, and return the moved file. If the return value is
   // discarded, then the file will be closed immediately by the destructor of
   // the `File` class.
   ad_utility::File finish() {
-<<<<<<< HEAD
-    if (finished_) {
-      return {};
-    }
-    finished_ = true;
-    offsets_.push_back(nextOffset_);
-    file_.seek(startOfFile_, SEEK_SET);
-    file_.write(&nextOffset_, sizeof(size_t));
-    file_.seek(0, SEEK_END);
-    ad_utility::serialization::FileWriteSerializer f{std::move(file_)};
-    f << offsets_;
-=======
     if (d_.finished_) {
       return {};
     }
@@ -278,19 +206,10 @@
     d_.file_.seek(0, SEEK_END);
     ad_utility::serialization::FileWriteSerializer f{std::move(d_.file_)};
     f << d_.offsets_;
->>>>>>> 95e6371b
     return std::move(f).file();
   }
 
   ~CompactStringVectorWriter() {
-<<<<<<< HEAD
-    if (!finished_) {
-      ad_utility::terminateIfThrows(
-          [this]() { finish(); },
-          "Finishing the underlying File of a `CompactStringVectorWriter` "
-          "during destruction failed");
-    }
-=======
     ad_utility::terminateIfThrows(
         [this]() { finish(); },
         "Finishing the underlying File of a `CompactStringVectorWriter` "
@@ -314,38 +233,16 @@
     finish();
     d_ = std::move(other.d_);
     return *this;
->>>>>>> 95e6371b
-  }
-
-  // The copy operations would be deleted implicitly (because `File` is not
-  // copyable.
-  CompactStringVectorWriter(const CompactStringVectorWriter&) = delete;
-  CompactStringVectorWriter& operator=(const CompactStringVectorWriter&) =
-      delete;
-
-  // The move operations have to be explicitly defaulted, because we have a
-  // manually defined destructor.
-  // Note: The defaulted move operations behave correctly because of the usage
-  // of `ResetWhenMoved` with the `finished` member.
-  CompactStringVectorWriter(CompactStringVectorWriter&&) = default;
-  CompactStringVectorWriter& operator=(CompactStringVectorWriter&&) = default;
+  }
 
  private:
   // Has to be run by all the constructors
   void commonInitialization() {
-<<<<<<< HEAD
-    AD_CONTRACT_CHECK(file_.isOpen());
-    // We don't know the data size yet.
-    startOfFile_ = file_.tell();
-    size_t dataSizeDummy = 0;
-    file_.write(&dataSizeDummy, sizeof(dataSizeDummy));
-=======
     AD_CORRECTNESS_CHECK(d_.file_.isOpen());
     // We don't know the data size yet.
     d_.startOfFile_ = d_.file_.tell();
     size_t dataSizeDummy = 0;
     d_.file_.write(&dataSizeDummy, sizeof(dataSizeDummy));
->>>>>>> 95e6371b
   }
 };
 static_assert(
@@ -391,19 +288,12 @@
   }
 }
 
-<<<<<<< HEAD
-=======
 // Hashing support for the `Pattern` class.
->>>>>>> 95e6371b
 template <>
 struct std::hash<Pattern> {
   std::size_t operator()(const Pattern& p) const noexcept {
     std::string_view s = std::string_view(
-<<<<<<< HEAD
-        reinterpret_cast<const char*>(p.data_.data()), sizeof(Id) * p.size());
-=======
         reinterpret_cast<const char*>(p.data()), sizeof(Id) * p.size());
->>>>>>> 95e6371b
     return hash<std::string_view>()(s);
   }
 };
