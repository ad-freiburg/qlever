--- conflicted
+++ resolved
@@ -312,11 +312,6 @@
         reinterpret_cast<const char*>(p.data_.data()), sizeof(Id) * p.size());
     return hash<std::string_view>()(s);
   }
-<<<<<<< HEAD
 };
-=======
-};
-}  // namespace std
-
-#endif  // QLEVER_SRC_GLOBAL_PATTERN_H
->>>>>>> f2eb25a4
+
+#endif  // QLEVER_SRC_GLOBAL_PATTERN_H