// Copyright 2018, University of Freiburg,
// Chair of Algorithms and Data Structures.
// Authors: Florian Kramer (florian.kramer@mail.uni-freiburg.de)
//          Johannes Kalmbach (kalmbach@cs.uni-freiburg.de)

#ifndef QLEVER_SRC_GLOBAL_PATTERN_H
#define QLEVER_SRC_GLOBAL_PATTERN_H

#include <cstdint>
#include <cstdlib>
#include <cstring>
#include <iterator>
#include <limits>
#include <optional>
#include <stdexcept>
#include <string>
#include <vector>

#include "backports/concepts.h"
#include "backports/span.h"
#include "global/Id.h"
#include "util/ExceptionHandling.h"
#include "util/File.h"
#include "util/Generator.h"
#include "util/Iterators.h"
#include "util/ResetWhenMoved.h"
#include "util/Serializer/FileSerializer.h"
#include "util/Serializer/SerializeVector.h"
#include "util/TypeTraits.h"

/**
 * @brief This represents a set of relations of a single entity.
 *        (e.g. a set of books that all have an author and a title).
 *        This information can then be used to efficiently count the relations
 *        that a set of entities has (e.g. for autocompletion of relations
 *        while writing a query).
 */
struct Pattern : std::vector<Id> {
  using PatternId = int32_t;
  static constexpr PatternId NoPattern = std::numeric_limits<PatternId>::max();
};

namespace detail {
template <typename DataT>
struct CompactStringVectorWriter;

}

/**
 * @brief Stores a list of variable length data of a single type (e.g.
 *        c-style strings). The data is stored in a single contiguous block
 *        of memory.
 */
template <typename data_type>
class CompactVectorOfStrings {
 public:
  using offset_type = uint64_t;
  using value_type =
      std::conditional_t<std::is_same_v<data_type, char>, std::string_view,
                         ql::span<const data_type>>;
  using vector_type = std::conditional_t<std::is_same_v<data_type, char>,
                                         std::string, std::vector<data_type>>;

  using Writer = detail::CompactStringVectorWriter<data_type>;
  CompactVectorOfStrings() = default;

  explicit CompactVectorOfStrings(
      const std::vector<std::vector<data_type>>& input) {
    build(input);
  }

  void clear() { *this = CompactVectorOfStrings{}; }

  virtual ~CompactVectorOfStrings() = default;

  /**
   * @brief Fills this CompactVectorOfStrings with input.
   * @param The input from which to build the vector.
   * Note: In C++20 mode we use a `requires clause`, in C++17 mode we use a
   * static assert. Both work, as there is only one overload of `build`.
   */
  template <typename T>
  QL_CONCEPT_OR_NOTHING(requires requires(T t) {
    { *(t.begin()->begin()) } -> ad_utility::SimilarTo<data_type>;
  })
  void build(const T& input) {
    static_assert(
        ad_utility::SimilarTo<decltype(*(input.begin()->begin())), data_type>);
    // Also make room for the end offset of the last element.
    offsets_.reserve(input.size() + 1);
    size_t dataSize = 0;
    for (const auto& element : input) {
      offsets_.push_back(dataSize);
      dataSize += element.size();
    }
    // The last offset is the offset right after the last element.
    offsets_.push_back(dataSize);

    data_.reserve(dataSize);

    for (const auto& el : input) {
      data_.insert(data_.end(), el.begin(), el.end());
    }
  }

  // This is a move-only type.
  CompactVectorOfStrings& operator=(const CompactVectorOfStrings&) = delete;
  CompactVectorOfStrings& operator=(CompactVectorOfStrings&&) noexcept =
      default;
  CompactVectorOfStrings(const CompactVectorOfStrings&) = delete;
  CompactVectorOfStrings(CompactVectorOfStrings&&) noexcept = default;

  // There is one more offset than the number of elements.
  size_t size() const { return ready() ? offsets_.size() - 1 : 0; }

  bool ready() const { return !offsets_.empty(); }

  /**
   * @brief operator []
   * @param i
   * @return A std::pair containing a pointer to the data, and the number of
   *         elements stored at the pointers target.
   */
  const value_type operator[](size_t i) const {
    offset_type offset = offsets_[i];
    const data_type* ptr = data_.data() + offset;
    size_t size = offsets_[i + 1] - offset;
    return {ptr, size};
  }

  // Forward iterator for a `CompactVectorOfStrings` that reads directly from
  // disk without buffering the whole `Vector`.
  static ad_utility::InputRangeTypeErased<vector_type> diskIterator(
      string filename);

  using Iterator = ad_utility::IteratorForAccessOperator<
      CompactVectorOfStrings, ad_utility::AccessViaBracketOperator,
      ad_utility::IsConst::True>;

  Iterator begin() const { return {this, 0}; }
  Iterator end() const { return {this, size()}; }

  using const_iterator = Iterator;

  // Allow serialization via the ad_utility::serialization interface.
  AD_SERIALIZE_FRIEND_FUNCTION(CompactVectorOfStrings) {
    serializer | arg.data_;
    serializer | arg.offsets_;
  }

 private:
  std::vector<data_type> data_;
  std::vector<offset_type> offsets_;
};

namespace detail {
// Allows the incremental writing of a `CompactVectorOfStrings` directly to a
// file.
template <typename data_type>
struct CompactStringVectorWriter {
 private:
  using offset_type = typename CompactVectorOfStrings<data_type>::offset_type;

  // The data members are encapsulated in a separate struct to make the
  // definition of the move-assignment operator easier. NOTE: If you add
  // additional data members to this class, add them inside the `Data` struct.
  struct Data {
    ad_utility::File file_;
    off_t startOfFile_{};
    std::vector<offset_type> offsets_{};
    // A `CompactStringVectorWriter` that has been moved from may not call
    // `finish()` any more in its destructor.
    ad_utility::ResetWhenMoved<bool, true> finished_ = false;
    offset_type nextOffset_ = 0;
  };
  Data d_;
  static_assert(std::is_nothrow_move_assignable_v<Data>);
  static_assert(std::is_nothrow_move_constructible_v<Data>);

 public:
  explicit CompactStringVectorWriter(const std::string& filename)
      : d_{{filename, "w"}} {
    commonInitialization();
  }

  explicit CompactStringVectorWriter(ad_utility::File&& file)
      : d_{std::move(file)} {
    commonInitialization();
  }

  void push(const data_type* data, size_t elementSize) {
    AD_CONTRACT_CHECK(!d_.finished_);
    d_.offsets_.push_back(d_.nextOffset_);
    d_.nextOffset_ += elementSize;
    d_.file_.write(data, elementSize * sizeof(data_type));
  }

  // Finish writing, and return the moved file. If the return value is
  // discarded, then the file will be closed immediately by the destructor of
  // the `File` class.
  ad_utility::File finish() {
    if (d_.finished_) {
      return {};
    }
    d_.finished_ = true;
    d_.offsets_.push_back(d_.nextOffset_);
    d_.file_.seek(d_.startOfFile_, SEEK_SET);
    d_.file_.write(&d_.nextOffset_, sizeof(size_t));
    d_.file_.seek(0, SEEK_END);
    ad_utility::serialization::FileWriteSerializer f{std::move(d_.file_)};
    f << d_.offsets_;
    return std::move(f).file();
  }

  ~CompactStringVectorWriter() {
    ad_utility::terminateIfThrows(
        [this]() { finish(); },
        "Finishing the underlying File of a `CompactStringVectorWriter` "
        "during destruction failed");
  }

  // The copy operations would be deleted implicitly (because `File` is not
  // copyable.
  CompactStringVectorWriter(const CompactStringVectorWriter&) = delete;
  CompactStringVectorWriter& operator=(const CompactStringVectorWriter&) =
      delete;

  // The defaulted move constructor behave correctly because of the usage
  // of `ResetWhenMoved` with the `finished` member.
  CompactStringVectorWriter(CompactStringVectorWriter&&) = default;

  // The move assignment first has to `finish` the current object, which already
  // might have been written to.
  CompactStringVectorWriter& operator=(
      CompactStringVectorWriter&& other) noexcept {
    finish();
    d_ = std::move(other.d_);
    return *this;
  }

 private:
  // Has to be run by all the constructors
  void commonInitialization() {
    AD_CORRECTNESS_CHECK(d_.file_.isOpen());
    // We don't know the data size yet.
    d_.startOfFile_ = d_.file_.tell();
    size_t dataSizeDummy = 0;
    d_.file_.write(&dataSizeDummy, sizeof(dataSizeDummy));
  }
};
static_assert(
    std::is_nothrow_move_assignable_v<CompactStringVectorWriter<char>>);
static_assert(
    std::is_nothrow_move_constructible_v<CompactStringVectorWriter<char>>);
}  // namespace detail

<<<<<<< HEAD
// Forward iterator for a `CompactVectorOfStrings` that reads directly from
// disk without buffering the whole `Vector`.
template <typename DataT>
ad_utility::InputRangeTypeErased<
    typename CompactVectorOfStrings<DataT>::vector_type>
CompactVectorOfStrings<DataT>::diskIterator(string filename) {
  ad_utility::File dataFile{filename, "r"};
  ad_utility::File indexFile{filename, "r"};
  AD_CORRECTNESS_CHECK(dataFile.isOpen());
  AD_CORRECTNESS_CHECK(indexFile.isOpen());

  const size_t dataSizeInBytes = [&]() {
    size_t dataSize;
    dataFile.read(&dataSize, sizeof(dataSize));
    return dataSize * sizeof(DataT);
  }();

  indexFile.seek(sizeof(dataSizeInBytes) + dataSizeInBytes, SEEK_SET);
  size_t size;
  indexFile.read(&size, sizeof(size));

  size--;  // There is one more offset than the number of elements.

  size_t offset;
  indexFile.read(&offset, sizeof(offset));

  struct Generator : public ad_utility::InputRangeFromGet<
                         typename CompactVectorOfStrings<DataT>::vector_type> {
    explicit Generator(ad_utility::File&& dataFile,
                       ad_utility::File&& indexFile, const std::size_t a_size,
                       const std::size_t an_offset)
        : data{std::move(dataFile)},
          index{std::move(indexFile)},
          size{a_size},
          offset{an_offset} {}

    std::optional<CompactVectorOfStrings<DataT>::vector_type> get() override {
      if (i < size) {
        size_t nextOffset;
        index.read(&nextOffset, sizeof(nextOffset));
        auto currentSize = nextOffset - offset;
        vector_type result;
        result.resize(currentSize);
        data.read(result.data(), currentSize * sizeof(DataT));
        offset = nextOffset;
        ++i;

        return result;
      }

      return std::nullopt;
    }

    ad_utility::File data;
    ad_utility::File index;
    std::size_t i{0};
    const std::size_t size;
    size_t offset;
  };

  return ad_utility::InputRangeTypeErased<
      typename CompactVectorOfStrings<DataT>::vector_type>{
      Generator(std::move(dataFile), std::move(indexFile), size, offset)};
}

=======
>>>>>>> 55c05d4b
// Hashing support for the `Pattern` class.
template <>
struct std::hash<Pattern> {
  std::size_t operator()(const Pattern& p) const noexcept {
    std::string_view s = std::string_view(
        reinterpret_cast<const char*>(p.data()), sizeof(Id) * p.size());
    return hash<std::string_view>()(s);
  }
};

#endif  // QLEVER_SRC_GLOBAL_PATTERN_H<|MERGE_RESOLUTION|>--- conflicted
+++ resolved
@@ -254,74 +254,6 @@
     std::is_nothrow_move_constructible_v<CompactStringVectorWriter<char>>);
 }  // namespace detail
 
-<<<<<<< HEAD
-// Forward iterator for a `CompactVectorOfStrings` that reads directly from
-// disk without buffering the whole `Vector`.
-template <typename DataT>
-ad_utility::InputRangeTypeErased<
-    typename CompactVectorOfStrings<DataT>::vector_type>
-CompactVectorOfStrings<DataT>::diskIterator(string filename) {
-  ad_utility::File dataFile{filename, "r"};
-  ad_utility::File indexFile{filename, "r"};
-  AD_CORRECTNESS_CHECK(dataFile.isOpen());
-  AD_CORRECTNESS_CHECK(indexFile.isOpen());
-
-  const size_t dataSizeInBytes = [&]() {
-    size_t dataSize;
-    dataFile.read(&dataSize, sizeof(dataSize));
-    return dataSize * sizeof(DataT);
-  }();
-
-  indexFile.seek(sizeof(dataSizeInBytes) + dataSizeInBytes, SEEK_SET);
-  size_t size;
-  indexFile.read(&size, sizeof(size));
-
-  size--;  // There is one more offset than the number of elements.
-
-  size_t offset;
-  indexFile.read(&offset, sizeof(offset));
-
-  struct Generator : public ad_utility::InputRangeFromGet<
-                         typename CompactVectorOfStrings<DataT>::vector_type> {
-    explicit Generator(ad_utility::File&& dataFile,
-                       ad_utility::File&& indexFile, const std::size_t a_size,
-                       const std::size_t an_offset)
-        : data{std::move(dataFile)},
-          index{std::move(indexFile)},
-          size{a_size},
-          offset{an_offset} {}
-
-    std::optional<CompactVectorOfStrings<DataT>::vector_type> get() override {
-      if (i < size) {
-        size_t nextOffset;
-        index.read(&nextOffset, sizeof(nextOffset));
-        auto currentSize = nextOffset - offset;
-        vector_type result;
-        result.resize(currentSize);
-        data.read(result.data(), currentSize * sizeof(DataT));
-        offset = nextOffset;
-        ++i;
-
-        return result;
-      }
-
-      return std::nullopt;
-    }
-
-    ad_utility::File data;
-    ad_utility::File index;
-    std::size_t i{0};
-    const std::size_t size;
-    size_t offset;
-  };
-
-  return ad_utility::InputRangeTypeErased<
-      typename CompactVectorOfStrings<DataT>::vector_type>{
-      Generator(std::move(dataFile), std::move(indexFile), size, offset)};
-}
-
-=======
->>>>>>> 55c05d4b
 // Hashing support for the `Pattern` class.
 template <>
 struct std::hash<Pattern> {
