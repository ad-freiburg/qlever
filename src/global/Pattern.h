// Copyright 2018, University of Freiburg,
// Chair of Algorithms and Data Structures.
// Authors: Florian Kramer (florian.kramer@mail.uni-freiburg.de)
//          Johannes Kalmbach (kalmbach@cs.uni-freiburg.de)

#ifndef QLEVER_SRC_GLOBAL_PATTERN_H
#define QLEVER_SRC_GLOBAL_PATTERN_H

#include <cstdint>
#include <cstdlib>
#include <cstring>
#include <limits>
#include <span>
#include <stdexcept>
#include <string>
#include <vector>

#include "backports/concepts.h"
#include "global/Id.h"
#include "util/ExceptionHandling.h"
#include "util/File.h"
#include "util/Generator.h"
#include "util/Iterators.h"
#include "util/ResetWhenMoved.h"
#include "util/Serializer/FileSerializer.h"
#include "util/Serializer/SerializeVector.h"
#include "util/TypeTraits.h"

/**
 * @brief This represents a set of relations of a single entity.
 *        (e.g. a set of books that all have an author and a title).
 *        This information can then be used to efficiently count the relations
 *        that a set of entities has (e.g. for autocompletion of relations
 *        while writing a query).
 */
struct Pattern : std::vector<Id> {
  using PatternId = int32_t;
  static constexpr PatternId NoPattern = std::numeric_limits<PatternId>::max();
};

namespace detail {
template <typename DataT>
struct CompactStringVectorWriter;

}

/**
 * @brief Stores a list of variable length data of a single type (e.g.
 *        c-style strings). The data is stored in a single contiguous block
 *        of memory.
 */
template <typename data_type>
class CompactVectorOfStrings {
 public:
  using offset_type = uint64_t;
  using value_type =
      std::conditional_t<std::is_same_v<data_type, char>, std::string_view,
                         std::span<const data_type>>;
  using vector_type = std::conditional_t<std::is_same_v<data_type, char>,
                                         std::string, std::vector<data_type>>;

  using Writer = detail::CompactStringVectorWriter<data_type>;
  CompactVectorOfStrings() = default;

  explicit CompactVectorOfStrings(
      const std::vector<std::vector<data_type>>& input) {
    build(input);
  }

  void clear() { *this = CompactVectorOfStrings{}; }

  virtual ~CompactVectorOfStrings() = default;

  /**
   * @brief Fills this CompactVectorOfStrings with input.
   * @param The input from which to build the vector.
   * Note: In C++20 mode we use a `requires clause`, in C++17 mode we use a
   * static assert. Both work, as there is only one overload of `build`.
   */
  template <typename T>
  QL_CONCEPT_OR_NOTHING(requires requires(T t) {
    { *(t.begin()->begin()) } -> ad_utility::SimilarTo<data_type>;
  })
  void build(const T& input) {
    static_assert(
        ad_utility::SimilarTo<decltype(*(input.begin()->begin())), data_type>);
    // Also make room for the end offset of the last element.
    offsets_.reserve(input.size() + 1);
    size_t dataSize = 0;
    for (const auto& element : input) {
      offsets_.push_back(dataSize);
      dataSize += element.size();
    }
    // The last offset is the offset right after the last element.
    offsets_.push_back(dataSize);

    data_.reserve(dataSize);

    for (const auto& el : input) {
      data_.insert(data_.end(), el.begin(), el.end());
    }
  }

  // This is a move-only type.
  CompactVectorOfStrings& operator=(const CompactVectorOfStrings&) = delete;
  CompactVectorOfStrings& operator=(CompactVectorOfStrings&&) noexcept =
      default;
  CompactVectorOfStrings(const CompactVectorOfStrings&) = delete;
  CompactVectorOfStrings(CompactVectorOfStrings&&) noexcept = default;

  // There is one more offset than the number of elements.
  size_t size() const { return ready() ? offsets_.size() - 1 : 0; }

  bool ready() const { return !offsets_.empty(); }

  /**
   * @brief operator []
   * @param i
   * @return A std::pair containing a pointer to the data, and the number of
   *         elements stored at the pointers target.
   */
  const value_type operator[](size_t i) const {
    offset_type offset = offsets_[i];
    const data_type* ptr = data_.data() + offset;
    size_t size = offsets_[i + 1] - offset;
    return {ptr, size};
  }

  // Forward iterator for a `CompactVectorOfStrings` that reads directly from
  // disk without buffering the whole `Vector`.
  static cppcoro::generator<vector_type> diskIterator(string filename);

  using Iterator = ad_utility::IteratorForAccessOperator<
      CompactVectorOfStrings, ad_utility::AccessViaBracketOperator,
      ad_utility::IsConst::True>;

  Iterator begin() const { return {this, 0}; }
  Iterator end() const { return {this, size()}; }

  using const_iterator = Iterator;

  // Allow serialization via the ad_utility::serialization interface.
  AD_SERIALIZE_FRIEND_FUNCTION(CompactVectorOfStrings) {
    serializer | arg.data_;
    serializer | arg.offsets_;
  }

 private:
  std::vector<data_type> data_;
  std::vector<offset_type> offsets_;
};

namespace detail {
// Allows the incremental writing of a `CompactVectorOfStrings` directly to a
// file.
template <typename data_type>
struct CompactStringVectorWriter {
 private:
  using offset_type = typename CompactVectorOfStrings<data_type>::offset_type;
<<<<<<< HEAD
  std::vector<offset_type> _offsets;

  // A `CompactStringVectorWriter` that has been moved from may not call
  // `finish()` any more in its destructor.
  ad_utility::ResetWhenMoved<bool, true> _finished = false;
  offset_type _nextOffset = 0;
=======
>>>>>>> 95e6371b

  // The data members are encapsulated in a separate struct to make the
  // definition of the move-assignment operator easier. NOTE: If you add
  // additional data members to this class, add them inside the `Data` struct.
  struct Data {
    ad_utility::File file_;
    off_t startOfFile_{};
    std::vector<offset_type> offsets_{};
    // A `CompactStringVectorWriter` that has been moved from may not call
    // `finish()` any more in its destructor.
    ad_utility::ResetWhenMoved<bool, true> finished_ = false;
    offset_type nextOffset_ = 0;
  };
  Data d_;
  static_assert(std::is_nothrow_move_assignable_v<Data>);
  static_assert(std::is_nothrow_move_constructible_v<Data>);

 public:
  explicit CompactStringVectorWriter(const std::string& filename)
      : d_{{filename, "w"}} {
    commonInitialization();
  }

  explicit CompactStringVectorWriter(ad_utility::File&& file)
      : d_{std::move(file)} {
    commonInitialization();
  }

  void push(const data_type* data, size_t elementSize) {
    AD_CONTRACT_CHECK(!d_.finished_);
    d_.offsets_.push_back(d_.nextOffset_);
    d_.nextOffset_ += elementSize;
    d_.file_.write(data, elementSize * sizeof(data_type));
  }

  // Finish writing, and return the moved file. If the return value is
  // discarded, then the file will be closed immediately by the destructor of
  // the `File` class.
  ad_utility::File finish() {
    if (d_.finished_) {
      return {};
    }
    d_.finished_ = true;
    d_.offsets_.push_back(d_.nextOffset_);
    d_.file_.seek(d_.startOfFile_, SEEK_SET);
    d_.file_.write(&d_.nextOffset_, sizeof(size_t));
    d_.file_.seek(0, SEEK_END);
    ad_utility::serialization::FileWriteSerializer f{std::move(d_.file_)};
    f << d_.offsets_;
    return std::move(f).file();
  }

  ~CompactStringVectorWriter() {
    ad_utility::terminateIfThrows(
        [this]() { finish(); },
        "Finishing the underlying File of a `CompactStringVectorWriter` "
        "during destruction failed");
  }

  // The copy operations would be deleted implicitly (because `File` is not
  // copyable.
  CompactStringVectorWriter(const CompactStringVectorWriter&) = delete;
  CompactStringVectorWriter& operator=(const CompactStringVectorWriter&) =
      delete;

  // The defaulted move constructor behave correctly because of the usage
  // of `ResetWhenMoved` with the `finished` member.
  CompactStringVectorWriter(CompactStringVectorWriter&&) = default;

  // The move assignment first has to `finish` the current object, which already
  // might have been written to.
  CompactStringVectorWriter& operator=(
      CompactStringVectorWriter&& other) noexcept {
    finish();
    d_ = std::move(other.d_);
    return *this;
  }

  // The copy operations would be deleted implicitly (because `File` is not
  // copyable.
  CompactStringVectorWriter(const CompactStringVectorWriter&) = delete;
  CompactStringVectorWriter& operator=(const CompactStringVectorWriter&) =
      delete;

  // The move operations have to be explicitly defaulted, because we have a
  // manually defined destructor.
  // Note: The defaulted move operations behave correctly because of the usage
  // of `ResetWhenMoved` with the `_finished` member.
  CompactStringVectorWriter(CompactStringVectorWriter&&) = default;
  CompactStringVectorWriter& operator=(CompactStringVectorWriter&&) = default;

 private:
  // Has to be run by all the constructors
  void commonInitialization() {
<<<<<<< HEAD
    AD_CONTRACT_CHECK(_file.isOpen());
    // We don't know the data size yet.
    _startOfFile = _file.tell();
=======
    AD_CORRECTNESS_CHECK(d_.file_.isOpen());
    // We don't know the data size yet.
    d_.startOfFile_ = d_.file_.tell();
>>>>>>> 95e6371b
    size_t dataSizeDummy = 0;
    d_.file_.write(&dataSizeDummy, sizeof(dataSizeDummy));
  }
};
static_assert(
    std::is_nothrow_move_assignable_v<CompactStringVectorWriter<char>>);
static_assert(
    std::is_nothrow_move_constructible_v<CompactStringVectorWriter<char>>);
}  // namespace detail

// Forward iterator for a `CompactVectorOfStrings` that reads directly from
// disk without buffering the whole `Vector`.
template <typename DataT>
cppcoro::generator<typename CompactVectorOfStrings<DataT>::vector_type>
CompactVectorOfStrings<DataT>::diskIterator(string filename) {
  ad_utility::File dataFile{filename, "r"};
  ad_utility::File indexFile{filename, "r"};
  AD_CORRECTNESS_CHECK(dataFile.isOpen());
  AD_CORRECTNESS_CHECK(indexFile.isOpen());

  const size_t dataSizeInBytes = [&]() {
    size_t dataSize;
    dataFile.read(&dataSize, sizeof(dataSize));
    return dataSize * sizeof(DataT);
  }();

  indexFile.seek(sizeof(dataSizeInBytes) + dataSizeInBytes, SEEK_SET);
  size_t size;
  indexFile.read(&size, sizeof(size));

  size--;  // There is one more offset than the number of elements.

  size_t offset;
  indexFile.read(&offset, sizeof(offset));

  for (size_t i = 0; i < size; ++i) {
    size_t nextOffset;
    indexFile.read(&nextOffset, sizeof(nextOffset));
    auto currentSize = nextOffset - offset;
    vector_type result;
    result.resize(currentSize);
    dataFile.read(result.data(), currentSize * sizeof(DataT));
    co_yield result;
    offset = nextOffset;
  }
}

// Hashing support for the `Pattern` class.
template <>
struct std::hash<Pattern> {
  std::size_t operator()(const Pattern& p) const noexcept {
    std::string_view s = std::string_view(
        reinterpret_cast<const char*>(p.data()), sizeof(Id) * p.size());
    return hash<std::string_view>()(s);
  }
};

#endif  // QLEVER_SRC_GLOBAL_PATTERN_H<|MERGE_RESOLUTION|>--- conflicted
+++ resolved
@@ -157,15 +157,6 @@
 struct CompactStringVectorWriter {
  private:
   using offset_type = typename CompactVectorOfStrings<data_type>::offset_type;
-<<<<<<< HEAD
-  std::vector<offset_type> _offsets;
-
-  // A `CompactStringVectorWriter` that has been moved from may not call
-  // `finish()` any more in its destructor.
-  ad_utility::ResetWhenMoved<bool, true> _finished = false;
-  offset_type _nextOffset = 0;
-=======
->>>>>>> 95e6371b
 
   // The data members are encapsulated in a separate struct to make the
   // definition of the move-assignment operator easier. NOTE: If you add
@@ -244,31 +235,12 @@
     return *this;
   }
 
-  // The copy operations would be deleted implicitly (because `File` is not
-  // copyable.
-  CompactStringVectorWriter(const CompactStringVectorWriter&) = delete;
-  CompactStringVectorWriter& operator=(const CompactStringVectorWriter&) =
-      delete;
-
-  // The move operations have to be explicitly defaulted, because we have a
-  // manually defined destructor.
-  // Note: The defaulted move operations behave correctly because of the usage
-  // of `ResetWhenMoved` with the `_finished` member.
-  CompactStringVectorWriter(CompactStringVectorWriter&&) = default;
-  CompactStringVectorWriter& operator=(CompactStringVectorWriter&&) = default;
-
  private:
   // Has to be run by all the constructors
   void commonInitialization() {
-<<<<<<< HEAD
-    AD_CONTRACT_CHECK(_file.isOpen());
-    // We don't know the data size yet.
-    _startOfFile = _file.tell();
-=======
     AD_CORRECTNESS_CHECK(d_.file_.isOpen());
     // We don't know the data size yet.
     d_.startOfFile_ = d_.file_.tell();
->>>>>>> 95e6371b
     size_t dataSizeDummy = 0;
     d_.file_.write(&dataSizeDummy, sizeof(dataSizeDummy));
   }
