//  Copyright 2023, University of Freiburg,
//  Chair of Algorithms and Data Structures.
//  Author: Johannes Kalmbach <kalmbach@cs.uni-freiburg.de>

#pragma once

#include "global/Constants.h"
#include "global/Id.h"
#include "util/HashMap.h"
#include "util/HashSet.h"

namespace qlever {

<<<<<<< HEAD
// A mapping from special builtin IRIs that are not managed via the normal
// vocabulary to the IDs that are used to represent them. These IDs all have the
// `Undefined` datatype s.t. they do not accidentally interfere with other IDs.
=======
// A mapping from special builtin IRIs to special IDs. These IDs all have the
// `Undefined` datatype such that they do not accidentally interfere with other
// IDs.
// IMPORTANT: These IDs can only be used in the very first phase of index
// building when handing triples from the parser to the index builder. The
// `VocabularyMerger` assigns "normal" `VocabIndex` IDs for all the entries.
// These VocabIDs have to be retrieved from the vocabulary and used in all
// subsequent phases of the index building and when running the server on a
// built index.
>>>>>>> efeef683
inline const ad_utility::HashMap<std::string, Id>& specialIds() {
  static const auto ids = []() {
    using S = std::string;
    ad_utility::HashMap<std::string, Id> result{
        {S{HAS_PREDICATE_PREDICATE}, Id::fromBits(1)},
        {S{HAS_PATTERN_PREDICATE}, Id::fromBits(2)},
        {S{DEFAULT_GRAPH_IRI}, Id::fromBits(3)},
        {S{INTERNAL_GRAPH_IRI}, Id::fromBits(4)}};

    // Perform the following checks: All the special IDs are unique, all of them
    // have the `Undefined` datatype, but none of them is equal to the "actual"
    // UNDEF value.
    auto values = std::views::values(result);
    auto undefTypeButNotUndefValue = [](Id id) {
      return id != Id::makeUndefined() &&
             id.getDatatype() == Datatype::Undefined;
    };
    AD_CORRECTNESS_CHECK(
        std::ranges::all_of(values, undefTypeButNotUndefValue));
    ad_utility::HashSet<Id> uniqueIds(values.begin(), values.end());
    AD_CORRECTNESS_CHECK(uniqueIds.size() == result.size());
    return result;
  }();
  return ids;
};

// Return the [lowerBound, upperBound) for the special Ids.
// This range can be used to filter them out in cases where we want to ignore
// triples that were added by QLever for internal reasons.
static constexpr std::pair<Id, Id> getBoundsForSpecialIds() {
  constexpr auto upperBound = Id::makeFromBool(false);
  static_assert(static_cast<int>(Datatype::Undefined) == 0);
  static_assert(upperBound.getBits() == 1UL << Id::numDataBits);
  return {Id::fromBits(1), upperBound};
}
}  // namespace qlever<|MERGE_RESOLUTION|>--- conflicted
+++ resolved
@@ -11,11 +11,6 @@
 
 namespace qlever {
 
-<<<<<<< HEAD
-// A mapping from special builtin IRIs that are not managed via the normal
-// vocabulary to the IDs that are used to represent them. These IDs all have the
-// `Undefined` datatype s.t. they do not accidentally interfere with other IDs.
-=======
 // A mapping from special builtin IRIs to special IDs. These IDs all have the
 // `Undefined` datatype such that they do not accidentally interfere with other
 // IDs.
@@ -25,7 +20,6 @@
 // These VocabIDs have to be retrieved from the vocabulary and used in all
 // subsequent phases of the index building and when running the server on a
 // built index.
->>>>>>> efeef683
 inline const ad_utility::HashMap<std::string, Id>& specialIds() {
   static const auto ids = []() {
     using S = std::string;
