--- conflicted
+++ resolved
@@ -219,16 +219,12 @@
         SizeT<"cache-max-size-gb-single-entry">{5},
         SizeT<"lazy-index-scan-queue-size">{20},
         SizeT<"lazy-index-scan-num-threads">{10},
-<<<<<<< HEAD
         ensureStrictPositivity(
             StreamableParameter<
                 ad_utility::ParseableDuration<std::chrono::seconds>,
                 "default-query-timeout">{30}),
-        SizeT<"lazy-index-scan-max-size-materialization">{1'000'000}};
-=======
         SizeT<"lazy-index-scan-max-size-materialization">{1'000'000},
         Bool<"use-group-by-hash-map-optimization">{true}};
->>>>>>> 00a6bf60
   }();
   return params;
 }
