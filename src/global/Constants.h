--- conflicted
+++ resolved
@@ -18,12 +18,7 @@
 using namespace ad_utility::memory_literals;
 
 static const ad_utility::MemorySize DEFAULT_STXXL_MEMORY = 5_GB;
-<<<<<<< HEAD
-static const ad_utility::MemorySize STXXL_DISK_SIZE_INDEX_BUILDER = 1000_MB;
-static const size_t STXXL_DISK_SIZE_INDEX_TEST = 10;
-=======
 static const ad_utility::MemorySize STXXL_DISK_SIZE_INDEX_BUILDER = 1_GB;
->>>>>>> 9d3178aa
 
 static constexpr ad_utility::MemorySize DEFAULT_MEM_FOR_QUERIES = 4_GB;
 
@@ -207,13 +202,8 @@
         // timeout exception.
         Double<"sort-estimate-cancellation-factor">{3.0},
         SizeT<"cache-max-num-entries">{1000},
-<<<<<<< HEAD
         MemorySizeParameter<"cache-max-size">{30_GB},
         MemorySizeParameter<"cache-max-size-single-entry">{5_GB},
-=======
-        SizeT<"cache-max-size-gb">{30},
-        SizeT<"cache-max-size-gb-single-entry">{5},
->>>>>>> 9d3178aa
         SizeT<"lazy-index-scan-queue-size">{20},
         SizeT<"lazy-index-scan-num-threads">{10},
         SizeT<"lazy-index-scan-max-size-materialization">{1'000'000}};
