--- conflicted
+++ resolved
@@ -256,12 +256,10 @@
 constexpr inline double COORDINATE_LAT_MAX = 90.0;
 constexpr inline double COORDINATE_LNG_MAX = 180.0;
 
-<<<<<<< HEAD
 // Websocket path for a specific query (/watch/query-id)
 constexpr inline std::string_view WEBSOCKET_PATH = "/watch/";
-=======
+
 // When operation results are returned as `application/qlever-results+json` the
 // Operation string is echoed. This operation string is truncated to ensure
 // performance.
-constexpr inline size_t MAX_LENGTH_OPERATION_ECHO = 5000;
->>>>>>> 71b01cb3
+constexpr inline size_t MAX_LENGTH_OPERATION_ECHO = 5000;