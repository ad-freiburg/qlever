// Copyright 2023, University of Freiburg,
// Chair of Algorithms and Data Structures.
//
// Authors: Björn Buchhold <buchhold@gmail.com>
//          Johannes Kalmbach <kalmbach@cs.uni-freiburg.de>
//          Hannah Bast <bast@cs.uni-freiburg.de>

#pragma once

#include <atomic>
#include <chrono>
#include <ctre.hpp>
#include <limits>
#include <stdexcept>
#include <string>
#include <string_view>

#include "util/MemorySize/MemorySize.h"
#include "util/StringUtils.h"

// For access to `memorySize` literals.
using namespace ad_utility::memory_literals;

constexpr inline ad_utility::MemorySize DEFAULT_MEMORY_LIMIT_INDEX_BUILDING =
    5_GB;
constexpr inline ad_utility::MemorySize STXXL_DISK_SIZE_INDEX_BUILDER = 1_GB;

constexpr inline ad_utility::MemorySize DEFAULT_MEM_FOR_QUERIES = 4_GB;

constexpr inline uint64_t MAX_NOF_ROWS_IN_RESULT = 1'000'000;
constexpr inline size_t MIN_WORD_PREFIX_SIZE = 4;
constexpr inline char PREFIX_CHAR = '*';

constexpr inline size_t BUFFER_SIZE_DOCSFILE_LINE = 100'000'000;

constexpr inline size_t TEXT_PREDICATE_CARDINALITY_ESTIMATE = 1'000'000'000;

constexpr inline size_t GALLOP_THRESHOLD = 1000;

constexpr inline char INTERNAL_PREDICATE_PREFIX_NAME[] = "ql";

constexpr inline char INTERNAL_PREDICATE_PREFIX[] =
    "http://qlever.cs.uni-freiburg.de/builtin-functions/";

// Return a IRI of the form
// `<http://qlever.cs.uni-freiburg.de/builtin-functions/concatenationOfSuffixes>`
template <
    ad_utility::detail::constexpr_str_cat_impl::ConstexprString... suffixes>
constexpr std::string_view makeInternalIriConst() {
  return ad_utility::constexprStrCat<"<", INTERNAL_PREDICATE_PREFIX,
                                     suffixes..., ">">();
}

inline std::string makeInternalIri(const auto&... suffixes) {
  return absl::StrCat("<", std::string_view{INTERNAL_PREDICATE_PREFIX},
                      suffixes..., ">");
}
constexpr inline std::string_view INTERNAL_ENTITIES_URI_PREFIX =
    ad_utility::constexprStrCat<"<", INTERNAL_PREDICATE_PREFIX>();
constexpr inline std::string_view INTERNAL_PREDICATE_PREFIX_IRI =
    makeInternalIriConst<"">();
constexpr inline std::string_view CONTAINS_ENTITY_PREDICATE =
    makeInternalIriConst<"contains-entity">();
constexpr inline std::string_view CONTAINS_WORD_PREDICATE =
    makeInternalIriConst<"contains-word">();

constexpr inline std::string_view INTERNAL_TEXT_MATCH_PREDICATE =
    makeInternalIriConst<"text">();
constexpr inline std::string_view HAS_PREDICATE_PREDICATE =
    makeInternalIriConst<"has-predicate">();
constexpr inline std::string_view HAS_PATTERN_PREDICATE =
    makeInternalIriConst<"has-pattern">();
constexpr inline std::string_view DEFAULT_GRAPH_IRI =
    makeInternalIriConst<"default-graph">();
constexpr inline std::string_view INTERNAL_GRAPH_IRI =
    makeInternalIriConst<"internal-graph">();

constexpr inline std::pair<std::string_view, std::string_view> GEOF_PREFIX = {
    "geof:", "http://www.opengis.net/def/function/geosparql/"};
constexpr inline std::pair<std::string_view, std::string_view> MATH_PREFIX = {
    "math:", "http://www.w3.org/2005/xpath-functions/math#"};
constexpr inline std::pair<std::string_view, std::string_view> XSD_PREFIX = {
    "xsd", "http://www.w3.org/2001/XMLSchema#"};

constexpr inline std::string_view INTERNAL_VARIABLE_PREFIX =
    "?_QLever_internal_variable_";

constexpr inline std::string_view INTERNAL_BLANKNODE_VARIABLE_PREFIX =
    "?_QLever_internal_variable_bn_";

constexpr inline std::string_view INTERNAL_VARIABLE_QUERY_PLANNER_PREFIX =
    "?_QLever_internal_variable_qp_";

constexpr inline std::string_view SCORE_VARIABLE_PREFIX = "?ql_score_";
constexpr inline std::string_view MATCHINGWORD_VARIABLE_PREFIX =
    "?ql_matchingword_";

constexpr inline std::string_view LANGUAGE_PREDICATE =
    makeInternalIriConst<"langtag">();

// this predicate is the identifier for the SpatialJoin class. It joins the two
// objects, if their distance is smaller or equal to the maximum distance, which
// needs to be given in the predicate as well. The syntax for the predicate
// needs to be like this: <max-distance-in-meters:XXXX>, where XXXX needs to be
// replaced by an integer number.
static const std::string MAX_DIST_IN_METERS = "<max-distance-in-meters:";
static constexpr auto MAX_DIST_IN_METERS_REGEX =
    ctll::fixed_string{"<max-distance-in-meters:[0-9]+>"};

// TODO<joka921> Move them to their own file, make them strings, remove
// duplications, etc.
constexpr inline char XSD_STRING[] = "http://www.w3.org/2001/XMLSchema#string";
constexpr inline char XSD_DATETIME_TYPE[] =
    "http://www.w3.org/2001/XMLSchema#dateTime";
constexpr inline char XSD_DATE_TYPE[] = "http://www.w3.org/2001/XMLSchema#date";
constexpr inline char XSD_GYEAR_TYPE[] =
    "http://www.w3.org/2001/XMLSchema#gYear";
constexpr inline char XSD_GYEARMONTH_TYPE[] =
    "http://www.w3.org/2001/XMLSchema#gYearMonth";
constexpr inline char XSD_DAYTIME_DURATION_TYPE[] =
    "http://www.w3.org/2001/XMLSchema#dayTimeDuration";

constexpr inline char XSD_INT_TYPE[] = "http://www.w3.org/2001/XMLSchema#int";
constexpr inline char XSD_INTEGER_TYPE[] =
    "http://www.w3.org/2001/XMLSchema#integer";
constexpr inline char XSD_FLOAT_TYPE[] =
    "http://www.w3.org/2001/XMLSchema#float";
constexpr inline char XSD_DOUBLE_TYPE[] =
    "http://www.w3.org/2001/XMLSchema#double";
constexpr inline char XSD_DECIMAL_TYPE[] =
    "http://www.w3.org/2001/XMLSchema#decimal";

constexpr inline char XSD_NON_POSITIVE_INTEGER_TYPE[] =
    "http://www.w3.org/2001/XMLSchema#nonPositiveInteger";
constexpr inline char XSD_NEGATIVE_INTEGER_TYPE[] =
    "http://www.w3.org/2001/XMLSchema#negativeInteger";
constexpr inline char XSD_LONG_TYPE[] = "http://www.w3.org/2001/XMLSchema#long";
constexpr inline char XSD_SHORT_TYPE[] =
    "http://www.w3.org/2001/XMLSchema#short";
constexpr inline char XSD_BYTE_TYPE[] = "http://www.w3.org/2001/XMLSchema#byte";
constexpr inline char XSD_NON_NEGATIVE_INTEGER_TYPE[] =
    "http://www.w3.org/2001/XMLSchema#nonNegativeInteger";
constexpr inline char XSD_UNSIGNED_LONG_TYPE[] =
    "http://www.w3.org/2001/XMLSchema#unsignedLong";
constexpr inline char XSD_UNSIGNED_INT_TYPE[] =
    "http://www.w3.org/2001/XMLSchema#unsignedInt";
constexpr inline char XSD_UNSIGNED_SHORT_TYPE[] =
    "http://www.w3.org/2001/XMLSchema#unsignedShort";
constexpr inline char XSD_POSITIVE_INTEGER_TYPE[] =
    "http://www.w3.org/2001/XMLSchema#positiveInteger";
constexpr inline char XSD_BOOLEAN_TYPE[] =
    "http://www.w3.org/2001/XMLSchema#boolean";
constexpr inline char RDF_PREFIX[] =
    "http://www.w3.org/1999/02/22-rdf-syntax-ns#";
constexpr inline char RDF_LANGTAG_STRING[] =
    "http://www.w3.org/1999/02/22-rdf-syntax-ns#langString";

constexpr inline char GEO_WKT_LITERAL[] =
    "http://www.opengis.net/ont/geosparql#wktLiteral";

constexpr inline std::string_view VOCAB_SUFFIX = ".vocabulary";
constexpr inline std::string_view MMAP_FILE_SUFFIX = ".meta";
constexpr inline std::string_view CONFIGURATION_FILE = ".meta-data.json";

constexpr inline std::string_view ERROR_IGNORE_CASE_UNSUPPORTED =
    "Key \"ignore-case\" is no longer supported. Please remove this key from "
    "your settings.json and rebuild your index. You can optionally specify the "
    "\"locale\" key, otherwise \"en.US\" will be used as default";
constexpr inline std::string_view WARNING_ASCII_ONLY_PREFIXES =
    "You specified \"ascii-prefixes-only = true\", which enables faster "
    "parsing for well-behaved TTL files";
// " but only works correctly if there are no escape sequences in "
// "prefixed names (e.g., rdfs:label\\,el is not allowed), no multiline "
// "literals, and the regex \". *\\n\" only matches at the end of a triple. "
// "Most Turtle files fulfill these properties (e.g. that from Wikidata), "
// "but not all";

constexpr inline std::string_view WARNING_PARALLEL_PARSING =
    "You specified \"parallel-parsing = true\", which enables faster parsing "
    "for TTL files with a well-behaved use of newlines";
constexpr inline std::string_view LOCALE_DEFAULT_LANG = "en";
constexpr inline std::string_view LOCALE_DEFAULT_COUNTRY = "US";
constexpr inline bool LOCALE_DEFAULT_IGNORE_PUNCTUATION = false;

// Constants for the range of valid compression prefixes
// all ASCII- printable characters are left out.
// when adding more special characters to the vocabulary make sure to leave out
// \n since the vocabulary is stored in a text file line by line.
// All prefix codes have a most significant bit of 1. This means the prefix
// codes are never valid UTF-8 and thus it is always able to determine, whether
// this vocabulary was compressed or not.
constexpr inline uint8_t MIN_COMPRESSION_PREFIX = 129;
constexpr inline uint8_t NUM_COMPRESSION_PREFIXES = 126;
// if this is the first character of a compressed string, this means that no
// compression has been applied to  a word
constexpr inline uint8_t NO_PREFIX_CHAR =
    MIN_COMPRESSION_PREFIX + NUM_COMPRESSION_PREFIXES;

// When initializing a sort performance estimator, at most this percentage of
// the number of triples in the index is being sorted at once.
constexpr inline size_t PERCENTAGE_OF_TRIPLES_FOR_SORT_ESTIMATE = 5;

// When asked to make room for X ids in the cache, actually make room for X
// times this factor.
constexpr inline size_t MAKE_ROOM_SLACK_FACTOR = 2;

// The maximal number of columns an `IdTable` (an intermediate result of
// query evaluation) may have to be able to use the more efficient `static`
// implementation (For details see `IdTable.h`, `CallFixedSize.h` and the
// usage of `CALL_FIXED_SIZE` in the various subclasses of `Operation`.
// Increasing this number improves the runtime for operations on tables with
// more columns, but also increases compile times because more templates
// have to be instantiated. It might also be necessary to increase some internal
// compiler limits for the evaluation of constexpr functions and templates.
constexpr inline int DEFAULT_MAX_NUM_COLUMNS_STATIC_ID_TABLE = 5;

// Interval in which an enabled watchdog would check if
// `CancellationHandle::throwIfCancelled` is called regularly.
constexpr inline std::chrono::milliseconds DESIRED_CANCELLATION_CHECK_INTERVAL{
    50};

// In all permutations, the graph ID of the triple is stored as the fourth
// entry. During the index building it is important that this is the first
// column after the "actual" triple.
constexpr inline size_t ADDITIONAL_COLUMN_GRAPH_ID = 3;

// In the PSO and PSO permutations the patterns of the subject and object are
// stored at the following indices. Note that the col0 (the P) is not part of
// the result, so the column order for PSO is S O PatternS PatternO.
constexpr inline size_t ADDITIONAL_COLUMN_INDEX_SUBJECT_PATTERN = 4;
constexpr inline size_t ADDITIONAL_COLUMN_INDEX_OBJECT_PATTERN = 5;

#ifdef _PARALLEL_SORT
constexpr inline bool USE_PARALLEL_SORT = true;
#include <parallel/algorithm>
namespace ad_utility {
template <typename... Args>
auto parallel_sort(Args&&... args) {
  return __gnu_parallel::sort(std::forward<Args>(args)...);
}
using parallel_tag = __gnu_parallel::parallel_tag;

}  // namespace ad_utility

#else
constexpr inline bool USE_PARALLEL_SORT = false;
namespace ad_utility {
template <typename... Args>
auto parallel_sort([[maybe_unused]] Args&&... args) {
  throw std::runtime_error(
      "Triggered the parallel sort although it was disabled. Please report to "
      "the developers!");
}
using parallel_tag = int;
}  // namespace ad_utility
#endif
constexpr inline size_t NUM_SORT_THREADS = 4;
/// ANSI escape sequence for bold text in the console
constexpr inline std::string_view EMPH_ON = "\033[1m";
/// ANSI escape sequence to print "normal" text again in the console.
constexpr inline std::string_view EMPH_OFF = "\033[22m";

<<<<<<< HEAD
// Counter for internal Blank Node Ids that are not part of the index, but were
// locally added (by SERVICE clauses or expressions).
inline std::atomic_uint64_t NEXT_LOCALBLANKNODEINDEX{0};
=======
// Allowed range for geographical coordinates from WTK Text
constexpr inline double COORDINATE_LAT_MAX = 90.0;
constexpr inline double COORDINATE_LNG_MAX = 180.0;
>>>>>>> 2e0ac359
<|MERGE_RESOLUTION|>--- conflicted
+++ resolved
@@ -260,12 +260,10 @@
 /// ANSI escape sequence to print "normal" text again in the console.
 constexpr inline std::string_view EMPH_OFF = "\033[22m";
 
-<<<<<<< HEAD
 // Counter for internal Blank Node Ids that are not part of the index, but were
 // locally added (by SERVICE clauses or expressions).
 inline std::atomic_uint64_t NEXT_LOCALBLANKNODEINDEX{0};
-=======
+
 // Allowed range for geographical coordinates from WTK Text
 constexpr inline double COORDINATE_LAT_MAX = 90.0;
-constexpr inline double COORDINATE_LNG_MAX = 180.0;
->>>>>>> 2e0ac359
+constexpr inline double COORDINATE_LNG_MAX = 180.0;