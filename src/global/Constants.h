// Copyright 2023, University of Freiburg,
// Chair of Algorithms and Data Structures.
//
// Authors: Björn Buchhold <buchhold@gmail.com>
//          Johannes Kalmbach <kalmbach@cs.uni-freiburg.de>
//          Hannah Bast <bast@cs.uni-freiburg.de>

#pragma once

#include <limits>
#include <stdexcept>
#include <string>

#include "../util/Parameters.h"
#include "util/MemorySize/MemorySize.h"

// For access to `memorySize` literals.
using namespace ad_utility::memory_literals;

static const ad_utility::MemorySize DEFAULT_MEMORY_LIMIT_INDEX_BUILDING = 5_GB;
static const ad_utility::MemorySize STXXL_DISK_SIZE_INDEX_BUILDER = 1_GB;

static constexpr size_t DEFAULT_MEM_FOR_QUERIES_IN_GB = 4;

static const size_t MAX_NOF_ROWS_IN_RESULT = 1'000'000;
static const size_t MIN_WORD_PREFIX_SIZE = 4;
static const char PREFIX_CHAR = '*';
static const size_t MAX_NOF_NODES = 64;
static const size_t MAX_NOF_FILTERS = 64;

static const size_t BUFFER_SIZE_RELATION_SIZE = 1'000'000'000;
static const size_t BUFFER_SIZE_DOCSFILE_LINE = 100'000'000;
static const size_t DISTINCT_LHS_PER_BLOCK = 10'000;
static const size_t USE_BLOCKS_INDEX_SIZE_TRESHOLD = 20'000;

static const size_t TEXT_PREDICATE_CARDINALITY_ESTIMATE = 1'000'000'000;
static const size_t TEXT_LIMIT_DEFAULT = std::numeric_limits<size_t>::max();

static const size_t GALLOP_THRESHOLD = 1000;

static const char INTERNAL_PREDICATE_PREFIX_NAME[] = "ql";
<<<<<<< HEAD
static const char INTERNAL_PREDICATE_PREFIX_IRI[] =
    "<QLever-internal-function/>";
static const char CONTAINS_ENTITY_PREDICATE[] =
    "<QLever-internal-function/contains-entity>";
static const char CONTAINS_WORD_PREDICATE[] =
    "<QLever-internal-function/contains-word>";
static const char CONTAINS_WORD_PREDICATE_NS[] = "ql:contains-word";
static const char INTERNAL_TEXT_MATCH_PREDICATE[] =
    "<QLever-internal-function/text>";
static const char HAS_PREDICATE_PREDICATE[] =
    "<QLever-internal-function/has-predicate>";
static const char HAS_PATTERN_PREDICATE[] =
    "<QLever-internal-function/has-pattern>";
=======

static const std::string INTERNAL_PREDICATE_PREFIX =
    "http://qlever.cs.uni-freiburg.de/builtin-functions/";

// Return a IRI of the form
// `<http://qlever.cs.uni-freiburg.de/builtin-functions/concatenationOfSuffixes>`
constexpr auto makeInternalIri = [](auto&&... suffixes) {
  return absl::StrCat("<", INTERNAL_PREDICATE_PREFIX, suffixes..., ">");
};
static const std::string INTERNAL_ENTITIES_URI_PREFIX =
    absl::StrCat("<", INTERNAL_PREDICATE_PREFIX);
static const std::string INTERNAL_PREDICATE_PREFIX_IRI = makeInternalIri("");
static const std::string CONTAINS_ENTITY_PREDICATE =
    makeInternalIri("contains-entity");
static const std::string CONTAINS_WORD_PREDICATE =
    makeInternalIri("contains-word");

static const std::string INTERNAL_TEXT_MATCH_PREDICATE =
    makeInternalIri("text");
static const std::string HAS_PREDICATE_PREDICATE =
    makeInternalIri("has-predicate");
>>>>>>> e9324895
static constexpr std::pair<std::string_view, std::string_view> GEOF_PREFIX = {
    "geof:", "<http://www.opengis.net/def/function/geosparql/"};
static constexpr std::pair<std::string_view, std::string_view> MATH_PREFIX = {
    "math:", "<http://www.w3.org/2005/xpath-functions/math#"};

static const std::string INTERNAL_VARIABLE_PREFIX =
    "?_QLever_internal_variable_";

static constexpr std::string_view TEXTSCORE_VARIABLE_PREFIX = "?ql_textscore_";
static constexpr std::string_view MATCHINGWORD_VARIABLE_PREFIX =
    "?ql_matchingword_";

// For anonymous nodes in Turtle.
static const std::string ANON_NODE_PREFIX = "QLever-Anon-Node";

static const std::string LANGUAGE_PREDICATE = makeInternalIri("langtag");

// TODO<joka921> Move them to their own file, make them strings, remove
// duplications, etc.
static const char XSD_DATETIME_TYPE[] =
    "http://www.w3.org/2001/XMLSchema#dateTime";
static const char XSD_DATE_TYPE[] = "http://www.w3.org/2001/XMLSchema#date";
static const char XSD_GYEAR_TYPE[] = "http://www.w3.org/2001/XMLSchema#gYear";
static const char XSD_GYEARMONTH_TYPE[] =
    "http://www.w3.org/2001/XMLSchema#gYearMonth";

constexpr inline char XSD_INT_TYPE[] = "http://www.w3.org/2001/XMLSchema#int";
static const char XSD_INTEGER_TYPE[] =
    "http://www.w3.org/2001/XMLSchema#integer";
static const char XSD_FLOAT_TYPE[] = "http://www.w3.org/2001/XMLSchema#float";
static const char XSD_DOUBLE_TYPE[] = "http://www.w3.org/2001/XMLSchema#double";
constexpr inline char XSD_DECIMAL_TYPE[] =
    "http://www.w3.org/2001/XMLSchema#decimal";

static const char XSD_NON_POSITIVE_INTEGER_TYPE[] =
    "http://www.w3.org/2001/XMLSchema#nonPositiveInteger";
static const char XSD_NEGATIVE_INTEGER_TYPE[] =
    "http://www.w3.org/2001/XMLSchema#negativeInteger";
static const char XSD_LONG_TYPE[] = "http://www.w3.org/2001/XMLSchema#long";
static const char XSD_SHORT_TYPE[] = "http://www.w3.org/2001/XMLSchema#short";
static const char XSD_BYTE_TYPE[] = "http://www.w3.org/2001/XMLSchema#byte";
static const char XSD_NON_NEGATIVE_INTEGER_TYPE[] =
    "http://www.w3.org/2001/XMLSchema#nonNegativeInteger";
static const char XSD_UNSIGNED_LONG_TYPE[] =
    "http://www.w3.org/2001/XMLSchema#unsignedLong";
static const char XSD_UNSIGNED_INT_TYPE[] =
    "http://www.w3.org/2001/XMLSchema#unsignedInt";
static const char XSD_UNSIGNED_SHORT_TYPE[] =
    "http://www.w3.org/2001/XMLSchema#unsignedShort";
static const char XSD_UNSIGNED_BYTE_TYPE[] =
    "http://www.w3.org/2001/XMLSchema#unsignedByte";
static const char XSD_POSITIVE_INTEGER_TYPE[] =
    "http://www.w3.org/2001/XMLSchema#positiveInteger";
constexpr inline char XSD_BOOLEAN_TYPE[] =
    "http://www.w3.org/2001/XMLSchema#boolean";
static const char RDF_PREFIX[] = "http://www.w3.org/1999/02/22-rdf-syntax-ns#";
static const char VALUE_DATE_TIME_SEPARATOR[] = "T";
static const int DEFAULT_NOF_VALUE_INTEGER_DIGITS = 50;
static const int DEFAULT_NOF_VALUE_EXPONENT_DIGITS = 20;
static const int DEFAULT_NOF_VALUE_MANTISSA_DIGITS = 30;
static const int DEFAULT_NOF_DATE_YEAR_DIGITS = 19;

static const std::string INTERNAL_VOCAB_SUFFIX = ".vocabulary.internal";
static const std::string EXTERNAL_VOCAB_SUFFIX = ".vocabulary.external";
static const std::string MMAP_FILE_SUFFIX = ".meta";
static const std::string CONFIGURATION_FILE = ".meta-data.json";
static const std::string PREFIX_FILE = ".prefixes";
static const std::string ADDITIONAL_TRIPLES_SUFFIX = ".additionalTriples";

static const std::string ERROR_IGNORE_CASE_UNSUPPORTED =
    "Key \"ignore-case\" is no longer supported. Please remove this key from "
    "your settings.json and rebuild your index. You can optionally specify the "
    "\"locale\" key, otherwise \"en.US\" will be used as default";
static const std::string WARNING_ASCII_ONLY_PREFIXES =
    "You specified \"ascii-prefixes-only = true\", which enables faster "
    "parsing for well-behaved TTL files";
// " but only works correctly if there are no escape sequences in "
// "prefixed names (e.g., rdfs:label\\,el is not allowed), no multiline "
// "literals, and the regex \". *\\n\" only matches at the end of a triple. "
// "Most Turtle files fulfill these properties (e.g. that from Wikidata), "
// "but not all";

static const std::string WARNING_PARALLEL_PARSING =
    "You specified \"parallel-parsing = true\", which enables faster parsing "
    "for TTL files that don't include multiline literals with unescaped "
    "newline characters and that have newline characters after the end of "
    "triples.";
static const std::string LOCALE_DEFAULT_LANG = "en";
static const std::string LOCALE_DEFAULT_COUNTRY = "US";
static constexpr bool LOCALE_DEFAULT_IGNORE_PUNCTUATION = false;

// Constants for the range of valid compression prefixes
// all ASCII- printable characters are left out.
// when adding more special characters to the vocabulary make sure to leave out
// \n since the vocabulary is stored in a text file line by line.
// All prefix codes have a most significant bit of 1. This means the prefix
// codes are never valid UTF-8 and thus it is always able to determine, whether
// this vocabulary was compressed or not.
static constexpr uint8_t MIN_COMPRESSION_PREFIX = 129;
static constexpr uint8_t NUM_COMPRESSION_PREFIXES = 126;
// if this is the first character of a compressed string, this means that no
// compression has been applied to  a word
static const uint8_t NO_PREFIX_CHAR =
    MIN_COMPRESSION_PREFIX + NUM_COMPRESSION_PREFIXES;

// When initializing a sort performance estimator, at most this percentage of
// the number of triples in the index is being sorted at once.
static constexpr size_t PERCENTAGE_OF_TRIPLES_FOR_SORT_ESTIMATE = 5;

// When asked to make room for X ids in the cache, actually make room for X
// times this factor.
static constexpr size_t MAKE_ROOM_SLACK_FACTOR = 2;

// The version of the binary format of the pattern files. Has to be increased,
// when this format is changed.
static constexpr uint32_t PATTERNS_FILE_VERSION = 1;

// The maximal number of columns an `IdTable` (an intermediate result of
// query evaluation) may have to be able to use the more efficient `static`
// implementation (For details see `IdTable.h`, `CallFixedSize.h` and the
// usage of `CALL_FIXED_SIZE` in the various subclasses of `Operation`.
// Increasing this number improves the runtime for operations on tables with
// more columns, but also increases compile times because more templates
// have to be instantiated. It might also be necessary to increase some internal
// compiler limits for the evaluation of constexpr functions and templates.
static constexpr int DEFAULT_MAX_NUM_COLUMNS_STATIC_ID_TABLE = 5;

inline auto& RuntimeParameters() {
  using ad_utility::detail::parameterShortNames::Bool;
  using ad_utility::detail::parameterShortNames::Double;
  using ad_utility::detail::parameterShortNames::SizeT;
  // NOTE: It is important that the value of the static variable is created by
  // an immediately invoked lambda, otherwise we get really strange segfaults on
  // Clang 16 and 17.
  // TODO<joka921> Figure out whether this is a bug in Clang or whether we
  // clearly misunderstand something about static initialization.
  static ad_utility::Parameters params = []() {
    return ad_utility::Parameters{
        // If the time estimate for a sort operation is larger by more than this
        // factor than the remaining time, then the sort is canceled with a
        // timeout exception.
        Double<"sort-estimate-cancellation-factor">{3.0},
        SizeT<"cache-max-num-entries">{1000},
        SizeT<"cache-max-size-gb">{30},
        SizeT<"cache-max-size-gb-single-entry">{5},
        SizeT<"lazy-index-scan-queue-size">{20},
        SizeT<"lazy-index-scan-num-threads">{10},
        SizeT<"lazy-index-scan-max-size-materialization">{1'000'000},
        Bool<"use-group-by-hash-map-optimization">{true}};
  }();
  return params;
}

#ifdef _PARALLEL_SORT
static constexpr bool USE_PARALLEL_SORT = true;
#include <parallel/algorithm>
namespace ad_utility {
template <typename... Args>
auto parallel_sort(Args&&... args) {
  return __gnu_parallel::sort(std::forward<Args>(args)...);
}
using parallel_tag = __gnu_parallel::parallel_tag;

}  // namespace ad_utility

#else
static constexpr bool USE_PARALLEL_SORT = false;
namespace ad_utility {
template <typename... Args>
auto parallel_sort([[maybe_unused]] Args&&... args) {
  throw std::runtime_error(
      "Triggered the parallel sort although it was disabled. Please report to "
      "the developers!");
}
using parallel_tag = int;
}  // namespace ad_utility
#endif
static constexpr size_t NUM_SORT_THREADS = 4;<|MERGE_RESOLUTION|>--- conflicted
+++ resolved
@@ -39,21 +39,6 @@
 static const size_t GALLOP_THRESHOLD = 1000;
 
 static const char INTERNAL_PREDICATE_PREFIX_NAME[] = "ql";
-<<<<<<< HEAD
-static const char INTERNAL_PREDICATE_PREFIX_IRI[] =
-    "<QLever-internal-function/>";
-static const char CONTAINS_ENTITY_PREDICATE[] =
-    "<QLever-internal-function/contains-entity>";
-static const char CONTAINS_WORD_PREDICATE[] =
-    "<QLever-internal-function/contains-word>";
-static const char CONTAINS_WORD_PREDICATE_NS[] = "ql:contains-word";
-static const char INTERNAL_TEXT_MATCH_PREDICATE[] =
-    "<QLever-internal-function/text>";
-static const char HAS_PREDICATE_PREDICATE[] =
-    "<QLever-internal-function/has-predicate>";
-static const char HAS_PATTERN_PREDICATE[] =
-    "<QLever-internal-function/has-pattern>";
-=======
 
 static const std::string INTERNAL_PREDICATE_PREFIX =
     "http://qlever.cs.uni-freiburg.de/builtin-functions/";
@@ -75,7 +60,7 @@
     makeInternalIri("text");
 static const std::string HAS_PREDICATE_PREDICATE =
     makeInternalIri("has-predicate");
->>>>>>> e9324895
+static const std::string HAS_PATTERN_PREDICATE = makeInternalIri("has-pattern");
 static constexpr std::pair<std::string_view, std::string_view> GEOF_PREFIX = {
     "geof:", "<http://www.opengis.net/def/function/geosparql/"};
 static constexpr std::pair<std::string_view, std::string_view> MATH_PREFIX = {
