--- conflicted
+++ resolved
@@ -42,31 +42,6 @@
 
 // Return a IRI of the form
 // `<http://qlever.cs.uni-freiburg.de/builtin-functions/concatenationOfSuffixes>`
-<<<<<<< HEAD
-constexpr auto makeInternalIri = [](auto&&... suffixes) {
-  return absl::StrCat("<", INTERNAL_PREDICATE_PREFIX, suffixes..., ">");
-};
-static const std::string INTERNAL_ENTITIES_URI_PREFIX =
-    absl::StrCat("<", INTERNAL_PREDICATE_PREFIX);
-static const std::string INTERNAL_PREDICATE_PREFIX_IRI = makeInternalIri("");
-static const std::string CONTAINS_ENTITY_PREDICATE =
-    makeInternalIri("contains-entity");
-static const std::string CONTAINS_WORD_PREDICATE =
-    makeInternalIri("contains-word");
-
-static const std::string INTERNAL_TEXT_MATCH_PREDICATE =
-    makeInternalIri("text");
-static const std::string HAS_PREDICATE_PREDICATE =
-    makeInternalIri("has-predicate");
-static const std::string HAS_PATTERN_PREDICATE = makeInternalIri("has-pattern");
-// static const std::string DEFAULT_GRAPH_IRI =
-// makeInternalIri("default-graph");
-static constexpr std::string_view DEFAULT_GRAPH_IRI =
-    "<http://qlever.cs.uni-freiburg.de/builtin-functions/default-graph>";
-static const std::string INTERNAL_GRAPH_IRI = makeInternalIri("internal-graph");
-
-static constexpr std::pair<std::string_view, std::string_view> GEOF_PREFIX = {
-=======
 template <
     ad_utility::detail::constexpr_str_cat_impl::ConstexprString... suffixes>
 constexpr std::string_view makeInternalIriConst() {
@@ -99,7 +74,6 @@
     makeInternalIriConst<"internal-graph">();
 
 constexpr inline std::pair<std::string_view, std::string_view> GEOF_PREFIX = {
->>>>>>> b32530ec
     "geof:", "http://www.opengis.net/def/function/geosparql/"};
 constexpr inline std::pair<std::string_view, std::string_view> MATH_PREFIX = {
     "math:", "http://www.w3.org/2005/xpath-functions/math#"};
@@ -236,20 +210,11 @@
 // column after the "actual" triple.
 constexpr inline size_t ADDITIONAL_COLUMN_GRAPH_ID = 3;
 
-// In all permutations, the graph ID of the triple is stored as the fourth
-// entry.
-constexpr size_t ADDITIONAL_COLUMN_GRAPH_ID = 3;
-
 // In the PSO and PSO permutations the patterns of the subject and object are
 // stored at the following indices. Note that the col0 (the P) is not part of
 // the result, so the column order for PSO is S O PatternS PatternO.
-<<<<<<< HEAD
-constexpr size_t ADDITIONAL_COLUMN_INDEX_SUBJECT_PATTERN = 4;
-constexpr size_t ADDITIONAL_COLUMN_INDEX_OBJECT_PATTERN = 5;
-=======
 constexpr inline size_t ADDITIONAL_COLUMN_INDEX_SUBJECT_PATTERN = 4;
 constexpr inline size_t ADDITIONAL_COLUMN_INDEX_OBJECT_PATTERN = 5;
->>>>>>> b32530ec
 
 #ifdef _PARALLEL_SORT
 constexpr inline bool USE_PARALLEL_SORT = true;
