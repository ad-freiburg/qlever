--- conflicted
+++ resolved
@@ -179,53 +179,6 @@
 constexpr size_t ADDITIONAL_COLUMN_INDEX_SUBJECT_PATTERN = 3;
 constexpr size_t ADDITIONAL_COLUMN_INDEX_OBJECT_PATTERN = 4;
 
-<<<<<<< HEAD
-inline auto& RuntimeParameters() {
-  using ad_utility::detail::parameterShortNames::Bool;
-  using ad_utility::detail::parameterShortNames::Double;
-  using ad_utility::detail::parameterShortNames::DurationParameter;
-  using ad_utility::detail::parameterShortNames::MemorySizeParameter;
-  using ad_utility::detail::parameterShortNames::SizeT;
-  // NOTE: It is important that the value of the static variable is created by
-  // an immediately invoked lambda, otherwise we get really strange segfaults on
-  // Clang 16 and 17.
-  // TODO<joka921> Figure out whether this is a bug in Clang or whether we
-  // clearly misunderstand something about static initialization.
-  static ad_utility::Parameters params = []() {
-    using namespace std::chrono_literals;
-    auto ensureStrictPositivity = [](auto&& parameter) {
-      parameter.setParameterConstraint(
-          [](std::chrono::seconds value, std::string_view parameterName) {
-            if (value <= 0s) {
-              throw std::runtime_error{absl::StrCat(
-                  "Parameter ", parameterName,
-                  " must be strictly positive, was ", value.count(), "s")};
-            }
-          });
-      return AD_FWD(parameter);
-    };
-    return ad_utility::Parameters{
-        // If the time estimate for a sort operation is larger by more than this
-        // factor than the remaining time, then the sort is canceled with a
-        // timeout exception.
-        Double<"sort-estimate-cancellation-factor">{3.0},
-        SizeT<"cache-max-num-entries">{1000},
-        MemorySizeParameter<"cache-max-size">{30_GB},
-        MemorySizeParameter<"cache-max-size-single-entry">{5_GB},
-        SizeT<"lazy-index-scan-queue-size">{20},
-        SizeT<"lazy-index-scan-num-threads">{10},
-        ensureStrictPositivity(
-            DurationParameter<std::chrono::seconds, "default-query-timeout">{
-                30s}),
-        SizeT<"lazy-index-scan-max-size-materialization">{1'000'000},
-        Bool<"use-binsearch-transitive-path">{false},
-        Bool<"group-by-hash-map-enabled">{false}};
-  }();
-  return params;
-}
-
-=======
->>>>>>> 6130f5d5
 #ifdef _PARALLEL_SORT
 static constexpr bool USE_PARALLEL_SORT = true;
 #include <parallel/algorithm>
