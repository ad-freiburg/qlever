//   Copyright 2024, University of Freiburg,
//   Chair of Algorithms and Data Structures.
//   Author: Robin Textor-Falconi <textorr@informatik.uni-freiburg.de>

#ifndef QLEVER_RUNTIMEPARAMETERS_H
#define QLEVER_RUNTIMEPARAMETERS_H

#include "util/Parameters.h"

// A set of parameters that can be accessed with a runtime and a compile time
// interface. They are currently managed using a synchronized singleton for the
// complete QLever instance.
struct RuntimeParameters {
  using Bool = ad_utility::detail::parameterShortNames::Bool;
  using Double = ad_utility::detail::parameterShortNames::Double;
  template <typename DurationTp>
  using Duration =
      ad_utility::detail::parameterShortNames::DurationParameter<DurationTp>;
  using MemorySizeParameter =
      ad_utility::detail::parameterShortNames::MemorySizeParameter;
  using SizeT = ad_utility::detail::parameterShortNames::SizeT;

  // ___________________________________________________________________________
  // IMPORTANT NOTE: IF YOU ADD PARAMETERS BELOW, ALSO REGISTER THEM IN THE
  // CONSTRUCTOR, S.T. THEY CAN ALSO BE ACCESSED VIA THE RUNTIME INTERFACE.
  // ___________________________________________________________________________

  // If set, then unneeded variables will not be emitted as the result of
  // each operation.
  // This makes the queries faster, but leads to more cache misses if e.g.
  // variables in a SELECT clause change
  // between otherwise equal queries.
  Bool stripColumns_{false, "strip-columns"};

  // If the time estimate for a sort operation is larger by more than this
  // factor than the remaining time, then the sort is canceled with a
  // timeout exception.
  Double sortEstimateCancellationFactor_{3.0,
                                         "sort-estimate-cancellation-factor"};
  SizeT cacheMaxNumEntries_{1000, "cache-max-num-entries"};

  MemorySizeParameter cacheMaxSize_{ad_utility::MemorySize::gigabytes(30),
                                    "cache-max-size"};
  MemorySizeParameter cacheMaxSizeSingleEntry_{
      ad_utility::MemorySize::gigabytes(5), "cache-max-size-single-entry"};
  SizeT lazyIndexScanQueueSize_{20, "lazy-index-scan-queue-size"};
  SizeT lazyIndexScanNumThreads_{10, "lazy-index-scan-num-threads"};
  Duration<std::chrono::seconds> defaultQueryTimeout_{std::chrono::seconds(30),
                                                      "default-query-timeout"};
  SizeT lazyIndexScanMaxSizeMaterialization_{
      1'000'000, "lazy-index-scan-max-size-materialization"};
  Bool useBinsearchTransitivePath_{true, "use-binsearch-transitive-path"};
  Bool groupByHashMapEnabled_{false, "group-by-hash-map-enabled"};
  Bool groupByDisableIndexScanOptimizations_{
      false, "group-by-disable-index-scan-optimizations"};
  SizeT serviceMaxValueRows_{10'000, "service-max-value-rows"};
  SizeT queryPlanningBudget_{1500, "query-planning-budget"};
  Bool throwOnUnboundVariables_{false, "throw-on-unbound-variables"};

  // Control up until which size lazy results should be cached. Caching
  // does cause significant overhead for this case.
  MemorySizeParameter cacheMaxSizeLazyResult_{
      ad_utility::MemorySize::megabytes(5), "cache-max-size-lazy-result"};

  // Control if websockets are enable to post live query updates, and if they
  // are control the throttle of how many request can be sent at once.
  Bool websocketUpdatesEnabled_{true, "websocket-updates-enabled"};
  Duration<std::chrono::milliseconds> websocketUpdateInterval_{
      std::chrono::milliseconds(50), "websocket-update-interval"};
  // When the result of an index scan is smaller than a single block, then
  // its size estimate will be the size of the block divided by this
  // value.
  SizeT smallIndexScanSizeEstimateDivisor_{
      5, "small-index-scan-size-estimate-divisor"};
  // Determines whether the cost estimate for a cached subtree should be
  // set to zero in query planning.
  Bool zeroCostEstimateForCachedSubtree_{
      false, "zero-cost-estimate-for-cached-subtree"};
  // Maximum size for the body of requests that the server will process.
  MemorySizeParameter requestBodyLimit_{ad_utility::MemorySize::gigabytes(1),
                                        "request-body-limit"};
  // SERVICE operations are not cached by default, but can be enabled
  // which has the downside that the sibling optimization where VALUES are
  // dynamically pushed into `SERVICE` is no longer used.
  Bool cacheServiceResults_{false, "cache-service-results"};
  // If set to `true`, we expect the contents of URLs loaded via a LOAD to
  // not change over time. This enables caching of LOAD operations.
  Bool cacheLoadResults_{false, "cache-load-results"};
  // If set to `true`, several exceptions will silently be ignored and a
  // dummy result will be returned instead.
  // This mode should only be activated when running the syntax tests of
  // the SPARQL conformance test suite.
  Bool syntaxTestMode_{false, "syntax-test-mode"};
  // If set to `true`, then a division by zero in an expression will lead
  // to an
  // expression error, meaning that the result is undefined. If set to
  // false,
  // the result will be `NaN` or `infinity` respectively.
  Bool divisionByZeroIsUndef_{true, "division-by-zero-is-undef"};
  // If set to `true`, the contained `FILTER` expressions in the query
  // try to set and apply a corresponding `PrefilterExpression` (see
  // `PrefilterExpressionIndex.h`) on its variable-related `IndexScan`
  // operation.
  //
  // If set to `false`, the queries `FILTER` expressions omit setting and
  // applying `PrefilterExpression`s. This is useful to set a
  // prefilter-free baseline, or for debugging, as wrong results may be
  // related to the `PrefilterExpression`s.
  Bool enablePrefilterOnIndexScans_{true, "enable-prefilter-on-index-scans"};
  // The maximum number of threads to be used in `SpatialJoinAlgorithms`.
  SizeT spatialJoinMaxNumThreads_{8, "spatial-join-max-num-threads"};
  // The maximum size of the `prefilterBox` for
  // `SpatialJoinAlgorithms::libspatialjoinParse()`.
  SizeT spatialJoinPrefilterMaxSize_{2'500, "spatial-join-prefilter-max-size"};
  // Push joins into both children of unions if this leads to a cheaper
  // cost-estimate.
  Bool enableDistributiveUnion_{true, "enable-distributive-union"};

  // If set, the query `SELECT * { GRAPH ?g { ?s ?p ?o } }` will return
  // triples from the default graph, otherwise it will follow the
  // behaviour defined by the SPARQL standard which filters them out.
  Bool treatDefaultGraphAsNamedGraph_{false,
                                      "treat-default-graph-as-named-graph"};

<<<<<<< HEAD
  // Memory limit for sorting rows during the writing of materialized views.
  MemorySizeParameter materializedViewWriterMemory_{
      ad_utility::MemorySize::gigabytes(4), "materialized-view-writer-memory"};
=======
  // If set, each `sparql-results+json` results will include a top-level "meta"
  // field with information about query execution time and result size.
  Bool sparqlResultsJsonWithTime_{true, "sparql-results-json-with-time"};
>>>>>>> a572da0e

  // ___________________________________________________________________________
  // IMPORTANT NOTE: IF YOU ADD PARAMETERS ABOVE, ALSO REGISTER THEM IN THE
  // CONSTRUCTOR, S.T. THEY CAN ALSO BE ACCESSED VIA THE RUNTIME INTERFACE.
  // ___________________________________________________________________________

  std::map<std::string, ad_utility::ParameterBase*, std::less<>> runtimeMap_;

  // Constructor: Add all parameters to the map.
  RuntimeParameters();

  // Obtain a map from parameter names to parameter values.
  // This map only contains strings and is purely for logging
  // to human users.
  [[nodiscard]] ad_utility::HashMap<std::string, std::string> toMap() const;

  //  Set a parameter from a string.
  // Throws if the parameter does not exist or if the value is invalid.
  void setFromString(const std::string& parameterName,
                     const std::string& value);

  // Get all parameter names.
  std::vector<std::string> getKeys() const;

  // Copy and move are disallowed.
  RuntimeParameters(const RuntimeParameters&) = delete;
  RuntimeParameters& operator=(const RuntimeParameters&) = delete;
  RuntimeParameters(RuntimeParameters&&) = delete;
  RuntimeParameters& operator=(RuntimeParameters&&) = delete;
};

// Get synchronized access to the global runtime parameter singleton.
inline ad_utility::Synchronized<RuntimeParameters> globalRuntimeParameters;

// Set a parameter, specified by a pointer-to-member to the `RuntimeParameters`
// struct to the specified `value`, e.g.
// `setRuntimeParameter<&RuntimeParameters::nameOfParameter>(42)`.
template <auto ParameterPtr, typename ValueType>
void setRuntimeParameter(const ValueType& value) {
  std::invoke(ParameterPtr, *globalRuntimeParameters.wlock()).set(value);
}

// Get the current value of the runtime parameter specified by the
// `ParameterPtr` (see `setRuntimeParameter` above for details).
// The value has to be returned as an object, otherwise we might get data races.
// That's why the return type is `auto` and not `decltype(auto)` or `const
// auto&`.
template <auto ParameterPtr>
auto getRuntimeParameter() {
  // It is important that we make the deep copy of the reference that `get()`
  // returns before the lock is released because the `rlock()` object is
  // destroyed. This is achieved by directly returning a copy of the parameter
  // value (the function returns `auto`, see above).
  return std::invoke(ParameterPtr, *globalRuntimeParameters.rlock()).get();
}

#endif  // QLEVER_RUNTIMEPARAMETERS_H<|MERGE_RESOLUTION|>--- conflicted
+++ resolved
@@ -122,15 +122,13 @@
   Bool treatDefaultGraphAsNamedGraph_{false,
                                       "treat-default-graph-as-named-graph"};
 
-<<<<<<< HEAD
+  // If set, each `sparql-results+json` results will include a top-level "meta"
+  // field with information about query execution time and result size.
+  Bool sparqlResultsJsonWithTime_{true, "sparql-results-json-with-time"};
+
   // Memory limit for sorting rows during the writing of materialized views.
   MemorySizeParameter materializedViewWriterMemory_{
       ad_utility::MemorySize::gigabytes(4), "materialized-view-writer-memory"};
-=======
-  // If set, each `sparql-results+json` results will include a top-level "meta"
-  // field with information about query execution time and result size.
-  Bool sparqlResultsJsonWithTime_{true, "sparql-results-json-with-time"};
->>>>>>> a572da0e
 
   // ___________________________________________________________________________
   // IMPORTANT NOTE: IF YOU ADD PARAMETERS ABOVE, ALSO REGISTER THEM IN THE
