//   Copyright 2024, University of Freiburg,
//   Chair of Algorithms and Data Structures.
//   Author: Robin Textor-Falconi <textorr@informatik.uni-freiburg.de>

#ifndef QLEVER_RUNTIMEPARAMETERS_H
#define QLEVER_RUNTIMEPARAMETERS_H

#include "util/Parameters.h"

inline auto& RuntimeParameters() {
  using ad_utility::detail::parameterShortNames::Bool;
  using ad_utility::detail::parameterShortNames::Double;
  using ad_utility::detail::parameterShortNames::DurationParameter;
  using ad_utility::detail::parameterShortNames::MemorySizeParameter;
  using ad_utility::detail::parameterShortNames::SizeT;
  // NOTE: It is important that the value of the static variable is created by
  // an immediately invoked lambda, otherwise we get really strange segfaults on
  // Clang 16 and 17.
  // TODO<joka921> Figure out whether this is a bug in Clang or whether we
  // clearly misunderstand something about static initialization.
  static ad_utility::Parameters params = []() {
    using namespace std::chrono_literals;
    using namespace ad_utility::memory_literals;
    auto ensureStrictPositivity = [](auto&& parameter) {
      parameter.setParameterConstraint(
          [](std::chrono::seconds value, std::string_view parameterName) {
            if (value <= 0s) {
              throw std::runtime_error{absl::StrCat(
                  "Parameter ", parameterName,
                  " must be strictly positive, was ", value.count(), "s")};
            }
          });
      return AD_FWD(parameter);
    };
    return ad_utility::Parameters{
        // If the time estimate for a sort operation is larger by more than this
        // factor than the remaining time, then the sort is canceled with a
        // timeout exception.
        Double<"sort-estimate-cancellation-factor">{3.0},
        SizeT<"cache-max-num-entries">{1000},
        MemorySizeParameter<"cache-max-size">{30_GB},
        MemorySizeParameter<"cache-max-size-single-entry">{5_GB},
        SizeT<"lazy-index-scan-queue-size">{20},
        SizeT<"lazy-index-scan-num-threads">{10},
        ensureStrictPositivity(
            DurationParameter<std::chrono::seconds, "default-query-timeout">{
                30s}),
        SizeT<"lazy-index-scan-max-size-materialization">{1'000'000},
        Bool<"use-binsearch-transitive-path">{true},
        Bool<"group-by-hash-map-enabled">{false},
        Bool<"group-by-disable-index-scan-optimizations">{false},
        SizeT<"service-max-value-rows">{10'000},
        SizeT<"query-planning-budget">{1500},
        Bool<"throw-on-unbound-variables">{false},
        // Control up until which size lazy results should be cached. Caching
        // does cause significant overhead for this case.
        MemorySizeParameter<"cache-max-size-lazy-result">{5_MB},
        Bool<"websocket-updates-enabled">{true},
        // When the result of an index scan is smaller than a single block, then
        // its size estimate will be the size of the block divided by this
        // value.
        SizeT<"small-index-scan-size-estimate-divisor">{5},
        // Determines whether the cost estimate for a cached subtree should be
        // set to zero in query planning.
        Bool<"zero-cost-estimate-for-cached-subtree">{false},
        // Maximum size for the body of requests that the server will process.
        MemorySizeParameter<"request-body-limit">{100_MB},
        // SERVICE operations are not cached by default, but can be enabled
        // which has the downside that the sibling optimization where VALUES are
        // dynamically pushed into `SERVICE` is no longer used.
        Bool<"cache-service-results">{false},
        // If set to `true`, we expect the contents of URLs loaded via a LOAD to
        // not change over time. This enables caching of LOAD operations.
        Bool<"cache-load-results">{false},
        // If set to `true`, several exceptions will silently be ignored and a
        // dummy result will be returned instead.
        // This mode should only be activated when running the syntax tests of
        // the SPARQL conformance test suite.
        Bool<"syntax-test-mode">{false},
        // If set to `true`, then a division by zero in an expression will lead
        // to an
        // expression error, meaning that the result is undefined. If set to
        // false,
        // the result will be `NaN` or `infinity` respectively.
        Bool<"division-by-zero-is-undef">{true},
        // If set to `true`, the contained `FILTER` expressions in the query
        // try to set and apply a corresponding `PrefilterExpression` (see
        // `PrefilterExpressionIndex.h`) on its variable-related `IndexScan`
        // operation.
        //
        // If set to `false`, the queries `FILTER` expressions omit setting and
        // applying `PrefilterExpression`s. This is useful to set a
        // prefilter-free baseline, or for debugging, as wrong results may be
        // related to the `PrefilterExpression`s.
        Bool<"enable-prefilter-on-index-scans">{true},
        // If set, then unneeded variables will not be emitted as the result of
        // each operation.
        // This makes the queries faster, but leads to more cache misses if e.g.
        // variables in a SELECT clause change
        // between otherwise equal queries.
        Bool<"strip-columns">{false},
<<<<<<< HEAD
        // The maximum number of threads to be used in `SpatialJoinAlgorithms`.
        SizeT<"spatial-join-max-threads">{0},
=======
        // The maximum size of the `prefilterBox` for
        // `SpatialJoinAlgorithms::libspatialjoinParse()`.
        SizeT<"spatial-join-prefilter-max-size">{2'500},
>>>>>>> 40e9ab69
    };
  }();
  return params;
}

#endif  // QLEVER_RUNTIMEPARAMETERS_H<|MERGE_RESOLUTION|>--- conflicted
+++ resolved
@@ -99,14 +99,11 @@
         // variables in a SELECT clause change
         // between otherwise equal queries.
         Bool<"strip-columns">{false},
-<<<<<<< HEAD
         // The maximum number of threads to be used in `SpatialJoinAlgorithms`.
-        SizeT<"spatial-join-max-threads">{0},
-=======
+        SizeT<"spatial-join-max-num-threads">{8},
         // The maximum size of the `prefilterBox` for
         // `SpatialJoinAlgorithms::libspatialjoinParse()`.
         SizeT<"spatial-join-prefilter-max-size">{2'500},
->>>>>>> 40e9ab69
     };
   }();
   return params;
