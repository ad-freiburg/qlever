//   Copyright 2024, University of Freiburg,
//   Chair of Algorithms and Data Structures.
//   Author: Robin Textor-Falconi <textorr@informatik.uni-freiburg.de>

#ifndef QLEVER_RUNTIMEPARAMETERS_H
#define QLEVER_RUNTIMEPARAMETERS_H

#include "util/Parameters.h"

<<<<<<< HEAD
inline auto& RuntimeParameters() {
  using ad_utility::detail::parameterShortNames::Bool;
  using ad_utility::detail::parameterShortNames::Double;
  using ad_utility::detail::parameterShortNames::DurationParameter;
  using ad_utility::detail::parameterShortNames::MemorySizeParameter;
  using ad_utility::detail::parameterShortNames::SizeT;
  // NOTE: It is important that the value of the static variable is created by
  // an immediately invoked lambda, otherwise we get really strange segfaults on
  // Clang 16 and 17.
  // TODO<joka921> Figure out whether this is a bug in Clang or whether we
  // clearly misunderstand something about static initialization.
  static ad_utility::Parameters params = []() {
    using namespace std::chrono_literals;
    using namespace ad_utility::memory_literals;
    auto ensureStrictPositivity = [](auto&& parameter) {
      parameter.setParameterConstraint(
          [](std::chrono::seconds value, std::string_view parameterName) {
            if (value <= 0s) {
              throw std::runtime_error{absl::StrCat(
                  "Parameter ", parameterName,
                  " must be strictly positive, was ", value.count(), "s")};
            }
          });
      return AD_FWD(parameter);
    };
    return ad_utility::Parameters{
        // If the time estimate for a sort operation is larger by more than this
        // factor than the remaining time, then the sort is canceled with a
        // timeout exception.
        Double<"sort-estimate-cancellation-factor">{3.0},
        SizeT<"cache-max-num-entries">{1000},
        MemorySizeParameter<"cache-max-size">{30_GB},
        MemorySizeParameter<"cache-max-size-single-entry">{5_GB},
        SizeT<"lazy-index-scan-queue-size">{20},
        SizeT<"lazy-index-scan-num-threads">{10},
        ensureStrictPositivity(
            DurationParameter<std::chrono::seconds, "default-query-timeout">{
                30s}),
        SizeT<"lazy-index-scan-max-size-materialization">{1'000'000},
        Bool<"use-binsearch-transitive-path">{true},
        Bool<"group-by-hash-map-enabled">{false},
        Bool<"group-by-disable-index-scan-optimizations">{false},
        SizeT<"service-max-value-rows">{10'000},
        SizeT<"query-planning-budget">{1500},
        Bool<"throw-on-unbound-variables">{false},
        // Control up until which size lazy results should be cached. Caching
        // does cause significant overhead for this case.
        MemorySizeParameter<"cache-max-size-lazy-result">{5_MB},
        Bool<"websocket-updates-enabled">{true},
        // When the result of an index scan is smaller than a single block, then
        // its size estimate will be the size of the block divided by this
        // value.
        SizeT<"small-index-scan-size-estimate-divisor">{5},
        // Determines whether the cost estimate for a cached subtree should be
        // set to zero in query planning.
        Bool<"zero-cost-estimate-for-cached-subtree">{false},
        // Maximum size for the body of requests that the server will process.
        MemorySizeParameter<"request-body-limit">{1_GB},
        // SERVICE operations are not cached by default, but can be enabled
        // which has the downside that the sibling optimization where VALUES are
        // dynamically pushed into `SERVICE` is no longer used.
        Bool<"cache-service-results">{false},
        // If set to `true`, we expect the contents of URLs loaded via a LOAD to
        // not change over time. This enables caching of LOAD operations.
        Bool<"cache-load-results">{false},
        // If set to `true`, several exceptions will silently be ignored and a
        // dummy result will be returned instead.
        // This mode should only be activated when running the syntax tests of
        // the SPARQL conformance test suite.
        Bool<"syntax-test-mode">{false},
        // If set to `true`, then a division by zero in an expression will lead
        // to an
        // expression error, meaning that the result is undefined. If set to
        // false,
        // the result will be `NaN` or `infinity` respectively.
        Bool<"division-by-zero-is-undef">{true},
        // If set to `true`, the contained `FILTER` expressions in the query
        // try to set and apply a corresponding `PrefilterExpression` (see
        // `PrefilterExpressionIndex.h`) on its variable-related `IndexScan`
        // operation.
        //
        // If set to `false`, the queries `FILTER` expressions omit setting and
        // applying `PrefilterExpression`s. This is useful to set a
        // prefilter-free baseline, or for debugging, as wrong results may be
        // related to the `PrefilterExpression`s.
        Bool<"enable-prefilter-on-index-scans">{true},
        // If set, then unneeded variables will not be emitted as the result of
        // each operation.
        // This makes the queries faster, but leads to more cache misses if e.g.
        // variables in a SELECT clause change
        // between otherwise equal queries.
        Bool<"strip-columns">{false},
        // The maximum number of threads to be used in `SpatialJoinAlgorithms`.
        SizeT<"spatial-join-max-num-threads">{8},
        // The maximum size of the `prefilterBox` for
        // `SpatialJoinAlgorithms::libspatialjoinParse()`.
        SizeT<"spatial-join-prefilter-max-size">{2'500},
        // Push joins into both children of unions if this leads to a cheaper
        // cost-estimate.
        Bool<"enable-distributive-union">{true},
        // If set to `true`, update operations will not create new snapshots,
        // meaning that the changes from updates will not be visible to new
        // queries until this parameter is set back to `false`.
        Bool<"update-no-snapshots">{false},
    };
  }();
  return params;
=======
// A set of parameters that can be accessed with a runtime and a compile time
// interface. They are currently managed using a synchronized singleton for the
// complete QLever instance.
struct RuntimeParameters {
  using Bool = ad_utility::detail::parameterShortNames::Bool;
  using Double = ad_utility::detail::parameterShortNames::Double;
  template <typename DurationTp>
  using Duration =
      ad_utility::detail::parameterShortNames::DurationParameter<DurationTp>;
  using MemorySizeParameter =
      ad_utility::detail::parameterShortNames::MemorySizeParameter;
  using SizeT = ad_utility::detail::parameterShortNames::SizeT;

  // ___________________________________________________________________________
  // IMPORTANT NOTE: IF YOU ADD PARAMETERS BELOW, ALSO REGISTER THEM IN THE
  // CONSTRUCTOR, S.T. THEY CAN ALSO BE ACCESSED VIA THE RUNTIME INTERFACE.
  // ___________________________________________________________________________

  // If set, then unneeded variables will not be emitted as the result of
  // each operation.
  // This makes the queries faster, but leads to more cache misses if e.g.
  // variables in a SELECT clause change
  // between otherwise equal queries.
  Bool stripColumns_{false, "strip-columns"};

  // If the time estimate for a sort operation is larger by more than this
  // factor than the remaining time, then the sort is canceled with a
  // timeout exception.
  Double sortEstimateCancellationFactor_{3.0,
                                         "sort-estimate-cancellation-factor"};
  SizeT cacheMaxNumEntries_{1000, "cache-max-num-entries"};

  MemorySizeParameter cacheMaxSize_{ad_utility::MemorySize::gigabytes(30),
                                    "cache-max-size"};
  MemorySizeParameter cacheMaxSizeSingleEntry_{
      ad_utility::MemorySize::gigabytes(5), "cache-max-size-single-entry"};
  SizeT lazyIndexScanQueueSize_{20, "lazy-index-scan-queue-size"};
  SizeT lazyIndexScanNumThreads_{10, "lazy-index-scan-num-threads"};
  Duration<std::chrono::seconds> defaultQueryTimeout_{std::chrono::seconds(30),
                                                      "default-query-timeout"};
  SizeT lazyIndexScanMaxSizeMaterialization_{
      1'000'000, "lazy-index-scan-max-size-materialization"};
  Bool useBinsearchTransitivePath_{true, "use-binsearch-transitive-path"};
  Bool groupByHashMapEnabled_{false, "group-by-hash-map-enabled"};
  Bool groupByDisableIndexScanOptimizations_{
      false, "group-by-disable-index-scan-optimizations"};
  SizeT serviceMaxValueRows_{10'000, "service-max-value-rows"};
  SizeT queryPlanningBudget_{1500, "query-planning-budget"};
  Bool throwOnUnboundVariables_{false, "throw-on-unbound-variables"};

  // Control up until which size lazy results should be cached. Caching
  // does cause significant overhead for this case.
  MemorySizeParameter cacheMaxSizeLazyResult_{
      ad_utility::MemorySize::megabytes(5), "cache-max-size-lazy-result"};
  Bool websocketUpdatesEnabled_{true, "websocket-updates-enabled"};
  // When the result of an index scan is smaller than a single block, then
  // its size estimate will be the size of the block divided by this
  // value.
  SizeT smallIndexScanSizeEstimateDivisor_{
      5, "small-index-scan-size-estimate-divisor"};
  // Determines whether the cost estimate for a cached subtree should be
  // set to zero in query planning.
  Bool zeroCostEstimateForCachedSubtree_{
      false, "zero-cost-estimate-for-cached-subtree"};
  // Maximum size for the body of requests that the server will process.
  MemorySizeParameter requestBodyLimit_{ad_utility::MemorySize::gigabytes(1),
                                        "request-body-limit"};
  // SERVICE operations are not cached by default, but can be enabled
  // which has the downside that the sibling optimization where VALUES are
  // dynamically pushed into `SERVICE` is no longer used.
  Bool cacheServiceResults_{false, "cache-service-results"};
  // If set to `true`, we expect the contents of URLs loaded via a LOAD to
  // not change over time. This enables caching of LOAD operations.
  Bool cacheLoadResults_{false, "cache-load-results"};
  // If set to `true`, several exceptions will silently be ignored and a
  // dummy result will be returned instead.
  // This mode should only be activated when running the syntax tests of
  // the SPARQL conformance test suite.
  Bool syntaxTestMode_{false, "syntax-test-mode"};
  // If set to `true`, then a division by zero in an expression will lead
  // to an
  // expression error, meaning that the result is undefined. If set to
  // false,
  // the result will be `NaN` or `infinity` respectively.
  Bool divisionByZeroIsUndef_{true, "division-by-zero-is-undef"};
  // If set to `true`, the contained `FILTER` expressions in the query
  // try to set and apply a corresponding `PrefilterExpression` (see
  // `PrefilterExpressionIndex.h`) on its variable-related `IndexScan`
  // operation.
  //
  // If set to `false`, the queries `FILTER` expressions omit setting and
  // applying `PrefilterExpression`s. This is useful to set a
  // prefilter-free baseline, or for debugging, as wrong results may be
  // related to the `PrefilterExpression`s.
  Bool enablePrefilterOnIndexScans_{true, "enable-prefilter-on-index-scans"};
  // The maximum number of threads to be used in `SpatialJoinAlgorithms`.
  SizeT spatialJoinMaxNumThreads_{8, "spatial-join-max-num-threads"};
  // The maximum size of the `prefilterBox` for
  // `SpatialJoinAlgorithms::libspatialjoinParse()`.
  SizeT spatialJoinPrefilterMaxSize_{2'500, "spatial-join-prefilter-max-size"};
  // Push joins into both children of unions if this leads to a cheaper
  // cost-estimate.
  Bool enableDistributiveUnion_{true, "enable-distributive-union"};

  // If set, the query `SELECT * { GRAPH ?g { ?s ?p ?o } }` will return
  // triples from the default graph, otherwise it will follow the
  // behaviour defined by the SPARQL standard which filters them out.
  Bool treatDefaultGraphAsNamedGraph_{false,
                                      "treat-default-graph-as-named-graph"};

  // ___________________________________________________________________________
  // IMPORTANT NOTE: IF YOU ADD PARAMETERS ABOVE, ALSO REGISTER THEM IN THE
  // CONSTRUCTOR, S.T. THEY CAN ALSO BE ACCESSED VIA THE RUNTIME INTERFACE.
  // ___________________________________________________________________________

  std::map<std::string, ad_utility::ParameterBase*, std::less<>> runtimeMap_;

  // Constructor: Add all parameters to the map.
  RuntimeParameters();

  // Obtain a map from parameter names to parameter values.
  // This map only contains strings and is purely for logging
  // to human users.
  [[nodiscard]] ad_utility::HashMap<std::string, std::string> toMap() const;

  //  Set a parameter from a string.
  // Throws if the parameter does not exist or if the value is invalid.
  void setFromString(const std::string& parameterName,
                     const std::string& value);

  // Get all parameter names.
  std::vector<std::string> getKeys() const;

  // Copy and move are disallowed.
  RuntimeParameters(const RuntimeParameters&) = delete;
  RuntimeParameters& operator=(const RuntimeParameters&) = delete;
  RuntimeParameters(RuntimeParameters&&) = delete;
  RuntimeParameters& operator=(RuntimeParameters&&) = delete;
};

// Get synchronized access to the global runtime parameter singleton.
inline ad_utility::Synchronized<RuntimeParameters> globalRuntimeParameters;

// Set a parameter, specified by a pointer-to-member to the `RuntimeParameters`
// struct to the specified `value`, e.g.
// `setRuntimeParameter<&RuntimeParameters::nameOfParameter>(42)`.
template <auto ParameterPtr, typename ValueType>
void setRuntimeParameter(const ValueType& value) {
  std::invoke(ParameterPtr, *globalRuntimeParameters.wlock()).set(value);
}

// Get the current value of the runtime parameter specified by the
// `ParameterPtr` (see `setRuntimeParameter` above for details).
// The value has to be returned as an object, otherwise we might get data races.
// That's why the return type is `auto` and not `decltype(auto)` or `const
// auto&`.
template <auto ParameterPtr>
auto getRuntimeParameter() {
  // It is important that we make the deep copy of the reference that `get()`
  // returns before the lock is released because the `rlock()` object is
  // destroyed. This is achieved by directly returning a copy of the parameter
  // value (the function returns `auto`, see above).
  return std::invoke(ParameterPtr, *globalRuntimeParameters.rlock()).get();
>>>>>>> a8c9d865
}

#endif  // QLEVER_RUNTIMEPARAMETERS_H<|MERGE_RESOLUTION|>--- conflicted
+++ resolved
@@ -7,115 +7,6 @@
 
 #include "util/Parameters.h"
 
-<<<<<<< HEAD
-inline auto& RuntimeParameters() {
-  using ad_utility::detail::parameterShortNames::Bool;
-  using ad_utility::detail::parameterShortNames::Double;
-  using ad_utility::detail::parameterShortNames::DurationParameter;
-  using ad_utility::detail::parameterShortNames::MemorySizeParameter;
-  using ad_utility::detail::parameterShortNames::SizeT;
-  // NOTE: It is important that the value of the static variable is created by
-  // an immediately invoked lambda, otherwise we get really strange segfaults on
-  // Clang 16 and 17.
-  // TODO<joka921> Figure out whether this is a bug in Clang or whether we
-  // clearly misunderstand something about static initialization.
-  static ad_utility::Parameters params = []() {
-    using namespace std::chrono_literals;
-    using namespace ad_utility::memory_literals;
-    auto ensureStrictPositivity = [](auto&& parameter) {
-      parameter.setParameterConstraint(
-          [](std::chrono::seconds value, std::string_view parameterName) {
-            if (value <= 0s) {
-              throw std::runtime_error{absl::StrCat(
-                  "Parameter ", parameterName,
-                  " must be strictly positive, was ", value.count(), "s")};
-            }
-          });
-      return AD_FWD(parameter);
-    };
-    return ad_utility::Parameters{
-        // If the time estimate for a sort operation is larger by more than this
-        // factor than the remaining time, then the sort is canceled with a
-        // timeout exception.
-        Double<"sort-estimate-cancellation-factor">{3.0},
-        SizeT<"cache-max-num-entries">{1000},
-        MemorySizeParameter<"cache-max-size">{30_GB},
-        MemorySizeParameter<"cache-max-size-single-entry">{5_GB},
-        SizeT<"lazy-index-scan-queue-size">{20},
-        SizeT<"lazy-index-scan-num-threads">{10},
-        ensureStrictPositivity(
-            DurationParameter<std::chrono::seconds, "default-query-timeout">{
-                30s}),
-        SizeT<"lazy-index-scan-max-size-materialization">{1'000'000},
-        Bool<"use-binsearch-transitive-path">{true},
-        Bool<"group-by-hash-map-enabled">{false},
-        Bool<"group-by-disable-index-scan-optimizations">{false},
-        SizeT<"service-max-value-rows">{10'000},
-        SizeT<"query-planning-budget">{1500},
-        Bool<"throw-on-unbound-variables">{false},
-        // Control up until which size lazy results should be cached. Caching
-        // does cause significant overhead for this case.
-        MemorySizeParameter<"cache-max-size-lazy-result">{5_MB},
-        Bool<"websocket-updates-enabled">{true},
-        // When the result of an index scan is smaller than a single block, then
-        // its size estimate will be the size of the block divided by this
-        // value.
-        SizeT<"small-index-scan-size-estimate-divisor">{5},
-        // Determines whether the cost estimate for a cached subtree should be
-        // set to zero in query planning.
-        Bool<"zero-cost-estimate-for-cached-subtree">{false},
-        // Maximum size for the body of requests that the server will process.
-        MemorySizeParameter<"request-body-limit">{1_GB},
-        // SERVICE operations are not cached by default, but can be enabled
-        // which has the downside that the sibling optimization where VALUES are
-        // dynamically pushed into `SERVICE` is no longer used.
-        Bool<"cache-service-results">{false},
-        // If set to `true`, we expect the contents of URLs loaded via a LOAD to
-        // not change over time. This enables caching of LOAD operations.
-        Bool<"cache-load-results">{false},
-        // If set to `true`, several exceptions will silently be ignored and a
-        // dummy result will be returned instead.
-        // This mode should only be activated when running the syntax tests of
-        // the SPARQL conformance test suite.
-        Bool<"syntax-test-mode">{false},
-        // If set to `true`, then a division by zero in an expression will lead
-        // to an
-        // expression error, meaning that the result is undefined. If set to
-        // false,
-        // the result will be `NaN` or `infinity` respectively.
-        Bool<"division-by-zero-is-undef">{true},
-        // If set to `true`, the contained `FILTER` expressions in the query
-        // try to set and apply a corresponding `PrefilterExpression` (see
-        // `PrefilterExpressionIndex.h`) on its variable-related `IndexScan`
-        // operation.
-        //
-        // If set to `false`, the queries `FILTER` expressions omit setting and
-        // applying `PrefilterExpression`s. This is useful to set a
-        // prefilter-free baseline, or for debugging, as wrong results may be
-        // related to the `PrefilterExpression`s.
-        Bool<"enable-prefilter-on-index-scans">{true},
-        // If set, then unneeded variables will not be emitted as the result of
-        // each operation.
-        // This makes the queries faster, but leads to more cache misses if e.g.
-        // variables in a SELECT clause change
-        // between otherwise equal queries.
-        Bool<"strip-columns">{false},
-        // The maximum number of threads to be used in `SpatialJoinAlgorithms`.
-        SizeT<"spatial-join-max-num-threads">{8},
-        // The maximum size of the `prefilterBox` for
-        // `SpatialJoinAlgorithms::libspatialjoinParse()`.
-        SizeT<"spatial-join-prefilter-max-size">{2'500},
-        // Push joins into both children of unions if this leads to a cheaper
-        // cost-estimate.
-        Bool<"enable-distributive-union">{true},
-        // If set to `true`, update operations will not create new snapshots,
-        // meaning that the changes from updates will not be visible to new
-        // queries until this parameter is set back to `false`.
-        Bool<"update-no-snapshots">{false},
-    };
-  }();
-  return params;
-=======
 // A set of parameters that can be accessed with a runtime and a compile time
 // interface. They are currently managed using a synchronized singleton for the
 // complete QLever instance.
@@ -226,6 +117,11 @@
   Bool treatDefaultGraphAsNamedGraph_{false,
                                       "treat-default-graph-as-named-graph"};
 
+  // If set to `true`, update operations will not create new snapshots,
+  // meaning that the changes from updates will not be visible to new
+  // queries until this parameter is set back to `false`.
+  Bool updateNoSnapshots_{false, "update-no-snapshots"};
+
   // ___________________________________________________________________________
   // IMPORTANT NOTE: IF YOU ADD PARAMETERS ABOVE, ALSO REGISTER THEM IN THE
   // CONSTRUCTOR, S.T. THEY CAN ALSO BE ACCESSED VIA THE RUNTIME INTERFACE.
@@ -279,7 +175,6 @@
   // destroyed. This is achieved by directly returning a copy of the parameter
   // value (the function returns `auto`, see above).
   return std::invoke(ParameterPtr, *globalRuntimeParameters.rlock()).get();
->>>>>>> a8c9d865
 }
 
 #endif  // QLEVER_RUNTIMEPARAMETERS_H