--- conflicted
+++ resolved
@@ -93,18 +93,15 @@
         // prefilter-free baseline, or for debugging, as wrong results may be
         // related to the `PrefilterExpression`s.
         Bool<"enable-prefilter-on-index-scans">{true},
-<<<<<<< HEAD
-        // The maximum size of the `prefilterBox` for
-        // `SpatialJoinAlgorithms::libspatialjoinParse()`.
-        SizeT<"spatial-join-prefilter-max-size">{2'500},
-=======
         // If set, then unneeded variables will not be emitted as the result of
         // each operation.
         // This makes the queries faster, but leads to more cache misses if e.g.
         // variables in a SELECT clause change
         // between otherwise equal queries.
         Bool<"strip-columns">{false},
->>>>>>> bb1bb545
+        // The maximum size of the `prefilterBox` for
+        // `SpatialJoinAlgorithms::libspatialjoinParse()`.
+        SizeT<"spatial-join-prefilter-max-size">{2'500},
     };
   }();
   return params;
