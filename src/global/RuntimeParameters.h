//   Copyright 2024, University of Freiburg,
//   Chair of Algorithms and Data Structures.
//   Author: Robin Textor-Falconi <textorr@informatik.uni-freiburg.de>

#ifndef QLEVER_RUNTIMEPARAMETERS_H
#define QLEVER_RUNTIMEPARAMETERS_H

#include "util/Parameters.h"

inline auto& RuntimeParameters() {
  using ad_utility::detail::parameterShortNames::Bool;
  using ad_utility::detail::parameterShortNames::Double;
  using ad_utility::detail::parameterShortNames::DurationParameter;
  using ad_utility::detail::parameterShortNames::MemorySizeParameter;
  using ad_utility::detail::parameterShortNames::SizeT;
  // NOTE: It is important that the value of the static variable is created by
  // an immediately invoked lambda, otherwise we get really strange segfaults on
  // Clang 16 and 17.
  // TODO<joka921> Figure out whether this is a bug in Clang or whether we
  // clearly misunderstand something about static initialization.
  static ad_utility::Parameters params = []() {
    using namespace std::chrono_literals;
    auto ensureStrictPositivity = [](auto&& parameter) {
      parameter.setParameterConstraint(
          [](std::chrono::seconds value, std::string_view parameterName) {
            if (value <= 0s) {
              throw std::runtime_error{absl::StrCat(
                  "Parameter ", parameterName,
                  " must be strictly positive, was ", value.count(), "s")};
            }
          });
      return AD_FWD(parameter);
    };
    return ad_utility::Parameters{
        // If the time estimate for a sort operation is larger by more than this
        // factor than the remaining time, then the sort is canceled with a
        // timeout exception.
        Double<"sort-estimate-cancellation-factor">{3.0},
        SizeT<"cache-max-num-entries">{1000},
        MemorySizeParameter<"cache-max-size">{30_GB},
        MemorySizeParameter<"cache-max-size-single-entry">{5_GB},
        SizeT<"lazy-index-scan-queue-size">{20},
        SizeT<"lazy-index-scan-num-threads">{10},
        ensureStrictPositivity(
            DurationParameter<std::chrono::seconds, "default-query-timeout">{
                30s}),
        SizeT<"lazy-index-scan-max-size-materialization">{1'000'000},
        Bool<"use-binsearch-transitive-path">{true},
        Bool<"group-by-hash-map-enabled">{false},
<<<<<<< HEAD
        SizeT<"service-max-value-rows">{5000}};
=======
        Bool<"group-by-disable-index-scan-optimizations">{false},
        SizeT<"service-max-value-rows">{100}};
>>>>>>> 996315fc
  }();
  return params;
}

#endif  // QLEVER_RUNTIMEPARAMETERS_H<|MERGE_RESOLUTION|>--- conflicted
+++ resolved
@@ -47,12 +47,8 @@
         SizeT<"lazy-index-scan-max-size-materialization">{1'000'000},
         Bool<"use-binsearch-transitive-path">{true},
         Bool<"group-by-hash-map-enabled">{false},
-<<<<<<< HEAD
+        Bool<"group-by-disable-index-scan-optimizations">{false},
         SizeT<"service-max-value-rows">{5000}};
-=======
-        Bool<"group-by-disable-index-scan-optimizations">{false},
-        SizeT<"service-max-value-rows">{100}};
->>>>>>> 996315fc
   }();
   return params;
 }
