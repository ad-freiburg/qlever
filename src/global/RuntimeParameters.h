--- conflicted
+++ resolved
@@ -72,20 +72,17 @@
         // If set to `true`, we expect the contents of URLs loaded via a LOAD to
         // not change over time. This enables caching of LOAD operations.
         Bool<"cache-load-results">{false},
-<<<<<<< HEAD
+        // If set to `true`, several exceptions will silently be ignored and a
+        // dummy result will be returned instead.
+        // This mode should only be activated when running the syntax tests of
+        // the SPARQL conformance test suite.
+        Bool<"syntax-test-mode">{false},
         // If set to `true`, then a division by zero in an expression will lead
         // to an
         // expression error, meaning that the result is undefined. If set to
         // false,
         // the result will be `NaN` or `infinity` respectively.
         Bool<"division-by-zero-is-undef">{true},
-=======
-        // If set to `true`, several exceptions will silently be ignored and a
-        // dummy result will be returned instead.
-        // This mode should only be activated when running the syntax tests of
-        // the SPARQL conformance test suite.
-        Bool<"syntax-test-mode">{false},
->>>>>>> ed65b297
     };
   }();
   return params;
