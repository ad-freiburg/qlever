--- conflicted
+++ resolved
@@ -93,17 +93,14 @@
         // prefilter-free baseline, or for debugging, as wrong results may be
         // related to the `PrefilterExpression`s.
         Bool<"enable-prefilter-on-index-scans">{true},
-<<<<<<< HEAD
-        // The maximum number of threads to be used in `SpatialJoinAlgorithms`.
-        SizeT<"spatial-join-max-threads">{0},
-=======
         // If set, then unneeded variables will not be emitted as the result of
         // each operation.
         // This makes the queries faster, but leads to more cache misses if e.g.
         // variables in a SELECT clause change
         // between otherwise equal queries.
         Bool<"strip-columns">{false},
->>>>>>> bb1bb545
+        // The maximum number of threads to be used in `SpatialJoinAlgorithms`.
+        SizeT<"spatial-join-max-threads">{0},
     };
   }();
   return params;
