//   Copyright 2024, University of Freiburg,
//   Chair of Algorithms and Data Structures.
//   Author: Robin Textor-Falconi <textorr@informatik.uni-freiburg.de>

#ifndef QLEVER_RUNTIMEPARAMETERS_H
#define QLEVER_RUNTIMEPARAMETERS_H

#include "util/Parameters.h"

inline auto& RuntimeParameters() {
  using ad_utility::detail::parameterShortNames::Bool;
  using ad_utility::detail::parameterShortNames::Double;
  using ad_utility::detail::parameterShortNames::DurationParameter;
  using ad_utility::detail::parameterShortNames::MemorySizeParameter;
  using ad_utility::detail::parameterShortNames::SizeT;
  // NOTE: It is important that the value of the static variable is created by
  // an immediately invoked lambda, otherwise we get really strange segfaults on
  // Clang 16 and 17.
  // TODO<joka921> Figure out whether this is a bug in Clang or whether we
  // clearly misunderstand something about static initialization.
  static ad_utility::Parameters params = []() {
    using namespace std::chrono_literals;
    using namespace ad_utility::memory_literals;
    auto ensureStrictPositivity = [](auto&& parameter) {
      parameter.setParameterConstraint(
          [](std::chrono::seconds value, std::string_view parameterName) {
            if (value <= 0s) {
              throw std::runtime_error{absl::StrCat(
                  "Parameter ", parameterName,
                  " must be strictly positive, was ", value.count(), "s")};
            }
          });
      return AD_FWD(parameter);
    };
    return ad_utility::Parameters{
        // If the time estimate for a sort operation is larger by more than this
        // factor than the remaining time, then the sort is canceled with a
        // timeout exception.
        Double<"sort-estimate-cancellation-factor">{3.0},
        SizeT<"cache-max-num-entries">{1000},
        MemorySizeParameter<"cache-max-size">{30_GB},
        MemorySizeParameter<"cache-max-size-single-entry">{5_GB},
        SizeT<"lazy-index-scan-queue-size">{20},
        SizeT<"lazy-index-scan-num-threads">{10},
        ensureStrictPositivity(
            DurationParameter<std::chrono::seconds, "default-query-timeout">{
                30s}),
        SizeT<"lazy-index-scan-max-size-materialization">{1'000'000},
        Bool<"use-binsearch-transitive-path">{true},
        Bool<"group-by-hash-map-enabled">{false},
        Bool<"group-by-disable-index-scan-optimizations">{false},
        SizeT<"service-max-value-rows">{10'000},
        SizeT<"query-planning-budget">{1500},
        Bool<"throw-on-unbound-variables">{false},
        // Control up until which size lazy results should be cached. Caching
        // does cause significant overhead for this case.
        MemorySizeParameter<"lazy-result-max-cache-size">{5_MB},
<<<<<<< HEAD
        Bool<"always-multiply-unions">{false},
=======
        Bool<"websocket-updates-enabled">{true},
        // When the result of an index scan is smaller than a single block, then
        // its size estimate will be the size of the block divided by this
        // value.
        SizeT<"small-index-scan-size-estimate-divisor">{5},
>>>>>>> d0604444
    };
  }();
  return params;
}

#endif  // QLEVER_RUNTIMEPARAMETERS_H<|MERGE_RESOLUTION|>--- conflicted
+++ resolved
@@ -55,15 +55,12 @@
         // Control up until which size lazy results should be cached. Caching
         // does cause significant overhead for this case.
         MemorySizeParameter<"lazy-result-max-cache-size">{5_MB},
-<<<<<<< HEAD
         Bool<"always-multiply-unions">{false},
-=======
         Bool<"websocket-updates-enabled">{true},
         // When the result of an index scan is smaller than a single block, then
         // its size estimate will be the size of the block divided by this
         // value.
         SizeT<"small-index-scan-size-estimate-divisor">{5},
->>>>>>> d0604444
     };
   }();
   return params;
