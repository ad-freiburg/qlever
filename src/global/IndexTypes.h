--- conflicted
+++ resolved
@@ -4,19 +4,6 @@
 
 #pragma once
 
-<<<<<<< HEAD
-#include "./TypedIndex.h"
-#include "parser/LiteralOrIri.h"
-
-// Typedefs for several kinds of typed indices that are used across QLever.
-
-// TODO<joka921> Rename `VocabIndex` to `RdfVocabIndex` at a point in time where
-// this (very intrusive) renaming doesn't interfere with too many open pull
-// requests.
-using VocabIndex = ad_utility::TypedIndex<uint64_t, "VocabIndex">;
-
-using LocalVocabIndex = const ad_utility::triple_component::LiteralOrIri*;
-=======
 #include "engine/LocalVocabEntry.h"
 #include "global/TypedIndex.h"
 #include "global/VocabIndex.h"
@@ -26,7 +13,6 @@
 // Note the `VocabIndex` is declared in a separate header `VocabIndex` to break
 // a cyclic dependency (it is needed by `LocalVocabEntry.h`).
 using LocalVocabIndex = const LocalVocabEntry*;
->>>>>>> c97793f8
 using TextRecordIndex = ad_utility::TypedIndex<uint64_t, "TextRecordIndex">;
 using WordVocabIndex = ad_utility::TypedIndex<uint64_t, "WordVocabIndex">;
 using BlankNodeIndex = ad_utility::TypedIndex<uint64_t, "BlankNodeIndex">;