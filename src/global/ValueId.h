//  Copyright 2022, University of Freiburg,
//  Chair of Algorithms and Data Structures.
//  Author: Johannes Kalmbach <kalmbach@cs.uni-freiburg.de>

#ifndef QLEVER_VALUEID_H
#define QLEVER_VALUEID_H

#include <absl/strings/str_cat.h>

#include <bit>
#include <cstdint>
#include <functional>
#include <limits>
#include <sstream>

#include "global/IndexTypes.h"
#include "util/BitUtils.h"
#include "util/Date.h"
#include "util/NBitInteger.h"
#include "util/Serializer/Serializer.h"
#include "util/SourceLocation.h"

/// The different Datatypes that a `ValueId` (see below) can encode.
enum struct Datatype {
  Undefined = 0,
  Int,
  Double,
  VocabIndex,
  LocalVocabIndex,
  TextRecordIndex,
<<<<<<< HEAD
=======
  WordVocabIndex,
>>>>>>> 5acb3168
  Date,
  MaxValue = Date
  // TODO<joka921> At least "date" is missing and not yet folded.
  // Note: Unfortunately we cannot easily get the size of an enum.
  // If members are added to this enum, then the `MaxValue`
  // alias must always be equal to the last member,
  // else other code breaks with out-of-bounds accesses.
};

/// Convert the `Datatype` enum to the corresponding string
constexpr std::string_view toString(Datatype type) {
  switch (type) {
    case Datatype::Undefined:
      return "Undefined";
    case Datatype::Double:
      return "Double";
    case Datatype::Int:
      return "Int";
    case Datatype::VocabIndex:
      return "VocabIndex";
    case Datatype::LocalVocabIndex:
      return "LocalVocabIndex";
    case Datatype::TextRecordIndex:
      return "TextRecordIndex";
<<<<<<< HEAD
=======
    case Datatype::WordVocabIndex:
      return "WordVocabIndex";
>>>>>>> 5acb3168
    case Datatype::Date:
      return "Date";
  }
  // This line is reachable if we cast an arbitrary invalid int to this enum
  AD_FAIL();
}

/// Encode values of different types (the types from the `Datatype` enum above)
/// using 4 bits for the datatype and 60 bits for the value.
class ValueId {
 public:
  using T = uint64_t;
  static constexpr T numDatatypeBits = 4;
  static constexpr T numDataBits = 64 - numDatatypeBits;

  using IntegerType = ad_utility::NBitInteger<numDataBits>;

  /// The maximum value for the unsigned types that are used as indices
  /// (currently VocabIndex, LocalVocabIndex and Text).
  static constexpr T maxIndex = 1ull << (numDataBits - 1);

  /// The smallest double > 0 that will not be rounded to zero by the precision
  /// loss of `FoldedId`. Symmetrically, `-minPositiveDouble` is the largest
  /// double <0 that will not be rounded to zero.
  static constexpr double minPositiveDouble =
      std::bit_cast<double>(1ull << numDatatypeBits);

  /// This exception is thrown if we try to store a value of an index type
  /// (VocabIndex, LocalVocabIndex, TextRecordIndex) that is larger than
  /// `maxIndex`.
  struct IndexTooLargeException : public std::exception {
   private:
    std::string errorMessage_;

   public:
    IndexTooLargeException(T tooBigValue,
                           ad_utility::source_location s =
                               ad_utility::source_location::current()) {
      errorMessage_ = absl::StrCat(
          s.file_name(), ", line ", s.line(), ": The given value ", tooBigValue,
          " is bigger than what the maxIndex of ValueId allows.");
    }

    const char* what() const noexcept override { return errorMessage_.c_str(); }
  };

  /// A struct that represents the single undefined value. This is required for
  /// generic code like in the `visit` method.
  struct UndefinedType {};

 private:
  // The actual bits.
  T _bits;

 public:
  /// Default construction of an uninitialized id.
  ValueId() = default;

  /// Equality comparison is performed directly on the underlying
  /// representation.
  constexpr bool operator==(const ValueId&) const = default;

  /// Comparison is performed directly on the underlying representation. Note
  /// that because the type bits are the most significant bits, all values of
  /// the same `Datatype` will be adjacent to each other. Unsigned index types
  /// are also ordered correctly. Signed integers are ordered as follows: first
  /// the positive integers in order and then the negative integers in order.
  /// For doubles it is first the positive doubles in order, then the negative
  /// doubles in reversed order. This is a direct consequence of comparing the
  /// bit representation of these values as unsigned integers.
  /// TODO<joka921> Is this ordering also consistent for corner cases of doubles
  /// (inf, nan, denormalized numbers, negative zero)?
  constexpr auto operator<=>(const ValueId& other) const {
    return _bits <=> other._bits;
  }

  /// Get the underlying bit representation, e.g. for compression etc.
  [[nodiscard]] constexpr T getBits() const noexcept { return _bits; }
  /// Construct from the underlying bit representation. `bits` must have been
  /// obtained by a call to `getBits()` on a valid `ValueId`.
  static constexpr ValueId fromBits(T bits) noexcept { return {bits}; }

  /// Get the datatype.
  [[nodiscard]] constexpr Datatype getDatatype() const noexcept {
    return static_cast<Datatype>(_bits >> numDataBits);
  }

  /// Create a `ValueId` of the `Undefined` type. There is only one such ID and
  /// it is guaranteed to be smaller than all IDs of other types. This helps
  /// implementing the correct join behavior in presence of undefined values.
  constexpr static ValueId makeUndefined() noexcept { return {0}; }

  /// Returns an object of `UndefinedType`. In many scenarios this function is
  /// unnecessary because `getDatatype() == Undefined` already identifies the
  /// single undefined value correctly, but it is very useful for generic code
  /// like the `visit` member function.
  [[nodiscard]] UndefinedType getUndefined() const noexcept { return {}; }
  bool isUndefined() const noexcept { return *this == makeUndefined(); }

  /// Create a `ValueId` for a double value. The conversion will reduce the
  /// precision of the mantissa of an IEEE double precision floating point
  /// number from 53 to 49 significant bits.
  static ValueId makeFromDouble(double d) {
    auto shifted = std::bit_cast<T>(d) >> numDatatypeBits;
    return addDatatypeBits(shifted, Datatype::Double);
  }
  /// Obtain the `double` that this `ValueId` encodes. If `getDatatype() !=
  /// Double` then the result is unspecified.
  [[nodiscard]] double getDouble() const noexcept {
    return std::bit_cast<double>(_bits << numDatatypeBits);
  }

  /// Create a `ValueId` for a signed integer value. Integers in the range
  /// [-2^59, 2^59-1] can be represented. Integers outside of this range will
  /// overflow according to the semantics of `NBitInteger<60>`.
  static ValueId makeFromInt(int64_t i) noexcept {
    auto nbit = IntegerType::toNBit(i);
    return addDatatypeBits(nbit, Datatype::Int);
  }

  /// Obtain the signed integer that this `ValueId` encodes. If `getDatatype()
  /// != Int` then the result is unspecified.
  [[nodiscard]] int64_t getInt() const noexcept {
    return IntegerType::fromNBit(_bits);
  }

  /// Create a `ValueId` for an unsigned index of type
  /// `VocabIndex|TextRecordIndex|LocalVocabIndex`. These types can
  /// represent values in the range [0, 2^60]. When `index` is outside of this
  /// range, and `IndexTooLargeException` is thrown.
  static ValueId makeFromVocabIndex(VocabIndex index) {
    return makeFromIndex(index.get(), Datatype::VocabIndex);
  }
  static ValueId makeFromTextRecordIndex(TextRecordIndex index) {
    return makeFromIndex(index.get(), Datatype::TextRecordIndex);
  }
  static ValueId makeFromLocalVocabIndex(LocalVocabIndex index) {
    return makeFromIndex(index.get(), Datatype::LocalVocabIndex);
  }
  static ValueId makeFromWordVocabIndex(WordVocabIndex index) {
    return makeFromIndex(index.get(), Datatype::WordVocabIndex);
  }

  /// Obtain the unsigned index that this `ValueId` encodes. If `getDatatype()
  /// != [VocabIndex|TextRecordIndex|LocalVocabIndex]` then the result is
  /// unspecified.
  [[nodiscard]] constexpr VocabIndex getVocabIndex() const noexcept {
    return VocabIndex::make(removeDatatypeBits(_bits));
  }
  [[nodiscard]] constexpr TextRecordIndex getTextRecordIndex() const noexcept {
    return TextRecordIndex::make(removeDatatypeBits(_bits));
  }
  [[nodiscard]] constexpr LocalVocabIndex getLocalVocabIndex() const noexcept {
    return LocalVocabIndex::make(removeDatatypeBits(_bits));
  }
  [[nodiscard]] constexpr WordVocabIndex getWordVocabIndex() const noexcept {
    return WordVocabIndex::make(removeDatatypeBits(_bits));
  }

  // Store or load a `Date` object.
  static ValueId makeFromDate(DateOrLargeYear d) noexcept {
    return addDatatypeBits(std::bit_cast<uint64_t>(d), Datatype::Date);
  }

  DateOrLargeYear getDate() const noexcept {
    return std::bit_cast<DateOrLargeYear>(removeDatatypeBits(_bits));
  }

  // Store or load a `Date` object.
  static ValueId makeFromDate(DateOrLargeYear d) noexcept {
    return addDatatypeBits(std::bit_cast<uint64_t>(d), Datatype::Date);
  }

  DateOrLargeYear getDate() const noexcept {
    return std::bit_cast<DateOrLargeYear>(removeDatatypeBits(_bits));
  }

  // TODO<joka921> implement dates

  /// Return the smallest and largest possible `ValueId` wrt the underlying
  /// representation
  constexpr static ValueId min() noexcept {
    return {std::numeric_limits<T>::min()};
  }
  constexpr static ValueId max() noexcept {
    return {std::numeric_limits<T>::max()};
  }

  /// Enable hashing in abseil for `ValueId` (required by `ad_utility::HashSet`
  /// and `ad_utility::HashMap`
  template <typename H>
  friend H AbslHashValue(H h, const ValueId& id) {
    return H::combine(std::move(h), id._bits);
  }

  /// Enable the serialization of `ValueId` in the `ad_utility::serialization`
  /// framework.
  AD_SERIALIZE_FRIEND_FUNCTION(ValueId) { serializer | arg._bits; }

  /// Similar to `std::visit` for `std::variant`. First gets the datatype and
  /// then calls `visitor(getTYPE)` where `getTYPE` is the correct getter method
  /// for the datatype (e.g. `getDouble` for `Datatype::Double`). Visitor must
  /// be callable with all of the possible return types of the `getTYPE`
  /// functions.
  /// TODO<joka921> This currently still has limited functionality because
  /// VocabIndex, LocalVocabIndex and TextRecordIndex are all of the same type
  /// `uint64_t` and the visitor cannot distinguish between them. Create strong
  /// types for these indices and make the `ValueId` class use them.
  template <typename Visitor>
  decltype(auto) visit(Visitor&& visitor) const {
    switch (getDatatype()) {
      case Datatype::Undefined:
        return std::invoke(visitor, getUndefined());
      case Datatype::Double:
        return std::invoke(visitor, getDouble());
      case Datatype::Int:
        return std::invoke(visitor, getInt());
      case Datatype::VocabIndex:
        return std::invoke(visitor, getVocabIndex());
      case Datatype::LocalVocabIndex:
        return std::invoke(visitor, getLocalVocabIndex());
      case Datatype::TextRecordIndex:
        return std::invoke(visitor, getTextRecordIndex());
<<<<<<< HEAD
=======
      case Datatype::WordVocabIndex:
        return std::invoke(visitor, getWordVocabIndex());
>>>>>>> 5acb3168
      case Datatype::Date:
        return std::invoke(visitor, getDate());
    }
    AD_FAIL();
  }

  /// Similar to `visit` (see above). Extracts the values from `a` and `b` and
  /// calls `visitor(aValue, bValue)`. `visitor` must be callable for any
  /// combination of two types.
  template <typename Visitor>
  static decltype(auto) visitTwo(Visitor&& visitor, ValueId a, ValueId b) {
    return a.visit([&](const auto& aValue) {
      auto innerVisitor = [&](const auto& bValue) {
        return std::invoke(visitor, aValue, bValue);
      };
      return b.visit(innerVisitor);
    });
  }

  /// This operator is only for debugging and testing. It returns a
  /// human-readable representation.
  friend std::ostream& operator<<(std::ostream& ostr, const ValueId& id) {
    ostr << toString(id.getDatatype()) << ':';
    auto visitor = [&ostr]<typename T>(T&& value) {
      if constexpr (ad_utility::isSimilar<T, ValueId::UndefinedType>) {
        ostr << "Undefined";
      } else if constexpr (ad_utility::isSimilar<T, double> ||
                           ad_utility::isSimilar<T, int64_t>) {
        ostr << std::to_string(value);
      } else if constexpr (ad_utility::isSimilar<T, DateOrLargeYear>) {
        ostr << value.toStringAndType().first;
      } else {
        // T is `VocabIndex || LocalVocabIndex || TextRecordIndex`
        ostr << std::to_string(value.get());
      }
    };
    id.visit(visitor);
    return ostr;
  }

 private:
  // Private constructor that implicitly converts from the underlying
  // representation. Used in the implementation of the static factory methods
  // `Double()`, `Int()` etc.
  constexpr ValueId(T bits) : _bits{bits} {}

  // Set the first 4 bits of `bits` to a 4-bit representation of `type`.
  // Requires that the first four bits of `bits` are all zero.
  static constexpr ValueId addDatatypeBits(T bits, Datatype type) {
    auto mask = static_cast<T>(type) << numDataBits;
    return {bits | mask};
  }

  // Set the datatype bits of `bits` to zero.
  static constexpr T removeDatatypeBits(T bits) noexcept {
    auto mask = ad_utility::bitMaskForLowerBits(numDataBits);
    return bits & mask;
  }

  // Helper function for the implementation of the unsigned index types.
  static constexpr ValueId makeFromIndex(T id, Datatype type) {
    if (id > maxIndex) {
      throw IndexTooLargeException(id);
    }
    return addDatatypeBits(id, type);
  }
};

#endif  // QLEVER_VALUEID_H<|MERGE_RESOLUTION|>--- conflicted
+++ resolved
@@ -28,10 +28,7 @@
   VocabIndex,
   LocalVocabIndex,
   TextRecordIndex,
-<<<<<<< HEAD
-=======
   WordVocabIndex,
->>>>>>> 5acb3168
   Date,
   MaxValue = Date
   // TODO<joka921> At least "date" is missing and not yet folded.
@@ -56,11 +53,8 @@
       return "LocalVocabIndex";
     case Datatype::TextRecordIndex:
       return "TextRecordIndex";
-<<<<<<< HEAD
-=======
     case Datatype::WordVocabIndex:
       return "WordVocabIndex";
->>>>>>> 5acb3168
     case Datatype::Date:
       return "Date";
   }
@@ -218,15 +212,6 @@
   }
   [[nodiscard]] constexpr WordVocabIndex getWordVocabIndex() const noexcept {
     return WordVocabIndex::make(removeDatatypeBits(_bits));
-  }
-
-  // Store or load a `Date` object.
-  static ValueId makeFromDate(DateOrLargeYear d) noexcept {
-    return addDatatypeBits(std::bit_cast<uint64_t>(d), Datatype::Date);
-  }
-
-  DateOrLargeYear getDate() const noexcept {
-    return std::bit_cast<DateOrLargeYear>(removeDatatypeBits(_bits));
   }
 
   // Store or load a `Date` object.
@@ -284,11 +269,8 @@
         return std::invoke(visitor, getLocalVocabIndex());
       case Datatype::TextRecordIndex:
         return std::invoke(visitor, getTextRecordIndex());
-<<<<<<< HEAD
-=======
       case Datatype::WordVocabIndex:
         return std::invoke(visitor, getWordVocabIndex());
->>>>>>> 5acb3168
       case Datatype::Date:
         return std::invoke(visitor, getDate());
     }
