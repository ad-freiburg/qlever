--- conflicted
+++ resolved
@@ -94,13 +94,8 @@
   /// The smallest double > 0 that will not be rounded to zero by the precision
   /// loss of `FoldedId`. Symmetrically, `-minPositiveDouble` is the largest
   /// double <0 that will not be rounded to zero.
-<<<<<<< HEAD
-  /// TODO<joka921> This constant is currently only used in unit tests.
-  /// Find the exact value for CPP17 mode, and static assert it in C++20 mode.
-=======
   /// Note: This constant is currently only used in unit tests, and cannot be
   /// computed at compile time in C++17.
->>>>>>> c94f5270
 #ifndef QLEVER_REDUCED_FEATURE_SET_FOR_CPP17
   static constexpr double minPositiveDouble =
       absl::bit_cast<double>(1ull << numDatatypeBits);
@@ -212,7 +207,6 @@
     return ql::compareThreeWay(_bits, other._bits);
   }
   QL_DEFINE_CUSTOM_THREEWAY_OPERATOR_LOCAL_CONSTEXPR(ValueId)
-  QL_DEFINE_DEFAULTED_EQUALITY_OPERATOR_CONSTEXPR(ValueId, _bits)
 
   friend constexpr bool operator==(const ValueId& left, const ValueId& right) {
     return ql::compareThreeWay(left, right) == 0;
