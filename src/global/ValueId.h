//  Copyright 2022, University of Freiburg,
//  Chair of Algorithms and Data Structures.
//  Author: Johannes Kalmbach <kalmbach@cs.uni-freiburg.de>

#ifndef QLEVER_VALUEID_H
#define QLEVER_VALUEID_H

#include <absl/strings/str_cat.h>

#include <bit>
#include <cstdint>
#include <functional>
#include <limits>
#include <sstream>

#include "global/IndexTypes.h"
#include "util/BitUtils.h"
#include "util/Date.h"
#include "util/NBitInteger.h"
#include "util/Serializer/Serializer.h"
#include "util/SourceLocation.h"

/// The different Datatypes that a `ValueId` (see below) can encode.
enum struct Datatype {
  Undefined = 0,
  Bool,
  Int,
  Double,
  VocabIndex,
  LocalVocabIndex,
  TextRecordIndex,
  Date,
  MaxValue = Date
  // Note: Unfortunately we cannot easily get the size of an enum.
  // If members are added to this enum, then the `MaxValue`
  // alias must always be equal to the last member,
  // else other code breaks with out-of-bounds accesses.
};

/// Convert the `Datatype` enum to the corresponding string
constexpr std::string_view toString(Datatype type) {
  switch (type) {
    case Datatype::Undefined:
      return "Undefined";
    case Datatype::Bool:
      return "Bool";
    case Datatype::Double:
      return "Double";
    case Datatype::Int:
      return "Int";
    case Datatype::VocabIndex:
      return "VocabIndex";
    case Datatype::LocalVocabIndex:
      return "LocalVocabIndex";
    case Datatype::TextRecordIndex:
      return "TextRecordIndex";
    case Datatype::Date:
      return "Date";
  }
  // This line is reachable if we cast an arbitrary invalid int to this enum
  AD_FAIL();
}

/// Encode values of different types (the types from the `Datatype` enum above)
/// using 4 bits for the datatype and 60 bits for the value.
class ValueId {
 public:
  using T = uint64_t;
  static constexpr T numDatatypeBits = 4;
  static constexpr T numDataBits = 64 - numDatatypeBits;

  using IntegerType = ad_utility::NBitInteger<numDataBits>;

  /// The maximum value for the unsigned types that are used as indices
  /// (currently VocabIndex, LocalVocabIndex and Text).
  static constexpr T maxIndex = 1ull << (numDataBits - 1);

  /// The smallest double > 0 that will not be rounded to zero by the precision
  /// loss of `FoldedId`. Symmetrically, `-minPositiveDouble` is the largest
  /// double <0 that will not be rounded to zero.
  static constexpr double minPositiveDouble =
      std::bit_cast<double>(1ull << numDatatypeBits);

  /// This exception is thrown if we try to store a value of an index type
  /// (VocabIndex, LocalVocabIndex, TextRecordIndex) that is larger than
  /// `maxIndex`.
  struct IndexTooLargeException : public std::exception {
   private:
    std::string errorMessage_;

   public:
    IndexTooLargeException(T tooBigValue,
                           ad_utility::source_location s =
                               ad_utility::source_location::current()) {
      errorMessage_ = absl::StrCat(
          s.file_name(), ", line ", s.line(), ": The given value ", tooBigValue,
          " is bigger than what the maxIndex of ValueId allows.");
    }

    const char* what() const noexcept override { return errorMessage_.c_str(); }
  };

  /// A struct that represents the single undefined value. This is required for
  /// generic code like in the `visit` method.
  struct UndefinedType {};

 private:
  // The actual bits.
  T _bits;

 public:
  /// Default construction of an uninitialized id.
  ValueId() = default;

  /// Equality comparison is performed directly on the underlying
  /// representation.
  constexpr bool operator==(const ValueId&) const = default;

  /// Comparison is performed directly on the underlying representation. Note
  /// that because the type bits are the most significant bits, all values of
  /// the same `Datatype` will be adjacent to each other. Unsigned index types
  /// are also ordered correctly. Signed integers are ordered as follows: first
  /// the positive integers in order and then the negative integers in order.
  /// For doubles it is first the positive doubles in order, then the negative
  /// doubles in reversed order. This is a direct consequence of comparing the
  /// bit representation of these values as unsigned integers.
  /// TODO<joka921> Is this ordering also consistent for corner cases of doubles
  /// (inf, nan, denormalized numbers, negative zero)?
  constexpr auto operator<=>(const ValueId& other) const {
    return _bits <=> other._bits;
  }

  /// Get the underlying bit representation, e.g. for compression etc.
  [[nodiscard]] constexpr T getBits() const noexcept { return _bits; }
  /// Construct from the underlying bit representation. `bits` must have been
  /// obtained by a call to `getBits()` on a valid `ValueId`.
  static constexpr ValueId fromBits(T bits) noexcept { return {bits}; }

  /// Get the datatype.
  [[nodiscard]] constexpr Datatype getDatatype() const noexcept {
    return static_cast<Datatype>(_bits >> numDataBits);
  }

  /// Create a `ValueId` of the `Undefined` type. There is only one such ID and
  /// it is guaranteed to be smaller than all IDs of other types. This helps
  /// implementing the correct join behavior in presence of undefined values.
  constexpr static ValueId makeUndefined() noexcept { return {0}; }

  /// Returns an object of `UndefinedType`. In many scenarios this function is
  /// unnecessary because `getDatatype() == Undefined` already identifies the
  /// single undefined value correctly, but it is very useful for generic code
  /// like the `visit` member function.
  [[nodiscard]] UndefinedType getUndefined() const noexcept { return {}; }
  bool isUndefined() const noexcept { return *this == makeUndefined(); }

  /// Create a `ValueId` for a double value. The conversion will reduce the
  /// precision of the mantissa of an IEEE double precision floating point
  /// number from 53 to 49 significant bits.
  static ValueId makeFromDouble(double d) {
    auto shifted = std::bit_cast<T>(d) >> numDatatypeBits;
    return addDatatypeBits(shifted, Datatype::Double);
  }
  /// Obtain the `double` that this `ValueId` encodes. If `getDatatype() !=
  /// Double` then the result is unspecified.
  [[nodiscard]] double getDouble() const noexcept {
    return std::bit_cast<double>(_bits << numDatatypeBits);
  }

  /// Create a `ValueId` for a signed integer value. Integers in the range
  /// [-2^59, 2^59-1] can be represented. Integers outside of this range will
  /// overflow according to the semantics of `NBitInteger<60>`.
  static ValueId makeFromInt(int64_t i) noexcept {
    auto nbit = IntegerType::toNBit(i);
    return addDatatypeBits(nbit, Datatype::Int);
  }

  /// Obtain the signed integer that this `ValueId` encodes. If `getDatatype()
  /// != Int` then the result is unspecified.
  [[nodiscard]] int64_t getInt() const noexcept {
    return IntegerType::fromNBit(_bits);
  }

<<<<<<< HEAD
  /// Create a `ValueId` for a boolean value
=======
  /// Create a `ValueId` for a boolean value.
>>>>>>> 5a12ac08
  static ValueId makeFromBool(bool b) noexcept {
    auto bits = static_cast<T>(b);
    return addDatatypeBits(bits, Datatype::Bool);
  }

  // Obtain the boolean value.
  [[nodiscard]] bool getBool() const noexcept {
    return static_cast<bool>(removeDatatypeBits(_bits));
  }

  /// Create a `ValueId` for an unsigned index of type
  /// `VocabIndex|TextRecordIndex|LocalVocabIndex`. These types can
  /// represent values in the range [0, 2^60]. When `index` is outside of this
  /// range, and `IndexTooLargeException` is thrown.
  static ValueId makeFromVocabIndex(VocabIndex index) {
    return makeFromIndex(index.get(), Datatype::VocabIndex);
  }
  static ValueId makeFromTextRecordIndex(TextRecordIndex index) {
    return makeFromIndex(index.get(), Datatype::TextRecordIndex);
  }
  static ValueId makeFromLocalVocabIndex(LocalVocabIndex index) {
    return makeFromIndex(index.get(), Datatype::LocalVocabIndex);
  }

  /// Obtain the unsigned index that this `ValueId` encodes. If `getDatatype()
  /// != [VocabIndex|TextRecordIndex|LocalVocabIndex]` then the result is
  /// unspecified.
  [[nodiscard]] constexpr VocabIndex getVocabIndex() const noexcept {
    return VocabIndex::make(removeDatatypeBits(_bits));
  }
  [[nodiscard]] constexpr TextRecordIndex getTextRecordIndex() const noexcept {
    return TextRecordIndex::make(removeDatatypeBits(_bits));
  }
  [[nodiscard]] constexpr LocalVocabIndex getLocalVocabIndex() const noexcept {
    return LocalVocabIndex::make(removeDatatypeBits(_bits));
  }

  // Store or load a `Date` object.
  static ValueId makeFromDate(DateOrLargeYear d) noexcept {
    return addDatatypeBits(std::bit_cast<uint64_t>(d), Datatype::Date);
  }

  DateOrLargeYear getDate() const noexcept {
    return std::bit_cast<DateOrLargeYear>(removeDatatypeBits(_bits));
  }

  // TODO<joka921> implement dates

  /// Return the smallest and largest possible `ValueId` wrt the underlying
  /// representation
  constexpr static ValueId min() noexcept {
    return {std::numeric_limits<T>::min()};
  }
  constexpr static ValueId max() noexcept {
    return {std::numeric_limits<T>::max()};
  }

  /// Enable hashing in abseil for `ValueId` (required by `ad_utility::HashSet`
  /// and `ad_utility::HashMap`
  template <typename H>
  friend H AbslHashValue(H h, const ValueId& id) {
    return H::combine(std::move(h), id._bits);
  }

  /// Enable the serialization of `ValueId` in the `ad_utility::serialization`
  /// framework.
  AD_SERIALIZE_FRIEND_FUNCTION(ValueId) { serializer | arg._bits; }

  /// Similar to `std::visit` for `std::variant`. First gets the datatype and
  /// then calls `visitor(getTYPE)` where `getTYPE` is the correct getter method
  /// for the datatype (e.g. `getDouble` for `Datatype::Double`). Visitor must
  /// be callable with all of the possible return types of the `getTYPE`
  /// functions.
  /// TODO<joka921> This currently still has limited functionality because
  /// VocabIndex, LocalVocabIndex and TextRecordIndex are all of the same type
  /// `uint64_t` and the visitor cannot distinguish between them. Create strong
  /// types for these indices and make the `ValueId` class use them.
  template <typename Visitor>
  decltype(auto) visit(Visitor&& visitor) const {
    switch (getDatatype()) {
      case Datatype::Undefined:
        return std::invoke(visitor, getUndefined());
      case Datatype::Bool:
        return std::invoke(visitor, getBool());
      case Datatype::Double:
        return std::invoke(visitor, getDouble());
      case Datatype::Int:
        return std::invoke(visitor, getInt());
      case Datatype::VocabIndex:
        return std::invoke(visitor, getVocabIndex());
      case Datatype::LocalVocabIndex:
        return std::invoke(visitor, getLocalVocabIndex());
      case Datatype::TextRecordIndex:
        return std::invoke(visitor, getTextRecordIndex());
      case Datatype::Date:
        return std::invoke(visitor, getDate());
    }
    AD_FAIL();
  }

  /// Similar to `visit` (see above). Extracts the values from `a` and `b` and
  /// calls `visitor(aValue, bValue)`. `visitor` must be callable for any
  /// combination of two types.
  template <typename Visitor>
  static decltype(auto) visitTwo(Visitor&& visitor, ValueId a, ValueId b) {
    return a.visit([&](const auto& aValue) {
      auto innerVisitor = [&](const auto& bValue) {
        return std::invoke(visitor, aValue, bValue);
      };
      return b.visit(innerVisitor);
    });
  }

  /// This operator is only for debugging and testing. It returns a
  /// human-readable representation.
  friend std::ostream& operator<<(std::ostream& ostr, const ValueId& id) {
    ostr << toString(id.getDatatype()) << ':';
    auto visitor = [&ostr]<typename T>(T&& value) {
      if constexpr (ad_utility::isSimilar<T, ValueId::UndefinedType>) {
        ostr << "Undefined";
      } else if constexpr (ad_utility::isSimilar<T, double> ||
                           ad_utility::isSimilar<T, int64_t> ||
                           ad_utility::isSimilar<T, bool>) {
        ostr << std::to_string(value);
      } else if constexpr (ad_utility::isSimilar<T, bool>) {
        ostr << (value ? "true" : "false");
      } else if constexpr (ad_utility::isSimilar<T, DateOrLargeYear>) {
        ostr << value.toStringAndType().first;
      } else {
        // T is `VocabIndex || LocalVocabIndex || TextRecordIndex`
        ostr << std::to_string(value.get());
      }
    };
    id.visit(visitor);
    return ostr;
  }

 private:
  // Private constructor that implicitly converts from the underlying
  // representation. Used in the implementation of the static factory methods
  // `Double()`, `Int()` etc.
  constexpr ValueId(T bits) : _bits{bits} {}

  // Set the first 4 bits of `bits` to a 4-bit representation of `type`.
  // Requires that the first four bits of `bits` are all zero.
  static constexpr ValueId addDatatypeBits(T bits, Datatype type) {
    auto mask = static_cast<T>(type) << numDataBits;
    return {bits | mask};
  }

  // Set the datatype bits of `bits` to zero.
  static constexpr T removeDatatypeBits(T bits) noexcept {
    auto mask = ad_utility::bitMaskForLowerBits(numDataBits);
    return bits & mask;
  }

  // Helper function for the implementation of the unsigned index types.
  static constexpr ValueId makeFromIndex(T id, Datatype type) {
    if (id > maxIndex) {
      throw IndexTooLargeException(id);
    }
    return addDatatypeBits(id, type);
  }
};

#endif  // QLEVER_VALUEID_H<|MERGE_RESOLUTION|>--- conflicted
+++ resolved
@@ -180,11 +180,7 @@
     return IntegerType::fromNBit(_bits);
   }
 
-<<<<<<< HEAD
-  /// Create a `ValueId` for a boolean value
-=======
   /// Create a `ValueId` for a boolean value.
->>>>>>> 5a12ac08
   static ValueId makeFromBool(bool b) noexcept {
     auto bits = static_cast<T>(b);
     return addDatatypeBits(bits, Datatype::Bool);
