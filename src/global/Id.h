// Copyright 2015, University of Freiburg,
// Chair of Algorithms and Data Structures.
// Author: Björn Buchhold (buchhold@informatik.uni-freiburg.de)
#pragma once

#include <absl/strings/str_cat.h>

#include <cstdint>
#include <limits>

#include "../util/Exception.h"
<<<<<<< HEAD
#include "./ValueId.h"
=======
#include "./IndexTypes.h"
>>>>>>> 782f8ca5

/*
// A strong Id type that internally stores a `uint64_t` but can only be
// explicitly converted to and from the underlying `uint64_t`
struct Id {
  using Type = uint64_t;

 private:
  Type _data;

 public:
  static Id make(Type id) noexcept { return {id}; }
  [[nodiscard]] const Type& get() const noexcept { return _data; }
  Type& get() noexcept { return _data; }

  Id() = default;

  bool operator==(const Id&) const = default;
  auto operator<=>(const Id&) const = default;

  static constexpr Id max() { return {std::numeric_limits<Type>::max()}; }

  static constexpr Id min() { return {std::numeric_limits<Type>::min()}; }

  template <typename H>
  friend H AbslHashValue(H h, const Id& id) {
    return H::combine(std::move(h), id.get());
  }

  template <typename Serializer>
  friend void serialize(Serializer& serializer, Id& id) {
    serializer | id._data;
  }

  // This is not only used in debug code, but also for the direct output
  // of `VERBATIM` (integer) columns.
  // TODO<joka921> as soon as we have the folded IDs, this should only be used
  // for debugging with a clearer output like "ID:0".
  friend std::ostream& operator<<(std::ostream& ostr, const Id& id) {
    ostr << id.get();
    return ostr;
  }

 private:
  constexpr Id(Type data) noexcept : _data{data} {}
};

namespace std {
template <>
struct hash<Id> {
  uint64_t operator()(const Id& id) const {
    return std::hash<uint64_t>{}(id.get());
  }
};
}  // namespace std
// typedef uint64_t Id;
// using Id = ad_utility::datatypes::FancyId;
 */
using Id = ValueId;
typedef uint16_t Score;

// TODO<joka921> Make the following ID and index types strong.
using ColumnIndex = uint64_t;
<<<<<<< HEAD
using VocabIndex = uint64_t;
using LocalVocabIndex = uint64_t;
using TextVocabIndex = uint64_t;
using WordIndex = uint64_t;
using WordOrEntityIndex = uint64_t;
using TextBlockIndex = uint64_t;
using Code = uint64_t;
=======

// TODO<joka921> The following IDs only appear within the text index in the
// `Index` class, so they should not be public.
using WordIndex = uint64_t;
using WordOrEntityIndex = uint64_t;
using TextBlockIndex = uint64_t;
using CompressionCode = uint64_t;
>>>>>>> 782f8ca5

// Integers, that are probably not integers but strong IDs or indices, but their
// true nature is still to be discovered.
using UnknownIndex = uint64_t;

// A value to use when the result should be empty (e.g. due to an optional join)
// The highest two values are used as sentinels.
static const Id ID_NO_VALUE = Id::makeUndefined();

namespace ad_utility {

// An exception that is thrown when an integer overflow occurs in the
// `MilestoneIdManager`
class MilestoneIdOverflowException : public std::exception {
 private:
  std::string _message;

 public:
  explicit MilestoneIdOverflowException(std::string message)
      : _message{std::move(message)} {}
  [[nodiscard]] const char* what() const noexcept override {
    return _message.c_str();
  }
};

// Manages two kinds of IDs: plain IDs (unsigned 64-bit integers, just called
// "IDs" in the following), and milestone IDs (unsigned 64-bit integers that are
// multiples of `distanceBetweenMilestones`. This class has the functionality to
// find the next milestone of plain ID, to check whether an ID is amilestone ID
// and to convert milestone IDs from and to a local ID space.
template <size_t distanceBetweenMilestones>
class MilestoneIdManager {
 private:
  // The next free ID;
  uint64_t _nextId{0};
  // The last ID that was assigned. Used for overflow detection.
  uint64_t _previousId{0};

 public:
  MilestoneIdManager() = default;

  // The maximum number of milestone Ids.
  constexpr static uint64_t numMilestoneIds =
      std::numeric_limits<uint64_t>::max() / distanceBetweenMilestones;

  // Get the smallest milestone ID that is larger than all (milestone and
  // non-milestone) previously obtained IDs.
  uint64_t getNextMilestoneId() {
    if (!isMilestoneId(_nextId)) {
      _nextId = (milestoneIdFromLocal(milestoneIdToLocal(_nextId) + 1));
    }
    return getNextId();
  }

  // Get the smallest ID that is larger than all previously obtained IDs.
  uint64_t getNextId() {
    if (_nextId < _previousId) {
      throw MilestoneIdOverflowException{absl::StrCat(
          "Overflow while assigning Ids from a MilestoneIdManager. The "
          "previous "
          "milestone Id was ",
          _previousId, " the next id would be ", _nextId,
          ". The maximum number of milestones is ", numMilestoneIds, ".")};
    }
    _previousId = _nextId;
    _nextId++;
    return _previousId;
  }

  // Is this ID a milestone id, equivalently: Is this ID a multiple of
  // `distanceBetweenMilestones`?
  constexpr static bool isMilestoneId(uint64_t id) {
    return id % distanceBetweenMilestones == 0;
  }

  // Convert a milestone ID to its "local" ID by dividing it by
  // `distanceBetweenMilestones` (the i-th milestone ID will become `i`).
  constexpr static uint64_t milestoneIdToLocal(uint64_t id) {
    return id / distanceBetweenMilestones;
  }

  // Convert "local" ID to milestone ID by multiplying it with
  // `distanceBetweenMilestones`.
  constexpr static uint64_t milestoneIdFromLocal(uint64_t id) {
    return id * distanceBetweenMilestones;
  }
};

}  // namespace ad_utility<|MERGE_RESOLUTION|>--- conflicted
+++ resolved
@@ -9,11 +9,8 @@
 #include <limits>
 
 #include "../util/Exception.h"
-<<<<<<< HEAD
 #include "./ValueId.h"
-=======
 #include "./IndexTypes.h"
->>>>>>> 782f8ca5
 
 /*
 // A strong Id type that internally stores a `uint64_t` but can only be
@@ -77,15 +74,6 @@
 
 // TODO<joka921> Make the following ID and index types strong.
 using ColumnIndex = uint64_t;
-<<<<<<< HEAD
-using VocabIndex = uint64_t;
-using LocalVocabIndex = uint64_t;
-using TextVocabIndex = uint64_t;
-using WordIndex = uint64_t;
-using WordOrEntityIndex = uint64_t;
-using TextBlockIndex = uint64_t;
-using Code = uint64_t;
-=======
 
 // TODO<joka921> The following IDs only appear within the text index in the
 // `Index` class, so they should not be public.
@@ -93,7 +81,6 @@
 using WordOrEntityIndex = uint64_t;
 using TextBlockIndex = uint64_t;
 using CompressionCode = uint64_t;
->>>>>>> 782f8ca5
 
 // Integers, that are probably not integers but strong IDs or indices, but their
 // true nature is still to be discovered.
