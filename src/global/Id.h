--- conflicted
+++ resolved
@@ -6,19 +6,13 @@
 #include <absl/strings/str_cat.h>
 
 #include <cstdint>
-#include <cstddef>
 #include <limits>
 
-<<<<<<< HEAD
-//typedef uint64_t Id;
-typedef std::size_t Id;
-=======
 #include "../util/Exception.h"
 #include "./IndexTypes.h"
 #include "./ValueId.h"
 
 using Id = ValueId;
->>>>>>> 0c5d297c
 typedef uint16_t Score;
 
 // TODO<joka921> Make the following ID and index types strong.
