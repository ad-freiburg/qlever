// Copyright 2015, University of Freiburg,
// Chair of Algorithms and Data Structures.
// Author: Björn Buchhold (buchhold@informatik.uni-freiburg.de)
#pragma once

#include <cstdint>

#include "global/ValueId.h"

using Id = ValueId;
<<<<<<< HEAD
using Score = float;
=======
using Score = uint16_t;
>>>>>>> 8fe06428

// TODO<joka921> Make the following ID and index types strong.
using ColumnIndex = uint64_t;

// TODO<joka921> The following IDs only appear within the text index in the
// `Index` class, so they should not be public.
using WordIndex = uint64_t;
using WordOrEntityIndex = uint64_t;
using TextBlockIndex = uint64_t;
using CompressionCode = uint64_t;<|MERGE_RESOLUTION|>--- conflicted
+++ resolved
@@ -8,11 +8,7 @@
 #include "global/ValueId.h"
 
 using Id = ValueId;
-<<<<<<< HEAD
 using Score = float;
-=======
-using Score = uint16_t;
->>>>>>> 8fe06428
 
 // TODO<joka921> Make the following ID and index types strong.
 using ColumnIndex = uint64_t;
