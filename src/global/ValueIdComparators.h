//  Copyright 2022, University of Freiburg,
//  Chair of Algorithms and Data Structures.
//  Author: Johannes Kalmbach <kalmbach@cs.uni-freiburg.de>

#ifndef QLEVER_VALUEIDCOMPARATORS_H
#define QLEVER_VALUEIDCOMPARATORS_H

#include <utility>

#include "global/ValueId.h"
#include "util/ComparisonWithNan.h"
#include "util/OverloadCallOperator.h"

namespace valueIdComparators {
// This enum encodes the different numeric comparators LessThan, LessEqual,
// Equal, NotEqual, GreaterEqual, GreaterThan.
enum struct Comparison { LT, LE, EQ, NE, GE, GT };

// This enum can be used to configure the behavior of the `compareIds` method
// below in the case when two `Id`s have incompatible datatypes (e.g.
// `VocabIndex` and a numeric type, or `Undefined` and any other type).
// For `AlwaysUndef`, the comparison will always be UNDEF, so for example `"x"`
// is neither smaller than nor greater than nor equal to `42`. This behavior is
// similar to the behavior of floating point `NaN` values. It is used for
// example for filter expressions like `FILTER (?x < 42)` which will filter out
// all string values. For `CompareByType` such pairs of `Id`s will be compared
// by the numeric order of their datatypes, so for example all `Undefined` IDs
// will be smaller than all IDs with a type different from `Undefined`. This
// behavior is used e.g. in `ORDER BY` expressions where we need a consistent
// partial ordering on all possible IDs.
enum struct ComparisonForIncompatibleTypes { CompareByType, AlwaysUndef };

// The result of the comparisons is actually ternary because we sometimes
// distinguish between "false" and "type mismatch" (see the comment directly
// above for details).
enum struct ComparisonResult { False, True, Undef };

// Convert the comparison result to a boolean value, assuming that it is not
// `Undef`.
inline bool toBoolNotUndef(ComparisonResult comparisonResult) {
  using enum ComparisonResult;
  AD_EXPENSIVE_CHECK(comparisonResult != Undef);
  return comparisonResult == True;
}

// Convert a bool to a ternary `ComparisonResult`.
inline ComparisonResult fromBool(bool b) {
  using enum ComparisonResult;
  return b ? True : False;
}

// Convert a `ComparisonResult` to a `ValueId`.
inline ValueId toValueId(ComparisonResult comparisonResult) {
  using enum ComparisonResult;
  switch (comparisonResult) {
    case False:
      return ValueId::makeFromBool(false);
    case True:
      return ValueId::makeFromBool(true);
    case Undef:
      return ValueId::makeUndefined();
  }
  AD_FAIL();
}

// Compares two `ValueId`s directly on the underlying representation. Note
// that because the type bits are the most significant bits, all values of
// the same `Datatype` will be adjacent to each other. Unsigned index types
// are also ordered correctly. Signed integers are ordered as follows: first
// the positive integers (>= 0) in order and then the negative integers (< 0)
// in order. For doubles it is first the positive doubles in order, then the
// negative doubles in reversed order. In detail it is [0.0 ... infinity, NaN,
// -0.0, ... -infinity]. This is a direct consequence of comparing the bit
// representation of these values as unsigned integers.
inline bool compareByBits(ValueId a, ValueId b) { return a < b; }

namespace detail {

// Returns a comparator predicate `pred` that can be called with two arguments:
// a `ValueId` and a templated `Value`. The predicate first calls the
// `valueIdProjection` on the `ValueId` and then calls the `comparator` with
// the `value` and the result of the projection. The predicate is symmetric, so
// both `pred(ValueId, Value)` and `pred(Value, ValueId)` work as expected.
// This function is useful for `std::equal_range` which expects both orders to
// work. Example: `makeSymmetricComparator(&ValueId::getDatatype,
// std::equal_to<>{})` returns a predicate that can be called with
// `pred(Datatype, ValueId)` and pred(ValueId, Datatype)` and returns true iff
// `Datatype` and the datatype of the Id are the same.
template <typename Projection, typename Comparator = std::less<>>
auto makeSymmetricComparator(Projection valueIdProjection,
                             Comparator comparator = Comparator{}) {
  auto pred1 = [=](ValueId id, auto value) {
    return comparator(std::invoke(valueIdProjection, id), value);
  };
  auto pred2 = [=](auto value, ValueId id) {
    return comparator(value, std::invoke(valueIdProjection, id));
  };
  return ad_utility::OverloadCallOperator{pred1, pred2};
}
}  // namespace detail

// For a range of `ValueId`s that is represented by `[begin, end)` and has to
// be sorted according to `compareByBits`, return the contiguous range of
// `ValueIds` (as a pair of iterators) where the Ids have the `datatype`.
template <typename RandomIt>
inline std::pair<RandomIt, RandomIt> getRangeForDatatype(RandomIt begin,
                                                         RandomIt end,
                                                         Datatype datatype) {
  return std::equal_range(
      begin, end, datatype,
      detail::makeSymmetricComparator(&ValueId::getDatatype));
}

namespace detail {

// A helper type that stores a vector of iterator pairs (ranges) and an
// `Comparison` and factors out common logic.
template <typename RandomIt>
class RangeFilter {
 private:
  using Vec = std::vector<std::pair<RandomIt, RandomIt>>;
  Comparison _comparison;
  Vec _result;

 public:
  explicit RangeFilter(Comparison comparison) : _comparison{comparison} {};
  Vec getResult() && { return std::move(_result); }

  // Let X be the set of numbers x for which x _comparison _value is true. The
  // given range for `addEqualRange` are numbers that are equal to `_value` (not
  // necessarily all of them). The function adds them if they are a subset of X.
  void addEqual(auto begin, auto end) {
    addImpl<Comparison::LE, Comparison::EQ, Comparison::GE>(begin, end);
  };

  // Analogous to `addEqual`.
  void addSmaller(auto begin, auto end) {
    addImpl<Comparison::LT, Comparison::LE, Comparison::NE>(begin, end);
  }

  // Analogous to `addEqual`.
  void addGreater(auto begin, auto end) {
    addImpl<Comparison::GE, Comparison::GT, Comparison::NE>(begin, end);
  }

  // Analogous to `addEqual`. Used for IDs or numbers that are not equal, but
  // also not smaller or greater. This applies for example for `not a number`
  // and IDs that represent different incompatible datatypes.
  void addNotEqual(RandomIt begin, RandomIt end) {
    addImpl<Comparison::NE>(begin, end);
  }

 private:
  // Only add the pair `[begin, end)` to `_result` of `_comparison` is any of
  // the `acceptedComparisons`
  template <Comparison... acceptedComparisons>
  void addImpl(RandomIt begin, RandomIt end) {
    // We use `equal_to` instead of `==` to silence a warning in clang13.
    if ((... || std::equal_to<>{}(_comparison, acceptedComparisons))) {
      _result.emplace_back(begin, end);
    }
  }
};

// This function is part of the implementation of `getRangesForId`. See the
// documentation there.
template <typename RandomIt, typename Value>
inline std::vector<std::pair<RandomIt, RandomIt>> getRangesForDouble(
    RandomIt begin, RandomIt end, Value value, Comparison comparison) {
  std::tie(begin, end) = getRangeForDatatype(begin, end, Datatype::Double);
  if (std::is_floating_point_v<Value> && std::isnan(value)) {
    // NaN compares "not equal" to all values, even to NaN itself.
    if (comparison == Comparison::NE) {
      return {{begin, end}};
    } else {
      return {};
    }
  }
  // In `ids` the negative number stand AFTER the positive numbers because of
  // the bitOrdering. First rotate the negative numbers to the beginning.
  auto doubleIdIsNegative = [](ValueId id) -> bool {
    auto bits = std::bit_cast<uint64_t>(id.getDouble());
    return bits & ad_utility::bitMaskForHigherBits(1);
  };

  auto beginOfNans = std::lower_bound(
      begin, end, true, [&doubleIdIsNegative](ValueId id, bool) {
        return !doubleIdIsNegative(id) && !std::isnan(id.getDouble());
      });
  auto beginOfNegatives = std::lower_bound(
      begin, end, true, [&doubleIdIsNegative](ValueId id, bool) {
        return !doubleIdIsNegative(id);
      });

  AD_CONTRACT_CHECK(beginOfNegatives >= beginOfNans);

  auto comparatorLess = makeSymmetricComparator(&ValueId::getDouble);
  auto comparatorGreater =
      makeSymmetricComparator(&ValueId::getDouble, std::greater<>{});

  RangeFilter<RandomIt> rangeFilter{comparison};

  rangeFilter.addNotEqual(beginOfNans, beginOfNegatives);
  if (value > 0) {
    // The order is [smaller positives, equal, greater positives, nan, all
    // negatives].
    auto [eqBegin, eqEnd] =
        std::equal_range(begin, beginOfNans, value, comparatorLess);
    rangeFilter.addSmaller(begin, eqBegin);
    rangeFilter.addEqual(eqBegin, eqEnd);
    rangeFilter.addGreater(eqEnd, beginOfNans);
    rangeFilter.addSmaller(beginOfNegatives, end);
  } else if (value < 0) {
    // The order is [all positives, nan,  greater negatives, equal, smaller
    // negatives].
    auto [eqBegin, eqEnd] =
        std::equal_range(beginOfNegatives, end, value, comparatorGreater);
    rangeFilter.addGreater(begin, beginOfNans);
    rangeFilter.addGreater(beginOfNegatives, eqBegin);
    rangeFilter.addEqual(eqBegin, eqEnd);
    rangeFilter.addSmaller(eqEnd, end);
  } else if (value == 0) {
    auto positiveEnd =
        std::upper_bound(begin, beginOfNegatives, 0.0, comparatorLess);
    auto negativeEnd =
        std::upper_bound(beginOfNegatives, end, 0.0, comparatorGreater);
    // The order is [0.0, > 0, nan,  -0.0, , < 0.0]
    rangeFilter.addEqual(begin, positiveEnd);
    rangeFilter.addGreater(positiveEnd, beginOfNans);
    rangeFilter.addEqual(beginOfNegatives, negativeEnd);
    rangeFilter.addSmaller(negativeEnd, end);
  } else {
    AD_FAIL();
  }
  return std::move(rangeFilter).getResult();
}

// This function is part of the implementation of `getRangesForId`. See the
// documentation there.
template <typename RandomIt, typename Value>
inline std::vector<std::pair<RandomIt, RandomIt>> getRangesForInt(
    RandomIt begin, RandomIt end, Value value,
    Comparison comparison = Comparison::EQ) {
  std::tie(begin, end) = getRangeForDatatype(begin, end, Datatype::Int);

  if (std::is_floating_point_v<Value> && std::isnan(value)) {
    // NaN compares "not equal" to all values, even to NaN itself.
    if (comparison == Comparison::NE) {
      return {{begin, end}};
    } else {
      return {};
    }
  }

  // Find the first int < 0. It stands after all ints >= 0 because of the bit
  // representation of the 2s-complement. The constant `true` and the unnamed
  // `bool` argument are required because of the interface of `std::lower_bound`
  auto firstNegative = std::lower_bound(
      begin, end, true, [](ValueId id, bool) { return id.getInt() >= 0; });

  RangeFilter<RandomIt> rangeFilter{comparison};
  auto predicate = makeSymmetricComparator(&ValueId::getInt);
  if (value >= 0) {
    auto [eqBegin, eqEnd] =
        std::equal_range(begin, firstNegative, value, predicate);
    // The order is [smaller positives, equal, greater positives, all
    // negatives].
    rangeFilter.addSmaller(begin, eqBegin);
    rangeFilter.addEqual(eqBegin, eqEnd);
    rangeFilter.addGreater(eqEnd, firstNegative);
    rangeFilter.addSmaller(firstNegative, end);
  } else if (value < 0) {
    auto [eqBegin, eqEnd] =
        std::equal_range(firstNegative, end, value, predicate);
    // The order is [all positives, smaller negatives, equal, greater
    // negatives].
    rangeFilter.addGreater(begin, firstNegative);
    rangeFilter.addSmaller(firstNegative, eqBegin);
    rangeFilter.addEqual(eqBegin, eqEnd);
    rangeFilter.addGreater(eqEnd, end);
  } else {
    AD_FAIL();
  }
  return std::move(rangeFilter).getResult();
}

// This function is part of the implementation of `getRangesForId`. See the
// documentation there.
template <typename RandomIt, typename Value>
inline std::vector<std::pair<RandomIt, RandomIt>> getRangesForIntsAndDoubles(
    RandomIt begin, RandomIt end, Value value, Comparison comparison) {
  auto result = getRangesForDouble(begin, end, value, comparison);
  auto resultInt = getRangesForInt(begin, end, value, comparison);
  result.insert(result.end(), resultInt.begin(), resultInt.end());
  return result;
}

// This function is part of the implementation of `getRangesForId`. See the
// documentation there.
template <typename RandomIt>
inline std::vector<std::pair<RandomIt, RandomIt>> getRangesForIndexTypes(
    RandomIt begin, RandomIt end, ValueId valueId, Comparison comparison) {
  auto [beginType, endType] =
      getRangeForDatatype(begin, end, valueId.getDatatype());

  RangeFilter<RandomIt> rangeFilter{comparison};
  auto [eqBegin, eqEnd] =
      std::equal_range(beginType, endType, valueId, &compareByBits);

  rangeFilter.addSmaller(beginType, eqBegin);
  rangeFilter.addEqual(eqBegin, eqEnd);
  rangeFilter.addGreater(eqEnd, endType);
  return std::move(rangeFilter).getResult();
}

// This function is part of the implementation of `getRangesForEqualIds`. See
// the documentation there.
template <typename RandomIt>
inline std::vector<std::pair<RandomIt, RandomIt>> getRangesForIndexTypes(
    RandomIt begin, RandomIt end, ValueId valueIdBegin, ValueId valueIdEnd,
    Comparison comparison) {
  auto [beginOfType, endOfType] =
      getRangeForDatatype(begin, end, valueIdBegin.getDatatype());

  RangeFilter<RandomIt> rangeFilter{comparison};
  auto eqBegin =
      std::lower_bound(beginOfType, endOfType, valueIdBegin, &compareByBits);
  auto eqEnd =
      std::lower_bound(beginOfType, endOfType, valueIdEnd, &compareByBits);
  rangeFilter.addSmaller(beginOfType, eqBegin);
  rangeFilter.addEqual(eqBegin, eqEnd);
  rangeFilter.addGreater(eqEnd, endOfType);
  return std::move(rangeFilter).getResult();
}

// Helper function: Sort the non-overlapping ranges in `input` by the first
// element, remove the empty ranges, and merge  directly adjacent ranges
inline auto simplifyRanges =
    []<typename RandomIt>(std::vector<std::pair<RandomIt, RandomIt>> input) {
      // Eliminate empty ranges
      std::erase_if(input, [](const auto& p) { return p.first == p.second; });
      std::sort(input.begin(), input.end());
      if (input.empty()) {
        return input;
      }
      // Merge directly adjacent ranges.
      // TODO<joka921, C++20> use `std::ranges`
      decltype(input) result;
      result.push_back(input.front());
      for (auto it = input.begin() + 1; it != input.end(); ++it) {
        if (it->first == result.back().second) {
          result.back().second = it->second;
        } else {
          result.push_back(*it);
        }
      }
      return result;
    };

}  // namespace detail

// The function returns the sequence of all IDs x (as a sequence of
// non-overlapping ranges in ascending order) with the following properties:
// 1. x is contained in the given range `begin, end`.
// 2. The condition x `comparison` value is fulfilled, where value is the value
// of `valueId`.
// 3. The datatype of x and `valueId` are compatible.
template <typename RandomIt>
inline std::vector<std::pair<RandomIt, RandomIt>> getRangesForId(
    RandomIt begin, RandomIt end, ValueId valueId, Comparison comparison) {
  // For the evaluation of FILTERs, comparisons that involve undefined values
  // are always false.
  if (valueId.getDatatype() == Datatype::Undefined) {
    return {};
  }
  // This lambda enforces the invariants `non-empty` and `sorted`.
  switch (valueId.getDatatype()) {
    case Datatype::Double:
      return detail::simplifyRanges(detail::getRangesForIntsAndDoubles(
          begin, end, valueId.getDouble(), comparison));
    case Datatype::Int:
      return detail::simplifyRanges(detail::getRangesForIntsAndDoubles(
          begin, end, valueId.getInt(), comparison));
    case Datatype::Undefined:
    case Datatype::VocabIndex:
    case Datatype::LocalVocabIndex:
    case Datatype::WordVocabIndex:
    case Datatype::TextRecordIndex:
    case Datatype::Bool:
    case Datatype::Date:
    case Datatype::BlankNodeIndex:
      // For `Date` the trivial comparison via bits is also correct.
      return detail::simplifyRanges(
          detail::getRangesForIndexTypes(begin, end, valueId, comparison));
  }
  AD_FAIL();
}

// Similar to `getRangesForId` above but takes a range [valueIdBegin,
// valueIdEnd) of Ids that are considered to be equal. `valueIdBegin` and
// `valueIdEnd` must have the same datatype which must be one of the index
// types `VocabIndex, LocalVocabIndex, ...`, otherwise an `AD_CONTRACT_CHECK`
// will fail at runtime.
template <typename RandomIt>
inline std::vector<std::pair<RandomIt, RandomIt>> getRangesForEqualIds(
    RandomIt begin, RandomIt end, ValueId valueIdBegin, ValueId valueIdEnd,
    Comparison comparison) {
  // For an explanation of the case `valueIdBegin == valueIdEnd`, see the
  // documentation of a similar check in `compareIds` below.
  AD_CONTRACT_CHECK(valueIdBegin <= valueIdEnd);
  // This lambda enforces the invariants `non-empty` and `sorted` and also
  // merges directly adjacent ranges.
  AD_CONTRACT_CHECK(valueIdBegin.getDatatype() == valueIdEnd.getDatatype());
  switch (valueIdBegin.getDatatype()) {
    case Datatype::Double:
    case Datatype::Int:
    case Datatype::Bool:
    case Datatype::Undefined:
    case Datatype::Date:
    case Datatype::BlankNodeIndex:
      AD_FAIL();
    case Datatype::VocabIndex:
    case Datatype::LocalVocabIndex:
    case Datatype::WordVocabIndex:
    case Datatype::TextRecordIndex:
      return detail::simplifyRanges(detail::getRangesForIndexTypes(
          begin, end, valueIdBegin, valueIdEnd, comparison));
  }
  AD_FAIL();
}

namespace detail {

// Determine whether the two datatypes can be compared. If they cannot be
// compared, a comparison is always an `expression error` (term from the SPARQL
// standard) which we currently handle by all the comparisons returning `false`.
inline bool areTypesCompatible(Datatype typeA, Datatype typeB) {
  auto isNumeric = [](Datatype type) {
    return type == Datatype::Double || type == Datatype::Int;
  };
  auto isUndefined = [](Datatype type) { return type == Datatype::Undefined; };
  // Note: Undefined values cannot be compared to other undefined values.
  return (!isUndefined(typeA)) &&
         ((typeA == typeB) || (isNumeric(typeA) && isNumeric(typeB)));
}

// This function is part of the implementation of `compareIds` (see below).
template <ComparisonForIncompatibleTypes comparisonForIncompatibleTypes =
              ComparisonForIncompatibleTypes::AlwaysUndef>
ComparisonResult compareIdsImpl(ValueId a, ValueId b, auto comparator) {
  Datatype typeA = a.getDatatype();
  Datatype typeB = b.getDatatype();
  using enum ComparisonResult;
  if (!areTypesCompatible(typeA, typeB)) {
    using enum ComparisonForIncompatibleTypes;
    if constexpr (comparisonForIncompatibleTypes == CompareByType) {
      return fromBool(comparator(a.getDatatype(), b.getDatatype()));
    } else {
      static_assert(comparisonForIncompatibleTypes == AlwaysUndef);
      return ComparisonResult::Undef;
    }
  }

<<<<<<< HEAD
  return a.visit([&](const auto& aValue) {
    return b.visit([&](const auto& bValue) -> ComparisonResult {
      if constexpr (requires() { std::invoke(comparator, aValue, bValue); }) {
        return fromBool(std::invoke(comparator, aValue, bValue));
      } else {
        AD_FAIL();
      }
    });
  });
=======
  auto visitor = [comparator]<typename A, typename B>(
                     const A& aValue, const B& bValue) -> ComparisonResult {
    if constexpr (std::is_same_v<A, LocalVocabIndex> &&
                  std::is_same_v<B, LocalVocabIndex>) {
      // TODO<joka921> This is one of the places that has to be changed once
      // we want to implement correct comparisons for the local vocab that use
      // ICU collation.
      return fromBool(std::invoke(comparator, *aValue, *bValue));
    } else if constexpr (requires() {
                           std::invoke(comparator, aValue, bValue);
                         }) {
      return fromBool(std::invoke(comparator, aValue, bValue));
    } else {
      AD_FAIL();
    }
  };

  return ValueId::visitTwo(visitor, a, b);
>>>>>>> e52ad43c
}
}  // namespace detail

// Compare two `ValueId`s by their actual value.
// Returns true iff the following conditions are met:
// 1. The condition aValue `comparison` bValue is fulfilled, where aValue and
// bValue are the values contained in `a` and `b`.
// 2. The datatype of `a` and `b` are compatible, s.t. the comparison in
// condition one is well-defined.
// For the definition of the template parameter `comparisonForIncompatibleTypes`
// see the documentation of the enum `ComparisonForIncompatibleTypes` above.
template <ComparisonForIncompatibleTypes comparisonForIncompatibleTypes =
              ComparisonForIncompatibleTypes::AlwaysUndef>
inline ComparisonResult compareIds(ValueId a, ValueId b,
                                   Comparison comparison) {
  // A helper lambda to factor out common code
  auto compare = [&](auto comparator) {
    // For the `compareByType` mode, which is used by ORDER BY, we also need a
    // proper order of NaN values to not run into undefined behavior.
    if constexpr (comparisonForIncompatibleTypes ==
                  ComparisonForIncompatibleTypes::CompareByType) {
      return detail::compareIdsImpl<comparisonForIncompatibleTypes>(
          a, b, ad_utility::makeComparatorForNans(comparator));
    } else {
      return detail::compareIdsImpl<comparisonForIncompatibleTypes>(a, b,
                                                                    comparator);
    }
  };

  using enum Comparison;
  switch (comparison) {
    case LT:
      return compare(std::less{});
    case LE:
      return compare(std::less_equal{});
    case EQ:
      return compare(std::equal_to{});
    case NE:
      return compare(std::not_equal_to{});
    case GE:
      return compare(std::greater_equal{});
    case GT:
      return compare(std::greater{});
    default:
      AD_FAIL();
  }
}

// Similar to `compareIds` above but takes a range [bBegin, bEnd) of Ids that
// are considered to be equal.
template <ComparisonForIncompatibleTypes comparisonForIncompatibleTypes =
              ComparisonForIncompatibleTypes::AlwaysUndef>
inline ComparisonResult compareWithEqualIds(ValueId a, ValueId bBegin,
                                            ValueId bEnd,
                                            Comparison comparison) {
  // The case `bBegin == bEnd` happens when IDs from QLever's vocabulary are
  // compared to "pseudo"-IDs that represent words that are not part of the
  // vocabulary. In this case the ID `bBegin` is the ID of the smallest
  // vocabulary entry that is larger than the non-existing word that it
  // represents.
  AD_CONTRACT_CHECK(bBegin <= bEnd);

  static constexpr auto mode = comparisonForIncompatibleTypes;

  // The comparison for `equal` is also used for the `not equal` case, so we
  // factor it out.
  auto compareEqual = [&]() {
    return toBoolNotUndef(detail::compareIdsImpl<mode>(
               a, bBegin, std::greater_equal<>())) &&
           toBoolNotUndef(detail::compareIdsImpl<mode>(a, bEnd, std::less<>()));
  };
  using enum Comparison;
  switch (comparison) {
    case LT:
      return detail::compareIdsImpl<mode>(a, bBegin, std::less<>());
    case LE:
      return detail::compareIdsImpl<mode>(a, bEnd, std::less<>());
    case EQ: {
      if constexpr (mode == ComparisonForIncompatibleTypes::AlwaysUndef) {
        bool typesAreCompatible =
            detail::areTypesCompatible(a.getDatatype(), bBegin.getDatatype());
        return typesAreCompatible ? fromBool(compareEqual())
                                  : ComparisonResult::Undef;
      } else {
        return fromBool(compareEqual());
      }
    }
    case NE: {
      // If the datatypes are not compatible then we always yield `false`. This
      // is the correct behavior for SPARQL filters where this is called an
      // `expression error`.
      bool typesAreCompatible =
          detail::areTypesCompatible(a.getDatatype(), bBegin.getDatatype());
      if constexpr (mode == ComparisonForIncompatibleTypes::AlwaysUndef) {
        return typesAreCompatible ? fromBool(!compareEqual())
                                  : ComparisonResult::Undef;
      } else {
        return fromBool(!typesAreCompatible || !compareEqual());
      }
    }
    case GE:
      return detail::compareIdsImpl<mode>(a, bBegin, std::greater_equal<>());
    case GT:
      return detail::compareIdsImpl<mode>(a, bEnd, std::greater_equal<>());
    default:
      AD_FAIL();
  }
}

}  // namespace valueIdComparators

#endif  // QLEVER_VALUEIDCOMPARATORS_H<|MERGE_RESOLUTION|>--- conflicted
+++ resolved
@@ -461,17 +461,6 @@
     }
   }
 
-<<<<<<< HEAD
-  return a.visit([&](const auto& aValue) {
-    return b.visit([&](const auto& bValue) -> ComparisonResult {
-      if constexpr (requires() { std::invoke(comparator, aValue, bValue); }) {
-        return fromBool(std::invoke(comparator, aValue, bValue));
-      } else {
-        AD_FAIL();
-      }
-    });
-  });
-=======
   auto visitor = [comparator]<typename A, typename B>(
                      const A& aValue, const B& bValue) -> ComparisonResult {
     if constexpr (std::is_same_v<A, LocalVocabIndex> &&
@@ -489,8 +478,7 @@
     }
   };
 
-  return ValueId::visitTwo(visitor, a, b);
->>>>>>> e52ad43c
+  return std::visit(visitor, a, b);
 }
 }  // namespace detail
 
