// Copyright 2025 The QLever Authors, in particular:
//
// 2025 Johannes Kalmbach <kalmbach@cs.uni-freiburg.de>, UFR
//
// UFR = University of Freiburg, Chair of Algorithms and Data Structures

#ifndef QLEVER_SRC_BACKPORTS_ITERATOR_H
#define QLEVER_SRC_BACKPORTS_ITERATOR_H

#include <iterator>
#include <range/v3/iterator/access.hpp>

#include "backports/concepts.h"
#include "backports/type_traits.h"

// Backport types and traits from the `<iterator>` header s.t. they
// can be used in C++17 using the `ql` namespace, in particular
// `default_sentinel`, `move_sentinel` and `iter_reference_t`.
namespace ql {

// Backport of `std::default_sentinel[_t]`
struct default_sentinel_t {};
inline constexpr default_sentinel_t default_sentinel{};

// A backport of `std::move_sentinel` for C++17. It wraps an iterator or
// sentinel type and can be compared with a compatible `std::move_iterator`.
CPP_template(typename Sent)(
    requires ql::concepts::semiregular<Sent>) class move_sentinel {
 public:
  // Default constructor
  constexpr move_sentinel() noexcept(
      std::is_nothrow_default_constructible_v<Sent>)
      : sent_() {}

  // Construct from the underlying sentinel.
  constexpr explicit move_sentinel(Sent s) noexcept(
      std::is_nothrow_move_constructible_v<Sent>)
      : sent_(std::move(s)) {}

  // Converting constructor for convertible underlying types.
  CPP_template_2(typename S2)(
      requires ql::concepts::convertible_to<
          const S2&,
          Sent>) constexpr move_sentinel(const move_sentinel<S2>&
                                             s) noexcept(std::
                                                             is_nothrow_constructible_v<
                                                                 Sent,
                                                                 const S2&>)
      : sent_(s.base()) {}

  // Converting assignment for convertible underlying types.
  CPP_template_2(typename S2)(requires ql::concepts::assignable_from<
                              Sent&, const S2&>) constexpr move_sentinel&
  operator=(const move_sentinel<S2>& s) noexcept(
      std::is_nothrow_assignable_v<Sent, const S2&>) {
    sent_ = s.base();
    return *this;
  }

  // Access to the underlying sentinel.
  constexpr Sent base() const
      noexcept(std::is_nothrow_copy_constructible_v<Sent>) {
    return sent_;
  }

  // Compare with a compatible iterator (typically obtained via
  // `std::make_move_iterator`.
  CPP_template_2(typename It)(
      requires ql::concepts::sentinel_for<Sent, It>) friend bool
  operator==(const std::move_iterator<It> it, move_sentinel sent) {
    return it.base() == sent.base();
  }

  // Operator != (details same as for `operator==` above).
  CPP_template_2(typename It)(
      requires ql::concepts::sentinel_for<Sent, It>) friend bool
  operator!=(const std::move_iterator<It> it, move_sentinel sent) {
    return it.base() != sent.base();
  }

<<<<<<< HEAD
  // Compare with a compatible iterator (typically obtained via
  // `std::make_move_iterator`.
  CPP_template_2(typename It)(
      requires ql::concepts::sentinel_for<Sent, It>) friend bool
  operator==(move_sentinel sent, const std::move_iterator<It> it) {
    return it.base() == sent.base();
  }

  // Operator != (details same as for `operator==` above).
  CPP_template_2(typename It)(
      requires ql::concepts::sentinel_for<Sent, It>) friend bool
  operator!=(move_sentinel sent, const std::move_iterator<It> it) {
    return it.base() != sent.base();
=======
  // The same operators as above, but with the argument order switched (sentinel
  // first). They are required by the C++17 mode of `range-v3`.
  CPP_template_2(typename It)(
      requires ql::concepts::sentinel_for<Sent, It>) friend bool
  operator==(move_sentinel sent, const std::move_iterator<It> it) {
    return it == sent;
  }

  CPP_template_2(typename It)(
      requires ql::concepts::sentinel_for<Sent, It>) friend bool
  operator!=(move_sentinel sent, const std::move_iterator<It> it) {
    return it != sent;
>>>>>>> 3f7a4cca
  }

 private:
  [[no_unique_address]] Sent sent_;
};

using ::ranges::iter_reference_t;
using ::ranges::iter_value_t;
}  // namespace ql

#endif  // QLEVER_SRC_BACKPORTS_ITERATOR_H<|MERGE_RESOLUTION|>--- conflicted
+++ resolved
@@ -78,21 +78,6 @@
     return it.base() != sent.base();
   }
 
-<<<<<<< HEAD
-  // Compare with a compatible iterator (typically obtained via
-  // `std::make_move_iterator`.
-  CPP_template_2(typename It)(
-      requires ql::concepts::sentinel_for<Sent, It>) friend bool
-  operator==(move_sentinel sent, const std::move_iterator<It> it) {
-    return it.base() == sent.base();
-  }
-
-  // Operator != (details same as for `operator==` above).
-  CPP_template_2(typename It)(
-      requires ql::concepts::sentinel_for<Sent, It>) friend bool
-  operator!=(move_sentinel sent, const std::move_iterator<It> it) {
-    return it.base() != sent.base();
-=======
   // The same operators as above, but with the argument order switched (sentinel
   // first). They are required by the C++17 mode of `range-v3`.
   CPP_template_2(typename It)(
@@ -105,7 +90,6 @@
       requires ql::concepts::sentinel_for<Sent, It>) friend bool
   operator!=(move_sentinel sent, const std::move_iterator<It> it) {
     return it != sent;
->>>>>>> 3f7a4cca
   }
 
  private:
