// Copyright 2024, University of Freiburg,
// Chair of Algorithms and Data Structures.
// Authors: Björn Buchhold <buchhold@gmail.com>
//          Johannes Kalmbach <kalmbach@cs.uni-freiburg.de>
//          Hannah Bast <bast@cs.uni-freiburg.de>

#include "index/Vocabulary.h"

#include <iostream>

#include "index/ConstantsIndexBuilding.h"
#include "parser/RdfEscaping.h"
#include "parser/Tokenizer.h"
#include "util/HashSet.h"
#include "util/json.h"

using std::string;

// ____________________________________________________________________________
template <typename StringType, typename ComparatorType, typename IndexT>
Vocabulary<StringType, ComparatorType, IndexT>::PrefixRanges::PrefixRanges(
    const Ranges& ranges)
    : ranges_(ranges) {
  for (const auto& range : ranges_) {
    AD_CONTRACT_CHECK(range.first <= range.second);
  }
}

// ____________________________________________________________________________
template <typename StringType, typename ComparatorType, typename IndexT>
bool Vocabulary<StringType, ComparatorType, IndexT>::PrefixRanges::contain(
    IndexT index) const {
  return ql::ranges::any_of(
      ranges_, [index](const std::pair<IndexT, IndexT>& range) {
        return range.first <= index && index < range.second;
      });
}

// _____________________________________________________________________________
template <class S, class C, typename I>
void Vocabulary<S, C, I>::readFromFile(const string& fileName) {
  vocabulary_.close();
  vocabulary_.open(fileName);
<<<<<<< HEAD
=======
  if constexpr (std::is_same_v<S, detail::UnderlyingVocabRdfsVocabulary>) {
    const auto& internalExternalVocab =
        vocabulary_.getUnderlyingVocabulary().getUnderlyingVocabulary();
    LOG(INFO) << "Done, number of words: "
              << internalExternalVocab.internalVocab().size() << std::endl;
    LOG(INFO) << "Number of words in external vocabulary: "
              << internalExternalVocab.externalVocab().size() << std::endl;
  } else {
    LOG(INFO) << "Done, number of words: " << vocabulary_.size() << std::endl;
  }
>>>>>>> eb209bee

  // Precomputing ranges for IRIs, blank nodes, and literals, for faster
  // processing of the `isIrI` and `isLiteral` functions.
  //
  // NOTE: We only need this for the vocabulary of the main index, where
  // `I` is `VocabIndex`. However, since this is a negligible one-time cost,
  // it does not harm to do it for all vocabularies.
  prefixRangesIris_ = prefixRanges("<");
  prefixRangesLiterals_ = prefixRanges("\"");
}

// _____________________________________________________________________________
template <class S, class C, class I>
void Vocabulary<S, C, I>::createFromSet(
    const ad_utility::HashSet<std::string>& set, const std::string& filename) {
  LOG(DEBUG) << "BEGIN Vocabulary::createFromSet" << std::endl;
  vocabulary_.close();
  std::vector<std::string> words(set.begin(), set.end());
  auto totalComparison = [this](const auto& a, const auto& b) {
    return getCaseComparator()(a, b, SortLevel::TOTAL);
  };
  std::sort(begin(words), end(words), totalComparison);
  auto writerPtr = makeWordWriterPtr(filename);
  auto writeWords = [&writer = *writerPtr](std::string_view word) {
    // All words are stored in the internal vocab (this is consistent with the
    // previous behavior). NOTE: This function is currently only used for the
    // text index and for few unit tests, where we don't have an external
    // vocabulary anyway.
    writer(word, false);
  };
  ql::ranges::for_each(words, writeWords);
  writerPtr->finish();
  vocabulary_.open(filename);
  LOG(DEBUG) << "END Vocabulary::createFromSet" << std::endl;
}

// _____________________________________________________________________________
template <class S, class C, class I>
bool Vocabulary<S, C, I>::stringIsLiteral(std::string_view s) {
  return s.starts_with('"');
}

// _____________________________________________________________________________
template <class S, class C, class I>
bool Vocabulary<S, C, I>::shouldBeExternalized(string_view s) const {
<<<<<<< HEAD
  // TODO<joka921> We should have a completely separate layer that handles the
  // externalization, not the Vocab.
=======
>>>>>>> eb209bee
  if (!stringIsLiteral(s)) {
    return shouldEntityBeExternalized(s);
  } else {
    return shouldLiteralBeExternalized(s);
  }
}

// ___________________________________________________________________
template <class S, class C, class I>
bool Vocabulary<S, C, I>::shouldEntityBeExternalized(
    std::string_view word) const {
  // Never externalize the internal IRIs as they are sometimes added before or
  // after the externalization happens, and we thus get inconsistent behavior
  // etc. for `ql:langtag`.
  if (word.starts_with(QLEVER_INTERNAL_PREFIX_IRI_WITHOUT_CLOSING_BRACKET)) {
    return false;
  }
  // Never externalize the special IRIs starting with `@` (for example,
  // @en@rdfs:label). Otherwise, they will not be found with a setting like
  // `"prefixes-external": ["@"]` or `"prefixes-external": [""]` in the
  // `.settings.json` file.
  //
  // TODO: This points to a bug or inconsistency elsewhere in the code.
  if (word.starts_with("@")) {
    return false;
  }
  // Otherwise, externalize if and only if there is a prefix match for one of
  // `externalizedPrefixes_`.
  return ql::ranges::any_of(externalizedPrefixes_, [&word](const auto& p) {
    return word.starts_with(p);
  });
}

// ___________________________________________________________________
template <class S, class C, class I>
bool Vocabulary<S, C, I>::shouldLiteralBeExternalized(
    std::string_view word) const {
  for (const auto& p : externalizedPrefixes_) {
    if (word.starts_with(p)) {
      return true;
    }
  }

  if (word.size() > MAX_INTERNAL_LITERAL_BYTES) {
    return true;
  }

  const std::string_view lang = getLanguage(word);
  if (lang == "") {
    return false;
  }

  for (const auto& p : internalizedLangs_) {
    if (lang == p) {
      return false;
    }
  }
  return true;
}
// _____________________________________________________________________________
template <class S, class C, class I>
std::string_view Vocabulary<S, C, I>::getLanguage(std::string_view literal) {
  auto lioAt = literal.rfind('@');
  if (lioAt != string::npos) {
    auto lioQ = literal.rfind('\"');
    if (lioQ != string::npos && lioQ < lioAt) {
      return literal.substr(lioAt + 1);
    }
  }
  return "";
}

// ______________________________________________________________________________
template <class S, class C, class I>
template <class StringRange>
void Vocabulary<S, C, I>::initializeExternalizePrefixes(const StringRange& s) {
  externalizedPrefixes_.clear();
  for (const auto& el : s) {
    externalizedPrefixes_.emplace_back(el);
  }
}

// ______________________________________________________________________________
template <class S, class C, class I>
template <class StringRange>
void Vocabulary<S, C, I>::initializeInternalizedLangs(const StringRange& s) {
  internalizedLangs_.clear();
  // `StringRange` might be nlohmann::json, for which we have disabled
  // implicit conversions, so `vector::insert` cannot be used.
  for (const auto& el : s) {
    internalizedLangs_.emplace_back(el);
  }
}

// ___________________________________________________________________________
template <typename S, typename C, typename I>
std::optional<IdRange<I>> Vocabulary<S, C, I>::getIdRangeForFullTextPrefix(
    const string& word) const {
  AD_CONTRACT_CHECK(word[word.size() - 1] == PREFIX_CHAR);
  IdRange<I> range;
  auto [begin, end] = vocabulary_.prefix_range(word.substr(0, word.size() - 1));
  bool notEmpty =
      begin.has_value() && (!end.has_value() || end.value() > begin.value());

  if (notEmpty) {
    range = IdRange{I::make(begin.value()),
                    I::make(end.value_or(size())).decremented()};
    AD_CONTRACT_CHECK(range.first().get() < vocabulary_.size());
    AD_CONTRACT_CHECK(range.last().get() < vocabulary_.size());
    return range;
  }
  return std::nullopt;
}

// _______________________________________________________________
template <typename S, typename C, typename I>
auto Vocabulary<S, C, I>::upper_bound(const string& word,
                                      const SortLevel level) const
    -> IndexType {
  auto wordAndIndex = vocabulary_.upper_bound(word, level);
  return IndexType::make(wordAndIndex.indexOrDefault(size()));
}

// _____________________________________________________________________________
template <typename S, typename C, typename I>
auto Vocabulary<S, C, I>::lower_bound(std::string_view word,
                                      const SortLevel level) const
    -> IndexType {
  auto wordAndIndex = vocabulary_.lower_bound(word, level);
  return IndexType::make(wordAndIndex.indexOrDefault(size()));
}

// _____________________________________________________________________________
template <typename S, typename ComparatorType, typename I>
void Vocabulary<S, ComparatorType, I>::setLocale(const std::string& language,
                                                 const std::string& country,
                                                 bool ignorePunctuation) {
  vocabulary_.getComparator() =
      ComparatorType(language, country, ignorePunctuation);
  vocabulary_.getComparator() =
      ComparatorType(language, country, ignorePunctuation);
}

// _____________________________________________________________________________
template <typename S, typename C, typename I>
bool Vocabulary<S, C, I>::getId(std::string_view word, IndexType* idx) const {
  // need the TOTAL level because we want the unique word.
  auto wordAndIndex = vocabulary_.lower_bound(word, SortLevel::TOTAL);
  if (wordAndIndex.isEnd()) {
    return false;
  }
  idx->get() = wordAndIndex.index();
  return wordAndIndex.word() == word;
}

// ___________________________________________________________________________
template <typename S, typename C, typename I>
auto Vocabulary<S, C, I>::prefixRanges(std::string_view prefix) const
    -> Vocabulary<S, C, I>::PrefixRanges {
  auto rangeInternal = vocabulary_.prefix_range(prefix);
  std::pair<I, I> indexRangeInternal{
      I::make(rangeInternal.first.value_or(size())),
      I::make(rangeInternal.second.value_or(size()))};
  return PrefixRanges{{indexRangeInternal}};
}

// _____________________________________________________________________________
<<<<<<< HEAD
template <typename UnderlyingVocabulary, typename C, typename I>
auto Vocabulary<UnderlyingVocabulary, C, I>::operator[](IndexType idx) const
    -> AccessReturnType {
=======
template <typename S, typename C, typename I>
auto Vocabulary<S, C, I>::operator[](IndexType idx) const -> AccessReturnType {
>>>>>>> eb209bee
  AD_CONTRACT_CHECK(idx.get() < size());
  return vocabulary_[idx.get()];
}

// Explicit template instantiations
template class Vocabulary<detail::UnderlyingVocabRdfsVocabulary,
                          TripleComponentComparator, VocabIndex>;
template class Vocabulary<detail::UnderlyingVocabTextVocabulary,
                          SimpleStringComparator, WordVocabIndex>;

template void RdfsVocabulary::initializeInternalizedLangs<nlohmann::json>(
    const nlohmann::json&);
template void RdfsVocabulary::initializeExternalizePrefixes<nlohmann::json>(
    const nlohmann::json& prefixes);
template void RdfsVocabulary::initializeExternalizePrefixes<
    std::vector<std::string>>(const std::vector<std::string>& prefixes);<|MERGE_RESOLUTION|>--- conflicted
+++ resolved
@@ -41,19 +41,6 @@
 void Vocabulary<S, C, I>::readFromFile(const string& fileName) {
   vocabulary_.close();
   vocabulary_.open(fileName);
-<<<<<<< HEAD
-=======
-  if constexpr (std::is_same_v<S, detail::UnderlyingVocabRdfsVocabulary>) {
-    const auto& internalExternalVocab =
-        vocabulary_.getUnderlyingVocabulary().getUnderlyingVocabulary();
-    LOG(INFO) << "Done, number of words: "
-              << internalExternalVocab.internalVocab().size() << std::endl;
-    LOG(INFO) << "Number of words in external vocabulary: "
-              << internalExternalVocab.externalVocab().size() << std::endl;
-  } else {
-    LOG(INFO) << "Done, number of words: " << vocabulary_.size() << std::endl;
-  }
->>>>>>> eb209bee
 
   // Precomputing ranges for IRIs, blank nodes, and literals, for faster
   // processing of the `isIrI` and `isLiteral` functions.
@@ -99,11 +86,8 @@
 // _____________________________________________________________________________
 template <class S, class C, class I>
 bool Vocabulary<S, C, I>::shouldBeExternalized(string_view s) const {
-<<<<<<< HEAD
   // TODO<joka921> We should have a completely separate layer that handles the
   // externalization, not the Vocab.
-=======
->>>>>>> eb209bee
   if (!stringIsLiteral(s)) {
     return shouldEntityBeExternalized(s);
   } else {
@@ -271,14 +255,9 @@
 }
 
 // _____________________________________________________________________________
-<<<<<<< HEAD
 template <typename UnderlyingVocabulary, typename C, typename I>
 auto Vocabulary<UnderlyingVocabulary, C, I>::operator[](IndexType idx) const
     -> AccessReturnType {
-=======
-template <typename S, typename C, typename I>
-auto Vocabulary<S, C, I>::operator[](IndexType idx) const -> AccessReturnType {
->>>>>>> eb209bee
   AD_CONTRACT_CHECK(idx.get() < size());
   return vocabulary_[idx.get()];
 }
