// Copyright 2011, University of Freiburg,
// Chair of Algorithms and Data Structures.
// Authors: Björn Buchhold <buchholb>,
//          Johannes Kalmbach<joka921> (johannes.kalmbach@gmail.com)

#include "./Vocabulary.h"

#include <fstream>
#include <iostream>

#include "../parser/RdfEscaping.h"
#include "../parser/Tokenizer.h"
#include "../util/BatchedPipeline.h"
#include "../util/File.h"
#include "../util/HashMap.h"
#include "../util/HashSet.h"
#include "../util/Serializer/FileSerializer.h"
#include "../util/json.h"
#include "./ConstantsIndexBuilding.h"

using std::string;

// _____________________________________________________________________________
template <class S, class C>
void Vocabulary<S, C>::readFromFile(const string& fileName,
                                    const string& extLitsFileName) {
  LOG(INFO) << "Reading internal vocabulary from file " << fileName << " ..."
            << std::endl;
  _internalVocabulary.clear();
  ad_utility::serialization::FileReadSerializer file(fileName);
  _internalVocabulary.readFromFile(fileName);
  LOG(INFO) << "Done, number of words: " << _internalVocabulary.size()
            << std::endl;
  if (extLitsFileName.size() > 0) {
    if (!_isCompressed) {
      LOG(INFO) << "ERROR: trying to load externalized literals to an "
                   "uncompressed vocabulary. This is not valid and a "
                   "programming error. Terminating\n";
      AD_CHECK(false);
    }

    LOG(DEBUG) << "Registering external vocabulary" << std::endl;
    _externalVocabulary.initFromFile(extLitsFileName);
    LOG(INFO) << "Number of words in external vocabulary: "
              << _externalVocabulary.size() << std::endl;
  }
}

// _____________________________________________________________________________
template <class S, class C>
template <typename, typename>
void Vocabulary<S, C>::writeToFile(const string& fileName) const {
  LOG(INFO) << "Writing vocabulary to file " << fileName << "\n";
  ad_utility::serialization::FileWriteSerializer file{fileName};
  _internalVocabulary.getUnderlyingVocabulary().writeToFile(fileName);

  LOG(INFO) << "Done writing vocabulary to file.\n";
}

// _____________________________________________________________________________
template <class S, class C>
void Vocabulary<S, C>::createFromSet(
    const ad_utility::HashSet<std::string>& set) {
  LOG(INFO) << "Creating vocabulary from set ...\n";
  _internalVocabulary.clear();
  std::vector<std::string> words(set.begin(), set.end());
  LOG(INFO) << "... sorting ...\n";
  auto totalComparison = [this](const auto& a, const auto& b) {
    return getCaseComparator()(a, b, SortLevel::TOTAL);
  };
  std::sort(begin(words), end(words), totalComparison);
  _internalVocabulary.build(words);
  LOG(INFO) << "Done creating vocabulary.\n";
}

// _____________________________________________________________________________
<<<<<<< HEAD
// TODO<joka921> is this used? if no, throw out, if yes, transform to
// compressedString as key type
template <class S, class C>
template <typename, typename>
ad_utility::HashMap<string, Id> Vocabulary<S, C>::asMap() {
  ad_utility::HashMap<string, Id> map;
  for (size_t i = 0; i < _internalVocabulary.size(); ++i) {
    map[_internalVocabulary[i]] = i;
  }
  return map;
}

/*
// _____________________________________________________________________________
template <class S, class C>
template <typename, typename>
void Vocabulary<S, C>::externalizeLiterals(const string& fileName) {
  LOG(INFO) << "Externalizing literals..." << std::endl;
  auto ext = std::lower_bound(_internalVocabulary.begin(),
_internalVocabulary.end(), EXTERNALIZED_LITERALS_PREFIX, _caseComparator);
  size_t nofInternal = ext - _internalVocabulary.begin();
  vector<string> extVocab;
  while (ext != _internalVocabulary.end()) {
    extVocab.push_back((*ext++).substr(1));
  }
  _internalVocabulary.resize(nofInternal);
  _externalVocabulary.buildFromVector(extVocab, fileName);
  LOG(INFO) << "Done externalizing literals." << std::endl;
}
 */

// _____________________________________________________________________________
=======
>>>>>>> d2e10686
template <class S, class C>
bool Vocabulary<S, C>::isLiteral(const string& word) {
  return word.size() > 0 && word[0] == '\"';
}

// _____________________________________________________________________________
template <class S, class C>
bool Vocabulary<S, C>::isExternalizedLiteral(const string& word) {
  return word.size() > 1 &&
         word.starts_with(EXTERNALIZED_LITERALS_PREFIX + '\"');
}

// _____________________________________________________________________________
template <class S, class C>
bool Vocabulary<S, C>::shouldBeExternalized(const string& word) const {
  // TODO<joka921> Completely refactor the Vocabulary on the different
  // Types, it is a mess.

  // If the string is not compressed, this means that this is a text vocabulary
  // and thus doesn't support externalization.
  if constexpr (std::is_same_v<S, CompressedString>) {
    if (!isLiteral(word)) {
      return shouldEntityBeExternalized(word);
    } else {
      return shouldLiteralBeExternalized(word);
    }
  } else {
    return false;
  }
}

// ___________________________________________________________________
template <class S, class C>
bool Vocabulary<S, C>::shouldEntityBeExternalized(const string& word) const {
  for (const auto& p : _externalizedPrefixes) {
    if (word.starts_with(p)) {
      return true;
    }
  }
  return false;
}

// ___________________________________________________________________
template <class S, class C>
bool Vocabulary<S, C>::shouldLiteralBeExternalized(const string& word) const {
  if (word.size() > MAX_INTERNAL_LITERAL_BYTES) {
    return true;
  }

  const string lang = getLanguage(word);
  if (lang == "") {
    return false;
  }

  for (const auto& p : _internalizedLangs) {
    if (lang == p) {
      return false;
    }
  }
  return true;
}
// _____________________________________________________________________________
template <class S, class C>
string Vocabulary<S, C>::getLanguage(const string& literal) {
  auto lioAt = literal.rfind('@');
  if (lioAt != string::npos) {
    auto lioQ = literal.rfind('\"');
    if (lioQ != string::npos && lioQ < lioAt) {
      return literal.substr(lioAt + 1);
    }
  }
  return "";
}

// _____________________________________________________________________________
template <class S, class C>
template <class StringRange, typename, typename>
void Vocabulary<S, C>::buildCodebookForPrefixCompression(
    const StringRange& prefixes) {
  _internalVocabulary.getUnderlyingVocabulary().getCompressor().buildCodebook(
      prefixes);
}

// ______________________________________________________________________________
template <class S, class C>
template <class StringRange>
void Vocabulary<S, C>::initializeExternalizePrefixes(const StringRange& s) {
  _externalizedPrefixes.clear();
  for (const auto& el : s) {
    _externalizedPrefixes.emplace_back(el);
  }
}

// ______________________________________________________________________________
template <class S, class C>
template <class StringRange>
void Vocabulary<S, C>::initializeInternalizedLangs(const StringRange& s) {
  _internalizedLangs.clear();
  // `StringRange` might be nlohmann::json, for which we have disabled
  // implicit conversions, so `vector::insert` cannot be used.
  for (const auto& el : s) {
    _internalizedLangs.emplace_back(el);
  }
}

// ___________________________________________________________________________
template <typename S, typename C>
bool Vocabulary<S, C>::getIdRangeForFullTextPrefix(const string& word,
                                                   IdRange* range) const {
  AD_CHECK_EQ(word[word.size() - 1], PREFIX_CHAR);
  auto prefixRange = prefix_range(word.substr(0, word.size() - 1));
  bool success = prefixRange.second > prefixRange.first;
  range->_first = prefixRange.first;
  range->_last = prefixRange.second - 1;

  if (success) {
    AD_CHECK_LT(range->_first, _internalVocabulary.size());
    AD_CHECK_LT(range->_last, _internalVocabulary.size());
  }
  return success;
}

// _______________________________________________________________
template <typename S, typename C>
Id Vocabulary<S, C>::upper_bound(const string& word,
                                 const SortLevel level) const {
  return _internalVocabulary.upper_bound(word, level)._index;
}

// _____________________________________________________________________________
template <typename S, typename C>
Id Vocabulary<S, C>::lower_bound(const string& word,
                                 const SortLevel level) const {
  return _internalVocabulary.lower_bound(word, level)._index;
}

// _____________________________________________________________________________
template <typename S, typename ComparatorType>
void Vocabulary<S, ComparatorType>::setLocale(const std::string& language,
                                              const std::string& country,
                                              bool ignorePunctuation) {
  _internalVocabulary.getComparator() =
      ComparatorType(language, country, ignorePunctuation);
  _externalVocabulary.getCaseComparator() =
      ComparatorType(language, country, ignorePunctuation);
}

template <typename StringType, typename C>
//! Get the word with the given id.
//! lvalue for compressedString and const& for string-based vocabulary
AccessReturnType_t<StringType> Vocabulary<StringType, C>::at(Id id) const {
  return _internalVocabulary[static_cast<size_t>(id)];
}

// _____________________________________________________________________________
template <typename S, typename C>
bool Vocabulary<S, C>::getId(const string& word, Id* id) const {
  if (!shouldBeExternalized(word)) {
    // need the TOTAL level because we want the unique word.
    *id = lower_bound(word, SortLevel::TOTAL);
    // works for the case insensitive version because
    // of the strict ordering.
    return *id < _internalVocabulary.size() && at(*id) == word;
  }
  bool success = _externalVocabulary.getId(word, id);
  *id += _internalVocabulary.size();
  return success;
}

// ___________________________________________________________________________
template <typename S, typename C>
std::pair<Id, Id> Vocabulary<S, C>::prefix_range(const string& prefix) const {
  return _internalVocabulary.prefix_range(prefix);
}

// _____________________________________________________________________________
template <typename S, typename C>
template <typename, typename>
const std::optional<std::string_view> Vocabulary<S, C>::operator[](
    Id id) const {
  if (id < _internalVocabulary.size()) {
    return _internalVocabulary[static_cast<size_t>(id)];
  } else {
    return std::nullopt;
  }
}
template const std::optional<std::string_view>
TextVocabulary::operator[]<std::string, void>(Id id) const;

template <typename S, typename C>
template <typename, typename>
const std::optional<string> Vocabulary<S, C>::idToOptionalString(Id id) const {
  if (id < _internalVocabulary.size()) {
    return _internalVocabulary[static_cast<size_t>(id)];
  } else if (id == ID_NO_VALUE) {
    return std::nullopt;
  } else {
    // this word must be externalized
    id -= _internalVocabulary.size();
    AD_CHECK(id < _externalVocabulary.size());
    return _externalVocabulary[id];
  }
}

// ___________________________________________________________________________
template <typename S, typename C>
ad_utility::HashMap<typename Vocabulary<S, C>::Datatypes, std::pair<Id, Id>>
Vocabulary<S, C>::getRangesForDatatypes() const {
  ad_utility::HashMap<Datatypes, std::pair<Id, Id>> result;
  result[Datatypes::Float] = prefix_range(VALUE_FLOAT_PREFIX);
  result[Datatypes::Date] = prefix_range(VALUE_DATE_PREFIX);
  result[Datatypes::Literal] = prefix_range("\"");
  result[Datatypes::Iri] = prefix_range("<");

  return result;
};

template <typename S, typename C>
template <typename, typename>
void Vocabulary<S, C>::printRangesForDatatypes() {
  auto ranges = getRangesForDatatypes();
  auto logRange = [&](const auto& range) {
    LOG(INFO) << range.first << " " << range.second << '\n';
    if (range.second > range.first) {
      LOG(INFO) << idToOptionalString(range.first).value() << '\n';
      LOG(INFO) << idToOptionalString(range.second - 1).value() << '\n';
    }
    if (range.second < _internalVocabulary.size()) {
      LOG(INFO) << idToOptionalString(range.second).value() << '\n';
    }

    if (range.first > 0) {
      LOG(INFO) << idToOptionalString(range.first - 1).value() << '\n';
    }
  };

  for (const auto& pair : ranges) {
    logRange(pair.second);
  }
}

template const std::optional<string>
RdfsVocabulary::idToOptionalString<CompressedString, void>(Id id) const;

// Explicit template instantiations
template class Vocabulary<CompressedString, TripleComponentComparator>;
template class Vocabulary<std::string, SimpleStringComparator>;

template void RdfsVocabulary::buildCodebookForPrefixCompression<
    std::vector<std::string>, CompressedString, void>(
    const std::vector<std::string>&);
template void RdfsVocabulary::initializeInternalizedLangs<nlohmann::json>(
    const nlohmann::json&);
template void RdfsVocabulary::initializeExternalizePrefixes<nlohmann::json>(
    const nlohmann::json& prefixes);

template void RdfsVocabulary::printRangesForDatatypes();

template void TextVocabulary::writeToFile<std::string, void>(
    const string& fileName) const;<|MERGE_RESOLUTION|>--- conflicted
+++ resolved
@@ -74,41 +74,6 @@
 }
 
 // _____________________________________________________________________________
-<<<<<<< HEAD
-// TODO<joka921> is this used? if no, throw out, if yes, transform to
-// compressedString as key type
-template <class S, class C>
-template <typename, typename>
-ad_utility::HashMap<string, Id> Vocabulary<S, C>::asMap() {
-  ad_utility::HashMap<string, Id> map;
-  for (size_t i = 0; i < _internalVocabulary.size(); ++i) {
-    map[_internalVocabulary[i]] = i;
-  }
-  return map;
-}
-
-/*
-// _____________________________________________________________________________
-template <class S, class C>
-template <typename, typename>
-void Vocabulary<S, C>::externalizeLiterals(const string& fileName) {
-  LOG(INFO) << "Externalizing literals..." << std::endl;
-  auto ext = std::lower_bound(_internalVocabulary.begin(),
-_internalVocabulary.end(), EXTERNALIZED_LITERALS_PREFIX, _caseComparator);
-  size_t nofInternal = ext - _internalVocabulary.begin();
-  vector<string> extVocab;
-  while (ext != _internalVocabulary.end()) {
-    extVocab.push_back((*ext++).substr(1));
-  }
-  _internalVocabulary.resize(nofInternal);
-  _externalVocabulary.buildFromVector(extVocab, fileName);
-  LOG(INFO) << "Done externalizing literals." << std::endl;
-}
- */
-
-// _____________________________________________________________________________
-=======
->>>>>>> d2e10686
 template <class S, class C>
 bool Vocabulary<S, C>::isLiteral(const string& word) {
   return word.size() > 0 && word[0] == '\"';
