// Copyright 2024, University of Freiburg,
// Chair of Algorithms and Data Structures.
// Authors: Björn Buchhold <buchhold@gmail.com>
//          Johannes Kalmbach <kalmbach@cs.uni-freiburg.de>
//          Hannah Bast <bast@cs.uni-freiburg.de>

#include "index/Vocabulary.h"

#include <filesystem>
#include <iostream>
#include <type_traits>

#include "global/Constants.h"
#include "index/ConstantsIndexBuilding.h"
#include "index/vocabulary/CompressedVocabulary.h"
#include "index/vocabulary/UnicodeVocabulary.h"
#include "index/vocabulary/VocabularyTypes.h"
#include "parser/RdfEscaping.h"
#include "parser/Tokenizer.h"
#include "util/Exception.h"
#include "util/Forward.h"
#include "util/HashSet.h"
#include "util/json.h"

using std::string;

// ____________________________________________________________________________
template <typename StringType, typename ComparatorType, typename IndexT>
Vocabulary<StringType, ComparatorType, IndexT>::PrefixRanges::PrefixRanges(
    const Ranges& ranges)
    : ranges_(ranges) {
  for (const auto& range : ranges_) {
    AD_CONTRACT_CHECK(range.first <= range.second);
  }
}

// ____________________________________________________________________________
template <typename StringType, typename ComparatorType, typename IndexT>
bool Vocabulary<StringType, ComparatorType, IndexT>::PrefixRanges::contain(
    IndexT index) const {
  return ql::ranges::any_of(
      ranges_, [index](const std::pair<IndexT, IndexT>& range) {
        return range.first <= index && index < range.second;
      });
}

// _____________________________________________________________________________

template <class S, class C, typename I>
<<<<<<< HEAD
void Vocabulary<S, C, I>::readFromFile(const string& filename) {
  vocabulary_.getUnderlyingVocabulary().readFromFile(filename);
=======
void Vocabulary<S, C, I>::readFromFile(const string& fileName) {
  vocabulary_.close();
  vocabulary_.open(fileName);
>>>>>>> 3a89a06f

  // Precomputing ranges for IRIs, blank nodes, and literals, for faster
  // processing of the `isIrI` and `isLiteral` functions.
  //
  // NOTE: We only need this for the vocabulary of the main index, where
  // `I` is `VocabIndex`. However, since this is a negligible one-time cost,
  // it does not harm to do it for all vocabularies.
  prefixRangesIris_ = prefixRanges("<");
  prefixRangesLiterals_ = prefixRanges("\"");
}

// _____________________________________________________________________________
template <class S, class C, class I>
void Vocabulary<S, C, I>::createFromSet(
    const ad_utility::HashSet<std::string>& set, const std::string& filename) {
  LOG(DEBUG) << "BEGIN Vocabulary::createFromSet" << std::endl;
  vocabulary_.close();
  std::vector<std::string> words(set.begin(), set.end());
  auto totalComparison = [this](const auto& a, const auto& b) {
    return getCaseComparator()(a, b, SortLevel::TOTAL);
  };
  std::sort(begin(words), end(words), totalComparison);
  auto writerPtr = makeWordWriterPtr(filename);
  auto writeWords = [&writer = *writerPtr](std::string_view word) {
    // All words are stored in the internal vocab (this is consistent with the
    // previous behavior). NOTE: This function is currently only used for the
    // text index and for few unit tests, where we don't have an external
    // vocabulary anyway.
    writer(word, false);
  };
  ql::ranges::for_each(words, writeWords);
  writerPtr->finish();
  vocabulary_.open(filename);
  LOG(DEBUG) << "END Vocabulary::createFromSet" << std::endl;
}

// _____________________________________________________________________________
template <class S, class C, class I>
bool Vocabulary<S, C, I>::stringIsLiteral(std::string_view s) {
  return s.starts_with('"');
}

// _____________________________________________________________________________
template <class S, class C, class I>
bool Vocabulary<S, C, I>::shouldBeExternalized(string_view s) const {
  // TODO<joka921> We should have a completely separate layer that handles the
  // externalization, not the Vocab.
  if (!stringIsLiteral(s)) {
    return shouldEntityBeExternalized(s);
  } else {
    return shouldLiteralBeExternalized(s);
  }
}

// ___________________________________________________________________
template <class S, class C, class I>
bool Vocabulary<S, C, I>::shouldEntityBeExternalized(
    std::string_view word) const {
  // Never externalize the internal IRIs as they are sometimes added before or
  // after the externalization happens, and we thus get inconsistent behavior
  // etc. for `ql:langtag`.
  if (word.starts_with(QLEVER_INTERNAL_PREFIX_IRI_WITHOUT_CLOSING_BRACKET)) {
    return false;
  }
  // Never externalize the special IRIs starting with `@` (for example,
  // @en@rdfs:label). Otherwise, they will not be found with a setting like
  // `"prefixes-external": ["@"]` or `"prefixes-external": [""]` in the
  // `.settings.json` file.
  //
  // TODO: This points to a bug or inconsistency elsewhere in the code.
  if (word.starts_with("@")) {
    return false;
  }
  // Otherwise, externalize if and only if there is a prefix match for one of
  // `externalizedPrefixes_`.
  return ql::ranges::any_of(externalizedPrefixes_, [&word](const auto& p) {
    return word.starts_with(p);
  });
}

// ___________________________________________________________________
template <class S, class C, class I>
bool Vocabulary<S, C, I>::shouldLiteralBeExternalized(
    std::string_view word) const {
  for (const auto& p : externalizedPrefixes_) {
    if (word.starts_with(p)) {
      return true;
    }
  }

  if (word.size() > MAX_INTERNAL_LITERAL_BYTES) {
    return true;
  }

  const std::string_view lang = getLanguage(word);
  if (lang == "") {
    return false;
  }

  for (const auto& p : internalizedLangs_) {
    if (lang == p) {
      return false;
    }
  }
  return true;
}
// _____________________________________________________________________________
template <class S, class C, class I>
std::string_view Vocabulary<S, C, I>::getLanguage(std::string_view literal) {
  auto lioAt = literal.rfind('@');
  if (lioAt != string::npos) {
    auto lioQ = literal.rfind('\"');
    if (lioQ != string::npos && lioQ < lioAt) {
      return literal.substr(lioAt + 1);
    }
  }
  return "";
}

// ______________________________________________________________________________
template <class S, class C, class I>
template <class StringRange>
void Vocabulary<S, C, I>::initializeExternalizePrefixes(const StringRange& s) {
  externalizedPrefixes_.clear();
  for (const auto& el : s) {
    externalizedPrefixes_.emplace_back(el);
  }
}

// ______________________________________________________________________________
template <class S, class C, class I>
template <class StringRange>
void Vocabulary<S, C, I>::initializeInternalizedLangs(const StringRange& s) {
  internalizedLangs_.clear();
  // `StringRange` might be nlohmann::json, for which we have disabled
  // implicit conversions, so `vector::insert` cannot be used.
  for (const auto& el : s) {
    internalizedLangs_.emplace_back(el);
  }
}

// ___________________________________________________________________________
template <typename S, typename C, typename I>
std::optional<IdRange<I>> Vocabulary<S, C, I>::getIdRangeForFullTextPrefix(
    const string& word) const {
  AD_CONTRACT_CHECK(word[word.size() - 1] == PREFIX_CHAR);
  IdRange<I> range;
  auto [begin, end] = vocabulary_.prefix_range(word.substr(0, word.size() - 1));
  bool notEmpty =
      begin.has_value() && (!end.has_value() || end.value() > begin.value());

  if (notEmpty) {
    range = IdRange{I::make(begin.value()),
                    I::make(end.value_or(size())).decremented()};
    AD_CONTRACT_CHECK(range.first().get() < vocabulary_.size());
    AD_CONTRACT_CHECK(range.last().get() < vocabulary_.size());
    return range;
  }
  return std::nullopt;
}

// _____________________________________________________________________________
template <typename S, typename ComparatorType, typename I>
void Vocabulary<S, ComparatorType, I>::setLocale(const std::string& language,
                                                 const std::string& country,
                                                 bool ignorePunctuation) {
  vocabulary_.getComparator() =
      ComparatorType(language, country, ignorePunctuation);
  vocabulary_.getComparator() =
      ComparatorType(language, country, ignorePunctuation);
}

// _____________________________________________________________________________
template <typename S, typename C, typename I>
bool Vocabulary<S, C, I>::getId(std::string_view word, IndexType* idx) const {
  // Helper lambda to lookup a the word in a given vocabulary and pass
  // arguments to the underlying vocabulary below the unicode support layer.
  auto checkWord = [this, &word, &idx](uint8_t splitIdx) -> bool {
    // We need the TOTAL level because we want the unique word.
    WordAndIndex wordAndIndex =
        vocabulary_.lower_bound(word, SortLevel::TOTAL, splitIdx);
    if (wordAndIndex.isEnd()) {
      return false;
    }
    idx->get() = wordAndIndex.index();
    return wordAndIndex.word() == word;
  };

  // Since the UnderlyingVocabulary is a SplitVocabulary, we need to tell it
  // which vocabulary should be used to lookup the given word. This is
  // determined by the getMarkerForWord method provided by the SplitVocabulary
  // class.
  return checkWord(
      vocabulary_.getUnderlyingVocabulary().getMarkerForWord(word));
}

// ___________________________________________________________________________
template <typename S, typename C, typename I>
auto Vocabulary<S, C, I>::prefixRanges(std::string_view prefix) const
    -> Vocabulary<S, C, I>::PrefixRanges {
  auto rangeInternal = vocabulary_.prefix_range(prefix);
  std::pair<I, I> indexRangeInternal{
      I::make(rangeInternal.first.value_or(size())),
      I::make(rangeInternal.second.value_or(size()))};
  return PrefixRanges{{indexRangeInternal}};
}

// _____________________________________________________________________________
<<<<<<< HEAD
template <typename S, typename C, typename I>
auto Vocabulary<S, C, I>::operator[](IndexType idx) const -> AccessReturnType {
=======
template <typename UnderlyingVocabulary, typename C, typename I>
auto Vocabulary<UnderlyingVocabulary, C, I>::operator[](IndexType idx) const
    -> AccessReturnType {
>>>>>>> 3a89a06f
  return vocabulary_[idx.get()];
}

// Explicit template instantiations
template class Vocabulary<detail::UnderlyingVocabRdfsVocabulary,
                          TripleComponentComparator, VocabIndex>;
template class Vocabulary<detail::UnderlyingVocabTextVocabulary,
                          SimpleStringComparator, WordVocabIndex>;

template void RdfsVocabulary::initializeInternalizedLangs<nlohmann::json>(
    const nlohmann::json&);
template void RdfsVocabulary::initializeExternalizePrefixes<nlohmann::json>(
    const nlohmann::json& prefixes);
template void RdfsVocabulary::initializeExternalizePrefixes<
    std::vector<std::string>>(const std::vector<std::string>& prefixes);<|MERGE_RESOLUTION|>--- conflicted
+++ resolved
@@ -47,14 +47,9 @@
 // _____________________________________________________________________________
 
 template <class S, class C, typename I>
-<<<<<<< HEAD
-void Vocabulary<S, C, I>::readFromFile(const string& filename) {
-  vocabulary_.getUnderlyingVocabulary().readFromFile(filename);
-=======
 void Vocabulary<S, C, I>::readFromFile(const string& fileName) {
   vocabulary_.close();
   vocabulary_.open(fileName);
->>>>>>> 3a89a06f
 
   // Precomputing ranges for IRIs, blank nodes, and literals, for faster
   // processing of the `isIrI` and `isLiteral` functions.
@@ -263,14 +258,9 @@
 }
 
 // _____________________________________________________________________________
-<<<<<<< HEAD
-template <typename S, typename C, typename I>
-auto Vocabulary<S, C, I>::operator[](IndexType idx) const -> AccessReturnType {
-=======
 template <typename UnderlyingVocabulary, typename C, typename I>
 auto Vocabulary<UnderlyingVocabulary, C, I>::operator[](IndexType idx) const
     -> AccessReturnType {
->>>>>>> 3a89a06f
   return vocabulary_[idx.get()];
 }
 
