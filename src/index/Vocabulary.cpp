--- conflicted
+++ resolved
@@ -50,14 +50,9 @@
 // _____________________________________________________________________________
 
 template <class S, class C, typename I>
-<<<<<<< HEAD
-void Vocabulary<S, C, I>::readFromFile(const string& filename) {
-  vocabulary_.getUnderlyingVocabulary().readFromFile(filename);
-=======
 void Vocabulary<S, C, I>::readFromFile(const string& fileName) {
   vocabulary_.close();
   vocabulary_.open(fileName);
->>>>>>> 7e03d6e7
 
   // Precomputing ranges for IRIs, blank nodes, and literals, for faster
   // processing of the `isIrI` and `isLiteral` functions.
@@ -285,14 +280,9 @@
 }
 
 // _____________________________________________________________________________
-<<<<<<< HEAD
-template <typename S, typename C, typename I>
-auto Vocabulary<S, C, I>::operator[](IndexType idx) const -> AccessReturnType {
-=======
 template <typename UnderlyingVocabulary, typename C, typename I>
 auto Vocabulary<UnderlyingVocabulary, C, I>::operator[](IndexType idx) const
     -> AccessReturnType {
->>>>>>> 7e03d6e7
   return vocabulary_[idx.get()];
 }
 
