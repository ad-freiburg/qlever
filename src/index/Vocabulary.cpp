--- conflicted
+++ resolved
@@ -142,16 +142,7 @@
   // `"prefixes-external": ["@"]` or `"prefixes-external": [""]` in the
   // `.settings.json` file.
   //
-<<<<<<< HEAD
-  // TODO: I tried it without the following three lines first, but that didn't
-  // when `"prefixes-external": ["@"]` or `"prefixes-external": [""]`. Why is
-  // that, is this related to `IndexImlp::getIgnoredIdRanges`? Anyway, it's
-  // error-prone that there are related things happening at two (or more)
-  // different places in the code and if they are not perfectly in sync, things
-  // go wrong.
-=======
   // TODO: This points to a bug or inconsistency elsewhere in the code.
->>>>>>> 198fcfb4
   if (word.starts_with("@")) {
     return false;
   }
