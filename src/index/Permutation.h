--- conflicted
+++ resolved
@@ -118,26 +118,19 @@
       const ScanSpecification& scanSpec,
       const LocatedTriplesSnapshot& locatedTriplesSnapshot) const;
 
-<<<<<<< HEAD
   // Get the exact size of the result of a scan, taking into account the
-  // given `deltaTriples`. This requires an exact location of the delta triples
+  // given located triples. This requires an exact location of the delta triples
   // within the respective blocks.
-  size_t getResultSizeOfScan(const ScanSpecification& scanSpec,
-                             const DeltaTriples& deltaTriples) const;
-=======
-  /// Similar to the previous `scan` function, but only get the size of the
-  /// result
   size_t getResultSizeOfScan(
       const ScanSpecification& scanSpec,
       const LocatedTriplesSnapshot& locatedTriplesSnapshot) const;
->>>>>>> 0fadfc18
 
   // Get a lower and upper bound for the size of the result of a scan, taking
   // into account the given `deltaTriples`. For this call, it is enough that
   // each delta triple know to which block it belongs.
   std::pair<size_t, size_t> getSizeEstimateForScan(
       const ScanSpecification& scanSpec,
-      const DeltaTriples& deltaTriples) const;
+      const LocatedTriplesSnapshot& locatedTriplesSnapshot) const;
 
   // _______________________________________________________
   void setKbName(const string& name) { meta_.setName(name); }
