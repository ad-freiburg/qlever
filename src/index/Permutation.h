// Copyright 2018 - 2024, University of Freiburg
// Chair of Algorithms and Data Structures
// Author: Johannes Kalmbach <kalmbach@cs.uni-freiburg.de>

#ifndef QLEVER_SRC_INDEX_PERMUTATION_H
#define QLEVER_SRC_INDEX_PERMUTATION_H

#include <array>
#include <string>

#include "global/Constants.h"
#include "index/CompressedRelation.h"
#include "index/IndexMetaData.h"
#include "index/KeyOrder.h"
#include "parser/data/LimitOffsetClause.h"
#include "util/CancellationHandle.h"
#include "util/File.h"
#include "util/Log.h"

// Forward declaration of `IdTable`
class IdTable;
// Forward declaration of `LocatedTriplesPerBlock`
class LocatedTriplesPerBlock;
class SharedLocatedTriplesSnapshot;
struct LocatedTriplesSnapshot;

// Helper class to store static properties of the different permutations to
// avoid code duplication.
class Permutation {
 public:
  using KeyOrder = qlever::KeyOrder;
  /// Identifiers for the six possible permutations.
  enum struct Enum { PSO, POS, SPO, SOP, OPS, OSP };
  // Unfortunately there is a bug in GCC that doesn't allow use to simply use
  // `using enum`.
  static constexpr auto PSO = Enum::PSO;
  static constexpr auto POS = Enum::POS;
  static constexpr auto SPO = Enum::SPO;
  static constexpr auto SOP = Enum::SOP;
  static constexpr auto OPS = Enum::OPS;
  static constexpr auto OSP = Enum::OSP;
  static constexpr auto ALL = {Enum::PSO, Enum::POS, Enum::SPO,
                               Enum::SOP, Enum::OPS, Enum::OSP};

  using MetaData = IndexMetaDataMmapView;
  using Allocator = ad_utility::AllocatorWithLimit<Id>;
  using ColumnIndicesRef = CompressedRelationReader::ColumnIndicesRef;
  using ColumnIndices = CompressedRelationReader::ColumnIndices;
  using CancellationHandle = ad_utility::SharedCancellationHandle;
  using ScanSpecAndBlocks = CompressedRelationReader::ScanSpecAndBlocks;

  // Convert a permutation to the corresponding string, etc. `PSO` is converted
  // to "PSO".
  static std::string_view toString(Enum permutation);

  // Convert a permutation to the corresponding permutation of [0, 1, 2], etc.
  // `PSO` is converted to [1, 0, 2].
  static KeyOrder toKeyOrder(Enum permutation);

  explicit Permutation(Enum permutation, Allocator allocator);

  // everything that has to be done when reading an index from disk
  void loadFromDisk(const std::string& onDiskBase,
                    std::function<bool(Id)> isInternalId,
                    bool loadAdditional = false);

  // For a given ID for the col0, retrieve all IDs of the col1 and col2.
  // If `col1Id` is specified, only the col2 is returned for triples that
  // additionally have the specified col1. .This is just a thin wrapper around
  // `CompressedRelationMetaData::scan`.
  IdTable scan(const ScanSpecAndBlocks& scanSpecAndBlocks,
               ColumnIndicesRef additionalColumns,
               const CancellationHandle& cancellationHandle,
               const LocatedTriplesSnapshot& locatedTriplesSnapshot,
<<<<<<< HEAD
               const LimitOffsetClause& limitOffset = {}) const;
=======
               const LimitOffsetClause& limitOffset = {},
               std::optional<std::vector<CompressedBlockMetadata>> optBlocks =
                   std::nullopt) const;
>>>>>>> 61f14810
  // For a given relation, determine the `col1Id`s and their counts. This is
  // used for `computeGroupByObjectWithCount`. The `col0Id` must have metadata
  // in `meta_`.
  IdTable getDistinctCol1IdsAndCounts(
      Id col0Id, const CancellationHandle& cancellationHandle,
      const LocatedTriplesSnapshot& locatedTriplesSnapshot) const;

  IdTable getDistinctCol0IdsAndCounts(
      const CancellationHandle& cancellationHandle,
      const LocatedTriplesSnapshot& locatedTriplesSnapshot) const;

  // Typedef to propagate the `MetadataAndblocks` and `IdTableGenerator` type.
  using MetadataAndBlocks =
      CompressedRelationReader::ScanSpecAndBlocksAndBounds;

  using IdTableGenerator = CompressedRelationReader::IdTableGenerator;

  // The function `lazyScan` is similar to `scan` (see above) with
  // the following differences:
  // - The result is returned as a lazy generator of blocks.
  // - The block metadata must be given manually. It can be obtained via the
  // `getMetadataAndBlocks` function below
  //   and then be prefiltered. The blocks must be given in ascending order
  //   and must only contain blocks that contain the given `col0Id` (combined
  //   with the `col1Id` if specified), else the behavior is
  //   undefined.
  // TODO<joka921> We should only communicate this interface via the
  // `ScanSpecAndBlocksAndBounds` class and make this a strong class that always
  // maintains its invariants.
  IdTableGenerator lazyScan(
<<<<<<< HEAD
      const ScanSpecAndBlocks& scanSpecAndBlocks,
=======
      const ScanSpecification& scanSpec,
>>>>>>> 61f14810
      std::optional<std::vector<CompressedBlockMetadata>> optBlocks,
      ColumnIndicesRef additionalColumns, CancellationHandle cancellationHandle,
      const LocatedTriplesSnapshot& locatedTriplesSnapshot,
      const LimitOffsetClause& limitOffset = {}) const;

  // Returns the corresponding `CompressedRelationReader::ScanSpecAndBlocks`
  // with relevant `BlockMetadataRanges`.
<<<<<<< HEAD
  ScanSpecAndBlocks getScanSpecAndBlocks(
      const ScanSpecification& scanSpec,
      const LocatedTriplesSnapshot& locatedTriplesSnapshot) const;
=======
  CompressedRelationReader::ScanSpecAndBlocks getScanSpecAndBlocks(
      const Permutation& perm, const ScanSpecification& scanSpec,
      const LocatedTriplesSnapshot& locatedTriplesSnapshot,
      const std::optional<std::vector<CompressedBlockMetadata>>& optBlocks)
      const;
>>>>>>> 61f14810

  std::optional<CompressedRelationMetadata> getMetadata(
      Id col0Id, const LocatedTriplesSnapshot& locatedTriplesSnapshot) const;

  // Returns `true` if `.getFirstAndLastTriple()` yields a value.
  bool hasFirstAndLastTriple(
      const ScanSpecAndBlocks& scanSpecAndBlocks,
      const LocatedTriplesSnapshot& locatedTriplesSnapshot) const;

  // Return the metadata for the scan specified by the `scanSpecification`
  // along with the metadata for all the blocks that are relevant for this
  // scan. If there are no matching blocks (meaning that the scan result will
  // be empty) return `nullopt`.
  std::optional<MetadataAndBlocks> getMetadataAndBlocks(
      const ScanSpecAndBlocks& scanSpecAndBlocks,
      const LocatedTriplesSnapshot& locatedTriplesSnapshot) const;

  // Get the exact size of the result of a scan, taking into account the
  // given located triples. This requires an exact location of the delta
  // triples within the respective blocks.
  size_t getResultSizeOfScan(
      const ScanSpecAndBlocks& scanSpecAndBlocks,
      const LocatedTriplesSnapshot& locatedTriplesSnapshot) const;

  // Get a lower and upper bound for the size of the result of a scan, taking
  // into account the given `deltaTriples`. For this call, it is enough that
  // each delta triple know to which block it belongs.
  std::pair<size_t, size_t> getSizeEstimateForScan(
      const ScanSpecAndBlocks& scanSpecAndBlocks,
      const LocatedTriplesSnapshot& locatedTriplesSnapshot) const;

  // _______________________________________________________
  void setKbName(const string& name) { meta_.setName(name); }

  // _______________________________________________________
  const std::string& getKbName() const { return meta_.getName(); }

  // _______________________________________________________
  const std::string& readableName() const { return readableName_; }

  // _______________________________________________________
  const std::string& fileSuffix() const { return fileSuffix_; }

  // _______________________________________________________
  const KeyOrder& keyOrder() const { return keyOrder_; };

  // _______________________________________________________
  const bool& isLoaded() const { return isLoaded_; }

  // _______________________________________________________
  const MetaData& metaData() const { return meta_; }

  // _______________________________________________________
  const Permutation& getActualPermutation(const ScanSpecification& spec) const;
  const Permutation& getActualPermutation(Id id) const;

  // From the given snapshot, get the located triples for this permutation.
  const LocatedTriplesPerBlock& getLocatedTriplesForPermutation(
      const LocatedTriplesSnapshot& locatedTriplesSnapshot) const;

  // From the given snapshot, get the augmented block metadata for this
  // permutation.
  BlockMetadataRanges getAugmentedMetadataForPermutation(
      const LocatedTriplesSnapshot& locatedTriplesSnapshot) const;

  const CompressedRelationReader& reader() const { return reader_.value(); }

  Enum permutation() const { return permutation_; }

 private:
  // Readable name for this permutation, e.g., `POS`.
  std::string readableName_;
  // File name suffix for this permutation, e.g., `.pos`.
  std::string fileSuffix_;
  // The order of the three components (S=0, P=1, O=2) in this permutation,
  // e.g., `{1, 0, 2}` for `PSO`.
  KeyOrder keyOrder_;
  // The metadata for this permutation.
  MetaData meta_;

  // This member is `optional` because we initialize it in a deferred way in
  // the `loadFromDisk` method.
  std::optional<CompressedRelationReader> reader_;
  Allocator allocator_;

  bool isLoaded_ = false;

  Enum permutation_;
  std::unique_ptr<Permutation> internalPermutation_ = nullptr;

  std::function<bool(Id)> isInternalId_;

  bool isInternalPermutation_ = false;
};

#endif  // QLEVER_SRC_INDEX_PERMUTATION_H<|MERGE_RESOLUTION|>--- conflicted
+++ resolved
@@ -72,13 +72,8 @@
                ColumnIndicesRef additionalColumns,
                const CancellationHandle& cancellationHandle,
                const LocatedTriplesSnapshot& locatedTriplesSnapshot,
-<<<<<<< HEAD
                const LimitOffsetClause& limitOffset = {}) const;
-=======
-               const LimitOffsetClause& limitOffset = {},
-               std::optional<std::vector<CompressedBlockMetadata>> optBlocks =
-                   std::nullopt) const;
->>>>>>> 61f14810
+
   // For a given relation, determine the `col1Id`s and their counts. This is
   // used for `computeGroupByObjectWithCount`. The `col0Id` must have metadata
   // in `meta_`.
@@ -109,11 +104,7 @@
   // `ScanSpecAndBlocksAndBounds` class and make this a strong class that always
   // maintains its invariants.
   IdTableGenerator lazyScan(
-<<<<<<< HEAD
-      const ScanSpecAndBlocks& scanSpecAndBlocks,
-=======
-      const ScanSpecification& scanSpec,
->>>>>>> 61f14810
+      const ScanSpecAndBlocks& scanSpecAndBlocks,
       std::optional<std::vector<CompressedBlockMetadata>> optBlocks,
       ColumnIndicesRef additionalColumns, CancellationHandle cancellationHandle,
       const LocatedTriplesSnapshot& locatedTriplesSnapshot,
@@ -121,17 +112,9 @@
 
   // Returns the corresponding `CompressedRelationReader::ScanSpecAndBlocks`
   // with relevant `BlockMetadataRanges`.
-<<<<<<< HEAD
   ScanSpecAndBlocks getScanSpecAndBlocks(
       const ScanSpecification& scanSpec,
       const LocatedTriplesSnapshot& locatedTriplesSnapshot) const;
-=======
-  CompressedRelationReader::ScanSpecAndBlocks getScanSpecAndBlocks(
-      const Permutation& perm, const ScanSpecification& scanSpec,
-      const LocatedTriplesSnapshot& locatedTriplesSnapshot,
-      const std::optional<std::vector<CompressedBlockMetadata>>& optBlocks)
-      const;
->>>>>>> 61f14810
 
   std::optional<CompressedRelationMetadata> getMetadata(
       Id col0Id, const LocatedTriplesSnapshot& locatedTriplesSnapshot) const;
