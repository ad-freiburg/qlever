--- conflicted
+++ resolved
@@ -68,16 +68,10 @@
   IdTable scan(const ScanSpecification& scanSpec,
                ColumnIndicesRef additionalColumns,
                const CancellationHandle& cancellationHandle,
-<<<<<<< HEAD
-               const DeltaTriples& deltaTriples,
+               const LocatedTriplesSnapshot& locatedTriplesSnapshot,
                const LimitOffsetClause& limitOffset = {},
                std::optional<std::vector<CompressedBlockMetadata>> blocks =
                    std::nullopt) const;
-=======
-               const LocatedTriplesSnapshot& locatedTriplesSnapshot,
-               const LimitOffsetClause& limitOffset = {}) const;
->>>>>>> 1bcfeeb6
-
   // For a given relation, determine the `col1Id`s and their counts. This is
   // used for `computeGroupByObjectWithCount`. The `col0Id` must have metadata
   // in `meta_`.
