--- conflicted
+++ resolved
@@ -132,12 +132,11 @@
   const bool& isLoaded() const { return isLoaded_; }
 
   // _______________________________________________________
-<<<<<<< HEAD
+  const MetaData& metaData() const { return meta_; }
+
+  // _______________________________________________________
   const Permutation& getActualPermutation(const ScanSpecification& spec) const;
   const Permutation& getActualPermutation(Id id) const;
-=======
-  const MetaData& metaData() const { return meta_; }
->>>>>>> d59bd430
 
  private:
   // for Log output, e.g. "POS"
