// Copyright 2024, University of Freiburg,
// Chair of Algorithms and Data Structures.
// Author: Johannes Kalmbach<joka921> (kalmbach@cs.uni-freiburg.de)

#ifndef QLEVER_SRC_INDEX_VOCABULARY_VOCABULARYINTERNALEXTERNAL_H
#define QLEVER_SRC_INDEX_VOCABULARY_VOCABULARYINTERNALEXTERNAL_H

#include <ranges>
#include <string>
#include <string_view>

#include "index/vocabulary/VocabularyInMemoryBinSearch.h"
#include "index/vocabulary/VocabularyOnDisk.h"
#include "index/vocabulary/VocabularyTypes.h"
#include "util/Exception.h"

// A vocabulary that stores all the words on disk. Additionally, some of the
// words can be stored in RAM. The words that are stored in RAM can be accessed
// much faster, and additionally serve to make binary searches on the words that
// are stored on disk faster. When storing the vocabulary, the user can manually
// specify for each word whether it shall be cached in RAM. Additionally, every
// k-th word (default 1000) is stored in RAM.
class VocabularyInternalExternal {
 private:
  // The actual storage.
  VocabularyInMemoryBinSearch internalVocab_;
  VocabularyOnDisk externalVocab_;

 public:
  /// Construct an empty vocabulary
  VocabularyInternalExternal() = default;

  // Vocabularies are movable
  VocabularyInternalExternal& operator=(VocabularyInternalExternal&&) noexcept =
      default;
  VocabularyInternalExternal(VocabularyInternalExternal&&) noexcept = default;

  // Direct const access to the underlying vocabularies.
  const auto& internalVocab() const { return internalVocab_; }
  const auto& externalVocab() const { return externalVocab_; }

  // Read the vocabulary from a file. The file must have been created using a
  // `WordWriter`.
  void open(const string& filename);

  // Return the total number of words
  [[nodiscard]] size_t size() const { return externalVocab_.size(); }

  /// Return the `i-th` word. The behavior is undefined if `i >= size()`
  std::string operator[](uint64_t i) const;

  /// Return a `WordAndIndex` that points to the first entry that is equal or
  /// greater than `word` wrt. to the `comparator`. Only works correctly if the
  /// `words_` are sorted according to the comparator (exactly like in
  /// `std::lower_bound`, which is used internally).
  template <typename InternalStringType, typename Comparator>
  WordAndIndex lower_bound(const InternalStringType& word,
                           Comparator comparator) const {
    return boundImpl(word, comparator, [](const auto& vocab, auto&&... args) {
      return vocab.lower_bound(AD_FWD(args)...);
    });
  }

  // Same as `lower_bound`, but compares an `iterator` and a `value` instead of
  // two values. Required by the `CompressedVocabulary`.
  template <typename InternalStringType, typename Comparator>
  WordAndIndex lower_bound_iterator(const InternalStringType& word,
                                    Comparator comparator) const {
    return boundImpl(word, comparator, [](const auto& vocab, auto&&... args) {
      return vocab.lower_bound_iterator(AD_FWD(args)...);
    });
  }

  /// Return a `WordAndIndex` that points to the first entry that is greater
  /// than `word` wrt. to the `comparator`. Only works correctly if the `words_`
  /// are sorted according to the comparator (exactly like in
  /// `std::upper_bound`, which is used internally).
  template <typename InternalStringType, typename Comparator>
  WordAndIndex upper_bound(const InternalStringType& word,
                           Comparator comparator) const {
    return boundImpl(word, comparator, [](const auto& vocab, auto&&... args) {
      return vocab.upper_bound(AD_FWD(args)...);
    });
  }

  // Same as `upper_bound`, but compares a `value` and an `iterator` instead of
  // two values. Required by the `CompressedVocabulary`.
  template <typename InternalStringType, typename Comparator>
  WordAndIndex upper_bound_iterator(const InternalStringType& word,
                                    Comparator comparator) const {
    return boundImpl(word, comparator, [](const auto& vocab, auto&&... args) {
      return vocab.upper_bound_iterator(AD_FWD(args)...);
    });
  }

  /// A helper type that can be used to directly write a vocabulary to disk
  /// word-by-word, without having to materialize it in RAM first.
  struct WordWriter {
    VocabularyInMemoryBinSearch::WordWriter internalWriter_;
    VocabularyOnDisk::WordWriter externalWriter_;
    uint64_t idx_ = 0;
    size_t milestoneDistance_;
    size_t sinceMilestone_ = 0;
    std::string readableName_ = "";

    // Construct from the `filename` to which the vocabulary will be serialized.
    // At least every `milestoneDistance`-th word will be cached in RAM.
    explicit WordWriter(const std::string& filename,
                        size_t milestoneDistance = 1'000);

    // Add the next word. If `isExternal` is true, then the word will only be
    // stored on disk, and not be cached in RAM.
    uint64_t operator()(std::string_view word, bool isExternal = true);

    // Finish writing.
    void finish();

    std::string& readableName() { return readableName_; }
  };

<<<<<<< HEAD
  // Return a `WordWriter` or (in the second function) a
  // `unique_ptr<WordWriter>` for the given filename.
  static WordWriter makeDiskWriter(const std::string& filename) {
    return WordWriter{filename};
  }
=======
  // Return a `unique_ptr<WordWriter>` that writes to the given `filename`.
>>>>>>> 84aff6d2
  static auto makeDiskWriterPtr(const std::string& filename) {
    return std::make_unique<WordWriter>(filename);
  }

  /// Clear the vocabulary.
  void close() { internalVocab_.close(); }

  // Convert an iterator (which can be an iterator to the external or internal
  // vocabulary) into the corresponding index by (logically) subtracting
  // `begin()`.
  uint64_t iteratorToIndex(ql::ranges::iterator_t<VocabularyOnDisk> it) const {
    return it - externalVocab_.begin();
  }
  uint64_t iteratorToIndex(
      ql::ranges::iterator_t<VocabularyInMemoryBinSearch> it) const {
    return internalVocab_.indices().at(it - internalVocab_.begin());
  }

 private:
  // The common implementation of `lower_bound`, `upper_bound`,
  // `lower_bound_iterator`, and `upper_bound_iterator`. The `boundFunction`
  // must be a lambda, that calls the corresponding function (e.g.
  // `lower_bound`) on its first argument (see above for usages).
  template <typename InternalStringType, typename Comparator>
  WordAndIndex boundImpl(const InternalStringType& word, Comparator comparator,
                         auto boundFunction) const {
    // First do a binary search in the internal vocab.
    WordAndIndex boundFromInternalVocab =
        boundFunction(internalVocab_, word, comparator);

    // Then refine it in the external vocab.
    std::optional<uint64_t> upperBound = std::nullopt;
    if (!boundFromInternalVocab.isEnd()) {
      upperBound = boundFromInternalVocab.index() + 1;
    }
    return boundFunction(externalVocab_, word, comparator,
                         boundFromInternalVocab.previousIndex(), upperBound);
  }
};

#endif  // QLEVER_SRC_INDEX_VOCABULARY_VOCABULARYINTERNALEXTERNAL_H<|MERGE_RESOLUTION|>--- conflicted
+++ resolved
@@ -118,15 +118,7 @@
     std::string& readableName() { return readableName_; }
   };
 
-<<<<<<< HEAD
-  // Return a `WordWriter` or (in the second function) a
-  // `unique_ptr<WordWriter>` for the given filename.
-  static WordWriter makeDiskWriter(const std::string& filename) {
-    return WordWriter{filename};
-  }
-=======
   // Return a `unique_ptr<WordWriter>` that writes to the given `filename`.
->>>>>>> 84aff6d2
   static auto makeDiskWriterPtr(const std::string& filename) {
     return std::make_unique<WordWriter>(filename);
   }
