// Copyright 2025 University of Freiburg
// Chair of Algorithms and Data Structures
// Author: Christoph Ullinger <ullingec@cs.uni-freiburg.de>

#ifndef QLEVER_SRC_INDEX_VOCABULARY_SPLITVOCABULARY_H
#define QLEVER_SRC_INDEX_VOCABULARY_SPLITVOCABULARY_H

#include <cstdint>
#include <functional>
#include <memory>
#include <string_view>
#include <variant>

#include "global/ValueId.h"
#include "index/vocabulary/GeoVocabulary.h"
#include "index/vocabulary/VocabularyTypes.h"
#include "util/BitUtils.h"
#include "util/Exception.h"
#include "util/HashSet.h"
#include "util/TypeTraits.h"

// The signature of the SplitFunction for a SplitVocabulary. For each literal or
// IRI, it should return a marker index which of the underlying vocabularies of
// the SplitVocabulary should be used. The underlying vocabularies except 0
// should not hold conventional string literals (that is, without a special data
// type) or IRIs. Thus the function should return 0 for these inputs.
template <typename T>
CPP_concept SplitFunctionT =
    ad_utility::InvocableWithExactReturnType<T, uint8_t, std::string_view>;

// The signature of the SplitFilenameFunction for a SplitVocabulary. For a given
// base filename the function should construct readable filenames for each of
// the underlying vocabularies. This should usually happen by appending a suffix
// for each vocabulary.
template <typename T, uint8_t N>
CPP_concept SplitFilenameFunctionT =
    ad_utility::InvocableWithExactReturnType<T, std::array<std::string, N>,
                                             std::string_view>;

// Forward declaration of `PolymorphicVocabulary` for static assertion.
class PolymorphicVocabulary;

// A SplitVocabulary is a vocabulary layer that divides words into different
// underlying vocabularies. It is templated on the UnderlyingVocabularies as
// well as a SplitFunction that decides which underlying vocabulary is used for
// each word and a SplitFilenameFunction that assigns filenames to underlying
// vocabularies.
template <typename SplitFunction, typename SplitFilenameFunction,
          typename... UnderlyingVocabularies>
requires SplitFunctionT<SplitFunction> &&
         SplitFilenameFunctionT<SplitFilenameFunction,
                                sizeof...(UnderlyingVocabularies)>
class SplitVocabulary {
 public:
  // A SplitVocabulary must have at least two and at most 255 underlying
  // vocabularies. Note that this limit is very large and there should not be a
  // need for this many vocabularies. Two or three should suffice for reasonable
  // use cases.
  static_assert(sizeof...(UnderlyingVocabularies) >= 2 &&
                sizeof...(UnderlyingVocabularies) <= 255);
  static constexpr uint8_t numberOfVocabs =
      static_cast<uint8_t>(sizeof...(UnderlyingVocabularies));

<<<<<<< HEAD
  // Because of the marker bits a `SplitVocabulary` should not hold another
=======
  // Because of the marker bits, a `SplitVocabulary` should not hold another
>>>>>>> 0098a5b3
  // `SplitVocabulary` or a `PolymorphicVocabulary`, where it cannot be
  // guaranteed that it does not hold an underlying `SplitVocabulary`.
  static_assert(!ad_utility::anyIsInstantiationOf<SplitVocabulary,
                                                  UnderlyingVocabularies...>);
  static_assert(
      !ad_utility::SameAsAny<PolymorphicVocabulary, UnderlyingVocabularies...>);

  // Assuming we only make use of methods that all UnderlyingVocabularies
  // provide, we simplify this class by using an array over a variant instead of
  // a tuple.
  using AnyUnderlyingVocab =
      ad_utility::UniqueVariant<UnderlyingVocabularies...>;
  using UnderlyingVocabsArray = std::array<AnyUnderlyingVocab, numberOfVocabs>;
  using AnyUnderlyingWordWriterPtr = std::unique_ptr<WordWriterBase>;
  using UnderlyingWordWriterPtrsArray =
      std::array<AnyUnderlyingWordWriterPtr, numberOfVocabs>;

  // Bit masks for extracting and adding marker and vocabIndex bits
  static constexpr uint64_t markerBitMaskSize = ad_utility::bitMaskSizeForValue(
      numberOfVocabs - 1);  // Range of marker: [0..numberOfVocabs-1]
  static constexpr uint64_t markerBitMask =
      ad_utility::bitMaskForHigherBits(ValueId::numDatatypeBits +
                                       markerBitMaskSize) &
      ad_utility::bitMaskForLowerBits(ValueId::numDataBits);
  static constexpr uint64_t markerShift =
      ValueId::numDataBits - markerBitMaskSize;
  static constexpr uint64_t vocabIndexBitMask =
      ad_utility::bitMaskForLowerBits(markerShift);

  // Instances of the functions used for implementing the specific split logic
  static constexpr SplitFunction splitFunction_{};
  static constexpr SplitFilenameFunction splitFilenameFunction_{};

 private:
  // Array that holds all underlying vocabularies.
  UnderlyingVocabsArray underlying_{UnderlyingVocabularies{}...};

 public:
  // Check validity of vocabIndex and marker, then return a new 64 bit index
  // that contains the marker and vocabIndex. The result is guaranteed to be
  // zero in all ValueId datatype bits.
  static uint64_t addMarker(uint64_t vocabIndex, uint8_t marker) {
    AD_CORRECTNESS_CHECK(marker < numberOfVocabs &&
                         vocabIndex <= vocabIndexBitMask);
    return vocabIndex | (static_cast<uint64_t>(marker) << markerShift);
  };

  // Extract the marker from a full 64 bit index.
  static constexpr uint8_t getMarker(uint64_t indexWithMarker) {
    uint64_t marker = (indexWithMarker & markerBitMask) >> markerShift;
    AD_CORRECTNESS_CHECK(marker < numberOfVocabs);
    return static_cast<uint8_t>(marker);
  }

  // Use the SplitFunction to determine the marker for a given word (that is, in
  // which vocabulary this word would go)
  static uint8_t getMarkerForWord(const std::string_view& word) {
    return splitFunction_(word);
  };

  // Helper to detect if a "special" vocabulary is used.
  static constexpr bool isSpecialVocabIndex(uint64_t indexWithMarker) {
    return getMarker(indexWithMarker) != 0;
  }

  // Extract only the vocab index bits and remove ValueId datatype and marker
  // bits.
  static constexpr uint64_t getVocabIndex(uint64_t indexWithMarker) {
    return indexWithMarker & vocabIndexBitMask;
  };

  // Close all underlying vocabularies.
  void close();

  // Read the vocabulary from files: all underlying vocabularies will be read
  // using the filenames returned by SplitFilenameFunction for the given base
  // filename.
  void readFromFile(const std::string& filename);

  // The item-at operator retrieves a word by a given index. The index is
  // expected to have the marker bits set to indicate which underlying
  // vocabulary is to be used.
  // Note: The item-at operator needs to be defined in header to avoid some
  // serious compiler trouble.
  decltype(auto) operator[](uint64_t idx) const {
    // Check marker bit to determine which vocabulary to use
    auto unmarkedIdx = getVocabIndex(idx);
    auto marker = getMarker(idx);

    // Retrieve the word from the indicated underlying vocabulary
    return std::visit(
        [&unmarkedIdx](auto& vocab) {
          AD_CORRECTNESS_CHECK(unmarkedIdx < vocab.size());
          // TODO<ullingerc>: How to handle if the different underlying
          // vocabularies return different types (std::string / std::string_view
          // / ...) on their operator[] implementations? A variant will probably
          // cause trouble in the Vocabulary class.
          return vocab[unmarkedIdx];
        },
        underlying_[marker]);
  }

  // The size of a SplitVocabulary is the sum of the sizes of the underlying
  // vocabularies.
  [[nodiscard]] uint64_t size() const {
    uint64_t total = 0;
    for (auto& vocab : underlying_) {
      total += std::visit(
          [](auto& v) { return static_cast<uint64_t>(v.size()); }, vocab);
    }
    return total;
  }

  // Perform a search for upper or lower bound on the underlying vocabulary
  // given by the marker parameter. By default this is the "main" vocabulary
  // (first).
  template <typename InternalStringType, typename Comparator,
            bool getUpperBound>
  WordAndIndex boundImpl(const InternalStringType& word, Comparator comparator,
                         uint8_t marker = 0) const {
    AD_CORRECTNESS_CHECK(marker < numberOfVocabs);
    auto subResult = std::visit(
        [&](auto& v) -> WordAndIndex {
          if constexpr (getUpperBound) {
            return v.upper_bound(word, comparator);
          } else {
            return v.lower_bound(word, comparator);
          }
        },
        underlying_[marker]);
    if (subResult.isEnd()) {
      return subResult;
    }
    return {subResult.word(), addMarker(subResult.index(), marker)};
  }

  template <typename InternalStringType, typename Comparator>
  WordAndIndex lower_bound(const InternalStringType& word,
                           Comparator comparator, uint8_t marker = 0) const {
    return boundImpl<InternalStringType, Comparator, false>(word, comparator,
                                                            marker);
  }

  template <typename InternalStringType, typename Comparator>
  WordAndIndex upper_bound(const InternalStringType& word,
                           Comparator comparator, uint8_t marker = 0) const {
    return boundImpl<InternalStringType, Comparator, true>(word, comparator,
                                                           marker);
  }

  template <typename InternalStringType, typename Comparator>
  std::pair<uint64_t, uint64_t> getPositionOfWord(
      const InternalStringType& word, Comparator comparator) const {
    auto marker = getMarkerForWord(word);
    auto pos = boundImpl<InternalStringType, Comparator, false>(
                   word, comparator, marker)
                   .positionOfWord(word);
    if (!pos.has_value()) {
      auto end =
          addMarker(std::visit([](auto& v) -> uint64_t { return v.size(); },
                               underlying_[marker]),
                    marker);
      return {end, end};
    }
    return pos.value();
  }

  // Shortcut to retrieve the first underlying vocabulary
  AnyUnderlyingVocab& getUnderlyingMainVocabulary() { return underlying_[0]; }
  const AnyUnderlyingVocab& getUnderlyingMainVocabulary() const {
    return underlying_[0];
  }

  // Retrieve a reference to any of the underlying vocabularies
  AnyUnderlyingVocab& getUnderlyingVocabulary(uint8_t marker) {
    AD_CORRECTNESS_CHECK(marker < numberOfVocabs);
    return underlying_[marker];
  }
  const AnyUnderlyingVocab& getUnderlyingVocabulary(uint8_t marker) const {
    AD_CORRECTNESS_CHECK(marker < numberOfVocabs);
    return underlying_[marker];
  }

  // Load from file: open all underlying vocabularies on the corresponding
  // result of SplitFilenameFunction for the given base filename.
  void open(const std::string& filename);

  // This word writer writes words to different vocabularies depending on the
  // result of SplitFunction.
  class WordWriter : public WordWriterBase {
   private:
    UnderlyingWordWriterPtrsArray underlyingWordWriters_;

   public:
    // Construct a WordWriter for each vocabulary in the given array. Determine
    // filenames of underlying vocabularies using the SplitFilenameFunction.
    WordWriter(const UnderlyingVocabsArray& underlyingVocabularies,
               const std::string& filename);

    // Add the next word to the vocabulary and return its index.
    uint64_t operator()(std::string_view word, bool isExternal) override;

    // Finish the writing on all underlying word writers. After this no more
    // calls to `operator()` are allowed.
    void finishImpl() override;

    ~WordWriter() override;
  };

  // Construct a SplitVocabulary::WordWriter that creates WordWriters on all
  // underlying vocabularies and calls the appropriate one depending on the
  // result of SplitFunction for the given word.
  std::unique_ptr<WordWriter> makeDiskWriterPtr(
      const std::string& filename) const {
    return std::make_unique<WordWriter>(underlying_, filename);
  }

  // Retrieve GeometryInfo from an underlying vocabulary, if it is a
  // GeoVocabulary.
  std::optional<ad_utility::GeometryInfo> getGeoInfo(
      uint64_t indexWithMarker) const;

  // Checks if any of the underlying vocabularies is a `GeoVocabulary`.
  static bool isGeoInfoAvailable();
};

// Concrete implementations of split function and split filename function
namespace detail::splitVocabulary {

// Split function for Well-Known Text Literals: All words are written to
// vocabulary 0 except WKT literals, which go to vocabulary 1.
[[maybe_unused]] inline auto geoSplitFunc =
    [](std::string_view word) -> uint8_t {
  return word.starts_with("\"") && word.ends_with(GEO_LITERAL_SUFFIX);
};

// Split filename function for Well-Known Text Literals: The vocabulary 0 is
// saved under the base filename and WKT literals are saved with a suffix
// ".geometry"
[[maybe_unused]] inline auto geoFilenameFunc =
    [](std::string_view base) -> std::array<std::string, 2> {
  return {std::string(base), absl::StrCat(base, ".geometry")};
};

}  // namespace detail::splitVocabulary

// A SplitGeoVocabulary splits only Well-Known Text literals to their own
// vocabulary. This can be used for precomputations for spatial features.
template <class UnderlyingVocabulary>
using SplitGeoVocabulary =
    SplitVocabulary<decltype(detail::splitVocabulary::geoSplitFunc),
                    decltype(detail::splitVocabulary::geoFilenameFunc),
                    UnderlyingVocabulary, GeoVocabulary<UnderlyingVocabulary>>;

#endif  // QLEVER_SRC_INDEX_VOCABULARY_SPLITVOCABULARY_H<|MERGE_RESOLUTION|>--- conflicted
+++ resolved
@@ -61,11 +61,7 @@
   static constexpr uint8_t numberOfVocabs =
       static_cast<uint8_t>(sizeof...(UnderlyingVocabularies));
 
-<<<<<<< HEAD
-  // Because of the marker bits a `SplitVocabulary` should not hold another
-=======
   // Because of the marker bits, a `SplitVocabulary` should not hold another
->>>>>>> 0098a5b3
   // `SplitVocabulary` or a `PolymorphicVocabulary`, where it cannot be
   // guaranteed that it does not hold an underlying `SplitVocabulary`.
   static_assert(!ad_utility::anyIsInstantiationOf<SplitVocabulary,
