//  Copyright 2022, University of Freiburg,
//  Chair of Algorithms and Data Structures.
//  Author: Johannes Kalmbach <kalmbach@cs.uni-freiburg.de>

#ifndef QLEVER_SRC_INDEX_VOCABULARY_COMPRESSEDVOCABULARY_H
#define QLEVER_SRC_INDEX_VOCABULARY_COMPRESSEDVOCABULARY_H

#include "backports/algorithm.h"
#include "index/ConstantsIndexBuilding.h"
#include "index/PrefixHeuristic.h"
#include "index/vocabulary/CompressionWrappers.h"
#include "index/vocabulary/PrefixCompressor.h"
#include "index/vocabulary/VocabularyTypes.h"
#include "util/FsstCompressor.h"
#include "util/OverloadCallOperator.h"
#include "util/Serializer/FileSerializer.h"
#include "util/Serializer/SerializePair.h"
#include "util/TaskQueue.h"

namespace detail {

template <typename Vocabulary, typename Iterator>
CPP_requires(IterableVocabulary_,
             requires(const Vocabulary& vocabulary,
                      const Iterator& it)(it - vocabulary.begin()));

template <typename Vocabulary, typename Iterator>
CPP_concept IterableVocabulary =
    CPP_requires_ref(IterableVocabulary_, Vocabulary, Iterator);

}  // namespace detail

// A vocabulary in which compression is performed using a customizable
// compression algorithm, with one dictionary per `NumWordsPerBlock` many words
// (default 1 million).
CPP_template(typename UnderlyingVocabulary,
             typename CompressionWrapper =
                 ad_utility::vocabulary::FsstSquaredCompressionWrapper,
             size_t NumWordsPerBlock = 1UL << 20)(
    requires ad_utility::vocabulary::CompressionWrapper<
        CompressionWrapper>) class CompressedVocabulary {
 private:
  UnderlyingVocabulary underlyingVocabulary_;
  CompressionWrapper compressionWrapper_;
  // We need to store two files, one for the words and one for the codebooks.
  static constexpr std::string_view wordsSuffix = ".words";
  static constexpr std::string_view decodersSuffix = ".codebooks";

 public:
  // The vocabulary is initialized using the `open()` method, the default
  // constructor leads to an empty vocabulary.
  CompressedVocabulary() = default;

  // Get the uncompressed word at the given index.
  std::string operator[](uint64_t idx) const {
    return compressionWrapper_.decompress(
        toStringView(underlyingVocabulary_[idx]), getDecoderIdx(idx));
  }

  [[nodiscard]] uint64_t size() const { return underlyingVocabulary_.size(); }

  // From a `comparator` that can compare two strings, make a new comparator,
  // that can compare a string and an `iterator` by decompressing the word that
  // the iterator points to. The returned comparator is symmetric, meaning that
  // the iterator can either be the left or the right argument.
  template <typename StringType, typename Comparator>
  auto makeSymmetricComparator(Comparator comparator = Comparator{}) const {
    auto pred1 = [comparator, self = this](const StringType& el,
                                           const auto& it) {
      return comparator(el, self->decompressFromIterator(it));
    };
    auto pred2 = [comparator, self = this](const auto& it,
                                           const StringType& el) {
      return comparator(self->decompressFromIterator(it), el);
    };
    return ad_utility::OverloadCallOperator{pred1, pred2};
  }

  /// Return a `WordAndIndex` that points to the first entry that is equal or
  /// greater than `word` wrt the `comparator`. Only works correctly if the
  /// `words_` are sorted according to the comparator (exactly like in
  /// `std::lower_bound`, which is used internally).
  template <typename InternalStringType, typename Comparator>
  WordAndIndex lower_bound(const InternalStringType& word,
                           Comparator comparator) const {
    auto actualComparator =
        makeSymmetricComparator<InternalStringType>(comparator);

    auto wordAndIndex =
        underlyingVocabulary_.lower_bound_iterator(word, actualComparator);
    return convertWordAndIndexFromUnderlyingVocab(wordAndIndex);
  }

  /// Return a `WordAndIndex` that points to the first entry that is greater
  /// than `word` wrt. to the `comparator`. Only works correctly if the `words_`
  /// are sorted according to the comparator (exactly like in
  /// `std::upper_bound`, which is used internally).
  template <typename InternalStringType, typename Comparator>
  WordAndIndex upper_bound(const InternalStringType& word,
                           Comparator comparator) const {
    auto actualComparator =
        makeSymmetricComparator<InternalStringType>(comparator);
    auto wordAndIndex =
        underlyingVocabulary_.upper_bound_iterator(word, actualComparator);
    return convertWordAndIndexFromUnderlyingVocab(wordAndIndex);
  }

  /// Open the underlying vocabulary from a file. The vocabulary must have been
  /// created by using a `DiskWriterFromUncompressedWords`.
  void open(const std::string& filename) {
    underlyingVocabulary_.open(absl::StrCat(filename, wordsSuffix));
    ad_utility::serialization::FileReadSerializer decoderReader(
        absl::StrCat(filename, decodersSuffix));
    std::vector<typename CompressionWrapper::Decoder> decoders;
    decoderReader >> decoders;
    compressionWrapper_ = CompressionWrapper{{std::move(decoders)}};
    AD_CORRECTNESS_CHECK((size() == 0) || (getDecoderIdx(size()) <=
                                           compressionWrapper_.numDecoders()));
  }

  /// Allows the incremental writing of the words to disk. Uses `WordWriter` of
  /// the underlying vocabulary.
  class DiskWriterFromUncompressedWords {
   private:
    std::vector<std::string> wordBuffer_;
    std::vector<bool> isExternalBuffer_;
    std::vector<typename CompressionWrapper::Decoder> decoders_;
    typename UnderlyingVocabulary::WordWriter underlyingWriter_;
    std::string filenameDecoders_;
    std::string readableName_ = "";
    bool isFinished_ = false;
    ad_utility::MemorySize uncompressedSize_ = bytes(0);
    ad_utility::MemorySize compressedSize_ = bytes(0);
    size_t numBlocks_ = 0u;
    size_t numBlocksLargerWhenCompressed_ = 0u;
    ad_utility::data_structures::OrderedThreadSafeQueue<std::function<void()>>
        writeQueue_{5};
    ad_utility::JThread writeThread_{[this] {
      while (auto opt = writeQueue_.pop()) {
        opt.value()();
      }
    }};
    std::atomic<size_t> queueIndex_ = 0;
    ad_utility::TaskQueue<false> compressQueue_{10, 10};
    uint64_t counter_ = 0;

   public:
    /// Constructor.
    explicit DiskWriterFromUncompressedWords(
        const std::string& filenameWords, const std::string& filenameDecoders)
        : underlyingWriter_{filenameWords},
          filenameDecoders_{filenameDecoders} {}

    /// Compress the `uncompressedWord` and write it to disk.
    uint64_t operator()(std::string_view uncompressedWord,
                        bool isExternal = false) {
      AD_CORRECTNESS_CHECK(!isFinished_);
      wordBuffer_.emplace_back(uncompressedWord);
      isExternalBuffer_.push_back(isExternal);
      if (wordBuffer_.size() == NumWordsPerBlock) {
        finishBlock();
      }
      return counter_++;
    }

    /// Dump all the words that still might be contained in intermediate buffers
    /// to the underlying file and close the file. After calls to `finish()` no
    /// more words can be pushed. `finish()` is implicitly also called by the
    /// destructor.
    void finish() {
      if (std::exchange(isFinished_, true)) {
        return;
      }
      finishBlock();
      compressQueue_.finish();
      writeQueue_.finish();
      AD_CORRECTNESS_CHECK(writeThread_.joinable());
      writeThread_.join();
      underlyingWriter_.finish();
      ad_utility::serialization::FileWriteSerializer decoderWriter(
          filenameDecoders_);
      decoderWriter << decoders_;
      auto compressionRatio =
          (100ULL * std::max(compressedSize_.getBytes(), size_t(1))) /
          std::max(uncompressedSize_.getBytes(), size_t(1));
      std::string nameString =
          readableName_.empty() ? std::string{"vocabulary"} : readableName_;
      LOG(INFO) << "Finished writing compressed " << nameString
                << ", size = " << compressedSize_
                << " [uncompressed = " << uncompressedSize_
                << ", ratio = " << compressionRatio << "%]" << std::endl;
      if (numBlocksLargerWhenCompressed_ > 0) {
        LOG(WARN) << "Number of blocks made larger by the compression instead "
                     "of smaller: "
                  << numBlocksLargerWhenCompressed_ << " of " << numBlocks_
                  << std::endl;
      }
    }

    // Access the human-readable description for the vocabulary to be written
    // that will be used in log message.
    std::string& readableName() { return readableName_; }

    // Call `finish`, does nothing if `finish` has been manually called.
    ~DiskWriterFromUncompressedWords() noexcept {
      ad_utility::terminateIfThrows(
          [this]() { this->finish(); },
          "The destructor of a DiskWriter of a `CompressedVocabulary`");
    }
    DiskWriterFromUncompressedWords(const DiskWriterFromUncompressedWords&) =
        delete;
    DiskWriterFromUncompressedWords& operator=(
        const DiskWriterFromUncompressedWords&) = delete;

   private:
    // Compress a complete block and write it to the underlying vocabulary.
    void finishBlock() {
      if (wordBuffer_.empty()) {
        return;
      }

      static constexpr auto getSize = [](const auto& words) {
        return std::accumulate(
            words.begin(), words.end(), bytes(0),
            [](auto x, std::string_view v) { return x + bytes(v.size()); });
      };
      auto uncompressedSize = getSize(wordBuffer_);
      uncompressedSize_ += uncompressedSize;

      auto compressAndWrite = [uncompressedSize, words = std::move(wordBuffer_),
                               this, idx = queueIndex_++,
                               isExternalBuffer =
                                   std::move(isExternalBuffer_)]() mutable {
        auto bulkResult = CompressionWrapper::compressAll(words);
        writeQueue_.push(std::pair{
            idx, [uncompressedSize, bulkResult = std::move(bulkResult), this,
                  isExternalBuffer = std::move(isExternalBuffer)]() {
              auto& [buffer, views, decoder] = bulkResult;
              auto compressedSize = getSize(views);
              compressedSize_ += compressedSize;
              ++numBlocks_;
              numBlocksLargerWhenCompressed_ +=
                  static_cast<size_t>(compressedSize > uncompressedSize);
              size_t i = 0;
              for (auto& word : views) {
                if constexpr (std::is_invocable_v<decltype(underlyingWriter_),
                                                  decltype(word), bool>) {
                  underlyingWriter_(word, isExternalBuffer.at(i));
                  ++i;
                } else {
                  underlyingWriter_(word);
                }
              }
              decoders_.emplace_back(decoder);
            }});
      };
      compressQueue_.push(std::move(compressAndWrite));
      wordBuffer_.clear();
      isExternalBuffer_.clear();
    }
  };
  using WordWriter = DiskWriterFromUncompressedWords;

<<<<<<< HEAD
  // Return a `DiskWriter` that can be used to create the vocabulary.
  static DiskWriterFromUncompressedWords makeDiskWriter(
      const std::string& filename) {
    return DiskWriterFromUncompressedWords{
        absl::StrCat(filename, wordsSuffix),
        absl::StrCat(filename, decodersSuffix)};
  }

  // Return a `unique_ptr<DiskWriter>`.
  static std::unique_ptr<DiskWriterFromUncompressedWords> makeDiskWriterPtr(
      const std::string& filename) {
    return std::make_unique<DiskWriterFromUncompressedWords>(
        absl::StrCat(filename, wordsSuffix),
=======
  // Return a `unique_ptr<DiskWriter>` that can be used to create the
  // vocabulary.
  static auto makeDiskWriterPtr(const std::string& filename) {
    return std::make_unique<DiskWriterFromUncompressedWords>(
        absl::StrCat(filename, wordsSuffix),
>>>>>>> 84aff6d2
        absl::StrCat(filename, decodersSuffix));
  }

  // Access to the underlying vocabulary.
  UnderlyingVocabulary& getUnderlyingVocabulary() {
    return underlyingVocabulary_;
  }
  const UnderlyingVocabulary& getUnderlyingVocabulary() const {
    return underlyingVocabulary_;
  }

  void close() { underlyingVocabulary_.close(); }

 private:
  // Get the correct decoder for the given `idx`.
  size_t getDecoderIdx(size_t idx) const { return idx / NumWordsPerBlock; }

  // Decompress the word that `it` points to. `it` is an iterator into the
  // underlying vocabulary.
  template <typename It>
  auto decompressFromIterator(It it) const {
    auto idx = [&]() {
      if constexpr (detail::IterableVocabulary<UnderlyingVocabulary, It>) {
        return it - underlyingVocabulary_.begin();
      } else {
        return underlyingVocabulary_.iteratorToIndex(it);
      }
    }();
    return compressionWrapper_.decompress(toStringView(*it),
                                          getDecoderIdx(idx));
  };

  // ____________________________________________________
  static constexpr ad_utility::MemorySize bytes(size_t numBytes) {
    return ad_utility::MemorySize::bytes(numBytes);
  };

  // _________________________________________________________________
  template <typename T>
  static std::string_view toStringView(const T& el) {
    if constexpr (ranges::convertible_to<T, std::string_view>) {
      return el;
    } else if constexpr (ad_utility::isInstantiation<T, std::optional>) {
      return toStringView(el.value());
    } else {
      // WordAndIndex
      return el.word_.value();
    }
  }

  // Convert a `WordAndIndex` from the underlying vocabulary by decompressing
  // the word.
  WordAndIndex convertWordAndIndexFromUnderlyingVocab(
      const WordAndIndex& wordAndIndex) const {
    if (wordAndIndex.isEnd()) {
      return wordAndIndex;
    }
    auto decompressedWord = compressionWrapper_.decompress(
        wordAndIndex.word(), getDecoderIdx(wordAndIndex.index()));
    return {std::move(decompressedWord), wordAndIndex.index()};
  }
};

#endif  // QLEVER_SRC_INDEX_VOCABULARY_COMPRESSEDVOCABULARY_H<|MERGE_RESOLUTION|>--- conflicted
+++ resolved
@@ -261,27 +261,11 @@
   };
   using WordWriter = DiskWriterFromUncompressedWords;
 
-<<<<<<< HEAD
-  // Return a `DiskWriter` that can be used to create the vocabulary.
-  static DiskWriterFromUncompressedWords makeDiskWriter(
-      const std::string& filename) {
-    return DiskWriterFromUncompressedWords{
-        absl::StrCat(filename, wordsSuffix),
-        absl::StrCat(filename, decodersSuffix)};
-  }
-
-  // Return a `unique_ptr<DiskWriter>`.
-  static std::unique_ptr<DiskWriterFromUncompressedWords> makeDiskWriterPtr(
-      const std::string& filename) {
-    return std::make_unique<DiskWriterFromUncompressedWords>(
-        absl::StrCat(filename, wordsSuffix),
-=======
   // Return a `unique_ptr<DiskWriter>` that can be used to create the
   // vocabulary.
   static auto makeDiskWriterPtr(const std::string& filename) {
     return std::make_unique<DiskWriterFromUncompressedWords>(
         absl::StrCat(filename, wordsSuffix),
->>>>>>> 84aff6d2
         absl::StrCat(filename, decodersSuffix));
   }
 
