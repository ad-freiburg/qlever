add_library(vocabulary VocabularyInMemory.h VocabularyInMemory.cpp
                       VocabularyInMemoryBinSearch.cpp VocabularyInternalExternal.cpp
<<<<<<< HEAD
                       VocabularyOnDisk.cpp SplitVocabulary.cpp)
=======
                       VocabularyOnDisk.cpp PolymorphicVocabulary.cpp )
>>>>>>> d0916ad8
qlever_target_link_libraries(vocabulary)<|MERGE_RESOLUTION|>--- conflicted
+++ resolved
@@ -1,8 +1,4 @@
 add_library(vocabulary VocabularyInMemory.h VocabularyInMemory.cpp
                        VocabularyInMemoryBinSearch.cpp VocabularyInternalExternal.cpp
-<<<<<<< HEAD
-                       VocabularyOnDisk.cpp SplitVocabulary.cpp)
-=======
-                       VocabularyOnDisk.cpp PolymorphicVocabulary.cpp )
->>>>>>> d0916ad8
+                       VocabularyOnDisk.cpp SplitVocabulary.cpp PolymorphicVocabulary.cpp )
 qlever_target_link_libraries(vocabulary)