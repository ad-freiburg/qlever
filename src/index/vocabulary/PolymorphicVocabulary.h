//  Copyright 2025, University of Freiburg,
//  Chair of Algorithms and Data Structures.
//  Author: Johannes Kalmbach <kalmbach@cs.uni-freiburg.de>

#ifndef QLEVER_SRC_INDEX_VOCABULARY_POLYMORPHICVOCABULARY_H
#define QLEVER_SRC_INDEX_VOCABULARY_POLYMORPHICVOCABULARY_H

#include <absl/strings/str_cat.h>
#include <absl/strings/str_join.h>

#include <type_traits>
#include <variant>

#include "index/vocabulary/CompressedVocabulary.h"
#include "index/vocabulary/SplitVocabulary.h"
#include "index/vocabulary/VocabularyInMemory.h"
#include "index/vocabulary/VocabularyInternalExternal.h"
#include "index/vocabulary/VocabularyType.h"
#include "util/TypeTraits.h"
#include "util/json.h"

// Forward declaration for concept
class PolymorphicVocabulary;

// Only the `SplitVocabulary` currently needs a special handling for
// `getPositionOfWord` (this includes the `PolymorphicVocabulary` which may
// dynamically hold a `SplitVocabulary`)
template <typename T>
CPP_concept HasSpecialGetPositionOfWord =
    std::is_same_v<T, PolymorphicVocabulary> ||
    ad_utility::isInstantiation<T, SplitVocabulary>;

// As a safeguard for the future: Concept that a vocabulary does NOT require a
// special handling for `getPositionOfWord`. Note that `CompressedVocabulary`
// may not be checked via `isInstantiation` here because we do not know about
// the requirements for `getPositionOfWord` of its underlying vocabulary in
// general.
template <typename T>
CPP_concept HasDefaultGetPositionOfWord =
    ad_utility::SameAsAny<T, VocabularyInMemory, VocabularyInternalExternal,
                          CompressedVocabulary<VocabularyInMemory>,
                          CompressedVocabulary<VocabularyInternalExternal>>;

// A vocabulary that can at runtime choose between different vocabulary
// implementations. The only restriction is, that a vocabulary can only be read
// from disk with the same implementation that it was written to.
class PolymorphicVocabulary {
 public:
  using VocabularyType = ad_utility::VocabularyType;

 private:
  // Type aliases for all the currently supported vocabularies. To add another
  // vocabulary,
  // 1. Add an enum value to the `VocabularyTypeEnum`.
  // 2. Add an alias below for the vocabulary that has the same name as the enum
  // value.
  // 3. Add the alias type to the `Variant` below.
  // 4. Add the corresponding line to the `resetToType` function in
  // `PolymorphicVocabulary.cpp`.
  using InMemoryUncompressed = VocabularyInMemory;
  using OnDiskUncompressed = VocabularyInternalExternal;
  using InMemoryCompressed = CompressedVocabulary<InMemoryUncompressed>;
  using OnDiskCompressed = CompressedVocabulary<OnDiskUncompressed>;
  using OnDiskCompressedGeoSplit = SplitGeoVocabulary<OnDiskCompressed>;
  using Variant =
      std::variant<InMemoryUncompressed, OnDiskUncompressed, OnDiskCompressed,
                   InMemoryCompressed, OnDiskCompressedGeoSplit>;

  // In this variant we store the actual vocabulary.
  Variant vocab_;

 public:
  // Read a vocabulary with the given `type` from the file with the `filename`.
  // A vocabulary with the corresponding `type` must have been previously
  // written to that file.
  void open(const std::string& filename, VocabularyType type);

  // Close the vocabulary if it is open, and set the underlying vocabulary
  // implementation according to the `type` without opening the vocabulary.
  void resetToType(VocabularyType type);

  // Same as the overload of `open` above, but expects that the correct
  // `VocabularyType` has already been set via `resetToType` above.
  void open(const std::string& filename);

  // Close the vocabulary s.t. it consumes no more RAM.
  void close();

  // Return the total number of words in the vocabulary.
  size_t size() const;

  // Return the `i`-th word, throw if `i` is out of bounds.
  std::string operator[](uint64_t i) const;

  // Return a reference to currently underlying vocabulary, as a variant of the
  // possible types.
  Variant& getUnderlyingVocabulary() { return vocab_; }
  const Variant& getUnderlyingVocabulary() const { return vocab_; }

  // Same as `std::lower_bound`, return the smallest entry >= `word`.
  template <typename String, typename Comp>
  WordAndIndex lower_bound(const String& word, Comp comp) const {
    return std::visit(
        [&word, &comp](auto& vocab) {
          return vocab.lower_bound(word, std::move(comp));
        },
        vocab_);
  }

  // Analogous to `lower_bound` (see above).
  template <typename String, typename Comp>
  WordAndIndex upper_bound(const String& word, Comp comp) const {
    return std::visit(
        [&word, &comp](auto& vocab) {
          return vocab.upper_bound(word, std::move(comp));
        },
        vocab_);
  }

  // Analogous to `lower_bound`, but since `word` is guaranteed to be a full
  // word, not a prefix, this function can respect the split of an underlying
  // `SplitVocabulary`.
  template <typename String, typename Comp>
  std::optional<std::pair<uint64_t, uint64_t>> getPositionOfWord(
      const String& word, Comp comp) const {
    return std::visit(
        [&word, &comp](auto& vocab) {
          using T = std::decay_t<decltype(vocab)>;
          if constexpr (HasSpecialGetPositionOfWord<T>) {
            return vocab.getPositionOfWord(word, std::move(comp));
          } else {
            // If a vocabulary does not require a special implementation for
            // `getPositionOfWord`, we can compute the result using
            // `lower_bound`. When adding new vocabulary types, ensure the
            // correct semantics here by deciding between adding the class to
            // `HasSpecialGetPositionOfWord` or `HasDefaultGetPositionOfWord`.
            static_assert(HasDefaultGetPositionOfWord<T>);
            return vocab.lower_bound(word, comp).positionOfWord(word);
          }
        },
        vocab_);
  }

<<<<<<< HEAD
  template <typename String, typename Comp>
  WordAndIndex getPositionOfWordLower(const String& word, Comp comp) const {
    return getPositionOfWord<false>(word, comp);
  };

  template <typename String, typename Comp>
  WordAndIndex getPositionOfWordUpper(const String& word, Comp comp) const {
    return getPositionOfWord<true>(word, comp);
  };

  // Retrieve GeometryInfo from an underlying vocabulary, if it is a
  // GeoVocabulary.
  std::optional<ad_utility::GeometryInfo> getGeoInfo(uint64_t index) const {
    return std::visit(
        [&](const auto& vocab) -> std::optional<ad_utility::GeometryInfo> {
          using T = std::decay_t<decltype(vocab)>;
          if constexpr (ad_utility::isInstantiation<T, SplitVocabulary>) {
            return vocab.getGeoInfo(index);
          }
          return std::nullopt;
        },
        vocab_);
  };

=======
>>>>>>> effa6d87
  // Create a `WordWriter` that will create a vocabulary with the given `type`
  // at the given `filename`.
  static std::unique_ptr<WordWriterBase> makeDiskWriterPtr(
      const std::string& filename, VocabularyType type);

  // Same as above, but the `VocabularyType` is the currently active type of
  // `this`.
  std::unique_ptr<WordWriterBase> makeDiskWriterPtr(
      const std::string& filename) const;
};

#endif  // QLEVER_SRC_INDEX_VOCABULARY_POLYMORPHICVOCABULARY_H<|MERGE_RESOLUTION|>--- conflicted
+++ resolved
@@ -140,18 +140,6 @@
         },
         vocab_);
   }
-
-<<<<<<< HEAD
-  template <typename String, typename Comp>
-  WordAndIndex getPositionOfWordLower(const String& word, Comp comp) const {
-    return getPositionOfWord<false>(word, comp);
-  };
-
-  template <typename String, typename Comp>
-  WordAndIndex getPositionOfWordUpper(const String& word, Comp comp) const {
-    return getPositionOfWord<true>(word, comp);
-  };
-
   // Retrieve GeometryInfo from an underlying vocabulary, if it is a
   // GeoVocabulary.
   std::optional<ad_utility::GeometryInfo> getGeoInfo(uint64_t index) const {
@@ -166,8 +154,6 @@
         vocab_);
   };
 
-=======
->>>>>>> effa6d87
   // Create a `WordWriter` that will create a vocabulary with the given `type`
   // at the given `filename`.
   static std::unique_ptr<WordWriterBase> makeDiskWriterPtr(
