// Copyright 2025 University of Freiburg
// Chair of Algorithms and Data Structures
// Author: Christoph Ullinger <ullingec@cs.uni-freiburg.de>

#ifndef QLEVER_SRC_INDEX_VOCABULARY_SPLITVOCABULARYIMPL_H
#define QLEVER_SRC_INDEX_VOCABULARY_SPLITVOCABULARYIMPL_H

#include <type_traits>

#include "index/Vocabulary.h"
#include "index/vocabulary/GeoVocabulary.h"
#include "index/vocabulary/SplitVocabulary.h"
#include "util/Log.h"
#include "util/TypeTraits.h"

// _____________________________________________________________________________
template <typename SF, typename SFN, typename... S>
requires SplitFunctionT<SF> && SplitFilenameFunctionT<SFN, sizeof...(S)>
void SplitVocabulary<SF, SFN, S...>::readFromFile(const std::string& filename) {
  auto readSingle = [](auto& vocab, const std::string& filename) {
    LOG(INFO) << "Reading vocabulary from file " << filename << " ..."
              << std::endl;
    vocab.close();
    vocab.open(filename);

    if constexpr (std::is_same_v<decltype(vocab),
                                 detail::UnderlyingVocabRdfsVocabulary>) {
      const auto& internalExternalVocab =
          vocab.getUnderlyingVocabulary().getUnderlyingVocabulary();
      LOG(INFO) << "Done, number of words: "
                << internalExternalVocab.internalVocab().size() << std::endl;
      LOG(INFO) << "Number of words in external vocabulary: "
                << internalExternalVocab.externalVocab().size() << std::endl;
    } else {
      LOG(INFO) << "Done, number of words: " << vocab.size() << std::endl;
    }
  };

  // Make filenames and read each underlying vocabulary
  auto vocabFilenames = splitFilenameFunction_(filename);
  for (uint8_t i = 0; i < numberOfVocabs; i++) {
    std::visit([&](auto& vocab) { readSingle(vocab, vocabFilenames[i]); },
               underlying_[i]);
  }
}

// _____________________________________________________________________________
template <typename SF, typename SFN, typename... S>
requires SplitFunctionT<SF> && SplitFilenameFunctionT<SFN, sizeof...(S)>
void SplitVocabulary<SF, SFN, S...>::open(const std::string& filename) {
  auto vocabFilenames = splitFilenameFunction_(filename);
  for (uint8_t i = 0; i < numberOfVocabs; i++) {
    std::visit([&](auto& vocab) { vocab.open(vocabFilenames[i]); },
               underlying_[i]);
  }
}

// _____________________________________________________________________________
template <typename SF, typename SFN, typename... S>
requires SplitFunctionT<SF> && SplitFilenameFunctionT<SFN, sizeof...(S)>
SplitVocabulary<SF, SFN, S...>::WordWriter::WordWriter(
    const UnderlyingVocabsArray& underlyingVocabularies,
    const std::string& filename) {
  // Init all underlying word writers
  auto vocabFilenames = splitFilenameFunction_(filename);
  for (uint8_t i = 0; i < numberOfVocabs; i++) {
    underlyingWordWriters_[i] = std::visit(
        [&](auto& vocab) -> AnyUnderlyingWordWriterPtr {
          return vocab.makeDiskWriterPtr(vocabFilenames[i]);
        },
        underlyingVocabularies[i]);
  }
};

// _____________________________________________________________________________
template <typename SF, typename SFN, typename... S>
requires SplitFunctionT<SF> && SplitFilenameFunctionT<SFN, sizeof...(S)>
uint64_t SplitVocabulary<SF, SFN, S...>::WordWriter::operator()(
    std::string_view word, bool isExternal) {
  // The word will be stored in the vocabulary selected by the split
  // function. Therefore the word's index needs the marker bit(s) set
  // accordingly.
  auto splitIdx = splitFunction_(word);
  return addMarker((*underlyingWordWriters_[splitIdx])(word, isExternal),
                   splitIdx);
}

// _____________________________________________________________________________
template <typename SF, typename SFN, typename... S>
requires SplitFunctionT<SF> && SplitFilenameFunctionT<SFN, sizeof...(S)>
void SplitVocabulary<SF, SFN, S...>::WordWriter::finishImpl() {
  for (const auto& wordWriter : underlyingWordWriters_) {
    wordWriter->finish();
  }
}

// _____________________________________________________________________________
template <typename SF, typename SFN, typename... S>
requires SplitFunctionT<SF> && SplitFilenameFunctionT<SFN, sizeof...(S)>
SplitVocabulary<SF, SFN, S...>::WordWriter::~WordWriter() {
  if (!finishWasCalled()) {
    ad_utility::terminateIfThrows([this]() { this->finish(); },
                                  "Calling `finish` from the destructor of "
                                  "`SplitVocabulary`");
  }
}
// _____________________________________________________________________________
template <typename SF, typename SFN, typename... S>
requires SplitFunctionT<SF> && SplitFilenameFunctionT<SFN, sizeof...(S)>
void SplitVocabulary<SF, SFN, S...>::close() {
  for (auto& vocab : underlying_) {
    std::visit([&](auto& v) { v.close(); }, vocab);
  }
}

// _____________________________________________________________________________
template <typename SF, typename SFN, typename... S>
requires SplitFunctionT<SF> && SplitFilenameFunctionT<SFN, sizeof...(S)>
std::optional<ad_utility::GeometryInfo>
SplitVocabulary<SF, SFN, S...>::getGeoInfo(uint64_t indexWithMarker) const {
  // Visit the underlying vocabulary and retrieve the requested `GeometryInfo`
  // if it is a `GeoVocabulary`.
  const auto& vocab = underlying_[getMarker(indexWithMarker)];
  return std::visit(
      [&](const auto& v) -> std::optional<ad_utility::GeometryInfo> {
        using T = std::decay_t<decltype(v)>;
        if constexpr (ad_utility::isInstantiation<T, GeoVocabulary>) {
          return v.getGeoInfo(getVocabIndex(indexWithMarker));
        } else {
          static_assert(NeverProvidesGeometryInfo<T>);
          return std::nullopt;
        }
      },
      vocab);
}

// _____________________________________________________________________________
template <typename SF, typename SFN, typename... S>
requires SplitFunctionT<SF> && SplitFilenameFunctionT<SFN, sizeof...(S)>
bool SplitVocabulary<SF, SFN, S...>::isGeoInfoAvailable() {
  // If any of the underlying vocabularies is a `GeoVocabulary`, then this
  // `SplitVocabulary` is able to provide precomputed `GeometryInfo`. The other
<<<<<<< HEAD
  // two possiblities, `SplitVocabulary` and `PolymorphicVocabulary`, which
=======
  // two possibilities, `SplitVocabulary` and `PolymorphicVocabulary`, which
>>>>>>> 07943bc5
  // could potentially hold a `GeoVocabulary` are forbidden here due to the
  // constraints of this `SplitVocabulary` for its underlying vocabularies.
  if constexpr (ad_utility::anyIsInstantiationOf<GeoVocabulary, S...>) {
    return true;
  } else {
    // This assertion guarantees that none of the underlying vocabularies are
    // able to provide precomputed `GeometryInfo` (neither directly nor in a
    // nested fashion). For more details and if it fails, see the definition of
    // this concept in `VocabularyConstraints.h`.
    static_assert(AllNeverProvideGeometryInfo<S...>);
    return false;
  }
}

#endif  // QLEVER_SRC_INDEX_VOCABULARY_SPLITVOCABULARYIMPL_H<|MERGE_RESOLUTION|>--- conflicted
+++ resolved
@@ -140,11 +140,7 @@
 bool SplitVocabulary<SF, SFN, S...>::isGeoInfoAvailable() {
   // If any of the underlying vocabularies is a `GeoVocabulary`, then this
   // `SplitVocabulary` is able to provide precomputed `GeometryInfo`. The other
-<<<<<<< HEAD
-  // two possiblities, `SplitVocabulary` and `PolymorphicVocabulary`, which
-=======
   // two possibilities, `SplitVocabulary` and `PolymorphicVocabulary`, which
->>>>>>> 07943bc5
   // could potentially hold a `GeoVocabulary` are forbidden here due to the
   // constraints of this `SplitVocabulary` for its underlying vocabularies.
   if constexpr (ad_utility::anyIsInstantiationOf<GeoVocabulary, S...>) {
