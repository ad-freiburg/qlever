--- conflicted
+++ resolved
@@ -11,10 +11,7 @@
 #include <utility>
 
 #include "util/Exception.h"
-<<<<<<< HEAD
-=======
 #include "util/ExceptionHandling.h"
->>>>>>> 2da87136
 
 // A word and its index in the vocabulary from which it was obtained. Also
 // contains a special state `end()` which can be queried by the `isEnd()`
