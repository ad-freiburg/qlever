--- conflicted
+++ resolved
@@ -72,16 +72,8 @@
     std::string readableName_ = "";
 
     explicit WordWriter(const std::string& filename) : writer_{filename} {}
-<<<<<<< HEAD
-
-    // Write a word. The `isExternalDummy` is only there to have a consistent
-    // interface with the `VocabularyInternalExternal`.
-    void operator()(std::string_view str,
-                    [[maybe_unused]] bool isExternalDummy = false) {
-=======
     uint64_t operator()(std::string_view str,
                         [[maybe_unused]] bool isExternalDummy = false) {
->>>>>>> 95e6371b
       writer_.push(str.data(), str.size());
       return index_++;
     }
