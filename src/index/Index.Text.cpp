// Copyright 2015, University of Freiburg,
// Chair of Algorithms and Data Structures.
// Author: Björn Buchhold (buchhold@informatik.uni-freiburg.de)

#include <stxxl/algorithm>
#include <tuple>
#include <utility>
#include "../engine/CallFixedSize.h"
#include "../parser/ContextFileParser.h"
#include "../util/Simple8bCode.h"
#include "./FTSAlgorithms.h"
#include "./Index.h"

// _____________________________________________________________________________
void Index::addTextFromContextFile(const string& contextFile) {
  string indexFilename = _onDiskBase + ".text.index";
  size_t nofLines = passContextFileForVocabulary(contextFile);
  _textVocab.writeToFile(_onDiskBase + ".text.vocabulary");
  calculateBlockBoundaries();
  TextVec v(nofLines);
  passContextFileIntoVector(contextFile, v);
  LOG(INFO) << "Sorting text index with " << v.size() << " items ..."
            << std::endl;
  stxxl::sort(begin(v), end(v), SortText(), STXXL_MEMORY_TO_USE);
  LOG(INFO) << "Sort done." << std::endl;
  createTextIndex(indexFilename, v);
  openTextFileHandle();
}

// _____________________________________________________________________________
void Index::buildDocsDB(const string& docsFileName) {
  LOG(INFO) << "Building DocsDB...\n";
  ad_utility::File docsFile(docsFileName.c_str(), "r");
  std::ofstream ofs(_onDiskBase + ".text.docsDB", std::ios_base::out);
  // To avoid excessive use of RAM,
  // we write the offsets to and stxxl:vector first;
  typedef stxxl::vector<off_t> OffVec;
  OffVec offsets;
  off_t currentOffset = 0;
  Id currentContextId = 0;
  char* buf = new char[BUFFER_SIZE_DOCSFILE_LINE];
  string line;
  while (docsFile.readLine(&line, buf, BUFFER_SIZE_DOCSFILE_LINE)) {
    size_t tab = line.find('\t');
    Id contextId = static_cast<Id>(atol(line.substr(0, tab).c_str()));
    line = line.substr(tab + 1);
    ofs << line;
    while (currentContextId < contextId) {
      offsets.push_back(currentOffset);
      currentContextId++;
    }
    offsets.push_back(currentOffset);
    currentContextId++;
    currentOffset += line.size();
  }
  offsets.push_back(currentOffset);

  delete[] buf;
  ofs.close();
  // Now append the tmp file to the docsDB file.
  ad_utility::File out(string(_onDiskBase + ".text.docsDB").c_str(), "a");
  for (size_t i = 0; i < offsets.size(); ++i) {
    off_t cur = offsets[i];
    out.write(&cur, sizeof(cur));
  }
  out.close();
  LOG(INFO) << "DocsDB done.\n";
}

// _____________________________________________________________________________
void Index::addTextFromOnDiskIndex() {
  _textVocab.readFromFile(_onDiskBase + ".text.vocabulary");
  _textIndexFile.open(string(_onDiskBase + ".text.index").c_str(), "r");
  AD_CHECK(_textIndexFile.isOpen());
  off_t metaFrom;
  off_t metaTo = _textIndexFile.getLastOffset(&metaFrom);
  unsigned char* buf = new unsigned char[metaTo - metaFrom];
  _textIndexFile.read(buf, static_cast<size_t>(metaTo - metaFrom), metaFrom);
  _textMeta.createFromByteBuffer(buf);
  delete[] buf;
  LOG(INFO) << "Reading excerpt offsets from file." << endl;
  std::ifstream f(string(_onDiskBase + ".text.docsDB").c_str());
  if (f.good()) {
    f.close();
    LOG(INFO) << "Docs DB exists. Reading excerpt offsets...\n";
    _docsDB.init(string(_onDiskBase + ".text.docsDB"));
    LOG(INFO) << "Done reading excerpt offsets." << endl;
  } else {
    LOG(INFO) << "No Docs DB found.\n";
    f.close();
  }
  LOG(INFO) << "Registered text index: " << _textMeta.statistics() << std::endl;
}

// _____________________________________________________________________________
size_t Index::passContextFileForVocabulary(string const& contextFile) {
  LOG(INFO) << "Making pass over ContextFile " << contextFile
            << " for vocabulary." << std::endl;
  ContextFileParser::Line line;
  ContextFileParser p(contextFile, _textVocab.getLocaleManager());
  ad_utility::HashSet<string> items;
  size_t i = 0;
  while (p.getLine(line)) {
    ++i;
    if (!line._isEntity) {
      items.insert(line._word);
    }
    if (i % 10000000 == 0) {
      LOG(INFO) << "Lines processed: " << i << '\n';
    }
  }
  LOG(INFO) << "Pass done.\n";
  _textVocab.createFromSet(items);
  return i;
}

// _____________________________________________________________________________
void Index::passContextFileIntoVector(const string& contextFile,
                                      Index::TextVec& vec) {
  LOG(INFO) << "Making pass over ContextFile " << contextFile
            << " and creating stxxl vector.\n";
  ContextFileParser::Line line;
  ContextFileParser p(contextFile, _textVocab.getLocaleManager());
  size_t i = 0;
  // write using vector_bufwriter

  // we have deleted the vocabulary during the index creation to save ram, so
  // now we have to reload it,
  LOG(INFO) << "Loading vocabulary from disk (needed for correct Ids in text "
               "index)\n";
  // this has to be repeated completely here because we have the possibility to
  // only add a text index. In that case the Vocabulary has never been
  // initialized before
<<<<<<< HEAD
  _vocab = RdfsVocabulary();
=======
  _vocab = std::move(Vocabulary<CompressedString, TripleComponentComparator>());
>>>>>>> ea90aea3
  readConfiguration();
  _vocab.readFromFile(_onDiskBase + ".vocabulary",
                      _onDiskLiterals ? _onDiskBase + ".literals-index" : "");

  TextVec::bufwriter_type writer(vec);
  ad_utility::HashMap<Id, Score> wordsInContext;
  ad_utility::HashMap<Id, Score> entitiesInContext;
  Id currentContext = 0;
  size_t nofContexts = 0;
  size_t nofWordPostings = 0;
  size_t nofEntityPostings = 0;

  size_t entityNotFoundErrorMsgCount = 0;
  while (p.getLine(line)) {
    if (line._contextId != currentContext) {
      ++nofContexts;
      addContextToVector(writer, currentContext, wordsInContext,
                         entitiesInContext);
      currentContext = line._contextId;
      wordsInContext.clear();
      entitiesInContext.clear();
    }
    if (line._isEntity) {
      ++nofEntityPostings;
      Id eid;
      if (_vocab.getId(line._word, &eid)) {
        entitiesInContext[eid] += line._score;
      } else {
        if (entityNotFoundErrorMsgCount < 20) {
          LOG(WARN) << "Entity from text not in KB: " << line._word << '\n';
          if (++entityNotFoundErrorMsgCount == 20) {
            LOG(WARN) << "There are more entities not in the KB..."
                      << " suppressing further warnings...\n";
          }
        }
      }
    } else {
      ++nofWordPostings;
      Id wid;
#ifndef NDEBUG
      bool ret = _textVocab.getId(line._word, &wid);
      if (!ret) {
        LOG(INFO) << "ERROR: word " << line._word
                  << "not found in textVocab. Terminating\n";
      }
      assert(ret);
#else
      _textVocab.getId(line._word, &wid);
#endif
      wordsInContext[wid] += line._score;
    }
    ++i;
    if (i % 10000000 == 0) {
      LOG(INFO) << "Lines processed: " << i << '\n';
    }
  }
  ++nofContexts;
  addContextToVector(writer, currentContext, wordsInContext, entitiesInContext);
  _textMeta.setNofTextRecords(nofContexts);
  _textMeta.setNofWordPostings(nofWordPostings);
  _textMeta.setNofEntityPostings(nofEntityPostings);

  writer.finish();
  LOG(INFO) << "Pass done.\n";
}

// _____________________________________________________________________________
void Index::addContextToVector(Index::TextVec::bufwriter_type& writer,
                               Id context,
                               const ad_utility::HashMap<Id, Score>& words,
                               const ad_utility::HashMap<Id, Score>& entities) {
  // Determine blocks for each word and each entity.
  // Add the posting to each block.
  ad_utility::HashSet<Id> touchedBlocks;
  for (auto it = words.begin(); it != words.end(); ++it) {
    Id blockId = getWordBlockId(it->first);
    touchedBlocks.insert(blockId);
    writer << std::make_tuple(blockId, context, it->first, it->second, false);
  }

  for (auto it = entities.begin(); it != entities.end(); ++it) {
    Id blockId = getEntityBlockId(it->first);
    touchedBlocks.insert(blockId);
    writer << std::make_tuple(blockId, context, it->first, it->second, false);
  }

  // All entities have to be written in the entity list part for each block.
  // Ensure that they are added only once for each block.
  // For example, there could be both words computer and computing
  // in the same context. Still, co-occurring entities would only have to be
  // written to a comp* block once.
  for (Id blockId : touchedBlocks) {
    for (auto it = entities.begin(); it != entities.end(); ++it) {
      // Don't add an entity to its own block..
      // FIX JUN 07 2017: DO add it. It's needed so that it is returned
      // as a result itself.
      // if (blockId == getEntityBlockId(it->first)) { continue; }
      writer << std::make_tuple(blockId, context, it->first, it->second, true);
    }
  }
}

// _____________________________________________________________________________
void Index::createTextIndex(const string& filename, const Index::TextVec& vec) {
  ad_utility::File out(filename.c_str(), "w");
  _currentoff_t = 0;
  // Detect block boundaries from the main key of the vec.
  // Write the data for each block.
  // First, there's the classic lists, then the additional entity ones.
  Id currentBlockId = 0;
  Id currentMinWordId = std::numeric_limits<Id>::max();
  Id currentMaxWordId = std::numeric_limits<Id>::min();
  vector<Posting> classicPostings;
  vector<Posting> entityPostings;
  size_t nofEntities = 0;
  size_t nofEntityContexts = 0;
  for (TextVec::bufreader_type reader(vec); !reader.empty(); ++reader) {
    if (std::get<0>(*reader) != currentBlockId) {
      AD_CHECK(classicPostings.size() > 0);
      if (isEntityBlockId(currentBlockId)) {
        ++nofEntities;
        nofEntityContexts += classicPostings.size();
      }
      ContextListMetaData classic = writePostings(out, classicPostings, true);
      ContextListMetaData entity = writePostings(out, entityPostings, false);
      _textMeta.addBlock(TextBlockMetaData(currentMinWordId, currentMaxWordId,
                                           classic, entity));
      classicPostings.clear();
      entityPostings.clear();
      currentBlockId = std::get<0>(*reader);
      currentMinWordId = std::get<2>(*reader);
      currentMaxWordId = std::get<2>(*reader);
    }
    if (!std::get<4>(*reader)) {
      classicPostings.emplace_back(std::make_tuple(
          std::get<1>(*reader), std::get<2>(*reader), std::get<3>(*reader)));
      if (std::get<2>(*reader) < currentMinWordId) {
        currentMinWordId = std::get<2>(*reader);
      }
      if (std::get<2>(*reader) > currentMaxWordId) {
        currentMaxWordId = std::get<2>(*reader);
      }

    } else {
      entityPostings.emplace_back(std::make_tuple(
          std::get<1>(*reader), std::get<2>(*reader), std::get<3>(*reader)));
    }
  }
  // Write the last block
  AD_CHECK(classicPostings.size() > 0);
  if (isEntityBlockId(currentBlockId)) {
    ++nofEntities;
    nofEntityContexts += classicPostings.size();
  }
  ContextListMetaData classic = writePostings(out, classicPostings, true);
  ContextListMetaData entity = writePostings(out, entityPostings, false);
  _textMeta.addBlock(
      TextBlockMetaData(currentMinWordId, currentMaxWordId, classic, entity));
  _textMeta.setNofEntities(nofEntities);
  _textMeta.setNofEntityContexts(nofEntityContexts);
  classicPostings.clear();
  entityPostings.clear();
  LOG(INFO) << "Done creating text index." << std::endl;
  LOG(INFO) << "Writing statistics:\n" << _textMeta.statistics() << std::endl;

  LOG(INFO) << "Writing Meta data to index file...\n";
  out << _textMeta;
  off_t startOfMeta = _textMeta.getOffsetAfter();
  out.write(&startOfMeta, sizeof(startOfMeta));
  out.close();
  LOG(INFO) << "Text index done.\n";
}

// _____________________________________________________________________________
ContextListMetaData Index::writePostings(ad_utility::File& out,
                                         const vector<Posting>& postings,
                                         bool skipWordlistIfAllTheSame) {
  ContextListMetaData meta;
  meta._nofElements = postings.size();
  if (meta._nofElements == 0) {
    meta._startContextlist = _currentoff_t;
    meta._startWordlist = _currentoff_t;
    meta._startScorelist = _currentoff_t;
    meta._lastByte = _currentoff_t - 1;
    return meta;
  }

  // Collect the individual lists
  // Context lists are gap encoded, word and score lists frequency encoded.
  Id* contextList = new Id[meta._nofElements];
  Id* wordList = new Id[meta._nofElements];
  Score* scoreList = new Score[meta._nofElements];

  size_t n = 0;

  IdCodeMap wordCodeMap;
  IdCodebook wordCodebook;
  ScoreCodeMap scoreCodeMap;
  ScoreCodebook scoreCodebook;

  createCodebooks(postings, wordCodeMap, wordCodebook, scoreCodeMap,
                  scoreCodebook);

  Id lastContext = std::get<0>(postings[0]);
  contextList[n] = lastContext;
  wordList[n] = wordCodeMap[std::get<1>(postings[0])];
  scoreList[n] = scoreCodeMap[std::get<2>(postings[0])];
  ++n;

  for (auto it = postings.begin() + 1; it < postings.end(); ++it) {
    Id gap = std::get<0>(*it) - lastContext;
    contextList[n] = gap;
    lastContext = std::get<0>(*it);
    wordList[n] = wordCodeMap[std::get<1>(*it)];
    scoreList[n] = scoreCodeMap[std::get<2>(*it)];
    ++n;
  }

  AD_CHECK(meta._nofElements == n);

  // Do the actual writing:
  size_t bytes = 0;

  // Write context list:
  meta._startContextlist = _currentoff_t;
  bytes = writeList(contextList, meta._nofElements, out);
  _currentoff_t += bytes;

  // Write word list:
  // This can be skipped if we're writing classic lists and there
  // is only one distinct wordId in the block, since this Id is already
  // stored in the meta data.
  meta._startWordlist = _currentoff_t;
  if (!skipWordlistIfAllTheSame || wordCodebook.size() > 1) {
    _currentoff_t += writeCodebook(wordCodebook, out);
    bytes = writeList(wordList, meta._nofElements, out);
    _currentoff_t += bytes;
  }

  // Write scores
  meta._startScorelist = _currentoff_t;
  _currentoff_t += writeCodebook(scoreCodebook, out);
  bytes = writeList(scoreList, meta._nofElements, out);
  _currentoff_t += bytes;

  meta._lastByte = _currentoff_t - 1;

  delete[] contextList;
  delete[] wordList;
  delete[] scoreList;

  return meta;
}

// _____________________________________________________________________________
void Index::calculateBlockBoundaries() {
  LOG(INFO) << "Calculating block boundaries...\n";
  // Go through the vocabulary
  // Start a new block whenever a word is
  // 1) The last word in the corpus
  // 2) shorter than the minimum prefix length
  // 3) The next word is shorter than the minimum prefix length
  // 4) word.substring(0, MIN_PREFIX_LENGTH) is different from the next.
  // A block boundary is always the last WordId in the block.
  // this way std::lower_bound will point to the correct bracket.
  if (_textVocab.size() == 0) {
    LOG(WARN) << "You are trying to call calculateBlockBoundaries on an empty "
                 "text vocabulary\n";
    return;
  }
  const auto& locManager = _textVocab.getLocaleManager();
  auto currentLenAndPrefix = LocaleManager::getUTF8Prefix(
      _textVocab[0].value().get(), MIN_WORD_PREFIX_SIZE);
  for (size_t i = 0; i < _textVocab.size() - 1; ++i) {
    // we need foo.value().get() because the vocab returns
    // a std::optional<std::reference_wrapper<string>> and the "." currently
    // doesn't implicitly convert to a true reference (unlike function calls)
    auto nextLenAndPrefix = LocaleManager::getUTF8Prefix(
        _textVocab[i + 1].value().get(), MIN_WORD_PREFIX_SIZE);
    if (currentLenAndPrefix.first < MIN_WORD_PREFIX_SIZE ||
        (nextLenAndPrefix.first < MIN_WORD_PREFIX_SIZE) ||
        locManager.compare(currentLenAndPrefix.second, nextLenAndPrefix.second,
                           LocaleManager::Level::PRIMARY) > 0) {
      _blockBoundaries.push_back(i);
      currentLenAndPrefix = nextLenAndPrefix;
    }
  }
  _blockBoundaries.push_back(_textVocab.size() - 1);
  LOG(INFO) << "Done. Got " << _blockBoundaries.size()
            << " for a vocabulary with " << _textVocab.size() << " words.\n";
}

// _____________________________________________________________________________
Id Index::getWordBlockId(Id wordId) const {
  return static_cast<Id>(std::lower_bound(_blockBoundaries.begin(),
                                          _blockBoundaries.end(), wordId) -
                         _blockBoundaries.begin());
}

// _____________________________________________________________________________
Id Index::getEntityBlockId(Id entityId) const {
  return entityId + _blockBoundaries.size();
}

// _____________________________________________________________________________
bool Index::isEntityBlockId(Id blockId) const {
  return blockId >= _blockBoundaries.size();
}

// _____________________________________________________________________________
template <typename Numeric>
size_t Index::writeList(Numeric* data, size_t nofElements,
                        ad_utility::File& file) const {
  if (nofElements > 0) {
    uint64_t* encoded = new uint64_t[nofElements];
    size_t size = ad_utility::Simple8bCode::encode(data, nofElements, encoded);
    size_t ret = file.write(encoded, size);
    AD_CHECK_EQ(size, ret);
    delete[] encoded;
    return size;
  } else {
    return 0;
  }
}

// _____________________________________________________________________________
void Index::createCodebooks(const vector<Index::Posting>& postings,
                            Index::IdCodeMap& wordCodemap,
                            Index::IdCodebook& wordCodebook,
                            Index::ScoreCodeMap& scoreCodemap,
                            Index::ScoreCodebook& scoreCodebook) const {
  ad_utility::HashMap<Id, size_t> wfMap;
  ad_utility::HashMap<Score, size_t> sfMap;
  for (const auto& p : postings) {
    wfMap[std::get<1>(p)] = 0;
    sfMap[std::get<2>(p)] = 0;
  }
  for (const auto& p : postings) {
    ++wfMap[std::get<1>(p)];
    ++sfMap[std::get<2>(p)];
  }
  vector<std::pair<Id, size_t>> wfVec;
  wfVec.resize(wfMap.size());
  size_t i = 0;
  for (auto it = wfMap.begin(); it != wfMap.end(); ++it) {
    wfVec[i].first = it->first;
    wfVec[i].second = it->second;
    ++i;
  }
  vector<std::pair<Score, size_t>> sfVec;
  sfVec.resize(sfMap.size());
  i = 0;
  for (auto it = sfMap.begin(); it != sfMap.end(); ++it) {
    sfVec[i].first = it->first;
    sfVec[i].second = it->second;
    ++i;
  }
  std::sort(wfVec.begin(), wfVec.end(),
            [](const std::pair<Id, size_t>& a, const std::pair<Id, size_t>& b) {
              return a.second > b.second;
            });
  std::sort(
      sfVec.begin(), sfVec.end(),
      [](const std::pair<Score, size_t>& a, const std::pair<Score, size_t>& b) {
        return a.second > b.second;
      });
  for (size_t j = 0; j < wfVec.size(); ++j) {
    wordCodebook.push_back(wfVec[j].first);
    wordCodemap[wfVec[j].first] = j;
  }
  for (size_t j = 0; j < sfVec.size(); ++j) {
    scoreCodebook.push_back(sfVec[j].first);
    scoreCodemap[sfVec[j].first] = static_cast<Score>(j);
  }
}

// _____________________________________________________________________________
template <class T>
size_t Index::writeCodebook(const vector<T>& codebook,
                            ad_utility::File& file) const {
  size_t byteSizeOfCodebook = sizeof(T) * codebook.size();
  file.write(&byteSizeOfCodebook, sizeof(byteSizeOfCodebook));
  file.write(codebook.data(), byteSizeOfCodebook);
  return byteSizeOfCodebook + sizeof(byteSizeOfCodebook);
}

// _____________________________________________________________________________
void Index::openTextFileHandle() {
  AD_CHECK(_onDiskBase.size() > 0);
  _textIndexFile.open(string(_onDiskBase + ".text.index").c_str(), "r");
}

// _____________________________________________________________________________
const string& Index::wordIdToString(Id id) const {
  return _textVocab[id].value();
}

// _____________________________________________________________________________
void Index::getContextListForWords(const string& words,
                                   IdTable* dynResult) const {
  LOG(DEBUG) << "In getContextListForWords...\n";
  auto terms = ad_utility::split(words, ' ');
  AD_CHECK(terms.size() > 0);

  vector<Id> cids;
  vector<Score> scores;
  if (terms.size() > 1) {
    vector<vector<Id>> cidVecs;
    vector<vector<Score>> scoreVecs;
    for (auto& term : terms) {
      cidVecs.push_back(vector<Id>());
      scoreVecs.push_back(vector<Score>());
      getWordPostingsForTerm(term, cidVecs.back(), scoreVecs.back());
    }
    if (cidVecs.size() == 2) {
      FTSAlgorithms::intersectTwoPostingLists(
          cidVecs[0], scoreVecs[1], cidVecs[1], scoreVecs[1], cids, scores);
    } else {
      vector<Id> dummy;
      FTSAlgorithms::intersectKWay(cidVecs, scoreVecs, nullptr, cids, dummy,
                                   scores);
    }
  } else {
    getWordPostingsForTerm(terms[0], cids, scores);
  }

  LOG(DEBUG) << "Packing lists into a ResultTable\n...";
  IdTableStatic<2> result = dynResult->moveToStatic<2>();
  result.resize(cids.size());
  for (size_t i = 0; i < cids.size(); ++i) {
    result(i, 0) = cids[i];
    result(i, 1) = scores[i];
  }
  *dynResult = result.moveToDynamic();
  LOG(DEBUG) << "Done with getContextListForWords.\n";
}

// _____________________________________________________________________________
void Index::getWordPostingsForTerm(const string& term, vector<Id>& cids,
                                   vector<Score>& scores) const {
  assert(term.size() > 0);
  LOG(DEBUG) << "Getting word postings for term: " << term << '\n';
  IdRange idRange;
  bool entityTerm = (term[0] == '<' && term.back() == '>');
  if (term[term.size() - 1] == PREFIX_CHAR) {
    if (!_textVocab.getIdRangeForFullTextPrefix(term, &idRange)) {
      LOG(INFO) << "Prefix: " << term << " not in vocabulary\n";
      return;
    }
  } else {
    if (entityTerm) {
      if (!_vocab.getId(term, &idRange._first)) {
        LOG(INFO) << "Term: " << term << " not in entity vocabulary\n";
        return;
      }
    } else if (!_textVocab.getId(term, &idRange._first)) {
      LOG(INFO) << "Term: " << term << " not in vocabulary\n";
      return;
    }
    idRange._last = idRange._first;
  }
  if (entityTerm && !_textMeta.existsTextBlockForEntityId(idRange._first)) {
    LOG(INFO) << "Entity " << term << " not contained in the text.\n";
    return;
  }
  const auto& tbmd =
      entityTerm
          ? _textMeta.getBlockInfoByEntityId(idRange._first)
          : _textMeta.getBlockInfoByWordRange(idRange._first, idRange._last);
  if (tbmd._cl.hasMultipleWords() && !(tbmd._firstWordId == idRange._first &&
                                       tbmd._lastWordId == idRange._last)) {
    vector<Id> blockCids;
    vector<Id> blockWids;
    vector<Score> blockScores;
    readGapComprList(tbmd._cl._nofElements, tbmd._cl._startContextlist,
                     static_cast<size_t>(tbmd._cl._startWordlist -
                                         tbmd._cl._startContextlist),
                     blockCids);
    readFreqComprList(
        tbmd._cl._nofElements, tbmd._cl._startWordlist,
        static_cast<size_t>(tbmd._cl._startScorelist - tbmd._cl._startWordlist),
        blockWids);
    readFreqComprList(
        tbmd._cl._nofElements, tbmd._cl._startScorelist,
        static_cast<size_t>(tbmd._cl._lastByte + 1 - tbmd._cl._startScorelist),
        blockScores);
    FTSAlgorithms::filterByRange(idRange, blockCids, blockWids, blockScores,
                                 cids, scores);
  } else {
    readGapComprList(tbmd._cl._nofElements, tbmd._cl._startContextlist,
                     static_cast<size_t>(tbmd._cl._startWordlist -
                                         tbmd._cl._startContextlist),
                     cids);
    readFreqComprList(
        tbmd._cl._nofElements, tbmd._cl._startScorelist,
        static_cast<size_t>(tbmd._cl._lastByte + 1 - tbmd._cl._startScorelist),
        scores);
  }
  LOG(DEBUG) << "Word postings for term: " << term << ": cids: " << cids.size()
             << " scores " << scores.size() << '\n';
}

// _____________________________________________________________________________
void Index::getContextEntityScoreListsForWords(const string& words,
                                               vector<Id>& cids,
                                               vector<Id>& eids,
                                               vector<Score>& scores) const {
  LOG(DEBUG) << "In getEntityContextScoreListsForWords...\n";
  auto terms = ad_utility::split(words, ' ');
  AD_CHECK(terms.size() > 0);
  if (terms.size() > 1) {
    // Find the term with the smallest block and/or one where no filtering
    // via wordlists is necessary. Only take entity postings form this one.
    // This is valid because the set of co-occuring entities depends on
    // the context and not on the word/block used as entry point.
    // Take all other words and get word posting lists for them.
    // Intersect all and keep the entity word ids.
    size_t useElFromTerm = getIndexOfBestSuitedElTerm(terms);
    LOG(TRACE) << "Best term to take entity list from: " << terms[useElFromTerm]
               << std::endl;

    if (terms.size() == 2) {
      // Special case of two terms: no k-way intersect needed.
      vector<Id> wCids;
      vector<Score> wScores;
      vector<Id> eCids;
      vector<Id> eWids;
      vector<Score> eScores;
      size_t onlyWordsFrom = 1 - useElFromTerm;
      getWordPostingsForTerm(terms[onlyWordsFrom], wCids, wScores);
      getEntityPostingsForTerm(terms[useElFromTerm], eCids, eWids, eScores);
      FTSAlgorithms::intersect(wCids, eCids, eWids, eScores, cids, eids,
                               scores);
    } else {
      // Generic case: Use a k-way intersect whereas the entity postings
      // play a special role.
      vector<vector<Id>> cidVecs;
      vector<vector<Score>> scoreVecs;
      for (size_t i = 0; i < terms.size(); ++i) {
        if (i != useElFromTerm) {
          cidVecs.push_back(vector<Id>());
          scoreVecs.push_back(vector<Score>());
          getWordPostingsForTerm(terms[i], cidVecs.back(), scoreVecs.back());
        }
      }
      cidVecs.push_back(vector<Id>());
      scoreVecs.push_back(vector<Score>());
      vector<Id> eWids;
      getEntityPostingsForTerm(terms[useElFromTerm], cidVecs.back(), eWids,
                               scoreVecs.back());
      FTSAlgorithms::intersectKWay(cidVecs, scoreVecs, &eWids, cids, eids,
                                   scores);
    }
  } else {
    // Special case: Just one word to deal with.
    getEntityPostingsForTerm(terms[0], cids, eids, scores);
  }
  LOG(DEBUG) << "Done with getEntityContextScoreListsForWords. "
             << "Got " << cids.size() << " elements. \n";
}

// _____________________________________________________________________________
void Index::getECListForWordsOneVar(const string& words, size_t limit,
                                    IdTable* result) const {
  LOG(DEBUG) << "In getECListForWords...\n";
  vector<Id> cids;
  vector<Id> eids;
  vector<Score> scores;
  getContextEntityScoreListsForWords(words, cids, eids, scores);
  FTSAlgorithms::aggScoresAndTakeTopKContexts(cids, eids, scores, limit,
                                              result);
  LOG(DEBUG) << "Done with getECListForWords. Result size: " << result->size()
             << "\n";
}

// _____________________________________________________________________________
void Index::getECListForWords(const string& words, size_t nofVars, size_t limit,
                              IdTable* result) const {
  LOG(DEBUG) << "In getECListForWords...\n";
  vector<Id> cids;
  vector<Id> eids;
  vector<Score> scores;
  getContextEntityScoreListsForWords(words, cids, eids, scores);
  int width = result->cols();
  CALL_FIXED_SIZE_1(width, FTSAlgorithms::multVarsAggScoresAndTakeTopKContexts,
                    cids, eids, scores, nofVars, limit, result);
  LOG(DEBUG) << "Done with getECListForWords. Result size: " << result->size()
             << "\n";
}

// _____________________________________________________________________________
void Index::getFilteredECListForWords(const string& words,
                                      const IdTable& filter,
                                      size_t filterColumn, size_t nofVars,
                                      size_t limit, IdTable* result) const {
  LOG(DEBUG) << "In getFilteredECListForWords...\n";
  if (filter.size() > 0) {
    // Build a map filterEid->set<Rows>
    using FilterMap = ad_utility::HashMap<Id, IdTable>;
    LOG(DEBUG) << "Constructing map...\n";
    FilterMap fMap;
    for (size_t i = 0; i < filter.size(); ++i) {
      Id eid = filter(i, filterColumn);
      auto it = fMap.find(eid);
      if (it == fMap.end()) {
        it = fMap.insert(std::make_pair(eid, IdTable(filter.cols(),
                                                     filter.getAllocator())))
                 .first;
      }
      it->second.push_back(filter, i);
    }
    vector<Id> cids;
    vector<Id> eids;
    vector<Score> scores;
    getContextEntityScoreListsForWords(words, cids, eids, scores);
    int width = result->cols();
    if (nofVars == 1) {
      CALL_FIXED_SIZE_1(width,
                        FTSAlgorithms::oneVarFilterAggScoresAndTakeTopKContexts,
                        cids, eids, scores, fMap, limit, result);
    } else {
      CALL_FIXED_SIZE_1(
          width, FTSAlgorithms::multVarsFilterAggScoresAndTakeTopKContexts,
          cids, eids, scores, fMap, nofVars, limit, result);
    }
  }
  LOG(DEBUG) << "Done with getFilteredECListForWords. Result size: "
             << result->size() << "\n";
}

// _____________________________________________________________________________
void Index::getFilteredECListForWordsWidthOne(const string& words,
                                              const IdTable& filter,
                                              size_t nofVars, size_t limit,
                                              IdTable* result) const {
  LOG(DEBUG) << "In getFilteredECListForWords...\n";
  // Build a map filterEid->set<Rows>
  using FilterSet = ad_utility::HashSet<Id>;
  LOG(DEBUG) << "Constructing filter set...\n";
  FilterSet fSet;
  for (size_t i = 0; i < filter.size(); ++i) {
    fSet.insert(filter(i, 0));
  }
  vector<Id> cids;
  vector<Id> eids;
  vector<Score> scores;
  getContextEntityScoreListsForWords(words, cids, eids, scores);
  int width = result->cols();
  if (nofVars == 1) {
    FTSAlgorithms::oneVarFilterAggScoresAndTakeTopKContexts(
        cids, eids, scores, fSet, limit, result);
  } else {
    CALL_FIXED_SIZE_1(width,
                      FTSAlgorithms::multVarsFilterAggScoresAndTakeTopKContexts,
                      cids, eids, scores, fSet, nofVars, limit, result);
  }
  LOG(DEBUG) << "Done with getFilteredECListForWords. Result size: "
             << result->size() << "\n";
}

// _____________________________________________________________________________
void Index::getEntityPostingsForTerm(const string& term, vector<Id>& cids,
                                     vector<Id>& eids,
                                     vector<Score>& scores) const {
  LOG(DEBUG) << "Getting entity postings for term: " << term << '\n';
  IdRange idRange;
  bool entityTerm = (term[0] == '<' && term.back() == '>');
  if (term.back() == PREFIX_CHAR) {
    if (!_textVocab.getIdRangeForFullTextPrefix(term, &idRange)) {
      LOG(INFO) << "Prefix: " << term << " not in vocabulary\n";
      return;
    }
  } else {
    if (entityTerm) {
      if (!_vocab.getId(term, &idRange._first)) {
        LOG(DEBUG) << "Term: " << term << " not in entity vocabulary\n";
        return;
      }
    } else if (!_textVocab.getId(term, &idRange._first)) {
      LOG(DEBUG) << "Term: " << term << " not in vocabulary\n";
      return;
    }
    idRange._last = idRange._first;
  }
  const auto& tbmd =
      entityTerm
          ? _textMeta.getBlockInfoByEntityId(idRange._first)
          : _textMeta.getBlockInfoByWordRange(idRange._first, idRange._last);

  if (!tbmd._cl.hasMultipleWords() || (tbmd._firstWordId == idRange._first &&
                                       tbmd._lastWordId == idRange._last)) {
    // CASE: Only one word in the block or full block should be matched.
    // Hence we can just read the entity CL lists for co-occurring
    // entity postings.
    readGapComprList(tbmd._entityCl._nofElements,
                     tbmd._entityCl._startContextlist,
                     static_cast<size_t>(tbmd._entityCl._startWordlist -
                                         tbmd._entityCl._startContextlist),
                     cids);
    readFreqComprList(tbmd._entityCl._nofElements,
                      tbmd._entityCl._startWordlist,
                      static_cast<size_t>(tbmd._entityCl._startScorelist -
                                          tbmd._entityCl._startWordlist),
                      eids);
    readFreqComprList(tbmd._entityCl._nofElements,
                      tbmd._entityCl._startScorelist,
                      static_cast<size_t>(tbmd._entityCl._lastByte + 1 -
                                          tbmd._entityCl._startScorelist),
                      scores);
  } else {
    // CASE: more than one word in the block.
    // Need to obtain matching postings for regular words and intersect for
    // a list of matching contexts.
    vector<Id> matchingContexts;
    vector<Score> matchingContextScores;
    getWordPostingsForTerm(term, matchingContexts, matchingContextScores);

    // Read the full lists
    vector<Id> eBlockCids;
    vector<Id> eBlockWids;
    vector<Score> eBlockScores;
    readGapComprList(tbmd._entityCl._nofElements,
                     tbmd._entityCl._startContextlist,
                     static_cast<size_t>(tbmd._entityCl._startWordlist -
                                         tbmd._entityCl._startContextlist),
                     eBlockCids);
    readFreqComprList(tbmd._entityCl._nofElements,
                      tbmd._entityCl._startWordlist,
                      static_cast<size_t>(tbmd._entityCl._startScorelist -
                                          tbmd._entityCl._startWordlist),
                      eBlockWids);
    readFreqComprList(tbmd._entityCl._nofElements,
                      tbmd._entityCl._startScorelist,
                      static_cast<size_t>(tbmd._entityCl._lastByte + 1 -
                                          tbmd._entityCl._startScorelist),
                      eBlockScores);
    FTSAlgorithms::intersect(matchingContexts, eBlockCids, eBlockWids,
                             eBlockScores, cids, eids, scores);
  }
}

// _____________________________________________________________________________
template <typename T>
void Index::readGapComprList(size_t nofElements, off_t from, size_t nofBytes,
                             vector<T>& result) const {
  LOG(DEBUG) << "Reading gap-encoded list from disk...\n";
  LOG(TRACE) << "NofElements: " << nofElements << ", from: " << from
             << ", nofBytes: " << nofBytes << '\n';
  result.resize(nofElements + 250);
  uint64_t* encoded = new uint64_t[nofBytes / 8];
  _textIndexFile.read(encoded, nofBytes, from);
  LOG(DEBUG) << "Decoding Simple8b code...\n";
  ad_utility::Simple8bCode::decode(encoded, nofElements, result.data());
  LOG(DEBUG) << "Reverting gaps to actual IDs...\n";
  T id = 0;
  for (size_t i = 0; i < result.size(); ++i) {
    id += result[i];
    result[i] = id;
  }
  result.resize(nofElements);
  delete[] encoded;
  LOG(DEBUG) << "Done reading gap-encoded list. Size: " << result.size()
             << "\n";
}

// _____________________________________________________________________________
template <typename T>
void Index::readFreqComprList(size_t nofElements, off_t from, size_t nofBytes,
                              vector<T>& result) const {
  AD_CHECK_GT(nofBytes, 0);
  LOG(DEBUG) << "Reading frequency-encoded list from disk...\n";
  LOG(TRACE) << "NofElements: " << nofElements << ", from: " << from
             << ", nofBytes: " << nofBytes << '\n';
  size_t nofCodebookBytes;
  uint64_t* encoded = new uint64_t[nofElements];
  result.resize(nofElements + 250);
  off_t current = from;
  size_t ret = _textIndexFile.read(&nofCodebookBytes, sizeof(off_t), current);
  LOG(TRACE) << "Nof Codebook Bytes: " << nofCodebookBytes << '\n';
  AD_CHECK_EQ(sizeof(off_t), ret);
  current += ret;
  T* codebook = new T[nofCodebookBytes / sizeof(T)];
  ret = _textIndexFile.read(codebook, nofCodebookBytes, current);
  current += ret;
  AD_CHECK_EQ(ret, size_t(nofCodebookBytes));
  ret = _textIndexFile.read(
      encoded, static_cast<size_t>(nofBytes - (current - from)), current);
  current += ret;
  AD_CHECK_EQ(size_t(current - from), nofBytes);
  LOG(DEBUG) << "Decoding Simple8b code...\n";
  ad_utility::Simple8bCode::decode(encoded, nofElements, result.data());
  LOG(DEBUG) << "Reverting frequency encoded items to actual IDs...\n";
  result.resize(nofElements);
  for (size_t i = 0; i < result.size(); ++i) {
    result[i] = codebook[result[i]];
  }
  delete[] encoded;
  delete[] codebook;
  LOG(DEBUG) << "Done reading frequency-encoded list. Size: " << result.size()
             << "\n";
}

// _____________________________________________________________________________
void Index::dumpAsciiLists(const vector<string>& lists,
                           bool decGapsFreq) const {
  if (lists.size() == 0) {
    size_t nofBlocks = _textMeta.getBlockCount();
    for (size_t i = 0; i < nofBlocks; ++i) {
      TextBlockMetaData tbmd = _textMeta.getBlockById(i);
      LOG(INFO) << "At block: " << i << std::endl;
      auto nofWordElems = tbmd._cl._nofElements;
      if (nofWordElems < 1000000) continue;
      if (tbmd._firstWordId > _textVocab.size()) return;
      if (decGapsFreq) {
        AD_THROW(ad_semsearch::Exception::NOT_YET_IMPLEMENTED, "not yet impl.");
      } else {
        dumpAsciiLists(tbmd);
      }
    }
  } else {
    for (size_t i = 0; i < lists.size(); ++i) {
      IdRange idRange;
      _textVocab.getIdRangeForFullTextPrefix(lists[i], &idRange);
      TextBlockMetaData tbmd =
          _textMeta.getBlockInfoByWordRange(idRange._first, idRange._last);
      if (decGapsFreq) {
        vector<Id> eids;
        vector<Id> cids;
        vector<Score> scores;
        getEntityPostingsForTerm(lists[i], cids, eids, scores);
        auto firstWord = wordIdToString(tbmd._firstWordId);
        auto lastWord = wordIdToString(tbmd._lastWordId);
        string basename = _onDiskBase + ".list." + firstWord + "-" + lastWord;
        string docIdsFn = basename + ".recIds.ent.ascii";
        string wordIdsFn = basename + ".wordIds.ent.ascii";
        string scoresFn = basename + ".scores.ent.ascii";
        writeAsciiListFile(docIdsFn, cids);
        writeAsciiListFile(wordIdsFn, eids);
        writeAsciiListFile(scoresFn, scores);
      } else {
        dumpAsciiLists(tbmd);
      }
    }
  };
}

//_ ____________________________________________________________________________
void Index::dumpAsciiLists(const TextBlockMetaData& tbmd) const {
  auto firstWord = wordIdToString(tbmd._firstWordId);
  auto lastWord = wordIdToString(tbmd._lastWordId);
  LOG(INFO) << "This block is from " << firstWord << " to " << lastWord
            << std::endl;
  string basename = _onDiskBase + ".list." + firstWord + "-" + lastWord;
  size_t nofCodebookBytes;
  {
    string docIdsFn = basename + ".docids.noent.ascii";
    string wordIdsFn = basename + ".wordids.noent.ascii";
    string scoresFn = basename + ".scores.noent.ascii";
    vector<Id> ids;

    LOG(DEBUG) << "Reading non-entity docId list..." << std::endl;
    auto nofElements = tbmd._cl._nofElements;
    if (nofElements == 0) return;

    auto from = tbmd._cl._startContextlist;
    auto nofBytes = static_cast<size_t>(tbmd._cl._startWordlist -
                                        tbmd._cl._startContextlist);

    ids.resize(nofElements + 250);
    uint64_t* encodedD = new uint64_t[nofBytes / 8];
    _textIndexFile.read(encodedD, nofBytes, from);
    LOG(DEBUG) << "Decoding Simple8b code...\n";
    ad_utility::Simple8bCode::decode(encodedD, nofElements, ids.data());
    ids.resize(nofElements);
    delete[] encodedD;
    writeAsciiListFile(docIdsFn, ids);

    if (tbmd._cl.hasMultipleWords()) {
      LOG(DEBUG) << "Reading non-entity wordId list..." << std::endl;
      from = tbmd._cl._startWordlist;
      nofBytes = static_cast<size_t>(tbmd._cl._startScorelist -
                                     tbmd._cl._startWordlist);

      ids.clear();
      ids.resize(nofElements + 250);
      uint64_t* encodedW = new uint64_t[nofBytes / 8];
      off_t current = from;
      size_t ret =
          _textIndexFile.read(&nofCodebookBytes, sizeof(off_t), current);
      LOG(DEBUG) << "Nof Codebook Bytes: " << nofCodebookBytes << '\n';
      AD_CHECK_EQ(sizeof(off_t), ret);
      current += ret;
      Id* codebookW = new Id[nofCodebookBytes / sizeof(Id)];
      ret = _textIndexFile.read(codebookW, nofCodebookBytes, current);
      current += ret;
      AD_CHECK_EQ(ret, size_t(nofCodebookBytes));
      ret = _textIndexFile.read(
          encodedW, static_cast<size_t>(nofBytes - (current - from)), current);
      current += ret;
      AD_CHECK_EQ(size_t(current - from), nofBytes);
      LOG(DEBUG) << "Decoding Simple8b code...\n";
      ad_utility::Simple8bCode::decode(encodedW, nofElements, ids.data());
      ids.resize(nofElements);
      ;
      delete[] encodedW;
      delete[] codebookW;
      writeAsciiListFile(wordIdsFn, ids);
    }
    LOG(DEBUG) << "Reading non-entity score list..." << std::endl;
    from = tbmd._cl._startScorelist;
    nofBytes =
        static_cast<size_t>(tbmd._cl._lastByte + 1 - tbmd._cl._startScorelist);
    ids.clear();
    ids.resize(nofElements + 250);
    uint64_t* encodedS = new uint64_t[nofBytes / 8];
    off_t current = from;
    size_t ret = _textIndexFile.read(&nofCodebookBytes, sizeof(off_t), current);
    LOG(DEBUG) << "Nof Codebook Bytes: " << nofCodebookBytes << '\n';
    AD_CHECK_EQ(sizeof(off_t), ret);
    current += ret;
    Score* codebookS = new Score[nofCodebookBytes / sizeof(Score)];
    ret = _textIndexFile.read(codebookS, nofCodebookBytes, current);
    current += ret;
    AD_CHECK_EQ(ret, size_t(nofCodebookBytes));
    ret = _textIndexFile.read(
        encodedS, static_cast<size_t>(nofBytes - (current - from)), current);
    current += ret;
    AD_CHECK_EQ(size_t(current - from), nofBytes);
    LOG(DEBUG) << "Decoding Simple8b code...\n";
    ad_utility::Simple8bCode::decode(encodedS, nofElements, ids.data());
    ids.resize(nofElements);
    delete[] encodedS;
    delete[] codebookS;
    writeAsciiListFile(scoresFn, ids);
  }
  {
    string eDocIdsFn = basename + ".docids.ent.ascii";
    string eWordIdsFn = basename + ".wordids.ent.ascii";
    string eScoresFn = basename + ".scores.ent.ascii";
    vector<Id> ids;

    auto nofElements = tbmd._entityCl._nofElements;
    if (nofElements == 0) return;
    LOG(DEBUG) << "Reading entity docId list..." << std::endl;
    auto from = tbmd._entityCl._startContextlist;
    auto nofBytes = static_cast<size_t>(tbmd._entityCl._startWordlist -
                                        tbmd._entityCl._startContextlist);
    ids.clear();
    ids.resize(nofElements + 250);
    uint64_t* encodedD = new uint64_t[nofBytes / 8];
    _textIndexFile.read(encodedD, nofBytes, from);
    LOG(DEBUG) << "Decoding Simple8b code...\n";
    ad_utility::Simple8bCode::decode(encodedD, nofElements, ids.data());
    ids.resize(nofElements);
    delete[] encodedD;
    writeAsciiListFile(eDocIdsFn, ids);

    if (tbmd._cl.hasMultipleWords()) {
      LOG(DEBUG) << "Reading entity wordId list..." << std::endl;
      from = tbmd._entityCl._startWordlist;
      nofBytes = static_cast<size_t>(tbmd._entityCl._startScorelist -
                                     tbmd._entityCl._startWordlist);

      ids.clear();
      ids.resize(nofElements + 250);
      uint64_t* encodedW = new uint64_t[nofBytes / 8];
      off_t current = from;
      size_t ret =
          _textIndexFile.read(&nofCodebookBytes, sizeof(off_t), current);
      LOG(DEBUG) << "Nof Codebook Bytes: " << nofCodebookBytes << '\n';
      AD_CHECK_EQ(sizeof(off_t), ret);
      current += ret;
      Id* codebookW = new Id[nofCodebookBytes / sizeof(Id)];
      ret = _textIndexFile.read(codebookW, nofCodebookBytes, current);
      current += ret;
      AD_CHECK_EQ(ret, size_t(nofCodebookBytes));
      ret = _textIndexFile.read(
          encodedW, static_cast<size_t>(nofBytes - (current - from)), current);
      current += ret;
      AD_CHECK_EQ(size_t(current - from), nofBytes);
      LOG(DEBUG) << "Decoding Simple8b code...\n";
      ad_utility::Simple8bCode::decode(encodedW, nofElements, ids.data());
      ids.resize(nofElements);
      ;
      delete[] encodedW;
      delete[] codebookW;
      writeAsciiListFile(eWordIdsFn, ids);
    }
    LOG(DEBUG) << "Reading entity score list..." << std::endl;
    from = tbmd._entityCl._startScorelist;
    nofBytes = static_cast<size_t>(tbmd._entityCl._lastByte + 1 -
                                   tbmd._entityCl._startScorelist);
    ids.clear();
    ids.resize(nofElements + 250);
    uint64_t* encodedS = new uint64_t[nofBytes / 8];
    off_t current = from;
    size_t ret = _textIndexFile.read(&nofCodebookBytes, sizeof(off_t), current);

    LOG(DEBUG) << "Nof Codebook Bytes: " << nofCodebookBytes << '\n';
    AD_CHECK_EQ(sizeof(off_t), ret);
    current += ret;
    Score* codebookS = new Score[nofCodebookBytes / sizeof(Score)];
    ret = _textIndexFile.read(codebookS, nofCodebookBytes, current);
    current += ret;
    AD_CHECK_EQ(ret, size_t(nofCodebookBytes));
    ret = _textIndexFile.read(
        encodedS, static_cast<size_t>(nofBytes - (current - from)), current);
    current += ret;
    AD_CHECK_EQ(size_t(current - from), nofBytes);
    LOG(DEBUG) << "Decoding Simple8b code...\n";
    ad_utility::Simple8bCode::decode(encodedS, nofElements, ids.data());
    ids.resize(nofElements);
    ;
    delete[] encodedS;
    delete[] codebookS;
    writeAsciiListFile(eScoresFn, ids);
  }
}

// _____________________________________________________________________________
size_t Index::getIndexOfBestSuitedElTerm(const vector<string>& terms) const {
  // It is beneficial to choose a term where no filtering by regular word id
  // is needed. Then the entity lists can be read directly from disk.
  // For others it is always necessary to reach wordlist and filter them
  // if such an entity list is taken, another intersection is necessary.

  // Apart from that, entity lists are usually larger by a factor.
  // Hence it makes sense to choose the smallest.

  // Heuristic: Always prefer no-filtering terms over otheres, then
  // pick the one with the smallest EL block to be read.
  std::vector<std::tuple<size_t, bool, size_t>> toBeSorted;
  for (size_t i = 0; i < terms.size(); ++i) {
    bool entityTerm = (terms[i][0] == '<' && terms[i].back() == '>');
    IdRange range;
    if (terms[i].back() == PREFIX_CHAR) {
      _textVocab.getIdRangeForFullTextPrefix(terms[i], &range);
    } else {
      if (entityTerm) {
        if (!_vocab.getId(terms[i], &range._first)) {
          LOG(DEBUG) << "Term: " << terms[i] << " not in entity vocabulary\n";
          return i;
        } else {
        }
      } else if (!_textVocab.getId(terms[i], &range._first)) {
        LOG(DEBUG) << "Term: " << terms[i] << " not in vocabulary\n";
        return i;
      }
      range._last = range._first;
    }
    const auto& tbmd =
        entityTerm
            ? _textMeta.getBlockInfoByEntityId(range._first)
            : _textMeta.getBlockInfoByWordRange(range._first, range._last);
    toBeSorted.emplace_back(std::make_tuple(
        i, tbmd._firstWordId == tbmd._lastWordId, tbmd._entityCl._nofElements));
  }
  std::sort(toBeSorted.begin(), toBeSorted.end(),
            [](const std::tuple<size_t, bool, size_t>& a,
               const std::tuple<size_t, bool, size_t>& b) {
              if (std::get<1>(a) == std::get<1>(b)) {
                return std::get<2>(a) < std::get<2>(b);
              } else {
                return std::get<1>(a);
              }
            });
  return std::get<0>(toBeSorted[0]);
}

// _____________________________________________________________________________
template <size_t I>
void Index::getECListForWordsAndSingleSub(const string& words,
                                          const vector<array<Id, I>>& subres,
                                          size_t subResMainCol, size_t limit,
                                          vector<array<Id, 3 + I>>& res) const {
  // Get context entity postings matching the words
  vector<Id> cids;
  vector<Id> eids;
  vector<Score> scores;
  getContextEntityScoreListsForWords(words, cids, eids, scores);

  // TODO: more code for efficienty.
  // Examine the possibility to branch if subresult is much larger
  // than the number of matching postings.
  // Could binary search then instead of create the map first.

  LOG(DEBUG) << "Filtering matching contexts and building cross-product...\n";
  vector<array<Id, 3 + I>> nonAggRes;
  if (cids.size() > 0) {
    // Transform the sub res into a map from key entity to tuples
    ad_utility::HashMap<Id, vector<array<Id, I>>> subEs;
    for (size_t i = 0; i < subres.size(); ++i) {
      auto& tuples = subEs[subres[i][subResMainCol]];
      tuples.push_back(subres[i]);
    }
    // Test if each context is fitting.
    size_t currentContextFrom = 0;
    Id currentContext = cids[0];
    bool matched = false;
    for (size_t i = 0; i < cids.size(); ++i) {
      if (cids[i] != currentContext) {
        if (matched) {
          FTSAlgorithms::appendCrossProduct(
              cids, eids, scores, currentContextFrom, i, subEs, nonAggRes);
        }
        matched = false;
        currentContext = cids[i];
        currentContextFrom = i;
      }
      if (!matched) {
        matched = (subEs.count(eids[i]) > 0);
      }
    }
  }
  FTSAlgorithms::aggScoresAndTakeTopKContexts(nonAggRes, limit, res);
}

template void Index::getECListForWordsAndSingleSub(
    const string& words, const vector<array<Id, 1>>& subres,
    size_t subResMainCol, size_t limit, vector<array<Id, 4>>& res) const;

template void Index::getECListForWordsAndSingleSub(
    const string& words, const vector<array<Id, 2>>& subres,
    size_t subResMainCol, size_t limit, vector<array<Id, 5>>& res) const;

// _____________________________________________________________________________
void Index::getECListForWordsAndTwoW1Subs(const string& words,
                                          const vector<array<Id, 1>> subres1,
                                          const vector<array<Id, 1>> subres2,
                                          size_t limit,
                                          vector<array<Id, 5>>& res) const {
  // Get context entity postings matching the words
  vector<Id> cids;
  vector<Id> eids;
  vector<Score> scores;
  getContextEntityScoreListsForWords(words, cids, eids, scores);

  // TODO: more code for efficiency.
  // Examine the possibility to branch if subresults are
  // much larger than the number of matching postings.
  // Could binary search in them, then instead of create sets first.

  LOG(DEBUG) << "Filtering matching contexts and building cross-product...\n";
  vector<array<Id, 5>> nonAggRes;
  if (cids.size() > 0) {
    // Transform the sub res' into sets of entity Ids
    ad_utility::HashSet<Id> subEs1;
    ad_utility::HashSet<Id> subEs2;
    for (size_t i = 0; i < subres1.size(); ++i) {
      subEs1.insert(subres1[i][0]);
    }
    for (size_t i = 0; i < subres2.size(); ++i) {
      subEs2.insert(subres2[i][0]);
    }
    // Test if each context is fitting.
    size_t currentContextFrom = 0;
    Id currentContext = cids[0];
    bool matched = false;
    bool matched1 = false;
    bool matched2 = false;
    for (size_t i = 0; i < cids.size(); ++i) {
      if (cids[i] != currentContext) {
        if (matched) {
          FTSAlgorithms::appendCrossProduct(cids, eids, scores,
                                            currentContextFrom, i, subEs1,
                                            subEs2, nonAggRes);
        }
        matched = false;
        matched1 = false;
        matched2 = false;
        currentContext = cids[i];
        currentContextFrom = i;
      }
      if (!matched) {
        if (!matched1) {
          matched1 = (subEs1.count(eids[i]) > 0);
        }
        if (!matched2) {
          matched2 = (subEs2.count(eids[i]) > 0);
        }
        matched = matched1 && matched2;
      }
    }
  }
  FTSAlgorithms::aggScoresAndTakeTopKContexts(nonAggRes, limit, res);
}

// _____________________________________________________________________________
void Index::getECListForWordsAndSubtrees(
    const string& words,
    const vector<ad_utility::HashMap<Id, vector<vector<Id>>>>& subResMaps,
    size_t limit, vector<vector<Id>>& res) const {
  // Get context entity postings matching the words
  vector<Id> cids;
  vector<Id> eids;
  vector<Score> scores;
  getContextEntityScoreListsForWords(words, cids, eids, scores);

  LOG(DEBUG) << "Filtering matching contexts and building cross-product...\n";
  vector<vector<Id>> nonAggRes;
  if (cids.size() > 0) {
    // Test if each context is fitting.
    size_t currentContextFrom = 0;
    Id currentContext = cids[0];
    bool matched = false;
    vector<bool> matchedSubs;
    matchedSubs.resize(subResMaps.size(), false);
    for (size_t i = 0; i < cids.size(); ++i) {
      if (cids[i] != currentContext) {
        if (matched) {
          FTSAlgorithms::appendCrossProduct(
              cids, eids, scores, currentContextFrom, i, subResMaps, nonAggRes);
        }
        matched = false;
        std::fill(matchedSubs.begin(), matchedSubs.end(), false);
        currentContext = cids[i];
        currentContextFrom = i;
      }
      if (!matched) {
        matched = true;
        for (size_t j = 0; j < matchedSubs.size(); ++j) {
          if (!matchedSubs[j]) {
            if (subResMaps[j].count(eids[i]) > 0) {
              matchedSubs[j] = true;
            } else {
              matched = false;
            }
          }
        }
      }
    }
  }

  FTSAlgorithms::aggScoresAndTakeTopKContexts(nonAggRes, limit, res);
}

// _____________________________________________________________________________
size_t Index::getSizeEstimate(const string& words) const {
  size_t minElLength = std::numeric_limits<size_t>::max();
  auto terms = ad_utility::split(words, ' ');
  for (size_t i = 0; i < terms.size(); ++i) {
    IdRange range;
    bool entityTerm = (terms[i][0] == '<' && terms[i].back() == '>');
    if (terms[i].back() == PREFIX_CHAR) {
      if (!_textVocab.getIdRangeForFullTextPrefix(terms[i], &range)) {
        return 0;
      }
    } else {
      if (entityTerm) {
        if (!_vocab.getId(terms[i], &range._first)) {
          LOG(DEBUG) << "Term: " << terms[i] << " not in entity vocabulary\n";
          return 0;
        }
      } else if (!_textVocab.getId(terms[i], &range._first)) {
        LOG(DEBUG) << "Term: " << terms[i] << " not in vocabulary\n";
        return 0;
      }
      range._last = range._first;
    }
    const auto& tbmd =
        entityTerm
            ? _textMeta.getBlockInfoByEntityId(range._first)
            : _textMeta.getBlockInfoByWordRange(range._first, range._last);
    if (minElLength > tbmd._entityCl._nofElements) {
      minElLength = tbmd._entityCl._nofElements;
    }
  }
  return 1 + minElLength / 100;
}

// _____________________________________________________________________________
void Index::getRhsForSingleLhs(const IdTable& in, Id lhsId,
                               IdTable* result) const {
  LOG(DEBUG) << "Getting only rhs from a relation with " << in.size()
             << " elements by an Id key.\n";
  AD_CHECK(result);
  AD_CHECK_EQ(0, result->size());

  Id compareElem[] = {lhsId, 0};
  auto it = std::lower_bound(
      in.begin(), in.end(), compareElem,
      [](const auto& a, const auto& b) { return a[0] < b[0]; });

  while (it != in.end() && (*it)[0] == lhsId) {
    result->push_back({(*it)[1]});
    ++it;
  }

  LOG(DEBUG) << "Done. Matching right-hand-side EntityList now has "
             << result->size() << " elements."
             << "\n";
}

// _____________________________________________________________________________
void Index::setTextName(const string& name) { _textMeta.setName(name); }<|MERGE_RESOLUTION|>--- conflicted
+++ resolved
@@ -131,11 +131,7 @@
   // this has to be repeated completely here because we have the possibility to
   // only add a text index. In that case the Vocabulary has never been
   // initialized before
-<<<<<<< HEAD
-  _vocab = RdfsVocabulary();
-=======
-  _vocab = std::move(Vocabulary<CompressedString, TripleComponentComparator>());
->>>>>>> ea90aea3
+  _vocab = std::move(RdfsVocabulary{});
   readConfiguration();
   _vocab.readFromFile(_onDiskBase + ".vocabulary",
                       _onDiskLiterals ? _onDiskBase + ".literals-index" : "");
