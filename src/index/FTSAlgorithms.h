// Copyright 2015, University of Freiburg,
// Chair of Algorithms and Data Structures.
// Author: Björn Buchhold (buchhold@informatik.uni-freiburg.de)
#pragma once

#include <array>
#include <vector>

#include "../engine/IndexSequence.h"
#include "../engine/ResultTable.h"
#include "../global/Id.h"
#include "../util/HashMap.h"
#include "../util/HashSet.h"
#include "./Vocabulary.h"

using std::array;
using std::vector;

using ad_utility::HashSet;

class FTSAlgorithms {
 public:
  typedef vector<array<Id, 1>> WidthOneList;
  typedef vector<array<Id, 2>> WidthTwoList;
  typedef vector<array<Id, 3>> WidthThreeList;
  typedef vector<array<Id, 4>> WidthFourList;
  typedef vector<array<Id, 5>> WidthFiveList;
  typedef vector<vector<Id>> VarWidthList;

<<<<<<< HEAD
  /*
  // Copied from boost without adding the dependency
  template <class T>
  static inline void hash_combine(std::size_t& seed, const T& v) {
    std::hash<T> hasher;
    seed ^= hasher(v) + 0x9e3779b9 + (seed << 6) + (seed >> 2);
  }

  template <typename It>
  static inline size_t hash_range(It first, It last) {
    size_t seed = 0;
    for (; first != last; ++first) {
      hash_combine(seed, *first);
    }
    return seed;
  }

  class IdPairHash {
   public:
    size_t operator()(const std::pair<Id, Id>& p) const {
      std::hash<Id> hasher;
      size_t seed = hasher(p.first);
      seed ^= hasher(p.second) + 0x9e3779b9 + (seed << 6) + (seed >> 2);
      return seed;
    }
  };

  class IdTripleHash {
   public:
    size_t operator()(const std::tuple<Id, Id, Id>& t) const {
      std::hash<Id> hasher;
      size_t seed = hasher(std::get<0>(t));
      seed ^= hasher(std::get<1>(t)) + 0x9e3779b9 + (seed << 6) + (seed >> 2);
      seed ^= hasher(std::get<2>(t)) + 0x9e3779b9 + (seed << 6) + (seed >> 2);
      return seed;
    }
  };

  class IdVectorHash {
   public:
    size_t operator()(const vector<Id>& v) const {
      return hash_range(std::begin(v), std::end(v));
    }
  };

  template <typename T>
  class IterableHash {
   public:
    size_t operator()(const T& iterable) const {
      return hash_range(std::begin(iterable), std::end(iterable));
    }
  };
   */

  static void filterByRange(const IdRange& idRange,
                            const vector<TextVocabIndex>& blockCids,
                            const vector<WordIndex>& blockWids,
                            const vector<Score>& blockScores,
                            vector<TextVocabIndex>& resultCids,
                            vector<Score>& resultScores);

  static void intersect(const vector<TextVocabIndex>& matchingContexts,
                        const vector<TextVocabIndex>& eBlockCids,
                        const vector<Id>& eBlockWids,
                        const vector<Score>& eBlockScores,
                        vector<TextVocabIndex>& resultCids,
                        vector<Id>& resultEids, vector<Score>& resultScores);

  static void intersectTwoPostingLists(const vector<TextVocabIndex>& cids1,
                                       const vector<Score>& scores1,
                                       const vector<TextVocabIndex>& cids2,
                                       const vector<Score>& scores2,
                                       vector<TextVocabIndex>& resultCids,
=======
  static void filterByRange(const IdRange& idRange,
                            const vector<TextRecordIndex>& blockCids,
                            const vector<WordIndex>& blockWids,
                            const vector<Score>& blockScores,
                            vector<TextRecordIndex>& resultCids,
                            vector<Score>& resultScores);

  static void intersect(const vector<TextRecordIndex>& matchingContexts,
                        const vector<TextRecordIndex>& eBlockCids,
                        const vector<Id>& eBlockWids,
                        const vector<Score>& eBlockScores,
                        vector<TextRecordIndex>& resultCids,
                        vector<Id>& resultEids, vector<Score>& resultScores);

  static void intersectTwoPostingLists(const vector<TextRecordIndex>& cids1,
                                       const vector<Score>& scores1,
                                       const vector<TextRecordIndex>& cids2,
                                       const vector<Score>& scores2,
                                       vector<TextRecordIndex>& resultCids,
>>>>>>> 782f8ca5
                                       vector<Score>& resultScores);

  static void getTopKByScores(const vector<Id>& cids,
                              const vector<Score>& scores, size_t k,
                              WidthOneList* result);

<<<<<<< HEAD
  static void aggScoresAndTakeTopKContexts(const vector<TextVocabIndex>& cids,
=======
  static void aggScoresAndTakeTopKContexts(const vector<TextRecordIndex>& cids,
>>>>>>> 782f8ca5
                                           const vector<Id>& eids,
                                           const vector<Score>& scores,
                                           size_t k, IdTable* dynResult);

  template <int WIDTH>
  static void multVarsAggScoresAndTakeTopKContexts(
<<<<<<< HEAD
      const vector<TextVocabIndex>& cids, const vector<Id>& eids,
=======
      const vector<TextRecordIndex>& cids, const vector<Id>& eids,
>>>>>>> 782f8ca5
      const vector<Score>& scores, size_t nofVars, size_t kLimit,
      IdTable* dynResult);

  // Special case with only top-1 context(s).
  template <int WIDTH>
  static void multVarsAggScoresAndTakeTopContext(
<<<<<<< HEAD
      const vector<TextVocabIndex>& cids, const vector<Id>& eids,
=======
      const vector<TextRecordIndex>& cids, const vector<Id>& eids,
>>>>>>> 782f8ca5
      const vector<Score>& scores, size_t nofVars, IdTable* dynResult);

  template <typename Row>
  static void aggScoresAndTakeTopKContexts(vector<Row>& nonAggRes, size_t k,
                                           vector<Row>& res);

  // Special case where k == 1.
  template <int WIDTH>
<<<<<<< HEAD
  static void aggScoresAndTakeTopContext(const vector<TextVocabIndex>& cids,
=======
  static void aggScoresAndTakeTopContext(const vector<TextRecordIndex>& cids,
>>>>>>> 782f8ca5
                                         const vector<Id>& eids,
                                         const vector<Score>& scores,
                                         IdTable* dynResult);

  // K-way intersect whereas there may be word ids / entity ids
  // parallel to the last list in the vectors.
  // That list (param: eids) can be given or null.
  // If it is null, resEids is left untouched, otherwise resEids
  // will contain word/entity for the matching contexts.
<<<<<<< HEAD
  static void intersectKWay(const vector<vector<TextVocabIndex>>& cidVecs,
                            const vector<vector<Score>>& scoreVecs,
                            vector<Id>* lastListEids,
                            vector<TextVocabIndex>& resCids,
=======
  static void intersectKWay(const vector<vector<TextRecordIndex>>& cidVecs,
                            const vector<vector<Score>>& scoreVecs,
                            vector<Id>* lastListEids,
                            vector<TextRecordIndex>& resCids,
>>>>>>> 782f8ca5
                            vector<Id>& resEids, vector<Score>& resScores);

  // Constructs the cross-product between entity postings of this
  // context and matching subtree result tuples.
  template <size_t I>
  static inline void appendCrossProduct(
<<<<<<< HEAD
      const vector<TextVocabIndex>& cids, const vector<Id>& eids,
=======
      const vector<TextRecordIndex>& cids, const vector<Id>& eids,
>>>>>>> 782f8ca5
      const vector<Score>& scores, size_t from, size_t toExclusive,
      const ad_utility::HashMap<Id, vector<array<Id, I>>>& subRes,
      vector<array<Id, 3 + I>>& res) {
    LOG(TRACE) << "Append cross-product called for a context with "
               << toExclusive - from << " postings.\n";
    vector<array<Id, I>> contextSubRes;
    for (size_t i = from; i < toExclusive; ++i) {
      auto it = subRes.find(eids[i]);
      if (it != subRes.end()) {
        for (auto& tup : it->second) {
          contextSubRes.push_back(tup);
        }
      }
    }
    for (size_t i = from; i < toExclusive; ++i) {
      for (auto& tup : contextSubRes) {
<<<<<<< HEAD
        res.emplace_back(concatTupleOld(eids[i], Id::makeFromInt(scores[i]),
                                        Id::makeFromTextIndex(cids[i]), tup,
=======
        res.emplace_back(concatTupleOld(eids[i], Id::make(scores[i]),
                                        Id::make(cids[i].get()), tup,
>>>>>>> 782f8ca5
                                        GenSeq<I>()));
      }
    }
  }

  template <size_t... I>
  static inline array<Id, 3 + sizeof...(I)> concatTuple(
      const array<Id, 2>& l, Id cid, const array<Id, sizeof...(I)>& r,
      IndexSequence<I...>) {
    return array<Id, 3 + sizeof...(I)>{{l[0], l[1], cid, r[I]...}};
  }

  template <size_t... I>
  static inline array<Id, 3 + sizeof...(I)> concatTupleOld(
      Id eid, Id score, Id cid, const array<Id, sizeof...(I)>& r,
      IndexSequence<I...>) {
    return array<Id, 3 + sizeof...(I)>{{eid, score, cid, r[I]...}};
  }

  template <typename InTup, size_t I>
  static inline void fillTuple(Id cid, Id score, const InTup& in,
                               array<Id, I>& out) {
    out[0] = cid;
    out[1] = score;
    size_t n = 2;
    for (auto e : in) {
      out[n++] = e;
    }
  }

  template <typename InTup>
  static inline void fillTuple(Id cid, Id score, const InTup& in,
                               vector<Id>& out) {
    out.reserve(in.size() + 2);
    out.push_back(cid);
    out.push_back(score);
    out.insert(std::end(out), std::begin(in), std::end(in));
  }

  template <size_t I>
  static inline void fillThreeTuple(Id cid, Id score, Id eid,
                                    array<Id, I>& out) {
    out[0] = cid;
    out[1] = score;
    out[2] = eid;
  }

  static inline void fillThreeTuple(Id cid, Id score, Id eid, vector<Id>& out) {
    out.resize(3);
    out[0] = cid;
    out[1] = score;
    out[2] = eid;
  }

  template <typename Iter1, typename Iter2, size_t I>
  static inline void fillTuple(Id cid, Id score, Iter1 keyBegin, Iter1 keyEnd,
                               Iter2 fBegin, Iter2 fEnd, array<Id, I>& out) {
    out[0] = cid;
    out[1] = score;
    size_t n = 2;
    while (keyBegin != keyEnd) {
      out[n++] = *keyBegin;
      ++keyBegin;
    }
    while (fBegin != fEnd) {
      out[n++] = *fBegin;
      ++fBegin;
    }
    assert(n == I);
  }

  template <typename Iter, size_t I>
  static inline void fillTuple(Id cid, Id score, Iter keyBegin, Iter keyEnd,
                               Id eid, array<Id, I>& out) {
    out[0] = cid;
    out[1] = score;
    size_t n = 2;
    while (keyBegin != keyEnd) {
      out[n++] = *keyBegin;
      ++keyBegin;
    }
    out[n++] = eid;
    assert(n == I);
  }

  template <typename Iter>
  static inline void fillTuple(Id cid, Id score, Iter keyBegin, Iter keyEnd,
                               Id eid, vector<Id>& out) {
    out.push_back(cid);
    out.push_back(score);
    while (keyBegin != keyEnd) {
      out.push_back(*keyBegin);
      ++keyBegin;
    }
    out.push_back(eid);
  }

  template <typename Iter1, typename Iter2>
  static inline void fillTuple(Id cid, Id score, Iter1 keyBegin, Iter1 keyEnd,
                               Iter2 fBegin, Iter2 fEnd, vector<Id>& out) {
    out.push_back(cid);
    out.push_back(score);
    out.insert(out.end(), keyBegin, keyEnd);
    out.insert(out.end(), fBegin, fEnd);
  }

<<<<<<< HEAD
  static void appendCrossProduct(const vector<TextVocabIndex>& cids,
=======
  static void appendCrossProduct(const vector<TextRecordIndex>& cids,
>>>>>>> 782f8ca5
                                 const vector<Id>& eids,
                                 const vector<Score>& scores, size_t from,
                                 size_t toExclusive,
                                 const ad_utility::HashSet<Id>& subRes1,
                                 const ad_utility::HashSet<Id>& subRes2,
                                 vector<array<Id, 5>>& res);

  static void appendCrossProduct(
<<<<<<< HEAD
      const vector<TextVocabIndex>& cids, const vector<Id>& eids,
=======
      const vector<TextRecordIndex>& cids, const vector<Id>& eids,
>>>>>>> 782f8ca5
      const vector<Score>& scores, size_t from, size_t toExclusive,
      const vector<ad_utility::HashMap<Id, vector<vector<Id>>>>&,
      vector<vector<Id>>& res);

  template <int WIDTH>
  static void oneVarFilterAggScoresAndTakeTopKContexts(
<<<<<<< HEAD
      const vector<TextVocabIndex>& cids, const vector<Id>& eids,
=======
      const vector<TextRecordIndex>& cids, const vector<Id>& eids,
>>>>>>> 782f8ca5
      const vector<Score>& scores, const ad_utility::HashMap<Id, IdTable>& fMap,
      size_t k, IdTable* dynResult);

  static void oneVarFilterAggScoresAndTakeTopKContexts(
<<<<<<< HEAD
      const vector<TextVocabIndex>& cids, const vector<Id>& eids,
=======
      const vector<TextRecordIndex>& cids, const vector<Id>& eids,
>>>>>>> 782f8ca5
      const vector<Score>& scores, const HashSet<Id>& fSet, size_t k,
      IdTable* dynResult);

  template <int WIDTH>
  static void multVarsFilterAggScoresAndTakeTopKContexts(
<<<<<<< HEAD
      const vector<TextVocabIndex>& cids, const vector<Id>& eids,
=======
      const vector<TextRecordIndex>& cids, const vector<Id>& eids,
>>>>>>> 782f8ca5
      const vector<Score>& scores, const ad_utility::HashMap<Id, IdTable>& fMap,
      size_t nofVars, size_t kLimit, IdTable* dynResult);

  template <int WIDTH>
  static void multVarsFilterAggScoresAndTakeTopKContexts(
<<<<<<< HEAD
      const vector<TextVocabIndex>& cids, const vector<Id>& eids,
=======
      const vector<TextRecordIndex>& cids, const vector<Id>& eids,
>>>>>>> 782f8ca5
      const vector<Score>& scores, const HashSet<Id>& fSet, size_t nofVars,
      size_t kLimit, IdTable* dynResult);
};<|MERGE_RESOLUTION|>--- conflicted
+++ resolved
@@ -27,81 +27,6 @@
   typedef vector<array<Id, 5>> WidthFiveList;
   typedef vector<vector<Id>> VarWidthList;
 
-<<<<<<< HEAD
-  /*
-  // Copied from boost without adding the dependency
-  template <class T>
-  static inline void hash_combine(std::size_t& seed, const T& v) {
-    std::hash<T> hasher;
-    seed ^= hasher(v) + 0x9e3779b9 + (seed << 6) + (seed >> 2);
-  }
-
-  template <typename It>
-  static inline size_t hash_range(It first, It last) {
-    size_t seed = 0;
-    for (; first != last; ++first) {
-      hash_combine(seed, *first);
-    }
-    return seed;
-  }
-
-  class IdPairHash {
-   public:
-    size_t operator()(const std::pair<Id, Id>& p) const {
-      std::hash<Id> hasher;
-      size_t seed = hasher(p.first);
-      seed ^= hasher(p.second) + 0x9e3779b9 + (seed << 6) + (seed >> 2);
-      return seed;
-    }
-  };
-
-  class IdTripleHash {
-   public:
-    size_t operator()(const std::tuple<Id, Id, Id>& t) const {
-      std::hash<Id> hasher;
-      size_t seed = hasher(std::get<0>(t));
-      seed ^= hasher(std::get<1>(t)) + 0x9e3779b9 + (seed << 6) + (seed >> 2);
-      seed ^= hasher(std::get<2>(t)) + 0x9e3779b9 + (seed << 6) + (seed >> 2);
-      return seed;
-    }
-  };
-
-  class IdVectorHash {
-   public:
-    size_t operator()(const vector<Id>& v) const {
-      return hash_range(std::begin(v), std::end(v));
-    }
-  };
-
-  template <typename T>
-  class IterableHash {
-   public:
-    size_t operator()(const T& iterable) const {
-      return hash_range(std::begin(iterable), std::end(iterable));
-    }
-  };
-   */
-
-  static void filterByRange(const IdRange& idRange,
-                            const vector<TextVocabIndex>& blockCids,
-                            const vector<WordIndex>& blockWids,
-                            const vector<Score>& blockScores,
-                            vector<TextVocabIndex>& resultCids,
-                            vector<Score>& resultScores);
-
-  static void intersect(const vector<TextVocabIndex>& matchingContexts,
-                        const vector<TextVocabIndex>& eBlockCids,
-                        const vector<Id>& eBlockWids,
-                        const vector<Score>& eBlockScores,
-                        vector<TextVocabIndex>& resultCids,
-                        vector<Id>& resultEids, vector<Score>& resultScores);
-
-  static void intersectTwoPostingLists(const vector<TextVocabIndex>& cids1,
-                                       const vector<Score>& scores1,
-                                       const vector<TextVocabIndex>& cids2,
-                                       const vector<Score>& scores2,
-                                       vector<TextVocabIndex>& resultCids,
-=======
   static void filterByRange(const IdRange& idRange,
                             const vector<TextRecordIndex>& blockCids,
                             const vector<WordIndex>& blockWids,
@@ -121,40 +46,27 @@
                                        const vector<TextRecordIndex>& cids2,
                                        const vector<Score>& scores2,
                                        vector<TextRecordIndex>& resultCids,
->>>>>>> 782f8ca5
                                        vector<Score>& resultScores);
 
   static void getTopKByScores(const vector<Id>& cids,
                               const vector<Score>& scores, size_t k,
                               WidthOneList* result);
 
-<<<<<<< HEAD
-  static void aggScoresAndTakeTopKContexts(const vector<TextVocabIndex>& cids,
-=======
   static void aggScoresAndTakeTopKContexts(const vector<TextRecordIndex>& cids,
->>>>>>> 782f8ca5
                                            const vector<Id>& eids,
                                            const vector<Score>& scores,
                                            size_t k, IdTable* dynResult);
 
   template <int WIDTH>
   static void multVarsAggScoresAndTakeTopKContexts(
-<<<<<<< HEAD
-      const vector<TextVocabIndex>& cids, const vector<Id>& eids,
-=======
-      const vector<TextRecordIndex>& cids, const vector<Id>& eids,
->>>>>>> 782f8ca5
+      const vector<TextRecordIndex>& cids, const vector<Id>& eids,
       const vector<Score>& scores, size_t nofVars, size_t kLimit,
       IdTable* dynResult);
 
   // Special case with only top-1 context(s).
   template <int WIDTH>
   static void multVarsAggScoresAndTakeTopContext(
-<<<<<<< HEAD
-      const vector<TextVocabIndex>& cids, const vector<Id>& eids,
-=======
-      const vector<TextRecordIndex>& cids, const vector<Id>& eids,
->>>>>>> 782f8ca5
+      const vector<TextRecordIndex>& cids, const vector<Id>& eids,
       const vector<Score>& scores, size_t nofVars, IdTable* dynResult);
 
   template <typename Row>
@@ -163,11 +75,7 @@
 
   // Special case where k == 1.
   template <int WIDTH>
-<<<<<<< HEAD
-  static void aggScoresAndTakeTopContext(const vector<TextVocabIndex>& cids,
-=======
   static void aggScoresAndTakeTopContext(const vector<TextRecordIndex>& cids,
->>>>>>> 782f8ca5
                                          const vector<Id>& eids,
                                          const vector<Score>& scores,
                                          IdTable* dynResult);
@@ -177,28 +85,17 @@
   // That list (param: eids) can be given or null.
   // If it is null, resEids is left untouched, otherwise resEids
   // will contain word/entity for the matching contexts.
-<<<<<<< HEAD
-  static void intersectKWay(const vector<vector<TextVocabIndex>>& cidVecs,
-                            const vector<vector<Score>>& scoreVecs,
-                            vector<Id>* lastListEids,
-                            vector<TextVocabIndex>& resCids,
-=======
   static void intersectKWay(const vector<vector<TextRecordIndex>>& cidVecs,
                             const vector<vector<Score>>& scoreVecs,
                             vector<Id>* lastListEids,
                             vector<TextRecordIndex>& resCids,
->>>>>>> 782f8ca5
                             vector<Id>& resEids, vector<Score>& resScores);
 
   // Constructs the cross-product between entity postings of this
   // context and matching subtree result tuples.
   template <size_t I>
   static inline void appendCrossProduct(
-<<<<<<< HEAD
-      const vector<TextVocabIndex>& cids, const vector<Id>& eids,
-=======
-      const vector<TextRecordIndex>& cids, const vector<Id>& eids,
->>>>>>> 782f8ca5
+      const vector<TextRecordIndex>& cids, const vector<Id>& eids,
       const vector<Score>& scores, size_t from, size_t toExclusive,
       const ad_utility::HashMap<Id, vector<array<Id, I>>>& subRes,
       vector<array<Id, 3 + I>>& res) {
@@ -215,13 +112,8 @@
     }
     for (size_t i = from; i < toExclusive; ++i) {
       for (auto& tup : contextSubRes) {
-<<<<<<< HEAD
         res.emplace_back(concatTupleOld(eids[i], Id::makeFromInt(scores[i]),
                                         Id::makeFromTextIndex(cids[i]), tup,
-=======
-        res.emplace_back(concatTupleOld(eids[i], Id::make(scores[i]),
-                                        Id::make(cids[i].get()), tup,
->>>>>>> 782f8ca5
                                         GenSeq<I>()));
       }
     }
@@ -328,11 +220,7 @@
     out.insert(out.end(), fBegin, fEnd);
   }
 
-<<<<<<< HEAD
-  static void appendCrossProduct(const vector<TextVocabIndex>& cids,
-=======
   static void appendCrossProduct(const vector<TextRecordIndex>& cids,
->>>>>>> 782f8ca5
                                  const vector<Id>& eids,
                                  const vector<Score>& scores, size_t from,
                                  size_t toExclusive,
@@ -341,51 +229,31 @@
                                  vector<array<Id, 5>>& res);
 
   static void appendCrossProduct(
-<<<<<<< HEAD
-      const vector<TextVocabIndex>& cids, const vector<Id>& eids,
-=======
-      const vector<TextRecordIndex>& cids, const vector<Id>& eids,
->>>>>>> 782f8ca5
+      const vector<TextRecordIndex>& cids, const vector<Id>& eids,
       const vector<Score>& scores, size_t from, size_t toExclusive,
       const vector<ad_utility::HashMap<Id, vector<vector<Id>>>>&,
       vector<vector<Id>>& res);
 
   template <int WIDTH>
   static void oneVarFilterAggScoresAndTakeTopKContexts(
-<<<<<<< HEAD
-      const vector<TextVocabIndex>& cids, const vector<Id>& eids,
-=======
-      const vector<TextRecordIndex>& cids, const vector<Id>& eids,
->>>>>>> 782f8ca5
+      const vector<TextRecordIndex>& cids, const vector<Id>& eids,
       const vector<Score>& scores, const ad_utility::HashMap<Id, IdTable>& fMap,
       size_t k, IdTable* dynResult);
 
   static void oneVarFilterAggScoresAndTakeTopKContexts(
-<<<<<<< HEAD
-      const vector<TextVocabIndex>& cids, const vector<Id>& eids,
-=======
-      const vector<TextRecordIndex>& cids, const vector<Id>& eids,
->>>>>>> 782f8ca5
+      const vector<TextRecordIndex>& cids, const vector<Id>& eids,
       const vector<Score>& scores, const HashSet<Id>& fSet, size_t k,
       IdTable* dynResult);
 
   template <int WIDTH>
   static void multVarsFilterAggScoresAndTakeTopKContexts(
-<<<<<<< HEAD
-      const vector<TextVocabIndex>& cids, const vector<Id>& eids,
-=======
-      const vector<TextRecordIndex>& cids, const vector<Id>& eids,
->>>>>>> 782f8ca5
+      const vector<TextRecordIndex>& cids, const vector<Id>& eids,
       const vector<Score>& scores, const ad_utility::HashMap<Id, IdTable>& fMap,
       size_t nofVars, size_t kLimit, IdTable* dynResult);
 
   template <int WIDTH>
   static void multVarsFilterAggScoresAndTakeTopKContexts(
-<<<<<<< HEAD
-      const vector<TextVocabIndex>& cids, const vector<Id>& eids,
-=======
-      const vector<TextRecordIndex>& cids, const vector<Id>& eids,
->>>>>>> 782f8ca5
+      const vector<TextRecordIndex>& cids, const vector<Id>& eids,
       const vector<Score>& scores, const HashSet<Id>& fSet, size_t nofVars,
       size_t kLimit, IdTable* dynResult);
 };