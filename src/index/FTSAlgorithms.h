// Copyright 2015, University of Freiburg,
// Chair of Algorithms and Data Structures.
// Author: Björn Buchhold (buchhold@informatik.uni-freiburg.de)
#pragma once

#include <array>
#include <vector>

#include "../engine/IndexSequence.h"
#include "../engine/ResultTable.h"
#include "../global/Id.h"
#include "../util/HashMap.h"
#include "../util/HashSet.h"
#include "./Index.h"
#include "./Vocabulary.h"

using std::array;
using std::vector;

using ad_utility::HashSet;

class FTSAlgorithms {
 public:
  typedef vector<array<Id, 1>> WidthOneList;
  typedef vector<array<Id, 2>> WidthTwoList;
  typedef vector<array<Id, 3>> WidthThreeList;
  typedef vector<array<Id, 4>> WidthFourList;
  typedef vector<array<Id, 5>> WidthFiveList;
  typedef vector<vector<Id>> VarWidthList;

  static Index::WordEntityPostings filterByRange(
      const IdRange<WordVocabIndex>& idRange,
      const Index::WordEntityPostings& wepPreFilter);

  static Index::WordEntityPostings crossIntersect(
      const Index::WordEntityPostings& matchingContextsWep,
      const Index::WordEntityPostings& eBlockWep);

  static void intersectTwoPostingLists(const vector<TextRecordIndex>& cids1,
                                       const vector<Score>& scores1,
                                       const vector<TextRecordIndex>& cids2,
                                       const vector<Score>& scores2,
                                       vector<TextRecordIndex>& resultCids,
                                       vector<Score>& resultScores);

<<<<<<< HEAD
  static void getTopKByScores(const vector<Id>& cids,
                              const vector<Score>& scores, size_t k,
                              WidthOneList* result);

  template <int WIDTH>
=======
>>>>>>> 18ab023f
  static void aggScoresAndTakeTopKContexts(const Index::WordEntityPostings& wep,
                                           size_t k, IdTable* dynResult);

  template <int WIDTH>
  static void multVarsAggScoresAndTakeTopKContexts(
      const Index::WordEntityPostings& wep, size_t nofVars, size_t kLimit,
      IdTable* dynResult);

  // Special case with only top-1 context(s).
  template <int WIDTH>
  static void multVarsAggScoresAndTakeTopContext(
      const Index::WordEntityPostings& wep, size_t nofVars, IdTable* dynResult);

  template <typename Row>
  static void aggScoresAndTakeTopKContexts(vector<Row>& nonAggRes, size_t k,
                                           vector<Row>& res);

  // Special case where k == 1.
  template <int WIDTH>
  static void aggScoresAndTakeTopContext(const Index::WordEntityPostings& wep,
                                         IdTable* dynResult);

  // K-way intersect whereas there may be word ids / entity ids
  // parallel to the last list in the vectors.
  // That list (param: eids) can be given or null.
  // If it is null, resEids is left untouched, otherwise resEids
  // will contain word/entity for the matching contexts.
  static Index::WordEntityPostings crossIntersectKWay(
      const vector<Index::WordEntityPostings>& wepVecs,
      vector<Id>* lastListEids);

  // Constructs the cross-product between entity postings of this
  // context and matching subtree result tuples.
  template <size_t I>
  static inline void appendCrossProduct(
      const Index::WordEntityPostings& wep, size_t from, size_t toExclusive,
      const ad_utility::HashMap<Id, vector<array<Id, I>>>& subRes,
      vector<array<Id, 3 + I>>& res) {
    LOG(TRACE) << "Append cross-product called for a context with "
               << toExclusive - from << " postings.\n";
    vector<array<Id, I>> contextSubRes;
    for (size_t i = from; i < toExclusive; ++i) {
      auto it = subRes.find(wep.eids_[i]);
      if (it != subRes.end()) {
        for (auto& tup : it->second) {
          contextSubRes.push_back(tup);
        }
      }
    }
    for (size_t i = from; i < toExclusive; ++i) {
      for (auto& tup : contextSubRes) {
        res.emplace_back(concatTupleOld(
            wep.eids_[i], Id::makeFromInt(wep.scores_[i]),
            Id::makeFromTextRecordIndex(wep.cids_[i]), tup, GenSeq<I>()));
      }
    }
  }

  template <size_t... I>
  static inline array<Id, 3 + sizeof...(I)> concatTuple(
      const array<Id, 2>& l, Id cid, const array<Id, sizeof...(I)>& r,
      IndexSequence<I...>) {
    return array<Id, 3 + sizeof...(I)>{{l[0], l[1], cid, r[I]...}};
  }

  template <size_t... I>
  static inline array<Id, 3 + sizeof...(I)> concatTupleOld(
      Id eid, Id score, Id cid, const array<Id, sizeof...(I)>& r,
      IndexSequence<I...>) {
    return array<Id, 3 + sizeof...(I)>{{eid, score, cid, r[I]...}};
  }

  template <typename InTup, size_t I>
  static inline void fillTuple(Id cid, Id score, const InTup& in,
                               array<Id, I>& out) {
    out[0] = cid;
    out[1] = score;
    size_t n = 2;
    for (auto e : in) {
      out[n++] = e;
    }
  }

  template <typename InTup>
  static inline void fillTuple(Id cid, Id score, const InTup& in,
                               vector<Id>& out) {
    out.reserve(in.size() + 2);
    out.push_back(cid);
    out.push_back(score);
    out.insert(std::end(out), std::begin(in), std::end(in));
  }

  template <size_t I>
  static inline void fillThreeTuple(Id cid, Id score, Id eid,
                                    array<Id, I>& out) {
    out[0] = cid;
    out[1] = score;
    out[2] = eid;
  }

  static inline void fillThreeTuple(Id cid, Id score, Id eid, vector<Id>& out) {
    out.resize(3);
    out[0] = cid;
    out[1] = score;
    out[2] = eid;
  }

  template <typename Iter1, typename Iter2, size_t I>
  static inline void fillTuple(Id cid, Id score, Iter1 keyBegin, Iter1 keyEnd,
                               Iter2 fBegin, Iter2 fEnd, array<Id, I>& out) {
    out[0] = cid;
    out[1] = score;
    size_t n = 2;
    while (keyBegin != keyEnd) {
      out[n++] = *keyBegin;
      ++keyBegin;
    }
    while (fBegin != fEnd) {
      out[n++] = *fBegin;
      ++fBegin;
    }
    assert(n == I);
  }

  template <typename Iter, size_t I>
  static inline void fillTuple(Id cid, Id score, Iter keyBegin, Iter keyEnd,
                               Id eid, array<Id, I>& out) {
    out[0] = cid;
    out[1] = score;
    size_t n = 2;
    while (keyBegin != keyEnd) {
      out[n++] = *keyBegin;
      ++keyBegin;
    }
    out[n++] = eid;
    assert(n == I);
  }

  template <typename Iter>
  static inline void fillTuple(Id cid, Id score, Iter keyBegin, Iter keyEnd,
                               Id eid, vector<Id>& out) {
    out.push_back(cid);
    out.push_back(score);
    while (keyBegin != keyEnd) {
      out.push_back(*keyBegin);
      ++keyBegin;
    }
    out.push_back(eid);
  }

  template <typename Iter1, typename Iter2>
  static inline void fillTuple(Id cid, Id score, Iter1 keyBegin, Iter1 keyEnd,
                               Iter2 fBegin, Iter2 fEnd, vector<Id>& out) {
    out.push_back(cid);
    out.push_back(score);
    out.insert(out.end(), keyBegin, keyEnd);
    out.insert(out.end(), fBegin, fEnd);
  }

  static void appendCrossProduct(const Index::WordEntityPostings& wep,
                                 size_t from, size_t toExclusive,
                                 const ad_utility::HashSet<Id>& subRes1,
                                 const ad_utility::HashSet<Id>& subRes2,
                                 vector<array<Id, 5>>& res);

  static void appendCrossProduct(
      const Index::WordEntityPostings& wep, size_t from, size_t toExclusive,
      const vector<ad_utility::HashMap<Id, vector<vector<Id>>>>&,
      vector<vector<Id>>& res);

  template <int WIDTH>
  static void oneVarFilterAggScoresAndTakeTopKContexts(
      const Index::WordEntityPostings& wep,
      const ad_utility::HashMap<Id, IdTable>& fMap, size_t k,
      IdTable* dynResult);

  template <int WIDTH>
  static void oneVarFilterAggScoresAndTakeTopKContexts(
      const Index::WordEntityPostings& wep, const HashSet<Id>& fSet, size_t k,
      IdTable* dynResult);

  template <int WIDTH>
  static void multVarsFilterAggScoresAndTakeTopKContexts(
      const Index::WordEntityPostings& wep,
      const ad_utility::HashMap<Id, IdTable>& fMap, size_t nofVars,
      size_t kLimit, IdTable* dynResult);

  template <int WIDTH>
  static void multVarsFilterAggScoresAndTakeTopKContexts(
      const Index::WordEntityPostings& wep, const HashSet<Id>& fSet,
      size_t nofVars, size_t kLimit, IdTable* dynResult);
};<|MERGE_RESOLUTION|>--- conflicted
+++ resolved
@@ -43,14 +43,7 @@
                                        vector<TextRecordIndex>& resultCids,
                                        vector<Score>& resultScores);
 
-<<<<<<< HEAD
-  static void getTopKByScores(const vector<Id>& cids,
-                              const vector<Score>& scores, size_t k,
-                              WidthOneList* result);
-
-  template <int WIDTH>
-=======
->>>>>>> 18ab023f
+  template <int WIDTH>
   static void aggScoresAndTakeTopKContexts(const Index::WordEntityPostings& wep,
                                            size_t k, IdTable* dynResult);
 
