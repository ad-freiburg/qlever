--- conflicted
+++ resolved
@@ -100,17 +100,8 @@
 static constexpr auto tieLocatedTriplesIndices = []() {
   std::array<size_t, numIndexColumns + static_cast<size_t>(includeGraphColumn)>
       a{};
-<<<<<<< HEAD
-  for (size_t i = 0; i < numIndexColumns; ++i) {
-    a[i] = 3 - numIndexColumns + i;
-  }
-  if (includeGraphColumn) {
-    // The graph column resides at index `3` of the located triple.
-    a.back() = 3;
-=======
   for (size_t i = 0; i < a.size(); ++i) {
     a[i] = i + (3 - numIndexColumns);
->>>>>>> b6513dc5
   }
   return a;
 }();
