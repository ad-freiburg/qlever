// Copyright 2023 - 2025 The QLever Authors, in particular:
//
// 2023 - 2025 Hannah Bast <bast@cs.uni-freiburg.de>, UFR
// 2024 - 2025 Julian Mundhahs <mundhahj@tf.uni-freiburg.de>, UFR
//
// UFR = University of Freiburg, Chair of Algorithms and Data Structures

// You may not use this file except in compliance with the Apache 2.0 License,
// which can be found in the `LICENSE` file at the root of the QLever project.

#include "index/LocatedTriples.h"

#include "backports/algorithm.h"
#include "global/RuntimeParameters.h"
#include "index/CompressedRelation.h"
#include "index/ConstantsIndexBuilding.h"
#include "util/ChunkedForLoop.h"
#include "util/ValueIdentity.h"

// ____________________________________________________________________________
std::vector<LocatedTriple> LocatedTriple::locateTriplesInPermutation(
    ql::span<const IdTriple<0>> triples,
    ql::span<const CompressedBlockMetadata> blockMetadata,
    const qlever::KeyOrder& keyOrder, bool insertOrDelete,
    ad_utility::SharedCancellationHandle cancellationHandle) {
  std::vector<LocatedTriple> out;
  out.reserve(triples.size());
  ad_utility::chunkedForLoop<10'000>(
      0, triples.size(),
      [&triples, &out, &blockMetadata, &keyOrder, &insertOrDelete](size_t i) {
        auto triple = triples[i].permute(keyOrder);
        // A triple belongs to the first block that contains at least one triple
        // that larger than or equal to the triple. See `LocatedTriples.h` for a
        // discussion of the corner cases.
        size_t blockIndex =
            ql::ranges::lower_bound(
                blockMetadata, triple.toPermutedTriple(),
                [](const auto& a, const auto& b) {
                  // All identical triples with different graphs are currently
                  // stored in the same block, so we don't need to check the
                  // graph. In particular, if this triple is equal (without
                  // graphs) to the first or last triple of a block, then this
                  // call to `lower_bound` will correctly identify this block.
                  return a.tieWithoutGraph() < b.tieWithoutGraph();
                },
                &CompressedBlockMetadata::lastTriple_) -
            blockMetadata.begin();
        out.emplace_back(blockIndex, triple, insertOrDelete);
      },
      [&cancellationHandle]() { cancellationHandle->throwIfCancelled(); });

  return out;
}

// ____________________________________________________________________________
bool LocatedTriplesPerBlock::hasUpdates(size_t blockIndex) const {
  return map_.contains(blockIndex);
}

// ____________________________________________________________________________
NumAddedAndDeleted LocatedTriplesPerBlock::numTriples(size_t blockIndex) const {
  if (!hasUpdates(blockIndex)) {
    return {0, 0};
  } else {
    const auto& blockUpdateTriples = map_.at(blockIndex);
    // Simply return the number of located triples twice. See the comment in the
    // header file for the reasons and potential improvements.
    return {blockUpdateTriples.size(), blockUpdateTriples.size()};
  }
}

namespace {

// This code works for `std::integer_sequence` as well as
// `ad_utility::ValueSequence`.
template <typename Row, template <typename T, T...> typename Tp, size_t... I>
auto tieHelper(Row& row, Tp<size_t, I...>) {
  return std::tie(row[I]...);
};
}  // namespace

// Return a `std::tie` of the relevant entries of a row, according to
// `numIndexColumns` and `includeGraphColumn`. For example, if `numIndexColumns`
// is `2` and `includeGraphColumn` is `true`, the function returns
// `std::tie(row[0], row[1], row[2])`.
CPP_template(size_t numIndexColumns, bool includeGraphColumn,
             typename T)(requires(numIndexColumns >= 1 &&
                                  numIndexColumns <=
                                      3)) auto tieIdTableRow(T& row) {
  return tieHelper(
      row, std::make_index_sequence<numIndexColumns +
                                    static_cast<size_t>(includeGraphColumn)>{});
}

// Return a `std::tie` of the relevant entries of a located triple,
// according to `numIndexColumns` and `includeGraphColumn`. For example, if
// `numIndexColumns` is `2` and `includeGraphColumn` is `true`, the function
// returns `std::tie(ids_[1], ids_[2], ids_[3])`, where `ids_` is from
// `lt->triple_`.
CPP_template(size_t numIndexColumns, bool includeGraphColumn,
             typename T)(requires(numIndexColumns >= 1 &&
                                  numIndexColumns <=
                                      3)) auto tieLocatedTriple(T& lt) {
  constexpr auto indices = []() {
    std::array<size_t,
               numIndexColumns + static_cast<size_t>(includeGraphColumn)>
        a;
    for (size_t i = 0; i < numIndexColumns; ++i) {
      a[i] = 3 - numIndexColumns + i;
    }
    if (includeGraphColumn) {
      // The graph column resides at index `3` of the located triple.
      a.back() = 3;
    }
    return a;
  }();
  auto& ids = lt->triple_.ids();
  return tieHelper(ids, ad_utility::toIntegerSequence<indices>());
}

// ____________________________________________________________________________
template <size_t numIndexColumns, bool includeGraphColumn>
IdTable LocatedTriplesPerBlock::mergeTriplesImpl(size_t blockIndex,
                                                 const IdTable& block) const {
  // This method should only be called if there are located triples in the
  // specified block.
  AD_CONTRACT_CHECK(map_.contains(blockIndex));

  AD_CONTRACT_CHECK(numIndexColumns + static_cast<size_t>(includeGraphColumn) <=
                    block.numColumns());

  auto numInsertsAndDeletes = numTriples(blockIndex);
  IdTable result{block.numColumns(), block.getAllocator()};
  result.resize(block.numRows() + numInsertsAndDeletes.numAdded_);

  const auto& locatedTriples = map_.at(blockIndex);

  auto lessThan = [](const auto& lt, const auto& row) {
    return tieLocatedTriple<numIndexColumns, includeGraphColumn>(lt) <
           tieIdTableRow<numIndexColumns, includeGraphColumn>(row);
  };
  auto equal = [](const auto& lt, const auto& row) {
    return tieLocatedTriple<numIndexColumns, includeGraphColumn>(lt) ==
           tieIdTableRow<numIndexColumns, includeGraphColumn>(row);
  };

  auto rowIt = block.begin();
  auto locatedTripleIt = locatedTriples.begin();
  auto resultIt = result.begin();

  // Write the given `locatedTriple` to `result` at position `resultIt` and
  // advance `resultIt` by one. See the example in the comment of the
  // declaration of `mergeTriples` to understand the behavior of this function.
  auto writeLocatedTripleToResult = [&result, &resultIt](auto& locatedTriple) {
    // Write part from `locatedTriple` that also occurs in the input `block` to
    // the result.
    static constexpr auto plusOneIfGraph =
        static_cast<size_t>(includeGraphColumn);
    for (size_t i = 0; i < numIndexColumns + plusOneIfGraph; i++) {
      (*resultIt)[i] = locatedTriple.triple_.ids()[3 - numIndexColumns + i];
    }
    // If the input `block` has payload columns (which located triples don't
    // have), set their values to UNDEF.
    for (size_t i = numIndexColumns + plusOneIfGraph; i < result.numColumns();
         i++) {
      (*resultIt)[i] = ValueId::makeUndefined();
    }
    resultIt++;
  };

  while (rowIt != block.end() && locatedTripleIt != locatedTriples.end()) {
    if (lessThan(locatedTripleIt, *rowIt)) {
      if (locatedTripleIt->insertOrDelete_) {
        // Insertion of a non-existent triple.
        writeLocatedTripleToResult(*locatedTripleIt);
      }
      locatedTripleIt++;
    } else if (equal(locatedTripleIt, *rowIt)) {
      if (!locatedTripleIt->insertOrDelete_) {
        // Deletion of an existing triple.
        rowIt++;
      }
      locatedTripleIt++;
    } else {
      // The rowIt is not deleted - copy it
      *resultIt++ = *rowIt++;
    }
  }

  if (locatedTripleIt != locatedTriples.end()) {
    AD_CORRECTNESS_CHECK(rowIt == block.end());
    ql::ranges::for_each(
        ql::ranges::subrange(locatedTripleIt, locatedTriples.end()) |
            ql::views::filter(&LocatedTriple::insertOrDelete_),
        writeLocatedTripleToResult);
  }
  if (rowIt != block.end()) {
    AD_CORRECTNESS_CHECK(locatedTripleIt == locatedTriples.end());
    while (rowIt != block.end()) {
      *resultIt++ = *rowIt++;
    }
  }

  result.resize(resultIt - result.begin());
  return result;
}

// ____________________________________________________________________________
IdTable LocatedTriplesPerBlock::mergeTriples(size_t blockIndex,
                                             const IdTable& block,
                                             size_t numIndexColumns,
                                             bool includeGraphColumn) const {
  // The following code does nothing more than turn `numIndexColumns` and
  // `includeGraphColumn` into template parameters of `mergeTriplesImpl`.
  auto mergeTriplesImplHelper = [numIndexColumns, blockIndex, &block,
                                 this](auto hasGraphColumn) {
    if (numIndexColumns == 3) {
      return mergeTriplesImpl<3, hasGraphColumn>(blockIndex, block);
    } else if (numIndexColumns == 2) {
      return mergeTriplesImpl<2, hasGraphColumn>(blockIndex, block);
    } else {
      AD_CORRECTNESS_CHECK(numIndexColumns == 1);
      return mergeTriplesImpl<1, hasGraphColumn>(blockIndex, block);
    }
  };
  using ad_utility::use_value_identity::vi;
  if (includeGraphColumn) {
    return mergeTriplesImplHelper(vi<true>);
  } else {
    return mergeTriplesImplHelper(vi<false>);
  }
}

// ____________________________________________________________________________
std::vector<LocatedTriples::iterator> LocatedTriplesPerBlock::add(
    ql::span<const LocatedTriple> locatedTriples,
    ad_utility::timer::TimeTracer& tracer) {
  tracer.beginTrace("adding");
  std::vector<LocatedTriples::iterator> handles;
  handles.reserve(locatedTriples.size());
  for (auto triple : locatedTriples) {
    LocatedTriples& locatedTriplesInBlock = map_[triple.blockIndex_];
    auto [handle, wasInserted] = locatedTriplesInBlock.emplace(triple);
    AD_CORRECTNESS_CHECK(wasInserted == true);
    AD_CORRECTNESS_CHECK(handle != locatedTriplesInBlock.end());
    ++numTriples_;
    handles.emplace_back(handle);
  }

  tracer.endTrace("adding");
<<<<<<< HEAD
  tracer.beginTrace("updateMetadata");
  // Only update metadata if update-no-snapshots parameter is false
  if (!getRuntimeParameter<&RuntimeParameters::updateNoSnapshots_>()) {
    updateAugmentedMetadata();
  }
  tracer.endTrace("updateMetadata");

=======
>>>>>>> 88809650
  return handles;
}

// ____________________________________________________________________________
void LocatedTriplesPerBlock::erase(size_t blockIndex,
                                   LocatedTriples::iterator iter) {
  auto blockIter = map_.find(blockIndex);
  AD_CONTRACT_CHECK(blockIter != map_.end(), "Block ", blockIndex,
                    " is not contained.");
  auto& block = blockIter->second;
  block.erase(iter);
  numTriples_--;
  if (block.empty()) {
    map_.erase(blockIndex);
  }
}

// ____________________________________________________________________________
void LocatedTriplesPerBlock::setOriginalMetadata(
    std::shared_ptr<const std::vector<CompressedBlockMetadata>> metadata) {
  originalMetadata_ = std::move(metadata);
}

// Update the `blockMetadata`, such that its graph info is consistent with the
// `locatedTriples` which are added to that block. In particular, all graphs to
// which at least one triple is inserted become part of the graph info, and if
// the number of total graphs becomes larger than the configured threshold, then
// the graph info is set to `nullopt`, which means that there is no info.
static auto updateGraphMetadata(CompressedBlockMetadata& blockMetadata,
                                const LocatedTriples& locatedTriples) {
  // We do not know anything about the triples contained in the block, so we
  // also cannot know if the `locatedTriples` introduces duplicates. We thus
  // have to be conservative and assume that there are duplicates.
  blockMetadata.containsDuplicatesWithDifferentGraphs_ = true;
  auto& graphs = blockMetadata.graphInfo_;
  if (!graphs.has_value()) {
    // The original block already contains too many graphs, don't store any
    // graph info.
    return;
  }

  // Compute a hash set of all graphs that are originally contained in the block
  // and all the graphs that are added via the `locatedTriples`.
  ad_utility::HashSet<Id> newGraphs(graphs.value().begin(),
                                    graphs.value().end());
  for (auto& lt : locatedTriples) {
    if (!lt.insertOrDelete_) {
      // Don't update the graph info for triples that are deleted.
      continue;
    }
    newGraphs.insert(lt.triple_.ids().at(ADDITIONAL_COLUMN_GRAPH_ID));
    // Handle the case that with the newly added triples we have too many
    // distinct graphs to store them in the graph info.
    if (newGraphs.size() > MAX_NUM_GRAPHS_STORED_IN_BLOCK_METADATA) {
      graphs.reset();
      return;
    }
  }
  graphs.emplace(newGraphs.begin(), newGraphs.end());

  // Sort the stored graphs. Note: this is currently not expected by the code
  // that uses the graph info, but makes testing much easier.
  ql::ranges::sort(graphs.value());
}

// ____________________________________________________________________________
void LocatedTriplesPerBlock::updateAugmentedMetadata() {
  // TODO<C++23> use view::enumerate
  size_t blockIndex = 0;
  // Copy to preserve originalMetadata_.
  if (!originalMetadata_.has_value()) {
    AD_LOG_WARN << "The original metadata has not been set, but updates are "
                   "being performed. This should only happen in unit tests\n";
    augmentedMetadata_.emplace();
  } else {
    augmentedMetadata_ = *originalMetadata_.value();
  }
  for (auto& blockMetadata : augmentedMetadata_.value()) {
    if (hasUpdates(blockIndex)) {
      const auto& blockUpdates = map_.at(blockIndex);
      blockMetadata.firstTriple_ =
          std::min(blockMetadata.firstTriple_,
                   blockUpdates.begin()->triple_.toPermutedTriple());
      blockMetadata.lastTriple_ =
          std::max(blockMetadata.lastTriple_,
                   blockUpdates.rbegin()->triple_.toPermutedTriple());
      updateGraphMetadata(blockMetadata, blockUpdates);
    }
    blockIndex++;
  }
  // Also account for the last block that contains the triples that are larger
  // than all the inserted triples.
  if (hasUpdates(blockIndex)) {
    const auto& blockUpdates = map_.at(blockIndex);
    auto firstTriple = blockUpdates.begin()->triple_.toPermutedTriple();
    auto lastTriple = blockUpdates.rbegin()->triple_.toPermutedTriple();

    using O = CompressedBlockMetadata::OffsetAndCompressedSize;
    O emptyBlock{0, 0};

    // TODO<joka921> We need the appropriate number of columns here, or we need
    // to make the reading code work regardless of the number of columns.
    CompressedBlockMetadataNoBlockIndex lastBlockN{
        std::vector<O>(4, emptyBlock),
        0,
        firstTriple,
        lastTriple,
        std::nullopt,
        true};
    lastBlockN.graphInfo_.emplace();
    CompressedBlockMetadata lastBlock{lastBlockN, blockIndex};
    updateGraphMetadata(lastBlock, blockUpdates);
    augmentedMetadata_->push_back(lastBlock);

    AD_CORRECTNESS_CHECK(
        CompressedBlockMetadata::checkInvariantsForSortedBlocks(
            *augmentedMetadata_));
  }
}

// ____________________________________________________________________________
std::ostream& operator<<(std::ostream& os, const LocatedTriples& lts) {
  os << "{ ";
  ql::ranges::copy(lts, std::ostream_iterator<LocatedTriple>(os, " "));
  os << "}";
  return os;
}

// ____________________________________________________________________________
std::ostream& operator<<(std::ostream& os, const std::vector<IdTriple<0>>& v) {
  ql::ranges::copy(v, std::ostream_iterator<IdTriple<0>>(os, ", "));
  return os;
}

// ____________________________________________________________________________
bool LocatedTriplesPerBlock::isLocatedTriple(const IdTriple<0>& triple,
                                             bool insertOrDelete) const {
  auto blockContains = [&triple, insertOrDelete](const LocatedTriples& lt,
                                                 size_t blockIndex) {
    LocatedTriple locatedTriple{blockIndex, triple, insertOrDelete};
    locatedTriple.blockIndex_ = blockIndex;
    return ad_utility::contains(lt, locatedTriple);
  };

  return ql::ranges::any_of(map_, [&blockContains](auto& indexAndBlock) {
    const auto& [index, block] = indexAndBlock;
    return blockContains(block, index);
  });
}<|MERGE_RESOLUTION|>--- conflicted
+++ resolved
@@ -248,16 +248,6 @@
   }
 
   tracer.endTrace("adding");
-<<<<<<< HEAD
-  tracer.beginTrace("updateMetadata");
-  // Only update metadata if update-no-snapshots parameter is false
-  if (!getRuntimeParameter<&RuntimeParameters::updateNoSnapshots_>()) {
-    updateAugmentedMetadata();
-  }
-  tracer.endTrace("updateMetadata");
-
-=======
->>>>>>> 88809650
   return handles;
 }
 
