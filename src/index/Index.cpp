--- conflicted
+++ resolved
@@ -175,13 +175,6 @@
           [this](Triple&& t) {
             Triple res;
             std::transform(t.begin(), t.end(), res.begin(), [](const auto& s) {
-<<<<<<< HEAD
-              auto res =  TurtleToken::normalizeRDFLiteral(s);
-              try {
-                [[maybe_unused]] auto tmp = TurtleToken::normalizeRDFLiteral(TurtleToken::escapeRDFLiteral(res));
-              } catch (...) {
-                LOG(ERROR) << "Vocabulary entry " + s + " could not be (un)escaped properly" << std::endl;
-=======
               auto res = TurtleToken::normalizeRDFLiteral(s);
               try {
                 [[maybe_unused]] auto tmp = TurtleToken::normalizeRDFLiteral(
@@ -190,7 +183,6 @@
                 LOG(ERROR) << "Vocabulary entry " + s +
                                   " could not be (un)escaped properly"
                            << std::endl;
->>>>>>> bf5ff5c2
               }
               return res;
             });
