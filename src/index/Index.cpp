--- conflicted
+++ resolved
@@ -1330,16 +1330,10 @@
   if (ad_utility::isXsdValue(object)) {
     object = ad_utility::convertValueLiteralToIndexWord(object);
     upperBound = 2;
-<<<<<<< HEAD
+  } else if (ad_utility::isNumeric(object)) {
+    object = ad_utility::convertNumericToIndexWord(object);
   } else if (isLiteral(object)) {
     res._langtag = decltype(_vocab)::getLanguage(object);
-=======
-  } else if (ad_utility::isNumeric(spo[2])) {
-    spo[2] = ad_utility::convertNumericToIndexWord(spo[2]);
-    upperBound = 2;
-  } else if (isLiteral(spo[2])) {
-    res._langtag = decltype(_vocab)::getLanguage(spo[2]);
->>>>>>> facaf302
   }
 
   for (size_t k = 0; k < upperBound; ++k) {
