--- conflicted
+++ resolved
@@ -438,12 +438,9 @@
       // For all triple elements find their mapping from partial to global ids.
       for (size_t k = 0; k < 3; ++k) {
         // TODO<joka921> The Maps should actually store `VocabIndex`es
-<<<<<<< HEAD
         if (curTriple[k].getDatatype() != Datatype::VocabIndex) {
           continue;
         }
-=======
->>>>>>> 782f8ca5
         auto iterator = idMap.find(curTriple[k]);
         if (iterator == idMap.end()) {
           LOG(INFO) << "Not found in partial vocabulary: " << curTriple[k]
@@ -658,13 +655,8 @@
           std::numeric_limits<uint64_t>::max())};
   auto iterator = TriplesView(_SPO, allocator);
   createPatternsFromSpoTriplesView(iterator, _onDiskBase + ".index.patterns",
-<<<<<<< HEAD
                                    Id::makeFromVocabIndex(langPredLowerBound),
                                    Id::makeFromVocabIndex(langPredUpperBound));
-=======
-                                   Id::make(langPredLowerBound.get()),
-                                   Id::make(langPredUpperBound.get()));
->>>>>>> 782f8ca5
 }
 
 // _____________________________________________________________________________
