--- conflicted
+++ resolved
@@ -275,31 +275,6 @@
 }
 
 // ____________________________________________________________________________
-<<<<<<< HEAD
-IdTable Index::scan(
-    const ScanSpecificationAsTripleComponent& scanSpecification,
-    Permutation::Enum p, Permutation::ColumnIndicesRef additionalColumns,
-    const ad_utility::SharedCancellationHandle& cancellationHandle,
-    const LocatedTriplesState& locatedTriplesState,
-    const LimitOffsetClause& limitOffset) const {
-  return pimpl_->scan(scanSpecification, p, additionalColumns,
-                      cancellationHandle, locatedTriplesState, limitOffset);
-}
-
-// ____________________________________________________________________________
-IdTable Index::scan(
-    const ScanSpecification& scanSpecification, Permutation::Enum p,
-    Permutation::ColumnIndicesRef additionalColumns,
-    const ad_utility::SharedCancellationHandle& cancellationHandle,
-    const LocatedTriplesState& locatedTriplesState,
-    const LimitOffsetClause& limitOffset) const {
-  return pimpl_->scan(scanSpecification, p, additionalColumns,
-                      cancellationHandle, locatedTriplesState, limitOffset);
-}
-
-// ____________________________________________________________________________
-=======
->>>>>>> 5b09c6a5
 size_t Index::getResultSizeOfScan(
     const ScanSpecification& scanSpecification,
     const Permutation::Enum& permutation,
