// Copyright 2023, University of Freiburg,
// Chair of Algorithms and Data Structures.
// Authors:
// Björn Buchhold (2014-2017, buchhold@informatik.uni-freiburg.de)
// Johannes Kalmbach (2018- , kalmbach@informatik.uni-freiburg.de)

#include "index/Index.h"

#include "index/IndexImpl.h"
#include "util/MemorySize/MemorySize.h"

// ____________________________________________________________________________
Index::Index(ad_utility::AllocatorWithLimit<Id> allocator)
    : pimpl_{std::make_unique<IndexImpl>(std::move(allocator))} {}
Index::Index(Index&&) noexcept = default;

// Needs to be in the .cpp file because of the unique_ptr to a forwarded class.
// See
// https://stackoverflow.com/questions/13414652/forward-declaration-with-unique-ptr
Index::~Index() = default;

// ____________________________________________________________________________
void Index::createFromFile(const std::string& filename) {
  pimpl_->createFromFile(filename);
}

// ____________________________________________________________________________
void Index::addPatternsToExistingIndex() {
  pimpl_->addPatternsToExistingIndex();
}

// ____________________________________________________________________________
void Index::createFromOnDiskIndex(const std::string& onDiskBase) {
  pimpl_->createFromOnDiskIndex(onDiskBase);
}

// ____________________________________________________________________________
void Index::addTextFromContextFile(const std::string& contextFile,
                                   bool addWordsFromLiterals) {
  pimpl_->addTextFromContextFile(contextFile, addWordsFromLiterals);
}

// ____________________________________________________________________________
void Index::buildDocsDB(const std::string& docsFile) {
  pimpl_->buildDocsDB(docsFile);
}

// ____________________________________________________________________________
void Index::addTextFromOnDiskIndex() { pimpl_->addTextFromOnDiskIndex(); }

// ____________________________________________________________________________
auto Index::getVocab() const -> const Vocab& { return pimpl_->getVocab(); }

// ____________________________________________________________________________
auto Index::getNonConstVocabForTesting() -> Vocab& {
  return pimpl_->getNonConstVocabForTesting();
}

// ____________________________________________________________________________
auto Index::getTextVocab() const -> const TextVocab& {
  return pimpl_->getTextVocab();
}

// ____________________________________________________________________________
size_t Index::getCardinality(const TripleComponent& comp,
                             Permutation::Enum p) const {
  return pimpl_->getCardinality(comp, p);
}

// ____________________________________________________________________________
size_t Index::getCardinality(Id id, Permutation::Enum p) const {
  return pimpl_->getCardinality(id, p);
}

// ____________________________________________________________________________
std::optional<std::string> Index::idToOptionalString(VocabIndex id) const {
  return pimpl_->idToOptionalString(id);
}

// ____________________________________________________________________________
std::optional<std::string> Index::idToOptionalString(WordVocabIndex id) const {
  return pimpl_->idToOptionalString(id);
}

// ____________________________________________________________________________
bool Index::getId(const std::string& element, Id* id) const {
  return pimpl_->getId(element, id);
}

// ____________________________________________________________________________
std::pair<Id, Id> Index::prefix_range(const std::string& prefix) const {
  return pimpl_->prefix_range(prefix);
}

// ____________________________________________________________________________
const CompactVectorOfStrings<Id>& Index::getPatterns() const {
  return pimpl_->getPatterns();
}

// ____________________________________________________________________________
double Index::getAvgNumDistinctPredicatesPerSubject() const {
  return pimpl_->getAvgNumDistinctPredicatesPerSubject();
}

// ____________________________________________________________________________
double Index::getAvgNumDistinctSubjectsPerPredicate() const {
  return pimpl_->getAvgNumDistinctSubjectsPerPredicate();
}

// ____________________________________________________________________________
size_t Index::getNumDistinctSubjectPredicatePairs() const {
  return pimpl_->getNumDistinctSubjectPredicatePairs();
}

// ____________________________________________________________________________
std::string_view Index::wordIdToString(WordIndex wordIndex) const {
  return pimpl_->wordIdToString(wordIndex);
}

// ____________________________________________________________________________
size_t Index::getSizeEstimate(const std::string& words) const {
  return pimpl_->getSizeEstimate(words);
}

// ____________________________________________________________________________
void Index::getContextListForWords(const std::string& words,
                                   IdTable* result) const {
  return pimpl_->callFixedGetContextListForWords(words, result);
}

// ____________________________________________________________________________
void Index::getECListForWordsOneVar(const std::string& words, size_t limit,
                                    IdTable* result) const {
  return pimpl_->getECListForWordsOneVar(words, limit, result);
}

// ____________________________________________________________________________
void Index::getECListForWords(const std::string& words, size_t nofVars,
                              size_t limit, IdTable* result) const {
  return pimpl_->getECListForWords(words, nofVars, limit, result);
}

// ____________________________________________________________________________
void Index::getFilteredECListForWords(const std::string& words,
                                      const IdTable& filter,
                                      size_t filterColumn, size_t nofVars,
                                      size_t limit, IdTable* result) const {
  return pimpl_->getFilteredECListForWords(words, filter, filterColumn, nofVars,
                                           limit, result);
}

// ____________________________________________________________________________
void Index::getFilteredECListForWordsWidthOne(const std::string& words,
                                              const IdTable& filter,
                                              size_t nofVars, size_t limit,
                                              IdTable* result) const {
  return pimpl_->getFilteredECListForWordsWidthOne(words, filter, nofVars,
                                                   limit, result);
}

// ____________________________________________________________________________
Index::WordEntityPostings Index::getContextEntityScoreListsForWords(
    const std::string& words) const {
  return pimpl_->getContextEntityScoreListsForWords(words);
}

// ____________________________________________________________________________
Index::WordEntityPostings Index::getWordPostingsForTerm(
    const std::string& term) const {
  return pimpl_->getWordPostingsForTerm(term);
}

// ____________________________________________________________________________
Index::WordEntityPostings Index::getEntityPostingsForTerm(
    const std::string& term) const {
  return pimpl_->getEntityPostingsForTerm(term);
}

// ____________________________________________________________________________
std::string Index::getTextExcerpt(TextRecordIndex cid) const {
  return pimpl_->getTextExcerpt(cid);
}

// ____________________________________________________________________________
float Index::getAverageNofEntityContexts() const {
  return pimpl_->getAverageNofEntityContexts();
}

// ____________________________________________________________________________
void Index::setKbName(const std::string& name) {
  return pimpl_->setKbName(name);
}

// ____________________________________________________________________________
void Index::setTextName(const std::string& name) {
  return pimpl_->setTextName(name);
}

// ____________________________________________________________________________
void Index::setUsePatterns(bool usePatterns) {
  return pimpl_->setUsePatterns(usePatterns);
}

// ____________________________________________________________________________
void Index::setLoadAllPermutations(bool loadAllPermutations) {
  return pimpl_->setLoadAllPermutations(loadAllPermutations);
}

// ____________________________________________________________________________
void Index::setKeepTempFiles(bool keepTempFiles) {
  return pimpl_->setKeepTempFiles(keepTempFiles);
}

// ____________________________________________________________________________
ad_utility::MemorySize& Index::memoryLimitIndexBuilding() {
  return pimpl_->memoryLimitIndexBuilding();
}

// ____________________________________________________________________________
ad_utility::MemorySize& Index::blocksizePermutationsPerColumn() {
  return pimpl_->blocksizePermutationPerColumn();
}

// ____________________________________________________________________________
const ad_utility::MemorySize& Index::memoryLimitIndexBuilding() const {
  return std::as_const(*pimpl_).memoryLimitIndexBuilding();
}

// ____________________________________________________________________________
void Index::setOnDiskBase(const std::string& onDiskBase) {
  return pimpl_->setOnDiskBase(onDiskBase);
}

// ____________________________________________________________________________
void Index::setSettingsFile(const std::string& filename) {
  return pimpl_->setSettingsFile(filename);
}

// ____________________________________________________________________________
void Index::setPrefixCompression(bool compressed) {
  return pimpl_->setPrefixCompression(compressed);
}

// ____________________________________________________________________________
void Index::setNumTriplesPerBatch(uint64_t numTriplesPerBatch) {
  return pimpl_->setNumTriplesPerBatch(numTriplesPerBatch);
}

// ____________________________________________________________________________
const std::string& Index::getTextName() const { return pimpl_->getTextName(); }

// ____________________________________________________________________________
const std::string& Index::getKbName() const { return pimpl_->getKbName(); }

// ____________________________________________________________________________
Index::NumNormalAndInternal Index::numTriples() const {
  return pimpl_->numTriples();
}

// ____________________________________________________________________________
size_t Index::getNofTextRecords() const { return pimpl_->getNofTextRecords(); }

// ____________________________________________________________________________
size_t Index::getNofWordPostings() const {
  return pimpl_->getNofWordPostings();
}

// ____________________________________________________________________________
size_t Index::getNofEntityPostings() const {
  return pimpl_->getNofEntityPostings();
}

// ____________________________________________________________________________
Index::NumNormalAndInternal Index::numDistinctSubjects() const {
  return pimpl_->numDistinctSubjects();
}

// ____________________________________________________________________________
Index::NumNormalAndInternal Index::numDistinctObjects() const {
  return pimpl_->numDistinctObjects();
}

// ____________________________________________________________________________
Index::NumNormalAndInternal Index::numDistinctPredicates() const {
  return pimpl_->numDistinctPredicates();
}

// ____________________________________________________________________________
bool Index::hasAllPermutations() const { return pimpl_->hasAllPermutations(); }

// ____________________________________________________________________________
vector<float> Index::getMultiplicities(Permutation::Enum p) const {
  return pimpl_->getMultiplicities(p);
}

// ____________________________________________________________________________
vector<float> Index::getMultiplicities(const TripleComponent& key,
                                       Permutation::Enum p) const {
  return pimpl_->getMultiplicities(key, p);
}

// ____________________________________________________________________________
IdTable Index::scan(
    const TripleComponent& col0String,
    std::optional<std::reference_wrapper<const TripleComponent>> col1String,
    Permutation::Enum p, Permutation::ColumnIndices additionalColumns,
<<<<<<< HEAD
    ad_utility::SharedConcurrentTimeoutTimer timer) const {
  return pimpl_->scan(col0String, col1String, p, additionalColumns,
                      std::move(timer));
}

// ____________________________________________________________________________
IdTable Index::scan(Id col0Id, std::optional<Id> col1Id, Permutation::Enum p,
                    Permutation::ColumnIndices additionalColumns,
                    ad_utility::SharedConcurrentTimeoutTimer timer) const {
  return pimpl_->scan(col0Id, col1Id, p, additionalColumns, std::move(timer));
=======
    std::shared_ptr<ad_utility::CancellationHandle> cancellationHandle) const {
  return pimpl_->scan(col0String, col1String, p, additionalColumns,
                      std::move(cancellationHandle));
}

// ____________________________________________________________________________
IdTable Index::scan(
    Id col0Id, std::optional<Id> col1Id, Permutation::Enum p,
    Permutation::ColumnIndices additionalColumns,
    std::shared_ptr<ad_utility::CancellationHandle> cancellationHandle) const {
  return pimpl_->scan(col0Id, col1Id, p, additionalColumns,
                      std::move(cancellationHandle));
>>>>>>> e9324895
}

// ____________________________________________________________________________
size_t Index::getResultSizeOfScan(const TripleComponent& col0String,
                                  const TripleComponent& col1String,
                                  const Permutation::Enum& permutation) const {
  return pimpl_->getResultSizeOfScan(col0String, col1String, permutation);
}<|MERGE_RESOLUTION|>--- conflicted
+++ resolved
@@ -304,18 +304,6 @@
     const TripleComponent& col0String,
     std::optional<std::reference_wrapper<const TripleComponent>> col1String,
     Permutation::Enum p, Permutation::ColumnIndices additionalColumns,
-<<<<<<< HEAD
-    ad_utility::SharedConcurrentTimeoutTimer timer) const {
-  return pimpl_->scan(col0String, col1String, p, additionalColumns,
-                      std::move(timer));
-}
-
-// ____________________________________________________________________________
-IdTable Index::scan(Id col0Id, std::optional<Id> col1Id, Permutation::Enum p,
-                    Permutation::ColumnIndices additionalColumns,
-                    ad_utility::SharedConcurrentTimeoutTimer timer) const {
-  return pimpl_->scan(col0Id, col1Id, p, additionalColumns, std::move(timer));
-=======
     std::shared_ptr<ad_utility::CancellationHandle> cancellationHandle) const {
   return pimpl_->scan(col0String, col1String, p, additionalColumns,
                       std::move(cancellationHandle));
@@ -328,7 +316,6 @@
     std::shared_ptr<ad_utility::CancellationHandle> cancellationHandle) const {
   return pimpl_->scan(col0Id, col1Id, p, additionalColumns,
                       std::move(cancellationHandle));
->>>>>>> e9324895
 }
 
 // ____________________________________________________________________________
