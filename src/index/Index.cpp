--- conflicted
+++ resolved
@@ -6,10 +6,7 @@
 #include <algorithm>
 #include <cmath>
 #include <cstdio>
-<<<<<<< HEAD
 #include <future>
-=======
->>>>>>> 53280d0c
 #include <optional>
 #include <stxxl/algorithm>
 #include <stxxl/map>
@@ -124,23 +121,6 @@
               << ". Terminating...\n";
     AD_CHECK(false);
   }
-<<<<<<< HEAD
-=======
-  // also perform unique for first permutation
-
-  createPermutationPair<IndexMetaDataHmap>(&idTriples, Permutation::Pso,
-                                           Permutation::Pos, true);
-  if (allPermutations) {
-    // also create Patterns after the Spo permutation
-    createPermutationPair<IndexMetaDataMmap>(&idTriples, Permutation::Spo,
-                                             Permutation::Sop, false, true);
-    createPermutationPair<IndexMetaDataMmap>(&idTriples, Permutation::Osp,
-                                             Permutation::Ops);
-  } else if (_usePatterns) {
-    // vector is not yet sorted
-    createPatterns(false, &idTriples);
-  }
->>>>>>> 53280d0c
   writeConfigurationFile();
 }
 
@@ -341,12 +321,6 @@
   LOG(INFO) << "Writing statistics for this permutation:\n"
             << metaData.statistics() << std::endl;
 
-<<<<<<< HEAD
-  LOG(INFO) << "Writing Meta data to file...\n";
-
-  //  metaData.appendToFile(&out);
-=======
->>>>>>> 53280d0c
   out.close();
   LOG(INFO) << "Permutation done.\n";
   return std::move(metaData);
@@ -355,11 +329,7 @@
 // ________________________________________________________________________
 template <class MetaData, class Comparator>
 std::optional<MetaData> Index::createPermutation(
-<<<<<<< HEAD
-    ExtVec* vec, Permutation::PermutationImpl<Comparator> p,
-=======
     ExtVec* vec, const Permutation::PermutationImpl<Comparator>& p,
->>>>>>> 53280d0c
     bool performUnique) {
   LOG(INFO) << "Sorting for " << p._readableName << " permutation..."
             << std::endl;
@@ -376,11 +346,8 @@
     LOG(INFO) << "Size after: " << vec->size() << std::endl;
   }
 
-<<<<<<< HEAD
   bufferExtVecToMmap(*vec);
 
-=======
->>>>>>> 53280d0c
   return createPermutationImpl<MetaData>(_onDiskBase + ".index" + p._fileSuffix,
                                          *vec, p._keyOrder[0], p._keyOrder[1],
                                          p._keyOrder[2]);
@@ -388,42 +355,27 @@
 
 // ________________________________________________________________________
 template <class MetaData, class Comparator1, class Comparator2>
-<<<<<<< HEAD
-void Index::createPermutationPair(ExtVec* vec,
-                                  Permutation::PermutationImpl<Comparator1> p1,
-                                  Permutation::PermutationImpl<Comparator2> p2,
-                                  bool performUnique,
-                                  bool createPatternsAfterFirst) {
-=======
 void Index::createPermutationPair(
     ExtVec* vec, const Permutation::PermutationImpl<Comparator1>& p1,
     const Permutation::PermutationImpl<Comparator2>& p2, bool performUnique,
     bool createPatternsAfterFirst) {
->>>>>>> 53280d0c
   auto m1 = createPermutation<MetaData>(vec, p1, performUnique);
   if (createPatternsAfterFirst) {
     createPatterns(true, vec);
   }
   auto m2 = createPermutation<MetaData>(vec, p2, false);
   if (m1 && m2) {
-<<<<<<< HEAD
-    exchangeMultiplicities(&m1.value(), &m2.value());
-=======
     LOG(INFO) << "Exchanging Multiplicities for " << p1._readableName << " and "
               << p2._readableName << '\n';
     exchangeMultiplicities(&m1.value(), &m2.value());
     LOG(INFO) << "Done" << '\n';
     LOG(INFO) << "Writing MetaData for " << p1._readableName << " and "
               << p2._readableName << '\n';
->>>>>>> 53280d0c
     ad_utility::File f1(_onDiskBase + ".index" + p1._fileSuffix, "r+");
     m1.value().appendToFile(&f1);
     ad_utility::File f2(_onDiskBase + ".index" + p2._fileSuffix, "r+");
     m2.value().appendToFile(&f2);
-<<<<<<< HEAD
-=======
     LOG(INFO) << "Done" << '\n';
->>>>>>> 53280d0c
   }
 }
 
@@ -432,8 +384,6 @@
 void Index::exchangeMultiplicities(MetaData* m1, MetaData* m2) {
   for (auto it = m1->data().begin(); it != m1->data().end(); ++it) {
     const FullRelationMetaData& constRmd = it->second;
-<<<<<<< HEAD
-=======
     // our MetaData classes have a read-only interface because normally the
     // FuullRelationMetaData are created separately and then added and never
     // changed. This function forms an exception to this pattern
@@ -441,7 +391,6 @@
     // permutation is inefficient. So it is fine to use const_cast here as an
     // exception: we delibarately write to a read-only data structure and are
     // knowing what we are doing
->>>>>>> 53280d0c
     FullRelationMetaData& rmd = const_cast<FullRelationMetaData&>(constRmd);
     m2->data()[it->first].setCol2LogMultiplicity(rmd.getCol1LogMultiplicity());
     rmd.setCol2LogMultiplicity(m2->data()[it->first].getCol1LogMultiplicity());
