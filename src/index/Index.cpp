// Copyright 2023, University of Freiburg,
// Chair of Algorithms and Data Structures.
// Authors:
// Björn Buchhold (2014-2017, buchhold@informatik.uni-freiburg.de)
// Johannes Kalmbach (2018- , kalmbach@informatik.uni-freiburg.de)

#include "index/Index.h"

#include "index/IndexImpl.h"
#include "util/MemorySize/MemorySize.h"

// ____________________________________________________________________________
Index::Index(ad_utility::AllocatorWithLimit<Id> allocator)
    : pimpl_{std::make_unique<IndexImpl>(std::move(allocator))} {}
Index::Index(Index&&) noexcept = default;

// Needs to be in the .cpp file because of the unique_ptr to a forwarded class.
// See
// https://stackoverflow.com/questions/13414652/forward-declaration-with-unique-ptr
Index::~Index() = default;

// ____________________________________________________________________________
void Index::createFromOnDiskIndex(const std::string& onDiskBase) {
  pimpl_->createFromOnDiskIndex(onDiskBase);
}

// ____________________________________________________________________________
void Index::addTextFromContextFile(const std::string& contextFile,
                                   bool addWordsFromLiterals) {
  pimpl_->addTextFromContextFile(contextFile, addWordsFromLiterals);
}

// ____________________________________________________________________________
void Index::buildDocsDB(const std::string& docsFile) {
  pimpl_->buildDocsDB(docsFile);
}

// ____________________________________________________________________________
void Index::addTextFromOnDiskIndex() { pimpl_->addTextFromOnDiskIndex(); }

// ____________________________________________________________________________
auto Index::getVocab() const -> const Vocab& { return pimpl_->getVocab(); }

// ____________________________________________________________________________
auto Index::getNonConstVocabForTesting() -> Vocab& {
  return pimpl_->getNonConstVocabForTesting();
}

// ____________________________________________________________________________
auto Index::getTextVocab() const -> const TextVocab& {
  return pimpl_->getTextVocab();
}

<<<<<<< HEAD
// ___________________________________________________
auto Index::getRtree() const -> const Rtree& { return pimpl_->getRtree(); }

// _____________________________________________________________________________
size_t Index::getCardinality(const TripleComponent& comp,
                             Permutation::Enum p) const {
  return pimpl_->getCardinality(comp, p);
=======
// ____________________________________________________________________________
ad_utility::BlankNodeManager* Index::getBlankNodeManager() const {
  return pimpl_->getBlankNodeManager();
>>>>>>> 1854a25b
}

// ____________________________________________________________________________
size_t Index::getCardinality(
    const TripleComponent& comp, Permutation::Enum p,
    const LocatedTriplesSnapshot& locatedTriplesSnapshot) const {
  return pimpl_->getCardinality(comp, p, locatedTriplesSnapshot);
}

// ____________________________________________________________________________
size_t Index::getCardinality(
    Id id, Permutation::Enum p,
    const LocatedTriplesSnapshot& locatedTriplesSnapshot) const {
  return pimpl_->getCardinality(id, p, locatedTriplesSnapshot);
}

// ____________________________________________________________________________
std::string Index::indexToString(VocabIndex id) const {
  return pimpl_->indexToString(id);
}

// ____________________________________________________________________________
std::string_view Index::indexToString(WordVocabIndex id) const {
  return pimpl_->indexToString(id);
}

// ____________________________________________________________________________
Index::Vocab::PrefixRanges Index::prefixRanges(std::string_view prefix) const {
  return pimpl_->prefixRanges(prefix);
}

// ____________________________________________________________________________
const CompactVectorOfStrings<Id>& Index::getPatterns() const {
  return pimpl_->getPatterns();
}

// ____________________________________________________________________________
double Index::getAvgNumDistinctPredicatesPerSubject() const {
  return pimpl_->getAvgNumDistinctPredicatesPerSubject();
}

// ____________________________________________________________________________
double Index::getAvgNumDistinctSubjectsPerPredicate() const {
  return pimpl_->getAvgNumDistinctSubjectsPerPredicate();
}

// ____________________________________________________________________________
size_t Index::getNumDistinctSubjectPredicatePairs() const {
  return pimpl_->getNumDistinctSubjectPredicatePairs();
}

// ____________________________________________________________________________
std::string_view Index::wordIdToString(WordIndex wordIndex) const {
  return pimpl_->wordIdToString(wordIndex);
}

// ____________________________________________________________________________
size_t Index::getSizeOfTextBlockForWord(const std::string& word) const {
  return pimpl_->getSizeOfTextBlockForWord(word);
}

// ____________________________________________________________________________
size_t Index::getSizeOfTextBlockForEntities(const std::string& word) const {
  return pimpl_->getSizeOfTextBlockForEntities(word);
}

// ____________________________________________________________________________
size_t Index::getSizeEstimate(const std::string& words) const {
  return pimpl_->getSizeEstimate(words);
}

// ____________________________________________________________________________
IdTable Index::getWordPostingsForTerm(
    const std::string& term,
    const ad_utility::AllocatorWithLimit<Id>& allocator) const {
  return pimpl_->getWordPostingsForTerm(term, allocator);
}

// ____________________________________________________________________________
IdTable Index::getEntityMentionsForWord(
    const string& term,
    const ad_utility::AllocatorWithLimit<Id>& allocator) const {
  return pimpl_->getEntityMentionsForWord(term, allocator);
}

// ____________________________________________________________________________
size_t Index::getIndexOfBestSuitedElTerm(const vector<string>& terms) const {
  return pimpl_->getIndexOfBestSuitedElTerm(terms);
}

// ____________________________________________________________________________
std::string Index::getTextExcerpt(TextRecordIndex cid) const {
  return pimpl_->getTextExcerpt(cid);
}

// ____________________________________________________________________________
float Index::getAverageNofEntityContexts() const {
  return pimpl_->getAverageNofEntityContexts();
}

// ____________________________________________________________________________
void Index::setKbName(const std::string& name) {
  return pimpl_->setKbName(name);
}

// ____________________________________________________________________________
void Index::setTextName(const std::string& name) {
  return pimpl_->setTextName(name);
}

// ____________________________________________________________________________
bool& Index::usePatterns() { return pimpl_->usePatterns(); }

// ____________________________________________________________________________
bool& Index::loadAllPermutations() { return pimpl_->loadAllPermutations(); }

// ____________________________________________________________________________
void Index::setKeepTempFiles(bool keepTempFiles) {
  return pimpl_->setKeepTempFiles(keepTempFiles);
}

// ____________________________________________________________________________
ad_utility::MemorySize& Index::memoryLimitIndexBuilding() {
  return pimpl_->memoryLimitIndexBuilding();
}

// ____________________________________________________________________________
const ad_utility::MemorySize& Index::memoryLimitIndexBuilding() const {
  return std::as_const(*pimpl_).memoryLimitIndexBuilding();
}

// ____________________________________________________________________________
ad_utility::MemorySize& Index::parserBufferSize() {
  return pimpl_->parserBufferSize();
}

// ____________________________________________________________________________
const ad_utility::MemorySize& Index::parserBufferSize() const {
  return std::as_const(*pimpl_).parserBufferSize();
}

// ____________________________________________________________________________
ad_utility::MemorySize& Index::blocksizePermutationsPerColumn() {
  return pimpl_->blocksizePermutationPerColumn();
}

// ____________________________________________________________________________
void Index::setOnDiskBase(const std::string& onDiskBase) {
  return pimpl_->setOnDiskBase(onDiskBase);
}

// ____________________________________________________________________________
void Index::setSettingsFile(const std::string& filename) {
  return pimpl_->setSettingsFile(filename);
}

// ____________________________________________________________________________
void Index::setNumTriplesPerBatch(uint64_t numTriplesPerBatch) {
  return pimpl_->setNumTriplesPerBatch(numTriplesPerBatch);
}

// ____________________________________________________________________________
const std::string& Index::getTextName() const { return pimpl_->getTextName(); }

// ____________________________________________________________________________
const std::string& Index::getKbName() const { return pimpl_->getKbName(); }

// ____________________________________________________________________________
const std::string& Index::getIndexId() const { return pimpl_->getIndexId(); }

// ____________________________________________________________________________
Index::NumNormalAndInternal Index::numTriples() const {
  return pimpl_->numTriples();
}

// ____________________________________________________________________________
size_t Index::getNofTextRecords() const { return pimpl_->getNofTextRecords(); }

// ____________________________________________________________________________
size_t Index::getNofWordPostings() const {
  return pimpl_->getNofWordPostings();
}

// ____________________________________________________________________________
size_t Index::getNofEntityPostings() const {
  return pimpl_->getNofEntityPostings();
}

// ____________________________________________________________________________
size_t Index::getNofNonLiteralsInTextIndex() const {
  return pimpl_->getNofNonLiteralsInTextIndex();
}

// ____________________________________________________________________________
Index::NumNormalAndInternal Index::numDistinctSubjects() const {
  return pimpl_->numDistinctSubjects();
}

// ____________________________________________________________________________
Index::NumNormalAndInternal Index::numDistinctObjects() const {
  return pimpl_->numDistinctObjects();
}

// ____________________________________________________________________________
Index::NumNormalAndInternal Index::numDistinctPredicates() const {
  return pimpl_->numDistinctPredicates();
}

// ____________________________________________________________________________
bool Index::hasAllPermutations() const { return pimpl_->hasAllPermutations(); }

// ____________________________________________________________________________
vector<float> Index::getMultiplicities(Permutation::Enum p) const {
  return pimpl_->getMultiplicities(p);
}

// ____________________________________________________________________________
vector<float> Index::getMultiplicities(
    const TripleComponent& key, Permutation::Enum p,
    const LocatedTriplesSnapshot& locatedTriplesSnapshot) const {
  return pimpl_->getMultiplicities(key, p, locatedTriplesSnapshot);
}

// ____________________________________________________________________________
IdTable Index::scan(
    const ScanSpecificationAsTripleComponent& scanSpecification,
    Permutation::Enum p, Permutation::ColumnIndicesRef additionalColumns,
    const ad_utility::SharedCancellationHandle& cancellationHandle,
    const LocatedTriplesSnapshot& locatedTriplesSnapshot,
    const LimitOffsetClause& limitOffset) const {
  return pimpl_->scan(scanSpecification, p, additionalColumns,
                      cancellationHandle, locatedTriplesSnapshot, limitOffset);
}

// ____________________________________________________________________________
IdTable Index::scan(
    const ScanSpecification& scanSpecification, Permutation::Enum p,
    Permutation::ColumnIndicesRef additionalColumns,
    const ad_utility::SharedCancellationHandle& cancellationHandle,
    const LocatedTriplesSnapshot& locatedTriplesSnapshot,
    const LimitOffsetClause& limitOffset) const {
  return pimpl_->scan(scanSpecification, p, additionalColumns,
                      cancellationHandle, locatedTriplesSnapshot, limitOffset);
}

// ____________________________________________________________________________
size_t Index::getResultSizeOfScan(
    const ScanSpecification& scanSpecification,
    const Permutation::Enum& permutation,
    const LocatedTriplesSnapshot& locatedTriplesSnapshot) const {
  return pimpl_->getResultSizeOfScan(scanSpecification, permutation,
                                     locatedTriplesSnapshot);
}

// ____________________________________________________________________________
void Index::createFromFiles(const std::vector<InputFileSpecification>& files) {
  return pimpl_->createFromFiles(files);
}

// ____________________________________________________________________________
const DeltaTriplesManager& Index::deltaTriplesManager() const {
  return pimpl_->deltaTriplesManager();
}

// ____________________________________________________________________________
DeltaTriplesManager& Index::deltaTriplesManager() {
  return pimpl_->deltaTriplesManager();
}<|MERGE_RESOLUTION|>--- conflicted
+++ resolved
@@ -51,20 +51,12 @@
   return pimpl_->getTextVocab();
 }
 
-<<<<<<< HEAD
+// ____________________________________________________________________________
+ad_utility::BlankNodeManager* Index::getBlankNodeManager() const {
+  return pimpl_->getBlankNodeManager();
+}
 // ___________________________________________________
 auto Index::getRtree() const -> const Rtree& { return pimpl_->getRtree(); }
-
-// _____________________________________________________________________________
-size_t Index::getCardinality(const TripleComponent& comp,
-                             Permutation::Enum p) const {
-  return pimpl_->getCardinality(comp, p);
-=======
-// ____________________________________________________________________________
-ad_utility::BlankNodeManager* Index::getBlankNodeManager() const {
-  return pimpl_->getBlankNodeManager();
->>>>>>> 1854a25b
-}
 
 // ____________________________________________________________________________
 size_t Index::getCardinality(
