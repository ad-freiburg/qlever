// Copyright 2023, University of Freiburg,
// Chair of Algorithms and Data Structures.
// Authors:
// Björn Buchhold (2014-2017, buchhold@informatik.uni-freiburg.de)
// Johannes Kalmbach (2018- , kalmbach@informatik.uni-freiburg.de)

#include "index/Index.h"

#include "index/IndexImpl.h"
#include "util/MemorySize/MemorySize.h"

// ____________________________________________________________________________
Index::Index(ad_utility::AllocatorWithLimit<Id> allocator)
    : pimpl_{std::make_unique<IndexImpl>(std::move(allocator))} {}
Index::Index(Index&&) noexcept = default;

// Needs to be in the .cpp file because of the unique_ptr to a forwarded class.
// See
// https://stackoverflow.com/questions/13414652/forward-declaration-with-unique-ptr
Index::~Index() = default;

// ____________________________________________________________________________
void Index::createFromOnDiskIndex(const std::string& onDiskBase,
                                  bool persistUpdatesOnDisk) {
  pimpl_->createFromOnDiskIndex(onDiskBase, persistUpdatesOnDisk);
}

// ____________________________________________________________________________
<<<<<<< HEAD
void Index::buildTextIndexFile(std::optional<const string> wordsFile,
                               std::optional<const string> docsFile,
                               bool addWordsFromLiterals,
                               bool useDocsFileForVocabulary,
                               bool addEntitiesFromWordsfile) {
  pimpl_->buildTextIndexFile(wordsFile, docsFile, addWordsFromLiterals,
                             useDocsFileForVocabulary,
                             addEntitiesFromWordsfile);
=======
void Index::buildTextIndexFile(
    const std::optional<std::pair<std::string, std::string>>& wordsAndDocsFile,
    bool addWordsFromLiterals, TextScoringMetric textScoringMetric,
    std::pair<float, float> bAndKForBM25) {
  pimpl_->buildTextIndexFile(wordsAndDocsFile, addWordsFromLiterals,
                             textScoringMetric, bAndKForBM25);
>>>>>>> 04e2a53a
}

// ____________________________________________________________________________
void Index::buildDocsDB(const std::string& docsFile) {
  pimpl_->buildDocsDB(docsFile);
}

// ____________________________________________________________________________
void Index::addTextFromOnDiskIndex() { pimpl_->addTextFromOnDiskIndex(); }

// ____________________________________________________________________________
auto Index::getVocab() const -> const Vocab& { return pimpl_->getVocab(); }

// ____________________________________________________________________________
auto Index::getNonConstVocabForTesting() -> Vocab& {
  return pimpl_->getNonConstVocabForTesting();
}

// ____________________________________________________________________________
auto Index::getTextVocab() const -> const TextVocab& {
  return pimpl_->getTextVocab();
}

// ____________________________________________________________________________
ad_utility::BlankNodeManager* Index::getBlankNodeManager() const {
  return pimpl_->getBlankNodeManager();
}

// ____________________________________________________________________________
size_t Index::getCardinality(
    const TripleComponent& comp, Permutation::Enum p,
    const LocatedTriplesSnapshot& locatedTriplesSnapshot) const {
  return pimpl_->getCardinality(comp, p, locatedTriplesSnapshot);
}

// ____________________________________________________________________________
size_t Index::getCardinality(
    Id id, Permutation::Enum p,
    const LocatedTriplesSnapshot& locatedTriplesSnapshot) const {
  return pimpl_->getCardinality(id, p, locatedTriplesSnapshot);
}

// ____________________________________________________________________________
std::string Index::indexToString(VocabIndex id) const {
  return pimpl_->indexToString(id);
}

// ____________________________________________________________________________
std::string_view Index::indexToString(WordVocabIndex id) const {
  return pimpl_->indexToString(id);
}

// ____________________________________________________________________________
Index::Vocab::PrefixRanges Index::prefixRanges(std::string_view prefix) const {
  return pimpl_->prefixRanges(prefix);
}

// ____________________________________________________________________________
const CompactVectorOfStrings<Id>& Index::getPatterns() const {
  return pimpl_->getPatterns();
}

// ____________________________________________________________________________
double Index::getAvgNumDistinctPredicatesPerSubject() const {
  return pimpl_->getAvgNumDistinctPredicatesPerSubject();
}

// ____________________________________________________________________________
double Index::getAvgNumDistinctSubjectsPerPredicate() const {
  return pimpl_->getAvgNumDistinctSubjectsPerPredicate();
}

// ____________________________________________________________________________
size_t Index::getNumDistinctSubjectPredicatePairs() const {
  return pimpl_->getNumDistinctSubjectPredicatePairs();
}

// ____________________________________________________________________________
std::string_view Index::wordIdToString(WordIndex wordIndex) const {
  return pimpl_->wordIdToString(wordIndex);
}

// ____________________________________________________________________________
size_t Index::getSizeOfTextBlockForWord(const std::string& word) const {
  return pimpl_->getSizeOfTextBlockForWord(word);
}

// ____________________________________________________________________________
size_t Index::getSizeOfTextBlockForEntities(const std::string& word) const {
  return pimpl_->getSizeOfTextBlockForEntities(word);
}

// ____________________________________________________________________________
size_t Index::getSizeEstimate(const std::string& words) const {
  return pimpl_->getSizeEstimate(words);
}

// ____________________________________________________________________________
IdTable Index::getWordPostingsForTerm(
    const std::string& term,
    const ad_utility::AllocatorWithLimit<Id>& allocator) const {
  return pimpl_->getWordPostingsForTerm(term, allocator);
}

// ____________________________________________________________________________
IdTable Index::getEntityMentionsForWord(
    const string& term,
    const ad_utility::AllocatorWithLimit<Id>& allocator) const {
  return pimpl_->getEntityMentionsForWord(term, allocator);
}

// ____________________________________________________________________________
size_t Index::getIndexOfBestSuitedElTerm(const vector<string>& terms) const {
  return pimpl_->getIndexOfBestSuitedElTerm(terms);
}

// ____________________________________________________________________________
std::string Index::getTextExcerpt(TextRecordIndex cid) const {
  return pimpl_->getTextExcerpt(cid);
}

// ____________________________________________________________________________
float Index::getAverageNofEntityContexts() const {
  return pimpl_->getAverageNofEntityContexts();
}

// ____________________________________________________________________________
void Index::setKbName(const std::string& name) {
  return pimpl_->setKbName(name);
}

// ____________________________________________________________________________
void Index::setTextName(const std::string& name) {
  return pimpl_->setTextName(name);
}

// ____________________________________________________________________________
bool& Index::usePatterns() { return pimpl_->usePatterns(); }

// ____________________________________________________________________________
bool& Index::loadAllPermutations() { return pimpl_->loadAllPermutations(); }

// ____________________________________________________________________________
void Index::setKeepTempFiles(bool keepTempFiles) {
  return pimpl_->setKeepTempFiles(keepTempFiles);
}

// ____________________________________________________________________________
ad_utility::MemorySize& Index::memoryLimitIndexBuilding() {
  return pimpl_->memoryLimitIndexBuilding();
}

// ____________________________________________________________________________
const ad_utility::MemorySize& Index::memoryLimitIndexBuilding() const {
  return std::as_const(*pimpl_).memoryLimitIndexBuilding();
}

// ____________________________________________________________________________
ad_utility::MemorySize& Index::parserBufferSize() {
  return pimpl_->parserBufferSize();
}

// ____________________________________________________________________________
const ad_utility::MemorySize& Index::parserBufferSize() const {
  return std::as_const(*pimpl_).parserBufferSize();
}

// ____________________________________________________________________________
ad_utility::MemorySize& Index::blocksizePermutationsPerColumn() {
  return pimpl_->blocksizePermutationPerColumn();
}

// ____________________________________________________________________________
void Index::setOnDiskBase(const std::string& onDiskBase) {
  return pimpl_->setOnDiskBase(onDiskBase);
}

// ____________________________________________________________________________
void Index::setSettingsFile(const std::string& filename) {
  return pimpl_->setSettingsFile(filename);
}

// ____________________________________________________________________________
void Index::setNumTriplesPerBatch(uint64_t numTriplesPerBatch) {
  return pimpl_->setNumTriplesPerBatch(numTriplesPerBatch);
}

// ____________________________________________________________________________
const std::string& Index::getTextName() const { return pimpl_->getTextName(); }

// ____________________________________________________________________________
const std::string& Index::getKbName() const { return pimpl_->getKbName(); }

// ____________________________________________________________________________
const std::string& Index::getOnDiskBase() const {
  return pimpl_->getOnDiskBase();
}

// ____________________________________________________________________________
const std::string& Index::getIndexId() const { return pimpl_->getIndexId(); }

// ____________________________________________________________________________
Index::NumNormalAndInternal Index::numTriples() const {
  return pimpl_->numTriples();
}

// ____________________________________________________________________________
size_t Index::getNofTextRecords() const { return pimpl_->getNofTextRecords(); }

// ____________________________________________________________________________
size_t Index::getNofWordPostings() const {
  return pimpl_->getNofWordPostings();
}

// ____________________________________________________________________________
size_t Index::getNofEntityPostings() const {
  return pimpl_->getNofEntityPostings();
}

// ____________________________________________________________________________
size_t Index::getLastTextRecordIndexOfNonLiterals() const {
  return pimpl_->getLastTextRecordIndexOfNonLiterals();
}

// ____________________________________________________________________________
Index::NumNormalAndInternal Index::numDistinctSubjects() const {
  return pimpl_->numDistinctSubjects();
}

// ____________________________________________________________________________
Index::NumNormalAndInternal Index::numDistinctObjects() const {
  return pimpl_->numDistinctObjects();
}

// ____________________________________________________________________________
Index::NumNormalAndInternal Index::numDistinctPredicates() const {
  return pimpl_->numDistinctPredicates();
}

// ____________________________________________________________________________
bool Index::hasAllPermutations() const { return pimpl_->hasAllPermutations(); }

// ____________________________________________________________________________
vector<float> Index::getMultiplicities(Permutation::Enum p) const {
  return pimpl_->getMultiplicities(p);
}

// ____________________________________________________________________________
vector<float> Index::getMultiplicities(
    const TripleComponent& key, Permutation::Enum p,
    const LocatedTriplesSnapshot& locatedTriplesSnapshot) const {
  return pimpl_->getMultiplicities(key, p, locatedTriplesSnapshot);
}

// ____________________________________________________________________________
IdTable Index::scan(
    const ScanSpecificationAsTripleComponent& scanSpecification,
    Permutation::Enum p, Permutation::ColumnIndicesRef additionalColumns,
    const ad_utility::SharedCancellationHandle& cancellationHandle,
    const LocatedTriplesSnapshot& locatedTriplesSnapshot,
    const LimitOffsetClause& limitOffset) const {
  return pimpl_->scan(scanSpecification, p, additionalColumns,
                      cancellationHandle, locatedTriplesSnapshot, limitOffset);
}

// ____________________________________________________________________________
IdTable Index::scan(
    const ScanSpecification& scanSpecification, Permutation::Enum p,
    Permutation::ColumnIndicesRef additionalColumns,
    const ad_utility::SharedCancellationHandle& cancellationHandle,
    const LocatedTriplesSnapshot& locatedTriplesSnapshot,
    const LimitOffsetClause& limitOffset) const {
  return pimpl_->scan(scanSpecification, p, additionalColumns,
                      cancellationHandle, locatedTriplesSnapshot, limitOffset);
}

// ____________________________________________________________________________
size_t Index::getResultSizeOfScan(
    const ScanSpecification& scanSpecification,
    const Permutation::Enum& permutation,
    const LocatedTriplesSnapshot& locatedTriplesSnapshot) const {
  return pimpl_->getResultSizeOfScan(scanSpecification, permutation,
                                     locatedTriplesSnapshot);
}

// ____________________________________________________________________________
void Index::createFromFiles(const std::vector<InputFileSpecification>& files) {
  return pimpl_->createFromFiles(files);
}

// ____________________________________________________________________________
const DeltaTriplesManager& Index::deltaTriplesManager() const {
  return pimpl_->deltaTriplesManager();
}

// ____________________________________________________________________________
DeltaTriplesManager& Index::deltaTriplesManager() {
  return pimpl_->deltaTriplesManager();
}<|MERGE_RESOLUTION|>--- conflicted
+++ resolved
@@ -26,23 +26,16 @@
 }
 
 // ____________________________________________________________________________
-<<<<<<< HEAD
 void Index::buildTextIndexFile(std::optional<const string> wordsFile,
                                std::optional<const string> docsFile,
                                bool addWordsFromLiterals,
                                bool useDocsFileForVocabulary,
-                               bool addEntitiesFromWordsfile) {
+                               bool addEntitiesFromWordsfile,
+                               TextScoringMetric textScoringMetric,
+                               std::pair<float, float> bAndKForBM25) {
   pimpl_->buildTextIndexFile(wordsFile, docsFile, addWordsFromLiterals,
-                             useDocsFileForVocabulary,
-                             addEntitiesFromWordsfile);
-=======
-void Index::buildTextIndexFile(
-    const std::optional<std::pair<std::string, std::string>>& wordsAndDocsFile,
-    bool addWordsFromLiterals, TextScoringMetric textScoringMetric,
-    std::pair<float, float> bAndKForBM25) {
-  pimpl_->buildTextIndexFile(wordsAndDocsFile, addWordsFromLiterals,
+                             useDocsFileForVocabulary, addEntitiesFromWordsfile,
                              textScoringMetric, bAndKForBM25);
->>>>>>> 04e2a53a
 }
 
 // ____________________________________________________________________________
