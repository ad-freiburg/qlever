// Copyright 2023, University of Freiburg,
// Chair of Algorithms and Data Structures.
// Authors:
// Björn Buchhold (2014-2017, buchhold@informatik.uni-freiburg.de)
// Johannes Kalmbach (2018- , kalmbach@informatik.uni-freiburg.de)

#include "index/Index.h"

#include "index/IndexImpl.h"
#include "util/MemorySize/MemorySize.h"

// ____________________________________________________________________________
Index::Index(ad_utility::AllocatorWithLimit<Id> allocator)
    : pimpl_{std::make_unique<IndexImpl>(std::move(allocator))} {}
Index::Index(Index&&) noexcept = default;

// Needs to be in the .cpp file because of the unique_ptr to a forwarded class.
// See
// https://stackoverflow.com/questions/13414652/forward-declaration-with-unique-ptr
Index::~Index() = default;

// ____________________________________________________________________________
void Index::createFromFile(const std::string& filename) {
  pimpl_->createFromFile(filename);
}

// ____________________________________________________________________________
void Index::createFromOnDiskIndex(const std::string& onDiskBase) {
  pimpl_->createFromOnDiskIndex(onDiskBase);
}

// ____________________________________________________________________________
void Index::addTextFromContextFile(const std::string& contextFile,
                                   bool addWordsFromLiterals) {
  pimpl_->addTextFromContextFile(contextFile, addWordsFromLiterals);
}

// ____________________________________________________________________________
void Index::buildDocsDB(const std::string& docsFile) {
  pimpl_->buildDocsDB(docsFile);
}

// ____________________________________________________________________________
void Index::addTextFromOnDiskIndex() { pimpl_->addTextFromOnDiskIndex(); }

// ____________________________________________________________________________
auto Index::getVocab() const -> const Vocab& { return pimpl_->getVocab(); }

// ____________________________________________________________________________
auto Index::getNonConstVocabForTesting() -> Vocab& {
  return pimpl_->getNonConstVocabForTesting();
}

// ____________________________________________________________________________
auto Index::getTextVocab() const -> const TextVocab& {
  return pimpl_->getTextVocab();
}

// ____________________________________________________________________________
size_t Index::getCardinality(const TripleComponent& comp,
                             Permutation::Enum p) const {
  return pimpl_->getCardinality(comp, p);
}

// ____________________________________________________________________________
size_t Index::getCardinality(Id id, Permutation::Enum p) const {
  return pimpl_->getCardinality(id, p);
}

// ____________________________________________________________________________
std::optional<std::string> Index::idToOptionalString(VocabIndex id) const {
  return pimpl_->idToOptionalString(id);
}

// ____________________________________________________________________________
std::optional<std::string> Index::idToOptionalString(WordVocabIndex id) const {
  return pimpl_->idToOptionalString(id);
}

// ____________________________________________________________________________
std::optional<Id> Index::getId(
    const ad_utility::triple_component::LiteralOrIri& element) const {
  return pimpl_->getId(element);
}
// ____________________________________________________________________________
std::optional<Id> Index::getId(
    const ad_utility::triple_component::Iri& element) const {
  return pimpl_->getId(element);
}
// ____________________________________________________________________________
std::optional<Id> Index::getId(
    const ad_utility::triple_component::Literal& element) const {
  return pimpl_->getId(element);
}

// ____________________________________________________________________________
Index::Vocab::PrefixRanges Index::prefixRanges(std::string_view prefix) const {
  return pimpl_->prefixRanges(prefix);
}

// ____________________________________________________________________________
const CompactVectorOfStrings<Id>& Index::getPatterns() const {
  return pimpl_->getPatterns();
}

// ____________________________________________________________________________
double Index::getAvgNumDistinctPredicatesPerSubject() const {
  return pimpl_->getAvgNumDistinctPredicatesPerSubject();
}

// ____________________________________________________________________________
double Index::getAvgNumDistinctSubjectsPerPredicate() const {
  return pimpl_->getAvgNumDistinctSubjectsPerPredicate();
}

// ____________________________________________________________________________
size_t Index::getNumDistinctSubjectPredicatePairs() const {
  return pimpl_->getNumDistinctSubjectPredicatePairs();
}

// ____________________________________________________________________________
std::string_view Index::wordIdToString(WordIndex wordIndex) const {
  return pimpl_->wordIdToString(wordIndex);
}

// ____________________________________________________________________________
size_t Index::getSizeOfTextBlockForWord(const std::string& word) const {
  return pimpl_->getSizeOfTextBlockForWord(word);
}

// ____________________________________________________________________________
size_t Index::getSizeOfTextBlockForEntities(const std::string& word) const {
  return pimpl_->getSizeOfTextBlockForEntities(word);
}

// ____________________________________________________________________________
size_t Index::getSizeEstimate(const std::string& words) const {
  return pimpl_->getSizeEstimate(words);
}

// ____________________________________________________________________________
IdTable Index::getWordPostingsForTerm(
    const std::string& term,
    const ad_utility::AllocatorWithLimit<Id>& allocator) const {
  return pimpl_->getWordPostingsForTerm(term, allocator);
}

// ____________________________________________________________________________
IdTable Index::getEntityMentionsForWord(
    const string& term,
    const ad_utility::AllocatorWithLimit<Id>& allocator) const {
  return pimpl_->getEntityMentionsForWord(term, allocator);
}

// ____________________________________________________________________________
size_t Index::getIndexOfBestSuitedElTerm(const vector<string>& terms) const {
  return pimpl_->getIndexOfBestSuitedElTerm(terms);
}

// ____________________________________________________________________________
std::string Index::getTextExcerpt(TextRecordIndex cid) const {
  return pimpl_->getTextExcerpt(cid);
}

// ____________________________________________________________________________
float Index::getAverageNofEntityContexts() const {
  return pimpl_->getAverageNofEntityContexts();
}

// ____________________________________________________________________________
void Index::setKbName(const std::string& name) {
  return pimpl_->setKbName(name);
}

// ____________________________________________________________________________
void Index::setTextName(const std::string& name) {
  return pimpl_->setTextName(name);
}

// ____________________________________________________________________________
bool& Index::usePatterns() { return pimpl_->usePatterns(); }

// ____________________________________________________________________________
bool& Index::loadAllPermutations() { return pimpl_->loadAllPermutations(); }

// ____________________________________________________________________________
void Index::setKeepTempFiles(bool keepTempFiles) {
  return pimpl_->setKeepTempFiles(keepTempFiles);
}

// ____________________________________________________________________________
ad_utility::MemorySize& Index::memoryLimitIndexBuilding() {
  return pimpl_->memoryLimitIndexBuilding();
}

// ____________________________________________________________________________
ad_utility::MemorySize& Index::blocksizePermutationsPerColumn() {
  return pimpl_->blocksizePermutationPerColumn();
}

// ____________________________________________________________________________
const ad_utility::MemorySize& Index::memoryLimitIndexBuilding() const {
  return std::as_const(*pimpl_).memoryLimitIndexBuilding();
}

// ____________________________________________________________________________
void Index::setOnDiskBase(const std::string& onDiskBase) {
  return pimpl_->setOnDiskBase(onDiskBase);
}

// ____________________________________________________________________________
void Index::setSettingsFile(const std::string& filename) {
  return pimpl_->setSettingsFile(filename);
}

// ____________________________________________________________________________
void Index::setNumTriplesPerBatch(uint64_t numTriplesPerBatch) {
  return pimpl_->setNumTriplesPerBatch(numTriplesPerBatch);
}

// ____________________________________________________________________________
const std::string& Index::getTextName() const { return pimpl_->getTextName(); }

// ____________________________________________________________________________
const std::string& Index::getKbName() const { return pimpl_->getKbName(); }

// ____________________________________________________________________________
const std::string& Index::getIndexId() const { return pimpl_->getIndexId(); }

// ____________________________________________________________________________
Index::NumNormalAndInternal Index::numTriples() const {
  return pimpl_->numTriples();
}

// ____________________________________________________________________________
size_t Index::getNofTextRecords() const { return pimpl_->getNofTextRecords(); }

// ____________________________________________________________________________
size_t Index::getNofWordPostings() const {
  return pimpl_->getNofWordPostings();
}

// ____________________________________________________________________________
size_t Index::getNofEntityPostings() const {
  return pimpl_->getNofEntityPostings();
}

// ____________________________________________________________________________
Index::NumNormalAndInternal Index::numDistinctSubjects() const {
  return pimpl_->numDistinctSubjects();
}

// ____________________________________________________________________________
Index::NumNormalAndInternal Index::numDistinctObjects() const {
  return pimpl_->numDistinctObjects();
}

// ____________________________________________________________________________
Index::NumNormalAndInternal Index::numDistinctPredicates() const {
  return pimpl_->numDistinctPredicates();
}

// ____________________________________________________________________________
bool Index::hasAllPermutations() const { return pimpl_->hasAllPermutations(); }

// ____________________________________________________________________________
vector<float> Index::getMultiplicities(Permutation::Enum p) const {
  return pimpl_->getMultiplicities(p);
}

// ____________________________________________________________________________
vector<float> Index::getMultiplicities(const TripleComponent& key,
                                       Permutation::Enum p) const {
  return pimpl_->getMultiplicities(key, p);
}

// ____________________________________________________________________________
IdTable Index::scan(
    const TripleComponent& col0String,
    std::optional<std::reference_wrapper<const TripleComponent>> col1String,
    std::optional<std::reference_wrapper<const TripleComponent>> col2String,
    Permutation::Enum p, Permutation::ColumnIndicesRef additionalColumns,
<<<<<<< HEAD
    const ad_utility::SharedCancellationHandle& cancellationHandle) const {
  return pimpl_->scan(col0String, col1String, col2String, p, additionalColumns,
                      cancellationHandle);
=======
    const ad_utility::SharedCancellationHandle& cancellationHandle,
    const LimitOffsetClause& limitOffset) const {
  return pimpl_->scan(col0String, col1String, p, additionalColumns,
                      cancellationHandle, limitOffset);
>>>>>>> 14d6e1cc
}

// ____________________________________________________________________________
IdTable Index::scan(
<<<<<<< HEAD
    Id col0Id, std::optional<Id> col1Id, std::optional<Id> col2Id,
    Permutation::Enum p, Permutation::ColumnIndicesRef additionalColumns,
    const ad_utility::SharedCancellationHandle& cancellationHandle) const {
  return pimpl_->scan({col0Id, col1Id, col2Id}, p, additionalColumns,
                      cancellationHandle);
=======
    Id col0Id, std::optional<Id> col1Id, Permutation::Enum p,
    Permutation::ColumnIndicesRef additionalColumns,
    const ad_utility::SharedCancellationHandle& cancellationHandle,
    const LimitOffsetClause& limitOffset) const {
  return pimpl_->scan(col0Id, col1Id, p, additionalColumns, cancellationHandle,
                      limitOffset);
>>>>>>> 14d6e1cc
}

// ____________________________________________________________________________
size_t Index::getResultSizeOfScan(
    const TripleComponent& col0String, const TripleComponent& col1String,
    std::optional<std::reference_wrapper<const TripleComponent>> col2String,
    const Permutation::Enum& permutation) const {
  return pimpl_->getResultSizeOfScan(col0String, col1String, col2String,
                                     permutation);
}<|MERGE_RESOLUTION|>--- conflicted
+++ resolved
@@ -280,34 +280,20 @@
     std::optional<std::reference_wrapper<const TripleComponent>> col1String,
     std::optional<std::reference_wrapper<const TripleComponent>> col2String,
     Permutation::Enum p, Permutation::ColumnIndicesRef additionalColumns,
-<<<<<<< HEAD
-    const ad_utility::SharedCancellationHandle& cancellationHandle) const {
-  return pimpl_->scan(col0String, col1String, col2String, p, additionalColumns,
-                      cancellationHandle);
-=======
     const ad_utility::SharedCancellationHandle& cancellationHandle,
     const LimitOffsetClause& limitOffset) const {
-  return pimpl_->scan(col0String, col1String, p, additionalColumns,
+  return pimpl_->scan(col0String, col1String, col2String, p, additionalColumns,
                       cancellationHandle, limitOffset);
->>>>>>> 14d6e1cc
 }
 
 // ____________________________________________________________________________
 IdTable Index::scan(
-<<<<<<< HEAD
     Id col0Id, std::optional<Id> col1Id, std::optional<Id> col2Id,
     Permutation::Enum p, Permutation::ColumnIndicesRef additionalColumns,
-    const ad_utility::SharedCancellationHandle& cancellationHandle) const {
-  return pimpl_->scan({col0Id, col1Id, col2Id}, p, additionalColumns,
-                      cancellationHandle);
-=======
-    Id col0Id, std::optional<Id> col1Id, Permutation::Enum p,
-    Permutation::ColumnIndicesRef additionalColumns,
     const ad_utility::SharedCancellationHandle& cancellationHandle,
     const LimitOffsetClause& limitOffset) const {
-  return pimpl_->scan(col0Id, col1Id, p, additionalColumns, cancellationHandle,
-                      limitOffset);
->>>>>>> 14d6e1cc
+  return pimpl_->scan({col0Id, col1Id, col2Id}, p, additionalColumns,
+                      cancellationHandle, limitOffset);
 }
 
 // ____________________________________________________________________________
