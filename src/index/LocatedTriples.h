// Copyright 2023 - 2024, University of Freiburg
// Chair of Algorithms and Data Structures
// Authors:
//    2023 Hannah Bast <bast@cs.uni-freiburg.de>
//    2024 Julian Mundhahs <mundhahj@tf.uni-freiburg.de>

#pragma once

#include "engine/idTable/IdTable.h"
#include "global/IdTriple.h"
#include "index/CompressedRelation.h"
#include "util/HashMap.h"

class Permutation;

struct NumAddedAndDeleted {
  size_t numAdded_;
  size_t numDeleted_;

  bool operator<=>(const NumAddedAndDeleted&) const = default;
};

// A triple and its block in a particular permutation. For a detailed definition
// of all border cases, see the definition at the end of this file.
struct LocatedTriple {
  // The index of the block, according to the definition above.
  size_t blockIndex_;
  // The `Id`s of the triple in the order of the permutation. For example,
  // for an object pertaining to the OPS permutation: `triple_[0]` is the
  // object, `triple_[1]` is the predicate, `triple_[2]` is the subject,
  // and `triple_[3]` is the graph.
  IdTriple<0> triple_;

  // Flag that is true if the given triple is inserted and false if it
  // is deleted.
  bool shouldTripleExist_;

  // Locate the given triples in the given permutation.
  static std::vector<LocatedTriple> locateTriplesInPermutation(
      std::span<const IdTriple<0>> triples,
      std::span<const CompressedBlockMetadata> blockMetadata,
      const std::array<size_t, 3>& keyOrder, bool shouldExist,
      ad_utility::SharedCancellationHandle cancellationHandle);
  bool operator==(const LocatedTriple&) const = default;

  // This operator is only for debugging and testing. It returns a
  // human-readable representation.
  friend std::ostream& operator<<(std::ostream& os, const LocatedTriple& lt) {
    os << "LT(" << lt.blockIndex_ << " " << lt.triple_ << " "
       << lt.shouldTripleExist_ << ")";
    return os;
  }
};

// A sorted set of located triples. In `LocatedTriplesPerBlock` below, we use
// this to store all located triples with the same `blockIndex_`.
//
// NOTE: We could also overload `std::less` here, but the explicit specification
// of the order makes it clearer.
struct LocatedTripleCompare {
  bool operator()(const LocatedTriple& x, const LocatedTriple& y) const {
    return x.triple_ < y.triple_;
  }
};
using LocatedTriples = std::set<LocatedTriple, LocatedTripleCompare>;

// This operator is only for debugging and testing. It returns a
// human-readable representation.
std::ostream& operator<<(std::ostream& os, const LocatedTriples& lts);

// Sorted sets of located triples, grouped by block. We use this to store all
// located triples for a permutation.
class LocatedTriplesPerBlock {
 private:
  // The total number of `LocatedTriple` objects stored (for all blocks).
  size_t numTriples_ = 0;

  // For each block with a non-empty set of located triples, the located triples
  // in that block.
  ad_utility::HashMap<size_t, LocatedTriples> map_;

  FRIEND_TEST(LocatedTriplesTest, numTriplesInBlock);

<<<<<<< HEAD
  // Impl function to `mergeTriples`.
  template <size_t numIndexColumns, bool includeGraphColumn>
=======
  // Implementation of the `mergeTriples` function (which has `numIndexColumns`
  // as a normal argument, and translates it into a template argument).
  template <size_t numIndexColumns>
>>>>>>> 6f6641f1
  IdTable mergeTriplesImpl(size_t blockIndex, const IdTable& block) const;

  // Stores the block metadata where the block borders have been adjusted for
  // the updated triples.
  std::optional<std::vector<CompressedBlockMetadata>> augmentedMetadata_;
  std::vector<CompressedBlockMetadata> originalMetadata_;
  void updateAugmentedMetadata();

 public:
  // Get upper limits for the number of located triples for the given block. The
  // return value is a pair of numbers: first, the number of existing triples
  // ("to be deleted") and second, the number of new triples ("to be inserted").
  // The numbers are only upper limits because there may be triples that have no
  // effect (like adding an already existing triple and deleting a non-existent
  // triple).
  NumAddedAndDeleted numTriples(size_t blockIndex) const;

  // Returns whether there are updates triples for the block with the index
  // `blockIndex`.
  bool hasUpdates(size_t blockIndex) const;

  // Merge located triples for `blockIndex_` (there must be at least one,
  // otherwise this function should not be called) with the given input `block`.
  // Return the result as an `IdTable`. The result has the same number of
  // columns as `block`.
  //
  // TODO: Adjust the following paragraph after Johannes' changes.
  //
  // `numIndexColumns` is the number of columns in `block` except payload, that
  // is, a number from `{1, 2, 3, 4}`. If `block` has payload columns, the
  // value of the merged located triples for these columns is set to UNDEF
  // (becuse our located triples currently don't have a payload). For example,
  // assume that `block` is from the POSG permutation and has the columns OSG
  // and two additional payload columns X and Y, so five columns in total. Then
  // `numIndexColumns` is 3 (because only OSG are present in the block), and a
  // located tripe in the result would be of the form OSGUU, where U is UNDEF.
  IdTable mergeTriples(size_t blockIndex, const IdTable& block,
                       size_t numIndexColumns) const;

  // Add `locatedTriples` to the `LocatedTriplesPerBlock`.
  // Return handles to where they were added (`LocatedTriples` is a sorted set,
  // see above). We need the handles so that we can easily remove the
  // `locatedTriples` from the set again in case we need to.
  //
  // PRECONDITIONS:
  //
  // 1. The `locatedTriples` must not already exist in
  // `LocatedTriplesPerBlock`.
  std::vector<LocatedTriples::iterator> add(
      std::span<const LocatedTriple> locatedTriples);

  void erase(size_t blockIndex, LocatedTriples::iterator iter);

  // Get the total number of `LocatedTriple`s (for all blocks).
  size_t numTriples() const { return numTriples_; }

  // Get the number of blocks with a non-empty set of located triples.
  size_t numBlocks() const { return map_.size(); }

  // Must be called initially before using the `LocatedTriplesPerBlock` to
  // initialize the original block metadata that is augmented for updated
  // triples. This is currently done in `Permutation::loadFromDisk`.
  void setOriginalMetadata(std::vector<CompressedBlockMetadata> metadata);

  // Returns the block metadata where the block borders have been updated to
  // account for the update triples. All triples (both insert and delete) will
  // enlarge the block borders.
  const std::vector<CompressedBlockMetadata>& getAugmentedMetadata() const {
    AD_CONTRACT_CHECK(augmentedMetadata_.has_value());
    return augmentedMetadata_.value();
  };

  // Remove all located triples.
  void clear() {
    map_.clear();
    numTriples_ = 0;
    augmentedMetadata_ = originalMetadata_;
  }

  // This operator is only for debugging and testing. It returns a
  // human-readable representation.
  friend std::ostream& operator<<(std::ostream& os,
                                  const LocatedTriplesPerBlock& ltpb) {
    // Get the block indices in sorted order.
    std::vector<size_t> blockIndices;
    std::ranges::copy(ltpb.map_ | std::views::keys,
                      std::back_inserter(blockIndices));
    std::ranges::sort(blockIndices);
    for (auto blockIndex : blockIndices) {
      os << "LTs in Block #" << blockIndex << ": " << ltpb.map_.at(blockIndex)
         << std::endl;
    }
    return os;
  };
};

// Human-readable representation , which are very useful for debugging.
std::ostream& operator<<(std::ostream& os, const std::vector<IdTriple<0>>& v);

// DEFINITION OF THE POSITION OF A LOCATED TRIPLE IN A PERMUTATION
//
// 1. The position is defined by the index of a block.
//
// 2. A triple belongs to the first block (with the smallest index) that also
// contains at least one triple that is larger than or equal to the input
// triple.
//
// 2.1. In particular, if the triple falls "between two blocks" (the last triple
// of the previous block is smaller and the first triple of the next block is
// larger), then the block is the next block.
//
// 2.2. In particular, if the triple is smaller than all triples in the
// permutation, the position is the first position of the first block.
//
// 3. If the triple is larger than all triples in the permutation, the block
// index is one after the largest block index.<|MERGE_RESOLUTION|>--- conflicted
+++ resolved
@@ -81,14 +81,9 @@
 
   FRIEND_TEST(LocatedTriplesTest, numTriplesInBlock);
 
-<<<<<<< HEAD
-  // Impl function to `mergeTriples`.
-  template <size_t numIndexColumns, bool includeGraphColumn>
-=======
   // Implementation of the `mergeTriples` function (which has `numIndexColumns`
   // as a normal argument, and translates it into a template argument).
-  template <size_t numIndexColumns>
->>>>>>> 6f6641f1
+  template <size_t numIndexColumns, bool includeGraphColumn>
   IdTable mergeTriplesImpl(size_t blockIndex, const IdTable& block) const;
 
   // Stores the block metadata where the block borders have been adjusted for
