//  Copyright 2022, University of Freiburg,
//  Chair of Algorithms and Data Structures.
//  Author: Johannes Kalmbach <kalmbach@cs.uni-freiburg.de>

#include "./PatternCreator.h"

// _________________________________________________________________________
void PatternCreator::processTriple(std::array<Id, 3> triple) {
  if (!_currentSubjectIndex.has_value()) {
    // This is the first triple
<<<<<<< HEAD
    _currentSubjectIndex = triple[0].getVocabIndex();
  } else if (triple[0].getVocabIndex() != _currentSubjectIndex) {
    // New subject.
    finishSubject(_currentSubjectIndex.value(), _currentPattern);
    _currentSubjectIndex = triple[0].getVocabIndex();
=======
    _currentSubjectIndex = VocabIndex::make(triple[0].get());
  } else if (triple[0].get() != _currentSubjectIndex.value().get()) {
    // New subject.
    finishSubject(_currentSubjectIndex.value(), _currentPattern);
    _currentSubjectIndex->get() = triple[0].get();
>>>>>>> 782f8ca5
    _currentPattern.clear();
  }
  // Don't list predicates twice in the same pattern.
  if (_currentPattern.empty() || _currentPattern.back() != triple[1]) {
    _currentPattern.push_back(triple[1]);
  }
}

// ________________________________________________________________________________
void PatternCreator::finishSubject(VocabIndex subjectIndex,
                                   const Pattern& pattern) {
  _numDistinctSubjects++;
  _numDistinctSubjectPredicatePairs += pattern.size();
  PatternID patternId;
  auto it = _patternToIdAndCount.find(pattern);
  if (it == _patternToIdAndCount.end()) {
    // This is a new pattern, assign a new pattern ID and a count of 1.
    patternId = static_cast<PatternID>(_patternToIdAndCount.size());
    _patternToIdAndCount[pattern] = PatternIdAndCount{patternId, 1ul};

    // Count the total number of distinct predicates that appear in the
    // pattern and have not been counted before.
    for (auto predicate : pattern) {
      _distinctPredicates.insert(predicate);
    }
  } else {
    // We have already seen the same pattern for a previous subject ID, reuse
    // the ID and increase the count.
    patternId = it->second._patternId;
    it->second._count++;
  }

  // The mapping from subjects to patterns is a vector of pattern IDs. We have
  // to assign the ID NO_PATTERN to all the possible subjects that have no
  // triple.
  while (_nextUnassignedSubjectIndex < subjectIndex) {
    _subjectToPatternSerializer.push(NO_PATTERN);
    _nextUnassignedSubjectIndex = _nextUnassignedSubjectIndex.incremented();
  }

  // Write the subjectIndex-pattern mapping for this subjectIndex.
  _subjectToPatternSerializer.push(patternId);
  _nextUnassignedSubjectIndex = _nextUnassignedSubjectIndex.incremented();
}

// ____________________________________________________________________________
void PatternCreator::finish() {
  if (_isFinished) {
    return;
  }
  _isFinished = true;

  // Write the pattern of the last subject.
  finishSubject(_currentSubjectIndex.value(), _currentPattern);

  // The mapping from subjects to patterns is already written to disk at this
  // point.
  _subjectToPatternSerializer.finish();

  // Store all data in the file
  ad_utility::serialization::FileWriteSerializer patternSerializer{
      std::move(_subjectToPatternSerializer).serializer()};

  PatternStatistics patternStatistics(_numDistinctSubjectPredicatePairs,
                                      _numDistinctSubjects,
                                      _distinctPredicates.size());
  patternSerializer << patternStatistics;

  // Store the actual patterns ordered by their pattern ID. They are currently
  // stored in a hash map, so we first have to sort them.
  std::vector<std::pair<Pattern, PatternIdAndCount>> orderedPatterns;
  orderedPatterns.insert(orderedPatterns.end(), _patternToIdAndCount.begin(),
                         _patternToIdAndCount.end());
  std::sort(orderedPatterns.begin(), orderedPatterns.end(),
            [](const auto& a, const auto& b) {
              return a.second._patternId < b.second._patternId;
            });
  CompactVectorOfStrings<Pattern::value_type>::Writer patternWriter{
      std::move(patternSerializer).file()};
  for (const auto& p : orderedPatterns) {
    patternWriter.push(p.first.data(), p.first.size());
  }
  patternWriter.finish();

  // Print some statistics for the log of the index builder.
  printStatistics(patternStatistics);
}

// ____________________________________________________________________________
void PatternCreator::readPatternsFromFile(
    const std::string& filename, double& avgNumSubjectsPerPredicate,
    double& avgNumPredicatesPerSubject,
    uint64_t& numDistinctSubjectPredicatePairs,
    CompactVectorOfStrings<Id>& patterns,
    std::vector<PatternID>& subjectToPattern) {
  // Read the pattern info from the patterns file.
  LOG(INFO) << "Reading patterns from file " << filename << " ..." << std::endl;

  // Read the subjectToPatternMap.
  ad_utility::serialization::FileReadSerializer patternReader(filename);

  // Read the statistics and the patterns.
  patternReader >> subjectToPattern;
  PatternStatistics statistics;
  patternReader >> statistics;
  patternReader >> patterns;

  numDistinctSubjectPredicatePairs =
      statistics._numDistinctSubjectPredicatePairs;
  avgNumSubjectsPerPredicate = statistics._avgNumSubjectsPerPredicate;
  avgNumPredicatesPerSubject = statistics._avgNumPredicatesPerSubject;
}

// ____________________________________________________________________________
void PatternCreator::printStatistics(
    PatternStatistics patternStatistics) const {
  LOG(INFO) << "Number of distinct patterns: " << _patternToIdAndCount.size()
            << std::endl;
  LOG(INFO) << "Number of subjects with pattern: " << _numDistinctSubjects
            << " [all]" << std::endl;
  LOG(INFO) << "Total number of distinct subject-predicate pairs: "
            << _numDistinctSubjectPredicatePairs << std::endl;
  LOG(INFO) << "Average number of predicates per subject: " << std::fixed
            << std::setprecision(1)
            << patternStatistics._avgNumPredicatesPerSubject << std::endl;
  LOG(INFO) << "Average number of subjects per predicate: " << std::fixed
            << std::setprecision(0)
            << patternStatistics._avgNumSubjectsPerPredicate << std::endl;
}<|MERGE_RESOLUTION|>--- conflicted
+++ resolved
@@ -8,19 +8,11 @@
 void PatternCreator::processTriple(std::array<Id, 3> triple) {
   if (!_currentSubjectIndex.has_value()) {
     // This is the first triple
-<<<<<<< HEAD
     _currentSubjectIndex = triple[0].getVocabIndex();
   } else if (triple[0].getVocabIndex() != _currentSubjectIndex) {
     // New subject.
     finishSubject(_currentSubjectIndex.value(), _currentPattern);
     _currentSubjectIndex = triple[0].getVocabIndex();
-=======
-    _currentSubjectIndex = VocabIndex::make(triple[0].get());
-  } else if (triple[0].get() != _currentSubjectIndex.value().get()) {
-    // New subject.
-    finishSubject(_currentSubjectIndex.value(), _currentPattern);
-    _currentSubjectIndex->get() = triple[0].get();
->>>>>>> 782f8ca5
     _currentPattern.clear();
   }
   // Don't list predicates twice in the same pattern.
