--- conflicted
+++ resolved
@@ -3,14 +3,6 @@
 //  Author: Johannes Kalmbach <kalmbach@cs.uni-freiburg.de>
 
 #include "index/PatternCreator.h"
-<<<<<<< HEAD
-
-#include "global/SpecialIds.h"
-
-static const Id hasPatternId = qlever::specialIds.at(HAS_PATTERN_PREDICATE);
-static const Id hasPredicateId = qlever::specialIds.at(HAS_PREDICATE_PREDICATE);
-=======
->>>>>>> c76d93d5
 
 #include "global/SpecialIds.h"
 
@@ -160,12 +152,7 @@
 
 // All the legacy code of the old pattern stuff.
 // _________________________________________________________________________
-void PatternCreator::processTriple(std::array<Id, 3> triple,
-                                   bool ignoreForPatterns) {
-  _tripleBuffer.emplace_back(triple, ignoreForPatterns);
-  if (ignoreForPatterns) {
-    return;
-  }
+void PatternCreator::processTriple(std::array<Id, 3> triple) {
   if (!_currentSubjectIndex.has_value()) {
     // This is the first triple
     _currentSubjectIndex = triple[0].getVocabIndex();
@@ -178,13 +165,6 @@
   // Don't list predicates twice in the same pattern.
   if (_currentPattern.empty() || _currentPattern.back() != triple[1]) {
     _currentPattern.push_back(triple[1]);
-    // This is wasteful and currently not needed. If we use those lines, then we
-    // get a fully materialized `has-predicate` relation.
-    /*
-    _additionalTriplesPsoSorter.push(
-        std::array{Id::makeFromVocabIndex(_currentSubjectIndex.value()),
-                   hasPredicateId, triple[1]});
-                   */
   }
 }
 
@@ -212,15 +192,17 @@
     it->second._count++;
   }
 
-  _additionalTriplesPsoSorter.push(
-      std::array{Id::makeFromVocabIndex(subjectIndex), hasPatternId,
-                 Id::makeFromInt(patternId)});
-  std::ranges::for_each(_tripleBuffer, [this, patternId](const auto& t) {
-    const auto& [s, p, o] = t.first;
-    _fullPsoSorter.push(std::array{
-        s, p, o, Id::makeFromInt(t.second ? NO_PATTERN : patternId)});
-  });
-  _tripleBuffer.clear();
+  // The mapping from subjects to patterns is a vector of pattern IDs. We have
+  // to assign the ID NO_PATTERN to all the possible subjects that have no
+  // triple.
+  while (_nextUnassignedSubjectIndex < subjectIndex) {
+    _subjectToPatternSerializer.push(NO_PATTERN);
+    _nextUnassignedSubjectIndex = _nextUnassignedSubjectIndex.incremented();
+  }
+
+  // Write the subjectIndex-pattern mapping for this subjectIndex.
+  _subjectToPatternSerializer.push(patternId);
+  _nextUnassignedSubjectIndex = _nextUnassignedSubjectIndex.incremented();
 }
 
 // ____________________________________________________________________________
@@ -235,11 +217,18 @@
     finishSubject(_currentSubjectIndex.value(), _currentPattern);
   }
 
+  // The mapping from subjects to patterns is already written to disk at this
+  // point.
+  _subjectToPatternSerializer.finish();
+
   // Store all data in the file
+  ad_utility::serialization::FileWriteSerializer patternSerializer{
+      std::move(_subjectToPatternSerializer).serializer()};
+
   PatternStatistics patternStatistics(_numDistinctSubjectPredicatePairs,
                                       _numDistinctSubjects,
                                       _distinctPredicates.size());
-  _patternSerializer << patternStatistics;
+  patternSerializer << patternStatistics;
 
   // Store the actual patterns ordered by their pattern ID. They are currently
   // stored in a hash map, so we first have to sort them.
@@ -251,7 +240,7 @@
               return a.second._patternId < b.second._patternId;
             });
   CompactVectorOfStrings<Pattern::value_type>::Writer patternWriter{
-      std::move(_patternSerializer).file()};
+      std::move(patternSerializer).file()};
   for (const auto& p : orderedPatterns) {
     patternWriter.push(p.first.data(), p.first.size());
   }
@@ -266,7 +255,8 @@
     const std::string& filename, double& avgNumSubjectsPerPredicate,
     double& avgNumPredicatesPerSubject,
     uint64_t& numDistinctSubjectPredicatePairs,
-    CompactVectorOfStrings<Id>& patterns) {
+    CompactVectorOfStrings<Id>& patterns,
+    std::vector<PatternID>& subjectToPattern) {
   // Read the pattern info from the patterns file.
   LOG(INFO) << "Reading patterns from file " << filename << " ..." << std::endl;
 
@@ -274,6 +264,7 @@
   ad_utility::serialization::FileReadSerializer patternReader(filename);
 
   // Read the statistics and the patterns.
+  patternReader >> subjectToPattern;
   PatternStatistics statistics;
   patternReader >> statistics;
   patternReader >> patterns;
