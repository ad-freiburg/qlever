// Copyright 2024, University of Freiburg,
// Chair of Algorithms and Data Structures.
// Author: Felix Meisen (fesemeisen@outlook.de)

#include "index/TextIndexReadWrite.h"

#include "index/TextScoringEnum.h"

namespace textIndexReadWrite::detail {

// _____________________________________________________________________________
IdTable readContextListHelper(
    const ad_utility::AllocatorWithLimit<Id>& allocator,
    const ContextListMetaData& contextList, bool isWordCl,
    const ad_utility::File& textIndexFile,
    TextScoringMetric textScoringMetric) {
  IdTable idTable{3, allocator};
  idTable.resize(contextList._nofElements);
  // Read ContextList
  readGapComprList<Id, uint64_t>(
      idTable.getColumn(0).begin(), contextList._nofElements,
      contextList._startContextlist, contextList.getByteLengthContextList(),
      textIndexFile, [](uint64_t id) {
        return Id::makeFromTextRecordIndex(TextRecordIndex::make(id));
      });

  // Helper lambda to read wordIndexList
  auto wordIndexToId = [isWordCl](auto wordIndex) {
    if (isWordCl) {
      return Id::makeFromWordVocabIndex(WordVocabIndex::make(wordIndex));
    }
    return Id::makeFromVocabIndex(VocabIndex::make(wordIndex));
  };

  // Read wordIndexList
  readFreqComprList<Id, WordIndex>(
      idTable.getColumn(1).begin(), contextList._nofElements,
      contextList._startWordlist, contextList.getByteLengthWordlist(),
      textIndexFile, wordIndexToId);

  // Helper lambdas to read scoreList
  auto scoreToId = [](auto score) {
    using T = decltype(score);
    if constexpr (std::is_same_v<T, uint16_t>) {
      return Id::makeFromInt(static_cast<uint64_t>(score));
    } else {
      return Id::makeFromDouble(static_cast<double>(score));
    }
  };

  // Read scoreList
  if (textScoringMetric == TextScoringMetric::EXPLICIT) {
    readFreqComprList<Id, uint16_t>(
        idTable.getColumn(2).begin(), contextList._nofElements,
        contextList._startScorelist, contextList.getByteLengthScorelist(),
        textIndexFile, scoreToId);
  } else {
    auto scores = readZstdComprList<Score>(
        contextList._nofElements, contextList._startScorelist,
        contextList.getByteLengthScorelist(), textIndexFile);
    ql::ranges::transform(scores, idTable.getColumn(2).begin(), scoreToId);
  }
  return idTable;
}

}  // namespace textIndexReadWrite::detail

namespace textIndexReadWrite {

// ____________________________________________________________________________
template <typename T>
void compressAndWrite(ql::span<const T> src, ad_utility::File& out,
                      off_t& currentOffset) {
  auto compressed = ZstdWrapper::compress(src.data(), src.size() * sizeof(T));
  out.write(compressed.data(), compressed.size());
  currentOffset += compressed.size();
}

// ____________________________________________________________________________
ContextListMetaData writePostings(ad_utility::File& out,
<<<<<<< HEAD
                                  const std::vector<Posting>& postings,
                                  bool skipWordlistIfAllTheSame,
=======
                                  const vector<Posting>& postings,
>>>>>>> ae2806e8
                                  off_t& currentOffset, bool scoreIsInt) {
  ContextListMetaData meta;
  meta._nofElements = postings.size();
  if (meta._nofElements == 0) {
    meta._startContextlist = currentOffset;
    meta._startWordlist = currentOffset;
    meta._startScorelist = currentOffset;
    meta._lastByte = currentOffset - 1;
    return meta;
  }

  GapEncode textRecordEncoder(postings |
                              ql::views::transform([](const Posting& posting) {
                                return std::get<0>(posting).get();
                              }));
  FrequencyEncode wordIndexEncoder(
      postings | ql::views::transform([](const Posting& posting) {
        return std::get<1>(posting);
      }));

  meta._startContextlist = currentOffset;
  textRecordEncoder.writeToFile(out, currentOffset);

  meta._startWordlist = currentOffset;
  wordIndexEncoder.writeToFile(out, currentOffset);

  meta._startScorelist = currentOffset;
  if (scoreIsInt) {
    FrequencyEncode scoreEncoder(
        postings | ql::views::transform([](const Posting& posting) {
          return static_cast<uint16_t>(std::get<2>(posting));
        }));
    scoreEncoder.writeToFile(out, currentOffset);
  } else {
    std::vector<float> scores;
    scores.reserve(postings.size());
    ql::ranges::transform(
        postings, std::back_inserter(scores),
        [](const auto& posting) { return std::get<2>(posting); });
    compressAndWrite<float>(scores, out, currentOffset);
  }

  meta._lastByte = currentOffset - 1;

  return meta;
}

// ____________________________________________________________________________
template <typename T>
size_t writeCodebook(const std::vector<T>& codebook, ad_utility::File& file) {
  size_t byteSizeOfCodebook = sizeof(T) * codebook.size();
  file.write(&byteSizeOfCodebook, sizeof(byteSizeOfCodebook));
  file.write(codebook.data(), byteSizeOfCodebook);
  return byteSizeOfCodebook + sizeof(byteSizeOfCodebook);
}

// ____________________________________________________________________________
template <typename T>
void encodeAndWriteSpanAndMoveOffset(ql::span<const T> spanToWrite,
                                     ad_utility::File& file,
                                     off_t& currentOffset) {
  size_t bytes = 0;
  if (spanToWrite.size() > 0) {
    std::vector<uint64_t> encoded;
    encoded.resize(spanToWrite.size());
    bytes = ad_utility::Simple8bCode::encode(
        spanToWrite.data(), spanToWrite.size(), encoded.data());
    size_t ret = file.write(encoded.data(), bytes);
    AD_CONTRACT_CHECK(bytes == ret);
  }
  currentOffset += bytes;
}

// ____________________________________________________________________________
IdTable readWordCl(const TextBlockMetaData& tbmd,
                   const ad_utility::AllocatorWithLimit<Id>& allocator,
                   const ad_utility::File& textIndexFile,
                   TextScoringMetric textScoringMetric) {
  return detail::readContextListHelper(allocator, tbmd._cl, true, textIndexFile,
                                       textScoringMetric);
}

// ____________________________________________________________________________
IdTable readWordEntityCl(const TextBlockMetaData& tbmd,
                         const ad_utility::AllocatorWithLimit<Id>& allocator,
                         const ad_utility::File& textIndexFile,
                         TextScoringMetric textScoringMetric) {
  return detail::readContextListHelper(allocator, tbmd._entityCl, false,
                                       textIndexFile, textScoringMetric);
}

}  // namespace textIndexReadWrite

// ____________________________________________________________________________
template <typename T>
template <typename View>
void FrequencyEncode<T>::initialize(View&& view) {
  if (ql::ranges::empty(view)) {
    return;
  }
  // Create the frequency map to count how often a certain value of type T
  // appears in the vector
  TypedMap frequencyMap;
  for (const auto& value : view) {
    ++frequencyMap[value];
  }

  // Convert the hashmap to a vector to sort it by most frequent first
  std::vector<std::pair<T, size_t>> frequencyVector;
  frequencyVector.reserve(frequencyMap.size());
  ql::ranges::copy(frequencyMap, std::back_inserter(frequencyVector));
  ql::ranges::sort(frequencyVector, [](const auto& a, const auto& b) {
    return a.second > b.second;
  });

  // Write the codeBook and codeMap
  // codeBook contains all values of type T exactly ones, sorted by frequency
  // descending
  // codeMap maps all values of type T that where in the vector to their
  // position in the codeBook
  codeBook_.reserve(frequencyVector.size());
  codeMap_.reserve(frequencyVector.size());
  size_t i = 0;
  for (const auto& frequencyPair : frequencyVector) {
    codeBook_.push_back(frequencyPair.first);
    codeMap_[frequencyPair.first] = i;
    ++i;
  }

  // Finally encode the vector
  encodedVector_.reserve(ql::ranges::size(view));
  for (const auto& value : view) {
    encodedVector_.push_back(codeMap_[value]);
  }
}

// ____________________________________________________________________________
template <typename T>
void FrequencyEncode<T>::writeToFile(ad_utility::File& out,
                                     off_t& currentOffset) {
  currentOffset += textIndexReadWrite::writeCodebook(codeBook_, out);
  textIndexReadWrite::encodeAndWriteSpanAndMoveOffset<size_t>(
      encodedVector_, out, currentOffset);
}

// ____________________________________________________________________________
template <typename T>
template <typename View>
void GapEncode<T>::initialize(View&& view) {
  if (ql::ranges::empty(view)) {
    return;
  }
  encodedVector_.reserve(ql::ranges::size(view));
  std::adjacent_difference(ql::ranges::begin(view), ql::ranges::end(view),
                           std::back_inserter(encodedVector_));
}

// ____________________________________________________________________________
template <typename T>
void GapEncode<T>::writeToFile(ad_utility::File& out, off_t& currentOffset) {
  textIndexReadWrite::encodeAndWriteSpanAndMoveOffset<T>(encodedVector_, out,
                                                         currentOffset);
}<|MERGE_RESOLUTION|>--- conflicted
+++ resolved
@@ -78,12 +78,7 @@
 
 // ____________________________________________________________________________
 ContextListMetaData writePostings(ad_utility::File& out,
-<<<<<<< HEAD
                                   const std::vector<Posting>& postings,
-                                  bool skipWordlistIfAllTheSame,
-=======
-                                  const vector<Posting>& postings,
->>>>>>> ae2806e8
                                   off_t& currentOffset, bool scoreIsInt) {
   ContextListMetaData meta;
   meta._nofElements = postings.size();
