--- conflicted
+++ resolved
@@ -15,23 +15,11 @@
 using std::pair;
 
 // _____________________________________________________________________________
-<<<<<<< HEAD
 Index::WordEntityPostings FTSAlgorithms::filterByRange(const IdRange& idRange,
                                   const Index::WordEntityPostings& wepPreFilter) {
-  AD_CHECK(wepPreFilter.cids.size() == wepPreFilter.wids.size());
-  AD_CHECK(wepPreFilter.cids.size() == wepPreFilter.scores.size());
+  AD_CONTRACT_CHECK(wepPreFilter.cids.size() == wepPreFilter.wids.size());
+  AD_CONTRACT_CHECK(wepPreFilter.cids.size() == wepPreFilter.scores.size());
   LOG(DEBUG) << "Filtering " << wepPreFilter.cids.size()
-=======
-void FTSAlgorithms::filterByRange(const IdRange& idRange,
-                                  const vector<TextRecordIndex>& blockCids,
-                                  const vector<WordIndex>& blockWids,
-                                  const vector<Score>& blockScores,
-                                  vector<TextRecordIndex>& resultCids,
-                                  vector<Score>& resultScores) {
-  AD_CONTRACT_CHECK(blockCids.size() == blockWids.size());
-  AD_CONTRACT_CHECK(blockCids.size() == blockScores.size());
-  LOG(DEBUG) << "Filtering " << blockCids.size()
->>>>>>> 8caf50cf
              << " elements by ID range...\n";
 
   Index::WordEntityPostings wepResult;
@@ -61,14 +49,9 @@
   wepResult.scores.resize(nofResultElements);
   wepResult.wids.resize(nofResultElements);
 
-<<<<<<< HEAD
-  AD_CHECK(wepResult.cids.size() == wepResult.scores.size());
-  AD_CHECK(wepResult.cids.size() == wepResult.wids.size());
+  AD_CONTRACT_CHECK(wepResult.cids.size() == wepResult.scores.size());
+  AD_CONTRACT_CHECK(wepResult.cids.size() == wepResult.wids.size());
   LOG(DEBUG) << "Filtering by ID range done. Result has " << wepResult.cids.size()
-=======
-  AD_CONTRACT_CHECK(resultCids.size() == resultScores.size());
-  LOG(DEBUG) << "Filtering by ID range done. Result has " << resultCids.size()
->>>>>>> 8caf50cf
              << " elements.\n";
   return wepResult;
 }
