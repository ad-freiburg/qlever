--- conflicted
+++ resolved
@@ -373,36 +373,7 @@
 }
 
 // _____________________________________________________________________________
-<<<<<<< HEAD
-void FTSAlgorithms::getTopKByScores(const vector<Id>& cids,
-                                    const vector<Score>& scores, size_t k,
-                                    WidthOneList* result) {
-  AD_CONTRACT_CHECK(cids.size() == scores.size());
-  k = std::min(k, cids.size());
-  LOG(DEBUG) << "Call getTopKByScores (partial sort of " << cids.size()
-             << " contexts by score)...\n";
-  vector<size_t> indices;
-  indices.resize(scores.size());
-  for (size_t i = 0; i < indices.size(); ++i) {
-    indices[i] = i;
-  }
-  LOG(DEBUG) << "Doing the partial sort...\n";
-  std::partial_sort(
-      indices.begin(), indices.begin() + k, indices.end(),
-      [&scores](size_t a, size_t b) { return scores[a] > scores[b]; });
-  LOG(DEBUG) << "Packing the final WidthOneList of cIds...\n";
-  result->reserve(k + 2);
-  result->resize(k);
-  for (size_t i = 0; i < k; ++i) {
-    (*result)[i] = {{cids[indices[i]]}};
-  }
-  LOG(DEBUG) << "Done with getTopKByScores.\n";
-}
-
-// _____________________________________________________________________________
 template <int WIDTH>
-=======
->>>>>>> 18ab023f
 void FTSAlgorithms::aggScoresAndTakeTopKContexts(
     const Index::WordEntityPostings& wep, size_t k, IdTable* dynResult) {
   AD_CONTRACT_CHECK(wep.wids_.size() >= 1);
@@ -459,17 +430,11 @@
       }
     }
   }
-<<<<<<< HEAD
   IdTableStatic<WIDTH> result = std::move(*dynResult).toStatic<WIDTH>();
   result.reserve(mapEtSaCS.size() * k + 2);
   for (auto it = mapEtSaCS.begin(); it != mapEtSaCS.end(); ++it) {
     std::vector<ValueId> row;
     row.resize(result.numColumns());
-=======
-  IdTableStatic<3> result = std::move(*dynResult).toStatic<3>();
-  result.reserve(map.size() + 2);
-  for (auto it = map.begin(); it != map.end(); ++it) {
->>>>>>> 18ab023f
     const Id eid = it->first;
     const Id entityScore = Id::makeFromInt(it->second.first);
     const ScoreAndContextSet& sacs = it->second.second;
@@ -1161,15 +1126,10 @@
     }
   }
   IdTableStatic<WIDTH> result = std::move(*dynResult).toStatic<WIDTH>();
-<<<<<<< HEAD
   result.reserve(mapEtSaCS.size() * k + 2);
   for (auto it = mapEtSaCS.begin(); it != mapEtSaCS.end(); ++it) {
     std::vector<ValueId> row;
     row.resize(result.numColumns());
-=======
-  result.reserve(map.size() + 2);
-  for (auto it = map.begin(); it != map.end(); ++it) {
->>>>>>> 18ab023f
     const Id eid = it->first;
     const Id entityScore = Id::makeFromInt(it->second.first);
     const ScoreAndContextSet& sacs = it->second.second;
@@ -1297,17 +1257,11 @@
       }
     }
   }
-<<<<<<< HEAD
   IdTableStatic<WIDTH> result = std::move(*dynResult).toStatic<WIDTH>();
   result.reserve(mapEtSaCS.size() * k + 2);
   for (auto it = mapEtSaCS.begin(); it != mapEtSaCS.end(); ++it) {
     std::vector<ValueId> row;
     row.resize(result.numColumns());
-=======
-  IdTableStatic<3> result = std::move(*dynResult).toStatic<3>();
-  result.reserve(map.size() + 2);
-  for (auto it = map.begin(); it != map.end(); ++it) {
->>>>>>> 18ab023f
     const Id eid = it->first;
     const Id entityScore = Id::makeFromInt(it->second.first);
     const ScoreAndContextSet& sacs = it->second.second;
