// Copyright 2023 - 2025 The QLever Authors, in particular:
//
// 2023 - 2025 Hannah Bast <bast@cs.uni-freiburg.de>, UFR
// 2024 - 2025 Julian Mundhahs <mundhahj@tf.uni-freiburg.de>, UFR
// 2024 - 2025 Johannes Kalmbach <kalmbach@cs.uni-freiburg.de>, UFR
//
// UFR = University of Freiburg, Chair of Algorithms and Data Structures

// You may not use this file except in compliance with the Apache 2.0 License,
// which can be found in the `LICENSE` file at the root of the QLever project.
// Copyright 2025, Bayerische Motoren Werke Aktiengesellschaft (BMW AG)

#include "index/DeltaTriples.h"

#include <absl/strings/str_cat.h>

#include "backports/algorithm.h"
#include "engine/ExecuteUpdate.h"
#include "index/Index.h"
#include "index/IndexImpl.h"
#include "index/LocatedTriples.h"
#include "util/Serializer/TripleSerializer.h"

// ____________________________________________________________________________
template <bool isInternal>
LocatedTriples::iterator& DeltaTriples::TriplesToHandles<isInternal>::
    LocatedTripleHandles::forPermutation(Permutation::Enum permutation) {
  return handles_[static_cast<size_t>(permutation)];
}

// ____________________________________________________________________________
void DeltaTriples::clear() {
  auto clearImpl = [](auto& state, auto& locatedTriples) {
    state.triplesInserted_.clear();
    state.triplesDeleted_.clear();
    ql::ranges::for_each(locatedTriples, &LocatedTriplesPerBlock::clear);
  };
  clearImpl(triplesToHandlesNormal_, locatedTriplesNormal_);
  clearImpl(triplesToHandlesInternal_, locatedTriplesInternal_);
}

// ____________________________________________________________________________
template <bool isInternal>
DeltaTriples::TriplesToHandles<isInternal>& DeltaTriples::getState() {
  if constexpr (isInternal) {
    return triplesToHandlesInternal_;
  } else {
    return triplesToHandlesNormal_;
  }
}

// ____________________________________________________________________________
template <bool isInternal>
auto& DeltaTriples::getLocatedTriple() {
  if constexpr (isInternal) {
    return locatedTriplesInternal_;
  } else {
    return locatedTriplesNormal_;
  }
}

// ____________________________________________________________________________
template <bool isInternal>
std::vector<
    typename DeltaTriples::TriplesToHandles<isInternal>::LocatedTripleHandles>
DeltaTriples::locateAndAddTriples(CancellationHandle cancellationHandle,
                                  ql::span<const IdTriple<0>> triples,
                                  bool insertOrDelete,
                                  ad_utility::timer::TimeTracer& tracer) {
  constexpr const auto& allPermutations = Permutation::all<isInternal>();
  auto& lt = getLocatedTriple<isInternal>();
  std::array<std::vector<LocatedTriples::iterator>, allPermutations.size()>
      intermediateHandles;
  for (auto permutation : allPermutations) {
    tracer.beginTrace(std::string{Permutation::toString(permutation)});
    tracer.beginTrace("locateTriples");
    auto& basePerm = index_.getPermutation(permutation);
    auto& perm = isInternal ? basePerm.internalPermutation() : basePerm;
    auto locatedTriples = LocatedTriple::locateTriplesInPermutation(
        triples, perm.metaData().blockData(), perm.keyOrder(), insertOrDelete,
        cancellationHandle);
    cancellationHandle->throwIfCancelled();
    tracer.endTrace("locateTriples");
    tracer.beginTrace("addToLocatedTriples");
    intermediateHandles[static_cast<size_t>(permutation)] =
        lt[static_cast<size_t>(permutation)].add(locatedTriples, tracer);
    cancellationHandle->throwIfCancelled();
    tracer.endTrace("addToLocatedTriples");
    tracer.endTrace(Permutation::toString(permutation));
  }
  tracer.beginTrace("transformHandles");
  std::vector<typename TriplesToHandles<isInternal>::LocatedTripleHandles>
      handles{triples.size()};
  for (auto permutation : allPermutations) {
    for (size_t i = 0; i < triples.size(); i++) {
      handles[i].forPermutation(permutation) =
          intermediateHandles[static_cast<size_t>(permutation)][i];
    }
  }
  tracer.endTrace("transformHandles");
  return handles;
}

// ____________________________________________________________________________
template <bool isInternal>
void DeltaTriples::eraseTripleInAllPermutations(
    typename TriplesToHandles<isInternal>::LocatedTripleHandles& handles) {
  auto& lt = getLocatedTriple<isInternal>();
  // Erase for all permutations.
  for (auto permutation : Permutation::all<isInternal>()) {
    auto ltIter = handles.forPermutation(permutation);
    lt[static_cast<int>(permutation)].erase(ltIter->blockIndex_, ltIter);
  }
}

// ____________________________________________________________________________
DeltaTriplesCount DeltaTriples::getCounts() const {
  return {numInserted(), numDeleted()};
}

// ____________________________________________________________________________
void DeltaTriples::insertTriples(CancellationHandle cancellationHandle,
                                 Triples triples,
                                 ad_utility::timer::TimeTracer& tracer) {
  modifyTriplesImpl<false, true>(std::move(cancellationHandle),
                                 std::move(triples), tracer);
}

// ____________________________________________________________________________
void DeltaTriples::deleteTriples(CancellationHandle cancellationHandle,
                                 Triples triples,
                                 ad_utility::timer::TimeTracer& tracer) {
  modifyTriplesImpl<false, false>(std::move(cancellationHandle),
                                  std::move(triples), tracer);
}

// ____________________________________________________________________________
void DeltaTriples::insertInternalTriples(
    CancellationHandle cancellationHandle, Triples triples,
    ad_utility::timer::TimeTracer& tracer) {
  modifyTriplesImpl<true, true>(std::move(cancellationHandle),
                                std::move(triples), tracer);
}

// ____________________________________________________________________________
void DeltaTriples::deleteInternalTriples(
    CancellationHandle cancellationHandle, Triples triples,
    ad_utility::timer::TimeTracer& tracer) {
  modifyTriplesImpl<true, false>(std::move(cancellationHandle),
                                 std::move(triples), tracer);
}

// ____________________________________________________________________________
void DeltaTriples::rewriteLocalVocabEntriesAndBlankNodes(Triples& triples) {
  // Remember which original blank node (from the parsing of an insert
  // operation) is mapped to which blank node managed by the `localVocab_` of
  // this class.
  ad_utility::HashMap<Id, Id> blankNodeMap;
  // For the given original blank node `id`, check if it has already been
  // mapped. If not, map it to a new blank node managed by the `localVocab_` of
  // this class. Either way, return the (already existing or newly created)
  // value.
  auto getLocalBlankNode = [this, &blankNodeMap](Id id) {
    AD_CORRECTNESS_CHECK(id.getDatatype() == Datatype::BlankNodeIndex);
    // The following code handles both cases (already mapped or not) with a
    // single lookup in the map. Note that the value of the `try_emplace` call
    // is irrelevant.
    auto [it, newElement] = blankNodeMap.try_emplace(id, Id::makeUndefined());
    if (newElement) {
      it->second = Id::makeFromBlankNodeIndex(
          localVocab_.getBlankNodeIndex(index_.getBlankNodeManager()));
    }
    return it->second;
  };

  // Return true iff `blankNodeIndex` is a blank node index from the original
  // index.
  auto isGlobalBlankNode = [minLocalBlankNode =
                                index_.getBlankNodeManager()->minIndex_](
                               BlankNodeIndex blankNodeIndex) {
    return blankNodeIndex.get() < minLocalBlankNode;
  };

  // Helper lambda that converts a single local vocab or blank node `id` as
  // described in the comment for this function. All other types are left
  // unchanged.
  auto convertId = [this, isGlobalBlankNode, &getLocalBlankNode](Id& id) {
    if (id.getDatatype() == Datatype::LocalVocabIndex) {
      id = Id::makeFromLocalVocabIndex(
          localVocab_.getIndexAndAddIfNotContained(*id.getLocalVocabIndex()));
    } else if (id.getDatatype() == Datatype::BlankNodeIndex) {
      auto idx = id.getBlankNodeIndex();
      if (isGlobalBlankNode(idx) ||
          localVocab_.isBlankNodeIndexContained(idx)) {
        return;
      }
      id = getLocalBlankNode(id);
    }
  };

  // Convert all local vocab and blank node `Id`s in all `triples`.
  ql::ranges::for_each(triples, [&convertId](IdTriple<0>& triple) {
    ql::ranges::for_each(triple.ids(), convertId);
    ql::ranges::for_each(triple.payload(), convertId);
  });
}

// ____________________________________________________________________________
template <bool isInternal, bool insertOrDelete>
void DeltaTriples::modifyTriplesImpl(CancellationHandle cancellationHandle,
                                     Triples triples,
                                     ad_utility::timer::TimeTracer& tracer) {
  AD_LOG_DEBUG << (insertOrDelete ? "Inserting" : "Deleting") << " "
               << triples.size() << (isInternal ? " internal" : "")
               << " triples (including idempotent triples)." << std::endl;
  auto [targetMap, inverseMap] = [this]() {
    auto& state = getState<isInternal>();
    if constexpr (insertOrDelete) {
      return std::tie(state.triplesInserted_, state.triplesDeleted_);
    } else {
      return std::tie(state.triplesDeleted_, state.triplesInserted_);
    }
  }();
  tracer.beginTrace("rewriteLocalVocabEntries");
  rewriteLocalVocabEntriesAndBlankNodes(triples);
  tracer.endTrace("rewriteLocalVocabEntries");
  // TODO<joka921> Once the migration is finished, check whether we can remove
  // the `ifndef` here again.
#ifndef QLEVER_CPP_17
  AD_EXPENSIVE_CHECK(ql::ranges::is_sorted(triples));
#endif
  AD_EXPENSIVE_CHECK(std::unique(triples.begin(), triples.end()) ==
                     triples.end());
  tracer.beginTrace("removeExistingTriples");
  ql::erase_if(triples, [&targetMap](const IdTriple<0>& triple) {
    return targetMap.contains(triple);
  });
  tracer.endTrace("removeExistingTriples");
  tracer.beginTrace("removeInverseTriples");
  ql::ranges::for_each(triples, [this, &inverseMap](const IdTriple<0>& triple) {
    auto handle = inverseMap.find(triple);
    if (handle != inverseMap.end()) {
      eraseTripleInAllPermutations<isInternal>(handle->second);
      inverseMap.erase(triple);
    }
  });
  tracer.endTrace("removeInverseTriples");
  tracer.beginTrace("locatedAndAdd");

  auto handles = locateAndAddTriples<isInternal>(
      std::move(cancellationHandle), triples, insertOrDelete, tracer);
  tracer.endTrace("locatedAndAdd");
  tracer.beginTrace("markTriples");

  AD_CORRECTNESS_CHECK(triples.size() == handles.size());
  // TODO<qup42>: replace with ql::views::zip in C++23
  for (size_t i = 0; i < triples.size(); i++) {
    targetMap.insert({triples[i], handles[i]});
  }
  tracer.endTrace("markTriples");
  // Update the index of the located triples to mark that they have changed.
  locatedTriples_->index_++;
}

// ____________________________________________________________________________
const LocatedTriplesPerBlock&
LocatedTriplesState::getLocatedTriplesForPermutation(
    Permutation::Enum permutation) const {
  return locatedTriplesPerBlock_.at(static_cast<int>(permutation));
}

// ____________________________________________________________________________
<<<<<<< HEAD
LocatedTriplesVersion DeltaTriples::createVersionSnapshot() {
  // Create a copy of the `LocatedTriplesVersion` for use as a constant
  // snapshot.
  return LocatedTriplesVersion{std::make_shared<LocatedTriplesState>(
      LocatedTriplesState{locatedTriples(), localVocab_.getLifetimeExtender(),
                          locatedTriples_->index_})};
}

// ____________________________________________________________________________
LocatedTriplesVersion DeltaTriples::getMirroringVersion() const {
  // Creating a `shared_ptr<const LocatedTriplesVersion>` from a
  // `shared_ptr<LocatedTriplesVersion>` is cheap.
  return LocatedTriplesVersion{locatedTriples_};
=======
const LocatedTriplesPerBlock&
LocatedTriplesSnapshot::getInternalLocatedTriplesForPermutation(
    Permutation::Enum permutation) const {
  AD_CONTRACT_CHECK(permutation == Permutation::PSO ||
                    permutation == Permutation::POS);
  return internalLocatedTriplesPerBlock_[static_cast<int>(permutation)];
}

// ____________________________________________________________________________
SharedLocatedTriplesSnapshot DeltaTriples::getSnapshot() {
  // NOTE: Both members of the `LocatedTriplesSnapshot` are copied, but the
  // `localVocab_` has no copy constructor (in order to avoid accidental
  // copies), hence the explicit `clone`.
  auto snapshotIndex = nextSnapshotIndex_;
  ++nextSnapshotIndex_;
  return SharedLocatedTriplesSnapshot{
      std::make_shared<LocatedTriplesSnapshot>(LocatedTriplesSnapshot{
          locatedTriplesNormal_, locatedTriplesInternal_,
          localVocab_.getLifetimeExtender(), snapshotIndex})};
>>>>>>> 834d6904
}

// ____________________________________________________________________________
void to_json(nlohmann::json& j, const DeltaTriplesCount& count) {
  j = nlohmann::json{{"inserted", count.triplesInserted_},
                     {"deleted", count.triplesDeleted_},
                     {"total", count.triplesInserted_ + count.triplesDeleted_}};
}

// ____________________________________________________________________________
DeltaTriplesCount operator-(const DeltaTriplesCount& lhs,
                            const DeltaTriplesCount& rhs) {
  return {lhs.triplesInserted_ - rhs.triplesInserted_,
          lhs.triplesDeleted_ - rhs.triplesDeleted_};
}

// ____________________________________________________________________________
DeltaTriples::DeltaTriples(const Index& index)
    : DeltaTriples(index.getImpl()) {}

// ____________________________________________________________________________
DeltaTriplesManager::DeltaTriplesManager(const IndexImpl& index)
    : deltaTriples_{index},
      currentLocatedTriplesSnapshot_{
          deltaTriples_.wlock()->createVersionSnapshot()} {}

// _____________________________________________________________________________
template <typename ReturnType>
ReturnType DeltaTriplesManager::modify(
    const std::function<ReturnType(DeltaTriples&)>& function,
    bool writeToDiskAfterRequest, bool updateMetadataAfterRequest,
    ad_utility::timer::TimeTracer& tracer) {
  // While holding the lock for the underlying `DeltaTriples`, perform the
  // actual `function` (typically some combination of insert and delete
  // operations) and (while still holding the lock) update the
  // `currentLocatedTriplesSnapshot_`.
  tracer.beginTrace("acquiringDeltaTriplesWriteLock");
  return deltaTriples_.withWriteLock([this, &function, writeToDiskAfterRequest,
                                      updateMetadataAfterRequest,
                                      &tracer](DeltaTriples& deltaTriples) {
    auto updateSnapshot = [this, &deltaTriples] {
      auto newSnapshot = deltaTriples.createVersionSnapshot();
      currentLocatedTriplesSnapshot_.withWriteLock(
          [&newSnapshot](auto& currentSnapshot) {
            currentSnapshot = std::move(newSnapshot);
          });
    };
    auto writeAndUpdateSnapshot = [&updateSnapshot, &deltaTriples, &tracer,
                                   writeToDiskAfterRequest]() {
      if (writeToDiskAfterRequest) {
        tracer.beginTrace("diskWriteback");
        deltaTriples.writeToDisk();
        tracer.endTrace("diskWriteback");
      }
      tracer.beginTrace("snapshotCreation");
      updateSnapshot();
      tracer.endTrace("snapshotCreation");
    };
    auto updateMetadata = [&tracer, &deltaTriples,
                           updateMetadataAfterRequest]() {
      if (updateMetadataAfterRequest) {
        tracer.beginTrace("updateMetadata");
        deltaTriples.updateAugmentedMetadata();
        tracer.endTrace("updateMetadata");
      }
    };

    tracer.endTrace("acquiringDeltaTriplesWriteLock");
    if constexpr (std::is_void_v<ReturnType>) {
      function(deltaTriples);
      updateMetadata();
      writeAndUpdateSnapshot();
    } else {
      ReturnType returnValue = function(deltaTriples);
      updateMetadata();
      writeAndUpdateSnapshot();
      return returnValue;
    }
  });
}
// Explicit instantiations
template void DeltaTriplesManager::modify<void>(
    std::function<void(DeltaTriples&)> const&, bool writeToDiskAfterRequest,
    bool updateMetadataAfterRequest, ad_utility::timer::TimeTracer&);
template UpdateMetadata DeltaTriplesManager::modify<UpdateMetadata>(
    const std::function<UpdateMetadata(DeltaTriples&)>&,
    bool writeToDiskAfterRequest, bool updateMetadataAfterRequest,
    ad_utility::timer::TimeTracer&);
template DeltaTriplesCount DeltaTriplesManager::modify<DeltaTriplesCount>(
    const std::function<DeltaTriplesCount(DeltaTriples&)>&,
    bool writeToDiskAfterRequest, bool updateMetadataAfterRequest,
    ad_utility::timer::TimeTracer&);
template nlohmann::json DeltaTriplesManager::modify<nlohmann::json>(
    const std::function<nlohmann::json(DeltaTriples&)>&,
    bool writeToDiskAfterRequest, bool updateMetadataAfterRequest,
    ad_utility::timer::TimeTracer&);

// _____________________________________________________________________________
void DeltaTriplesManager::clear() { modify<void>(&DeltaTriples::clear); }

// _____________________________________________________________________________
LocatedTriplesVersion DeltaTriplesManager::getCurrentSnapshot() const {
  return *currentLocatedTriplesSnapshot_.rlock();
}

// _____________________________________________________________________________
void DeltaTriples::setOriginalMetadata(
    Permutation::Enum permutation,
    std::shared_ptr<const std::vector<CompressedBlockMetadata>> metadata,
    bool setInternalMetadata) {
  auto& locatedTriplesPerBlock =
      setInternalMetadata
          ? locatedTriplesInternal_.at(static_cast<size_t>(permutation))
          : locatedTriplesNormal_.at(static_cast<size_t>(permutation));
  locatedTriplesPerBlock.setOriginalMetadata(std::move(metadata));
}

// _____________________________________________________________________________
void DeltaTriples::updateAugmentedMetadata() {
  auto update = [](auto& lt) {
    ql::ranges::for_each(lt, &LocatedTriplesPerBlock::updateAugmentedMetadata);
  };
  update(locatedTriplesNormal_);
  update(locatedTriplesInternal_);
}

// _____________________________________________________________________________
void DeltaTriples::writeToDisk() const {
  if (!filenameForPersisting_.has_value()) {
    return;
  }
  // TODO<RobinTF> Currently this only writes non-internal delta triples to
  // disk. The internal triples will be regenerated when importing the rest
  // again. In the future we might to also want to explicitly store the internal
  // triples.
  auto toRange = [](const TriplesToHandles<false>::TriplesToHandlesMap& map) {
    return map | ql::views::keys |
           ql::views::transform(
               [](const IdTriple<0>& triple) -> const std::array<Id, 4>& {
                 return triple.ids();
               }) |
           ql::views::join;
  };
  std::filesystem::path tempPath = filenameForPersisting_.value();
  tempPath += ".tmp";
  ad_utility::serializeIds(
      tempPath, localVocab_,
      std::array{toRange(triplesToHandlesNormal_.triplesDeleted_),
                 toRange(triplesToHandlesNormal_.triplesInserted_)});
  std::filesystem::rename(tempPath, filenameForPersisting_.value());
}

// _____________________________________________________________________________
void DeltaTriples::readFromDisk() {
  if (!filenameForPersisting_.has_value()) {
    return;
  }
  AD_CONTRACT_CHECK(localVocab_.empty());
  auto [vocab, idRanges] = ad_utility::deserializeIds(
      filenameForPersisting_.value(), index_.getBlankNodeManager());
  if (idRanges.empty()) {
    return;
  }
  AD_CORRECTNESS_CHECK(idRanges.size() == 2);
  auto toTriples = [](const std::vector<Id>& ids) {
    Triples triples;
    static_assert(Triples::value_type::PayloadSize == 0);
    constexpr size_t cols = Triples::value_type::NumCols;
    AD_CORRECTNESS_CHECK(ids.size() % cols == 0);
    triples.reserve(ids.size() / cols);
    for (size_t i = 0; i < ids.size(); i += cols) {
      triples.emplace_back(
          std::array{ids[i], ids[i + 1], ids[i + 2], ids[i + 3]});
    }
    return triples;
  };
  auto cancellationHandle =
      std::make_shared<CancellationHandle::element_type>();
  insertTriples(cancellationHandle, toTriples(idRanges.at(1)));
  deleteTriples(cancellationHandle, toTriples(idRanges.at(0)));
  AD_LOG_INFO << "Done, #inserted triples = " << idRanges.at(1).size()
              << ", #deleted triples = " << idRanges.at(0).size() << std::endl;
}

// _____________________________________________________________________________
void DeltaTriples::setPersists(std::optional<std::string> filename) {
  filenameForPersisting_ = std::move(filename);
}

// _____________________________________________________________________________
void DeltaTriplesManager::setFilenameForPersistentUpdatesAndReadFromDisk(
    std::string filename) {
  modify<void>(
      [&filename](DeltaTriples& deltaTriples) {
        deltaTriples.setPersists(std::move(filename));
        deltaTriples.readFromDisk();
      },
      false);
}<|MERGE_RESOLUTION|>--- conflicted
+++ resolved
@@ -35,8 +35,9 @@
     state.triplesDeleted_.clear();
     ql::ranges::for_each(locatedTriples, &LocatedTriplesPerBlock::clear);
   };
-  clearImpl(triplesToHandlesNormal_, locatedTriplesNormal_);
-  clearImpl(triplesToHandlesInternal_, locatedTriplesInternal_);
+  clearImpl(triplesToHandlesNormal_, locatedTriples_->locatedTriplesPerBlock_);
+  clearImpl(triplesToHandlesInternal_,
+            locatedTriples_->internalLocatedTriplesPerBlock_);
 }
 
 // ____________________________________________________________________________
@@ -53,9 +54,9 @@
 template <bool isInternal>
 auto& DeltaTriples::getLocatedTriple() {
   if constexpr (isInternal) {
-    return locatedTriplesInternal_;
+    return locatedTriples_->internalLocatedTriplesPerBlock_;
   } else {
-    return locatedTriplesNormal_;
+    return locatedTriples_->locatedTriplesPerBlock_;
   }
 }
 
@@ -270,13 +271,38 @@
 }
 
 // ____________________________________________________________________________
-<<<<<<< HEAD
+LocatedTriplesPerBlock& LocatedTriplesState::getLocatedTriplesForPermutation(
+    Permutation::Enum permutation) {
+  return locatedTriplesPerBlock_.at(static_cast<int>(permutation));
+}
+
+// ____________________________________________________________________________
 LocatedTriplesVersion DeltaTriples::createVersionSnapshot() {
   // Create a copy of the `LocatedTriplesVersion` for use as a constant
   // snapshot.
-  return LocatedTriplesVersion{std::make_shared<LocatedTriplesState>(
-      LocatedTriplesState{locatedTriples(), localVocab_.getLifetimeExtender(),
-                          locatedTriples_->index_})};
+  return LocatedTriplesVersion{
+      std::make_shared<LocatedTriplesState>(LocatedTriplesState{
+          locatedTriples_->locatedTriplesPerBlock_,
+          locatedTriples_->internalLocatedTriplesPerBlock_,
+          localVocab_.getLifetimeExtender(), locatedTriples_->index_})};
+}
+
+// ____________________________________________________________________________
+const LocatedTriplesPerBlock&
+LocatedTriplesState::getInternalLocatedTriplesForPermutation(
+    Permutation::Enum permutation) const {
+  AD_CONTRACT_CHECK(permutation == Permutation::PSO ||
+                    permutation == Permutation::POS);
+  return internalLocatedTriplesPerBlock_[static_cast<int>(permutation)];
+}
+
+// ____________________________________________________________________________
+LocatedTriplesPerBlock&
+LocatedTriplesState::getInternalLocatedTriplesForPermutation(
+    Permutation::Enum permutation) {
+  AD_CONTRACT_CHECK(permutation == Permutation::PSO ||
+                    permutation == Permutation::POS);
+  return internalLocatedTriplesPerBlock_[static_cast<int>(permutation)];
 }
 
 // ____________________________________________________________________________
@@ -284,27 +310,6 @@
   // Creating a `shared_ptr<const LocatedTriplesVersion>` from a
   // `shared_ptr<LocatedTriplesVersion>` is cheap.
   return LocatedTriplesVersion{locatedTriples_};
-=======
-const LocatedTriplesPerBlock&
-LocatedTriplesSnapshot::getInternalLocatedTriplesForPermutation(
-    Permutation::Enum permutation) const {
-  AD_CONTRACT_CHECK(permutation == Permutation::PSO ||
-                    permutation == Permutation::POS);
-  return internalLocatedTriplesPerBlock_[static_cast<int>(permutation)];
-}
-
-// ____________________________________________________________________________
-SharedLocatedTriplesSnapshot DeltaTriples::getSnapshot() {
-  // NOTE: Both members of the `LocatedTriplesSnapshot` are copied, but the
-  // `localVocab_` has no copy constructor (in order to avoid accidental
-  // copies), hence the explicit `clone`.
-  auto snapshotIndex = nextSnapshotIndex_;
-  ++nextSnapshotIndex_;
-  return SharedLocatedTriplesSnapshot{
-      std::make_shared<LocatedTriplesSnapshot>(LocatedTriplesSnapshot{
-          locatedTriplesNormal_, locatedTriplesInternal_,
-          localVocab_.getLifetimeExtender(), snapshotIndex})};
->>>>>>> 834d6904
 }
 
 // ____________________________________________________________________________
@@ -417,8 +422,9 @@
     bool setInternalMetadata) {
   auto& locatedTriplesPerBlock =
       setInternalMetadata
-          ? locatedTriplesInternal_.at(static_cast<size_t>(permutation))
-          : locatedTriplesNormal_.at(static_cast<size_t>(permutation));
+          ? locatedTriples_->getInternalLocatedTriplesForPermutation(
+                permutation)
+          : locatedTriples_->getLocatedTriplesForPermutation(permutation);
   locatedTriplesPerBlock.setOriginalMetadata(std::move(metadata));
 }
 
@@ -427,8 +433,8 @@
   auto update = [](auto& lt) {
     ql::ranges::for_each(lt, &LocatedTriplesPerBlock::updateAugmentedMetadata);
   };
-  update(locatedTriplesNormal_);
-  update(locatedTriplesInternal_);
+  update(locatedTriples_->locatedTriplesPerBlock_);
+  update(locatedTriples_->internalLocatedTriplesPerBlock_);
 }
 
 // _____________________________________________________________________________
