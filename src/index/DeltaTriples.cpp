// Copyright 2023 - 2025 The QLever Authors, in particular:
//
// 2023 - 2025 Hannah Bast <bast@cs.uni-freiburg.de>, UFR
// 2024 - 2025 Julian Mundhahs <mundhahj@tf.uni-freiburg.de>, UFR
// 2024 - 2025 Johannes Kalmbach <kalmbach@cs.uni-freiburg.de>, UFR
//
// UFR = University of Freiburg, Chair of Algorithms and Data Structures

// You may not use this file except in compliance with the Apache 2.0 License,
// which can be found in the `LICENSE` file at the root of the QLever project.
// Copyright 2025, Bayerische Motoren Werke Aktiengesellschaft (BMW AG)

#include "index/DeltaTriples.h"

#include <absl/strings/str_cat.h>

#include "backports/algorithm.h"
#include "engine/ExecuteUpdate.h"
#include "index/Index.h"
#include "index/IndexImpl.h"
#include "index/LocatedTriples.h"
#include "util/Serializer/TripleSerializer.h"

// ____________________________________________________________________________
LocatedTriples::iterator& DeltaTriples::LocatedTripleHandles::forPermutation(
    Permutation::Enum permutation) {
  return handles_[static_cast<size_t>(permutation)];
}

// ____________________________________________________________________________
void DeltaTriples::clear() {
  triplesInserted_.clear();
  triplesDeleted_.clear();
  ql::ranges::for_each(locatedTriples(), &LocatedTriplesPerBlock::clear);
}

// ____________________________________________________________________________
std::vector<DeltaTriples::LocatedTripleHandles>
DeltaTriples::locateAndAddTriples(CancellationHandle cancellationHandle,
                                  ql::span<const IdTriple<0>> triples,
                                  bool insertOrDelete,
                                  ad_utility::timer::TimeTracer& tracer) {
  std::array<std::vector<LocatedTriples::iterator>, Permutation::ALL.size()>
      intermediateHandles;
  for (auto permutation : Permutation::ALL) {
    tracer.beginTrace(std::string{Permutation::toString(permutation)});
    tracer.beginTrace("locateTriples");
    auto& perm = index_.getPermutation(permutation);
    auto locatedTriples = LocatedTriple::locateTriplesInPermutation(
        triples, perm.metaData().blockData(), perm.keyOrder(), insertOrDelete,
        cancellationHandle);
    cancellationHandle->throwIfCancelled();
    tracer.endTrace("locateTriples");
    tracer.beginTrace("addToLocatedTriples");
    intermediateHandles[static_cast<size_t>(permutation)] =
        this->locatedTriples()[static_cast<size_t>(permutation)].add(
            locatedTriples, tracer);
    cancellationHandle->throwIfCancelled();
    tracer.endTrace("addToLocatedTriples");
    tracer.endTrace(Permutation::toString(permutation));
  }
  tracer.beginTrace("transformHandles");
  std::vector<DeltaTriples::LocatedTripleHandles> handles{triples.size()};
  for (auto permutation : Permutation::ALL) {
    for (size_t i = 0; i < triples.size(); i++) {
      handles[i].forPermutation(permutation) =
          intermediateHandles[static_cast<size_t>(permutation)][i];
    }
  }
  tracer.endTrace("transformHandles");
  return handles;
}

// ____________________________________________________________________________
void DeltaTriples::eraseTripleInAllPermutations(LocatedTripleHandles& handles) {
  // Erase for all permutations.
  for (auto permutation : Permutation::ALL) {
    auto ltIter = handles.forPermutation(permutation);
    locatedTriples()[static_cast<int>(permutation)].erase(ltIter->blockIndex_,
                                                          ltIter);
  }
}

// ____________________________________________________________________________
DeltaTriplesCount DeltaTriples::getCounts() const {
  return {numInserted(), numDeleted()};
}

// ____________________________________________________________________________
void DeltaTriples::insertTriples(CancellationHandle cancellationHandle,
                                 Triples triples,
                                 ad_utility::timer::TimeTracer& tracer) {
  AD_LOG_DEBUG << "Inserting"
               << " " << triples.size()
               << " triples (including idempotent triples)." << std::endl;
  modifyTriplesImpl(std::move(cancellationHandle), std::move(triples), true,
                    triplesInserted_, triplesDeleted_, tracer);
}

// ____________________________________________________________________________
void DeltaTriples::deleteTriples(CancellationHandle cancellationHandle,
                                 Triples triples,
                                 ad_utility::timer::TimeTracer& tracer) {
  AD_LOG_DEBUG << "Deleting"
               << " " << triples.size()
               << " triples (including idempotent triples)." << std::endl;
  modifyTriplesImpl(std::move(cancellationHandle), std::move(triples), false,
                    triplesDeleted_, triplesInserted_, tracer);
}

// ____________________________________________________________________________
void DeltaTriples::rewriteLocalVocabEntriesAndBlankNodes(Triples& triples) {
  // Remember which original blank node (from the parsing of an insert
  // operation) is mapped to which blank node managed by the `localVocab_` of
  // this class.
  ad_utility::HashMap<Id, Id> blankNodeMap;
  // For the given original blank node `id`, check if it has already been
  // mapped. If not, map it to a new blank node managed by the `localVocab_` of
  // this class. Either way, return the (already existing or newly created)
  // value.
  auto getLocalBlankNode = [this, &blankNodeMap](Id id) {
    AD_CORRECTNESS_CHECK(id.getDatatype() == Datatype::BlankNodeIndex);
    // The following code handles both cases (already mapped or not) with a
    // single lookup in the map. Note that the value of the `try_emplace` call
    // is irrelevant.
    auto [it, newElement] = blankNodeMap.try_emplace(id, Id::makeUndefined());
    if (newElement) {
      it->second = Id::makeFromBlankNodeIndex(
          localVocab_.getBlankNodeIndex(index_.getBlankNodeManager()));
    }
    return it->second;
  };

  // Return true iff `blankNodeIndex` is a blank node index from the original
  // index.
  auto isGlobalBlankNode = [minLocalBlankNode =
                                index_.getBlankNodeManager()->minIndex_](
                               BlankNodeIndex blankNodeIndex) {
    return blankNodeIndex.get() < minLocalBlankNode;
  };

  // Helper lambda that converts a single local vocab or blank node `id` as
  // described in the comment for this function. All other types are left
  // unchanged.
  auto convertId = [this, isGlobalBlankNode, &getLocalBlankNode](Id& id) {
    if (id.getDatatype() == Datatype::LocalVocabIndex) {
      id = Id::makeFromLocalVocabIndex(
          localVocab_.getIndexAndAddIfNotContained(*id.getLocalVocabIndex()));
    } else if (id.getDatatype() == Datatype::BlankNodeIndex) {
      auto idx = id.getBlankNodeIndex();
      if (isGlobalBlankNode(idx) ||
          localVocab_.isBlankNodeIndexContained(idx)) {
        return;
      }
      id = getLocalBlankNode(id);
    }
  };

  // Convert all local vocab and blank node `Id`s in all `triples`.
  ql::ranges::for_each(triples, [&convertId](IdTriple<0>& triple) {
    ql::ranges::for_each(triple.ids(), convertId);
    ql::ranges::for_each(triple.payload(), convertId);
  });
}

// ____________________________________________________________________________
void DeltaTriples::modifyTriplesImpl(CancellationHandle cancellationHandle,
                                     Triples triples, bool insertOrDelete,
                                     TriplesToHandlesMap& targetMap,
                                     TriplesToHandlesMap& inverseMap,
                                     ad_utility::timer::TimeTracer& tracer) {
  tracer.beginTrace("rewriteLocalVocabEntries");
  rewriteLocalVocabEntriesAndBlankNodes(triples);
  tracer.endTrace("rewriteLocalVocabEntries");
  // TODO<joka921> Once the migration is finished, check whether we can remove
  // the `ifndef` here again.
#ifndef QLEVER_CPP_17
  AD_EXPENSIVE_CHECK(ql::ranges::is_sorted(triples));
#endif
  AD_EXPENSIVE_CHECK(std::unique(triples.begin(), triples.end()) ==
                     triples.end());
  tracer.beginTrace("removeExistingTriples");
  ql::erase_if(triples, [&targetMap](const IdTriple<0>& triple) {
    return targetMap.contains(triple);
  });
  tracer.endTrace("removeExistingTriples");
  tracer.beginTrace("removeInverseTriples");
  ql::ranges::for_each(triples, [this, &inverseMap](const IdTriple<0>& triple) {
    auto handle = inverseMap.find(triple);
    if (handle != inverseMap.end()) {
      eraseTripleInAllPermutations(handle->second);
      inverseMap.erase(triple);
    }
  });
  tracer.endTrace("removeInverseTriples");
  tracer.beginTrace("locatedAndAdd");

  std::vector<LocatedTripleHandles> handles = locateAndAddTriples(
      std::move(cancellationHandle), triples, insertOrDelete, tracer);
  tracer.endTrace("locatedAndAdd");
  tracer.beginTrace("markTriples");

  AD_CORRECTNESS_CHECK(triples.size() == handles.size());
  // TODO<qup42>: replace with ql::views::zip in C++23
  for (size_t i = 0; i < triples.size(); i++) {
    targetMap.insert({triples[i], handles[i]});
  }
  tracer.endTrace("markTriples");
  // Update the index of the located triples to mark that they have changed.
  locatedTriples_->index_++;
}

// ____________________________________________________________________________
const LocatedTriplesPerBlock&
LocatedTriplesState::getLocatedTriplesForPermutation(
    Permutation::Enum permutation) const {
  return locatedTriplesPerBlock_.at(static_cast<int>(permutation));
}

// ____________________________________________________________________________
<<<<<<< HEAD
LocatedTriplesVersion DeltaTriples::createVersionSnapshot() {
  // Create a copy of the `LocatedTriplesVersion` for use as a constant
  // snapshot.
  return LocatedTriplesVersion{std::make_shared<LocatedTriplesState>(
      locatedTriples(), localVocab_.getLifetimeExtender(),
      locatedTriples_->index_)};
}

// ____________________________________________________________________________
LocatedTriplesVersion DeltaTriples::getMirroringVersion() const {
  // Creating a `shared_ptr<const LocatedTriplesVersion>` from a
  // `shared_ptr<LocatedTriplesVersion>` is cheap.
  return LocatedTriplesVersion{locatedTriples_};
=======
SharedLocatedTriplesSnapshot DeltaTriples::getSnapshot() {
  // NOTE: Both members of the `LocatedTriplesSnapshot` are copied, but the
  // `localVocab_` has no copy constructor (in order to avoid accidental
  // copies), hence the explicit `clone`.
  auto snapshotIndex = nextSnapshotIndex_;
  ++nextSnapshotIndex_;
  return SharedLocatedTriplesSnapshot{
      std::make_shared<LocatedTriplesSnapshot>(LocatedTriplesSnapshot{
          locatedTriples(), localVocab_.getLifetimeExtender(), snapshotIndex})};
>>>>>>> b6513dc5
}

// ____________________________________________________________________________
void to_json(nlohmann::json& j, const DeltaTriplesCount& count) {
  j = nlohmann::json{{"inserted", count.triplesInserted_},
                     {"deleted", count.triplesDeleted_},
                     {"total", count.triplesInserted_ + count.triplesDeleted_}};
}

// ____________________________________________________________________________
DeltaTriplesCount operator-(const DeltaTriplesCount& lhs,
                            const DeltaTriplesCount& rhs) {
  return {lhs.triplesInserted_ - rhs.triplesInserted_,
          lhs.triplesDeleted_ - rhs.triplesDeleted_};
}

// ____________________________________________________________________________
DeltaTriples::DeltaTriples(const Index& index)
    : DeltaTriples(index.getImpl()) {}

// ____________________________________________________________________________
DeltaTriplesManager::DeltaTriplesManager(const IndexImpl& index)
    : deltaTriples_{index},
      currentLocatedTriplesSnapshot_{
          deltaTriples_.wlock()->createVersionSnapshot()} {}

// _____________________________________________________________________________
template <typename ReturnType>
ReturnType DeltaTriplesManager::modify(
    const std::function<ReturnType(DeltaTriples&)>& function,
    bool writeToDiskAfterRequest, bool updateMetadataAfterRequest,
    ad_utility::timer::TimeTracer& tracer) {
  // While holding the lock for the underlying `DeltaTriples`, perform the
  // actual `function` (typically some combination of insert and delete
  // operations) and (while still holding the lock) update the
  // `currentLocatedTriplesSnapshot_`.
  tracer.beginTrace("acquiringDeltaTriplesWriteLock");
  return deltaTriples_.withWriteLock([this, &function, writeToDiskAfterRequest,
                                      updateMetadataAfterRequest,
                                      &tracer](DeltaTriples& deltaTriples) {
    auto updateSnapshot = [this, &deltaTriples] {
      auto newSnapshot = deltaTriples.createVersionSnapshot();
      currentLocatedTriplesSnapshot_.withWriteLock(
          [&newSnapshot](auto& currentSnapshot) {
            currentSnapshot = std::move(newSnapshot);
          });
    };
    auto writeAndUpdateSnapshot = [&updateSnapshot, &deltaTriples, &tracer,
                                   writeToDiskAfterRequest]() {
      if (writeToDiskAfterRequest) {
        tracer.beginTrace("diskWriteback");
        deltaTriples.writeToDisk();
        tracer.endTrace("diskWriteback");
      }
      tracer.beginTrace("snapshotCreation");
      updateSnapshot();
      tracer.endTrace("snapshotCreation");
    };
    auto updateMetadata = [&tracer, &deltaTriples,
                           updateMetadataAfterRequest]() {
      if (updateMetadataAfterRequest) {
        tracer.beginTrace("updateMetadata");
        deltaTriples.updateAugmentedMetadata();
        tracer.endTrace("updateMetadata");
      }
    };

    tracer.endTrace("acquiringDeltaTriplesWriteLock");
    if constexpr (std::is_void_v<ReturnType>) {
      function(deltaTriples);
      updateMetadata();
      writeAndUpdateSnapshot();
    } else {
      ReturnType returnValue = function(deltaTriples);
      updateMetadata();
      writeAndUpdateSnapshot();
      return returnValue;
    }
  });
}
// Explicit instantiations
template void DeltaTriplesManager::modify<void>(
    std::function<void(DeltaTriples&)> const&, bool writeToDiskAfterRequest,
    bool updateMetadataAfterRequest, ad_utility::timer::TimeTracer&);
template UpdateMetadata DeltaTriplesManager::modify<UpdateMetadata>(
    const std::function<UpdateMetadata(DeltaTriples&)>&,
    bool writeToDiskAfterRequest, bool updateMetadataAfterRequest,
    ad_utility::timer::TimeTracer&);
template DeltaTriplesCount DeltaTriplesManager::modify<DeltaTriplesCount>(
    const std::function<DeltaTriplesCount(DeltaTriples&)>&,
    bool writeToDiskAfterRequest, bool updateMetadataAfterRequest,
    ad_utility::timer::TimeTracer&);
template nlohmann::json DeltaTriplesManager::modify<nlohmann::json>(
    const std::function<nlohmann::json(DeltaTriples&)>&,
    bool writeToDiskAfterRequest, bool updateMetadataAfterRequest,
    ad_utility::timer::TimeTracer&);

// _____________________________________________________________________________
void DeltaTriplesManager::clear() { modify<void>(&DeltaTriples::clear); }

// _____________________________________________________________________________
LocatedTriplesVersion DeltaTriplesManager::getCurrentSnapshot() const {
  return *currentLocatedTriplesSnapshot_.rlock();
}

// _____________________________________________________________________________
void DeltaTriples::setOriginalMetadata(
    Permutation::Enum permutation,
    std::shared_ptr<const std::vector<CompressedBlockMetadata>> metadata) {
  locatedTriples()
      .at(static_cast<size_t>(permutation))
      .setOriginalMetadata(std::move(metadata));
}

// _____________________________________________________________________________
void DeltaTriples::updateAugmentedMetadata() {
  ql::ranges::for_each(locatedTriples(),
                       &LocatedTriplesPerBlock::updateAugmentedMetadata);
}

// _____________________________________________________________________________
void DeltaTriples::writeToDisk() const {
  if (!filenameForPersisting_.has_value()) {
    return;
  }
  auto toRange = [](const TriplesToHandlesMap& map) {
    return map | ql::views::keys |
           ql::views::transform(
               [](const IdTriple<0>& triple) -> const std::array<Id, 4>& {
                 return triple.ids();
               }) |
           ql::views::join;
  };
  std::filesystem::path tempPath = filenameForPersisting_.value();
  tempPath += ".tmp";
  ad_utility::serializeIds(
      tempPath, localVocab_,
      std::array{toRange(triplesDeleted_), toRange(triplesInserted_)});
  std::filesystem::rename(tempPath, filenameForPersisting_.value());
}

// _____________________________________________________________________________
void DeltaTriples::readFromDisk() {
  if (!filenameForPersisting_.has_value()) {
    return;
  }
  AD_CONTRACT_CHECK(localVocab_.empty());
  auto [vocab, idRanges] = ad_utility::deserializeIds(
      filenameForPersisting_.value(), index_.getBlankNodeManager());
  if (idRanges.empty()) {
    return;
  }
  AD_CORRECTNESS_CHECK(idRanges.size() == 2);
  auto toTriples = [](const std::vector<Id>& ids) {
    Triples triples;
    static_assert(Triples::value_type::PayloadSize == 0);
    constexpr size_t cols = Triples::value_type::NumCols;
    AD_CORRECTNESS_CHECK(ids.size() % cols == 0);
    triples.reserve(ids.size() / cols);
    for (size_t i = 0; i < ids.size(); i += cols) {
      triples.emplace_back(
          std::array{ids[i], ids[i + 1], ids[i + 2], ids[i + 3]});
    }
    return triples;
  };
  auto cancellationHandle =
      std::make_shared<CancellationHandle::element_type>();
  insertTriples(cancellationHandle, toTriples(idRanges.at(1)));
  deleteTriples(cancellationHandle, toTriples(idRanges.at(0)));
  AD_LOG_INFO << "Done, #inserted triples = " << idRanges.at(1).size()
              << ", #deleted triples = " << idRanges.at(0).size() << std::endl;
}

// _____________________________________________________________________________
void DeltaTriples::setPersists(std::optional<std::string> filename) {
  filenameForPersisting_ = std::move(filename);
}

// _____________________________________________________________________________
void DeltaTriplesManager::setFilenameForPersistentUpdatesAndReadFromDisk(
    std::string filename) {
  modify<void>(
      [&filename](DeltaTriples& deltaTriples) {
        deltaTriples.setPersists(std::move(filename));
        deltaTriples.readFromDisk();
      },
      false);
}<|MERGE_RESOLUTION|>--- conflicted
+++ resolved
@@ -218,13 +218,12 @@
 }
 
 // ____________________________________________________________________________
-<<<<<<< HEAD
 LocatedTriplesVersion DeltaTriples::createVersionSnapshot() {
   // Create a copy of the `LocatedTriplesVersion` for use as a constant
   // snapshot.
   return LocatedTriplesVersion{std::make_shared<LocatedTriplesState>(
-      locatedTriples(), localVocab_.getLifetimeExtender(),
-      locatedTriples_->index_)};
+      LocatedTriplesState{locatedTriples(), localVocab_.getLifetimeExtender(),
+                          locatedTriples_->index_})};
 }
 
 // ____________________________________________________________________________
@@ -232,17 +231,6 @@
   // Creating a `shared_ptr<const LocatedTriplesVersion>` from a
   // `shared_ptr<LocatedTriplesVersion>` is cheap.
   return LocatedTriplesVersion{locatedTriples_};
-=======
-SharedLocatedTriplesSnapshot DeltaTriples::getSnapshot() {
-  // NOTE: Both members of the `LocatedTriplesSnapshot` are copied, but the
-  // `localVocab_` has no copy constructor (in order to avoid accidental
-  // copies), hence the explicit `clone`.
-  auto snapshotIndex = nextSnapshotIndex_;
-  ++nextSnapshotIndex_;
-  return SharedLocatedTriplesSnapshot{
-      std::make_shared<LocatedTriplesSnapshot>(LocatedTriplesSnapshot{
-          locatedTriples(), localVocab_.getLifetimeExtender(), snapshotIndex})};
->>>>>>> b6513dc5
 }
 
 // ____________________________________________________________________________
