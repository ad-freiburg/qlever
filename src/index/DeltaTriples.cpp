--- conflicted
+++ resolved
@@ -190,19 +190,6 @@
     }
   });
   tracer.endTrace("removeInverseTriples");
-<<<<<<< HEAD
-  tracer.beginTrace("updateMetadata");
-  // Manually update the block metadata, because `eraseTripleInAllPermutations`
-  // does not update them for performance reason.
-  // Only update metadata if update-no-snapshots parameter is false
-
-  if (!getRuntimeParameter<&RuntimeParameters::updateNoSnapshots_>()) {
-    ql::ranges::for_each(locatedTriples(),
-                         &LocatedTriplesPerBlock::updateAugmentedMetadata);
-  }
-  tracer.endTrace("updateMetadata");
-=======
->>>>>>> 88809650
   tracer.beginTrace("locatedAndAdd");
 
   std::vector<LocatedTripleHandles> handles = locateAndAddTriples(
@@ -312,11 +299,14 @@
     };
     auto updateMetadata = [&tracer, &deltaTriples,
                            updateMetadataAfterRequest]() {
-      if (updateMetadataAfterRequest) {
-        tracer.beginTrace("updateMetadata");
+      // Only update the metadata if the update-no-snapshots parameter is
+      // false
+      tracer.beginTrace("updateMetadata");
+      if (!getRuntimeParameter<&RuntimeParameters::updateNoSnapshots_>() &&
+          updateMetadataAfterRequest) {
         deltaTriples.updateAugmentedMetadata();
-        tracer.endTrace("updateMetadata");
       }
+      tracer.endTrace("updateMetadata");
     };
 
     tracer.endTrace("acquiringDeltaTriplesWriteLock");
