// Copyright 2018, University of Freiburg,
// Chair of Algorithms and Data Structures.
// Author: Johannes Kalmbach<joka921> (johannes.kalmbach@gmail.com)

#pragma once
#include <memory>
#include <string>
#include <string_view>
#include <utility>
#include <vector>

// A simple greedy algorithm the calculates prefixes of a given vocabulary which
// are suitable for compression.
//
// Arguments: vocabulary  - the vocabulary we want to compress, must be sorted
//                          ascending alphabetically
//            numPrefixes - the number of prefixes we want to compute
//            codelength  - the (fixed) length of the code for the prefixes we
//                          want the algorithm to assume.
// Returns:   vector of suitable  prefixes  which have been selected by the
//            algorthm
//
std::vector<std::string> calculatePrefixes(std::vector<std::string> vocabulary,
                                           size_t numPrefixes,
                                           size_t codelength);

// A simple greedy algorithm the calculates prefixes of a given vocabulary which
// are suitable for compression.
//
// Arguments: filename    - path to a file from which the vocabulary is read.
//                          Must be one word per line and sorted ascending
//                          alphabetically
//            numPrefixes - the number of prefixes we want to compute
//            codelength  - the (fixed) length of the code for the prefixes we
//                          want the algorithm to assume.
//            alwaysAddCode - this means that a encoding of size codelength will
//                            be added to every word, no matter if it is
//                            actually compressed. (This is true for the
//                            vocabulary in QLever). The Algorithm has to know
//                            this in order to chosse the correct prefixes.
//
// Returns:   vector of suitable  prefixes  which have been selected by the
//            algorthm
//
std::vector<std::string> calculatePrefixes(const std::string& filename,
                                           size_t numPrefixes,
                                           size_t codelength,
                                           bool alwaysAddCode = false);
namespace ad_utility {
using std::string;
using std::string_view;

// Node of the Tree used in the algorithm. Each TreeNode represents a prefix of
// the vocabulary that can be chosen for compression
class TreeNode {
 private:
  friend class Tree;

<<<<<<< HEAD
 using NodePtr = std::unique_ptr<TreeNode>;

=======
  using NodePtr = std::unique_ptr<TreeNode>;
>>>>>>> bf5ff5c2

  // Constructor
 public:
  explicit TreeNode(string_view value) : _value(value) {}
 private:

 private:
  // Recursive Insertion of value. If the value does not match _value we will
  // automatically call insert on a node that is closer to the actual position
  // of value in the Tree. Returns the node that was actually inserted
  TreeNode* insert(string_view value);

  // recursive insertion used when this nodes _value is a prefix of argument
  // value. Thus we know that we will insert into this TreeNode's subtree
  // Returns the node that was actually inserted
  TreeNode* insertAfter(string_view value);

  // Compute the scores of this Nodes subtree and find the maximum score and the
  // Node to which this value corresponds.
  // Argument: - the length of the code with which we will compress the maximum
  //             prefix, influences the score computation
  // Returns the maximum score and the node where it was achieved
  std::pair<size_t, TreeNode*> getMaximum(size_t codelength);

  // After choosing this node as a compression prefix we have to modify the tree
  // by recursively reducing some scores. This is handled by the penaltize
  // function
  void penaltize();

  // Recursive helper function for penaltize (see implementation)
  void penaltizeChildren(size_t penaltyLength);

  // _______________________________________________________
  TreeNode* _parent = nullptr;

  // children are owned by their parents, the root is owned by the Tree class so
  // memory management works  automatically
  std::vector<NodePtr> _children;

  // the prefix that is represented by this  node
  string _value;

  // the number of characters we will save by choosing this node as a prefix for
  // compression
  size_t _score = 0;

  // the maximum length of an ancestor's _value that already has been chosen for
  // compression. Reduces the score (e. g. if we already have
  // (greedily)compressed
  // with "wikidata" the gain of choosing "wikidata:property" is reduced)
  size_t _penaltyLength = 0;

  // the number of times this prefix was inserted to the tree
  size_t _ownCount = 1;

  // the number of times this prefix or an overlapping child-prefix was inserted
  // to the tree
  size_t _sharedCount = 1;

  // active nodes have not yet been chosen for compression
  bool _active = true;
};

// A rooted tree with string values. Holds the following invariant:
// node a is an ancestor of b if and only if a._value is a prefix of b._value
// The root's value always is the empty string "".
class Tree {
 private:
  // this actually sets the _count  to 1 which might be misleading,
  // but since the empty string has size 0 this does not influence our
  // algorithm because the empty prefix does not gain anything during
  // compression
  std::unique_ptr<TreeNode> _root{new TreeNode("")};

 public:
  using NodePtr = std::unique_ptr<TreeNode>;

  // insert a value to the tree. If value is already present, the _ownCount of
  // the corresponding TreeNode is increased  by one.
  TreeNode* insert(string_view value);

  // Same functionality as the simple insert. Additionally gets a node as a hint
  // where to start searching for the value's place in the tree. This is useful
  // when inserting in alphabetical order since many words will appear close to
  // each other in the tree
  // passing the nullptr as startPoint will start looking at the root
  // Returns the node that was actually inserted
  TreeNode* insert(string_view value, TreeNode* startPoint);

  // Recursively compute the score of all the nodes in the tree, find the
  // maximum, return and delete it.
  // "deletion" is performed by modifying the tree in a way that corresponds to
  // the compression with the chosen nodes _value as a prefix.
  // Returns : the number of characters/bytes we save by choosing this prefix
  // and the prefix itself
  std::pair<size_t, string> getAndDeleteMaximum(size_t codelength);
};

}  // namespace ad_utility<|MERGE_RESOLUTION|>--- conflicted
+++ resolved
@@ -56,12 +56,8 @@
  private:
   friend class Tree;
 
-<<<<<<< HEAD
- using NodePtr = std::unique_ptr<TreeNode>;
+  using NodePtr = std::unique_ptr<TreeNode>;
 
-=======
-  using NodePtr = std::unique_ptr<TreeNode>;
->>>>>>> bf5ff5c2
 
   // Constructor
  public:
