//  Copyright 2024, University of Freiburg,
//  Chair of Algorithms and Data Structures.
//  Author: Johannes Kalmbach <kalmbach@cs.uni-freiburg.de>

#pragma once
#include <optional>

#include "engine/LocalVocab.h"
#include "global/Id.h"
#include "parser/TripleComponent.h"

// Forward declaration
class IndexImpl;
class Index;

// The specification of a scan operation for a given permutation.
// Can either be a full scan (all three elements are `std::nullopt`),
// a scan for a fixed `col0Id`, a scan for a fixed `col0Id` and `col1Id`,
// or even a scan for a single triple to check whether it is contained in
// the knowledge graph at all. The values which are `nullopt` become variables
// and are returned as columns in the result of the scan.
class ScanSpecification {
 public:
  using T = std::optional<Id>;
  using Graphs = std::optional<ad_utility::HashSet<Id>>;

 private:
  T col0Id_;
  T col1Id_;
  T col2Id_;
<<<<<<< HEAD
  std::shared_ptr<const LocalVocab> localVocab_;
  Graphs graphsToFilter_;
=======
  // A local vocab that is needed in case at least one of the `colXIds_` has
  // type `LocalVocabIndex`. Note that this doesn't automatically mean that the
  // scan result will be empty, because local vocab entries might also be
  // created by SPARQL UPDATE requests.
  // Note: This `localVocab` keeps the `colXIds` alive in that case. It is a
  // serious bug, to copy the `colXIds` out of this class. The only valid usage
  // is to compare them with other IDs as long as the `ScanSpecification` is
  // still alive.
  // TODO<joka921> This can be enforced by the type system, but that requires
  // several intrusive changes in other parts of QLever.
  std::shared_ptr<const LocalVocab> localVocab_;

  // If specified (i.e. not `nullopt`) then the result of the scan only consists
  // of triples that belong to the union of these graphs.
  Graphs graphsToFilter_{};
>>>>>>> bed8b297
  friend class ScanSpecificationAsTripleComponent;

  void validate() const;

 public:
  ScanSpecification(T col0Id, T col1Id, T col2Id, LocalVocab localVocab = {},
                    Graphs graphsToFilter = std::nullopt)
      : col0Id_{col0Id},
        col1Id_{col1Id},
        col2Id_{col2Id},
        localVocab_{std::make_shared<LocalVocab>(std::move(localVocab))},
        graphsToFilter_(std::move(graphsToFilter)) {
    validate();
  }
  const T& col0Id() const { return col0Id_; }
  const T& col1Id() const { return col1Id_; }
  const T& col2Id() const { return col2Id_; }

<<<<<<< HEAD
  const Graphs& graphsToFilter() const { return graphsToFilter_;}

  bool operator==(const ScanSpecification&) const = default;
=======
  const Graphs& graphsToFilter() const { return graphsToFilter_; }
>>>>>>> bed8b297

  // Only used in tests.
  void setCol1Id(T col1Id) {
    col1Id_ = col1Id;
    validate();
  }
};

// Same as `ScanSpecification` (see above), but stores `TripleComponent`s
// instead of `Id`s.
class ScanSpecificationAsTripleComponent {
 public:
  using T = std::optional<TripleComponent>;
  using Graphs = std::optional<ad_utility::HashSet<TripleComponent>>;

 private:
  T col0_;
  T col1_;
  T col2_;
<<<<<<< HEAD
  Graphs graphsToFilter_;
=======
  Graphs graphsToFilter_{};
>>>>>>> bed8b297

 public:
  // Construct from three optional `TripleComponent`s. If any of the three
  // entries is unbound (`nullopt` or of type `Variable`), then all subsequent
  // entries also have to be unbound. For example if `col0` is bound, but `col1`
  // isn't, then `col2` also has to be unbound.
  ScanSpecificationAsTripleComponent(T col0, T col1, T col2,
                                     Graphs graphsToFilter = std::nullopt);

  // Convert to a `ScanSpecification`. The `index` is used to convert the
  // `TripleComponent` to `Id`s by looking them up in the vocabulary.
  ScanSpecification toScanSpecification(const IndexImpl& index) const;
  ScanSpecification toScanSpecification(const Index& index) const;

  // The number of columns that the corresponding index scan will have.
  size_t numColumns() const;
};<|MERGE_RESOLUTION|>--- conflicted
+++ resolved
@@ -28,10 +28,6 @@
   T col0Id_;
   T col1Id_;
   T col2Id_;
-<<<<<<< HEAD
-  std::shared_ptr<const LocalVocab> localVocab_;
-  Graphs graphsToFilter_;
-=======
   // A local vocab that is needed in case at least one of the `colXIds_` has
   // type `LocalVocabIndex`. Note that this doesn't automatically mean that the
   // scan result will be empty, because local vocab entries might also be
@@ -47,7 +43,6 @@
   // If specified (i.e. not `nullopt`) then the result of the scan only consists
   // of triples that belong to the union of these graphs.
   Graphs graphsToFilter_{};
->>>>>>> bed8b297
   friend class ScanSpecificationAsTripleComponent;
 
   void validate() const;
@@ -66,13 +61,7 @@
   const T& col1Id() const { return col1Id_; }
   const T& col2Id() const { return col2Id_; }
 
-<<<<<<< HEAD
-  const Graphs& graphsToFilter() const { return graphsToFilter_;}
-
-  bool operator==(const ScanSpecification&) const = default;
-=======
   const Graphs& graphsToFilter() const { return graphsToFilter_; }
->>>>>>> bed8b297
 
   // Only used in tests.
   void setCol1Id(T col1Id) {
@@ -92,11 +81,7 @@
   T col0_;
   T col1_;
   T col2_;
-<<<<<<< HEAD
-  Graphs graphsToFilter_;
-=======
   Graphs graphsToFilter_{};
->>>>>>> bed8b297
 
  public:
   // Construct from three optional `TripleComponent`s. If any of the three
