--- conflicted
+++ resolved
@@ -24,16 +24,10 @@
     if (!tc.has_value()) {
       return std::nullopt;
     }
-<<<<<<< HEAD
     auto id = tc.value().toValueIdNoAdd(index.getVocab(),
                                         index.deltaTriples().localVocab());
-    if (!id.has_value()) {
-      nonexistingVocabEntryFound = true;
-    }
-    return id;
-=======
+    if (!id.has_value()) return id.value();
     return TripleComponent{tc.value()}.toValueId(index.getVocab(), localVocab);
->>>>>>> 996315fc
   };
   std::optional<Id> col0Id = getId(col0_);
   std::optional<Id> col1Id = getId(col1_);
