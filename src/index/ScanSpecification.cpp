//  Copyright 2024, University of Freiburg,
//  Chair of Algorithms and Data Structures.
//  Author: Johannes Kalmbach <kalmbach@cs.uni-freiburg.de>

#include "index/ScanSpecification.h"

#include "index/Index.h"
#include "index/IndexImpl.h"

// ____________________________________________________________________________
ScanSpecification ScanSpecificationAsTripleComponent::toScanSpecification(
    const Index& index) const {
  return toScanSpecification(index.getImpl());
}

// ____________________________________________________________________________
ScanSpecification ScanSpecificationAsTripleComponent::toScanSpecification(
    const IndexImpl& index) const {
  LocalVocab localVocab;
  auto getId =
      [&index, &localVocab](
          const std::optional<TripleComponent>& tc) -> std::optional<Id> {
    // TODO<C++23> Use `std::optional::transform`.
    if (!tc.has_value()) {
      return std::nullopt;
    }
    return TripleComponent{tc.value()}.toValueId(index.getVocab(), localVocab);
  };
  std::optional<Id> col0Id = getId(col0_);
  std::optional<Id> col1Id = getId(col1_);
  std::optional<Id> col2Id = getId(col2_);

  ScanSpecification::Graphs graphsToFilter = std::nullopt;
  if (graphsToFilter_.has_value()) {
    graphsToFilter.emplace();
    for (const auto& graph : graphsToFilter_.value()) {
      graphsToFilter->insert(getId(graph).value());
    }
  }
<<<<<<< HEAD
  return ScanSpecification{col0Id, col1Id, col2Id, std::move(localVocab),
                           std::move(graphsToFilter)};
=======
  return {col0Id, col1Id, col2Id, std::move(localVocab),
          std::move(graphsToFilter)};
>>>>>>> 14f638e1
}

// ____________________________________________________________________________
ScanSpecificationAsTripleComponent::ScanSpecificationAsTripleComponent(
    T col0, T col1, T col2, Graphs graphsToFilter)
    : graphsToFilter_{std::move(graphsToFilter)} {
  auto toNulloptIfVariable = [](T& tc) -> std::optional<TripleComponent> {
    if (tc.has_value() && tc.value().isVariable()) {
      return std::nullopt;
    } else {
      return std::move(tc);
    }
  };
  col0_ = toNulloptIfVariable(col0);
  col1_ = toNulloptIfVariable(col1);
  col2_ = toNulloptIfVariable(col2);

  if (!col0_.has_value()) {
    AD_CONTRACT_CHECK(!col1_.has_value());
  }
  if (!col1_.has_value()) {
    AD_CONTRACT_CHECK(!col2_.has_value());
  }
}

// ____________________________________________________________________________
size_t ScanSpecificationAsTripleComponent::numColumns() const {
  auto i = [](const auto& x) -> size_t {
    return static_cast<size_t>(x.has_value());
  };
  return 3 - i(col0_) - i(col1_) - i(col2_);
}

// _____________________________________________________________________________
void ScanSpecification::validate() const {
  auto forEach = [this](auto f) {
    f(col0Id_);
    f(col1Id_);
    f(col2Id_);
  };

  auto checkNulloptImpliesFollowingNullopt = [nulloptFound =
                                                  false](const T& id) mutable {
    if (nulloptFound) {
      AD_CONTRACT_CHECK(!id.has_value());
    }
    nulloptFound = !id.has_value();
  };
  forEach(checkNulloptImpliesFollowingNullopt);
}<|MERGE_RESOLUTION|>--- conflicted
+++ resolved
@@ -37,13 +37,8 @@
       graphsToFilter->insert(getId(graph).value());
     }
   }
-<<<<<<< HEAD
-  return ScanSpecification{col0Id, col1Id, col2Id, std::move(localVocab),
-                           std::move(graphsToFilter)};
-=======
   return {col0Id, col1Id, col2Id, std::move(localVocab),
           std::move(graphsToFilter)};
->>>>>>> 14f638e1
 }
 
 // ____________________________________________________________________________
