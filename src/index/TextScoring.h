--- conflicted
+++ resolved
@@ -15,28 +15,18 @@
  public:
   ScoreData() = default;
 
-<<<<<<< HEAD
   explicit ScoreData(const LocaleManager& localeManager)
       : localeManager_(localeManager){};
-=======
-  explicit ScoreData(LocaleManager localeManager)
-      : localeManager_(std::move(localeManager)) {}
->>>>>>> ab83cab9
 
   ScoreData(const LocaleManager& localeManager, TextScoringMetric scoringMetric)
       : scoringMetric_(std::move(scoringMetric)),
-<<<<<<< HEAD
         localeManager_(localeManager){};
-=======
-        localeManager_(std::move(localeManager)) {}
->>>>>>> ab83cab9
 
   ScoreData(const LocaleManager& localeManager, TextScoringMetric scoringMetric,
             const std::pair<float, float>& bAndKParam)
       : scoringMetric_(std::move(scoringMetric)),
         b_(bAndKParam.first),
         k_(bAndKParam.second),
-<<<<<<< HEAD
         localeManager_(localeManager){};
 
   ScoreData(const LocaleManager& localeManager, const TextScoringConfig& config)
@@ -44,9 +34,6 @@
         b_(config.bAndKParam_.first),
         k_(config.bAndKParam_.second),
         localeManager_(localeManager){};
-=======
-        localeManager_(std::move(localeManager)) {}
->>>>>>> ab83cab9
 
   TextScoringMetric getScoringMetric() const { return scoringMetric_; }
 
