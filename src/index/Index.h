// Chair of Algorithms and Data Structures.
// Author:
//   2014-2017 Björn Buchhold (buchhold@informatik.uni-freiburg.de)
//   2018-     Johannes Kalmbach (kalmbach@informatik.uni-freiburg.de)

#ifndef QLEVER_SRC_INDEX_INDEX_H
#define QLEVER_SRC_INDEX_INDEX_H

#include <optional>
#include <string>
#include <vector>

#include "global/Id.h"
#include "index/CompressedString.h"
#include "index/InputFileSpecification.h"
#include "index/Permutation.h"
#include "index/StringSortComparator.h"
#include "index/TextScoringEnum.h"
#include "index/Vocabulary.h"
#include "parser/TripleComponent.h"
#include "util/CancellationHandle.h"
#include "util/json.h"

// Forward declarations.
class IdTable;
class TextBlockMetaData;
class IndexImpl;
struct LocatedTriplesSnapshot;
class DeltaTriplesManager;

class Index {
 private:
  // Pimpl to reduce compile times.
  std::unique_ptr<IndexImpl> pimpl_;

 public:
  // Alongside the actual knowledge graph QLever stores additional triples
  // for optimized query processing. This struct is used to report various
  // statistics (number of triples, distinct number of subjects, etc.) for which
  // the value differs when you also consider the added triples.
  struct NumNormalAndInternal {
    size_t normal{};
    size_t internal{};
    size_t normalAndInternal_() const { return normal + internal; }
    bool operator==(const NumNormalAndInternal&) const = default;
    static NumNormalAndInternal fromNormalAndTotal(size_t normal,
                                                   size_t total) {
      AD_CONTRACT_CHECK(total >= normal);
      return {normal, total - normal};
    }
    NLOHMANN_DEFINE_TYPE_INTRUSIVE(NumNormalAndInternal, normal, internal);
  };

  // Store all information about possible search results from the text index in
  // one place.
  // Every vector is either empty or has the same size as the others.
  struct WordEntityPostings {
    // Stores the index of the TextRecord of each result.
    vector<TextRecordIndex> cids_;
    // For every instance should wids_.size() never be < 1.
    // For prefix-queries stores for each term and result the index of
    // the Word the prefixed-word was completed to.
    vector<vector<WordIndex>> wids_ = {{}};
    // Stores the index of the entity of each result.
    vector<Id> eids_;
    // Stores for each result how often an entity
    // appears in its associated TextRecord. [[OLD DEFINITION]]
    // Now scores BM25 scores for all words that are in the voacabulary
    vector<Score> scores_;
  };

  using Filetype = qlever::Filetype;
  using InputFileSpecification = qlever::InputFileSpecification;

  /// Forbid copy and assignment.
  Index& operator=(const Index&) = delete;
  Index(const Index&) = delete;

  /// Allow move construction, which is mostly used in unit tests.
  Index(Index&&) noexcept;

  explicit Index(ad_utility::AllocatorWithLimit<Id> allocator);
  ~Index();

  // Get underlying access to the Pimpl where necessary.
  const IndexImpl& getPimpl() const { return *pimpl_; }

  // Create an index from a file. Will write vocabulary and on-disk index data.
  // NOTE: The index can not directly be used after this call, but has to be
  // setup by `createFromOnDiskIndex` after this call.
  void createFromFiles(const std::vector<InputFileSpecification>& files);

  // Create an index object from an on-disk index that has previously been
  // constructed using the `createFromFile` method which is typically called via
  // `IndexBuilderMain`. Read necessary metadata into memory and open file
  // handles.
  void createFromOnDiskIndex(const std::string& onDiskBase,
                             bool persistUpdatesOnDisk);

  // Add a text index to a complete KB index. First read the given context
  // file (if file name not empty), then add words from literals (if true).
  void buildTextIndexFile(
      const std::optional<std::pair<std::string, std::string>>&
          wordsAndDocsFile,
      bool addWordsFromLiterals,
      TextScoringMetric textScoringMetric = TextScoringMetric::EXPLICIT,
      std::pair<float, float> bAndKForBM25 = {0.75f, 1.75f});

  // Build docsDB file from given file (one text record per line).
  void buildDocsDB(const std::string& docsFile);

  // Add text index from on-disk index that has previously been constructed.
  // Read necessary metadata into memory and open file handles.
  void addTextFromOnDiskIndex();

  using Vocab = RdfsVocabulary;
<<<<<<< HEAD
  [[nodiscard]] const Vocab& getVocab() const;
=======
  const Vocab& getVocab() const;
>>>>>>> 84aff6d2
  Vocab& getNonConstVocabForTesting();

  using TextVocab = TextVocabulary;
  [[nodiscard]] const TextVocab& getTextVocab() const;

  // Get a (non-owning) pointer to the BlankNodeManager of this Index.
  ad_utility::BlankNodeManager* getBlankNodeManager() const;

  // Get a reference to the DeltaTriplesManager of this Index.
  DeltaTriplesManager& deltaTriplesManager();
  const DeltaTriplesManager& deltaTriplesManager() const;

  // --------------------------------------------------------------------------
  // RDF RETRIEVAL
  // --------------------------------------------------------------------------
  [[nodiscard]] size_t getCardinality(
      const TripleComponent& comp, Permutation::Enum permutation,
      const LocatedTriplesSnapshot& locatedTriplesSnapshot) const;
  [[nodiscard]] size_t getCardinality(
      Id id, Permutation::Enum permutation,
      const LocatedTriplesSnapshot& locatedTriplesSnapshot) const;

  // TODO<joka921> Once we have an overview over the folding this logic should
  // probably not be in the index class.
<<<<<<< HEAD
  Vocab::AccessReturnType indexToString(VocabIndex id) const;
  TextVocab::AccessReturnType indexToString(WordVocabIndex id) const;
=======
  RdfsVocabulary::AccessReturnType indexToString(VocabIndex id) const;
  TextVocabulary::AccessReturnType indexToString(WordVocabIndex id) const;
>>>>>>> 84aff6d2

  [[nodiscard]] Vocab::PrefixRanges prefixRanges(std::string_view prefix) const;

  [[nodiscard]] const CompactVectorOfStrings<Id>& getPatterns() const;
  /**
   * @return The multiplicity of the entities column (0) of the full
   * has-relation relation after unrolling the patterns.
   */
  [[nodiscard]] double getAvgNumDistinctPredicatesPerSubject() const;

  /**
   * @return The multiplicity of the predicates column (0) of the full
   * has-relation relation after unrolling the patterns.
   */
  [[nodiscard]] double getAvgNumDistinctSubjectsPerPredicate() const;

  /**
   * @return The size of the full has-relation relation after unrolling the
   *         patterns.
   */
  [[nodiscard]] size_t getNumDistinctSubjectPredicatePairs() const;

  // --------------------------------------------------------------------------
  // TEXT RETRIEVAL
  // --------------------------------------------------------------------------
  [[nodiscard]] std::string_view wordIdToString(WordIndex wordIndex) const;

  [[nodiscard]] size_t getSizeOfTextBlockForWord(const std::string& word) const;

  [[nodiscard]] size_t getSizeOfTextBlockForEntities(
      const std::string& word) const;

  [[nodiscard]] size_t getSizeEstimate(const std::string& words) const;

  IdTable getWordPostingsForTerm(
      const std::string& term,
      const ad_utility::AllocatorWithLimit<Id>& allocator) const;

  IdTable getEntityMentionsForWord(
      const string& term,
      const ad_utility::AllocatorWithLimit<Id>& allocator) const;

  size_t getIndexOfBestSuitedElTerm(const vector<string>& terms) const;

  [[nodiscard]] std::string getTextExcerpt(TextRecordIndex cid) const;

  [[nodiscard]] float getAverageNofEntityContexts() const;

  void setKbName(const std::string& name);

  void setTextName(const std::string& name);

  bool& usePatterns();

  bool& loadAllPermutations();

  void setKeepTempFiles(bool keepTempFiles);

  ad_utility::MemorySize& memoryLimitIndexBuilding();
  const ad_utility::MemorySize& memoryLimitIndexBuilding() const;

  ad_utility::MemorySize& parserBufferSize();
  const ad_utility::MemorySize& parserBufferSize() const;

  ad_utility::MemorySize& blocksizePermutationsPerColumn();

  void setOnDiskBase(const std::string& onDiskBase);

  void setSettingsFile(const std::string& filename);

  void setNumTriplesPerBatch(uint64_t numTriplesPerBatch);

  const std::string& getTextName() const;
  const std::string& getKbName() const;
  const std::string& getOnDiskBase() const;
  const std::string& getIndexId() const;

  NumNormalAndInternal numTriples() const;

  size_t getNofTextRecords() const;
  size_t getNofWordPostings() const;
  size_t getNofEntityPostings() const;
  size_t getNofNonLiteralsInTextIndex() const;

  NumNormalAndInternal numDistinctSubjects() const;
  NumNormalAndInternal numDistinctObjects() const;
  NumNormalAndInternal numDistinctPredicates() const;

  bool hasAllPermutations() const;

  // _____________________________________________________________________________
  vector<float> getMultiplicities(
      const TripleComponent& key, Permutation::Enum permutation,
      const LocatedTriplesSnapshot& locatedTriplesSnapshot) const;

  // ___________________________________________________________________
  vector<float> getMultiplicities(Permutation::Enum p) const;

  /**
   * @brief Perform a scan for one or two keys i.e. retrieve all YZ from the XYZ
   * permutation for specific key values of X if `col1String` is `nullopt`, and
   * all Z for the given XY if `col1String` is specified.
   * @tparam Permutation The permutations Index::POS()... have different types
   * @param col0String The first key (as a raw string that is yet to be
   * transformed to index space) for which to search, e.g. fixed value for O in
   * OSP permutation.
   * @param col1String The second key (as a raw string that is yet to be
   * transformed to index space) for which to search, e.g. fixed value for S in
   * OSP permutation.
   * @param result The Id table to which we will write. Must have 2 columns.
   * @param p The Permutation::Enum to use (in particularly POS(), SOP,...
   * members of Index class).
   */
  IdTable scan(const ScanSpecificationAsTripleComponent& scanSpecification,
               Permutation::Enum p,
               Permutation::ColumnIndicesRef additionalColumns,
               const ad_utility::SharedCancellationHandle& cancellationHandle,
               const LocatedTriplesSnapshot& locatedTriplesSnapshot,
               const LimitOffsetClause& limitOffset = {}) const;

  // Similar to the overload of `scan` above, but the keys are specified as IDs.
  IdTable scan(const ScanSpecification& scanSpecification, Permutation::Enum p,
               Permutation::ColumnIndicesRef additionalColumns,
               const ad_utility::SharedCancellationHandle& cancellationHandle,
               const LocatedTriplesSnapshot& locatedTriplesSnapshot,
               const LimitOffsetClause& limitOffset = {}) const;

  // Similar to the previous overload of `scan`, but only get the exact size of
  // the scan result.
  size_t getResultSizeOfScan(
      const ScanSpecification& scanSpecification,
      const Permutation::Enum& permutation,
      const LocatedTriplesSnapshot& locatedTriplesSnapshot) const;

  // Get access to the implementation. This should be used rarely as it
  // requires including the rather expensive `IndexImpl.h` header
  IndexImpl& getImpl() { return *pimpl_; }
  [[nodiscard]] const IndexImpl& getImpl() const { return *pimpl_; }
};

#endif  // QLEVER_SRC_INDEX_INDEX_H<|MERGE_RESOLUTION|>--- conflicted
+++ resolved
@@ -114,11 +114,7 @@
   void addTextFromOnDiskIndex();
 
   using Vocab = RdfsVocabulary;
-<<<<<<< HEAD
-  [[nodiscard]] const Vocab& getVocab() const;
-=======
   const Vocab& getVocab() const;
->>>>>>> 84aff6d2
   Vocab& getNonConstVocabForTesting();
 
   using TextVocab = TextVocabulary;
@@ -143,13 +139,8 @@
 
   // TODO<joka921> Once we have an overview over the folding this logic should
   // probably not be in the index class.
-<<<<<<< HEAD
-  Vocab::AccessReturnType indexToString(VocabIndex id) const;
-  TextVocab::AccessReturnType indexToString(WordVocabIndex id) const;
-=======
   RdfsVocabulary::AccessReturnType indexToString(VocabIndex id) const;
   TextVocabulary::AccessReturnType indexToString(WordVocabIndex id) const;
->>>>>>> 84aff6d2
 
   [[nodiscard]] Vocab::PrefixRanges prefixRanges(std::string_view prefix) const;
 
