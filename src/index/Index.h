--- conflicted
+++ resolved
@@ -453,26 +453,15 @@
    *             the tuples of the spo permutation after having been constructed
    *             using args.
    */
-<<<<<<< HEAD
   template <typename VecReaderType, typename... Args>
-  static void createPatternsImpl(const string& fileName,
-                                 const Vocabulary<CompressedString>& vocab,
-                                 CompactStringVector<Id, Id>& hasPredicate,
-                                 std::vector<PatternID>& hasPattern,
-                                 CompactStringVector<size_t, Id>& patterns,
-                                 double& fullHasPredicateMultiplicityEntities,
-                                 double& fullHasPredicateMultiplicityPredicates,
-                                 size_t& fullHasPredicateSize,
-                                 size_t maxNumPatterns, Args&... vecReaderArgs);
-=======
-  void createPatternsImpl(const string& fileName, const StxxlVec& vec,
+  void createPatternsImpl(const string& fileName,
                           CompactStringVector<Id, Id>& hasPredicate,
                           std::vector<PatternID>& hasPattern,
                           CompactStringVector<size_t, Id>& patterns,
                           double& fullHasPredicateMultiplicityEntities,
                           double& fullHasPredicateMultiplicityPredicates,
-                          size_t& fullHasPredicateSize, size_t maxNumPatterns);
->>>>>>> f8e34b07
+                          size_t& fullHasPredicateSize, size_t maxNumPatterns,
+                          Args&... vecReaderArgs);
 
   // wrap the static function using the internal member variables
   // the bool indicates wether the StxxlVec has to be sorted before the pattern
