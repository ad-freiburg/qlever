// Chair of Algorithms and Data Structures.
// Author:
//   2014-2017 Björn Buchhold (buchhold@informatik.uni-freiburg.de)
//   2018-     Johannes Kalmbach (kalmbach@informatik.uni-freiburg.de)

#ifndef QLEVER_SRC_INDEX_INDEX_H
#define QLEVER_SRC_INDEX_INDEX_H

#include <optional>
#include <string>
#include <vector>

#include "backports/three_way_comparison.h"
#include "global/Id.h"
#include "index/InputFileSpecification.h"
#include "index/Permutation.h"
#include "index/StringSortComparator.h"
#include "index/TextScanMode.h"
#include "index/TextScoringEnum.h"
#include "index/Vocabulary.h"
#include "parser/TripleComponent.h"
#include "util/CancellationHandle.h"
#include "util/json.h"

// Forward declarations.
class IdTable;
class TextBlockMetaData;
class IndexImpl;
struct LocatedTriplesSnapshot;
class DeltaTriplesManager;
class MaterializedViewsManager;

class Index {
 private:
  // Pimpl to reduce compile times.
  std::unique_ptr<IndexImpl> pimpl_;

 public:
  // Alongside the actual knowledge graph QLever stores additional triples
  // for optimized query processing. This struct is used to report various
  // statistics (number of triples, distinct number of subjects, etc.) for which
  // the value differs when you also consider the added triples.
  struct NumNormalAndInternal {
    size_t normal{};
    size_t internal{};

    size_t normalAndInternal_() const { return normal + internal; }

    QL_DEFINE_DEFAULTED_EQUALITY_OPERATOR_LOCAL(NumNormalAndInternal, normal,
                                                internal)

    static NumNormalAndInternal fromNormalAndTotal(size_t normal,
                                                   size_t total) {
      AD_CONTRACT_CHECK(total >= normal);
      return {normal, total - normal};
    }
    NLOHMANN_DEFINE_TYPE_INTRUSIVE(NumNormalAndInternal, normal, internal);
  };

  // Store all information about possible search results from the text index in
  // one place.
  // Every vector is either empty or has the same size as the others.
  struct WordEntityPostings {
    // Stores the index of the TextRecord of each result.
    std::vector<TextRecordIndex> cids_;
    // For every instance should wids_.size() never be < 1.
    // For prefix-queries stores for each term and result the index of
    // the Word the prefixed-word was completed to.
    std::vector<std::vector<WordIndex>> wids_ = {{}};
    // Stores the index of the entity of each result.
    std::vector<Id> eids_;
    // Stores for each result how often an entity
    // appears in its associated TextRecord. [[OLD DEFINITION]]
    // Now scores BM25 scores for all words that are in the voacabulary
    std::vector<Score> scores_;
  };

  using Filetype = qlever::Filetype;
  using InputFileSpecification = qlever::InputFileSpecification;

  /// Forbid copy and assignment.
  Index& operator=(const Index&) = delete;
  Index(const Index&) = delete;

  /// Allow move construction, which is mostly used in unit tests.
  Index(Index&&) noexcept;

  explicit Index(ad_utility::AllocatorWithLimit<Id> allocator);
  ~Index();

  // Get underlying access to the Pimpl where necessary.
  const IndexImpl& getPimpl() const { return *pimpl_; }

  // Create an index from a file. Will write vocabulary and on-disk index data.
  // NOTE: The index can not directly be used after this call, but has to be
  // setup by `createFromOnDiskIndex` after this call.
  void createFromFiles(const std::vector<InputFileSpecification>& files);

  // Create an index object from an on-disk index that has previously been
  // constructed using the `createFromFile` method which is typically called via
  // `IndexBuilderMain`. Read necessary metadata into memory and open file
  // handles.
  void createFromOnDiskIndex(const std::string& onDiskBase,
                             bool persistUpdatesOnDisk);

  // Add text index from on-disk index that has previously been constructed.
  // Read necessary metadata into memory and open file handles.
  void addTextFromOnDiskIndex();

  using Vocab = RdfsVocabulary;
  const Vocab& getVocab() const;
  const EncodedIriManager& encodedIriManager() const;
  Vocab& getNonConstVocabForTesting();

  using TextVocab = TextVocabulary;
  [[nodiscard]] const TextVocab& getTextVocab() const;

  // Get a (non-owning) pointer to the BlankNodeManager of this Index.
  ad_utility::BlankNodeManager* getBlankNodeManager() const;

  // Get a reference to the DeltaTriplesManager of this Index.
  DeltaTriplesManager& deltaTriplesManager();
  const DeltaTriplesManager& deltaTriplesManager() const;

  // --------------------------------------------------------------------------
  // RDF RETRIEVAL
  // --------------------------------------------------------------------------
  [[nodiscard]] size_t getCardinality(
      const TripleComponent& comp, Permutation::Enum permutation,
      const LocatedTriplesSnapshot& locatedTriplesSnapshot) const;
  [[nodiscard]] size_t getCardinality(
      Id id, Permutation::Enum permutation,
      const LocatedTriplesSnapshot& locatedTriplesSnapshot) const;

  // TODO<joka921> Once we have an overview over the folding this logic should
  // probably not be in the index class.
  RdfsVocabulary::AccessReturnType indexToString(VocabIndex id) const;
  TextVocabulary::AccessReturnType indexToString(WordVocabIndex id) const;

  [[nodiscard]] Vocab::PrefixRanges prefixRanges(std::string_view prefix) const;

  [[nodiscard]] const CompactVectorOfStrings<Id>& getPatterns() const;
  /**
   * @return The multiplicity of the entities column (0) of the full
   * has-relation relation after unrolling the patterns.
   */
  [[nodiscard]] double getAvgNumDistinctPredicatesPerSubject() const;

  /**
   * @return The multiplicity of the predicates column (0) of the full
   * has-relation relation after unrolling the patterns.
   */
  [[nodiscard]] double getAvgNumDistinctSubjectsPerPredicate() const;

  /**
   * @return The size of the full has-relation relation after unrolling the
   *         patterns.
   */
  [[nodiscard]] size_t getNumDistinctSubjectPredicatePairs() const;

  // --------------------------------------------------------------------------
  // TEXT RETRIEVAL
  // --------------------------------------------------------------------------
  [[nodiscard]] std::string_view wordIdToString(WordIndex wordIndex) const;

  [[nodiscard]] size_t getSizeOfTextBlocksSum(const std::string& word,
                                              TextScanMode textScanMode) const;

  IdTable getWordPostingsForTerm(
      const std::string& term,
      const ad_utility::AllocatorWithLimit<Id>& allocator) const;

  IdTable getEntityMentionsForWord(
      const std::string& term,
      const ad_utility::AllocatorWithLimit<Id>& allocator) const;

  size_t getIndexOfBestSuitedElTerm(
      const std::vector<std::string>& terms) const;

  [[nodiscard]] std::string getTextExcerpt(TextRecordIndex cid) const;

  [[nodiscard]] float getAverageNofEntityContexts() const;

  void setKbName(const std::string& name);

  void setTextName(const std::string& name);

  bool& usePatterns();

  bool& loadAllPermutations();

  void setKeepTempFiles(bool keepTempFiles);

  ad_utility::MemorySize& memoryLimitIndexBuilding();
  const ad_utility::MemorySize& memoryLimitIndexBuilding() const;

  ad_utility::MemorySize& parserBufferSize();
  const ad_utility::MemorySize& parserBufferSize() const;

  ad_utility::MemorySize& blocksizePermutationsPerColumn();

  void setOnDiskBase(const std::string& onDiskBase);

  void setSettingsFile(const std::string& filename);

  void setNumTriplesPerBatch(uint64_t numTriplesPerBatch);

  const std::string& getTextName() const;
  const std::string& getKbName() const;
  const std::string& getOnDiskBase() const;
  const std::string& getIndexId() const;
  const std::string& getGitShortHash() const;

  NumNormalAndInternal numTriples() const;

  size_t getNofTextRecords() const;
  size_t getNofWordPostings() const;
  size_t getNofEntityPostings() const;
  size_t getNofNonLiteralsInTextIndex() const;

  NumNormalAndInternal numDistinctSubjects() const;
  NumNormalAndInternal numDistinctObjects() const;
  NumNormalAndInternal numDistinctPredicates() const;

  bool hasAllPermutations() const;

  // ___________________________________________________________________________
  std::vector<float> getMultiplicities(
      const TripleComponent& key, const Permutation& permutation,
      const LocatedTriplesSnapshot& locatedTriplesSnapshot) const;

<<<<<<< HEAD
  // ___________________________________________________________________
  std::vector<float> getMultiplicities(const Permutation& p) const;
=======
  // ___________________________________________________________________________
  std::vector<float> getMultiplicities(const Permutation& permutation) const;
>>>>>>> 3563a7ca

  /**
   * @brief Perform a scan for one or two keys i.e. retrieve all YZ from the XYZ
   * permutation for specific key values of X if `col1String` is `nullopt`, and
   * all Z for the given XY if `col1String` is specified.
   * @tparam Permutation The permutations Index::POS()... have different types
   * @param col0String The first key (as a raw string that is yet to be
   * transformed to index space) for which to search, e.g. fixed value for O in
   * OSP permutation.
   * @param col1String The second key (as a raw string that is yet to be
   * transformed to index space) for which to search, e.g. fixed value for S in
   * OSP permutation.
   * @param result The Id table to which we will write. Must have 2 columns.
   * @param p The Permutation::Enum to use (in particularly POS(), SOP,...
   * members of Index class).
   */
  IdTable scan(const ScanSpecificationAsTripleComponent& scanSpecification,
               Permutation::Enum p,
               Permutation::ColumnIndicesRef additionalColumns,
               const ad_utility::SharedCancellationHandle& cancellationHandle,
               const LocatedTriplesSnapshot& locatedTriplesSnapshot,
               const LimitOffsetClause& limitOffset = {}) const;

  // Similar to the overload of `scan` above, but the keys are specified as IDs.
  IdTable scan(const ScanSpecification& scanSpecification, Permutation::Enum p,
               Permutation::ColumnIndicesRef additionalColumns,
               const ad_utility::SharedCancellationHandle& cancellationHandle,
               const LocatedTriplesSnapshot& locatedTriplesSnapshot,
               const LimitOffsetClause& limitOffset = {}) const;

  // Similar to the previous overload of `scan`, but only get the exact size of
  // the scan result.
  size_t getResultSizeOfScan(
      const ScanSpecification& scanSpecification,
      const Permutation::Enum& permutation,
      const LocatedTriplesSnapshot& locatedTriplesSnapshot) const;

  // Get access to the implementation. This should be used rarely as it
  // requires including the rather expensive `IndexImpl.h` header
  IndexImpl& getImpl() { return *pimpl_; }
  [[nodiscard]] const IndexImpl& getImpl() const { return *pimpl_; }
};

#endif  // QLEVER_SRC_INDEX_INDEX_H<|MERGE_RESOLUTION|>--- conflicted
+++ resolved
@@ -229,13 +229,8 @@
       const TripleComponent& key, const Permutation& permutation,
       const LocatedTriplesSnapshot& locatedTriplesSnapshot) const;
 
-<<<<<<< HEAD
-  // ___________________________________________________________________
-  std::vector<float> getMultiplicities(const Permutation& p) const;
-=======
   // ___________________________________________________________________________
   std::vector<float> getMultiplicities(const Permutation& permutation) const;
->>>>>>> 3563a7ca
 
   /**
    * @brief Perform a scan for one or two keys i.e. retrieve all YZ from the XYZ
