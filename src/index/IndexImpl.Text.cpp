--- conflicted
+++ resolved
@@ -68,7 +68,7 @@
     TextScanMode textScanMode) const {
   AD_CONTRACT_CHECK(tbmds.size() > 0);
   // Collect all blocks as IdTables
-  vector<IdTable> partialResults;
+  std::vector<IdTable> partialResults;
   for (const auto& tbmd : tbmds) {
     IdTable partialResult{allocator};
     partialResult =
@@ -163,28 +163,13 @@
 
 // _____________________________________________________________________________
 size_t IndexImpl::getIndexOfBestSuitedElTerm(
-<<<<<<< HEAD
     const std::vector<std::string>& terms) const {
-  // It is beneficial to choose a term where no filtering by regular word id
-  // is needed. Then the entity lists can be read directly from disk.
-  // For others it is always necessary to reach wordlist and filter them
-  // if such an entity list is taken, another intersection is necessary.
-
-  // Apart from that, entity lists are usually larger by a factor.
-  // Hence it makes sense to choose the smallest.
-
-  // Heuristic: Always prefer no-filtering terms over others, then
-  // pick the one with the smallest EL block to be read.
-  std::vector<std::tuple<size_t, bool, size_t>> toBeSorted;
-=======
-    const vector<std::string>& terms) const {
   // Heuristic: Pick the term with the smallest number of entries to be read.
   // Note that
   // 1. The entries can be spread over multiple blocks and
   // 2. The heuristic might be off since it doesn't account for duplicates which
   // are later filtered out.
   std::vector<std::pair<size_t, size_t>> toBeSorted;
->>>>>>> ae2806e8
   for (size_t i = 0; i < terms.size(); ++i) {
     auto tbmds = getTextBlockMetadataForWordOrPrefix(terms[i]);
     if (tbmds.empty()) {
@@ -212,7 +197,7 @@
 
 // _____________________________________________________________________________
 size_t IndexImpl::getSizeOfTextBlocksSum(
-    const vector<TextBlockMetadataAndWordInfo>& tbmds,
+    const std::vector<TextBlockMetadataAndWordInfo>& tbmds,
     TextScanMode textScanMode) {
   auto addSizeOfBlock =
       [&textScanMode](size_t acc,
