--- conflicted
+++ resolved
@@ -21,41 +21,9 @@
 #include "util/Conversions.h"
 #include "util/Simple8bCode.h"
 
-<<<<<<< HEAD
-namespace ql_utility {
-
-// Custom delimiter class for tokenization of literals using `absl::StrSplit`.
-// The `Find` function returns the next delimiter in `text` after the given
-// `pos` or an empty substring if there is no next delimiter.
-struct LiteralsTokenizationDelimiter {
-  absl::string_view Find(absl::string_view text, size_t pos) {
-    auto isWordChar = [](char c) -> bool { return std::isalnum(c); };
-    auto found = std::find_if_not(text.begin() + pos, text.end(), isWordChar);
-    if (found == text.end()) return text.substr(text.size());
-    return {found, found + 1};
-  }
-};
-
-cppcoro::generator<std::string> tokenizeAndNormalizeTextLine(
-    std::string_view lineView, LocaleManager localeManager) {
-  // Currently it is not possible to use std::views or std::ranges with the
-  // splitter object returned by absl::StrSplit. Every solution I have seen
-  // will remove the lazy nature of StrSplit and views/ranges. (2024-12-28)
-  for (auto word : absl::StrSplit(lineView, LiteralsTokenizationDelimiter{},
-                                  absl::SkipEmpty{})) {
-    co_yield localeManager.getLowercaseUtf8(word);
-  }
-}
-}  // namespace ql_utility
-
-// _____________________________________________________________________________
-cppcoro::generator<WordsFileLine> IndexImpl::wordsInTextRecords(
-    const std::string& contextFile, bool addWordsFromLiterals) {
-=======
 // _____________________________________________________________________________
 cppcoro::generator<WordsFileLine> IndexImpl::wordsInTextRecords(
     std::string contextFile, bool addWordsFromLiterals) const {
->>>>>>> 1068746b
   auto localeManager = textVocab_.getLocaleManager();
   // ROUND 1: If context file aka wordsfile is not empty, read words from there.
   // Remember the last context id for the (optional) second round.
@@ -63,11 +31,7 @@
   if (!contextFile.empty()) {
     WordsFileParser p(contextFile, localeManager);
     ad_utility::HashSet<string> items;
-<<<<<<< HEAD
-    for (auto line : p) {
-=======
     for (auto& line : p) {
->>>>>>> 1068746b
       contextId = line.contextId_;
       co_yield line;
     }
@@ -89,14 +53,8 @@
       std::string_view textView = text;
       textView = textView.substr(0, textView.rfind('"'));
       textView.remove_prefix(1);
-<<<<<<< HEAD
-      for (auto word :
-           ql_utility::tokenizeAndNormalizeTextLine(textView, localeManager)) {
-        WordsFileLine wordLine{word, false, contextId, 1};
-=======
       for (auto word : tokenizeAndNormalizeText(textView, localeManager)) {
         WordsFileLine wordLine{std::move(word), false, contextId, 1};
->>>>>>> 1068746b
         co_yield wordLine;
       }
       contextId = contextId.incremented();
@@ -105,11 +63,7 @@
 }
 
 // _____________________________________________________________________________
-<<<<<<< HEAD
-void IndexImpl::buildTextIndexFile(
-    const std::pair<string, string>& wordsAndDocsFile,
-    bool addWordsFromLiterals) {
-=======
+
 void IndexImpl::processEntityCaseDuringInvertedListProcessing(
     const WordsFileLine& line,
     ad_utility::HashMap<Id, Score>& entitiesInContext, size_t& nofLiterals,
@@ -132,7 +86,8 @@
 // _____________________________________________________________________________
 void IndexImpl::processWordCaseDuringInvertedListProcessing(
     const WordsFileLine& line,
-    ad_utility::HashMap<WordIndex, Score>& wordsInContext) const {
+    ad_utility::HashMap<WordIndex, Score>& wordsInContext,
+    ScoreData& scoreData) const {
   // TODO<joka921> Let the `textVocab_` return a `WordIndex` directly.
   WordVocabIndex vid;
   bool ret = textVocab_.getId(line.word_, &vid);
@@ -142,7 +97,11 @@
                << "not found in textVocab. Terminating\n";
     AD_FAIL();
   }
-  wordsInContext[wid] += line.score_;
+  if (scoreData.getScoringMetric() == TextScoringMetric::COUNT) {
+    wordsInContext[wid] += line.score_;
+  } else {
+    wordsInContext[wid] = scoreData.getScore(wid, line.contextId_);
+  }
 }
 
 // _____________________________________________________________________________
@@ -160,9 +119,9 @@
 }
 
 // _____________________________________________________________________________
-void IndexImpl::addTextFromContextFile(const string& contextFile,
-                                       bool addWordsFromLiterals) {
->>>>>>> 1068746b
+void IndexImpl::buildTextIndexFile(
+    const std::pair<string, string>& wordsAndDocsFile,
+    bool addWordsFromLiterals) {
   LOG(INFO) << std::endl;
   LOG(INFO) << "Adding text index ..." << std::endl;
   string indexFilename = onDiskBase_ + ".text.index";
@@ -343,51 +302,12 @@
     }
     if (line.isEntity_) {
       ++nofEntityPostings;
-<<<<<<< HEAD
-      // TODO<joka921> Currently only IRIs and strings from the vocabulary can
-      // be tagged entities in the text index (no doubles, ints, etc).
-      VocabIndex eid;
-      if (getVocab().getId(line.word_, &eid)) {
-        // Note that `entitiesInContext` is a HashMap, so the `Id`s don't have
-        // to be contiguous.
-        entitiesInContext[Id::makeFromVocabIndex(eid)] += line.score_;
-        if (line.isLiteralEntity_) {
-          ++nofLiterals;
-        }
-      } else {
-        if (entityNotFoundErrorMsgCount < 20) {
-          LOG(WARN) << "Entity from text not in KB: " << line.word_ << '\n';
-          if (++entityNotFoundErrorMsgCount == 20) {
-            LOG(WARN) << "There are more entities not in the KB..."
-                      << " suppressing further warnings...\n";
-          }
-        } else {
-          entityNotFoundErrorMsgCount++;
-        }
-      }
-    } else {
-      ++nofWordPostings;
-      // TODO<joka921> Let the `textVocab_` return a `WordIndex` directly.
-      WordVocabIndex vid;
-      bool ret = textVocab_.getId(line.word_, &vid);
-      WordIndex wid = vid.get();
-      if (!ret) {
-        LOG(ERROR) << "ERROR: word \"" << line.word_ << "\" "
-                   << "not found in textVocab. Terminating\n";
-        AD_FAIL();
-      }
-      if (scoreData_.getScoringMetric() == TextScoringMetric::COUNT) {
-        wordsInContext[wid] += line.score_;
-      } else {
-        wordsInContext[wid] = scoreData_.getScore(wid, line.contextId_);
-      }
-=======
       processEntityCaseDuringInvertedListProcessing(
           line, entitiesInContext, nofLiterals, entityNotFoundErrorMsgCount);
     } else {
       ++nofWordPostings;
-      processWordCaseDuringInvertedListProcessing(line, wordsInContext);
->>>>>>> 1068746b
+      processWordCaseDuringInvertedListProcessing(line, wordsInContext,
+                                                  scoreData_);
     }
   }
   if (entityNotFoundErrorMsgCount > 0) {
