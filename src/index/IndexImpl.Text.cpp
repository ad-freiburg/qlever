// Copyright 2015 - 2022, University of Freiburg,
// Chair of Algorithms and Data Structures.
// Authors: Björn Buchhold <buchhold@cs.uni-freiburg.de>
//          Johannes Kalmbach <johannes.kalmbach@gmail.com>
//          Hannah Bast <bast@cs.uni-freiburg.de>

#include "index/IndexImpl.h"

#include <absl/strings/str_split.h>

#include <charconv>
#include <ranges>
#include <stxxl/algorithm>
#include <tuple>
#include <utility>

#include "backports/algorithm.h"
#include "engine/CallFixedSize.h"
#include "index/FTSAlgorithms.h"
#include "parser/WordsAndDocsFileParser.h"
#include "util/Conversions.h"
#include "util/Simple8bCode.h"

namespace {

// Custom delimiter class for tokenization of literals using `absl::StrSplit`.
// The `Find` function returns the next delimiter in `text` after the given
// `pos` or an empty substring if there is no next delimiter.
struct LiteralsTokenizationDelimiter {
  absl::string_view Find(absl::string_view text, size_t pos) {
    auto isWordChar = [](char c) -> bool { return std::isalnum(c); };
    auto found = std::find_if_not(text.begin() + pos, text.end(), isWordChar);
    if (found == text.end()) return text.substr(text.size());
    return {found, found + 1};
  }
};

cppcoro::generator<std::string> tokenizeAndNormalizeTextLine(
    std::string_view lineView, LocaleManager localeManager) {
  // Currently it is not possible to use std::views or std::ranges with the
  // splitter object returned by absl::StrSplit. Every solution I have seen
  // will remove the lazy nature of StrSplit and views/ranges. (2024-12-28)
  for (auto word : absl::StrSplit(lineView, LiteralsTokenizationDelimiter{},
                                  absl::SkipEmpty{})) {
    co_yield localeManager.getLowercaseUtf8(word);
  }
}
}  // namespace

// _____________________________________________________________________________
cppcoro::generator<WordsFileLine> IndexImpl::wordsInTextRecords(
    const std::string& contextFile, bool addWordsFromLiterals) {
  auto localeManager = textVocab_.getLocaleManager();
  // ROUND 1: If context file aka wordsfile is not empty, read words from there.
  // Remember the last context id for the (optional) second round.
  TextRecordIndex contextId = TextRecordIndex::make(0);
  if (!contextFile.empty()) {
    WordsFileParser p(contextFile, localeManager);
    ad_utility::HashSet<string> items;
    for (auto line : p) {
      contextId = line.contextId_;
      co_yield line;
    }
    if (contextId > TextRecordIndex::make(0)) {
      contextId = contextId.incremented();
    }
  }
  // ROUND 2: Optionally, consider each literal from the internal vocabulary as
  // a text record.
  if (addWordsFromLiterals) {
    for (VocabIndex index = VocabIndex::make(0); index.get() < vocab_.size();
         index = index.incremented()) {
      auto text = vocab_[index];
      if (!isLiteral(text)) {
        continue;
      }
      WordsFileLine entityLine{text, true, contextId, 1, true};
      co_yield entityLine;
      std::string_view textView = text;
      textView = textView.substr(0, textView.rfind('"'));
      textView.remove_prefix(1);
      for (auto word : tokenizeAndNormalizeTextLine(textView, localeManager)) {
        WordsFileLine wordLine{word, false, contextId, 1};
        co_yield wordLine;
      }
      contextId = contextId.incremented();
    }
  }
}

// _____________________________________________________________________________
void IndexImpl::buildTextIndexFile(
    const std::pair<string, string>& wordsAndDocsFile,
    bool addWordsFromLiterals) {
  LOG(INFO) << std::endl;
  LOG(INFO) << "Adding text index ..." << std::endl;
  string indexFilename = onDiskBase_ + ".text.index";
  // Either read words from given files or consider each literal as text record
  // or both (but at least one of them, otherwise this function is not called).
  if (!(wordsAndDocsFile.first.empty() && wordsAndDocsFile.second.empty())) {
    LOG(INFO) << "Reading words from wordsfile \"" << wordsAndDocsFile.first
              << "\""
              << " and from docsFile \"" << wordsAndDocsFile.second << "\""
              << std::endl;
  }
  if (addWordsFromLiterals) {
    LOG(INFO) << ((wordsAndDocsFile.first.empty() &&
                   wordsAndDocsFile.second.empty())
                      ? "C"
                      : "Additionally c")
              << "onsidering each literal as a text record" << std::endl;
  }
  // We have deleted the vocabulary during the index creation to save RAM, so
  // now we have to reload it. Also, when IndexBuilderMain is called with option
  // -A (add text index), this is the first thing we do .
  //
  // NOTE: In the previous version of the code (where the only option was to
  // read from a wordsfile), this as done in `processWordsForInvertedLists`.
  // That is, when we now call call `processWordsForVocabulary` (which builds
  // the text vocabulary), we already have the KB vocabular in RAM as well.
  LOG(DEBUG) << "Reloading the RDF vocabulary ..." << std::endl;
  vocab_ = RdfsVocabulary{};
  readConfiguration();
  vocab_.readFromFile(onDiskBase_ + VOCAB_SUFFIX);

  // Build the text vocabulary (first scan over the text records).
  size_t nofLines =
      processWordsForVocabulary(wordsAndDocsFile.first, addWordsFromLiterals);
  // Calculate the score data for the words
  if (scoreData_.scoringMetric != Index::ScoringMetric::COUNT) {
    calculateScoreData(wordsAndDocsFile.second, addWordsFromLiterals);
  }
  // Build the half-inverted lists (second scan over the text records).
  LOG(INFO) << "Building the half-inverted index lists ..." << std::endl;
  calculateBlockBoundaries();
  TextVec v;
  v.reserve(nofLines);
  processWordsForInvertedLists(wordsAndDocsFile.first, addWordsFromLiterals, v);
  LOG(DEBUG) << "Sorting text index, #elements = " << v.size() << std::endl;
  stxxl::sort(begin(v), end(v), SortText(),
              memoryLimitIndexBuilding().getBytes() / 3);
  LOG(DEBUG) << "Sort done" << std::endl;
  createTextIndex(indexFilename, v);
  openTextFileHandle();
}

// _____________________________________________________________________________
void IndexImpl::calculateScoreData(const string& docsFileName,
                                   bool addWordsFromLiterals) {
  scoreData_.invertedIndex.reserve(textVocab_.size());
  // Initialize localemanager which is used when parsing the docTexts and
  // iterator contextId
  auto localeManager = textVocab_.getLocaleManager();
  uint64_t contextId = 0;

  // Parse the docsfile first if it exists
  if (!docsFileName.empty()) {
    std::ifstream docsFile{docsFileName};
    string line;
    line.reserve(BUFFER_SIZE_DOCSFILE_LINE);
    while (std::getline(docsFile, line)) {
      scoreData_.isDocEmpty = true;
      std::string_view lineView = line;
      size_t tab = lineView.find('\t');
      // Get contextId from line
      std::from_chars(lineView.data(), lineView.data() + tab, contextId);
      // Set lineView to the docText
      lineView = lineView.substr(tab + 1);

      // Parse docText for invertedIndex
      // Here it's possible to add another tokenizer to parse words in doc
      for (auto word : absl::StrSplit(lineView, LiteralsTokenizationDelimiter{},
                                      absl::SkipEmpty{})) {
        auto wordNormalized = localeManager.getLowercaseUtf8(word);
        // Check if word exists and retrieve wordId
        if (!addWordToScoreDataInvertedIndex(
                wordNormalized, TextRecordIndex::make(contextId))) {
          continue;
        }
      }

      if (!scoreData_.isDocEmpty) {
        ++scoreData_.nofDocuments;
        scoreData_.docIdSet.insert(TextRecordIndex::make(contextId));
      }
    }
    scoreData_.calculateAVDL();
  }

  // Parse literals if added
  if (!addWordsFromLiterals) {
    return;
  }
  for (VocabIndex index = VocabIndex::make(0); index.get() < vocab_.size();
       index = index.incremented()) {
    auto text = vocab_[index];
    if (!isLiteral(text)) {
      continue;
    }
    // Reset parameters for loop
    ++contextId;
    scoreData_.isDocEmpty = true;
    std::string_view textView = text;

    // Parse words in literal
    for (auto word : absl::StrSplit(textView, LiteralsTokenizationDelimiter{},
                                    absl::SkipEmpty{})) {
      auto wordNormalized = localeManager.getLowercaseUtf8(word);
      // Check if word exists and retrieve wordId
      if (!addWordToScoreDataInvertedIndex(wordNormalized,
                                           TextRecordIndex::make(contextId))) {
        continue;
      }
    }

    if (!scoreData_.isDocEmpty) {
      ++scoreData_.nofDocuments;
      scoreData_.docIdSet.insert(TextRecordIndex::make(contextId));
    }
  }
  scoreData_.calculateAVDL();
}

// _____________________________________________________________________________
bool IndexImpl::addWordToScoreDataInvertedIndex(std::string_view word,
                                                TextRecordIndex currentDocId) {
  WordVocabIndex wvi;
  // Check if word exists and retrieve wordId
  WordIndex currentWordId;
  if (!textVocab_.getRawId(word, &wvi, currentWordId)) {
    return false;
  }
  scoreData_.isDocEmpty = false;
  // Emplaces or increases the docLengthMap
  if (scoreData_.docLengthMap.contains(currentDocId)) {
    ++scoreData_.docLengthMap[currentDocId];
  } else {
    scoreData_.docLengthMap[currentDocId] = 1;
  }
  ++scoreData_.totalDocumentLength;
  // Check if wordId already is a key in the InvertedIndex
  if (scoreData_.invertedIndex.contains(currentWordId)) {
    // Check if the word is seen in a new context or not
    InnerMap& innerMap = scoreData_.invertedIndex.find(currentWordId)->second;
    auto ret = innerMap.find(currentDocId);
    // Seen in new context
    if (ret == innerMap.end()) {
      innerMap.emplace(currentDocId, 1);
      // Seen in known context
    } else {
      ret->second += 1;
    }
  } else {
    scoreData_.invertedIndex.emplace(currentWordId,
                                     InnerMap{{currentDocId, 1}});
  }
  return true;
}

// _____________________________________________________________________________
float IndexImpl::calculateBM25OrTFIDF(WordIndex wordIndex,
                                      TextRecordIndex contextId,
                                      bool calcBM25) {
  // Retrieve inner map
  if (!scoreData_.invertedIndex.contains(wordIndex)) {
    LOG(DEBUG) << "Didn't find word in Inverted Scoring Index. WordId: "
               << wordIndex
               << " Word: " << indexToString(WordVocabIndex::make(wordIndex))
               << std::endl;
    return 0;
  }
  InnerMap& innerMap = scoreData_.invertedIndex.find(wordIndex)->second;
  size_t df = innerMap.size();
  float idf = std::log2f(scoreData_.nofDocuments / df);

  // Retrieve the matching docId for contextId. Since contextId are continuous
  // or at least increased in smaller steps than the docIds but the
  // InvertedIndex uses the docIds one has to find the next biggest docId
  // or the matching docId
  TextRecordIndex docId;
  if (scoreData_.docIdSet.contains(contextId)) {
    docId = contextId;
  } else {
    auto it = scoreData_.docIdSet.upper_bound(contextId);
    if (it == scoreData_.docIdSet.end()) {
      if (scoreData_.docIdSet.empty()) {
        AD_THROW("docIdSet is empty and shouldn't be");
      }
      LOG(DEBUG) << "Requesting a contextId that is bigger than the largest "
                    "docId. contextId: "
                 << contextId.get()
                 << " Largest docId: " << *scoreData_.docIdSet.rbegin()
                 << std::endl;
      return 0;
    } else {
      docId = *it;
    }
  }
  auto ret1 = innerMap.find(docId);
  if (ret1 == innerMap.end()) {
    LOG(DEBUG) << "The calculated docId doesn't exist in the inner Map. docId: "
               << docId << std::endl;
    return 0;
  }
  TermFrequency tf = ret1->second;

  if (!calcBM25) {
    return tf * idf;
  }

  auto ret2 = scoreData_.docLengthMap.find(docId);
  if (ret2 == scoreData_.docLengthMap.end()) {
    LOG(DEBUG)
        << "The calculated docId doesn't exist in the dochLengthMap. docId: "
        << docId << std::endl;
    return 0;
  }
  size_t dl = ret2->second;
  float alpha = (1 - scoreData_.b +
                 scoreData_.b * (dl / scoreData_.averageDocumentLength));
  float tf_star = (tf * (scoreData_.k + 1)) / (scoreData_.k * alpha + tf);
  return tf_star * idf;
}

// _____________________________________________________________________________
void IndexImpl::buildDocsDB(const string& docsFileName) const {
  LOG(INFO) << "Building DocsDB...\n";
  std::ifstream docsFile{docsFileName};
  std::ofstream ofs(onDiskBase_ + ".text.docsDB", std::ios_base::out);
  // To avoid excessive use of RAM,
  // we write the offsets to and stxxl:vector first;
  stxxl::vector<off_t> offsets;
  off_t currentOffset = 0;
  uint64_t currentContextId = 0;
  string line;
  line.reserve(BUFFER_SIZE_DOCSFILE_LINE);
  while (std::getline(docsFile, line)) {
    std::string_view lineView = line;
    size_t tab = lineView.find('\t');
    uint64_t contextId = 0;
    // Get contextId from line
    std::from_chars(lineView.data(), lineView.data() + tab, contextId);
    // Set lineView to the docText
    lineView = lineView.substr(tab + 1);
    ofs << lineView;
    while (currentContextId < contextId) {
      offsets.push_back(currentOffset);
      currentContextId++;
    }
    offsets.push_back(currentOffset);
    currentContextId++;
    currentOffset += static_cast<off_t>(lineView.size());
  }
  offsets.push_back(currentOffset);

  ofs.close();
  // Now append the tmp file to the docsDB file.
  ad_utility::File out(onDiskBase_ + ".text.docsDB", "a");
  for (size_t i = 0; i < offsets.size(); ++i) {
    off_t cur = offsets[i];
    out.write(&cur, sizeof(cur));
  }
  out.close();
  LOG(INFO) << "DocsDB done.\n";
}

// _____________________________________________________________________________
void IndexImpl::addTextFromOnDiskIndex() {
  // Read the text vocabulary (into RAM).
  textVocab_.readFromFile(onDiskBase_ + ".text.vocabulary");

  // Initialize the text index.
  std::string textIndexFileName = onDiskBase_ + ".text.index";
  LOG(INFO) << "Reading metadata from file " << textIndexFileName << " ..."
            << std::endl;
  textIndexFile_.open(textIndexFileName.c_str(), "r");
  AD_CONTRACT_CHECK(textIndexFile_.isOpen());
  off_t metaFrom;
  [[maybe_unused]] off_t metaTo = textIndexFile_.getLastOffset(&metaFrom);
  ad_utility::serialization::FileReadSerializer serializer(
      std::move(textIndexFile_));
  serializer.setSerializationPosition(metaFrom);
  serializer >> textMeta_;
  textIndexFile_ = std::move(serializer).file();
  LOG(INFO) << "Registered text index: " << textMeta_.statistics() << std::endl;
  switch (textMeta_.getScoringType()) {
    case 0:
      scoreData_.scoringMetric = Index::ScoringMetric::COUNT;
      break;
    case 1:
      scoreData_.scoringMetric = Index::ScoringMetric::TFIDF;
      break;
    case 2:
      scoreData_.scoringMetric = Index::ScoringMetric::BM25;
      break;
    default:
      scoreData_.scoringMetric = Index::ScoringMetric::COUNT;
      break;
  }
  // Initialize the text records file aka docsDB. NOTE: The search also works
  // without this, but then there is no content to show when a text record
  // matches. This is perfectly fine when the text records come from IRIs or
  // literals from our RDF vocabulary.
  std::string docsDbFileName = onDiskBase_ + ".text.docsDB";
  std::ifstream f(docsDbFileName.c_str());
  if (f.good()) {
    f.close();
    docsDB_.init(string(onDiskBase_ + ".text.docsDB"));
    LOG(INFO) << "Registered text records: #records = " << docsDB_._size
              << std::endl;
  } else {
    LOG(DEBUG) << "No file \"" << docsDbFileName
               << "\" with additional text records" << std::endl;
    f.close();
  }
}

// _____________________________________________________________________________
size_t IndexImpl::processWordsForVocabulary(string const& contextFile,
                                            bool addWordsFromLiterals) {
  size_t numLines = 0;
  ad_utility::HashSet<string> distinctWords;
  for (auto line : wordsInTextRecords(contextFile, addWordsFromLiterals)) {
    ++numLines;
    // LOG(INFO) << "LINE: "
    //           << std::setw(50) << line.word_ << "   "
    //           << line.isEntity_ << "\t"
    //           << line.contextId_.get() << "\t"
    //           << line.score_ << std::endl;
    if (!line.isEntity_) {
      distinctWords.insert(line.word_);
    }
  }
  textVocab_.createFromSet(distinctWords, onDiskBase_ + ".text.vocabulary");
  return numLines;
}

// _____________________________________________________________________________
void IndexImpl::processWordsForInvertedLists(const string& contextFile,
                                             bool addWordsFromLiterals,
                                             IndexImpl::TextVec& vec) {
  LOG(TRACE) << "BEGIN IndexImpl::passContextFileIntoVector" << std::endl;
  TextVec::bufwriter_type writer(vec);
  ad_utility::HashMap<WordIndex, Score> wordsInContext;
  ad_utility::HashMap<Id, Score> entitiesInContext;
  auto currentContext = TextRecordIndex::make(0);
  // The nofContexts can be misleading since it also counts empty contexts
  size_t nofContexts = 0;
  size_t nofWordPostings = 0;
  size_t nofEntityPostings = 0;
  size_t entityNotFoundErrorMsgCount = 0;
  size_t nofLiterals = 0;

  for (auto line : wordsInTextRecords(contextFile, addWordsFromLiterals)) {
    if (line.contextId_ != currentContext) {
      ++nofContexts;
      addContextToVector(writer, currentContext, wordsInContext,
                         entitiesInContext);
      currentContext = line.contextId_;
      wordsInContext.clear();
      entitiesInContext.clear();
    }
    if (line.isEntity_) {
      ++nofEntityPostings;
      // TODO<joka921> Currently only IRIs and strings from the vocabulary can
      // be tagged entities in the text index (no doubles, ints, etc).
      VocabIndex eid;
      if (getVocab().getId(line.word_, &eid)) {
        // Note that `entitiesInContext` is a HashMap, so the `Id`s don't have
        // to be contiguous.
        entitiesInContext[Id::makeFromVocabIndex(eid)] += line.score_;
        if (line.isLiteralEntity_) {
          ++nofLiterals;
        }
      } else {
        if (entityNotFoundErrorMsgCount < 20) {
          LOG(WARN) << "Entity from text not in KB: " << line.word_ << '\n';
          if (++entityNotFoundErrorMsgCount == 20) {
            LOG(WARN) << "There are more entities not in the KB..."
                      << " suppressing further warnings...\n";
          }
        } else {
          entityNotFoundErrorMsgCount++;
        }
      }
    } else {
      ++nofWordPostings;
      // TODO<joka921> Let the `textVocab_` return a `WordIndex` directly.
      WordVocabIndex vid;
      bool ret = textVocab_.getId(line.word_, &vid);
      WordIndex wid = vid.get();
      if (!ret) {
        LOG(ERROR) << "ERROR: word \"" << line.word_ << "\" "
                   << "not found in textVocab. Terminating\n";
        AD_FAIL();
      }
<<<<<<< HEAD
      switch (scoreData_.scoringMetric) {
        case Index::ScoringMetric::COUNT:
          wordsInContext[wid] += line._score;
          break;
        case Index::ScoringMetric::TFIDF:
          wordsInContext[wid] =
              calculateBM25OrTFIDF(wid, line._contextId, false);
          break;
        case Index::ScoringMetric::BM25:
          wordsInContext[wid] =
              calculateBM25OrTFIDF(wid, line._contextId, true);
          break;
      }
=======
      wordsInContext[wid] += line.score_;
>>>>>>> 9c40084f
    }
  }
  if (entityNotFoundErrorMsgCount > 0) {
    LOG(WARN) << "Number of mentions of entities not found in the vocabulary: "
              << entityNotFoundErrorMsgCount << std::endl;
  }
  LOG(DEBUG) << "Number of total entity mentions: " << nofEntityPostings
             << std::endl;
  ++nofContexts;
  addContextToVector(writer, currentContext, wordsInContext, entitiesInContext);
  textMeta_.setNofTextRecords(nofContexts);
  textMeta_.setNofWordPostings(nofWordPostings);
  textMeta_.setNofEntityPostings(nofEntityPostings);
  nofNonLiteralsInTextIndex_ = nofContexts - nofLiterals;
  configurationJson_["num-non-literals-text-index"] =
      nofNonLiteralsInTextIndex_;
  writeConfiguration();

  writer.finish();
  LOG(TRACE) << "END IndexImpl::passContextFileIntoVector" << std::endl;
}

// _____________________________________________________________________________
void IndexImpl::addContextToVector(
    IndexImpl::TextVec::bufwriter_type& writer, TextRecordIndex context,
    const ad_utility::HashMap<WordIndex, Score>& words,
    const ad_utility::HashMap<Id, Score>& entities) {
  // Determine blocks for each word and each entity.
  // Add the posting to each block.
  ad_utility::HashSet<TextBlockIndex> touchedBlocks;
  for (auto it = words.begin(); it != words.end(); ++it) {
    TextBlockIndex blockId = getWordBlockId(it->first);
    touchedBlocks.insert(blockId);
    writer << std::make_tuple(blockId, context, it->first, it->second, false);
  }

  // All entities have to be written in the entity list part for each block.
  // Ensure that they are added only once for each block.
  // For example, there could be both words computer and computing
  // in the same context. Still, co-occurring entities would only have to be
  // written to a comp* block once.
  for (TextBlockIndex blockId : touchedBlocks) {
    for (auto it = entities.begin(); it != entities.end(); ++it) {
      AD_CONTRACT_CHECK(it->first.getDatatype() == Datatype::VocabIndex);
      writer << std::make_tuple(
          blockId, context, it->first.getVocabIndex().get(), it->second, true);
    }
  }
}

// _____________________________________________________________________________
void IndexImpl::createTextIndex(const string& filename,
                                const IndexImpl::TextVec& vec) {
  ad_utility::File out(filename.c_str(), "w");
  currenttOffset_ = 0;
  // Detect block boundaries from the main key of the vec.
  // Write the data for each block.
  // First, there's the classic lists, then the additional entity ones.
  TextBlockIndex currentBlockIndex = 0;
  WordIndex currentMinWordIndex = std::numeric_limits<WordIndex>::max();
  WordIndex currentMaxWordIndex = std::numeric_limits<WordIndex>::min();
  vector<Posting> classicPostings;
  vector<Posting> entityPostings;
  for (TextVec::bufreader_type reader(vec); !reader.empty(); ++reader) {
    if (std::get<0>(*reader) != currentBlockIndex) {
      AD_CONTRACT_CHECK(!classicPostings.empty());

      ContextListMetaData classic = writePostings(out, classicPostings, true);
      ContextListMetaData entity = writePostings(out, entityPostings, false);
      textMeta_.addBlock(TextBlockMetaData(
          currentMinWordIndex, currentMaxWordIndex, classic, entity));
      classicPostings.clear();
      entityPostings.clear();
      currentBlockIndex = std::get<0>(*reader);
      currentMinWordIndex = std::get<2>(*reader);
      currentMaxWordIndex = std::get<2>(*reader);
    }
    if (!std::get<4>(*reader)) {
      classicPostings.emplace_back(std::get<1>(*reader), std::get<2>(*reader),
                                   std::get<3>(*reader));
      if (std::get<2>(*reader) < currentMinWordIndex) {
        currentMinWordIndex = std::get<2>(*reader);
      }
      if (std::get<2>(*reader) > currentMaxWordIndex) {
        currentMaxWordIndex = std::get<2>(*reader);
      }

    } else {
      entityPostings.emplace_back(std::get<1>(*reader), std::get<2>(*reader),
                                  std::get<3>(*reader));
    }
  }
  // Write the last block
  AD_CONTRACT_CHECK(!classicPostings.empty());
  ContextListMetaData classic = writePostings(out, classicPostings, true);
  ContextListMetaData entity = writePostings(out, entityPostings, false);
  textMeta_.addBlock(TextBlockMetaData(currentMinWordIndex, currentMaxWordIndex,
                                       classic, entity));
  classicPostings.clear();
  entityPostings.clear();
  LOG(DEBUG) << "Done creating text index." << std::endl;
  LOG(INFO) << "Statistics for text index: " << textMeta_.statistics()
            << std::endl;

  LOG(DEBUG) << "Writing Meta data to index file ..." << std::endl;
  ad_utility::serialization::FileWriteSerializer serializer{std::move(out)};
  serializer << textMeta_;
  out = std::move(serializer).file();
  off_t startOfMeta = textMeta_.getOffsetAfter();
  out.write(&startOfMeta, sizeof(startOfMeta));
  out.close();
  LOG(INFO) << "Text index build completed" << std::endl;
}

// _____________________________________________________________________________
ContextListMetaData IndexImpl::writePostings(ad_utility::File& out,
                                             const vector<Posting>& postings,
                                             bool skipWordlistIfAllTheSame) {
  ContextListMetaData meta;
  meta._nofElements = postings.size();
  if (meta._nofElements == 0) {
    meta._startContextlist = currenttOffset_;
    meta._startWordlist = currenttOffset_;
    meta._startScorelist = currenttOffset_;
    meta._lastByte = currenttOffset_ - 1;
    return meta;
  }

  // Collect the individual lists
  // Context lists are gap encoded, word and score lists frequency encoded.
  // TODO<joka921> these are gap encoded contextIds, maybe also create a type
  // for this.
  // For now the scores aren't encoded since they are floats
  auto contextList = new uint64_t[meta._nofElements];
  WordIndex* wordList = new WordIndex[meta._nofElements];
  Score* scoreList = new Score[meta._nofElements];

  size_t n = 0;

  WordCodeMap wordCodeMap;
  WordCodebook wordCodebook;

  createCodebooks(postings, wordCodeMap, wordCodebook);

  TextRecordIndex lastContext = std::get<0>(postings[0]);
  contextList[n] = lastContext.get();
  wordList[n] = wordCodeMap[std::get<1>(postings[0])];
  scoreList[n] = std::get<2>(postings[0]);
  ++n;

  for (auto it = postings.begin() + 1; it < postings.end(); ++it) {
    uint64_t contextGap = std::get<0>(*it).get() - lastContext.get();
    contextList[n] = contextGap;
    lastContext = std::get<0>(*it);
    wordList[n] = wordCodeMap[std::get<1>(*it)];
    scoreList[n] = std::get<2>(*it);
    ++n;
  }

  AD_CONTRACT_CHECK(meta._nofElements == n);

  // Do the actual writing:
  size_t bytes = 0;

  // Write context list:
  meta._startContextlist = currenttOffset_;
  bytes = writeList(contextList, meta._nofElements, out);
  currenttOffset_ += bytes;

  // Write word list:
  // This can be skipped if we're writing classic lists and there
  // is only one distinct wordId in the block, since this Id is already
  // stored in the meta data.
  meta._startWordlist = currenttOffset_;
  if (!skipWordlistIfAllTheSame || wordCodebook.size() > 1) {
    currenttOffset_ += writeCodebook(wordCodebook, out);
    bytes = writeList(wordList, meta._nofElements, out);
    currenttOffset_ += bytes;
  }

  // Write scores
  meta._startScorelist = currenttOffset_;
  bytes = writeUncomprList(scoreList, meta._nofElements, out);
  currenttOffset_ += bytes;

  meta._lastByte = currenttOffset_ - 1;

  delete[] contextList;
  delete[] wordList;
  delete[] scoreList;

  return meta;
}

/// yields  aaaa, aaab, ..., zzzz
static cppcoro::generator<std::string> fourLetterPrefixes() {
  static_assert(
      MIN_WORD_PREFIX_SIZE == 4,
      "If you need this to be changed, please contact the developers");
  auto chars = []() -> cppcoro::generator<char> {
    for (char c = 'a'; c <= 'z'; ++c) {
      co_yield c;
    }
  };

  for (char a : chars()) {
    for (char b : chars()) {
      for (char c : chars()) {
        for (char d : chars()) {
          std::string s{a, b, c, d};
          co_yield s;
        }
      }
    }
  }
}

/// Check if the `fourLetterPrefixes` are sorted wrt to the `comparator`
static bool areFourLetterPrefixesSorted(auto comparator) {
  std::string first;
  for (auto second : fourLetterPrefixes()) {
    if (!comparator(first, second)) {
      return false;
    }
    first = std::move(second);
  }
  return true;
}

template <typename I, typename BlockBoundaryAction>
void IndexImpl::calculateBlockBoundariesImpl(
    I&& index, const BlockBoundaryAction& blockBoundaryAction) {
  LOG(TRACE) << "BEGIN IndexImpl::calculateBlockBoundaries" << std::endl;
  // Go through the vocabulary
  // Start a new block whenever a word is
  // 1) The last word in the corpus
  // 2) shorter than the minimum prefix length
  // 3) The next word is shorter than the minimum prefix length
  // 4) word.substring(0, MIN_PREFIX_LENGTH) is different from the next.
  // Note that the evaluation of 4) is difficult to perform in a meaningful way
  // for all corner cases of Unicode. E.g. vivae and vivæ  compare equal on the
  // PRIMARY level which is relevant, but have a different length (5 vs 4).
  // We currently use several workarounds to get as close as possible to the
  // desired behavior.
  // A block boundary is always the last WordId in the block.
  // this way std::lower_bound will point to the correct bracket.

  if (!areFourLetterPrefixesSorted(index.textVocab_.getCaseComparator())) {
    LOG(ERROR) << "You have chosen a locale where the prefixes aaaa, aaab, "
                  "..., zzzz are not alphabetically ordered. This is currently "
                  "unsupported when building a text index";
    AD_FAIL();
  }

  if (index.textVocab_.size() == 0) {
    LOG(WARN) << "You are trying to call calculateBlockBoundaries on an empty "
                 "text vocabulary\n";
    return;
  }
  size_t numBlocks = 0;
  const auto& locManager = index.textVocab_.getLocaleManager();

  // iterator over aaaa, ...,  zzzz
  auto forcedBlockStarts = fourLetterPrefixes();
  auto forcedBlockStartsIt = forcedBlockStarts.begin();

  // If there is a four letter prefix aaaa, ...., zzzz in `forcedBlockStarts`
  // the `SortKey` of which is a prefix of `prefixSortKey`, then set
  // `prefixSortKey` to that `SortKey` and `prefixLength` to
  // `MIN_WORD_PREFIX_SIZE` (4). This ensures that the blocks corresponding to
  // these prefixes are never split up because of Unicode ligatures.
  auto adjustPrefixSortKey = [&](auto& prefixSortKey, auto& prefixLength) {
    while (true) {
      if (forcedBlockStartsIt == forcedBlockStarts.end()) {
        break;
      }
      auto forcedBlockStartSortKey = locManager.getSortKey(
          *forcedBlockStartsIt, LocaleManager::Level::PRIMARY);
      if (forcedBlockStartSortKey >= prefixSortKey) {
        break;
      }
      if (prefixSortKey.starts_with(forcedBlockStartSortKey)) {
        prefixSortKey = std::move(forcedBlockStartSortKey);
        prefixLength = MIN_WORD_PREFIX_SIZE;
        return;
      }
      forcedBlockStartsIt++;
    }
  };

  auto getLengthAndPrefixSortKey = [&](WordVocabIndex i) {
    auto word = index.textVocab_[i];
    auto [len, prefixSortKey] =
        locManager.getPrefixSortKey(word, MIN_WORD_PREFIX_SIZE);
    if (len > MIN_WORD_PREFIX_SIZE) {
      LOG(DEBUG) << "The prefix sort key for word \"" << word
                 << "\" and prefix length " << MIN_WORD_PREFIX_SIZE
                 << " actually refers to a prefix of size " << len << '\n';
    }
    // If we are in a block where one of the fourLetterPrefixes are contained,
    // use those as the block start.
    adjustPrefixSortKey(prefixSortKey, len);
    return std::tuple{std::move(len), std::move(prefixSortKey)};
  };
  auto [currentLen, prefixSortKey] =
      getLengthAndPrefixSortKey(WordVocabIndex::make(0));
  for (size_t i = 0; i < index.textVocab_.size() - 1; ++i) {
    // we need foo.value().get() because the vocab returns
    // a std::optional<std::reference_wrapper<string>> and the "." currently
    // doesn't implicitly convert to a true reference (unlike function calls)
    const auto& [nextLen, nextPrefixSortKey] =
        getLengthAndPrefixSortKey(WordVocabIndex::make(i + 1));

    bool tooShortButNotEqual =
        (currentLen < MIN_WORD_PREFIX_SIZE || nextLen < MIN_WORD_PREFIX_SIZE) &&
        (prefixSortKey != nextPrefixSortKey);
    // The `startsWith` also correctly handles the case where
    // `nextPrefixSortKey` is "longer" than `MIN_WORD_PREFIX_SIZE`, e.g. because
    // of unicode ligatures.
    bool samePrefix = nextPrefixSortKey.starts_with(prefixSortKey);
    if (tooShortButNotEqual || !samePrefix) {
      blockBoundaryAction(i);
      numBlocks++;
      currentLen = nextLen;
      prefixSortKey = nextPrefixSortKey;
    }
  }
  blockBoundaryAction(index.textVocab_.size() - 1);
  numBlocks++;
  LOG(DEBUG) << "Block boundaries computed: #blocks = " << numBlocks
             << ", #words = " << index.textVocab_.size() << std::endl;
}
// _____________________________________________________________________________
void IndexImpl::calculateBlockBoundaries() {
  blockBoundaries_.clear();
  auto addToBlockBoundaries = [this](size_t i) {
    blockBoundaries_.push_back(i);
  };
  return calculateBlockBoundariesImpl(*this, addToBlockBoundaries);
}

// _____________________________________________________________________________
TextBlockIndex IndexImpl::getWordBlockId(WordIndex wordIndex) const {
  return std::lower_bound(blockBoundaries_.begin(), blockBoundaries_.end(),
                          wordIndex) -
         blockBoundaries_.begin();
}

// _____________________________________________________________________________
template <typename Numeric>
size_t IndexImpl::writeList(Numeric* data, size_t nofElements,
                            ad_utility::File& file) const {
  if (nofElements > 0) {
    uint64_t* encoded = new uint64_t[nofElements];
    size_t size = ad_utility::Simple8bCode::encode(data, nofElements, encoded);
    size_t ret = file.write(encoded, size);
    AD_CONTRACT_CHECK(size == ret);
    delete[] encoded;
    return size;
  } else {
    return 0;
  }
}

// _____________________________________________________________________________
template <typename T>
size_t IndexImpl::writeUncomprList(T* data, size_t nofElements,
                                   ad_utility::File& file) const {
  if (nofElements > 0) {
    size_t size = sizeof(T) * nofElements;
    size_t ret = file.write(data, size);
    AD_CONTRACT_CHECK(size == ret);
    return size;
  }
  return 0;
}

// _____________________________________________________________________________
void IndexImpl::createCodebooks(const vector<IndexImpl::Posting>& postings,
                                IndexImpl::WordCodeMap& wordCodemap,
                                IndexImpl::WordCodebook& wordCodebook) const {
  ad_utility::HashMap<WordIndex, size_t> wfMap;
  for (const auto& p : postings) {
    wfMap[std::get<1>(p)] = 0;
  }
  for (const auto& p : postings) {
    ++wfMap[std::get<1>(p)];
  }
  vector<std::pair<WordIndex, size_t>> wfVec;
  wfVec.resize(wfMap.size());
  size_t i = 0;
  for (auto it = wfMap.begin(); it != wfMap.end(); ++it) {
    wfVec[i].first = it->first;
    wfVec[i].second = it->second;
    ++i;
  }
  std::sort(wfVec.begin(), wfVec.end(),
            [](const auto& a, const auto& b) { return a.second > b.second; });
  for (size_t j = 0; j < wfVec.size(); ++j) {
    wordCodebook.push_back(wfVec[j].first);
    wordCodemap[wfVec[j].first] = j;
  }
}

// _____________________________________________________________________________
template <class T>
size_t IndexImpl::writeCodebook(const vector<T>& codebook,
                                ad_utility::File& file) const {
  size_t byteSizeOfCodebook = sizeof(T) * codebook.size();
  file.write(&byteSizeOfCodebook, sizeof(byteSizeOfCodebook));
  file.write(codebook.data(), byteSizeOfCodebook);
  return byteSizeOfCodebook + sizeof(byteSizeOfCodebook);
}

// _____________________________________________________________________________
void IndexImpl::openTextFileHandle() {
  AD_CONTRACT_CHECK(!onDiskBase_.empty());
  textIndexFile_.open(string(onDiskBase_ + ".text.index").c_str(), "r");
}

// _____________________________________________________________________________
std::string_view IndexImpl::wordIdToString(WordIndex wordIndex) const {
  return textVocab_[WordVocabIndex::make(wordIndex)];
}

// _____________________________________________________________________________
IdTable IndexImpl::readWordCl(
    const TextBlockMetaData& tbmd,
    const ad_utility::AllocatorWithLimit<Id>& allocator) const {
  IdTable idTable{3, allocator};
  vector<TextRecordIndex> cids = readGapComprList<TextRecordIndex>(
      tbmd._cl._nofElements, tbmd._cl._startContextlist,
      static_cast<size_t>(tbmd._cl._startWordlist - tbmd._cl._startContextlist),
      &TextRecordIndex::make);
  idTable.resize(cids.size());
  ql::ranges::transform(cids, idTable.getColumn(0).begin(),
                        &Id::makeFromTextRecordIndex);
  ql::ranges::transform(
      readFreqComprList<WordIndex>(
          tbmd._cl._nofElements, tbmd._cl._startWordlist,
          static_cast<size_t>(tbmd._cl._startScorelist -
                              tbmd._cl._startWordlist)),
      idTable.getColumn(1).begin(), [](WordIndex id) {
        return Id::makeFromWordVocabIndex(WordVocabIndex::make(id));
      });
  std::ranges::transform(
      readUncomprList<Score>(tbmd._cl._nofElements, tbmd._cl._startScorelist),
      idTable.getColumn(2).begin(), [](float score) {
        return Id::makeFromDouble(static_cast<double>(score));
      });
  return idTable;
}

// _____________________________________________________________________________
IdTable IndexImpl::readWordEntityCl(
    const TextBlockMetaData& tbmd,
    const ad_utility::AllocatorWithLimit<Id>& allocator) const {
  IdTable idTable{3, allocator};
  vector<TextRecordIndex> cids = readGapComprList<TextRecordIndex>(
      tbmd._entityCl._nofElements, tbmd._entityCl._startContextlist,
      static_cast<size_t>(tbmd._entityCl._startWordlist -
                          tbmd._entityCl._startContextlist),
      &TextRecordIndex::make);
  idTable.resize(cids.size());
  ql::ranges::transform(cids, idTable.getColumn(0).begin(),
                        &Id::makeFromTextRecordIndex);
  ql::ranges::copy(
      readFreqComprList<Id>(tbmd._entityCl._nofElements,
                            tbmd._entityCl._startWordlist,
                            static_cast<size_t>(tbmd._entityCl._startScorelist -
                                                tbmd._entityCl._startWordlist),
                            &Id::fromBits),
      idTable.getColumn(1).begin());
  std::ranges::transform(
      readUncomprList<Score>(tbmd._entityCl._nofElements,
                             tbmd._entityCl._startScorelist),
      idTable.getColumn(2).begin(), [](float score) {
        return Id::makeFromDouble(static_cast<double>(score));
      });
  return idTable;
}

// _____________________________________________________________________________
IdTable IndexImpl::getWordPostingsForTerm(
    const string& term,
    const ad_utility::AllocatorWithLimit<Id>& allocator) const {
  LOG(DEBUG) << "Getting word postings for term: " << term << '\n';
  IdTable idTable{allocator};
  idTable.setNumColumns(term.ends_with('*') ? 3 : 2);
  auto optionalTbmd = getTextBlockMetadataForWordOrPrefix(term);
  if (!optionalTbmd.has_value()) {
    return idTable;
  }
  const auto& tbmd = optionalTbmd.value().tbmd_;
  idTable = readWordCl(tbmd, allocator);
  if (optionalTbmd.value().hasToBeFiltered_) {
    idTable =
        FTSAlgorithms::filterByRange(optionalTbmd.value().idRange_, idTable);
  }
  LOG(DEBUG) << "Word postings for term: " << term
             << ": cids: " << idTable.getColumn(0).size() << '\n';
  return idTable;
}

// _____________________________________________________________________________
IdTable IndexImpl::getEntityMentionsForWord(
    const string& term,
    const ad_utility::AllocatorWithLimit<Id>& allocator) const {
  auto optTbmd = getTextBlockMetadataForWordOrPrefix(term);
  if (!optTbmd.has_value()) {
    return IdTable{allocator};
  }
  const auto& tbmd = optTbmd.value().tbmd_;
  return readWordEntityCl(tbmd, allocator);
}

// _____________________________________________________________________________
template <typename T, typename MakeFromUint64t>
vector<T> IndexImpl::readGapComprList(size_t nofElements, off_t from,
                                      size_t nofBytes,
                                      MakeFromUint64t makeFromUint64t) const {
  LOG(DEBUG) << "Reading gap-encoded list from disk...\n";
  LOG(TRACE) << "NofElements: " << nofElements << ", from: " << from
             << ", nofBytes: " << nofBytes << '\n';
  vector<T> result;
  result.resize(nofElements + 250);
  uint64_t* encoded = new uint64_t[nofBytes / 8];
  textIndexFile_.read(encoded, nofBytes, from);
  LOG(DEBUG) << "Decoding Simple8b code...\n";
  ad_utility::Simple8bCode::decode(encoded, nofElements, result.data(),
                                   makeFromUint64t);
  LOG(DEBUG) << "Reverting gaps to actual IDs...\n";

  // TODO<joka921> make this hack unnecessary, probably by a proper output
  // iterator.
  if constexpr (requires { T::make(0); }) {
    uint64_t id = 0;
    for (size_t i = 0; i < result.size(); ++i) {
      id += result[i].get();
      result[i] = T::make(id);
    }
  } else {
    T id = 0;
    for (size_t i = 0; i < result.size(); ++i) {
      id += result[i];
      result[i] = id;
    }
  }
  result.resize(nofElements);
  delete[] encoded;
  LOG(DEBUG) << "Done reading gap-encoded list. Size: " << result.size()
             << "\n";
  return result;
}

// _____________________________________________________________________________
template <typename T, typename MakeFromUint64t>
vector<T> IndexImpl::readFreqComprList(size_t nofElements, off_t from,
                                       size_t nofBytes,
                                       MakeFromUint64t makeFromUint) const {
  AD_CONTRACT_CHECK(nofBytes > 0);
  LOG(DEBUG) << "Reading frequency-encoded list from disk...\n";
  LOG(TRACE) << "NofElements: " << nofElements << ", from: " << from
             << ", nofBytes: " << nofBytes << '\n';
  size_t nofCodebookBytes;
  vector<T> result;
  uint64_t* encoded = new uint64_t[nofElements];
  result.resize(nofElements + 250);
  off_t current = from;
  size_t ret = textIndexFile_.read(&nofCodebookBytes, sizeof(off_t), current);
  LOG(TRACE) << "Nof Codebook Bytes: " << nofCodebookBytes << '\n';
  AD_CONTRACT_CHECK(sizeof(off_t) == ret);
  current += ret;
  T* codebook = new T[nofCodebookBytes / sizeof(T)];
  ret = textIndexFile_.read(codebook, nofCodebookBytes, current);
  current += ret;
  AD_CONTRACT_CHECK(ret == size_t(nofCodebookBytes));
  ret = textIndexFile_.read(
      encoded, static_cast<size_t>(nofBytes - (current - from)), current);
  current += ret;
  AD_CONTRACT_CHECK(size_t(current - from) == nofBytes);
  LOG(DEBUG) << "Decoding Simple8b code...\n";
  ad_utility::Simple8bCode::decode(encoded, nofElements, result.data(),
                                   makeFromUint);
  LOG(DEBUG) << "Reverting frequency encoded items to actual IDs...\n";
  result.resize(nofElements);
  for (size_t i = 0; i < result.size(); ++i) {
    // TODO<joka921> handle the strong ID types properly.
    if constexpr (requires(T t) { t.getBits(); }) {
      result[i] = Id::makeFromVocabIndex(
          VocabIndex::make(codebook[result[i].getBits()].getBits()));
    } else {
      result[i] = codebook[result[i]];
    }
  }
  delete[] encoded;
  delete[] codebook;
  LOG(DEBUG) << "Done reading frequency-encoded list. Size: " << result.size()
             << "\n";
  return result;
}

// _____________________________________________________________________________
template <typename T>
vector<T> IndexImpl::readUncomprList(size_t nofElements, off_t from) const {
  LOG(DEBUG) << "Reading uncompressed list from disk...\n";
  LOG(TRACE) << "NofElements: " << nofElements << ", from: " << from;
  T* list = new T[nofElements];
  textIndexFile_.read(list, sizeof(T) * nofElements, from);
  vector<T> output(list, list + nofElements);
  delete[] list;
  return output;
}

// _____________________________________________________________________________
size_t IndexImpl::getIndexOfBestSuitedElTerm(
    const vector<string>& terms) const {
  // It is beneficial to choose a term where no filtering by regular word id
  // is needed. Then the entity lists can be read directly from disk.
  // For others it is always necessary to reach wordlist and filter them
  // if such an entity list is taken, another intersection is necessary.

  // Apart from that, entity lists are usually larger by a factor.
  // Hence it makes sense to choose the smallest.

  // Heuristic: Always prefer no-filtering terms over others, then
  // pick the one with the smallest EL block to be read.
  std::vector<std::tuple<size_t, bool, size_t>> toBeSorted;
  for (size_t i = 0; i < terms.size(); ++i) {
    auto optTbmd = getTextBlockMetadataForWordOrPrefix(terms[i]);
    if (!optTbmd.has_value()) {
      return i;
    }
    const auto& tbmd = optTbmd.value().tbmd_;
    toBeSorted.emplace_back(i, tbmd._firstWordId == tbmd._lastWordId,
                            tbmd._entityCl._nofElements);
  }
  std::sort(toBeSorted.begin(), toBeSorted.end(),
            [](const std::tuple<size_t, bool, size_t>& a,
               const std::tuple<size_t, bool, size_t>& b) {
              if (std::get<1>(a) == std::get<1>(b)) {
                return std::get<2>(a) < std::get<2>(b);
              } else {
                return std::get<1>(a);
              }
            });
  return std::get<0>(toBeSorted[0]);
}

// _____________________________________________________________________________
size_t IndexImpl::getSizeOfTextBlockForEntities(const string& word) const {
  if (word.empty()) {
    return 0;
  }
  auto optTbmd = getTextBlockMetadataForWordOrPrefix(word);
  if (!optTbmd.has_value()) {
    return 0;
  }
  return optTbmd.value().tbmd_._entityCl._nofElements;
}

// _____________________________________________________________________________
size_t IndexImpl::getSizeOfTextBlockForWord(const string& word) const {
  if (word.empty()) {
    return 0;
  }
  auto optTbmd = getTextBlockMetadataForWordOrPrefix(word);
  if (!optTbmd.has_value()) {
    return 0;
  }
  return optTbmd.value().tbmd_._cl._nofElements;
}

// _____________________________________________________________________________
size_t IndexImpl::getSizeEstimate(const string& words) const {
  // TODO vector can be of type std::string_view if called functions
  //  are updated to accept std::string_view instead of const std::string&
  std::vector<std::string> terms = absl::StrSplit(words, ' ');
  if (terms.empty()) {
    return 0;
  }
  auto termToEstimate = [&](const std::string& term) -> size_t {
    auto optTbmd = getTextBlockMetadataForWordOrPrefix(term);
    // TODO<C++23> Use `std::optional::transform`.
    if (!optTbmd.has_value()) {
      return 0;
    }
    return 1 + optTbmd.value().tbmd_._entityCl._nofElements / 100;
  };
  return ql::ranges::min(terms | ql::views::transform(termToEstimate));
}

// _____________________________________________________________________________
void IndexImpl::setTextName(const string& name) { textMeta_.setName(name); }

// _____________________________________________________________________________
auto IndexImpl::getTextBlockMetadataForWordOrPrefix(const std::string& word)
    const -> std::optional<TextBlockMetadataAndWordInfo> {
  AD_CORRECTNESS_CHECK(!word.empty());
  IdRange<WordVocabIndex> idRange;
  if (word.ends_with(PREFIX_CHAR)) {
    auto idRangeOpt = textVocab_.getIdRangeForFullTextPrefix(word);
    if (!idRangeOpt.has_value()) {
      LOG(INFO) << "Prefix: " << word << " not in vocabulary\n";
      return std::nullopt;
    }
    idRange = idRangeOpt.value();
  } else {
    WordVocabIndex idx;
    if (!textVocab_.getId(word, &idx)) {
      LOG(INFO) << "Term: " << word << " not in vocabulary\n";
      return std::nullopt;
    }
    idRange = IdRange{idx, idx};
  }
  const auto& tbmd = textMeta_.getBlockInfoByWordRange(idRange.first().get(),
                                                       idRange.last().get());
  bool hasToBeFiltered = tbmd._cl.hasMultipleWords() &&
                         !(tbmd._firstWordId == idRange.first().get() &&
                           tbmd._lastWordId == idRange.last().get());
  return TextBlockMetadataAndWordInfo{tbmd, hasToBeFiltered, idRange};
}<|MERGE_RESOLUTION|>--- conflicted
+++ resolved
@@ -494,23 +494,19 @@
                    << "not found in textVocab. Terminating\n";
         AD_FAIL();
       }
-<<<<<<< HEAD
       switch (scoreData_.scoringMetric) {
         case Index::ScoringMetric::COUNT:
-          wordsInContext[wid] += line._score;
+          wordsInContext[wid] += line.score_;
           break;
         case Index::ScoringMetric::TFIDF:
           wordsInContext[wid] =
-              calculateBM25OrTFIDF(wid, line._contextId, false);
+              calculateBM25OrTFIDF(wid, line.contextId_, false);
           break;
         case Index::ScoringMetric::BM25:
           wordsInContext[wid] =
-              calculateBM25OrTFIDF(wid, line._contextId, true);
+              calculateBM25OrTFIDF(wid, line.contextId_, true);
           break;
       }
-=======
-      wordsInContext[wid] += line.score_;
->>>>>>> 9c40084f
     }
   }
   if (entityNotFoundErrorMsgCount > 0) {
