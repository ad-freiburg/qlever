// Copyright 2015 - 2022, University of Freiburg,
// Chair of Algorithms and Data Structures.
// Authors: Björn Buchhold <buchhold@cs.uni-freiburg.de>
//          Johannes Kalmbach <johannes.kalmbach@gmail.com>
//          Hannah Bast <bast@cs.uni-freiburg.de>

#include "index/IndexImpl.h"

#include <absl/strings/str_split.h>

#include <algorithm>
#include <ranges>
#include <stxxl/algorithm>
#include <tuple>
#include <utility>

#include "engine/CallFixedSize.h"
#include "parser/ContextFileParser.h"
#include "util/Conversions.h"
#include "util/Simple8bCode.h"
#include "index/FTSAlgorithms.h"

namespace {

// Custom delimiter class for tokenization of literals using `absl::StrSplit`.
// The `Find` function returns the next delimiter in `text` after the given
// `pos` or an empty subtring if there is no next delimiter.
struct LiteralsTokenizationDelimiter {
  absl::string_view Find(absl::string_view text, size_t pos) {
    auto isWordChar = [](char c) -> bool { return std::isalnum(c); };
    auto found = std::find_if_not(text.begin() + pos, text.end(), isWordChar);
    if (found == text.end()) return text.substr(text.size());
    return {found, found + 1};
  }
};

}  // namespace

// _____________________________________________________________________________
cppcoro::generator<ContextFileParser::Line> IndexImpl::wordsInTextRecords(
    const std::string& contextFile, bool addWordsFromLiterals) {
  auto localeManager = textVocab_.getLocaleManager();
  // ROUND 1: If context file aka wordsfile is not empty, read words from there.
  // Remember the last context id for the (optional) second round.
  TextRecordIndex contextId = TextRecordIndex::make(0);
  if (!contextFile.empty()) {
    ContextFileParser::Line line;
    ContextFileParser p(contextFile, localeManager);
    ad_utility::HashSet<string> items;
    while (p.getLine(line)) {
      contextId = line._contextId;
      co_yield line;
    }
    if (contextId > TextRecordIndex::make(0)) {
      contextId = contextId.incremented();
    }
  }
  // ROUND 2: Optionally, consider each literal from the interal vocabulary as a
  // text record.
  if (addWordsFromLiterals) {
    for (VocabIndex index = VocabIndex::make(0); index.get() < vocab_.size();
         index = index.incremented()) {
      auto text = vocab_.at(index);
      if (!isLiteral(text)) {
        continue;
      }
      ContextFileParser::Line entityLine{text, true, contextId, 1};
      co_yield entityLine;
      std::string_view textView = text;
      textView = textView.substr(0, textView.rfind('"'));
      textView.remove_prefix(1);
      for (auto word : absl::StrSplit(textView, LiteralsTokenizationDelimiter{},
                                      absl::SkipEmpty{})) {
        auto wordNormalized = localeManager.getLowercaseUtf8(word);
        ContextFileParser::Line wordLine{wordNormalized, false, contextId, 1};
        co_yield wordLine;
      }
      contextId = contextId.incremented();
    }
  }
}

// _____________________________________________________________________________
void IndexImpl::addTextFromContextFile(const string& contextFile,
                                       bool addWordsFromLiterals) {
  LOG(INFO) << std::endl;
  LOG(INFO) << "Adding text index ..." << std::endl;
  string indexFilename = onDiskBase_ + ".text.index";
  // Either read words from given file or consider each literal as text record
  // or both (but at least one of them, otherwise this function is not called).
  if (!contextFile.empty()) {
    LOG(INFO) << "Reading words from \"" << contextFile << "\"" << std::endl;
  }
  if (addWordsFromLiterals) {
    LOG(INFO) << (contextFile.empty() ? "C" : "Additionally c")
              << "onsidering each literal as a text record" << std::endl;
  }
  // We have deleted the vocabulary during the index creation to save RAM, so
  // now we have to reload it. Also, when IndexBuilderMain is called with option
  // -A (add text index), this is the first thing we do .
  //
  // NOTE: In the previous version of the code (where the only option was to
  // read from a wordsfile), this as done in `processWordsForInvertedLists`.
  // That is, when we now call call `processWordsForVocabulary` (which builds
  // the text vocabulary), we already have the KB vocabular in RAM as well.
  LOG(DEBUG) << "Reloading the RDF vocabulary ..." << std::endl;
  vocab_ = RdfsVocabulary{};
  readConfiguration();
  vocab_.readFromFile(onDiskBase_ + INTERNAL_VOCAB_SUFFIX,
                      onDiskBase_ + EXTERNAL_VOCAB_SUFFIX);

  // Build the text vocabulary (first scan over the text records).
  LOG(INFO) << "Building text vocabulary ..." << std::endl;
  size_t nofLines =
      processWordsForVocabulary(contextFile, addWordsFromLiterals);
  textVocab_.writeToFile(onDiskBase_ + ".text.vocabulary");

  // Build the half-inverted lists (second scan over the text records).
  LOG(INFO) << "Building the half-inverted index lists ..." << std::endl;
  calculateBlockBoundaries();
  TextVec v;
  v.reserve(nofLines);
  processWordsForInvertedLists(contextFile, addWordsFromLiterals, v);
  LOG(DEBUG) << "Sorting text index, #elements = " << v.size() << std::endl;
  stxxl::sort(begin(v), end(v), SortText(), stxxlMemoryInBytes() / 3);
  LOG(DEBUG) << "Sort done" << std::endl;
  createTextIndex(indexFilename, v);
  openTextFileHandle();
}

// _____________________________________________________________________________
void IndexImpl::buildDocsDB(const string& docsFileName) {
  LOG(INFO) << "Building DocsDB...\n";
  ad_utility::File docsFile(docsFileName.c_str(), "r");
  std::ofstream ofs(onDiskBase_ + ".text.docsDB", std::ios_base::out);
  // To avoid excessive use of RAM,
  // we write the offsets to and stxxl:vector first;
  typedef stxxl::vector<off_t> OffVec;
  OffVec offsets;
  off_t currentOffset = 0;
  uint64_t currentContextId = 0;
  char* buf = new char[BUFFER_SIZE_DOCSFILE_LINE];
  string line;
  while (docsFile.readLine(&line, buf, BUFFER_SIZE_DOCSFILE_LINE)) {
    size_t tab = line.find('\t');
    uint64_t contextId = atol(line.substr(0, tab).c_str());
    line = line.substr(tab + 1);
    ofs << line;
    while (currentContextId < contextId) {
      offsets.push_back(currentOffset);
      currentContextId++;
    }
    offsets.push_back(currentOffset);
    currentContextId++;
    currentOffset += line.size();
  }
  offsets.push_back(currentOffset);

  delete[] buf;
  ofs.close();
  // Now append the tmp file to the docsDB file.
  ad_utility::File out(string(onDiskBase_ + ".text.docsDB").c_str(), "a");
  for (size_t i = 0; i < offsets.size(); ++i) {
    off_t cur = offsets[i];
    out.write(&cur, sizeof(cur));
  }
  out.close();
  LOG(INFO) << "DocsDB done.\n";
}

// _____________________________________________________________________________
void IndexImpl::addTextFromOnDiskIndex() {
  // Read the text vocabulary (into RAM).
  textVocab_.readFromFile(onDiskBase_ + ".text.vocabulary");

  // Initialize the text index.
  std::string textIndexFileName = onDiskBase_ + ".text.index";
  LOG(INFO) << "Reading metadata from file " << textIndexFileName << " ..."
            << std::endl;
  textIndexFile_.open(textIndexFileName.c_str(), "r");
  AD_CONTRACT_CHECK(textIndexFile_.isOpen());
  off_t metaFrom;
  [[maybe_unused]] off_t metaTo = textIndexFile_.getLastOffset(&metaFrom);
  ad_utility::serialization::FileReadSerializer serializer(
      std::move(textIndexFile_));
  serializer.setSerializationPosition(metaFrom);
  serializer >> textMeta_;
  textIndexFile_ = std::move(serializer).file();
  LOG(INFO) << "Registered text index: " << textMeta_.statistics() << std::endl;

  // Initialize the text records file aka docsDB. NOTE: The search also works
  // without this, but then there is no content to show when a text record
  // matches. This is perfectly fine when the text records come from IRIs or
  // literals from our RDF vocabulary.
  std::string docsDbFileName = onDiskBase_ + ".text.docsDB";
  std::ifstream f(docsDbFileName.c_str());
  if (f.good()) {
    f.close();
    docsDB_.init(string(onDiskBase_ + ".text.docsDB"));
    LOG(INFO) << "Registered text records: #records = " << docsDB_._size
              << std::endl;
  } else {
    LOG(DEBUG) << "No file \"" << docsDbFileName
               << "\" with additional text records" << std::endl;
    f.close();
  }
}

// _____________________________________________________________________________
size_t IndexImpl::processWordsForVocabulary(string const& contextFile,
                                            bool addWordsFromLiterals) {
  size_t numLines = 0;
  ad_utility::HashSet<string> distinctWords;
  for (auto line : wordsInTextRecords(contextFile, addWordsFromLiterals)) {
    ++numLines;
    // LOG(INFO) << "LINE: "
    //           << std::setw(50) << line._word << "   "
    //           << line._isEntity << "\t"
    //           << line._contextId.get() << "\t"
    //           << line._score << std::endl;
    if (!line._isEntity) {
      distinctWords.insert(line._word);
    }
  }
  textVocab_.createFromSet(distinctWords);
  return numLines;
}

// _____________________________________________________________________________
void IndexImpl::processWordsForInvertedLists(const string& contextFile,
                                             bool addWordsFromLiterals,
                                             IndexImpl::TextVec& vec) {
  LOG(TRACE) << "BEGIN IndexImpl::passContextFileIntoVector" << std::endl;
  TextVec::bufwriter_type writer(vec);
  ad_utility::HashMap<WordIndex, Score> wordsInContext;
  ad_utility::HashMap<Id, Score> entitiesInContext;
  auto currentContext = TextRecordIndex::make(0);
  size_t nofContexts = 0;
  size_t nofWordPostings = 0;
  size_t nofEntityPostings = 0;
  size_t entityNotFoundErrorMsgCount = 0;

  for (auto line : wordsInTextRecords(contextFile, addWordsFromLiterals)) {
    if (line._contextId != currentContext) {
      ++nofContexts;
      addContextToVector(writer, currentContext, wordsInContext,
                         entitiesInContext);
      currentContext = line._contextId;
      wordsInContext.clear();
      entitiesInContext.clear();
    }
    if (line._isEntity) {
      ++nofEntityPostings;
      // TODO<joka921> Currently only IRIs and strings from the vocabulary can
      // be tagged entities in the text index (no doubles, ints, etc).
      VocabIndex eid;
      if (getVocab().getId(line._word, &eid)) {
        // Note that `entitiesInContext` is a HashMap, so the `Id`s don't have
        // to be contiguous.
        entitiesInContext[Id::makeFromVocabIndex(eid)] += line._score;
      } else {
        if (entityNotFoundErrorMsgCount < 20) {
          LOG(WARN) << "Entity from text not in KB: " << line._word << '\n';
          if (++entityNotFoundErrorMsgCount == 20) {
            LOG(WARN) << "There are more entities not in the KB..."
                      << " suppressing further warnings...\n";
          }
        } else {
          entityNotFoundErrorMsgCount++;
        }
      }
    } else {
      ++nofWordPostings;
      // TODO<joka921> Let the `textVocab_` return a `WordIndex` directly.
<<<<<<< HEAD
      VocabIndex vid;
=======
      WordVocabIndex vid;
>>>>>>> 0800f091
      bool ret = textVocab_.getId(line._word, &vid);
      WordIndex wid = vid.get();
      if (!ret) {
        LOG(ERROR) << "ERROR: word \"" << line._word << "\" "
                   << "not found in textVocab. Terminating\n";
        AD_FAIL();
      }
      wordsInContext[wid] += line._score;
    }
  }
  if (entityNotFoundErrorMsgCount > 0) {
    LOG(WARN) << "Number of mentions of entities not found in the vocabulary: "
              << entityNotFoundErrorMsgCount << std::endl;
  }
  LOG(DEBUG) << "Number of total entity mentions: " << nofEntityPostings
             << std::endl;
  ++nofContexts;
  addContextToVector(writer, currentContext, wordsInContext, entitiesInContext);
  textMeta_.setNofTextRecords(nofContexts);
  textMeta_.setNofWordPostings(nofWordPostings);
  textMeta_.setNofEntityPostings(nofEntityPostings);

  writer.finish();
  LOG(TRACE) << "END IndexImpl::passContextFileIntoVector" << std::endl;
}

// _____________________________________________________________________________
void IndexImpl::addContextToVector(
    IndexImpl::TextVec::bufwriter_type& writer, TextRecordIndex context,
    const ad_utility::HashMap<WordIndex, Score>& words,
    const ad_utility::HashMap<Id, Score>& entities) {
  // Determine blocks for each word and each entity.
  // Add the posting to each block.
  ad_utility::HashSet<TextBlockIndex> touchedBlocks;
  for (auto it = words.begin(); it != words.end(); ++it) {
    TextBlockIndex blockId = getWordBlockId(it->first);
    touchedBlocks.insert(blockId);
    writer << std::make_tuple(blockId, context, it->first, it->second, false);
  }

  // All entities have to be written in the entity list part for each block.
  // Ensure that they are added only once for each block.
  // For example, there could be both words computer and computing
  // in the same context. Still, co-occurring entities would only have to be
  // written to a comp* block once.
  for (TextBlockIndex blockId : touchedBlocks) {
    for (auto it = entities.begin(); it != entities.end(); ++it) {
      AD_CONTRACT_CHECK(it->first.getDatatype() == Datatype::VocabIndex);
      writer << std::make_tuple(
          blockId, context, it->first.getVocabIndex().get(), it->second, true);
    }
  }
}

// _____________________________________________________________________________
void IndexImpl::createTextIndex(const string& filename,
                                const IndexImpl::TextVec& vec) {
  ad_utility::File out(filename.c_str(), "w");
  currenttOffset_ = 0;
  // Detect block boundaries from the main key of the vec.
  // Write the data for each block.
  // First, there's the classic lists, then the additional entity ones.
  TextBlockIndex currentBlockIndex = 0;
  WordIndex currentMinWordIndex = std::numeric_limits<WordIndex>::max();
  WordIndex currentMaxWordIndex = std::numeric_limits<WordIndex>::min();
  vector<Posting> classicPostings;
  vector<Posting> entityPostings;
  for (TextVec::bufreader_type reader(vec); !reader.empty(); ++reader) {
    if (std::get<0>(*reader) != currentBlockIndex) {
      AD_CONTRACT_CHECK(!classicPostings.empty());

      ContextListMetaData classic = writePostings(out, classicPostings, true);
      ContextListMetaData entity = writePostings(out, entityPostings, false);
<<<<<<< HEAD
      textMeta_.addBlock(
          TextBlockMetaData(currentMinWordIndex, currentMaxWordIndex, classic,
                            entity),
          isEntityBlock);
=======
      textMeta_.addBlock(TextBlockMetaData(
          currentMinWordIndex, currentMaxWordIndex, classic, entity));
>>>>>>> 0800f091
      classicPostings.clear();
      entityPostings.clear();
      currentBlockIndex = std::get<0>(*reader);
      currentMinWordIndex = std::get<2>(*reader);
      currentMaxWordIndex = std::get<2>(*reader);
    }
    if (!std::get<4>(*reader)) {
      classicPostings.emplace_back(std::get<1>(*reader), std::get<2>(*reader),
                                   std::get<3>(*reader));
      if (std::get<2>(*reader) < currentMinWordIndex) {
        currentMinWordIndex = std::get<2>(*reader);
      }
      if (std::get<2>(*reader) > currentMaxWordIndex) {
        currentMaxWordIndex = std::get<2>(*reader);
      }

    } else {
      entityPostings.emplace_back(std::get<1>(*reader), std::get<2>(*reader),
                                  std::get<3>(*reader));
    }
  }
  // Write the last block
  AD_CONTRACT_CHECK(!classicPostings.empty());
  ContextListMetaData classic = writePostings(out, classicPostings, true);
  ContextListMetaData entity = writePostings(out, entityPostings, false);
  textMeta_.addBlock(TextBlockMetaData(currentMinWordIndex, currentMaxWordIndex,
<<<<<<< HEAD
                                       classic, entity),
                     isEntityBlockId(currentMaxWordIndex));
  textMeta_.setNofEntities(nofEntities);
  textMeta_.setNofEntityContexts(nofEntityContexts);
=======
                                       classic, entity));
>>>>>>> 0800f091
  classicPostings.clear();
  entityPostings.clear();
  LOG(DEBUG) << "Done creating text index." << std::endl;
  LOG(INFO) << "Statistics for text index: " << textMeta_.statistics()
            << std::endl;

  LOG(DEBUG) << "Writing Meta data to index file ..." << std::endl;
  ad_utility::serialization::FileWriteSerializer serializer{std::move(out)};
  serializer << textMeta_;
  out = std::move(serializer).file();
  off_t startOfMeta = textMeta_.getOffsetAfter();
  out.write(&startOfMeta, sizeof(startOfMeta));
  out.close();
  LOG(INFO) << "Text index build completed" << std::endl;
}

// _____________________________________________________________________________
ContextListMetaData IndexImpl::writePostings(ad_utility::File& out,
                                             const vector<Posting>& postings,
                                             bool skipWordlistIfAllTheSame) {
  ContextListMetaData meta;
  meta._nofElements = postings.size();
  if (meta._nofElements == 0) {
    meta._startContextlist = currenttOffset_;
    meta._startWordlist = currenttOffset_;
    meta._startScorelist = currenttOffset_;
    meta._lastByte = currenttOffset_ - 1;
    return meta;
  }

  // Collect the individual lists
  // Context lists are gap encoded, word and score lists frequency encoded.
  // TODO<joka921> these are gap encoded contextIds, maybe also create a type
  // for this.
  auto contextList = new uint64_t[meta._nofElements];
  WordIndex* wordList = new WordIndex[meta._nofElements];
  Score* scoreList = new Score[meta._nofElements];

  size_t n = 0;

  WordToCodeMap wordCodeMap;
  WordCodebook wordCodebook;
  ScoreCodeMap scoreCodeMap;
  ScoreCodebook scoreCodebook;

  createCodebooks(postings, wordCodeMap, wordCodebook, scoreCodeMap,
                  scoreCodebook);

  TextRecordIndex lastContext = std::get<0>(postings[0]);
  contextList[n] = lastContext.get();
  wordList[n] = wordCodeMap[std::get<1>(postings[0])];
  scoreList[n] = scoreCodeMap[std::get<2>(postings[0])];
  ++n;

  for (auto it = postings.begin() + 1; it < postings.end(); ++it) {
    uint64_t gap = std::get<0>(*it).get() - lastContext.get();
    contextList[n] = gap;
    lastContext = std::get<0>(*it);
    wordList[n] = wordCodeMap[std::get<1>(*it)];
    scoreList[n] = scoreCodeMap[std::get<2>(*it)];
    ++n;
  }

  AD_CONTRACT_CHECK(meta._nofElements == n);

  // Do the actual writing:
  size_t bytes = 0;

  // Write context list:
  meta._startContextlist = currenttOffset_;
  bytes = writeList(contextList, meta._nofElements, out);
  currenttOffset_ += bytes;

  // Write word list:
  // This can be skipped if we're writing classic lists and there
  // is only one distinct wordId in the block, since this Id is already
  // stored in the meta data.
  meta._startWordlist = currenttOffset_;
  if (!skipWordlistIfAllTheSame || wordCodebook.size() > 1) {
    currenttOffset_ += writeCodebook(wordCodebook, out);
    bytes = writeList(wordList, meta._nofElements, out);
    currenttOffset_ += bytes;
  }

  // Write scores
  meta._startScorelist = currenttOffset_;
  currenttOffset_ += writeCodebook(scoreCodebook, out);
  bytes = writeList(scoreList, meta._nofElements, out);
  currenttOffset_ += bytes;

  meta._lastByte = currenttOffset_ - 1;

  delete[] contextList;
  delete[] wordList;
  delete[] scoreList;

  return meta;
}

/// yields  aaaa, aaab, ..., zzzz
static cppcoro::generator<std::string> fourLetterPrefixes() {
  static_assert(
      MIN_WORD_PREFIX_SIZE == 4,
      "If you need this to be changed, please contact the developers");
  auto chars = []() -> cppcoro::generator<char> {
    for (char c = 'a'; c <= 'z'; ++c) {
      co_yield c;
    }
  };

  for (char a : chars()) {
    for (char b : chars()) {
      for (char c : chars()) {
        for (char d : chars()) {
          std::string s{a, b, c, d};
          co_yield s;
        }
      }
    }
  }
}

/// Check if the `fourLetterPrefixes` are sorted wrt to the `comparator`
static bool areFourLetterPrefixesSorted(auto comparator) {
  std::string first;
  for (auto second : fourLetterPrefixes()) {
    if (!comparator(first, second)) {
      return false;
    }
    first = std::move(second);
  }
  return true;
}

template <typename I, typename BlockBoundaryAction>
void IndexImpl::calculateBlockBoundariesImpl(
    I&& index, const BlockBoundaryAction& blockBoundaryAction) {
  LOG(TRACE) << "BEGIN IndexImpl::calculateBlockBoundaries" << std::endl;
  // Go through the vocabulary
  // Start a new block whenever a word is
  // 1) The last word in the corpus
  // 2) shorter than the minimum prefix length
  // 3) The next word is shorter than the minimum prefix length
  // 4) word.substring(0, MIN_PREFIX_LENGTH) is different from the next.
  // Note that the evaluation of 4) is difficult to perform in a meaningful way
  // for all corner cases of Unicode. E.g. vivae and vivæ  compare equal on the
  // PRIMARY level which is relevant, but have a different length (5 vs 4).
  // We currently use several workarounds to get as close as possible to the
  // desired behavior.
  // A block boundary is always the last WordId in the block.
  // this way std::lower_bound will point to the correct bracket.

  if (!areFourLetterPrefixesSorted(index.textVocab_.getCaseComparator())) {
    LOG(ERROR) << "You have chosen a locale where the prefixes aaaa, aaab, "
                  "..., zzzz are not alphabetically ordered. This is currently "
                  "unsupported when building a text index";
    AD_FAIL();
  }

  if (index.textVocab_.size() == 0) {
    LOG(WARN) << "You are trying to call calculateBlockBoundaries on an empty "
                 "text vocabulary\n";
    return;
  }
  size_t numBlocks = 0;
  const auto& locManager = index.textVocab_.getLocaleManager();

  // iterator over aaaa, ...,  zzzz
  auto forcedBlockStarts = fourLetterPrefixes();
  auto forcedBlockStartsIt = forcedBlockStarts.begin();

  // If there is a four letter prefix aaaa, ...., zzzz in `forcedBlockStarts`
  // the `SortKey` of which is a prefix of `prefixSortKey`, then set
  // `prefixSortKey` to that `SortKey` and `prefixLength` to
  // `MIN_WORD_PREFIX_SIZE` (4). This ensures that the blocks corresponding to
  // these prefixes are never split up because of Unicode ligatures.
  auto adjustPrefixSortKey = [&](auto& prefixSortKey, auto& prefixLength) {
    while (true) {
      if (forcedBlockStartsIt == forcedBlockStarts.end()) {
        break;
      }
      auto forcedBlockStartSortKey = locManager.getSortKey(
          *forcedBlockStartsIt, LocaleManager::Level::PRIMARY);
      if (forcedBlockStartSortKey >= prefixSortKey) {
        break;
      }
      if (prefixSortKey.starts_with(forcedBlockStartSortKey)) {
        prefixSortKey = std::move(forcedBlockStartSortKey);
        prefixLength = MIN_WORD_PREFIX_SIZE;
        return;
      }
      forcedBlockStartsIt++;
    }
  };

<<<<<<< HEAD
  auto getLengthAndPrefixSortKey = [&](VocabIndex i) {
=======
  auto getLengthAndPrefixSortKey = [&](WordVocabIndex i) {
>>>>>>> 0800f091
    auto word = index.textVocab_[i].value();
    auto [len, prefixSortKey] =
        locManager.getPrefixSortKey(word, MIN_WORD_PREFIX_SIZE);
    if (len > MIN_WORD_PREFIX_SIZE) {
      LOG(DEBUG) << "The prefix sort key for word \"" << word
                 << "\" and prefix length " << MIN_WORD_PREFIX_SIZE
                 << " actually refers to a prefix of size " << len << '\n';
    }
    // If we are in a block where one of the fourLetterPrefixes are contained,
    // use those as the block start.
    adjustPrefixSortKey(prefixSortKey, len);
    return std::tuple{std::move(len), std::move(prefixSortKey)};
  };
  auto [currentLen, prefixSortKey] =
<<<<<<< HEAD
      getLengthAndPrefixSortKey(VocabIndex::make(0));
=======
      getLengthAndPrefixSortKey(WordVocabIndex::make(0));
>>>>>>> 0800f091
  for (size_t i = 0; i < index.textVocab_.size() - 1; ++i) {
    // we need foo.value().get() because the vocab returns
    // a std::optional<std::reference_wrapper<string>> and the "." currently
    // doesn't implicitly convert to a true reference (unlike function calls)
    const auto& [nextLen, nextPrefixSortKey] =
        getLengthAndPrefixSortKey(WordVocabIndex::make(i + 1));

    bool tooShortButNotEqual =
        (currentLen < MIN_WORD_PREFIX_SIZE || nextLen < MIN_WORD_PREFIX_SIZE) &&
        (prefixSortKey != nextPrefixSortKey);
    // The `startsWith` also correctly handles the case where
    // `nextPrefixSortKey` is "longer" than `MIN_WORD_PREFIX_SIZE`, e.g. because
    // of unicode ligatures.
    bool samePrefix = nextPrefixSortKey.starts_with(prefixSortKey);
    if (tooShortButNotEqual || !samePrefix) {
      blockBoundaryAction(i);
      numBlocks++;
      currentLen = nextLen;
      prefixSortKey = nextPrefixSortKey;
    }
  }
  blockBoundaryAction(index.textVocab_.size() - 1);
  numBlocks++;
  LOG(DEBUG) << "Block boundaries computed: #blocks = " << numBlocks
             << ", #words = " << index.textVocab_.size() << std::endl;
}
// _____________________________________________________________________________
void IndexImpl::calculateBlockBoundaries() {
  blockBoundaries_.clear();
  auto addToBlockBoundaries = [this](size_t i) {
    blockBoundaries_.push_back(i);
  };
  return calculateBlockBoundariesImpl(*this, addToBlockBoundaries);
}

// _____________________________________________________________________________
<<<<<<< HEAD
void IndexImpl::printBlockBoundariesToFile(const string& filename) const {
  std::ofstream of{filename};
  of << "Printing block boundaries ot text vocabulary\n"
     << "Format: <Last word of Block> <First word of next Block>\n";
  auto printBlockToFile = [this, &of](size_t i) {
    of << textVocab_[VocabIndex::make(i)].value() << " ";
    if (i + 1 < textVocab_.size()) {
      of << textVocab_[VocabIndex::make(i + 1)].value() << '\n';
    }
  };
  return calculateBlockBoundariesImpl(*this, printBlockToFile);
}

// _____________________________________________________________________________
=======
>>>>>>> 0800f091
TextBlockIndex IndexImpl::getWordBlockId(WordIndex wordIndex) const {
  return std::lower_bound(blockBoundaries_.begin(), blockBoundaries_.end(),
                          wordIndex) -
         blockBoundaries_.begin();
<<<<<<< HEAD
}

// _____________________________________________________________________________
TextBlockIndex IndexImpl::getEntityBlockId(Id entityId) const {
  AD_CONTRACT_CHECK(entityId.getDatatype() == Datatype::VocabIndex);
  return entityId.getVocabIndex().get() + blockBoundaries_.size();
=======
>>>>>>> 0800f091
}

// _____________________________________________________________________________
bool IndexImpl::isEntityBlockId(TextBlockIndex blockIndex) const {
  return blockIndex >= blockBoundaries_.size();
}

// _____________________________________________________________________________
template <typename Numeric>
size_t IndexImpl::writeList(Numeric* data, size_t nofElements,
                            ad_utility::File& file) const {
  if (nofElements > 0) {
    uint64_t* encoded = new uint64_t[nofElements];
    size_t size = ad_utility::Simple8bCode::encode(data, nofElements, encoded);
    size_t ret = file.write(encoded, size);
    AD_CONTRACT_CHECK(size == ret);
    delete[] encoded;
    return size;
  } else {
    return 0;
  }
}

// _____________________________________________________________________________
void IndexImpl::createCodebooks(const vector<IndexImpl::Posting>& postings,
                                IndexImpl::WordToCodeMap& wordCodemap,
                                IndexImpl::WordCodebook& wordCodebook,
                                IndexImpl::ScoreCodeMap& scoreCodemap,
                                IndexImpl::ScoreCodebook& scoreCodebook) const {
  ad_utility::HashMap<WordIndex, size_t> wfMap;
  ad_utility::HashMap<Score, size_t> sfMap;
  for (const auto& p : postings) {
    wfMap[std::get<1>(p)] = 0;
    sfMap[std::get<2>(p)] = 0;
  }
  for (const auto& p : postings) {
    ++wfMap[std::get<1>(p)];
    ++sfMap[std::get<2>(p)];
  }
  vector<std::pair<WordIndex, size_t>> wfVec;
  wfVec.resize(wfMap.size());
  size_t i = 0;
  for (auto it = wfMap.begin(); it != wfMap.end(); ++it) {
    wfVec[i].first = it->first;
    wfVec[i].second = it->second;
    ++i;
  }
  vector<std::pair<Score, size_t>> sfVec;
  sfVec.resize(sfMap.size());
  i = 0;
  for (auto it = sfMap.begin(); it != sfMap.end(); ++it) {
    sfVec[i].first = it->first;
    sfVec[i].second = it->second;
    ++i;
  }
  std::sort(wfVec.begin(), wfVec.end(),
            [](const auto& a, const auto& b) { return a.second > b.second; });
  std::sort(
      sfVec.begin(), sfVec.end(),
      [](const std::pair<Score, size_t>& a, const std::pair<Score, size_t>& b) {
        return a.second > b.second;
      });
  for (size_t j = 0; j < wfVec.size(); ++j) {
    wordCodebook.push_back(wfVec[j].first);
    wordCodemap[wfVec[j].first] = j;
  }
  for (size_t j = 0; j < sfVec.size(); ++j) {
    scoreCodebook.push_back(sfVec[j].first);
    scoreCodemap[sfVec[j].first] = static_cast<Score>(j);
  }
}

// _____________________________________________________________________________
template <class T>
size_t IndexImpl::writeCodebook(const vector<T>& codebook,
                                ad_utility::File& file) const {
  size_t byteSizeOfCodebook = sizeof(T) * codebook.size();
  file.write(&byteSizeOfCodebook, sizeof(byteSizeOfCodebook));
  file.write(codebook.data(), byteSizeOfCodebook);
  return byteSizeOfCodebook + sizeof(byteSizeOfCodebook);
}

// _____________________________________________________________________________
void IndexImpl::openTextFileHandle() {
  AD_CONTRACT_CHECK(!onDiskBase_.empty());
  textIndexFile_.open(string(onDiskBase_ + ".text.index").c_str(), "r");
}

// _____________________________________________________________________________
std::string_view IndexImpl::wordIdToString(WordIndex wordIndex) const {
<<<<<<< HEAD
  return textVocab_[VocabIndex::make(wordIndex)].value();
=======
  return textVocab_[WordVocabIndex::make(wordIndex)].value();
>>>>>>> 0800f091
}

// _____________________________________________________________________________
void IndexImpl::getContextListForWords(const string& words,
                                       IdTable* dynResult) const {
  LOG(DEBUG) << "In getContextListForWords...\n";
  // TODO vector can be of type std::string_view if called functions
  //  are updated to accept std::string_view instead of const std::string&
  std::vector<std::string> terms = absl::StrSplit(words, ' ');
  AD_CONTRACT_CHECK(!terms.empty());

  Index::WordEntityPostings wep;
  if (terms.size() > 1) {
    vector<Index::WordEntityPostings> wepVecs;
    for (auto& term : terms) {
      wepVecs.push_back(getWordPostingsForTerm(term));
    }
    if (wepVecs.size() == 2) {
      FTSAlgorithms::intersectTwoPostingLists(
          wepVecs[0].cids_, wepVecs[1].scores_, wepVecs[1].cids_,
          wepVecs[1].scores_, wep.cids_, wep.scores_);
    } else {
      wep = FTSAlgorithms::intersectKWay(wepVecs, nullptr);
    }
  } else {
    wep = getWordPostingsForTerm(terms[0]);
  }

  LOG(DEBUG) << "Packing lists into a ResultTable\n...";
  IdTableStatic<2> result = std::move(*dynResult).toStatic<2>();
  result.resize(wep.cids_.size());
  for (size_t i = 0; i < wep.cids_.size(); ++i) {
    result(i, 0) = Id::makeFromTextRecordIndex(wep.cids_[i]);
    result(i, 1) = Id::makeFromInt(wep.scores_[i]);
  }
  *dynResult = std::move(result).toDynamic();
  LOG(DEBUG) << "Done with getContextListForWords.\n";
}

// _____________________________________________________________________________
Index::WordEntityPostings IndexImpl::readWordCl(
    const TextBlockMetaData& tbmd) const {
  Index::WordEntityPostings wep;
  wep.cids_ = readGapComprList<TextRecordIndex>(
      tbmd._cl._nofElements, tbmd._cl._startContextlist,
      static_cast<size_t>(tbmd._cl._startWordlist - tbmd._cl._startContextlist),
      &TextRecordIndex::make);
  wep.wids_ = readFreqComprList<WordIndex>(
      tbmd._cl._nofElements, tbmd._cl._startWordlist,
      static_cast<size_t>(tbmd._cl._startScorelist - tbmd._cl._startWordlist));
  wep.scores_ = readFreqComprList<Score>(
      tbmd._cl._nofElements, tbmd._cl._startScorelist,
      static_cast<size_t>(tbmd._cl._lastByte + 1 - tbmd._cl._startScorelist));
  return wep;
}

// _____________________________________________________________________________
Index::WordEntityPostings IndexImpl::readWordEntityCl(
    const TextBlockMetaData& tbmd) const {
  Index::WordEntityPostings wep;
  wep.cids_ = readGapComprList<TextRecordIndex>(
      tbmd._entityCl._nofElements, tbmd._entityCl._startContextlist,
      static_cast<size_t>(tbmd._entityCl._startWordlist -
                          tbmd._entityCl._startContextlist),
      &TextRecordIndex::make);
  wep.eids_ = readFreqComprList<Id>(
      tbmd._entityCl._nofElements, tbmd._entityCl._startWordlist,
      static_cast<size_t>(tbmd._entityCl._startScorelist -
                          tbmd._entityCl._startWordlist),
      &Id::fromBits);
  wep.scores_ = readFreqComprList<Score>(
      tbmd._entityCl._nofElements, tbmd._entityCl._startScorelist,
      static_cast<size_t>(tbmd._entityCl._lastByte + 1 -
                          tbmd._entityCl._startScorelist));
  return wep;
}

// _____________________________________________________________________________
Index::WordEntityPostings IndexImpl::getWordPostingsForTerm(
    const string& term) const {
  LOG(DEBUG) << "Getting word postings for term: " << term << '\n';
  Index::WordEntityPostings wep;
<<<<<<< HEAD
  bool entityTerm = (term[0] == '<' && term.back() == '>');
  if (term[term.size() - 1] == PREFIX_CHAR) {
    if (!textVocab_.getIdRangeForFullTextPrefix(term, &idRange)) {
      LOG(INFO) << "Prefix: " << term << " not in vocabulary\n";
      return wep;
    }
  } else {
    if (entityTerm) {
      if (!vocab_.getId(term, &idRange._first)) {
        LOG(INFO) << "Term: " << term << " not in entity vocabulary\n";
        return wep;
      }
    } else if (!textVocab_.getId(term, &idRange._first)) {
      LOG(INFO) << "Term: " << term << " not in vocabulary\n";
      return wep;
    }
    idRange._last = idRange._first;
  }
  if (entityTerm &&
      !textMeta_.existsTextBlockForEntityId(idRange._first.get())) {
    LOG(INFO) << "Entity " << term << " not contained in the text.\n";
    return wep;
  }
  const auto& tbmd =
      entityTerm ? textMeta_.getBlockInfoByEntityId(idRange._first.get())
                 : textMeta_.getBlockInfoByWordRange(idRange._first.get(),
                                                     idRange._last.get());
=======
  auto optionalTbmd = getTextBlockMetadataForWordOrPrefix(term);
  if (!optionalTbmd.has_value()) {
    return wep;
  }
  const auto& tbmd = optionalTbmd.value().tbmd_;
>>>>>>> 0800f091
  wep = readWordCl(tbmd);
  if (optionalTbmd.value().hasToBeFiltered_) {
    wep = FTSAlgorithms::filterByRange(optionalTbmd.value().idRange_, wep);
  }
  LOG(DEBUG) << "Word postings for term: " << term
             << ": cids: " << wep.cids_.size() << " scores "
             << wep.scores_.size() << '\n';
  return wep;
}

// _____________________________________________________________________________
Index::WordEntityPostings IndexImpl::getContextEntityScoreListsForWords(
    const string& words) const {
  LOG(DEBUG) << "In getEntityContextScoreListsForWords...\n";
  // TODO vector can be of type std::string_view if called functions
  //  are updated to accept std::string_view instead of const std::string&
  std::vector<std::string> terms = absl::StrSplit(words, ' ');
  AD_CONTRACT_CHECK(!terms.empty());
  Index::WordEntityPostings resultWep;
  if (terms.size() > 1) {
    // Find the term with the smallest block and/or one where no filtering
    // via wordlists is necessary. Only take entity postings form this one.
    // This is valid because the set of co-occuring entities depends on
    // the context and not on the word/block used as entry point.
    // Take all other words and get word posting lists for them.
    // Intersect all and keep the entity word ids.
    size_t useElFromTerm = getIndexOfBestSuitedElTerm(
        terms);  // QUESTION: funktion umändern oder raus, jetzt wo wordid auch
                 // wichtig ist
    LOG(TRACE) << "Best term to take entity list from: " << terms[useElFromTerm]
               << std::endl;

    if (terms.size() == 2) {
      // Special case of two terms: no k-way intersect needed.
      size_t onlyWordsFrom = 1 - useElFromTerm;
      Index::WordEntityPostings wWep =
          getWordPostingsForTerm(terms[onlyWordsFrom]);
      Index::WordEntityPostings eWep =
          getEntityPostingsForTerm(terms[useElFromTerm]);
      resultWep = FTSAlgorithms::intersect(wWep, eWep);
    } else {
      // Generic case: Use a k-way intersect whereas the entity postings
      // play a special role.
      vector<Index::WordEntityPostings> wepVecs;
      for (size_t i = 0; i < terms.size(); ++i) {
        if (i != useElFromTerm) {
          wepVecs.push_back(getWordPostingsForTerm(terms[i]));
        }
      }
      wepVecs.push_back(getEntityPostingsForTerm(terms[useElFromTerm]));
      resultWep = FTSAlgorithms::intersectKWay(
          wepVecs,
          &wepVecs.back().eids_);  // TODO: rewrite into crossIntersectKWay so
                                   // that word id  is also considered
    }
  } else {
    // Special case: Just one word to deal with.
    resultWep = getEntityPostingsForTerm(terms[0]);
  }
  LOG(DEBUG) << "Done with getEntityContextScoreListsForWords. "
             << "Got " << resultWep.cids_.size() << " elements. \n";
  return resultWep;
}

// _____________________________________________________________________________
void IndexImpl::getECListForWordsOneVar(const string& words, size_t limit,
                                        IdTable* result) const {
  LOG(DEBUG) << "In getECListForWords...\n";
  Index::WordEntityPostings wep = getContextEntityScoreListsForWords(words);
  FTSAlgorithms::aggScoresAndTakeTopKContexts(wep, limit, result);
  LOG(DEBUG) << "Done with getECListForWords. Result size: " << result->size()
             << "\n";
}

// _____________________________________________________________________________
void IndexImpl::getECListForWords(const string& words, size_t nofVars,
                                  size_t limit, IdTable* result) const {
  LOG(DEBUG) << "In getECListForWords...\n";
  Index::WordEntityPostings wep;
  vector<TextRecordIndex> cids;
  vector<Id> eids;
  vector<Score> scores;
  wep = getContextEntityScoreListsForWords(words);
  int width = result->numColumns();
  CALL_FIXED_SIZE(width, FTSAlgorithms::multVarsAggScoresAndTakeTopKContexts,
                  cids, eids, scores, nofVars, limit, result);
  LOG(DEBUG) << "Done with getECListForWords. Result size: " << result->size()
             << "\n";
}

// _____________________________________________________________________________
void IndexImpl::getFilteredECListForWords(const string& words,
                                          const IdTable& filter,
                                          size_t filterColumn, size_t nofVars,
                                          size_t limit, IdTable* result) const {
  LOG(DEBUG) << "In getFilteredECListForWords...\n";
  if (!filter.empty()) {
    // Build a map filterEid->set<Rows>
    using FilterMap = ad_utility::HashMap<Id, IdTable>;
    LOG(DEBUG) << "Constructing map...\n";
    FilterMap fMap;
    for (size_t i = 0; i < filter.size(); ++i) {
      Id eid = filter(i, filterColumn);
      auto it = fMap.find(eid);
      if (it == fMap.end()) {
        it = fMap.insert(std::make_pair(eid, IdTable(filter.numColumns(),
                                                     filter.getAllocator())))
                 .first;
      }
      it->second.push_back(filter[i]);
    }
    Index::WordEntityPostings wep = getContextEntityScoreListsForWords(words);
    int width = result->numColumns();
    if (nofVars == 1) {
      CALL_FIXED_SIZE(width,
                      FTSAlgorithms::oneVarFilterAggScoresAndTakeTopKContexts,
                      wep, fMap, limit, result);
    } else {
      ad_utility::callFixedSize(
          width,
          []<int I>(auto&&... args) {
            FTSAlgorithms::multVarsFilterAggScoresAndTakeTopKContexts<I>(
                AD_FWD(args)...);
          },
          wep, fMap, nofVars, limit, result);
    }
  }
  LOG(DEBUG) << "Done with getFilteredECListForWords. Result size: "
             << result->size() << "\n";
}

// _____________________________________________________________________________
void IndexImpl::getFilteredECListForWordsWidthOne(const string& words,
                                                  const IdTable& filter,
                                                  size_t nofVars, size_t limit,
                                                  IdTable* result) const {
  LOG(DEBUG) << "In getFilteredECListForWords...\n";
  // Build a map filterEid->set<Rows>
  using FilterSet = ad_utility::HashSet<Id>;
  LOG(DEBUG) << "Constructing filter set...\n";
  FilterSet fSet;
  for (size_t i = 0; i < filter.size(); ++i) {
    fSet.insert(filter(i, 0));
  }
  Index::WordEntityPostings wep = getContextEntityScoreListsForWords(words);
  int width = result->numColumns();
  if (nofVars == 1) {
    FTSAlgorithms::oneVarFilterAggScoresAndTakeTopKContexts(wep, fSet, limit,
                                                            result);
  } else {
    ad_utility::callFixedSize(
        width,
        []<int I>(auto&&... args) {
          FTSAlgorithms::multVarsFilterAggScoresAndTakeTopKContexts<I>(
              AD_FWD(args)...);
        },
        wep, fSet, nofVars, limit, result);
  }
  LOG(DEBUG) << "Done with getFilteredECListForWords. Result size: "
             << result->size() << "\n";
}

// _____________________________________________________________________________
Index::WordEntityPostings IndexImpl::getEntityPostingsForTerm(
    const string& term) const {
  LOG(DEBUG) << "Getting entity postings for term: " << term << '\n';
  Index::WordEntityPostings resultWep;
<<<<<<< HEAD
  bool entityTerm = (term[0] == '<' && term.back() == '>');
  if (term.back() == PREFIX_CHAR) {
    if (!textVocab_.getIdRangeForFullTextPrefix(term, &idRange)) {
      LOG(INFO) << "Prefix: " << term << " not in vocabulary\n";
      return resultWep;
    }
  } else {
    if (entityTerm) {
      if (!vocab_.getId(term, &idRange._first)) {
        LOG(DEBUG) << "Term: " << term << " not in entity vocabulary\n";
        return resultWep;
      }
    } else if (!textVocab_.getId(term, &idRange._first)) {
      LOG(DEBUG) << "Term: " << term << " not in vocabulary\n";
      return resultWep;
    }
    idRange._last = idRange._first;
  }

  // TODO<joka921> Find out which ID types the `getBlockInfo...` functions
  // should take.
  const auto& tbmd =
      entityTerm ? textMeta_.getBlockInfoByEntityId(idRange._first.get())
                 : textMeta_.getBlockInfoByWordRange(idRange._first.get(),
                                                     idRange._last.get());

  if (!tbmd._cl.hasMultipleWords() ||
      (tbmd._firstWordId == idRange._first.get() &&
       tbmd._lastWordId == idRange._last.get())) {
=======
  auto optTbmd = getTextBlockMetadataForWordOrPrefix(term);
  if (!optTbmd.has_value()) {
    return resultWep;
  }
  const auto& tbmd = optTbmd.value().tbmd_;
  if (!optTbmd.value().hasToBeFiltered_) {
>>>>>>> 0800f091
    // CASE: Only one word in the block or full block should be matched.
    // Hence we can just read the entity CL lists for co-occurring
    // entity postings.
    resultWep = readWordEntityCl(tbmd);
  } else {
    // CASE: more than one word in the block.
    // Need to obtain matching postings for regular words and intersect for
    // a list of matching contexts.
    Index::WordEntityPostings matchingContextsWep =
        getWordPostingsForTerm(term);

    // Read the full lists
    Index::WordEntityPostings eBlockWep = readWordEntityCl(tbmd);
    resultWep = FTSAlgorithms::intersect(matchingContextsWep, eBlockWep);
  }
  return resultWep;
}

// _____________________________________________________________________________
template <typename T, typename MakeFromUint64t>
vector<T> IndexImpl::readGapComprList(size_t nofElements, off_t from,
                                      size_t nofBytes,
                                      MakeFromUint64t makeFromUint64t) const {
  LOG(DEBUG) << "Reading gap-encoded list from disk...\n";
  LOG(TRACE) << "NofElements: " << nofElements << ", from: " << from
             << ", nofBytes: " << nofBytes << '\n';
  vector<T> result;
  result.resize(nofElements + 250);
  uint64_t* encoded = new uint64_t[nofBytes / 8];
  textIndexFile_.read(encoded, nofBytes, from);
  LOG(DEBUG) << "Decoding Simple8b code...\n";
  ad_utility::Simple8bCode::decode(encoded, nofElements, result.data(),
                                   makeFromUint64t);
  LOG(DEBUG) << "Reverting gaps to actual IDs...\n";

  // TODO<joka921> make this hack unnecessary, probably by a proper output
  // iterator.
  if constexpr (requires { T::make(0); }) {
    uint64_t id = 0;
    for (size_t i = 0; i < result.size(); ++i) {
      id += result[i].get();
      result[i] = T::make(id);
    }
  } else {
    T id = 0;
    for (size_t i = 0; i < result.size(); ++i) {
      id += result[i];
      result[i] = id;
    }
  }
  result.resize(nofElements);
  delete[] encoded;
  LOG(DEBUG) << "Done reading gap-encoded list. Size: " << result.size()
             << "\n";
  return result;
}

// _____________________________________________________________________________
template <typename T, typename MakeFromUint64t>
vector<T> IndexImpl::readFreqComprList(size_t nofElements, off_t from,
                                       size_t nofBytes,
                                       MakeFromUint64t makeFromUint) const {
  AD_CONTRACT_CHECK(nofBytes > 0);
  LOG(DEBUG) << "Reading frequency-encoded list from disk...\n";
  LOG(TRACE) << "NofElements: " << nofElements << ", from: " << from
             << ", nofBytes: " << nofBytes << '\n';
  size_t nofCodebookBytes;
  vector<T> result;
  uint64_t* encoded = new uint64_t[nofElements];
  result.resize(nofElements + 250);
  off_t current = from;
  size_t ret = textIndexFile_.read(&nofCodebookBytes, sizeof(off_t), current);
  LOG(TRACE) << "Nof Codebook Bytes: " << nofCodebookBytes << '\n';
  AD_CONTRACT_CHECK(sizeof(off_t) == ret);
  current += ret;
  T* codebook = new T[nofCodebookBytes / sizeof(T)];
  ret = textIndexFile_.read(codebook, nofCodebookBytes, current);
  current += ret;
  AD_CONTRACT_CHECK(ret == size_t(nofCodebookBytes));
  ret = textIndexFile_.read(
      encoded, static_cast<size_t>(nofBytes - (current - from)), current);
  current += ret;
  AD_CONTRACT_CHECK(size_t(current - from) == nofBytes);
  LOG(DEBUG) << "Decoding Simple8b code...\n";
  ad_utility::Simple8bCode::decode(encoded, nofElements, result.data(),
                                   makeFromUint);
  LOG(DEBUG) << "Reverting frequency encoded items to actual IDs...\n";
  result.resize(nofElements);
  for (size_t i = 0; i < result.size(); ++i) {
    // TODO<joka921> handle the strong ID types properly.
    if constexpr (requires(T t) { t.getBits(); }) {
      result[i] = Id::makeFromVocabIndex(
          VocabIndex::make(codebook[result[i].getBits()].getBits()));
    } else {
      result[i] = codebook[result[i]];
    }
  }
  delete[] encoded;
  delete[] codebook;
  LOG(DEBUG) << "Done reading frequency-encoded list. Size: " << result.size()
             << "\n";
  return result;
}

#if 0
// _____________________________________________________________________________
void IndexImpl::dumpAsciiLists(const vector<string>& lists,
                           bool decGapsFreq) const {
  if (lists.size() == 0) {
    size_t nofBlocks = textMeta_.getBlockCount();
    for (size_t i = 0; i < nofBlocks; ++i) {
      TextBlockMetaData tbmd = textMeta_.getBlockById(i);
      LOG(INFO) << "At block: " << i << std::endl;
      auto nofWordElems = tbmd._cl._nofElements;
      if (nofWordElems < 1000000) continue;
      if (tbmd._firstWordId > textVocab_.size()) return;
      if (decGapsFreq) {
        AD_THROW(ad_utility::Exception::NOT_YET_IMPLEMENTED, "not yet impl.");
      } else {
        dumpAsciiLists(tbmd);
      }
    }
  } else {
    for (size_t i = 0; i < lists.size(); ++i) {
      IdRange idRange;
      textVocab_.getIdRangeForFullTextPrefix(lists[i], &idRange);
      TextBlockMetaData tbmd =
          textMeta_.getBlockInfoByWordRange(idRange._first, idRange._last);
      if (decGapsFreq) {
        vector<Id> eids;
        vector<Id> cids;
        vector<Score> scores;
        getEntityPostingsForTerm(lists[i], cids, eids, scores);
        auto firstWord = wordIdToString(tbmd._firstWordId);
        auto lastWord = wordIdToString(tbmd._lastWordId);
        string basename = onDiskBase_ + ".list." + firstWord + "-" + lastWord;
        string docIdsFn = basename + ".recIds.ent.ascii";
        string wordIdsFn = basename + ".wordIds.ent.ascii";
        string scoresFn = basename + ".scores.ent.ascii";
        writeAsciiListFile(docIdsFn, cids);
        writeAsciiListFile(wordIdsFn, eids);
        writeAsciiListFile(scoresFn, scores);
      } else {
        dumpAsciiLists(tbmd);
      }
    }
  };
}
#endif

#if 0
//_ ____________________________________________________________________________
void IndexImpl::dumpAsciiLists(const TextBlockMetaData& tbmd) const {
  auto firstWord = wordIdToString(tbmd._firstWordId);
  auto lastWord = wordIdToString(tbmd._lastWordId);
  LOG(INFO) << "This block is from " << firstWord << " to " << lastWord
            << std::endl;
  string basename = onDiskBase_ + ".list." + firstWord + "-" + lastWord;
  size_t nofCodebookBytes;
  {
    string docIdsFn = basename + ".docids.noent.ascii";
    string wordIdsFn = basename + ".wordids.noent.ascii";
    string scoresFn = basename + ".scores.noent.ascii";
    vector<Id> ids;

    LOG(DEBUG) << "Reading non-entity docId list..." << std::endl;
    auto nofElements = tbmd._cl._nofElements;
    if (nofElements == 0) return;

    auto from = tbmd._cl._startContextlist;
    auto nofBytes = static_cast<size_t>(tbmd._cl._startWordlist -
                                        tbmd._cl._startContextlist);

    ids.resize(nofElements + 250);
    uint64_t* encodedD = new uint64_t[nofBytes / 8];
    textIndexFile_.read(encodedD, nofBytes, from);
    LOG(DEBUG) << "Decoding Simple8b code...\n";
    ad_utility::Simple8bCode::decode(encodedD, nofElements, ids.data());
    ids.resize(nofElements);
    delete[] encodedD;
    writeAsciiListFile(docIdsFn, ids);

    if (tbmd._cl.hasMultipleWords()) {
      LOG(DEBUG) << "Reading non-entity wordId list..." << std::endl;
      from = tbmd._cl._startWordlist;
      nofBytes = static_cast<size_t>(tbmd._cl._startScorelist -
                                     tbmd._cl._startWordlist);

      ids.clear();
      ids.resize(nofElements + 250);
      uint64_t* encodedW = new uint64_t[nofBytes / 8];
      off_t current = from;
      size_t ret =
          textIndexFile_.read(&nofCodebookBytes, sizeof(off_t), current);
      LOG(DEBUG) << "Nof Codebook Bytes: " << nofCodebookBytes << '\n';
      AD_CHECK_EQ(sizeof(off_t), ret);
      current += ret;
      Id* codebookW = new Id[nofCodebookBytes / sizeof(Id)];
      ret = textIndexFile_.read(codebookW, nofCodebookBytes, current);
      current += ret;
      AD_CHECK_EQ(ret, size_t(nofCodebookBytes));
      ret = textIndexFile_.read(
          encodedW, static_cast<size_t>(nofBytes - (current - from)), current);
      current += ret;
      AD_CHECK_EQ(size_t(current - from), nofBytes);
      LOG(DEBUG) << "Decoding Simple8b code...\n";
      ad_utility::Simple8bCode::decode(encodedW, nofElements, ids.data());
      ids.resize(nofElements);
      ;
      delete[] encodedW;
      delete[] codebookW;
      writeAsciiListFile(wordIdsFn, ids);
    }
    LOG(DEBUG) << "Reading non-entity score list..." << std::endl;
    from = tbmd._cl._startScorelist;
    nofBytes =
        static_cast<size_t>(tbmd._cl._lastByte + 1 - tbmd._cl._startScorelist);
    ids.clear();
    ids.resize(nofElements + 250);
    uint64_t* encodedS = new uint64_t[nofBytes / 8];
    off_t current = from;
    size_t ret = textIndexFile_.read(&nofCodebookBytes, sizeof(off_t), current);
    LOG(DEBUG) << "Nof Codebook Bytes: " << nofCodebookBytes << '\n';
    AD_CHECK_EQ(sizeof(off_t), ret);
    current += ret;
    Score* codebookS = new Score[nofCodebookBytes / sizeof(Score)];
    ret = textIndexFile_.read(codebookS, nofCodebookBytes, current);
    current += ret;
    AD_CHECK_EQ(ret, size_t(nofCodebookBytes));
    ret = textIndexFile_.read(
        encodedS, static_cast<size_t>(nofBytes - (current - from)), current);
    current += ret;
    AD_CHECK_EQ(size_t(current - from), nofBytes);
    LOG(DEBUG) << "Decoding Simple8b code...\n";
    ad_utility::Simple8bCode::decode(encodedS, nofElements, ids.data());
    ids.resize(nofElements);
    delete[] encodedS;
    delete[] codebookS;
    writeAsciiListFile(scoresFn, ids);
  }
  {
    string eDocIdsFn = basename + ".docids.ent.ascii";
    string eWordIdsFn = basename + ".wordids.ent.ascii";
    string eScoresFn = basename + ".scores.ent.ascii";
    vector<Id> ids;

    auto nofElements = tbmd._entityCl._nofElements;
    if (nofElements == 0) return;
    LOG(DEBUG) << "Reading entity docId list..." << std::endl;
    auto from = tbmd._entityCl._startContextlist;
    auto nofBytes = static_cast<size_t>(tbmd._entityCl._startWordlist -
                                        tbmd._entityCl._startContextlist);
    ids.clear();
    ids.resize(nofElements + 250);
    uint64_t* encodedD = new uint64_t[nofBytes / 8];
    textIndexFile_.read(encodedD, nofBytes, from);
    LOG(DEBUG) << "Decoding Simple8b code...\n";
    ad_utility::Simple8bCode::decode(encodedD, nofElements, ids.data());
    ids.resize(nofElements);
    delete[] encodedD;
    writeAsciiListFile(eDocIdsFn, ids);

    if (tbmd._cl.hasMultipleWords()) {
      LOG(DEBUG) << "Reading entity wordId list..." << std::endl;
      from = tbmd._entityCl._startWordlist;
      nofBytes = static_cast<size_t>(tbmd._entityCl._startScorelist -
                                     tbmd._entityCl._startWordlist);

      ids.clear();
      ids.resize(nofElements + 250);
      uint64_t* encodedW = new uint64_t[nofBytes / 8];
      off_t current = from;
      size_t ret =
          textIndexFile_.read(&nofCodebookBytes, sizeof(off_t), current);
      LOG(DEBUG) << "Nof Codebook Bytes: " << nofCodebookBytes << '\n';
      AD_CHECK_EQ(sizeof(off_t), ret);
      current += ret;
      Id* codebookW = new Id[nofCodebookBytes / sizeof(Id)];
      ret = textIndexFile_.read(codebookW, nofCodebookBytes, current);
      current += ret;
      AD_CHECK_EQ(ret, size_t(nofCodebookBytes));
      ret = textIndexFile_.read(
          encodedW, static_cast<size_t>(nofBytes - (current - from)), current);
      current += ret;
      AD_CHECK_EQ(size_t(current - from), nofBytes);
      LOG(DEBUG) << "Decoding Simple8b code...\n";
      ad_utility::Simple8bCode::decode(encodedW, nofElements, ids.data());
      ids.resize(nofElements);
      ;
      delete[] encodedW;
      delete[] codebookW;
      writeAsciiListFile(eWordIdsFn, ids);
    }
    LOG(DEBUG) << "Reading entity score list..." << std::endl;
    from = tbmd._entityCl._startScorelist;
    nofBytes = static_cast<size_t>(tbmd._entityCl._lastByte + 1 -
                                   tbmd._entityCl._startScorelist);
    ids.clear();
    ids.resize(nofElements + 250);
    uint64_t* encodedS = new uint64_t[nofBytes / 8];
    off_t current = from;
    size_t ret = textIndexFile_.read(&nofCodebookBytes, sizeof(off_t), current);

    LOG(DEBUG) << "Nof Codebook Bytes: " << nofCodebookBytes << '\n';
    AD_CHECK_EQ(sizeof(off_t), ret);
    current += ret;
    Score* codebookS = new Score[nofCodebookBytes / sizeof(Score)];
    ret = textIndexFile_.read(codebookS, nofCodebookBytes, current);
    current += ret;
    AD_CHECK_EQ(ret, size_t(nofCodebookBytes));
    ret = textIndexFile_.read(
        encodedS, static_cast<size_t>(nofBytes - (current - from)), current);
    current += ret;
    AD_CHECK_EQ(size_t(current - from), nofBytes);
    LOG(DEBUG) << "Decoding Simple8b code...\n";
    ad_utility::Simple8bCode::decode(encodedS, nofElements, ids.data());
    ids.resize(nofElements);
    ;
    delete[] encodedS;
    delete[] codebookS;
    writeAsciiListFile(eScoresFn, ids);
  }
}
#endif

// _____________________________________________________________________________
size_t IndexImpl::getIndexOfBestSuitedElTerm(
    const vector<string>& terms) const {
  // It is beneficial to choose a term where no filtering by regular word id
  // is needed. Then the entity lists can be read directly from disk.
  // For others it is always necessary to reach wordlist and filter them
  // if such an entity list is taken, another intersection is necessary.

  // Apart from that, entity lists are usually larger by a factor.
  // Hence it makes sense to choose the smallest.

  // Heuristic: Always prefer no-filtering terms over others, then
  // pick the one with the smallest EL block to be read.
  std::vector<std::tuple<size_t, bool, size_t>> toBeSorted;
  for (size_t i = 0; i < terms.size(); ++i) {
<<<<<<< HEAD
    bool entityTerm = (terms[i][0] == '<' && terms[i].back() == '>');
    IdRange range;
    if (terms[i].back() == PREFIX_CHAR) {
      textVocab_.getIdRangeForFullTextPrefix(terms[i], &range);
    } else {
      if (entityTerm) {
        if (!vocab_.getId(terms[i], &range._first)) {
          LOG(DEBUG) << "Term: " << terms[i] << " not in entity vocabulary\n";
          return i;
        } else {
        }
      } else if (!textVocab_.getId(terms[i], &range._first)) {
        LOG(DEBUG) << "Term: " << terms[i] << " not in vocabulary\n";
        return i;
      }
      range._last = range._first;
    }
    const auto& tbmd =
        entityTerm ? textMeta_.getBlockInfoByEntityId(range._first.get())
                   : textMeta_.getBlockInfoByWordRange(range._first.get(),
                                                       range._last.get());
    toBeSorted.emplace_back(std::make_tuple(
        i, tbmd._firstWordId == tbmd._lastWordId, tbmd._entityCl._nofElements));
=======
    auto optTbmd = getTextBlockMetadataForWordOrPrefix(terms[i]);
    if (!optTbmd.has_value()) {
      return i;
    }
    const auto& tbmd = optTbmd.value().tbmd_;
    toBeSorted.emplace_back(i, tbmd._firstWordId == tbmd._lastWordId,
                            tbmd._entityCl._nofElements);
>>>>>>> 0800f091
  }
  std::sort(toBeSorted.begin(), toBeSorted.end(),
            [](const std::tuple<size_t, bool, size_t>& a,
               const std::tuple<size_t, bool, size_t>& b) {
              if (std::get<1>(a) == std::get<1>(b)) {
                return std::get<2>(a) < std::get<2>(b);
              } else {
                return std::get<1>(a);
              }
            });
  return std::get<0>(toBeSorted[0]);
}

// _____________________________________________________________________________
template <size_t I>
void IndexImpl::getECListForWordsAndSingleSub(
    const string& words, const vector<array<Id, I>>& subres,
    size_t subResMainCol, size_t limit, vector<array<Id, 3 + I>>& res) const {
  // Get context entity postings matching the words
  Index::WordEntityPostings wep = getContextEntityScoreListsForWords(words);

  // TODO: more code for efficienty.
  // Examine the possibility to branch if subresult is much larger
  // than the number of matching postings.
  // Could binary search then instead of create the map first.

  LOG(DEBUG) << "Filtering matching contexts and building cross-product...\n";
  vector<array<Id, 3 + I>> nonAggRes;
  if (!wep.cids_.empty()) {
    // Transform the sub res into a map from key entity to tuples
    ad_utility::HashMap<Id, vector<array<Id, I>>> subEs;
    for (size_t i = 0; i < subres.size(); ++i) {
      auto& tuples = subEs[subres[i][subResMainCol]];
      tuples.push_back(subres[i]);
    }
    // Test if each context is fitting.
    size_t currentContextFrom = 0;
    TextRecordIndex currentContext = wep.cids_[0];
    bool matched = false;
    for (size_t i = 0; i < wep.cids_.size(); ++i) {
      if (wep.cids_[i] != currentContext) {
        if (matched) {
          FTSAlgorithms::appendCrossProduct(wep, currentContextFrom, i, subEs,
                                            nonAggRes);
        }
        matched = false;
        currentContext = wep.cids_[i];
        currentContextFrom = i;
      }
      if (!matched) {
        matched = (subEs.contains(wep.eids_[i]));
      }
    }
  }
  FTSAlgorithms::aggScoresAndTakeTopKContexts(nonAggRes, limit, res);
}

template void IndexImpl::getECListForWordsAndSingleSub(
    const string& words, const vector<array<Id, 1>>& subres,
    size_t subResMainCol, size_t limit, vector<array<Id, 4>>& res) const;

template void IndexImpl::getECListForWordsAndSingleSub(
    const string& words, const vector<array<Id, 2>>& subres,
    size_t subResMainCol, size_t limit, vector<array<Id, 5>>& res) const;

// _____________________________________________________________________________
void IndexImpl::getECListForWordsAndTwoW1Subs(
    const string& words, const vector<array<Id, 1>> subres1,
    const vector<array<Id, 1>> subres2, size_t limit,
    vector<array<Id, 5>>& res) const {
  // Get context entity postings matching the words
  Index::WordEntityPostings wep = getContextEntityScoreListsForWords(words);

  // TODO: more code for efficiency.
  // Examine the possibility to branch if subresults are
  // much larger than the number of matching postings.
  // Could binary search in them, then instead of create sets first.

  LOG(DEBUG) << "Filtering matching contexts and building cross-product...\n";
  vector<array<Id, 5>> nonAggRes;
  if (!wep.cids_.empty()) {
    // Transform the sub res' into sets of entity Ids
    ad_utility::HashSet<Id> subEs1;
    ad_utility::HashSet<Id> subEs2;
    for (size_t i = 0; i < subres1.size(); ++i) {
      subEs1.insert(subres1[i][0]);
    }
    for (size_t i = 0; i < subres2.size(); ++i) {
      subEs2.insert(subres2[i][0]);
    }
    // Test if each context is fitting.
    size_t currentContextFrom = 0;
    TextRecordIndex currentContext = wep.cids_[0];
    bool matched = false;
    bool matched1 = false;
    bool matched2 = false;
    for (size_t i = 0; i < wep.cids_.size(); ++i) {
      if (wep.cids_[i] != currentContext) {
        if (matched) {
          FTSAlgorithms::appendCrossProduct(wep, currentContextFrom, i, subEs1,
                                            subEs2, nonAggRes);
        }
        matched = false;
        matched1 = false;
        matched2 = false;
        currentContext = wep.cids_[i];
        currentContextFrom = i;
      }
      if (!matched) {
        if (!matched1) {
          matched1 = (subEs1.contains(wep.eids_[i]));
        }
        if (!matched2) {
          matched2 = (subEs2.contains(wep.eids_[i]));
        }
        matched = matched1 && matched2;
      }
    }
  }
  FTSAlgorithms::aggScoresAndTakeTopKContexts(nonAggRes, limit, res);
}

// _____________________________________________________________________________
void IndexImpl::getECListForWordsAndSubtrees(
    const string& words,
    const vector<ad_utility::HashMap<Id, vector<vector<Id>>>>& subResMaps,
    size_t limit, vector<vector<Id>>& res) const {
  // Get context entity postings matching the words
  Index::WordEntityPostings wep = getContextEntityScoreListsForWords(words);

  LOG(DEBUG) << "Filtering matching contexts and building cross-product...\n";
  vector<vector<Id>> nonAggRes;
  if (!wep.cids_.empty()) {
    // Test if each context is fitting.
    size_t currentContextFrom = 0;
    TextRecordIndex currentContext = wep.cids_[0];
    bool matched = false;
    vector<bool> matchedSubs;
    matchedSubs.resize(subResMaps.size(), false);
    for (size_t i = 0; i < wep.cids_.size(); ++i) {
      if (wep.cids_[i] != currentContext) {
        if (matched) {
          FTSAlgorithms::appendCrossProduct(wep, currentContextFrom, i,
                                            subResMaps, nonAggRes);
        }
        matched = false;
        std::fill(matchedSubs.begin(), matchedSubs.end(), false);
        currentContext = wep.cids_[i];
        currentContextFrom = i;
      }
      if (!matched) {
        matched = true;
        for (size_t j = 0; j < matchedSubs.size(); ++j) {
          if (!matchedSubs[j]) {
            if (subResMaps[j].contains(wep.eids_[i])) {
              matchedSubs[j] = true;
            } else {
              matched = false;
            }
          }
        }
      }
    }
  }

  FTSAlgorithms::aggScoresAndTakeTopKContexts(nonAggRes, limit, res);
}

// _____________________________________________________________________________
size_t IndexImpl::getSizeEstimate(const string& words) const {
  // TODO vector can be of type std::string_view if called functions
  //  are updated to accept std::string_view instead of const std::string&
  std::vector<std::string> terms = absl::StrSplit(words, ' ');
<<<<<<< HEAD
  for (size_t i = 0; i < terms.size(); ++i) {
    IdRange range;
    bool entityTerm = (terms[i][0] == '<' && terms[i].back() == '>');
    if (terms[i].back() == PREFIX_CHAR) {
      if (!textVocab_.getIdRangeForFullTextPrefix(terms[i], &range)) {
        return 0;
      }
    } else {
      if (entityTerm) {
        if (!vocab_.getId(terms[i], &range._first)) {
          LOG(DEBUG) << "Term: " << terms[i] << " not in entity vocabulary\n";
          return 0;
        }
      } else if (!textVocab_.getId(terms[i], &range._first)) {
        LOG(DEBUG) << "Term: " << terms[i] << " not in vocabulary\n";
        return 0;
      }
      range._last = range._first;
    }
    const auto& tbmd =
        entityTerm ? textMeta_.getBlockInfoByEntityId(range._first.get())
                   : textMeta_.getBlockInfoByWordRange(range._first.get(),
                                                       range._last.get());
    if (minElLength > tbmd._entityCl._nofElements) {
      minElLength = tbmd._entityCl._nofElements;
    }
=======
  if (terms.empty()) {
    return 0;
>>>>>>> 0800f091
  }
  auto termToEstimate = [&](const std::string& term) -> size_t {
    auto optTbmd = getTextBlockMetadataForWordOrPrefix(term);
    // TODO<C++23> Use `std::optional::transform`.
    if (!optTbmd.has_value()) {
      return 0;
    }
    return 1 + optTbmd.value().tbmd_._entityCl._nofElements / 100;
  };
  return std::ranges::min(terms | std::views::transform(termToEstimate));
}

// _____________________________________________________________________________
void IndexImpl::getRhsForSingleLhs(const IdTable& in, Id lhsId,
                                   IdTable* result) const {
  LOG(DEBUG) << "Getting only rhs from a relation with " << in.size()
             << " elements by an Id key.\n";
  AD_CONTRACT_CHECK(result);
  AD_CONTRACT_CHECK(result->empty());

  // The second entry is unused.
  Id compareElem[] = {lhsId, Id::makeUndefined()};
  auto it = std::lower_bound(
      in.begin(), in.end(), compareElem,
      [](const auto& a, const auto& b) { return a[0] < b[0]; });

  while (it != in.end() && (*it)[0] == lhsId) {
    result->push_back({(*it)[1]});
    ++it;
  }

  LOG(DEBUG) << "Done. Matching right-hand-side EntityList now has "
             << result->size() << " elements."
             << "\n";
}

// _____________________________________________________________________________
<<<<<<< HEAD
void IndexImpl::setTextName(const string& name) { textMeta_.setName(name); }
=======
void IndexImpl::setTextName(const string& name) { textMeta_.setName(name); }

// _____________________________________________________________________________
auto IndexImpl::getTextBlockMetadataForWordOrPrefix(const std::string& word)
    const -> std::optional<TextBlockMetadataAndWordInfo> {
  AD_CORRECTNESS_CHECK(!word.empty());
  IdRange<WordVocabIndex> idRange;
  if (word.ends_with(PREFIX_CHAR)) {
    if (!textVocab_.getIdRangeForFullTextPrefix(word, &idRange)) {
      LOG(INFO) << "Prefix: " << word << " not in vocabulary\n";
      return std::nullopt;
    }
  } else {
    if (!textVocab_.getId(word, &idRange._first)) {
      LOG(INFO) << "Term: " << word << " not in vocabulary\n";
      return std::nullopt;
    }
    idRange._last = idRange._first;
  }
  const auto& tbmd = textMeta_.getBlockInfoByWordRange(idRange._first.get(),
                                                       idRange._last.get());
  bool hasToBeFiltered = tbmd._cl.hasMultipleWords() &&
                         !(tbmd._firstWordId == idRange._first.get() &&
                           tbmd._lastWordId == idRange._last.get());
  return TextBlockMetadataAndWordInfo{tbmd, hasToBeFiltered, idRange};
}
>>>>>>> 0800f091
<|MERGE_RESOLUTION|>--- conflicted
+++ resolved
@@ -272,11 +272,7 @@
     } else {
       ++nofWordPostings;
       // TODO<joka921> Let the `textVocab_` return a `WordIndex` directly.
-<<<<<<< HEAD
-      VocabIndex vid;
-=======
       WordVocabIndex vid;
->>>>>>> 0800f091
       bool ret = textVocab_.getId(line._word, &vid);
       WordIndex wid = vid.get();
       if (!ret) {
@@ -350,15 +346,8 @@
 
       ContextListMetaData classic = writePostings(out, classicPostings, true);
       ContextListMetaData entity = writePostings(out, entityPostings, false);
-<<<<<<< HEAD
-      textMeta_.addBlock(
-          TextBlockMetaData(currentMinWordIndex, currentMaxWordIndex, classic,
-                            entity),
-          isEntityBlock);
-=======
       textMeta_.addBlock(TextBlockMetaData(
           currentMinWordIndex, currentMaxWordIndex, classic, entity));
->>>>>>> 0800f091
       classicPostings.clear();
       entityPostings.clear();
       currentBlockIndex = std::get<0>(*reader);
@@ -385,14 +374,7 @@
   ContextListMetaData classic = writePostings(out, classicPostings, true);
   ContextListMetaData entity = writePostings(out, entityPostings, false);
   textMeta_.addBlock(TextBlockMetaData(currentMinWordIndex, currentMaxWordIndex,
-<<<<<<< HEAD
-                                       classic, entity),
-                     isEntityBlockId(currentMaxWordIndex));
-  textMeta_.setNofEntities(nofEntities);
-  textMeta_.setNofEntityContexts(nofEntityContexts);
-=======
                                        classic, entity));
->>>>>>> 0800f091
   classicPostings.clear();
   entityPostings.clear();
   LOG(DEBUG) << "Done creating text index." << std::endl;
@@ -588,11 +570,7 @@
     }
   };
 
-<<<<<<< HEAD
-  auto getLengthAndPrefixSortKey = [&](VocabIndex i) {
-=======
   auto getLengthAndPrefixSortKey = [&](WordVocabIndex i) {
->>>>>>> 0800f091
     auto word = index.textVocab_[i].value();
     auto [len, prefixSortKey] =
         locManager.getPrefixSortKey(word, MIN_WORD_PREFIX_SIZE);
@@ -607,11 +585,7 @@
     return std::tuple{std::move(len), std::move(prefixSortKey)};
   };
   auto [currentLen, prefixSortKey] =
-<<<<<<< HEAD
-      getLengthAndPrefixSortKey(VocabIndex::make(0));
-=======
       getLengthAndPrefixSortKey(WordVocabIndex::make(0));
->>>>>>> 0800f091
   for (size_t i = 0; i < index.textVocab_.size() - 1; ++i) {
     // we need foo.value().get() because the vocab returns
     // a std::optional<std::reference_wrapper<string>> and the "." currently
@@ -648,36 +622,10 @@
 }
 
 // _____________________________________________________________________________
-<<<<<<< HEAD
-void IndexImpl::printBlockBoundariesToFile(const string& filename) const {
-  std::ofstream of{filename};
-  of << "Printing block boundaries ot text vocabulary\n"
-     << "Format: <Last word of Block> <First word of next Block>\n";
-  auto printBlockToFile = [this, &of](size_t i) {
-    of << textVocab_[VocabIndex::make(i)].value() << " ";
-    if (i + 1 < textVocab_.size()) {
-      of << textVocab_[VocabIndex::make(i + 1)].value() << '\n';
-    }
-  };
-  return calculateBlockBoundariesImpl(*this, printBlockToFile);
-}
-
-// _____________________________________________________________________________
-=======
->>>>>>> 0800f091
 TextBlockIndex IndexImpl::getWordBlockId(WordIndex wordIndex) const {
   return std::lower_bound(blockBoundaries_.begin(), blockBoundaries_.end(),
                           wordIndex) -
          blockBoundaries_.begin();
-<<<<<<< HEAD
-}
-
-// _____________________________________________________________________________
-TextBlockIndex IndexImpl::getEntityBlockId(Id entityId) const {
-  AD_CONTRACT_CHECK(entityId.getDatatype() == Datatype::VocabIndex);
-  return entityId.getVocabIndex().get() + blockBoundaries_.size();
-=======
->>>>>>> 0800f091
 }
 
 // _____________________________________________________________________________
@@ -768,11 +716,7 @@
 
 // _____________________________________________________________________________
 std::string_view IndexImpl::wordIdToString(WordIndex wordIndex) const {
-<<<<<<< HEAD
-  return textVocab_[VocabIndex::make(wordIndex)].value();
-=======
   return textVocab_[WordVocabIndex::make(wordIndex)].value();
->>>>>>> 0800f091
 }
 
 // _____________________________________________________________________________
@@ -855,41 +799,11 @@
     const string& term) const {
   LOG(DEBUG) << "Getting word postings for term: " << term << '\n';
   Index::WordEntityPostings wep;
-<<<<<<< HEAD
-  bool entityTerm = (term[0] == '<' && term.back() == '>');
-  if (term[term.size() - 1] == PREFIX_CHAR) {
-    if (!textVocab_.getIdRangeForFullTextPrefix(term, &idRange)) {
-      LOG(INFO) << "Prefix: " << term << " not in vocabulary\n";
-      return wep;
-    }
-  } else {
-    if (entityTerm) {
-      if (!vocab_.getId(term, &idRange._first)) {
-        LOG(INFO) << "Term: " << term << " not in entity vocabulary\n";
-        return wep;
-      }
-    } else if (!textVocab_.getId(term, &idRange._first)) {
-      LOG(INFO) << "Term: " << term << " not in vocabulary\n";
-      return wep;
-    }
-    idRange._last = idRange._first;
-  }
-  if (entityTerm &&
-      !textMeta_.existsTextBlockForEntityId(idRange._first.get())) {
-    LOG(INFO) << "Entity " << term << " not contained in the text.\n";
-    return wep;
-  }
-  const auto& tbmd =
-      entityTerm ? textMeta_.getBlockInfoByEntityId(idRange._first.get())
-                 : textMeta_.getBlockInfoByWordRange(idRange._first.get(),
-                                                     idRange._last.get());
-=======
   auto optionalTbmd = getTextBlockMetadataForWordOrPrefix(term);
   if (!optionalTbmd.has_value()) {
     return wep;
   }
   const auto& tbmd = optionalTbmd.value().tbmd_;
->>>>>>> 0800f091
   wep = readWordCl(tbmd);
   if (optionalTbmd.value().hasToBeFiltered_) {
     wep = FTSAlgorithms::filterByRange(optionalTbmd.value().idRange_, wep);
@@ -1057,44 +971,12 @@
     const string& term) const {
   LOG(DEBUG) << "Getting entity postings for term: " << term << '\n';
   Index::WordEntityPostings resultWep;
-<<<<<<< HEAD
-  bool entityTerm = (term[0] == '<' && term.back() == '>');
-  if (term.back() == PREFIX_CHAR) {
-    if (!textVocab_.getIdRangeForFullTextPrefix(term, &idRange)) {
-      LOG(INFO) << "Prefix: " << term << " not in vocabulary\n";
-      return resultWep;
-    }
-  } else {
-    if (entityTerm) {
-      if (!vocab_.getId(term, &idRange._first)) {
-        LOG(DEBUG) << "Term: " << term << " not in entity vocabulary\n";
-        return resultWep;
-      }
-    } else if (!textVocab_.getId(term, &idRange._first)) {
-      LOG(DEBUG) << "Term: " << term << " not in vocabulary\n";
-      return resultWep;
-    }
-    idRange._last = idRange._first;
-  }
-
-  // TODO<joka921> Find out which ID types the `getBlockInfo...` functions
-  // should take.
-  const auto& tbmd =
-      entityTerm ? textMeta_.getBlockInfoByEntityId(idRange._first.get())
-                 : textMeta_.getBlockInfoByWordRange(idRange._first.get(),
-                                                     idRange._last.get());
-
-  if (!tbmd._cl.hasMultipleWords() ||
-      (tbmd._firstWordId == idRange._first.get() &&
-       tbmd._lastWordId == idRange._last.get())) {
-=======
   auto optTbmd = getTextBlockMetadataForWordOrPrefix(term);
   if (!optTbmd.has_value()) {
     return resultWep;
   }
   const auto& tbmd = optTbmd.value().tbmd_;
   if (!optTbmd.value().hasToBeFiltered_) {
->>>>>>> 0800f091
     // CASE: Only one word in the block or full block should be matched.
     // Hence we can just read the entity CL lists for co-occurring
     // entity postings.
@@ -1435,31 +1317,6 @@
   // pick the one with the smallest EL block to be read.
   std::vector<std::tuple<size_t, bool, size_t>> toBeSorted;
   for (size_t i = 0; i < terms.size(); ++i) {
-<<<<<<< HEAD
-    bool entityTerm = (terms[i][0] == '<' && terms[i].back() == '>');
-    IdRange range;
-    if (terms[i].back() == PREFIX_CHAR) {
-      textVocab_.getIdRangeForFullTextPrefix(terms[i], &range);
-    } else {
-      if (entityTerm) {
-        if (!vocab_.getId(terms[i], &range._first)) {
-          LOG(DEBUG) << "Term: " << terms[i] << " not in entity vocabulary\n";
-          return i;
-        } else {
-        }
-      } else if (!textVocab_.getId(terms[i], &range._first)) {
-        LOG(DEBUG) << "Term: " << terms[i] << " not in vocabulary\n";
-        return i;
-      }
-      range._last = range._first;
-    }
-    const auto& tbmd =
-        entityTerm ? textMeta_.getBlockInfoByEntityId(range._first.get())
-                   : textMeta_.getBlockInfoByWordRange(range._first.get(),
-                                                       range._last.get());
-    toBeSorted.emplace_back(std::make_tuple(
-        i, tbmd._firstWordId == tbmd._lastWordId, tbmd._entityCl._nofElements));
-=======
     auto optTbmd = getTextBlockMetadataForWordOrPrefix(terms[i]);
     if (!optTbmd.has_value()) {
       return i;
@@ -1467,7 +1324,6 @@
     const auto& tbmd = optTbmd.value().tbmd_;
     toBeSorted.emplace_back(i, tbmd._firstWordId == tbmd._lastWordId,
                             tbmd._entityCl._nofElements);
->>>>>>> 0800f091
   }
   std::sort(toBeSorted.begin(), toBeSorted.end(),
             [](const std::tuple<size_t, bool, size_t>& a,
@@ -1641,37 +1497,8 @@
   // TODO vector can be of type std::string_view if called functions
   //  are updated to accept std::string_view instead of const std::string&
   std::vector<std::string> terms = absl::StrSplit(words, ' ');
-<<<<<<< HEAD
-  for (size_t i = 0; i < terms.size(); ++i) {
-    IdRange range;
-    bool entityTerm = (terms[i][0] == '<' && terms[i].back() == '>');
-    if (terms[i].back() == PREFIX_CHAR) {
-      if (!textVocab_.getIdRangeForFullTextPrefix(terms[i], &range)) {
-        return 0;
-      }
-    } else {
-      if (entityTerm) {
-        if (!vocab_.getId(terms[i], &range._first)) {
-          LOG(DEBUG) << "Term: " << terms[i] << " not in entity vocabulary\n";
-          return 0;
-        }
-      } else if (!textVocab_.getId(terms[i], &range._first)) {
-        LOG(DEBUG) << "Term: " << terms[i] << " not in vocabulary\n";
-        return 0;
-      }
-      range._last = range._first;
-    }
-    const auto& tbmd =
-        entityTerm ? textMeta_.getBlockInfoByEntityId(range._first.get())
-                   : textMeta_.getBlockInfoByWordRange(range._first.get(),
-                                                       range._last.get());
-    if (minElLength > tbmd._entityCl._nofElements) {
-      minElLength = tbmd._entityCl._nofElements;
-    }
-=======
   if (terms.empty()) {
     return 0;
->>>>>>> 0800f091
   }
   auto termToEstimate = [&](const std::string& term) -> size_t {
     auto optTbmd = getTextBlockMetadataForWordOrPrefix(term);
@@ -1709,9 +1536,6 @@
 }
 
 // _____________________________________________________________________________
-<<<<<<< HEAD
-void IndexImpl::setTextName(const string& name) { textMeta_.setName(name); }
-=======
 void IndexImpl::setTextName(const string& name) { textMeta_.setName(name); }
 
 // _____________________________________________________________________________
@@ -1737,5 +1561,4 @@
                          !(tbmd._firstWordId == idRange._first.get() &&
                            tbmd._lastWordId == idRange._last.get());
   return TextBlockMetadataAndWordInfo{tbmd, hasToBeFiltered, idRange};
-}
->>>>>>> 0800f091
+}