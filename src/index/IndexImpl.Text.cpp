--- conflicted
+++ resolved
@@ -426,89 +426,6 @@
   LOG(INFO) << "Text index build completed" << std::endl;
 }
 
-<<<<<<< HEAD
-// _____________________________________________________________________________
-ContextListMetaData IndexImpl::writePostings(ad_utility::File& out,
-                                             const vector<Posting>& postings,
-                                             bool skipWordlistIfAllTheSame) {
-  ContextListMetaData meta;
-  meta._nofElements = postings.size();
-  if (meta._nofElements == 0) {
-    meta._startContextlist = currenttOffset_;
-    meta._startWordlist = currenttOffset_;
-    meta._startScorelist = currenttOffset_;
-    meta._lastByte = currenttOffset_ - 1;
-    return meta;
-  }
-
-  // Collect the individual lists
-  // Context lists are gap encoded, word and score lists frequency encoded.
-  // TODO<joka921> these are gap encoded contextIds, maybe also create a type
-  // for this.
-  // For now the scores aren't encoded since they are floats
-  auto contextList = new uint64_t[meta._nofElements];
-  WordIndex* wordList = new WordIndex[meta._nofElements];
-  Score* scoreList = new Score[meta._nofElements];
-
-  size_t n = 0;
-
-  WordCodeMap wordCodeMap;
-  WordCodebook wordCodebook;
-
-  createCodebooks(postings, wordCodeMap, wordCodebook);
-
-  TextRecordIndex lastContext = std::get<0>(postings[0]);
-  contextList[n] = lastContext.get();
-  wordList[n] = wordCodeMap[std::get<1>(postings[0])];
-  scoreList[n] = std::get<2>(postings[0]);
-  ++n;
-
-  for (auto it = postings.begin() + 1; it < postings.end(); ++it) {
-    uint64_t contextGap = std::get<0>(*it).get() - lastContext.get();
-    contextList[n] = contextGap;
-    lastContext = std::get<0>(*it);
-    wordList[n] = wordCodeMap[std::get<1>(*it)];
-    scoreList[n] = std::get<2>(*it);
-    ++n;
-  }
-
-  AD_CONTRACT_CHECK(meta._nofElements == n);
-
-  // Do the actual writing:
-  size_t bytes = 0;
-
-  // Write context list:
-  meta._startContextlist = currenttOffset_;
-  bytes = writeList(contextList, meta._nofElements, out);
-  currenttOffset_ += bytes;
-
-  // Write word list:
-  // This can be skipped if we're writing classic lists and there
-  // is only one distinct wordId in the block, since this Id is already
-  // stored in the meta data.
-  meta._startWordlist = currenttOffset_;
-  if (!skipWordlistIfAllTheSame || wordCodebook.size() > 1) {
-    currenttOffset_ += writeCodebook(wordCodebook, out);
-    bytes = writeList(wordList, meta._nofElements, out);
-    currenttOffset_ += bytes;
-  }
-
-  // Write scores
-  meta._startScorelist = currenttOffset_;
-  bytes = writeUncomprList(scoreList, meta._nofElements, out);
-  currenttOffset_ += bytes;
-
-  meta._lastByte = currenttOffset_ - 1;
-
-  delete[] contextList;
-  delete[] wordList;
-  delete[] scoreList;
-
-  return meta;
-}
-
-=======
->>>>>>> 5550d1d9
 /// yields  aaaa, aaab, ..., zzzz
 static cppcoro::generator<std::string> fourLetterPrefixes() {
   static_assert(
@@ -664,75 +581,6 @@
 }
 
 // _____________________________________________________________________________
-<<<<<<< HEAD
-template <typename Numeric>
-size_t IndexImpl::writeList(Numeric* data, size_t nofElements,
-                            ad_utility::File& file) const {
-  if (nofElements > 0) {
-    uint64_t* encoded = new uint64_t[nofElements];
-    size_t size = ad_utility::Simple8bCode::encode(data, nofElements, encoded);
-    size_t ret = file.write(encoded, size);
-    AD_CONTRACT_CHECK(size == ret);
-    delete[] encoded;
-    return size;
-  } else {
-    return 0;
-  }
-}
-
-// _____________________________________________________________________________
-template <typename T>
-size_t IndexImpl::writeUncomprList(T* data, size_t nofElements,
-                                   ad_utility::File& file) const {
-  if (nofElements > 0) {
-    size_t size = sizeof(T) * nofElements;
-    size_t ret = file.write(data, size);
-    AD_CONTRACT_CHECK(size == ret);
-    return size;
-  }
-  return 0;
-}
-
-// _____________________________________________________________________________
-void IndexImpl::createCodebooks(const vector<IndexImpl::Posting>& postings,
-                                IndexImpl::WordCodeMap& wordCodemap,
-                                IndexImpl::WordCodebook& wordCodebook) const {
-  ad_utility::HashMap<WordIndex, size_t> wfMap;
-  for (const auto& p : postings) {
-    wfMap[std::get<1>(p)] = 0;
-  }
-  for (const auto& p : postings) {
-    ++wfMap[std::get<1>(p)];
-  }
-  vector<std::pair<WordIndex, size_t>> wfVec;
-  wfVec.resize(wfMap.size());
-  size_t i = 0;
-  for (auto it = wfMap.begin(); it != wfMap.end(); ++it) {
-    wfVec[i].first = it->first;
-    wfVec[i].second = it->second;
-    ++i;
-  }
-  std::sort(wfVec.begin(), wfVec.end(),
-            [](const auto& a, const auto& b) { return a.second > b.second; });
-  for (size_t j = 0; j < wfVec.size(); ++j) {
-    wordCodebook.push_back(wfVec[j].first);
-    wordCodemap[wfVec[j].first] = j;
-  }
-}
-
-// _____________________________________________________________________________
-template <class T>
-size_t IndexImpl::writeCodebook(const vector<T>& codebook,
-                                ad_utility::File& file) const {
-  size_t byteSizeOfCodebook = sizeof(T) * codebook.size();
-  file.write(&byteSizeOfCodebook, sizeof(byteSizeOfCodebook));
-  file.write(codebook.data(), byteSizeOfCodebook);
-  return byteSizeOfCodebook + sizeof(byteSizeOfCodebook);
-}
-
-// _____________________________________________________________________________
-=======
->>>>>>> 5550d1d9
 void IndexImpl::openTextFileHandle() {
   AD_CONTRACT_CHECK(!onDiskBase_.empty());
   textIndexFile_.open(string(onDiskBase_ + ".text.index").c_str(), "r");
@@ -764,20 +612,12 @@
       textIndexFile_, [](WordIndex id) {
         return Id::makeFromWordVocabIndex(WordVocabIndex::make(id));
       });
-<<<<<<< HEAD
-  std::ranges::transform(
-      readUncomprList<Score>(tbmd._cl._nofElements, tbmd._cl._startScorelist),
-      idTable.getColumn(2).begin(), [](float score) {
-        return Id::makeFromDouble(static_cast<double>(score));
-      });
-=======
 
   textIndexReadWrite::readFreqComprList<Id, Score>(
       idTable.getColumn(2).begin(), tbmd._cl._nofElements,
       tbmd._cl._startScorelist,
       static_cast<size_t>(tbmd._cl._lastByte + 1 - tbmd._cl._startScorelist),
       textIndexFile_, &Id::makeFromInt);
->>>>>>> 5550d1d9
   return idTable;
 }
 
@@ -792,25 +632,6 @@
       tbmd._entityCl._startContextlist,
       static_cast<size_t>(tbmd._entityCl._startWordlist -
                           tbmd._entityCl._startContextlist),
-<<<<<<< HEAD
-      &TextRecordIndex::make);
-  idTable.resize(cids.size());
-  ql::ranges::transform(cids, idTable.getColumn(0).begin(),
-                        &Id::makeFromTextRecordIndex);
-  ql::ranges::copy(
-      readFreqComprList<Id>(tbmd._entityCl._nofElements,
-                            tbmd._entityCl._startWordlist,
-                            static_cast<size_t>(tbmd._entityCl._startScorelist -
-                                                tbmd._entityCl._startWordlist),
-                            &Id::fromBits),
-      idTable.getColumn(1).begin());
-  std::ranges::transform(
-      readUncomprList<Score>(tbmd._entityCl._nofElements,
-                             tbmd._entityCl._startScorelist),
-      idTable.getColumn(2).begin(), [](float score) {
-        return Id::makeFromDouble(static_cast<double>(score));
-      });
-=======
       textIndexFile_, [](uint64_t id) {
         return Id::makeFromTextRecordIndex(TextRecordIndex::make(id));
       });
@@ -830,7 +651,6 @@
       static_cast<size_t>(tbmd._entityCl._lastByte + 1 -
                           tbmd._entityCl._startScorelist),
       textIndexFile_, &Id::makeFromInt);
->>>>>>> 5550d1d9
   return idTable;
 }
 
@@ -869,107 +689,6 @@
 }
 
 // _____________________________________________________________________________
-<<<<<<< HEAD
-template <typename T, typename MakeFromUint64t>
-vector<T> IndexImpl::readGapComprList(size_t nofElements, off_t from,
-                                      size_t nofBytes,
-                                      MakeFromUint64t makeFromUint64t) const {
-  LOG(DEBUG) << "Reading gap-encoded list from disk...\n";
-  LOG(TRACE) << "NofElements: " << nofElements << ", from: " << from
-             << ", nofBytes: " << nofBytes << '\n';
-  vector<T> result;
-  result.resize(nofElements + 250);
-  uint64_t* encoded = new uint64_t[nofBytes / 8];
-  textIndexFile_.read(encoded, nofBytes, from);
-  LOG(DEBUG) << "Decoding Simple8b code...\n";
-  ad_utility::Simple8bCode::decode(encoded, nofElements, result.data(),
-                                   makeFromUint64t);
-  LOG(DEBUG) << "Reverting gaps to actual IDs...\n";
-
-  // TODO<joka921> make this hack unnecessary, probably by a proper output
-  // iterator.
-  if constexpr (requires { T::make(0); }) {
-    uint64_t id = 0;
-    for (size_t i = 0; i < result.size(); ++i) {
-      id += result[i].get();
-      result[i] = T::make(id);
-    }
-  } else {
-    T id = 0;
-    for (size_t i = 0; i < result.size(); ++i) {
-      id += result[i];
-      result[i] = id;
-    }
-  }
-  result.resize(nofElements);
-  delete[] encoded;
-  LOG(DEBUG) << "Done reading gap-encoded list. Size: " << result.size()
-             << "\n";
-  return result;
-}
-
-// _____________________________________________________________________________
-template <typename T, typename MakeFromUint64t>
-vector<T> IndexImpl::readFreqComprList(size_t nofElements, off_t from,
-                                       size_t nofBytes,
-                                       MakeFromUint64t makeFromUint) const {
-  AD_CONTRACT_CHECK(nofBytes > 0);
-  LOG(DEBUG) << "Reading frequency-encoded list from disk...\n";
-  LOG(TRACE) << "NofElements: " << nofElements << ", from: " << from
-             << ", nofBytes: " << nofBytes << '\n';
-  size_t nofCodebookBytes;
-  vector<T> result;
-  uint64_t* encoded = new uint64_t[nofElements];
-  result.resize(nofElements + 250);
-  off_t current = from;
-  size_t ret = textIndexFile_.read(&nofCodebookBytes, sizeof(off_t), current);
-  LOG(TRACE) << "Nof Codebook Bytes: " << nofCodebookBytes << '\n';
-  AD_CONTRACT_CHECK(sizeof(off_t) == ret);
-  current += ret;
-  T* codebook = new T[nofCodebookBytes / sizeof(T)];
-  ret = textIndexFile_.read(codebook, nofCodebookBytes, current);
-  current += ret;
-  AD_CONTRACT_CHECK(ret == size_t(nofCodebookBytes));
-  ret = textIndexFile_.read(
-      encoded, static_cast<size_t>(nofBytes - (current - from)), current);
-  current += ret;
-  AD_CONTRACT_CHECK(size_t(current - from) == nofBytes);
-  LOG(DEBUG) << "Decoding Simple8b code...\n";
-  ad_utility::Simple8bCode::decode(encoded, nofElements, result.data(),
-                                   makeFromUint);
-  LOG(DEBUG) << "Reverting frequency encoded items to actual IDs...\n";
-  result.resize(nofElements);
-  for (size_t i = 0; i < result.size(); ++i) {
-    // TODO<joka921> handle the strong ID types properly.
-    if constexpr (requires(T t) { t.getBits(); }) {
-      result[i] = Id::makeFromVocabIndex(
-          VocabIndex::make(codebook[result[i].getBits()].getBits()));
-    } else {
-      result[i] = codebook[result[i]];
-    }
-  }
-  delete[] encoded;
-  delete[] codebook;
-  LOG(DEBUG) << "Done reading frequency-encoded list. Size: " << result.size()
-             << "\n";
-  return result;
-}
-
-// _____________________________________________________________________________
-template <typename T>
-vector<T> IndexImpl::readUncomprList(size_t nofElements, off_t from) const {
-  LOG(DEBUG) << "Reading uncompressed list from disk...\n";
-  LOG(TRACE) << "NofElements: " << nofElements << ", from: " << from;
-  T* list = new T[nofElements];
-  textIndexFile_.read(list, sizeof(T) * nofElements, from);
-  vector<T> output(list, list + nofElements);
-  delete[] list;
-  return output;
-}
-
-// _____________________________________________________________________________
-=======
->>>>>>> 5550d1d9
 size_t IndexImpl::getIndexOfBestSuitedElTerm(
     const vector<string>& terms) const {
   // It is beneficial to choose a term where no filtering by regular word id
