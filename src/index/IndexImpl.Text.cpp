// Copyright 2015 - 2022, University of Freiburg,
// Chair of Algorithms and Data Structures.
// Authors: Björn Buchhold <buchhold@cs.uni-freiburg.de>
//          Johannes Kalmbach <johannes.kalmbach@gmail.com>
//          Hannah Bast <bast@cs.uni-freiburg.de>

#include "./IndexImpl.h"

#include <absl/strings/str_split.h>

#include <algorithm>
#include <stxxl/algorithm>
#include <tuple>
#include <utility>

#include "../engine/CallFixedSize.h"
#include "../parser/ContextFileParser.h"
#include "../util/Conversions.h"
#include "../util/Simple8bCode.h"
#include "./FTSAlgorithms.h"

namespace {

// Custom delimiter class for tokenization of literals using `absl::StrSplit`.
// The `Find` function returns the next delimiter in `text` after the given
// `pos` or an empty subtring if there is no next delimiter.
struct LiteralsTokenizationDelimiter {
  absl::string_view Find(absl::string_view text, size_t pos) {
    auto isWordChar = [](char c) -> bool { return std::isalnum(c); };
    auto found = std::find_if_not(text.begin() + pos, text.end(), isWordChar);
    if (found == text.end()) return text.substr(text.size());
    return {found, found + 1};
  }
};

}  // namespace

// _____________________________________________________________________________
cppcoro::generator<ContextFileParser::Line> IndexImpl::wordsInTextRecords(
    const std::string& contextFile, bool addWordsFromLiterals) {
  auto localeManager = _textVocab.getLocaleManager();
  // ROUND 1: If context file aka wordsfile is not empty, read words from there.
  // Remember the last context id for the (optional) second round.
  TextRecordIndex contextId = TextRecordIndex::make(0);
  if (!contextFile.empty()) {
    ContextFileParser::Line line;
    ContextFileParser p(contextFile, localeManager);
    ad_utility::HashSet<string> items;
    while (p.getLine(line)) {
      contextId = line._contextId;
      co_yield line;
    }
    if (contextId > TextRecordIndex::make(0)) {
      contextId = contextId.incremented();
    }
  }
  // ROUND 2: Optionally, consider each literal from the interal vocabulary as a
  // text record.
  if (addWordsFromLiterals) {
    for (VocabIndex index = VocabIndex::make(0); index.get() < _vocab.size();
         index = index.incremented()) {
      auto text = _vocab.at(index);
      if (!isLiteral(text)) {
        continue;
      }
      ContextFileParser::Line entityLine{text, true, contextId, 1};
      co_yield entityLine;
      std::string_view textView = text;
      textView = textView.substr(0, textView.rfind('"'));
      textView.remove_prefix(1);
      for (auto word : absl::StrSplit(textView, LiteralsTokenizationDelimiter{},
                                      absl::SkipEmpty{})) {
        auto wordNormalized = localeManager.getLowercaseUtf8(word);
        ContextFileParser::Line wordLine{wordNormalized, false, contextId, 1};
        co_yield wordLine;
      }
      contextId = contextId.incremented();
    }
  }
}

// _____________________________________________________________________________
void IndexImpl::addTextFromContextFile(const string& contextFile,
                                       bool addWordsFromLiterals) {
  LOG(INFO) << std::endl;
  LOG(INFO) << "Adding text index ..." << std::endl;
  string indexFilename = _onDiskBase + ".text.index";
  // Either read words from given file or consider each literal as text record
  // or both (but at least one of them, otherwise this function is not called).
  if (!contextFile.empty()) {
    LOG(INFO) << "Reading words from \"" << contextFile << "\"" << std::endl;
  }
  if (addWordsFromLiterals) {
    LOG(INFO) << (contextFile.empty() ? "C" : "Additionally c")
              << "onsidering each literal as a text record" << std::endl;
  }
  // We have deleted the vocabulary during the index creation to save RAM, so
  // now we have to reload it. Also, when IndexBuilderMain is called with option
  // -A (add text index), this is the first thing we do .
  //
  // NOTE: In the previous version of the code (where the only option was to
  // read from a wordsfile), this as done in `processWordsForInvertedLists`.
  // That is, when we now call call `processWordsForVocabulary` (which builds
  // the text vocabulary), we already have the KB vocabular in RAM as well.
  LOG(DEBUG) << "Reloading the RDF vocabulary ..." << std::endl;
  _vocab = RdfsVocabulary{};
  readConfiguration();
  _vocab.readFromFile(_onDiskBase + INTERNAL_VOCAB_SUFFIX,
                      _onDiskBase + EXTERNAL_VOCAB_SUFFIX);

  // Build the text vocabulary (first scan over the text records).
  LOG(INFO) << "Building text vocabulary ..." << std::endl;
  size_t nofLines =
      processWordsForVocabulary(contextFile, addWordsFromLiterals);
  _textVocab.writeToFile(_onDiskBase + ".text.vocabulary");

  // Build the half-inverted lists (second scan over the text records).
  LOG(INFO) << "Building the half-inverted index lists ..." << std::endl;
  calculateBlockBoundaries();
  TextVec v;
  v.reserve(nofLines);
  processWordsForInvertedLists(contextFile, addWordsFromLiterals, v);
  LOG(DEBUG) << "Sorting text index, #elements = " << v.size() << std::endl;
  stxxl::sort(begin(v), end(v), SortText(), stxxlMemoryInBytes() / 3);
  LOG(DEBUG) << "Sort done" << std::endl;
  createTextIndex(indexFilename, v);
  openTextFileHandle();
}

// _____________________________________________________________________________
void IndexImpl::buildDocsDB(const string& docsFileName) {
  LOG(INFO) << "Building DocsDB...\n";
  ad_utility::File docsFile(docsFileName.c_str(), "r");
  std::ofstream ofs(_onDiskBase + ".text.docsDB", std::ios_base::out);
  // To avoid excessive use of RAM,
  // we write the offsets to and stxxl:vector first;
  typedef stxxl::vector<off_t> OffVec;
  OffVec offsets;
  off_t currentOffset = 0;
  uint64_t currentContextId = 0;
  char* buf = new char[BUFFER_SIZE_DOCSFILE_LINE];
  string line;
  while (docsFile.readLine(&line, buf, BUFFER_SIZE_DOCSFILE_LINE)) {
    size_t tab = line.find('\t');
    uint64_t contextId = atol(line.substr(0, tab).c_str());
    line = line.substr(tab + 1);
    ofs << line;
    while (currentContextId < contextId) {
      offsets.push_back(currentOffset);
      currentContextId++;
    }
    offsets.push_back(currentOffset);
    currentContextId++;
    currentOffset += line.size();
  }
  offsets.push_back(currentOffset);

  delete[] buf;
  ofs.close();
  // Now append the tmp file to the docsDB file.
  ad_utility::File out(string(_onDiskBase + ".text.docsDB").c_str(), "a");
  for (size_t i = 0; i < offsets.size(); ++i) {
    off_t cur = offsets[i];
    out.write(&cur, sizeof(cur));
  }
  out.close();
  LOG(INFO) << "DocsDB done.\n";
}

// _____________________________________________________________________________
void IndexImpl::addTextFromOnDiskIndex() {
  // Read the text vocabulary (into RAM).
  _textVocab.readFromFile(_onDiskBase + ".text.vocabulary");

  // Initialize the text index.
  std::string textIndexFileName = _onDiskBase + ".text.index";
  LOG(INFO) << "Reading metadata from file " << textIndexFileName << " ..."
            << std::endl;
  _textIndexFile.open(textIndexFileName.c_str(), "r");
  AD_CONTRACT_CHECK(_textIndexFile.isOpen());
  off_t metaFrom;
  [[maybe_unused]] off_t metaTo = _textIndexFile.getLastOffset(&metaFrom);
  ad_utility::serialization::FileReadSerializer serializer(
      std::move(_textIndexFile));
  serializer.setSerializationPosition(metaFrom);
  serializer >> _textMeta;
  _textIndexFile = std::move(serializer).file();
  LOG(INFO) << "Registered text index: " << _textMeta.statistics() << std::endl;

  // Initialize the text records file aka docsDB. NOTE: The search also works
  // without this, but then there is no content to show when a text record
  // matches. This is perfectly fine when the text records come from IRIs or
  // literals from our RDF vocabulary.
  std::string docsDbFileName = _onDiskBase + ".text.docsDB";
  std::ifstream f(docsDbFileName.c_str());
  if (f.good()) {
    f.close();
    _docsDB.init(string(_onDiskBase + ".text.docsDB"));
    LOG(INFO) << "Registered text records: #records = " << _docsDB._size
              << std::endl;
  } else {
    LOG(DEBUG) << "No file \"" << docsDbFileName
               << "\" with additional text records" << std::endl;
    f.close();
  }
}

// _____________________________________________________________________________
size_t IndexImpl::processWordsForVocabulary(string const& contextFile,
                                            bool addWordsFromLiterals) {
  size_t numLines = 0;
  ad_utility::HashSet<string> distinctWords;
  for (auto line : wordsInTextRecords(contextFile, addWordsFromLiterals)) {
    ++numLines;
    // LOG(INFO) << "LINE: "
    //           << std::setw(50) << line._word << "   "
    //           << line._isEntity << "\t"
    //           << line._contextId.get() << "\t"
    //           << line._score << std::endl;
    if (!line._isEntity) {
      distinctWords.insert(line._word);
    }
  }
  _textVocab.createFromSet(distinctWords);
  return numLines;
}

// _____________________________________________________________________________
void IndexImpl::processWordsForInvertedLists(const string& contextFile,
                                             bool addWordsFromLiterals,
                                             IndexImpl::TextVec& vec) {
  LOG(TRACE) << "BEGIN IndexImpl::passContextFileIntoVector" << std::endl;
  TextVec::bufwriter_type writer(vec);
  ad_utility::HashMap<WordIndex, Score> wordsInContext;
  ad_utility::HashMap<Id, Score> entitiesInContext;
  auto currentContext = TextRecordIndex::make(0);
  size_t nofContexts = 0;
  size_t nofWordPostings = 0;
  size_t nofEntityPostings = 0;
  size_t entityNotFoundErrorMsgCount = 0;

  for (auto line : wordsInTextRecords(contextFile, addWordsFromLiterals)) {
    if (line._contextId != currentContext) {
      ++nofContexts;
      addContextToVector(writer, currentContext, wordsInContext,
                         entitiesInContext);
      currentContext = line._contextId;
      wordsInContext.clear();
      entitiesInContext.clear();
    }
    if (line._isEntity) {
      ++nofEntityPostings;
      // TODO<joka921> Currently only IRIs and strings from the vocabulary can
      // be tagged entities in the text index (no doubles, ints, etc).
      VocabIndex eid;
      if (getVocab().getId(line._word, &eid)) {
        // Note that `entitiesInContext` is a HashMap, so the `Id`s don't have
        // to be contiguous.
        entitiesInContext[Id::makeFromVocabIndex(eid)] += line._score;
      } else {
        if (entityNotFoundErrorMsgCount < 20) {
          LOG(WARN) << "Entity from text not in KB: " << line._word << '\n';
          if (++entityNotFoundErrorMsgCount == 20) {
            LOG(WARN) << "There are more entities not in the KB..."
                      << " suppressing further warnings...\n";
          }
        } else {
          entityNotFoundErrorMsgCount++;
        }
      }
    } else {
      ++nofWordPostings;
      // TODO<joka921> Let the `_textVocab` return a `WordIndex` directly.
      VocabIndex vid;
      bool ret = _textVocab.getId(line._word, &vid);
      WordIndex wid = vid.get();
      if (!ret) {
        LOG(ERROR) << "ERROR: word \"" << line._word << "\" "
                   << "not found in textVocab. Terminating\n";
        AD_FAIL();
      }
      wordsInContext[wid] += line._score;
    }
  }
  if (entityNotFoundErrorMsgCount > 0) {
    LOG(WARN) << "Number of mentions of entities not found in the vocabulary: "
              << entityNotFoundErrorMsgCount << std::endl;
  }
  LOG(DEBUG) << "Number of total entity mentions: " << nofEntityPostings
             << std::endl;
  ++nofContexts;
  addContextToVector(writer, currentContext, wordsInContext, entitiesInContext);
  _textMeta.setNofTextRecords(nofContexts);
  _textMeta.setNofWordPostings(nofWordPostings);
  _textMeta.setNofEntityPostings(nofEntityPostings);

  writer.finish();
  LOG(TRACE) << "END IndexImpl::passContextFileIntoVector" << std::endl;
}

// _____________________________________________________________________________
void IndexImpl::addContextToVector(
    IndexImpl::TextVec::bufwriter_type& writer, TextRecordIndex context,
    const ad_utility::HashMap<WordIndex, Score>& words,
    const ad_utility::HashMap<Id, Score>& entities) {
  // Determine blocks for each word and each entity.
  // Add the posting to each block.
  ad_utility::HashSet<TextBlockIndex> touchedBlocks;
  for (auto it = words.begin(); it != words.end(); ++it) {
    TextBlockIndex blockId = getWordBlockId(it->first);
    touchedBlocks.insert(blockId);
    writer << std::make_tuple(blockId, context, it->first, it->second, false);
  }

  for (auto it = entities.begin(); it != entities.end(); ++it) {
    TextBlockIndex blockId = getEntityBlockId(it->first);
    touchedBlocks.insert(blockId);
    AD_CONTRACT_CHECK(it->first.getDatatype() == Datatype::VocabIndex);
    writer << std::make_tuple(blockId, context, it->first.getVocabIndex().get(),
                              it->second, false);
  }

  // All entities have to be written in the entity list part for each block.
  // Ensure that they are added only once for each block.
  // For example, there could be both words computer and computing
  // in the same context. Still, co-occurring entities would only have to be
  // written to a comp* block once.
  for (TextBlockIndex blockId : touchedBlocks) {
    for (auto it = entities.begin(); it != entities.end(); ++it) {
      // Don't add an entity to its own block..
      // FIX JUN 07 2017: DO add it. It's needed so that it is returned
      // as a result itself.
      // if (blockId == getEntityBlockId(it->first)) { continue; }
      AD_CONTRACT_CHECK(it->first.getDatatype() == Datatype::VocabIndex);
      writer << std::make_tuple(
          blockId, context, it->first.getVocabIndex().get(), it->second, true);
    }
  }
}

// _____________________________________________________________________________
void IndexImpl::createTextIndex(const string& filename,
                                const IndexImpl::TextVec& vec) {
  ad_utility::File out(filename.c_str(), "w");
  _currentoff_t = 0;
  // Detect block boundaries from the main key of the vec.
  // Write the data for each block.
  // First, there's the classic lists, then the additional entity ones.
  TextBlockIndex currentBlockIndex = 0;
  WordIndex currentMinWordIndex = std::numeric_limits<WordIndex>::max();
  WordIndex currentMaxWordIndex = std::numeric_limits<WordIndex>::min();
  vector<Posting> classicPostings;
  vector<Posting> entityPostings;
  size_t nofEntities = 0;
  size_t nofEntityContexts = 0;
  for (TextVec::bufreader_type reader(vec); !reader.empty(); ++reader) {
    if (std::get<0>(*reader) != currentBlockIndex) {
      AD_CONTRACT_CHECK(classicPostings.size() > 0);

      bool isEntityBlock = isEntityBlockId(currentBlockIndex);
      if (isEntityBlock) {
        ++nofEntities;
        nofEntityContexts += classicPostings.size();
      }
      ContextListMetaData classic = writePostings(out, classicPostings, true);
      ContextListMetaData entity = writePostings(out, entityPostings, false);
      _textMeta.addBlock(
          TextBlockMetaData(currentMinWordIndex, currentMaxWordIndex, classic,
                            entity),
          isEntityBlock);
      classicPostings.clear();
      entityPostings.clear();
      currentBlockIndex = std::get<0>(*reader);
      currentMinWordIndex = std::get<2>(*reader);
      currentMaxWordIndex = std::get<2>(*reader);
    }
    if (!std::get<4>(*reader)) {
      classicPostings.emplace_back(std::make_tuple(
          std::get<1>(*reader), std::get<2>(*reader), std::get<3>(*reader)));
      if (std::get<2>(*reader) < currentMinWordIndex) {
        currentMinWordIndex = std::get<2>(*reader);
      }
      if (std::get<2>(*reader) > currentMaxWordIndex) {
        currentMaxWordIndex = std::get<2>(*reader);
      }

    } else {
      entityPostings.emplace_back(std::make_tuple(
          std::get<1>(*reader), std::get<2>(*reader), std::get<3>(*reader)));
    }
  }
  // Write the last block
  AD_CONTRACT_CHECK(classicPostings.size() > 0);
  if (isEntityBlockId(currentBlockIndex)) {
    ++nofEntities;
    nofEntityContexts += classicPostings.size();
  }
  ContextListMetaData classic = writePostings(out, classicPostings, true);
  ContextListMetaData entity = writePostings(out, entityPostings, false);
  _textMeta.addBlock(TextBlockMetaData(currentMinWordIndex, currentMaxWordIndex,
                                       classic, entity),
                     isEntityBlockId(currentMaxWordIndex));
  _textMeta.setNofEntities(nofEntities);
  _textMeta.setNofEntityContexts(nofEntityContexts);
  classicPostings.clear();
  entityPostings.clear();
  LOG(DEBUG) << "Done creating text index." << std::endl;
  LOG(INFO) << "Statistics for text index: " << _textMeta.statistics()
            << std::endl;

  LOG(DEBUG) << "Writing Meta data to index file ..." << std::endl;
  ad_utility::serialization::FileWriteSerializer serializer{std::move(out)};
  serializer << _textMeta;
  out = std::move(serializer).file();
  off_t startOfMeta = _textMeta.getOffsetAfter();
  out.write(&startOfMeta, sizeof(startOfMeta));
  out.close();
  LOG(INFO) << "Text index build completed" << std::endl;
}

// _____________________________________________________________________________
ContextListMetaData IndexImpl::writePostings(ad_utility::File& out,
                                             const vector<Posting>& postings,
                                             bool skipWordlistIfAllTheSame) {
  ContextListMetaData meta;
  meta._nofElements = postings.size();
  if (meta._nofElements == 0) {
    meta._startContextlist = _currentoff_t;
    meta._startWordlist = _currentoff_t;
    meta._startScorelist = _currentoff_t;
    meta._lastByte = _currentoff_t - 1;
    return meta;
  }

  // Collect the individual lists
  // Context lists are gap encoded, word and score lists frequency encoded.
  // TODO<joka921> these are gap encoded contextIds, maybe also create a type
  // for this.
  auto contextList = new uint64_t[meta._nofElements];
  WordIndex* wordList = new WordIndex[meta._nofElements];
  Score* scoreList = new Score[meta._nofElements];

  size_t n = 0;

  WordToCodeMap wordCodeMap;
  WordCodebook wordCodebook;
  ScoreCodeMap scoreCodeMap;
  ScoreCodebook scoreCodebook;

  createCodebooks(postings, wordCodeMap, wordCodebook, scoreCodeMap,
                  scoreCodebook);

  TextRecordIndex lastContext = std::get<0>(postings[0]);
  contextList[n] = lastContext.get();
  wordList[n] = wordCodeMap[std::get<1>(postings[0])];
  scoreList[n] = scoreCodeMap[std::get<2>(postings[0])];
  ++n;

  for (auto it = postings.begin() + 1; it < postings.end(); ++it) {
    uint64_t gap = std::get<0>(*it).get() - lastContext.get();
    contextList[n] = gap;
    lastContext = std::get<0>(*it);
    wordList[n] = wordCodeMap[std::get<1>(*it)];
    scoreList[n] = scoreCodeMap[std::get<2>(*it)];
    ++n;
  }

  AD_CONTRACT_CHECK(meta._nofElements == n);

  // Do the actual writing:
  size_t bytes = 0;

  // Write context list:
  meta._startContextlist = _currentoff_t;
  bytes = writeList(contextList, meta._nofElements, out);
  _currentoff_t += bytes;

  // Write word list:
  // This can be skipped if we're writing classic lists and there
  // is only one distinct wordId in the block, since this Id is already
  // stored in the meta data.
  meta._startWordlist = _currentoff_t;
  if (!skipWordlistIfAllTheSame || wordCodebook.size() > 1) {
    _currentoff_t += writeCodebook(wordCodebook, out);
    bytes = writeList(wordList, meta._nofElements, out);
    _currentoff_t += bytes;
  }

  // Write scores
  meta._startScorelist = _currentoff_t;
  _currentoff_t += writeCodebook(scoreCodebook, out);
  bytes = writeList(scoreList, meta._nofElements, out);
  _currentoff_t += bytes;

  meta._lastByte = _currentoff_t - 1;

  delete[] contextList;
  delete[] wordList;
  delete[] scoreList;

  return meta;
}

/// yields  aaaa, aaab, ..., zzzz
static cppcoro::generator<std::string> fourLetterPrefixes() {
  static_assert(
      MIN_WORD_PREFIX_SIZE == 4,
      "If you need this to be changed, please contact the developers");
  auto chars = []() -> cppcoro::generator<char> {
    for (char c = 'a'; c <= 'z'; ++c) {
      co_yield c;
    }
  };

  for (char a : chars()) {
    for (char b : chars()) {
      for (char c : chars()) {
        for (char d : chars()) {
          std::string s{a, b, c, d};
          co_yield s;
        }
      }
    }
  }
}

/// Check if the `fourLetterPrefixes` are sorted wrt to the `comparator`
static bool areFourLetterPrefixesSorted(auto comparator) {
  std::string first;
  for (auto second : fourLetterPrefixes()) {
    if (!comparator(first, second)) {
      return false;
    }
    first = std::move(second);
  }
  return true;
}

template <typename I, typename BlockBoundaryAction>
void IndexImpl::calculateBlockBoundariesImpl(
    I&& index, const BlockBoundaryAction& blockBoundaryAction) {
  LOG(TRACE) << "BEGIN IndexImpl::calculateBlockBoundaries" << std::endl;
  // Go through the vocabulary
  // Start a new block whenever a word is
  // 1) The last word in the corpus
  // 2) shorter than the minimum prefix length
  // 3) The next word is shorter than the minimum prefix length
  // 4) word.substring(0, MIN_PREFIX_LENGTH) is different from the next.
  // Note that the evaluation of 4) is difficult to perform in a meaningful way
  // for all corner cases of Unicode. E.g. vivae and vivæ  compare equal on the
  // PRIMARY level which is relevant, but have a different length (5 vs 4).
  // We currently use several workarounds to get as close as possible to the
  // desired behavior.
  // A block boundary is always the last WordId in the block.
  // this way std::lower_bound will point to the correct bracket.

  if (!areFourLetterPrefixesSorted(index._textVocab.getCaseComparator())) {
    LOG(ERROR) << "You have chosen a locale where the prefixes aaaa, aaab, "
                  "..., zzzz are not alphabetically ordered. This is currently "
                  "unsupported when building a text index";
    AD_FAIL();
  }

  if (index._textVocab.size() == 0) {
    LOG(WARN) << "You are trying to call calculateBlockBoundaries on an empty "
                 "text vocabulary\n";
    return;
  }
  size_t numBlocks = 0;
  const auto& locManager = index._textVocab.getLocaleManager();

  // iterator over aaaa, ...,  zzzz
  auto forcedBlockStarts = fourLetterPrefixes();
  auto forcedBlockStartsIt = forcedBlockStarts.begin();

  // If there is a four letter prefix aaaa, ...., zzzz in `forcedBlockStarts`
  // the `SortKey` of which is a prefix of `prefixSortKey`, then set
  // `prefixSortKey` to that `SortKey` and `prefixLength` to
  // `MIN_WORD_PREFIX_SIZE` (4). This ensures that the blocks corresponding to
  // these prefixes are never split up because of Unicode ligatures.
  auto adjustPrefixSortKey = [&](auto& prefixSortKey, auto& prefixLength) {
    while (true) {
      if (forcedBlockStartsIt == forcedBlockStarts.end()) {
        break;
      }
      auto forcedBlockStartSortKey = locManager.getSortKey(
          *forcedBlockStartsIt, LocaleManager::Level::PRIMARY);
      if (forcedBlockStartSortKey >= prefixSortKey) {
        break;
      }
      if (prefixSortKey.starts_with(forcedBlockStartSortKey)) {
        prefixSortKey = std::move(forcedBlockStartSortKey);
        prefixLength = MIN_WORD_PREFIX_SIZE;
        return;
      }
      forcedBlockStartsIt++;
    }
  };

  auto getLengthAndPrefixSortKey = [&](VocabIndex i) {
    auto word = index._textVocab[i].value();
    auto [len, prefixSortKey] =
        locManager.getPrefixSortKey(word, MIN_WORD_PREFIX_SIZE);
    if (len > MIN_WORD_PREFIX_SIZE) {
      LOG(DEBUG) << "The prefix sort key for word \"" << word
                 << "\" and prefix length " << MIN_WORD_PREFIX_SIZE
                 << " actually refers to a prefix of size " << len << '\n';
    }
    // If we are in a block where one of the fourLetterPrefixes are contained,
    // use those as the block start.
    adjustPrefixSortKey(prefixSortKey, len);
    return std::tuple{std::move(len), std::move(prefixSortKey)};
  };
  auto [currentLen, prefixSortKey] =
      getLengthAndPrefixSortKey(VocabIndex::make(0));
  for (size_t i = 0; i < index._textVocab.size() - 1; ++i) {
    // we need foo.value().get() because the vocab returns
    // a std::optional<std::reference_wrapper<string>> and the "." currently
    // doesn't implicitly convert to a true reference (unlike function calls)
    const auto& [nextLen, nextPrefixSortKey] =
        getLengthAndPrefixSortKey(VocabIndex::make(i + 1));

    bool tooShortButNotEqual =
        (currentLen < MIN_WORD_PREFIX_SIZE || nextLen < MIN_WORD_PREFIX_SIZE) &&
        (prefixSortKey != nextPrefixSortKey);
    // The `startsWith` also correctly handles the case where
    // `nextPrefixSortKey` is "longer" than `MIN_WORD_PREFIX_SIZE`, e.g. because
    // of unicode ligatures.
    bool samePrefix = nextPrefixSortKey.starts_with(prefixSortKey);
    if (tooShortButNotEqual || !samePrefix) {
      blockBoundaryAction(i);
      numBlocks++;
      currentLen = nextLen;
      prefixSortKey = nextPrefixSortKey;
    }
  }
  blockBoundaryAction(index._textVocab.size() - 1);
  numBlocks++;
  LOG(DEBUG) << "Block boundaries computed: #blocks = " << numBlocks
             << ", #words = " << index._textVocab.size() << std::endl;
}
// _____________________________________________________________________________
void IndexImpl::calculateBlockBoundaries() {
  _blockBoundaries.clear();
  auto addToBlockBoundaries = [this](size_t i) {
    _blockBoundaries.push_back(i);
  };
  return calculateBlockBoundariesImpl(*this, addToBlockBoundaries);
}

// _____________________________________________________________________________
void IndexImpl::printBlockBoundariesToFile(const string& filename) const {
  std::ofstream of{filename};
  of << "Printing block boundaries ot text vocabulary\n"
     << "Format: <Last word of Block> <First word of next Block>\n";
  auto printBlockToFile = [this, &of](size_t i) {
    of << _textVocab[VocabIndex::make(i)].value() << " ";
    if (i + 1 < _textVocab.size()) {
      of << _textVocab[VocabIndex::make(i + 1)].value() << '\n';
    }
  };
  return calculateBlockBoundariesImpl(*this, printBlockToFile);
}

// _____________________________________________________________________________
TextBlockIndex IndexImpl::getWordBlockId(WordIndex wordIndex) const {
  return std::lower_bound(_blockBoundaries.begin(), _blockBoundaries.end(),
                          wordIndex) -
         _blockBoundaries.begin();
}

// _____________________________________________________________________________
TextBlockIndex IndexImpl::getEntityBlockId(Id entityId) const {
  AD_CONTRACT_CHECK(entityId.getDatatype() == Datatype::VocabIndex);
  return entityId.getVocabIndex().get() + _blockBoundaries.size();
}

// _____________________________________________________________________________
bool IndexImpl::isEntityBlockId(TextBlockIndex blockIndex) const {
  return blockIndex >= _blockBoundaries.size();
}

// _____________________________________________________________________________
template <typename Numeric>
size_t IndexImpl::writeList(Numeric* data, size_t nofElements,
                            ad_utility::File& file) const {
  if (nofElements > 0) {
    uint64_t* encoded = new uint64_t[nofElements];
    size_t size = ad_utility::Simple8bCode::encode(data, nofElements, encoded);
    size_t ret = file.write(encoded, size);
    AD_CONTRACT_CHECK(size == ret);
    delete[] encoded;
    return size;
  } else {
    return 0;
  }
}

// _____________________________________________________________________________
void IndexImpl::createCodebooks(const vector<IndexImpl::Posting>& postings,
                                IndexImpl::WordToCodeMap& wordCodemap,
                                IndexImpl::WordCodebook& wordCodebook,
                                IndexImpl::ScoreCodeMap& scoreCodemap,
                                IndexImpl::ScoreCodebook& scoreCodebook) const {
  ad_utility::HashMap<WordIndex, size_t> wfMap;
  ad_utility::HashMap<Score, size_t> sfMap;
  for (const auto& p : postings) {
    wfMap[std::get<1>(p)] = 0;
    sfMap[std::get<2>(p)] = 0;
  }
  for (const auto& p : postings) {
    ++wfMap[std::get<1>(p)];
    ++sfMap[std::get<2>(p)];
  }
  vector<std::pair<WordIndex, size_t>> wfVec;
  wfVec.resize(wfMap.size());
  size_t i = 0;
  for (auto it = wfMap.begin(); it != wfMap.end(); ++it) {
    wfVec[i].first = it->first;
    wfVec[i].second = it->second;
    ++i;
  }
  vector<std::pair<Score, size_t>> sfVec;
  sfVec.resize(sfMap.size());
  i = 0;
  for (auto it = sfMap.begin(); it != sfMap.end(); ++it) {
    sfVec[i].first = it->first;
    sfVec[i].second = it->second;
    ++i;
  }
  std::sort(wfVec.begin(), wfVec.end(),
            [](const auto& a, const auto& b) { return a.second > b.second; });
  std::sort(
      sfVec.begin(), sfVec.end(),
      [](const std::pair<Score, size_t>& a, const std::pair<Score, size_t>& b) {
        return a.second > b.second;
      });
  for (size_t j = 0; j < wfVec.size(); ++j) {
    wordCodebook.push_back(wfVec[j].first);
    wordCodemap[wfVec[j].first] = j;
  }
  for (size_t j = 0; j < sfVec.size(); ++j) {
    scoreCodebook.push_back(sfVec[j].first);
    scoreCodemap[sfVec[j].first] = static_cast<Score>(j);
  }
}

// _____________________________________________________________________________
template <class T>
size_t IndexImpl::writeCodebook(const vector<T>& codebook,
                                ad_utility::File& file) const {
  size_t byteSizeOfCodebook = sizeof(T) * codebook.size();
  file.write(&byteSizeOfCodebook, sizeof(byteSizeOfCodebook));
  file.write(codebook.data(), byteSizeOfCodebook);
  return byteSizeOfCodebook + sizeof(byteSizeOfCodebook);
}

// _____________________________________________________________________________
void IndexImpl::openTextFileHandle() {
  AD_CONTRACT_CHECK(_onDiskBase.size() > 0);
  _textIndexFile.open(string(_onDiskBase + ".text.index").c_str(), "r");
}

// _____________________________________________________________________________
std::string_view IndexImpl::wordIdToString(WordIndex wordIndex) const {
  return _textVocab[VocabIndex::make(wordIndex)].value();
}

// _____________________________________________________________________________
void IndexImpl::getContextListForWords(const string& words,
                                       IdTable* dynResult) const {
  LOG(DEBUG) << "In getContextListForWords...\n";
  // TODO vector can be of type std::string_view if called functions
  //  are updated to accept std::string_view instead of const std::string&
  std::vector<std::string> terms = absl::StrSplit(words, ' ');
  AD_CONTRACT_CHECK(terms.size() > 0);

  Index::WordEntityPostings wep;
  if (terms.size() > 1) {
    vector<Index::WordEntityPostings> wepVecs;
    for (auto& term : terms) {
      wepVecs.emplace_back();
      wepVecs.back() = getWordPostingsForTerm(term);
    }
    if (wepVecs.size() == 2) {
      FTSAlgorithms::intersectTwoPostingLists(
          wepVecs[0].cids, wepVecs[1].scores, wepVecs[1].cids, wepVecs[1].scores, wep.cids, wep.scores);
    } else {
      vector<Id> dummy;
      wep = FTSAlgorithms::intersectKWay(wepVecs, nullptr);
    }
  } else {
    wep = getWordPostingsForTerm(terms[0]);
  }

  LOG(DEBUG) << "Packing lists into a ResultTable\n...";
  IdTableStatic<2> result = std::move(*dynResult).toStatic<2>();
  result.resize(wep.cids.size());
  for (size_t i = 0; i < wep.cids.size(); ++i) {
    result(i, 0) = Id::makeFromTextRecordIndex(wep.cids[i]);
    result(i, 1) = Id::makeFromInt(wep.scores[i]);
  }
  *dynResult = std::move(result).toDynamic();
  LOG(DEBUG) << "Done with getContextListForWords.\n";
}

// _____________________________________________________________________________
Index::WordEntityPostings IndexImpl::readWordCl(TextBlockMetaData tbmd) const{
  Index::WordEntityPostings wep;
  wep.cids = readGapComprList<TextRecordIndex>(
                     tbmd._cl._nofElements, tbmd._cl._startContextlist,
                     static_cast<size_t>(tbmd._cl._startWordlist -
                                         tbmd._cl._startContextlist),
                     &TextRecordIndex::make);
  wep.wids = readFreqComprList<WordIndex>(
        tbmd._cl._nofElements, tbmd._cl._startWordlist,
        static_cast<size_t>(tbmd._cl._startScorelist - tbmd._cl._startWordlist));
  wep.scores = readFreqComprList<Score>(
        tbmd._cl._nofElements, tbmd._cl._startScorelist,
        static_cast<size_t>(tbmd._cl._lastByte + 1 - tbmd._cl._startScorelist));
  return wep;
}

// _____________________________________________________________________________
Index::WordEntityPostings IndexImpl::readWordEntityCl(TextBlockMetaData tbmd) const{
  Index::WordEntityPostings wep;
  wep.cids = readGapComprList<TextRecordIndex>(tbmd._entityCl._nofElements,
                     tbmd._entityCl._startContextlist,
                     static_cast<size_t>(tbmd._entityCl._startWordlist -
                                         tbmd._entityCl._startContextlist),
                     &TextRecordIndex::make);
  wep.eids = readFreqComprList<Id>(tbmd._entityCl._nofElements,
                      tbmd._entityCl._startWordlist,
                      static_cast<size_t>(tbmd._entityCl._startScorelist -
                                          tbmd._entityCl._startWordlist),
                      &Id::fromBits);
  wep.scores = readFreqComprList<Score>(tbmd._entityCl._nofElements,
                      tbmd._entityCl._startScorelist,
                      static_cast<size_t>(tbmd._entityCl._lastByte + 1 -
                                          tbmd._entityCl._startScorelist));
  return wep;
}

// _____________________________________________________________________________
Index::WordEntityPostings IndexImpl::getWordPostingsForTerm(const string& term) const {
  assert(term.size() > 0);
  LOG(DEBUG) << "Getting word postings for term: " << term << '\n';
  IdRange idRange;
  Index::WordEntityPostings wep;
  bool entityTerm = (term[0] == '<' && term.back() == '>');
  if (term[term.size() - 1] == PREFIX_CHAR) {
    if (!_textVocab.getIdRangeForFullTextPrefix(term, &idRange)) {
      LOG(INFO) << "Prefix: " << term << " not in vocabulary\n";
      return wep;
    }
  } else {
    if (entityTerm) {
      if (!_vocab.getId(term, &idRange._first)) {
        LOG(INFO) << "Term: " << term << " not in entity vocabulary\n";
        return wep;
      }
    } else if (!_textVocab.getId(term, &idRange._first)) {
      LOG(INFO) << "Term: " << term << " not in vocabulary\n";
      return wep;
    }
    idRange._last = idRange._first;
  }
  if (entityTerm &&
      !_textMeta.existsTextBlockForEntityId(idRange._first.get())) {
    LOG(INFO) << "Entity " << term << " not contained in the text.\n";
    return wep;
  }
  const auto& tbmd =
      entityTerm ? _textMeta.getBlockInfoByEntityId(idRange._first.get())
                 : _textMeta.getBlockInfoByWordRange(idRange._first.get(),
                                                     idRange._last.get());
  wep = readWordCl(tbmd);
  if (tbmd._cl.hasMultipleWords() &&
      !(tbmd._firstWordId == idRange._first.get() &&
        tbmd._lastWordId == idRange._last.get())) {
    wep =  FTSAlgorithms::filterByRange(idRange, wep);
  }
  LOG(DEBUG) << "Word postings for term: " << term << ": cids: " << wep.cids.size()
             << " scores " << wep.scores.size() << '\n';
  return wep;
}

// _____________________________________________________________________________
Index::WordEntityPostings IndexImpl::getContextEntityScoreListsForWords(
                                                    const string& words) const {
  LOG(DEBUG) << "In getEntityContextScoreListsForWords...\n";
  // TODO vector can be of type std::string_view if called functions
  //  are updated to accept std::string_view instead of const std::string&
  std::vector<std::string> terms = absl::StrSplit(words, ' ');
<<<<<<< HEAD
  AD_CHECK(terms.size() > 0);
  Index::WordEntityPostings resultWep;
=======
  AD_CONTRACT_CHECK(terms.size() > 0);
>>>>>>> 8caf50cf
  if (terms.size() > 1) {
    // Find the term with the smallest block and/or one where no filtering
    // via wordlists is necessary. Only take entity postings form this one.
    // This is valid because the set of co-occuring entities depends on
    // the context and not on the word/block used as entry point.
    // Take all other words and get word posting lists for them.
    // Intersect all and keep the entity word ids.
    size_t useElFromTerm = getIndexOfBestSuitedElTerm(terms); // QUESTION: funktion umändern oder raus, jetzt wo wordid auch wichtig ist
    LOG(TRACE) << "Best term to take entity list from: " << terms[useElFromTerm]
               << std::endl;

    if (terms.size() == 2) {
      // Special case of two terms: no k-way intersect needed.
      size_t onlyWordsFrom = 1 - useElFromTerm;
      Index::WordEntityPostings wWep = getWordPostingsForTerm(terms[onlyWordsFrom]);
      Index::WordEntityPostings eWep = getEntityPostingsForTerm(terms[useElFromTerm]);
      resultWep = FTSAlgorithms::crossIntersect(wWep, eWep);
    } else {
      // Generic case: Use a k-way intersect whereas the entity postings
      // play a special role.
      vector<Index::WordEntityPostings> wepVecs;
      for (size_t i = 0; i < terms.size(); ++i) {
        if (i != useElFromTerm) {
          wepVecs.emplace_back();
          wepVecs.back() = getWordPostingsForTerm(terms[i]);
        }
      }
      wepVecs.emplace_back();
      Index::WordEntityPostings wep = getEntityPostingsForTerm(terms[useElFromTerm]);
      wepVecs.back() = wep;
      resultWep = FTSAlgorithms::intersectKWay(wepVecs, &wep.eids); // TODO: auf word id umschreiben mit crossintersect
    }
  } else {
    // Special case: Just one word to deal with.
    resultWep = getEntityPostingsForTerm(terms[0]);
  }
  LOG(INFO) << "Done with getEntityContextScoreListsForWords. "
             << "Got " << resultWep.cids.size() << " elements. \n";
  return resultWep;
}

// _____________________________________________________________________________
void IndexImpl::getECListForWordsOneVar(const string& words, size_t limit,
                                        IdTable* result) const {
  LOG(DEBUG) << "In getECListForWords...\n";
  Index::WordEntityPostings wep;
  wep = getContextEntityScoreListsForWords(words);
  FTSAlgorithms::aggScoresAndTakeTopKContexts(wep, limit, result);
  LOG(INFO) << "Words variable: " << words << std::endl;
  LOG(INFO) << "Done with getECListForWords. Result size: " << result->size()
             << "\n";
}

// _____________________________________________________________________________
void IndexImpl::getECListForWords(const string& words, size_t nofVars,
                                  size_t limit, IdTable* result) const {
  LOG(DEBUG) << "In getECListForWords...\n";
  Index::WordEntityPostings wep;
  vector<TextRecordIndex> cids;
  vector<Id> eids;
  vector<Score> scores;
  wep = getContextEntityScoreListsForWords(words);
  int width = result->numColumns();
  CALL_FIXED_SIZE(width, FTSAlgorithms::multVarsAggScoresAndTakeTopKContexts,
                  cids, eids, scores, nofVars, limit, result);
  LOG(DEBUG) << "Done with getECListForWords. Result size: " << result->size()
             << "\n";
}

// _____________________________________________________________________________
void IndexImpl::getFilteredECListForWords(const string& words,
                                          const IdTable& filter,
                                          size_t filterColumn, size_t nofVars,
                                          size_t limit, IdTable* result) const {
  LOG(DEBUG) << "In getFilteredECListForWords...\n";
  if (filter.size() > 0) {
    // Build a map filterEid->set<Rows>
    using FilterMap = ad_utility::HashMap<Id, IdTable>;
    LOG(DEBUG) << "Constructing map...\n";
    FilterMap fMap;
    for (size_t i = 0; i < filter.size(); ++i) {
      Id eid = filter(i, filterColumn);
      auto it = fMap.find(eid);
      if (it == fMap.end()) {
        it = fMap.insert(std::make_pair(eid, IdTable(filter.numColumns(),
                                                     filter.getAllocator())))
                 .first;
      }
      it->second.push_back(filter[i]);
    }
    Index::WordEntityPostings wep;
    wep = getContextEntityScoreListsForWords(words);
    vector<TextRecordIndex> cids = wep.cids; // TODO: rewrite
    vector<Id> eids = wep.eids;
    vector<Score> scores = wep.scores;
    int width = result->numColumns();
    if (nofVars == 1) {
      CALL_FIXED_SIZE(width,
                      FTSAlgorithms::oneVarFilterAggScoresAndTakeTopKContexts,
                      cids, eids, scores, fMap, limit, result);
    } else {
      ad_utility::callFixedSize(
          width,
          []<int I>(auto&&... args) {
            FTSAlgorithms::multVarsFilterAggScoresAndTakeTopKContexts<I>(
                AD_FWD(args)...);
          },
          cids, eids, scores, fMap, nofVars, limit, result);
    }
  }
  LOG(DEBUG) << "Done with getFilteredECListForWords. Result size: "
             << result->size() << "\n";
}

// _____________________________________________________________________________
void IndexImpl::getFilteredECListForWordsWidthOne(const string& words,
                                                  const IdTable& filter,
                                                  size_t nofVars, size_t limit,
                                                  IdTable* result) const {
  LOG(DEBUG) << "In getFilteredECListForWords...\n";
  // Build a map filterEid->set<Rows>
  using FilterSet = ad_utility::HashSet<Id>;
  LOG(DEBUG) << "Constructing filter set...\n";
  FilterSet fSet;
  for (size_t i = 0; i < filter.size(); ++i) {
    fSet.insert(filter(i, 0));
  }
  Index::WordEntityPostings wep;
  wep = getContextEntityScoreListsForWords(words);
  vector<TextRecordIndex> cids = wep.cids; // TODO: rewrite
  vector<Id> eids = wep.eids;
  vector<Score> scores = wep.scores;
  int width = result->numColumns();
  if (nofVars == 1) {
    FTSAlgorithms::oneVarFilterAggScoresAndTakeTopKContexts(
        cids, eids, scores, fSet, limit, result);
  } else {
    ad_utility::callFixedSize(
        width,
        []<int I>(auto&&... args) {
          FTSAlgorithms::multVarsFilterAggScoresAndTakeTopKContexts<I>(
              AD_FWD(args)...);
        },
        cids, eids, scores, fSet, nofVars, limit, result);
  }
  LOG(DEBUG) << "Done with getFilteredECListForWords. Result size: "
             << result->size() << "\n";
}

// _____________________________________________________________________________
Index::WordEntityPostings IndexImpl::getEntityPostingsForTerm(const string& term) const {
  LOG(INFO) << "Getting entity postings for term: " << term << '\n';
  IdRange idRange;
  Index::WordEntityPostings resultWep;
  bool entityTerm = (term[0] == '<' && term.back() == '>');
  if (term.back() == PREFIX_CHAR) {
    if (!_textVocab.getIdRangeForFullTextPrefix(term, &idRange)) {
      LOG(INFO) << "Prefix: " << term << " not in vocabulary\n";
      return resultWep;
    }
  } else {
    if (entityTerm) {
      if (!_vocab.getId(term, &idRange._first)) {
        LOG(DEBUG) << "Term: " << term << " not in entity vocabulary\n";
        return resultWep;
      }
    } else if (!_textVocab.getId(term, &idRange._first)) {
      LOG(DEBUG) << "Term: " << term << " not in vocabulary\n";
      return resultWep;
    }
    idRange._last = idRange._first;
  }

  // TODO<joka921> Find out which ID types the `getBlockInfo...` functions
  // should take.
  const auto& tbmd =
      entityTerm ? _textMeta.getBlockInfoByEntityId(idRange._first.get())
                 : _textMeta.getBlockInfoByWordRange(idRange._first.get(),
                                                     idRange._last.get());

  if (!tbmd._cl.hasMultipleWords() ||
      (tbmd._firstWordId == idRange._first.get() &&
       tbmd._lastWordId == idRange._last.get())) {
    // CASE: Only one word in the block or full block should be matched.
    // Hence we can just read the entity CL lists for co-occurring
    // entity postings.
    resultWep = readWordEntityCl(tbmd);
  } else {
    // CASE: more than one word in the block.
    // Need to obtain matching postings for regular words and intersect for
    // a list of matching contexts.
    Index::WordEntityPostings matchingContextsWep = getWordPostingsForTerm(term);

    // Read the full lists
    Index::WordEntityPostings eBlockWep = readWordEntityCl(tbmd);
    resultWep = FTSAlgorithms::crossIntersect(matchingContextsWep, eBlockWep);
  }
  return resultWep;
}

// _____________________________________________________________________________
template <typename T, typename MakeFromUint64t>
vector<T> IndexImpl::readGapComprList(size_t nofElements, off_t from, size_t nofBytes,
                                 MakeFromUint64t makeFromUint64t) const {
  LOG(DEBUG) << "Reading gap-encoded list from disk...\n";
  LOG(TRACE) << "NofElements: " << nofElements << ", from: " << from
             << ", nofBytes: " << nofBytes << '\n';
  vector<T> result;
  result.resize(nofElements + 250);
  uint64_t* encoded = new uint64_t[nofBytes / 8];
  _textIndexFile.read(encoded, nofBytes, from);
  LOG(DEBUG) << "Decoding Simple8b code...\n";
  ad_utility::Simple8bCode::decode(encoded, nofElements, result.data(),
                                   makeFromUint64t);
  LOG(DEBUG) << "Reverting gaps to actual IDs...\n";

  // TODO<joka921> make this hack unnecessary, probably by a proper output
  // iterator.
  if constexpr (requires { T::make(0); }) {
    uint64_t id = 0;
    for (size_t i = 0; i < result.size(); ++i) {
      id += result[i].get();
      result[i] = T::make(id);
    }
  } else {
    T id = 0;
    for (size_t i = 0; i < result.size(); ++i) {
      id += result[i];
      result[i] = id;
    }
  }
  result.resize(nofElements);
  delete[] encoded;
  LOG(DEBUG) << "Done reading gap-encoded list. Size: " << result.size()
             << "\n";
  return result;
}

// _____________________________________________________________________________
template <typename T, typename MakeFromUint64t>
vector<T> IndexImpl::readFreqComprList(size_t nofElements, off_t from, size_t nofBytes,
                                  MakeFromUint64t makeFromUint) const {
  AD_CONTRACT_CHECK(nofBytes > 0);
  LOG(DEBUG) << "Reading frequency-encoded list from disk...\n";
  LOG(TRACE) << "NofElements: " << nofElements << ", from: " << from
             << ", nofBytes: " << nofBytes << '\n';
  size_t nofCodebookBytes;
  vector<T> result;
  uint64_t* encoded = new uint64_t[nofElements];
  result.resize(nofElements + 250);
  off_t current = from;
  size_t ret = _textIndexFile.read(&nofCodebookBytes, sizeof(off_t), current);
  LOG(TRACE) << "Nof Codebook Bytes: " << nofCodebookBytes << '\n';
  AD_CONTRACT_CHECK(sizeof(off_t) == ret);
  current += ret;
  T* codebook = new T[nofCodebookBytes / sizeof(T)];
  ret = _textIndexFile.read(codebook, nofCodebookBytes, current);
  current += ret;
  AD_CONTRACT_CHECK(ret == size_t(nofCodebookBytes));
  ret = _textIndexFile.read(
      encoded, static_cast<size_t>(nofBytes - (current - from)), current);
  current += ret;
  AD_CONTRACT_CHECK(size_t(current - from) == nofBytes);
  LOG(DEBUG) << "Decoding Simple8b code...\n";
  ad_utility::Simple8bCode::decode(encoded, nofElements, result.data(),
                                   makeFromUint);
  LOG(DEBUG) << "Reverting frequency encoded items to actual IDs...\n";
  result.resize(nofElements);
  for (size_t i = 0; i < result.size(); ++i) {
    // TODO<joka921> handle the strong ID types properly.
    if constexpr (requires(T t) { t.getBits(); }) {
      result[i] = Id::makeFromVocabIndex(
          VocabIndex::make(codebook[result[i].getBits()].getBits()));
    } else {
      result[i] = codebook[result[i]];
    }
  }
  delete[] encoded;
  delete[] codebook;
  LOG(DEBUG) << "Done reading frequency-encoded list. Size: " << result.size()
             << "\n";
  return result;
}

#if 0
// _____________________________________________________________________________
void IndexImpl::dumpAsciiLists(const vector<string>& lists,
                           bool decGapsFreq) const {
  if (lists.size() == 0) {
    size_t nofBlocks = _textMeta.getBlockCount();
    for (size_t i = 0; i < nofBlocks; ++i) {
      TextBlockMetaData tbmd = _textMeta.getBlockById(i);
      LOG(INFO) << "At block: " << i << std::endl;
      auto nofWordElems = tbmd._cl._nofElements;
      if (nofWordElems < 1000000) continue;
      if (tbmd._firstWordId > _textVocab.size()) return;
      if (decGapsFreq) {
        AD_THROW(ad_utility::Exception::NOT_YET_IMPLEMENTED, "not yet impl.");
      } else {
        dumpAsciiLists(tbmd);
      }
    }
  } else {
    for (size_t i = 0; i < lists.size(); ++i) {
      IdRange idRange;
      _textVocab.getIdRangeForFullTextPrefix(lists[i], &idRange);
      TextBlockMetaData tbmd =
          _textMeta.getBlockInfoByWordRange(idRange._first, idRange._last);
      if (decGapsFreq) {
        vector<Id> eids;
        vector<Id> cids;
        vector<Score> scores;
        getEntityPostingsForTerm(lists[i], cids, eids, scores);
        auto firstWord = wordIdToString(tbmd._firstWordId);
        auto lastWord = wordIdToString(tbmd._lastWordId);
        string basename = _onDiskBase + ".list." + firstWord + "-" + lastWord;
        string docIdsFn = basename + ".recIds.ent.ascii";
        string wordIdsFn = basename + ".wordIds.ent.ascii";
        string scoresFn = basename + ".scores.ent.ascii";
        writeAsciiListFile(docIdsFn, cids);
        writeAsciiListFile(wordIdsFn, eids);
        writeAsciiListFile(scoresFn, scores);
      } else {
        dumpAsciiLists(tbmd);
      }
    }
  };
}
#endif

#if 0
//_ ____________________________________________________________________________
void IndexImpl::dumpAsciiLists(const TextBlockMetaData& tbmd) const {
  auto firstWord = wordIdToString(tbmd._firstWordId);
  auto lastWord = wordIdToString(tbmd._lastWordId);
  LOG(INFO) << "This block is from " << firstWord << " to " << lastWord
            << std::endl;
  string basename = _onDiskBase + ".list." + firstWord + "-" + lastWord;
  size_t nofCodebookBytes;
  {
    string docIdsFn = basename + ".docids.noent.ascii";
    string wordIdsFn = basename + ".wordids.noent.ascii";
    string scoresFn = basename + ".scores.noent.ascii";
    vector<Id> ids;

    LOG(DEBUG) << "Reading non-entity docId list..." << std::endl;
    auto nofElements = tbmd._cl._nofElements;
    if (nofElements == 0) return;

    auto from = tbmd._cl._startContextlist;
    auto nofBytes = static_cast<size_t>(tbmd._cl._startWordlist -
                                        tbmd._cl._startContextlist);

    ids.resize(nofElements + 250);
    uint64_t* encodedD = new uint64_t[nofBytes / 8];
    _textIndexFile.read(encodedD, nofBytes, from);
    LOG(DEBUG) << "Decoding Simple8b code...\n";
    ad_utility::Simple8bCode::decode(encodedD, nofElements, ids.data());
    ids.resize(nofElements);
    delete[] encodedD;
    writeAsciiListFile(docIdsFn, ids);

    if (tbmd._cl.hasMultipleWords()) {
      LOG(DEBUG) << "Reading non-entity wordId list..." << std::endl;
      from = tbmd._cl._startWordlist;
      nofBytes = static_cast<size_t>(tbmd._cl._startScorelist -
                                     tbmd._cl._startWordlist);

      ids.clear();
      ids.resize(nofElements + 250);
      uint64_t* encodedW = new uint64_t[nofBytes / 8];
      off_t current = from;
      size_t ret =
          _textIndexFile.read(&nofCodebookBytes, sizeof(off_t), current);
      LOG(DEBUG) << "Nof Codebook Bytes: " << nofCodebookBytes << '\n';
      AD_CHECK_EQ(sizeof(off_t), ret);
      current += ret;
      Id* codebookW = new Id[nofCodebookBytes / sizeof(Id)];
      ret = _textIndexFile.read(codebookW, nofCodebookBytes, current);
      current += ret;
      AD_CHECK_EQ(ret, size_t(nofCodebookBytes));
      ret = _textIndexFile.read(
          encodedW, static_cast<size_t>(nofBytes - (current - from)), current);
      current += ret;
      AD_CHECK_EQ(size_t(current - from), nofBytes);
      LOG(DEBUG) << "Decoding Simple8b code...\n";
      ad_utility::Simple8bCode::decode(encodedW, nofElements, ids.data());
      ids.resize(nofElements);
      ;
      delete[] encodedW;
      delete[] codebookW;
      writeAsciiListFile(wordIdsFn, ids);
    }
    LOG(DEBUG) << "Reading non-entity score list..." << std::endl;
    from = tbmd._cl._startScorelist;
    nofBytes =
        static_cast<size_t>(tbmd._cl._lastByte + 1 - tbmd._cl._startScorelist);
    ids.clear();
    ids.resize(nofElements + 250);
    uint64_t* encodedS = new uint64_t[nofBytes / 8];
    off_t current = from;
    size_t ret = _textIndexFile.read(&nofCodebookBytes, sizeof(off_t), current);
    LOG(DEBUG) << "Nof Codebook Bytes: " << nofCodebookBytes << '\n';
    AD_CHECK_EQ(sizeof(off_t), ret);
    current += ret;
    Score* codebookS = new Score[nofCodebookBytes / sizeof(Score)];
    ret = _textIndexFile.read(codebookS, nofCodebookBytes, current);
    current += ret;
    AD_CHECK_EQ(ret, size_t(nofCodebookBytes));
    ret = _textIndexFile.read(
        encodedS, static_cast<size_t>(nofBytes - (current - from)), current);
    current += ret;
    AD_CHECK_EQ(size_t(current - from), nofBytes);
    LOG(DEBUG) << "Decoding Simple8b code...\n";
    ad_utility::Simple8bCode::decode(encodedS, nofElements, ids.data());
    ids.resize(nofElements);
    delete[] encodedS;
    delete[] codebookS;
    writeAsciiListFile(scoresFn, ids);
  }
  {
    string eDocIdsFn = basename + ".docids.ent.ascii";
    string eWordIdsFn = basename + ".wordids.ent.ascii";
    string eScoresFn = basename + ".scores.ent.ascii";
    vector<Id> ids;

    auto nofElements = tbmd._entityCl._nofElements;
    if (nofElements == 0) return;
    LOG(DEBUG) << "Reading entity docId list..." << std::endl;
    auto from = tbmd._entityCl._startContextlist;
    auto nofBytes = static_cast<size_t>(tbmd._entityCl._startWordlist -
                                        tbmd._entityCl._startContextlist);
    ids.clear();
    ids.resize(nofElements + 250);
    uint64_t* encodedD = new uint64_t[nofBytes / 8];
    _textIndexFile.read(encodedD, nofBytes, from);
    LOG(DEBUG) << "Decoding Simple8b code...\n";
    ad_utility::Simple8bCode::decode(encodedD, nofElements, ids.data());
    ids.resize(nofElements);
    delete[] encodedD;
    writeAsciiListFile(eDocIdsFn, ids);

    if (tbmd._cl.hasMultipleWords()) {
      LOG(DEBUG) << "Reading entity wordId list..." << std::endl;
      from = tbmd._entityCl._startWordlist;
      nofBytes = static_cast<size_t>(tbmd._entityCl._startScorelist -
                                     tbmd._entityCl._startWordlist);

      ids.clear();
      ids.resize(nofElements + 250);
      uint64_t* encodedW = new uint64_t[nofBytes / 8];
      off_t current = from;
      size_t ret =
          _textIndexFile.read(&nofCodebookBytes, sizeof(off_t), current);
      LOG(DEBUG) << "Nof Codebook Bytes: " << nofCodebookBytes << '\n';
      AD_CHECK_EQ(sizeof(off_t), ret);
      current += ret;
      Id* codebookW = new Id[nofCodebookBytes / sizeof(Id)];
      ret = _textIndexFile.read(codebookW, nofCodebookBytes, current);
      current += ret;
      AD_CHECK_EQ(ret, size_t(nofCodebookBytes));
      ret = _textIndexFile.read(
          encodedW, static_cast<size_t>(nofBytes - (current - from)), current);
      current += ret;
      AD_CHECK_EQ(size_t(current - from), nofBytes);
      LOG(DEBUG) << "Decoding Simple8b code...\n";
      ad_utility::Simple8bCode::decode(encodedW, nofElements, ids.data());
      ids.resize(nofElements);
      ;
      delete[] encodedW;
      delete[] codebookW;
      writeAsciiListFile(eWordIdsFn, ids);
    }
    LOG(DEBUG) << "Reading entity score list..." << std::endl;
    from = tbmd._entityCl._startScorelist;
    nofBytes = static_cast<size_t>(tbmd._entityCl._lastByte + 1 -
                                   tbmd._entityCl._startScorelist);
    ids.clear();
    ids.resize(nofElements + 250);
    uint64_t* encodedS = new uint64_t[nofBytes / 8];
    off_t current = from;
    size_t ret = _textIndexFile.read(&nofCodebookBytes, sizeof(off_t), current);

    LOG(DEBUG) << "Nof Codebook Bytes: " << nofCodebookBytes << '\n';
    AD_CHECK_EQ(sizeof(off_t), ret);
    current += ret;
    Score* codebookS = new Score[nofCodebookBytes / sizeof(Score)];
    ret = _textIndexFile.read(codebookS, nofCodebookBytes, current);
    current += ret;
    AD_CHECK_EQ(ret, size_t(nofCodebookBytes));
    ret = _textIndexFile.read(
        encodedS, static_cast<size_t>(nofBytes - (current - from)), current);
    current += ret;
    AD_CHECK_EQ(size_t(current - from), nofBytes);
    LOG(DEBUG) << "Decoding Simple8b code...\n";
    ad_utility::Simple8bCode::decode(encodedS, nofElements, ids.data());
    ids.resize(nofElements);
    ;
    delete[] encodedS;
    delete[] codebookS;
    writeAsciiListFile(eScoresFn, ids);
  }
}
#endif

// _____________________________________________________________________________
size_t IndexImpl::getIndexOfBestSuitedElTerm(
    const vector<string>& terms) const {
  // It is beneficial to choose a term where no filtering by regular word id
  // is needed. Then the entity lists can be read directly from disk.
  // For others it is always necessary to reach wordlist and filter them
  // if such an entity list is taken, another intersection is necessary.

  // Apart from that, entity lists are usually larger by a factor.
  // Hence it makes sense to choose the smallest.

  // Heuristic: Always prefer no-filtering terms over otheres, then
  // pick the one with the smallest EL block to be read.
  std::vector<std::tuple<size_t, bool, size_t>> toBeSorted;
  for (size_t i = 0; i < terms.size(); ++i) {
    bool entityTerm = (terms[i][0] == '<' && terms[i].back() == '>');
    IdRange range;
    if (terms[i].back() == PREFIX_CHAR) {
      _textVocab.getIdRangeForFullTextPrefix(terms[i], &range);
    } else {
      if (entityTerm) {
        if (!_vocab.getId(terms[i], &range._first)) {
          LOG(DEBUG) << "Term: " << terms[i] << " not in entity vocabulary\n";
          return i;
        } else {
        }
      } else if (!_textVocab.getId(terms[i], &range._first)) {
        LOG(DEBUG) << "Term: " << terms[i] << " not in vocabulary\n";
        return i;
      }
      range._last = range._first;
    }
    const auto& tbmd =
        entityTerm ? _textMeta.getBlockInfoByEntityId(range._first.get())
                   : _textMeta.getBlockInfoByWordRange(range._first.get(),
                                                       range._last.get());
    toBeSorted.emplace_back(std::make_tuple(
        i, tbmd._firstWordId == tbmd._lastWordId, tbmd._entityCl._nofElements));
  }
  std::sort(toBeSorted.begin(), toBeSorted.end(),
            [](const std::tuple<size_t, bool, size_t>& a,
               const std::tuple<size_t, bool, size_t>& b) {
              if (std::get<1>(a) == std::get<1>(b)) {
                return std::get<2>(a) < std::get<2>(b);
              } else {
                return std::get<1>(a);
              }
            });
  return std::get<0>(toBeSorted[0]);
}

// _____________________________________________________________________________
template <size_t I>
void IndexImpl::getECListForWordsAndSingleSub(
    const string& words, const vector<array<Id, I>>& subres,
    size_t subResMainCol, size_t limit, vector<array<Id, 3 + I>>& res) const {
  // Get context entity postings matching the words
  vector<TextRecordIndex> cids;
  vector<Id> eids;
  vector<Score> scores;
  Index::WordEntityPostings wep = getContextEntityScoreListsForWords(words);
  cids = wep.cids;
  eids = wep.eids;
  scores = wep.scores;

  // TODO: more code for efficienty.
  // Examine the possibility to branch if subresult is much larger
  // than the number of matching postings.
  // Could binary search then instead of create the map first.

  LOG(DEBUG) << "Filtering matching contexts and building cross-product...\n";
  vector<array<Id, 3 + I>> nonAggRes;
  if (cids.size() > 0) {
    // Transform the sub res into a map from key entity to tuples
    ad_utility::HashMap<Id, vector<array<Id, I>>> subEs;
    for (size_t i = 0; i < subres.size(); ++i) {
      auto& tuples = subEs[subres[i][subResMainCol]];
      tuples.push_back(subres[i]);
    }
    // Test if each context is fitting.
    size_t currentContextFrom = 0;
    TextRecordIndex currentContext = cids[0];
    bool matched = false;
    for (size_t i = 0; i < cids.size(); ++i) {
      if (cids[i] != currentContext) {
        if (matched) {
          FTSAlgorithms::appendCrossProduct(
              cids, eids, scores, currentContextFrom, i, subEs, nonAggRes);
        }
        matched = false;
        currentContext = cids[i];
        currentContextFrom = i;
      }
      if (!matched) {
        matched = (subEs.count(eids[i]) > 0);
      }
    }
  }
  FTSAlgorithms::aggScoresAndTakeTopKContexts(nonAggRes, limit, res);
}

template void IndexImpl::getECListForWordsAndSingleSub(
    const string& words, const vector<array<Id, 1>>& subres,
    size_t subResMainCol, size_t limit, vector<array<Id, 4>>& res) const;

template void IndexImpl::getECListForWordsAndSingleSub(
    const string& words, const vector<array<Id, 2>>& subres,
    size_t subResMainCol, size_t limit, vector<array<Id, 5>>& res) const;

// _____________________________________________________________________________
void IndexImpl::getECListForWordsAndTwoW1Subs(
    const string& words, const vector<array<Id, 1>> subres1,
    const vector<array<Id, 1>> subres2, size_t limit,
    vector<array<Id, 5>>& res) const {
  // Get context entity postings matching the words
  Index::WordEntityPostings wep;
  wep = getContextEntityScoreListsForWords(words);
  vector<TextRecordIndex> cids = wep.cids; // TODO: rewrite
  vector<Id> eids = wep.eids;
  vector<Score> scores = wep.scores;

  // TODO: more code for efficiency.
  // Examine the possibility to branch if subresults are
  // much larger than the number of matching postings.
  // Could binary search in them, then instead of create sets first.

  LOG(DEBUG) << "Filtering matching contexts and building cross-product...\n";
  vector<array<Id, 5>> nonAggRes;
  if (cids.size() > 0) {
    // Transform the sub res' into sets of entity Ids
    ad_utility::HashSet<Id> subEs1;
    ad_utility::HashSet<Id> subEs2;
    for (size_t i = 0; i < subres1.size(); ++i) {
      subEs1.insert(subres1[i][0]);
    }
    for (size_t i = 0; i < subres2.size(); ++i) {
      subEs2.insert(subres2[i][0]);
    }
    // Test if each context is fitting.
    size_t currentContextFrom = 0;
    TextRecordIndex currentContext = cids[0];
    bool matched = false;
    bool matched1 = false;
    bool matched2 = false;
    for (size_t i = 0; i < cids.size(); ++i) {
      if (cids[i] != currentContext) {
        if (matched) {
          FTSAlgorithms::appendCrossProduct(cids, eids, scores,
                                            currentContextFrom, i, subEs1,
                                            subEs2, nonAggRes);
        }
        matched = false;
        matched1 = false;
        matched2 = false;
        currentContext = cids[i];
        currentContextFrom = i;
      }
      if (!matched) {
        if (!matched1) {
          matched1 = (subEs1.count(eids[i]) > 0);
        }
        if (!matched2) {
          matched2 = (subEs2.count(eids[i]) > 0);
        }
        matched = matched1 && matched2;
      }
    }
  }
  FTSAlgorithms::aggScoresAndTakeTopKContexts(nonAggRes, limit, res);
}

// _____________________________________________________________________________
void IndexImpl::getECListForWordsAndSubtrees(
    const string& words,
    const vector<ad_utility::HashMap<Id, vector<vector<Id>>>>& subResMaps,
    size_t limit, vector<vector<Id>>& res) const {
  // Get context entity postings matching the words
  Index::WordEntityPostings wep;
  wep = getContextEntityScoreListsForWords(words);
  vector<TextRecordIndex> cids = wep.cids; // TODO: rewrite
  vector<Id> eids = wep.eids;
  vector<Score> scores = wep.scores;

  LOG(DEBUG) << "Filtering matching contexts and building cross-product...\n";
  vector<vector<Id>> nonAggRes;
  if (cids.size() > 0) {
    // Test if each context is fitting.
    size_t currentContextFrom = 0;
    TextRecordIndex currentContext = cids[0];
    bool matched = false;
    vector<bool> matchedSubs;
    matchedSubs.resize(subResMaps.size(), false);
    for (size_t i = 0; i < cids.size(); ++i) {
      if (cids[i] != currentContext) {
        if (matched) {
          FTSAlgorithms::appendCrossProduct(
              cids, eids, scores, currentContextFrom, i, subResMaps, nonAggRes);
        }
        matched = false;
        std::fill(matchedSubs.begin(), matchedSubs.end(), false);
        currentContext = cids[i];
        currentContextFrom = i;
      }
      if (!matched) {
        matched = true;
        for (size_t j = 0; j < matchedSubs.size(); ++j) {
          if (!matchedSubs[j]) {
            if (subResMaps[j].count(eids[i]) > 0) {
              matchedSubs[j] = true;
            } else {
              matched = false;
            }
          }
        }
      }
    }
  }

  FTSAlgorithms::aggScoresAndTakeTopKContexts(nonAggRes, limit, res);
}

// _____________________________________________________________________________
size_t IndexImpl::getSizeEstimate(const string& words) const {
  size_t minElLength = std::numeric_limits<size_t>::max();
  // TODO vector can be of type std::string_view if called functions
  //  are updated to accept std::string_view instead of const std::string&
  std::vector<std::string> terms = absl::StrSplit(words, ' ');
  for (size_t i = 0; i < terms.size(); ++i) {
    IdRange range;
    bool entityTerm = (terms[i][0] == '<' && terms[i].back() == '>');
    if (terms[i].back() == PREFIX_CHAR) {
      if (!_textVocab.getIdRangeForFullTextPrefix(terms[i], &range)) {
        return 0;
      }
    } else {
      if (entityTerm) {
        if (!_vocab.getId(terms[i], &range._first)) {
          LOG(DEBUG) << "Term: " << terms[i] << " not in entity vocabulary\n";
          return 0;
        }
      } else if (!_textVocab.getId(terms[i], &range._first)) {
        LOG(DEBUG) << "Term: " << terms[i] << " not in vocabulary\n";
        return 0;
      }
      range._last = range._first;
    }
    const auto& tbmd =
        entityTerm ? _textMeta.getBlockInfoByEntityId(range._first.get())
                   : _textMeta.getBlockInfoByWordRange(range._first.get(),
                                                       range._last.get());
    if (minElLength > tbmd._entityCl._nofElements) {
      minElLength = tbmd._entityCl._nofElements;
    }
  }
  return 1 + minElLength / 100;
}

// _____________________________________________________________________________
void IndexImpl::getRhsForSingleLhs(const IdTable& in, Id lhsId,
                                   IdTable* result) const {
  LOG(DEBUG) << "Getting only rhs from a relation with " << in.size()
             << " elements by an Id key.\n";
  AD_CONTRACT_CHECK(result);
  AD_CONTRACT_CHECK(result->empty());

  // The second entry is unused.
  Id compareElem[] = {lhsId, Id::makeUndefined()};
  auto it = std::lower_bound(
      in.begin(), in.end(), compareElem,
      [](const auto& a, const auto& b) { return a[0] < b[0]; });

  while (it != in.end() && (*it)[0] == lhsId) {
    result->push_back({(*it)[1]});
    ++it;
  }

  LOG(DEBUG) << "Done. Matching right-hand-side EntityList now has "
             << result->size() << " elements."
             << "\n";
}

// _____________________________________________________________________________
void IndexImpl::setTextName(const string& name) { _textMeta.setName(name); }<|MERGE_RESOLUTION|>--- conflicted
+++ resolved
@@ -892,12 +892,8 @@
   // TODO vector can be of type std::string_view if called functions
   //  are updated to accept std::string_view instead of const std::string&
   std::vector<std::string> terms = absl::StrSplit(words, ' ');
-<<<<<<< HEAD
-  AD_CHECK(terms.size() > 0);
+  AD_CONTRACT_CHECK(terms.size() > 0);
   Index::WordEntityPostings resultWep;
-=======
-  AD_CONTRACT_CHECK(terms.size() > 0);
->>>>>>> 8caf50cf
   if (terms.size() > 1) {
     // Find the term with the smallest block and/or one where no filtering
     // via wordlists is necessary. Only take entity postings form this one.
