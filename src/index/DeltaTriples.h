// Copyright 2023 - 2025 The QLever Authors, in particular:
//
// 2023 - 2025 Hannah Bast <bast@cs.uni-freiburg.de>, UFR
// 2024 - 2025 Julian Mundhahs <mundhahj@tf.uni-freiburg.de>, UFR
// 2024 - 2025 Johannes Kalmbach <kalmbach@cs.uni-freiburg.de>, UFR
//
// UFR = University of Freiburg, Chair of Algorithms and Data Structures

// You may not use this file except in compliance with the Apache 2.0 License,
// which can be found in the `LICENSE` file at the root of the QLever project.

#ifndef QLEVER_SRC_INDEX_DELTATRIPLES_H
#define QLEVER_SRC_INDEX_DELTATRIPLES_H

#include "backports/three_way_comparison.h"
#include "engine/LocalVocab.h"
#include "global/IdTriple.h"
#include "index/Index.h"
#include "index/IndexBuilderTypes.h"
#include "index/LocatedTriples.h"
#include "index/Permutation.h"
#include "util/Synchronized.h"
#include "util/TimeTracer.h"

// Typedef for one `LocatedTriplesPerBlock` object for each of the six
// permutations.
using LocatedTriplesPerBlockAllPermutations =
    std::array<LocatedTriplesPerBlock, Permutation::ALL.size()>;

// The locations of a set of delta triples (triples that were inserted or
// deleted since the index was built) in each of the six permutations, and a
// local vocab. This is all the information that is required to perform a query
// that correctly respects these delta triples, hence the name.
struct LocatedTriplesSnapshot {
  LocatedTriplesPerBlockAllPermutations locatedTriplesPerBlock_;
  // Make sure to keep the local vocab alive as long as the snapshot is alive.
  // The `DeltaTriples` class may concurrently add new entries under the hood,
  // but this is safe because the `LifetimeExtender` prevents access entirely.
  LocalVocab::LifetimeExtender localVocabLifetimeExtender_;
  // A unique index for this snapshot that is used in the query cache.
  size_t index_;
  // Get `TripleWithPosition` objects for given permutation.
  const LocatedTriplesPerBlock& getLocatedTriplesForPermutation(
      Permutation::Enum permutation) const;
};

// A shared pointer to a constant `LocatedTriplesSnapshot`, but as an explicit
// class, such that it can be forward-declared.
class SharedLocatedTriplesSnapshot
    : public std::shared_ptr<const LocatedTriplesSnapshot> {};

// A class for keeping track of the number of triples of the `DeltaTriples`.
struct DeltaTriplesCount {
  int64_t triplesInserted_;
  int64_t triplesDeleted_;

  /// Output as json. The signature of this function is mandated by the json
  /// library to allow for implicit conversion.
  friend void to_json(nlohmann::json& j, const DeltaTriplesCount& count);

  friend DeltaTriplesCount operator-(const DeltaTriplesCount& lhs,
                                     const DeltaTriplesCount& rhs);

  QL_DEFINE_DEFAULTED_EQUALITY_OPERATOR_LOCAL(DeltaTriplesCount,
                                              triplesInserted_, triplesDeleted_)
};

// A class for maintaining triples that are inserted or deleted after index
// building, we call these delta triples. How it works in principle:
//
// 1. For each delta triple, find the block index in each permutation (see
// `LocatedTriple` in `index/LocatedTriples.h`).
//
// 2. For each permutation and each block, store a sorted list of the positions
// of the delta triples within that block (see `LocatedTriplesPerBlock` in
// `index/LocatedTriples.h`).
//
// 3. In the call of `PermutationImpl::scan`, use the respective lists to merge
// the relevant delta triples into the index scan result.
//
// NOTE: The delta triples currently do not go well together with CACHING. See
// the discussion at the end of this file.
class DeltaTriples {
  FRIEND_TEST(DeltaTriplesTest, insertTriplesAndDeleteTriples);
  FRIEND_TEST(DeltaTriplesTest, clear);
  FRIEND_TEST(DeltaTriplesTest, addTriplesToLocalVocab);
  FRIEND_TEST(DeltaTriplesTest, storeAndRestoreData);

 public:
  using Triples = std::vector<IdTriple<0>>;
  using CancellationHandle = ad_utility::SharedCancellationHandle;

 private:
  // The index to which these triples are added.
  const IndexImpl& index_;
  size_t nextSnapshotIndex_ = 0;

  // The located triples for all the 6 permutations.
  LocatedTriplesPerBlockAllPermutations locatedTriples_;

  // The local vocabulary of the delta triples (they may have components,
  // which are not contained in the vocabulary of the original index).
  LocalVocab localVocab_;

  // See the documentation of `setPersist()` below.
  std::optional<std::string> filenameForPersisting_;

  // Assert that the Permutation Enum values have the expected int values.
  // This is used to store and lookup items that exist for permutation in an
  // array.
  static_assert(static_cast<int>(Permutation::Enum::PSO) == 0);
  static_assert(static_cast<int>(Permutation::Enum::POS) == 1);
  static_assert(static_cast<int>(Permutation::Enum::SPO) == 2);
  static_assert(static_cast<int>(Permutation::Enum::SOP) == 3);
  static_assert(static_cast<int>(Permutation::Enum::OPS) == 4);
  static_assert(static_cast<int>(Permutation::Enum::OSP) == 5);
  static_assert(Permutation::ALL.size() == 6);

  // Each delta triple needs to know where it is stored in each of the six
  // `LocatedTriplesPerBlock` above.
  struct LocatedTripleHandles {
    using It = LocatedTriples::iterator;
    std::array<It, Permutation::ALL.size()> handles_;

    LocatedTriples::iterator& forPermutation(Permutation::Enum permutation);
  };
  using TriplesToHandlesMap =
      ad_utility::HashMap<IdTriple<0>, LocatedTripleHandles>;

  // The sets of triples added to and subtracted from the original index. Any
  // triple can be at most in one of the sets. The information whether a triple
  // is in the index is missing. This means that a triple that is in the index
  // may still be in the inserted set and vice versa.
  TriplesToHandlesMap triplesInserted_;
  TriplesToHandlesMap triplesDeleted_;

 public:
  // Construct for given index.
  explicit DeltaTriples(const Index& index);
  explicit DeltaTriples(const IndexImpl& index) : index_{index} {}

  // Disable accidental copying.
  DeltaTriples(const DeltaTriples&) = delete;
  DeltaTriples& operator=(const DeltaTriples&) = delete;

  // Get the common `LocalVocab` of the delta triples.
 private:
  LocalVocab& localVocab() { return localVocab_; }
  auto& locatedTriples() { return locatedTriples_; }
  const auto& locatedTriples() const { return locatedTriples_; }

 public:
  const LocalVocab& localVocab() const { return localVocab_; }

  const LocatedTriplesPerBlock& getLocatedTriplesForPermutation(
      Permutation::Enum permutation) const {
    return locatedTriples_.at(static_cast<size_t>(permutation));
  }

  // Clear `triplesAdded_` and `triplesSubtracted_` and all associated data
  // structures.
  void clear();

  // The number of delta triples added and subtracted.
  int64_t numInserted() const {
    return static_cast<int64_t>(triplesInserted_.size());
  }
  int64_t numDeleted() const {
    return static_cast<int64_t>(triplesDeleted_.size());
  }
  DeltaTriplesCount getCounts() const;

  // Insert triples.
  void insertTriples(CancellationHandle cancellationHandle, Triples triples,
                     ad_utility::timer::TimeTracer& tracer =
                         ad_utility::timer::DEFAULT_TIME_TRACER);

  // Delete triples.
  void deleteTriples(CancellationHandle cancellationHandle, Triples triples,
                     ad_utility::timer::TimeTracer& tracer =
                         ad_utility::timer::DEFAULT_TIME_TRACER);

  // If the `filename` is set, then `writeToDisk()` will write these
  // `DeltaTriples` to `filename.value()`. If `filename` is `nullopt`, then
  // `writeToDisk` will be a nullop.
  void setPersists(std::optional<std::string> filename);

  // Write the delta triples to disk to persist them between restarts.
  void writeToDisk() const;

  // Read the delta triples from disk to restore them after a restart.
  void readFromDisk();

  // Return a deep copy of the `LocatedTriples` and the corresponding
  // `LocalVocab` which form a snapshot of the current status of this
  // `DeltaTriples` object.
  SharedLocatedTriplesSnapshot getSnapshot();

  // Register the original `metadata` for the given `permutation`. This has to
  // be called before any updates are processed.
  void setOriginalMetadata(
      Permutation::Enum permutation,
      std::shared_ptr<const std::vector<CompressedBlockMetadata>> metadata);

<<<<<<< HEAD
  std::pair<std::vector<std::tuple<VocabIndex, std::string_view, Id>>,
            ad_utility::HashMap<Id, Id>>
  materializeLocalVocab() const;

  void materializeToIndex(const CancellationHandle& cancellationHandle);
=======
  // Update the block metadata.
  void updateAugmentedMetadata();
>>>>>>> 94103129

 private:
  // Find the position of the given triple in the given permutation and add it
  // to each of the six `LocatedTriplesPerBlock` maps (one per permutation).
  // When `insertOrDelete` is `true`, the triples are inserted, otherwise
  // deleted. Return the iterators of where it was added (so that we can easily
  // delete it again from these maps later).
  std::vector<LocatedTripleHandles> locateAndAddTriples(
      CancellationHandle cancellationHandle,
      ql::span<const IdTriple<0>> triples, bool insertOrDelete,
      ad_utility::timer::TimeTracer& tracer =
          ad_utility::timer::DEFAULT_TIME_TRACER);

  // Common implementation for `insertTriples` and `deleteTriples`. When
  // `insertOrDelete` is `true`, the triples are inserted, `targetMap` contains
  // the already inserted triples, and `inverseMap` contains the already deleted
  // triples. When `insertOrDelete` is `false`, the triples are deleted, and it
  // is the other way around:. This is used to resolve insertions or deletions
  // that are idempotent or cancel each other out.
  void modifyTriplesImpl(CancellationHandle cancellationHandle, Triples triples,
                         bool shouldExist, TriplesToHandlesMap& targetMap,
                         TriplesToHandlesMap& inverseMap,
                         ad_utility::timer::TimeTracer& tracer =
                             ad_utility::timer::DEFAULT_TIME_TRACER);

  // Rewrite each triple in `triples` such that all local vocab entries and all
  // local blank nodes are managed by the `localVocab_` of this class.
  //
  // NOTE: This is important for two reasons: (1) It avoids duplicates for
  // successive insertions referring to the same local vocab entries; (2) It
  // avoids storing local vocab entries or blank nodes that were created only
  // temporarily when evaluating the WHERE clause of an update query.
  void rewriteLocalVocabEntriesAndBlankNodes(Triples& triples);
  FRIEND_TEST(DeltaTriplesTest, rewriteLocalVocabEntriesAndBlankNodes);

  // Erase `LocatedTriple` object from each `LocatedTriplesPerBlock` list. The
  // argument are iterators for each list, as returned by the method
  // `locateTripleInAllPermutations` above.
  //
  // NOTE: The iterators are invalid afterward. That is OK, as long as we also
  // delete the respective entry in `triplesInserted_` or `triplesDeleted_`,
  // which stores these iterators.
  void eraseTripleInAllPermutations(LocatedTripleHandles& handles);

  friend class DeltaTriplesManager;
};

// This class synchronizes the access to a `DeltaTriples` object, thus avoiding
// race conditions between concurrent updates and queries.
class DeltaTriplesManager {
  ad_utility::Synchronized<DeltaTriples> deltaTriples_;
  ad_utility::Synchronized<SharedLocatedTriplesSnapshot, std::shared_mutex>
      currentLocatedTriplesSnapshot_;

 public:
  using CancellationHandle = DeltaTriples::CancellationHandle;
  using Triples = DeltaTriples::Triples;

  explicit DeltaTriplesManager(const IndexImpl& index);
  FRIEND_TEST(DeltaTriplesTest, DeltaTriplesManager);

  // Modify the underlying `DeltaTriples` by applying `function` and then update
  // the current snapshot. Concurrent calls to `modify` and `clear` will be
  // serialized, and each call to `getCurrentSnapshot` will either return the
  // snapshot before or after a modification, but never one of an ongoing
  // modification.
  template <typename ReturnType>
  ReturnType modify(const std::function<ReturnType(DeltaTriples&)>& function,
                    bool writeToDiskAfterRequest = true,
                    bool updateMetadataAfterRequest = true,
                    ad_utility::timer::TimeTracer& tracer =
                        ad_utility::timer::DEFAULT_TIME_TRACER);

  void setFilenameForPersistentUpdatesAndReadFromDisk(std::string filename);

  // Reset the updates represented by the underlying `DeltaTriples` and then
  // update the current snapshot.
  void clear();

  // Return a shared pointer to a deep copy of the current snapshot. This can
  // be safely used to execute a query without interfering with future updates.
  SharedLocatedTriplesSnapshot getCurrentSnapshot() const;
};

#endif  // QLEVER_SRC_INDEX_DELTATRIPLES_H<|MERGE_RESOLUTION|>--- conflicted
+++ resolved
@@ -202,16 +202,14 @@
       Permutation::Enum permutation,
       std::shared_ptr<const std::vector<CompressedBlockMetadata>> metadata);
 
-<<<<<<< HEAD
+  // Update the block metadata.
+  void updateAugmentedMetadata();
+
   std::pair<std::vector<std::tuple<VocabIndex, std::string_view, Id>>,
             ad_utility::HashMap<Id, Id>>
   materializeLocalVocab() const;
 
   void materializeToIndex(const CancellationHandle& cancellationHandle);
-=======
-  // Update the block metadata.
-  void updateAugmentedMetadata();
->>>>>>> 94103129
 
  private:
   // Find the position of the given triple in the given permutation and add it
