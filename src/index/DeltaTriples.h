--- conflicted
+++ resolved
@@ -210,23 +210,9 @@
   // delete it again from these maps later).
   std::vector<LocatedTripleHandles> locateAndAddTriples(
       CancellationHandle cancellationHandle,
-<<<<<<< HEAD
-      ql::span<const IdTriple<0>> idTriples, bool shouldExist,
-      std::optional<std::reference_wrapper<ad_utility::timer::TimeTracer>>
-          tracer = std::nullopt);
-
-  // Common implementation for `insertTriples` and `deleteTriples`.
-  // `shouldExist` specifies the action: insert or delete. `targetMap` contains
-  // triples for the current action. `inverseMap` contains triples for the
-  // inverse action. These are then used to resolve idempotent actions and
-  // update the corresponding maps.
-  void modifyTriplesImpl(
-      CancellationHandle cancellationHandle, Triples triples, bool shouldExist,
-      TriplesToHandlesMap& targetMap, TriplesToHandlesMap& inverseMap,
-      std::optional<std::reference_wrapper<ad_utility::timer::TimeTracer>>
-          tracer = std::nullopt);
-=======
-      ql::span<const IdTriple<0>> triples, bool insertOrDelete);
+      ql::span<const IdTriple<0>> triples, bool insertOrDelete,
+      std::optional<std::reference_wrapper<ad_utility::timer::TimeTracer>>
+          tracer = std::nullopt);
 
   // Common implementation for `insertTriples` and `deleteTriples`. When
   // `insertOrDelete` is `true`, the triples are inserted, `targetMap` contains
@@ -234,10 +220,11 @@
   // triples. When `insertOrDelete` is `false`, the triples are deleted, and it
   // is the other way around:. This is used to resolve insertions or deletions
   // that are idempotent or cancel each other out.
-  void modifyTriplesImpl(CancellationHandle cancellationHandle, Triples triples,
-                         bool insertOrDelete, TriplesToHandlesMap& targetMap,
-                         TriplesToHandlesMap& inverseMap);
->>>>>>> 1eb28281
+  void modifyTriplesImpl(
+      CancellationHandle cancellationHandle, Triples triples, bool shouldExist,
+      TriplesToHandlesMap& targetMap, TriplesToHandlesMap& inverseMap,
+      std::optional<std::reference_wrapper<ad_utility::timer::TimeTracer>>
+          tracer = std::nullopt);
 
   // Rewrite each triple in `triples` such that all local vocab entries and all
   // local blank nodes are managed by the `localVocab_` of this class.
