// Copyright 2023 - 2025 The QLever Authors, in particular:
//
// 2023 - 2025 Hannah Bast <bast@cs.uni-freiburg.de>, UFR
// 2024 - 2025 Julian Mundhahs <mundhahj@tf.uni-freiburg.de>, UFR
// 2024 - 2025 Johannes Kalmbach <kalmbach@cs.uni-freiburg.de>, UFR
//
// UFR = University of Freiburg, Chair of Algorithms and Data Structures

// You may not use this file except in compliance with the Apache 2.0 License,
// which can be found in the `LICENSE` file at the root of the QLever project.

#ifndef QLEVER_SRC_INDEX_DELTATRIPLES_H
#define QLEVER_SRC_INDEX_DELTATRIPLES_H

#include "backports/three_way_comparison.h"
#include "engine/LocalVocab.h"
#include "global/IdTriple.h"
#include "index/Index.h"
#include "index/IndexBuilderTypes.h"
#include "index/LocatedTriples.h"
#include "index/Permutation.h"
#include "util/Synchronized.h"
#include "util/TimeTracer.h"

// Typedef for one `LocatedTriplesPerBlock` object for each of the six
// permutations.
template <bool isInternal>
using LocatedTriplesPerBlockAllPermutations =
    std::array<LocatedTriplesPerBlock, Permutation::all<isInternal>().size()>;

<<<<<<< HEAD
// The state of a set of delta triples (triples that were inserted or
// deleted since the index was built):
// - locations of the located triples in each of the six permutations
// - an index (orders versions by the last modification time)
// - a copy of the local vocab when used as fixed snapshot of a version
// This is all the information that is required to perform a query that
// correctly respects these delta triples.
struct LocatedTriplesState {
  LocatedTriplesPerBlockAllPermutations locatedTriplesPerBlock_;
  // Make sure to keep the local vocab alive as long as the version is alive.
=======
// The locations of a set of delta triples (triples that were inserted or
// deleted since the index was built) in each of the six permutations, and a
// local vocab. This is all the information that is required to perform a query
// that correctly respects these delta triples, hence the name.
struct LocatedTriplesSnapshot {
  LocatedTriplesPerBlockAllPermutations<false> locatedTriplesPerBlock_;
  LocatedTriplesPerBlockAllPermutations<true> internalLocatedTriplesPerBlock_;
  // Make sure to keep the local vocab alive as long as the snapshot is alive.
>>>>>>> 834d6904
  // The `DeltaTriples` class may concurrently add new entries under the hood,
  // but this is safe because the `LifetimeExtender` prevents access entirely.
  std::optional<LocalVocab::LifetimeExtender> localVocabLifetimeExtender_;
  // A unique index for this snapshot. If one version has been modified later
  // than another, then the version that has been modified last has a higher
  // index. The index is used in the query cache.
  size_t index_;
  // Get `LocatedTriplesPerBlock` objects for given permutation.
  const LocatedTriplesPerBlock& getLocatedTriplesForPermutation(
      Permutation::Enum permutation) const;
  // Get `TripleWithPosition` objects for given internal permutation.
  const LocatedTriplesPerBlock& getInternalLocatedTriplesForPermutation(
      Permutation::Enum permutation) const;
};

// A shared pointer to a `LocatedTriplesState`, but as an explicit class, such
// that it can be forward-declared. The actual content of the
// `LocatedTriplesState` can change in some cases.
class LocatedTriplesVersion
    : public std::shared_ptr<const LocatedTriplesState> {};

// A class for keeping track of the number of triples of the `DeltaTriples`.
struct DeltaTriplesCount {
  int64_t triplesInserted_;
  int64_t triplesDeleted_;

  /// Output as json. The signature of this function is mandated by the json
  /// library to allow for implicit conversion.
  friend void to_json(nlohmann::json& j, const DeltaTriplesCount& count);

  friend DeltaTriplesCount operator-(const DeltaTriplesCount& lhs,
                                     const DeltaTriplesCount& rhs);

  QL_DEFINE_DEFAULTED_EQUALITY_OPERATOR_LOCAL(DeltaTriplesCount,
                                              triplesInserted_, triplesDeleted_)
};

// A class for maintaining triples that are inserted or deleted after index
// building, we call these delta triples. How it works in principle:
//
// 1. For each delta triple, find the block index in each permutation (see
// `LocatedTriple` in `index/LocatedTriples.h`).
//
// 2. For each permutation and each block, store a sorted list of the positions
// of the delta triples within that block (see `LocatedTriplesPerBlock` in
// `index/LocatedTriples.h`).
//
// 3. In the call of `PermutationImpl::scan`, use the respective lists to merge
// the relevant delta triples into the index scan result.
//
// NOTE: The delta triples currently do not go well together with CACHING. See
// the discussion at the end of this file.
class DeltaTriples {
  FRIEND_TEST(DeltaTriplesTest, insertTriplesAndDeleteTriples);
  FRIEND_TEST(DeltaTriplesTest, clear);
  FRIEND_TEST(DeltaTriplesTest, addTriplesToLocalVocab);
  FRIEND_TEST(DeltaTriplesTest, storeAndRestoreData);

 public:
  using Triples = std::vector<IdTriple<0>>;
  using CancellationHandle = ad_utility::SharedCancellationHandle;

 private:
  // The index to which these triples are added.
  const IndexImpl& index_;

<<<<<<< HEAD
  // The located triples for all the 6 permutations. We store it as a
  // `shared_ptr` so that we can easily convert them to a
  // `LocatedTriplesSnapshot`.
  std::shared_ptr<LocatedTriplesState> locatedTriples_ =
      std::make_shared<LocatedTriplesState>(
          LocatedTriplesPerBlockAllPermutations{}, std::nullopt, 0);

=======
>>>>>>> 834d6904
  // The local vocabulary of the delta triples (they may have components,
  // which are not contained in the vocabulary of the original index).
  LocalVocab localVocab_;

  // See the documentation of `setPersist()` below.
  std::optional<std::string> filenameForPersisting_;

  // Assert that the Permutation Enum values have the expected int values.
  // This is used to store and lookup items that exist for permutation in an
  // array.
  static_assert(static_cast<int>(Permutation::Enum::PSO) == 0);
  static_assert(static_cast<int>(Permutation::Enum::POS) == 1);
  static_assert(static_cast<int>(Permutation::Enum::SPO) == 2);
  static_assert(static_cast<int>(Permutation::Enum::SOP) == 3);
  static_assert(static_cast<int>(Permutation::Enum::OPS) == 4);
  static_assert(static_cast<int>(Permutation::Enum::OSP) == 5);
  static_assert(Permutation::ALL.size() == 6);

  // Generic state wrapper to avoid code duplication for internal and regular
  // triples.
  template <bool isInternal>
  struct TriplesToHandles {
    // Each delta triple needs to know where it is stored in each of the six
    // `LocatedTriplesPerBlock` above.
    struct LocatedTripleHandles {
      using It = LocatedTriples::iterator;
      std::array<It, Permutation::all<isInternal>().size()> handles_;

      LocatedTriples::iterator& forPermutation(Permutation::Enum permutation);
    };
    using TriplesToHandlesMap =
        ad_utility::HashMap<IdTriple<0>, LocatedTripleHandles>;
    // The sets of triples added to and subtracted from the original index. Any
    // triple can be at most in one of the sets. The information whether a
    // triple is in the index is missing. This means that a triple that is in
    // the index may still be in the inserted set and vice versa.
    TriplesToHandlesMap triplesInserted_;
    TriplesToHandlesMap triplesDeleted_;
  };

  TriplesToHandles<false> triplesToHandlesNormal_;
  TriplesToHandles<true> triplesToHandlesInternal_;
  // The located triples for all the permutations.
  LocatedTriplesPerBlockAllPermutations<false> locatedTriplesNormal_;
  LocatedTriplesPerBlockAllPermutations<true> locatedTriplesInternal_;

 public:
  // Construct for given index.
  explicit DeltaTriples(const Index& index);
  explicit DeltaTriples(const IndexImpl& index) : index_{index} {}

  // Disable accidental copying.
  DeltaTriples(const DeltaTriples&) = delete;
  DeltaTriples& operator=(const DeltaTriples&) = delete;

  // Get the common `LocalVocab` of the delta triples.
 private:
  LocalVocab& localVocab() { return localVocab_; }
<<<<<<< HEAD
  auto& locatedTriples() { return locatedTriples_->locatedTriplesPerBlock_; }
  const auto& locatedTriples() const {
    return locatedTriples_->locatedTriplesPerBlock_;
  }
=======
>>>>>>> 834d6904

 public:
  const LocalVocab& localVocab() const { return localVocab_; }

  const LocatedTriplesPerBlock& getLocatedTriplesForPermutation(
      Permutation::Enum permutation) const {
<<<<<<< HEAD
    return locatedTriples_->getLocatedTriplesForPermutation(permutation);
=======
    return locatedTriplesNormal_.at(static_cast<size_t>(permutation));
>>>>>>> 834d6904
  }

  // Clear `triplesAdded_` and `triplesSubtracted_` and all associated data
  // structures.
  void clear();

  // The number of delta triples added and subtracted.
  int64_t numInserted() const {
    return static_cast<int64_t>(
        triplesToHandlesNormal_.triplesInserted_.size());
  }
  int64_t numDeleted() const {
    return static_cast<int64_t>(triplesToHandlesNormal_.triplesDeleted_.size());
  }
  DeltaTriplesCount getCounts() const;

  // The number of internal delta triples added and subtracted.
  int64_t numInternalInserted() const {
    return static_cast<int64_t>(
        triplesToHandlesInternal_.triplesInserted_.size());
  }
  int64_t numInternalDeleted() const {
    return static_cast<int64_t>(
        triplesToHandlesInternal_.triplesDeleted_.size());
  }

  // Insert triples.
  void insertTriples(CancellationHandle cancellationHandle, Triples triples,
                     ad_utility::timer::TimeTracer& tracer =
                         ad_utility::timer::DEFAULT_TIME_TRACER);

  // Delete triples.
  void deleteTriples(CancellationHandle cancellationHandle, Triples triples,
                     ad_utility::timer::TimeTracer& tracer =
                         ad_utility::timer::DEFAULT_TIME_TRACER);

  // Insert internal delta triples for efficient language filters and patterns.
  // Currently only used by test code.
  void insertInternalTriples(CancellationHandle cancellationHandle,
                             Triples triples,
                             ad_utility::timer::TimeTracer& tracer =
                                 ad_utility::timer::DEFAULT_TIME_TRACER);

  // Delete internal delta triples for efficient language filters and patterns.
  // Currently only used by test code.
  void deleteInternalTriples(CancellationHandle cancellationHandle,
                             Triples triples,
                             ad_utility::timer::TimeTracer& tracer =
                                 ad_utility::timer::DEFAULT_TIME_TRACER);

  // If the `filename` is set, then `writeToDisk()` will write these
  // `DeltaTriples` to `filename.value()`. If `filename` is `nullopt`, then
  // `writeToDisk` will be a nullop.
  void setPersists(std::optional<std::string> filename);

  // Write the delta triples to disk to persist them between restarts.
  void writeToDisk() const;

  // Read the delta triples from disk to restore them after a restart.
  void readFromDisk();

  // Return a deep copy of the `LocatedTriples` and the corresponding
  // `LocalVocab` which form an unchanging snapshot of the current state of
  // this `DeltaTriples` object.
  LocatedTriplesVersion createVersionSnapshot();

  // Return a cheap shallow copy of the `LocatedTriples` which directly mirrors
  // the state of this `DeltaTriples` object. NOTE: only use this when the
  // DeltaTriples are not changed while the version is being used for
  // evaluation.
  LocatedTriplesVersion getMirroringVersion() const;

  // Register the original `metadata` for the given `permutation`. This has to
  // be called before any updates are processed. If `setInternalMetadata` is
  // true, this will set the metadata to the internal permutations instead.
  void setOriginalMetadata(
      Permutation::Enum permutation,
      std::shared_ptr<const std::vector<CompressedBlockMetadata>> metadata,
      bool setInternalMetadata);

  // Update the block metadata.
  void updateAugmentedMetadata();

 private:
  // The the proper state according to the template parameter. This will either
  // return a reference to `triplesToHandlesInternal_` or
  // `triplesToHandlesNormal_`.
  template <bool isInternal>
  TriplesToHandles<isInternal>& getState();

  // Helper function to get the correct located triple (either internal or
  // external), depending on the `internal` template parameter.
  template <bool isInternal>
  auto& getLocatedTriple();

  // Find the position of the given triple in the given permutation and add it
  // to each of the six `LocatedTriplesPerBlock` maps (one per permutation).
  // When `insertOrDelete` is `true`, the triples are inserted, otherwise
  // deleted. Return the iterators of where it was added (so that we can easily
  // delete it again from these maps later).
  template <bool isInternal>
  std::vector<typename TriplesToHandles<isInternal>::LocatedTripleHandles>
  locateAndAddTriples(CancellationHandle cancellationHandle,
                      ql::span<const IdTriple<0>> triples, bool insertOrDelete,
                      ad_utility::timer::TimeTracer& tracer =
                          ad_utility::timer::DEFAULT_TIME_TRACER);

  // Common implementation for `insertTriples` and `deleteTriples`. When
  // `insertOrDelete` is `true`, the triples are inserted, `targetMap` contains
  // the already inserted triples, and `inverseMap` contains the already deleted
  // triples. When `insertOrDelete` is `false`, the triples are deleted, and it
  // is the other way around:. This is used to resolve insertions or deletions
  // that are idempotent or cancel each other out.
  template <bool isInternal, bool insertOrDelete>
  void modifyTriplesImpl(CancellationHandle cancellationHandle, Triples triples,
                         ad_utility::timer::TimeTracer& tracer =
                             ad_utility::timer::DEFAULT_TIME_TRACER);

  // Rewrite each triple in `triples` such that all local vocab entries and all
  // local blank nodes are managed by the `localVocab_` of this class.
  //
  // NOTE: This is important for two reasons: (1) It avoids duplicates for
  // successive insertions referring to the same local vocab entries; (2) It
  // avoids storing local vocab entries or blank nodes that were created only
  // temporarily when evaluating the WHERE clause of an update query.
  void rewriteLocalVocabEntriesAndBlankNodes(Triples& triples);
  FRIEND_TEST(DeltaTriplesTest, rewriteLocalVocabEntriesAndBlankNodes);

  // Erase `LocatedTriple` object from each `LocatedTriplesPerBlock` list. The
  // argument are iterators for each list, as returned by the method
  // `locateTripleInAllPermutations` above.
  //
  // NOTE: The iterators are invalid afterward. That is OK, as long as we also
  // delete the respective entry in `triplesInserted_` or `triplesDeleted_`,
  // which stores these iterators.
  template <bool isInternal>
  void eraseTripleInAllPermutations(
      typename TriplesToHandles<isInternal>::LocatedTripleHandles& handles);

  friend class DeltaTriplesManager;
};

// This class synchronizes the access to a `DeltaTriples` object, thus avoiding
// race conditions between concurrent updates and queries.
class DeltaTriplesManager {
  ad_utility::Synchronized<DeltaTriples> deltaTriples_;
  ad_utility::Synchronized<LocatedTriplesVersion, std::shared_mutex>
      currentLocatedTriplesSnapshot_;

 public:
  using CancellationHandle = DeltaTriples::CancellationHandle;
  using Triples = DeltaTriples::Triples;

  explicit DeltaTriplesManager(const IndexImpl& index);
  FRIEND_TEST(DeltaTriplesTest, DeltaTriplesManager);

  // Modify the underlying `DeltaTriples` by applying `function` and then update
  // the current snapshot. Concurrent calls to `modify` and `clear` will be
  // serialized, and each call to `getCurrentSnapshot` will either return the
  // snapshot before or after a modification, but never one of an ongoing
  // modification.
  template <typename ReturnType>
  ReturnType modify(const std::function<ReturnType(DeltaTriples&)>& function,
                    bool writeToDiskAfterRequest = true,
                    bool updateMetadataAfterRequest = true,
                    ad_utility::timer::TimeTracer& tracer =
                        ad_utility::timer::DEFAULT_TIME_TRACER);

  void setFilenameForPersistentUpdatesAndReadFromDisk(std::string filename);

  // Reset the updates represented by the underlying `DeltaTriples` and then
  // update the current snapshot.
  void clear();

  // Return a shared pointer to a deep copy of the current version snapshot.
  // This can be safely used to execute a query without interfering with future
  // updates.
  LocatedTriplesVersion getCurrentSnapshot() const;
};

#endif  // QLEVER_SRC_INDEX_DELTATRIPLES_H<|MERGE_RESOLUTION|>--- conflicted
+++ resolved
@@ -28,7 +28,6 @@
 using LocatedTriplesPerBlockAllPermutations =
     std::array<LocatedTriplesPerBlock, Permutation::all<isInternal>().size()>;
 
-<<<<<<< HEAD
 // The state of a set of delta triples (triples that were inserted or
 // deleted since the index was built):
 // - locations of the located triples in each of the six permutations
@@ -37,18 +36,9 @@
 // This is all the information that is required to perform a query that
 // correctly respects these delta triples.
 struct LocatedTriplesState {
-  LocatedTriplesPerBlockAllPermutations locatedTriplesPerBlock_;
-  // Make sure to keep the local vocab alive as long as the version is alive.
-=======
-// The locations of a set of delta triples (triples that were inserted or
-// deleted since the index was built) in each of the six permutations, and a
-// local vocab. This is all the information that is required to perform a query
-// that correctly respects these delta triples, hence the name.
-struct LocatedTriplesSnapshot {
   LocatedTriplesPerBlockAllPermutations<false> locatedTriplesPerBlock_;
   LocatedTriplesPerBlockAllPermutations<true> internalLocatedTriplesPerBlock_;
-  // Make sure to keep the local vocab alive as long as the snapshot is alive.
->>>>>>> 834d6904
+  // Make sure to keep the local vocab alive as long as the version is alive.
   // The `DeltaTriples` class may concurrently add new entries under the hood,
   // but this is safe because the `LifetimeExtender` prevents access entirely.
   std::optional<LocalVocab::LifetimeExtender> localVocabLifetimeExtender_;
@@ -59,9 +49,13 @@
   // Get `LocatedTriplesPerBlock` objects for given permutation.
   const LocatedTriplesPerBlock& getLocatedTriplesForPermutation(
       Permutation::Enum permutation) const;
+  LocatedTriplesPerBlock& getLocatedTriplesForPermutation(
+      Permutation::Enum permutation);
   // Get `TripleWithPosition` objects for given internal permutation.
   const LocatedTriplesPerBlock& getInternalLocatedTriplesForPermutation(
       Permutation::Enum permutation) const;
+  LocatedTriplesPerBlock& getInternalLocatedTriplesForPermutation(
+      Permutation::Enum permutation);
 };
 
 // A shared pointer to a `LocatedTriplesState`, but as an explicit class, such
@@ -115,16 +109,14 @@
   // The index to which these triples are added.
   const IndexImpl& index_;
 
-<<<<<<< HEAD
-  // The located triples for all the 6 permutations. We store it as a
+  // The located triples for all permutations. We store it as a
   // `shared_ptr` so that we can easily convert them to a
   // `LocatedTriplesSnapshot`.
   std::shared_ptr<LocatedTriplesState> locatedTriples_ =
       std::make_shared<LocatedTriplesState>(
-          LocatedTriplesPerBlockAllPermutations{}, std::nullopt, 0);
-
-=======
->>>>>>> 834d6904
+          LocatedTriplesPerBlockAllPermutations<false>{},
+          LocatedTriplesPerBlockAllPermutations<true>{}, std::nullopt, 0);
+
   // The local vocabulary of the delta triples (they may have components,
   // which are not contained in the vocabulary of the original index).
   LocalVocab localVocab_;
@@ -167,9 +159,6 @@
 
   TriplesToHandles<false> triplesToHandlesNormal_;
   TriplesToHandles<true> triplesToHandlesInternal_;
-  // The located triples for all the permutations.
-  LocatedTriplesPerBlockAllPermutations<false> locatedTriplesNormal_;
-  LocatedTriplesPerBlockAllPermutations<true> locatedTriplesInternal_;
 
  public:
   // Construct for given index.
@@ -183,24 +172,13 @@
   // Get the common `LocalVocab` of the delta triples.
  private:
   LocalVocab& localVocab() { return localVocab_; }
-<<<<<<< HEAD
-  auto& locatedTriples() { return locatedTriples_->locatedTriplesPerBlock_; }
-  const auto& locatedTriples() const {
-    return locatedTriples_->locatedTriplesPerBlock_;
-  }
-=======
->>>>>>> 834d6904
 
  public:
   const LocalVocab& localVocab() const { return localVocab_; }
 
   const LocatedTriplesPerBlock& getLocatedTriplesForPermutation(
       Permutation::Enum permutation) const {
-<<<<<<< HEAD
     return locatedTriples_->getLocatedTriplesForPermutation(permutation);
-=======
-    return locatedTriplesNormal_.at(static_cast<size_t>(permutation));
->>>>>>> 834d6904
   }
 
   // Clear `triplesAdded_` and `triplesSubtracted_` and all associated data
