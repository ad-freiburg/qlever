--- conflicted
+++ resolved
@@ -79,15 +79,6 @@
 // time
 constexpr size_t QUEUE_SIZE_AFTER_PARALLEL_PARSING = 10;
 
-<<<<<<< HEAD
-// The uncompressed size in bytes of a block of a single column of the
-// permutations. If chosen too large, then we lose performance for very small
-// index scans which always have to read a complete block. If chosen too small,
-// the overhead of the metadata that has to be stored per block becomes
-// infeasible. 250K seems to be a reasonable tradeoff here.
-constexpr ad_utility::MemorySize
-    UNCOMPRESSED_BLOCKSIZE_COMPRESSED_METADATA_PER_COLUMN = 250_kB;
-=======
 // The blocksize parameter of the parallel vocabulary merging. Higher values
 // mean higher memory consumption, wherease a too low value will impact the
 // performance negatively.
@@ -98,13 +89,10 @@
 // increase the test coverage.
 inline size_t BUFFER_SIZE_PARTIAL_TO_GLOBAL_ID_MAPPINGS = 10'000;
 
-// The uncompressed size in bytes of a block of the permutations.
-//
-// NOTE: This used to be over 8MB, which is fairly large (we always
-// need to decompress at least one whole block, even when reading only few
-// triples). With 100K, the total space for all the `CompressedBlockMetadata` is
-// still small compared to the rest of the index. However, with 100K, a single
-// block is just 10K compressed, which might result in suboptimal IO-efficiency
-// when reading many blocks. We take 500K as a compromise.
-constexpr ad_utility::MemorySize BLOCKSIZE_COMPRESSED_METADATA = 500_kB;
->>>>>>> 3acd33cc
+// The uncompressed size in bytes of a block of a single column of the
+// permutations. If chosen too large, then we lose performance for very small
+// index scans which always have to read a complete block. If chosen too small,
+// the overhead of the metadata that has to be stored per block becomes
+// infeasible. 250K seems to be a reasonable tradeoff here.
+constexpr ad_utility::MemorySize
+    UNCOMPRESSED_BLOCKSIZE_COMPRESSED_METADATA_PER_COLUMN = 250_kB;