--- conflicted
+++ resolved
@@ -99,14 +99,7 @@
 // index scans which always have to read a complete block. If chosen too small,
 // the overhead of the metadata that has to be stored per block becomes
 // infeasible. 250K seems to be a reasonable tradeoff here.
-<<<<<<< HEAD
-constexpr ad_utility::MemorySize
-    UNCOMPRESSED_BLOCKSIZE_COMPRESSED_METADATA_PER_COLUMN = 250_kB;
-
-static constexpr size_t NumColumnsIndexBuilding = 4;
-=======
 constexpr inline ad_utility::MemorySize
     UNCOMPRESSED_BLOCKSIZE_COMPRESSED_METADATA_PER_COLUMN = 250_kB;
 
-constexpr inline size_t NumColumnsIndexBuilding = 4;
->>>>>>> b32530ec
+constexpr inline size_t NumColumnsIndexBuilding = 4;