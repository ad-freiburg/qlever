// Copyright 2021 - 2024, University of Freiburg
// Chair of Algorithms and Data Structures
// Author: Johannes Kalmbach <kalmbacj@cs.uni-freiburg.de>

#ifndef QLEVER_SRC_INDEX_COMPRESSEDRELATION_H
#define QLEVER_SRC_INDEX_COMPRESSEDRELATION_H

#include <type_traits>
#include <vector>

#include "backports/algorithm.h"
#include "engine/idTable/IdTable.h"
#include "global/Id.h"
#include "index/KeyOrder.h"
#include "index/ScanSpecification.h"
#include "parser/data/LimitOffsetClause.h"
#include "util/CancellationHandle.h"
#include "util/File.h"
#include "util/Generator.h"
#include "util/MemorySize/MemorySize.h"
#include "util/Serializer/SerializeArrayOrTuple.h"
#include "util/Serializer/SerializeOptional.h"
#include "util/Serializer/SerializeVector.h"
#include "util/Serializer/Serializer.h"
#include "util/TaskQueue.h"

// Forward declarations
class IdTable;

class LocatedTriplesPerBlock;

// This type is used to buffer small relations that will be stored in the same
// block.
using SmallRelationsBuffer = IdTable;

// Sometimes we do not read/decompress  all the columns of a block, so we have
// to use a dynamic `IdTable`.
using DecompressedBlock = IdTable;

// A decompressed block together with some metadata about the process of
// decompressing + postprocessing it.
struct DecompressedBlockAndMetadata {
  DecompressedBlock block_;
  // True iff the block had to be modified because of the contained graphs.
  bool wasPostprocessed_;
  // True iff triples this block had to be merged with the `LocatedTriples`
  // because it contained updates.
  bool containsUpdates_;
};

// After compression the columns have different sizes, so we cannot use an
// `IdTable`.
using CompressedBlock = std::vector<std::vector<char>>;

// The metadata of a compressed block of ID triples in an index permutation.
struct CompressedBlockMetadataNoBlockIndex {
  // Since we have column-based indices, the two columns of each block are
  // stored separately (but adjacently).
  struct OffsetAndCompressedSize {
    off_t offsetInFile_;
    size_t compressedSize_;
    bool operator==(const OffsetAndCompressedSize&) const = default;
  };

  using GraphInfo = std::optional<std::vector<Id>>;

  std::vector<OffsetAndCompressedSize> offsetsAndCompressedSize_;
  size_t numRows_;

  // Store the first and the last triple of the block. First and last are meant
  // inclusively, that is, they are both part of the block. The order of the
  // triples depends on the stored permutation: For example, in the PSO
  // permutation, the first element of the triples is the P, the second one is
  // the S and the third one is the O. Note that the first key of the
  // permutation (for example the P in the PSO permutation) is not stored in
  // the blocks, but has to be retrieved via the corresponding
  // `CompressedRelationMetadata`.
  //
  // NOTE: Strictly speaking, storing one of `firstTriple_` or `lastTriple_`
  // would probably suffice. However, they make several functions much easier
  // to implement and don't really harm with respect to space efficiency. For
  // example, for Wikidata, we have only around 50K blocks with block size 8M
  // and around 5M blocks with block size 80K; even the latter takes only half
  // a GB in total.
  struct PermutedTriple {
    Id col0Id_;
    Id col1Id_;
    Id col2Id_;
    Id graphId_;
    auto operator<=>(const PermutedTriple&) const = default;

    // Formatted output for debugging.
    friend std::ostream& operator<<(std::ostream& str,
                                    const PermutedTriple& trip) {
      str << "Triple: " << trip.col0Id_ << ' ' << trip.col1Id_ << ' '
          << trip.col2Id_ << ' ' << trip.graphId_ << std::endl;
      return str;
    }

    template <typename T>
    friend std::true_type allowTrivialSerialization(PermutedTriple, T);
  };
  PermutedTriple firstTriple_;
  PermutedTriple lastTriple_;

  // If there are only few graphs contained at all in this block, then
  // the IDs of those graphs are stored here. If there are many different graphs
  // inside this block, `std::nullopt` is stored.
  std::optional<std::vector<Id>> graphInfo_;
  // True if and only if this block contains (adjacent) triples which only
  // differ in their Graph ID. Those have to be filtered out when scanning the
  // blocks.
  bool containsDuplicatesWithDifferentGraphs_;

  // Check for constant values in `firstTriple_` and `lastTriple` over all
  // columns `< columnIndex`.
  // Returns `true` if the respective column values of `firstTriple_` and
  // `lastTriple_` differ.
  bool containsInconsistentTriples(size_t columnIndex) const;

  // Check if `lastTriple_` of this block contains consistent `ValueId`s up to
  // `columnIndex` compared to `firstTriple_` of block `other`.
  bool isConsistentWith(const CompressedBlockMetadataNoBlockIndex& other,
                        size_t columnIndex) const;

  // Two of these are equal if all members are equal.
  bool operator==(const CompressedBlockMetadataNoBlockIndex&) const = default;

  // Format CompressedBlockMetadata contents for debugging.
  friend std::ostream& operator<<(
      std::ostream& str,
      const CompressedBlockMetadataNoBlockIndex& blockMetadata) {
    str << "#CompressedBlockMetadata\n(first) " << blockMetadata.firstTriple_
        << "(last) " << blockMetadata.lastTriple_
        << "num. rows: " << blockMetadata.numRows_ << ".\n";
    if (blockMetadata.graphInfo_.has_value()) {
      str << "Graphs: ";
      ad_utility::lazyStrJoin(&str, blockMetadata.graphInfo_.value(), ", ");
      str << '\n';
    }
    str << "[possibly] contains duplicates: "
        << blockMetadata.containsDuplicatesWithDifferentGraphs_ << '\n';
    return str;
  }
};

// The same as the above struct, but this block additionally knows its index.
struct CompressedBlockMetadata : CompressedBlockMetadataNoBlockIndex {
  // The index of this block in the permutation. This is required to find
  // the corresponding block from the `LocatedTriples` when only a subset of
  // blocks is being used.
  size_t blockIndex_;

  // Two of these are equal if all members are equal.
  bool operator==(const CompressedBlockMetadata&) const = default;

  // Format CompressedBlockMetadata contents for debugging.
  friend std::ostream& operator<<(
      std::ostream& str, const CompressedBlockMetadata& blockMetadata) {
    str << static_cast<const CompressedBlockMetadataNoBlockIndex&>(
        blockMetadata);
    str << "block index: " << blockMetadata.blockIndex_ << "\n";
    return str;
  }
};

// Serialization of the `OffsetAndcompressedSize` subclass.
AD_SERIALIZE_FUNCTION(CompressedBlockMetadata::OffsetAndCompressedSize) {
  serializer | arg.offsetInFile_;
  serializer | arg.compressedSize_;
}

// Serialization of the block metadata.
AD_SERIALIZE_FUNCTION(CompressedBlockMetadata) {
  serializer | arg.offsetsAndCompressedSize_;
  serializer | arg.numRows_;
  serializer | arg.firstTriple_;
  serializer | arg.lastTriple_;
  serializer | arg.graphInfo_;
  serializer | arg.containsDuplicatesWithDifferentGraphs_;
  serializer | arg.blockIndex_;
}

// `ql::span` containing `CompressedBlockMetadata` values.
using BlockMetadataSpan = ql::span<const CompressedBlockMetadata>;
// Iterator with respect to a `CompressedBlockMetadata` value of
// `std::span<const CompressedBlockMetadata>` (`BlockMetadataSpan`).
using BlockMetadataIt = BlockMetadataSpan::iterator;
// Section of relevant blocks as a subrange defined by `BlockMetadataIt`s.
using BlockMetadataRange = ql::ranges::subrange<BlockMetadataIt>;
// Vector containing `BlockMetadataRange`s.
using BlockMetadataRanges = std::vector<BlockMetadataRange>;

// The metadata of a whole compressed "relation", where relation refers to a
// maximal sequence of triples with equal first component (e.g., P for the PSO
// permutation).
struct CompressedRelationMetadata {
  Id col0Id_;
  // TODO: Is this still needed? Same for `offsetInBlock_`.
  size_t numRows_;
  float multiplicityCol1_;  // E.g., in PSO this is the multiplicity of "S".
  float multiplicityCol2_;  // E.g., in PSO this is the multiplicity of "O".
  // If this "relation" is contained in a block together with other "relations",
  // then all of these relations are contained only in this block and
  // `offsetInBlock_` stores the offset in this block (referring to the index in
  // the uncompressed sequence of triples).  Otherwise, this "relation" is
  // stored in one or several blocks of its own, and we set `offsetInBlock_` to
  // `Id(-1)`.
  uint64_t offsetInBlock_ = std::numeric_limits<uint64_t>::max();

  size_t getNofElements() const { return numRows_; }

  // Setters and getters for the multiplicities.
  float getCol1Multiplicity() const { return multiplicityCol1_; }
  float getCol2Multiplicity() const { return multiplicityCol2_; }
  void setCol1Multiplicity(float mult) { multiplicityCol1_ = mult; }
  void setCol2Multiplicity(float mult) { multiplicityCol2_ = mult; }

  bool isFunctional() const { return multiplicityCol1_ == 1.0f; }

  // Two of these are equal if all members are equal.
  bool operator==(const CompressedRelationMetadata&) const = default;
};

// Serialization of the compressed "relation" meta data.
AD_SERIALIZE_FUNCTION(CompressedRelationMetadata) {
  serializer | arg.col0Id_;
  serializer | arg.numRows_;
  serializer | arg.multiplicityCol1_;
  serializer | arg.multiplicityCol2_;
  serializer | arg.offsetInBlock_;
}

/// Manage the compression and serialization of relations during the index
/// build.
class CompressedRelationWriter {
 private:
  ad_utility::Synchronized<ad_utility::File> outfile_;
  ad_utility::Synchronized<std::vector<CompressedBlockMetadataNoBlockIndex>>
      blockBuffer_;
  // If multiple small relations are stored in the same block, keep track of the
  // first and last `col0Id`.
  Id currentBlockFirstCol0_ = Id::makeUndefined();
  Id currentBlockLastCol0_ = Id::makeUndefined();

  // The actual number of columns that is stored by this writer. Is 2 if there
  // are no additional special payloads.
  size_t numColumns_;

  ad_utility::AllocatorWithLimit<Id> allocator_ =
      ad_utility::makeUnlimitedAllocator<Id>();
  // A buffer for small relations that will be stored in the same block.
  SmallRelationsBuffer smallRelationsBuffer_{numColumns_, allocator_};
  ad_utility::MemorySize uncompressedBlocksizePerColumn_;

  // When we store a large relation with multiple blocks then we keep track of
  // its `col0Id`, mostly for sanity checks.
  Id currentCol0Id_ = Id::makeUndefined();
  size_t currentRelationPreviousSize_ = 0;

  ad_utility::TaskQueue<false> blockWriteQueue_{20, 10};
  ad_utility::timer::ThreadSafeTimer blockWriteQueueTimer_;

  // This callback is invoked for each block of small relations (which share the
  // same block), after this block has been completely handled by this writer.
  // The callback is used to efficiently pass the block from a permutation to
  // its twin permutation, which only has to re-sort and write the block.
  using SmallBlocksCallback = std::function<void(std::shared_ptr<IdTable>)>;
  SmallBlocksCallback smallBlocksCallback_;

  // A dummy value for multiplicities that can only later be determined.
  static constexpr float multiplicityDummy = 42.4242f;

 public:
  /// Create using a filename, to which the relation data will be written.
  explicit CompressedRelationWriter(
      size_t numColumns, ad_utility::File f,
      ad_utility::MemorySize uncompressedBlocksizePerColumn)
      : outfile_{std::move(f)},
        numColumns_{numColumns},
        uncompressedBlocksizePerColumn_{uncompressedBlocksizePerColumn} {}
  // Two helper types used to make the interface of the function
  // `createPermutationPair` below safer and more explicit.
  using MetadataCallback =
      std::function<void(ql::span<const CompressedRelationMetadata>)>;

  struct WriterAndCallback {
    CompressedRelationWriter& writer_;
    MetadataCallback callback_;
  };

  /**
   * @brief Write two permutations that only differ by the order of the col1 and
   * col2 (e.g. POS and PSO).
   * @param basename filename/path that will be used as a prefix for names of
   * temporary files.
   * @param writerAndCallback1 A writer for the first permutation together with
   * a callback that is called for each of the created metadata.
   * @param writerAndCallback2  The same as `writerAndCallback1`, but for the
   * other permutation.
   * @param sortedTriples The inputs as blocks of triples (plus possibly
   * additional columns). The first three columns must be sorted according to
   * the `permutation` (which corresponds to the `writerAndCallback1`.
   * @param permutation The permutation to be build (as a permutation of the
   * array `[0, 1, 2]`). The `sortedTriples` must be sorted by this permutation.
   */
  struct PermutationPairResult {
    size_t numDistinctCol0_;
    std::vector<CompressedBlockMetadata> blockMetadata_;
    std::vector<CompressedBlockMetadata> blockMetadataSwitched_;
  };
  static PermutationPairResult createPermutationPair(
      const std::string& basename, WriterAndCallback writerAndCallback1,
      WriterAndCallback writerAndCallback2,
      cppcoro::generator<IdTableStatic<0>> sortedTriples,
      qlever::KeyOrder permutation,
      const std::vector<std::function<void(const IdTableStatic<0>&)>>&
          perBlockCallbacks);

  /// Get all the CompressedBlockMetaData that were created by the calls to
  /// addRelation. This also closes the writer. The typical workflow is:
  /// add all relations and then call this method.
  std::vector<CompressedBlockMetadata> getFinishedBlocks() && {
    finish();
    auto blocks = std::move(*(blockBuffer_.wlock()));
    ql::ranges::sort(
        blocks, {}, [](const CompressedBlockMetadataNoBlockIndex& bl) {
          return std::tie(bl.firstTriple_.col0Id_, bl.firstTriple_.col1Id_,
                          bl.firstTriple_.col2Id_);
        });

    std::vector<CompressedBlockMetadata> result;
    result.reserve(blocks.size());
    // Write the correct block indices
    for (size_t i : ad_utility::integerRange(blocks.size())) {
      result.emplace_back(std::move(blocks.at(i)), i);
    }
    return result;
  }

  // Compute the multiplicity of given the number of elements and the number of
  // distinct elements. It is basically `numElements / numDistinctElements` with
  // the following addition: the result will only be exactly `1.0` if
  // `numElements == numDistinctElements`, s.t. `1.0` is equivalent to
  // `functional`. Note that this is not automatically ensured by the division
  // because of the numeric properties of `float`.
  static float computeMultiplicity(size_t numElements,
                                   size_t numDistinctElements);

  // Return the blocksize (in number of triples) of this writer. Note that the
  // actual sizes of blocks will slightly vary due to new relations starting in
  // new blocks etc.
  size_t blocksize() const {
    return uncompressedBlocksizePerColumn_.getBytes() / sizeof(Id);
  }

 private:
  /// Finish writing all relations which have previously been added, but might
  /// still be in some internal buffer.
  void finish() {
    AD_CORRECTNESS_CHECK(currentRelationPreviousSize_ == 0);
    writeBufferedRelationsToSingleBlock();
    auto timer = blockWriteQueueTimer_.startMeasurement();
    blockWriteQueue_.finish();
    timer.stop();
    outfile_.wlock()->close();
  }

  // Compress the contents of `smallRelationsBuffer_` into a single
  // block and write it to outfile_. Update `currentBlockData_` with the meta
  // data of the written block. Then clear `smallRelationsBuffer_`.
  void writeBufferedRelationsToSingleBlock();

  // Compress the `column` and write it to the `outfile_`. Return the offset and
  // size of the compressed column in the `outfile_`.
  CompressedBlockMetadata::OffsetAndCompressedSize compressAndWriteColumn(
      ql::span<const Id> column);

  // Return the number of columns that is stored inside the blocks.
  size_t numColumns() const { return numColumns_; }

  // Compress the given `block` and write it to the `outfile_`. The
  // `firstCol0Id` and `lastCol0Id` are needed to set up the block's metadata
  // which is appended to the internal buffer. If `invokeCallback` is true and
  // the `smallBlocksCallback_` is not empty, then
  // `smallBlocksCallback_(std::move(block))` is called AFTER the block has
  // completely been dealt with.
  void compressAndWriteBlock(Id firstCol0Id, Id lastCol0Id,
                             std::shared_ptr<IdTable> block,
                             bool invokeCallback);

  // Add a small relation that will be stored in a single block, possibly
  // together with other small relations.
  CompressedRelationMetadata addSmallRelation(Id col0Id, size_t numDistinctC1,
                                              IdTableView<0> relation);

  // Add a new block for a large relation that is to be stored in multiple
  // blocks. This function may only be called if one of the following holds:
  // * This is the first call to `addBlockForLargeRelation` or
  // `addSmallRelation`.
  // * The previously called function was `addSmallRelation` or
  // `finishLargeRelation`.
  // * The previously called function was `addBlockForLargeRelation` with the
  // same `col0Id`.
  void addBlockForLargeRelation(Id col0Id, std::shared_ptr<IdTable> relation);

  // This function must be called after all blocks of a large relation have been
  // added via `addBlockForLargeRelation` before any other function may be
  // called. In particular, it has to be called after the last block of the last
  // relation was added (in case this relation is large). Otherwise, an
  // assertion inside the `finish()` function (which is also called by the
  // destructor) will fail.
  CompressedRelationMetadata finishLargeRelation(size_t numDistinctC1);

  // Add a complete large relation by calling `addBlockForLargeRelation` for
  // each block in the `sortedBlocks` and then calling `finishLargeRelation`.
  // The number of distinct col1 entries will be computed from the blocks
  // directly.
  template <typename T>
  CompressedRelationMetadata addCompleteLargeRelation(Id col0Id,
                                                      T&& sortedBlocks);

  // This is a function in `CompressedRelationsTest.cpp` that tests the
  // internals of this class and therefore needs private access.
  template <typename T>
  friend std::pair<std::vector<CompressedBlockMetadata>,
                   std::vector<CompressedRelationMetadata>>
  compressedRelationTestWriteCompressedRelations(
      T inputs, std::string filename, ad_utility::MemorySize blocksize);
};

using namespace std::string_view_literals;

/// Manage the reading of relations from disk that have been previously written
/// using the `CompressedRelationWriter`.
class CompressedRelationReader {
  template <typename T>
  using vector = std::vector<T>;

 public:
  using Allocator = ad_utility::AllocatorWithLimit<Id>;
  using ColumnIndicesRef = ql::span<const ColumnIndex>;
  using ColumnIndices = std::vector<ColumnIndex>;
  using CancellationHandle = ad_utility::SharedCancellationHandle;

  // This struct stores a reference to the (optional) graphs by which a result
  // is filtered, the column in which the graph ID will reside in a result,
  // and the information whether this column is required as part of the output,
  // or whether it should be deleted after filtering. It can then filter a given
  // block according to those settings.
  struct FilterDuplicatesAndGraphs {
    ScanSpecification::Graphs desiredGraphs_;
    ColumnIndex graphColumn_;
    bool deleteGraphColumn_;
    // Filter `block` such that it contains only the specified graphs and no
    // duplicates. The `blockMetadata` of `block` is used for possible shortcuts
    // (for example, if we know that there are no duplicates, we do not have to
    // eliminate them). The return value is `true` if the `block` has been
    // modified because it contained duplicates or triples from unwanted graphs.
    bool postprocessBlock(IdTable& block,
                          const CompressedBlockMetadata& blockMetadata) const;

    // Return true, iff a block, specified by the `blockMetadata` contains no
    // triples from `desiredGraphs_` and therefore doesn't have to be read from
    // disk, and if this fact can be determined by `blockMetadata` alone.
    bool canBlockBeSkipped(const CompressedBlockMetadata& blockMetadata) const;

   private:
    // Return true iff all triples from the block belong to the
    // `desiredGraphs_`, and if this fact can be determined by looking at the
    // metadata alone.
    bool blockNeedsFilteringByGraph(
        const CompressedBlockMetadata& metadata) const;

    // Implementation of the various steps of `postprocessBlock`. Each of them
    // returns `true` iff filtering the block was necessary.
    bool filterByGraphIfNecessary(
        IdTable& block, const CompressedBlockMetadata& blockMetadata) const;
    static bool filterDuplicatesIfNecessary(
        IdTable& block, const CompressedBlockMetadata& blockMetadata);
  };

  // Classes holding various subsets of parameters relevant for a scan of a
  // permutation, including a reference to the relevant located triples.
  struct ScanImplConfig {
    ColumnIndices scanColumns_;
    FilterDuplicatesAndGraphs graphFilter_;
    const LocatedTriplesPerBlock& locatedTriples_;
  };

  // The specification of scan, together with the blocks on which this scan is
  // to be performed.
  //
  // Brief explanation of `ScanSpecAndBlocks` constructor logic:
  // (1) The passed `ScanSpecification` remains as it is and is moved into
  // member variable `scanSpec_`.
  // (2) Member `blockMetadata_` is set to the `BlockMetadataRanges` computed
  // via `getRelevantBlocks` for the provided `ScanSpecification` and
  // `BlockMetadataRanges`.
  // (3) Compute `sizeBlockMetadata_`, which represents the number of
  // `CompressedBlockMetadata` values contained over all subranges in member
  // `BlockMetadataRanges_ blockMetadata_`.
  // (4) Perform an invariant check. The `CompressedBlockMetadata` values must
  // be unique, sorted in ascending order, and have consistent column values up
  // to the first free column defined by `scanSpec_`.
  struct ScanSpecAndBlocks {
    ScanSpecification scanSpec_;
    BlockMetadataRanges blockMetadata_;
    size_t sizeBlockMetadata_;

    ScanSpecAndBlocks(ScanSpecification scanSpec,
                      const BlockMetadataRanges& blockMetadataRanges);

    // Direct view access via `ql::views::join` over all
    // `CompressedBlockMetadata` values contained in `BlockMetadatatRanges
    // blockMetadata_`.
    auto getBlockMetadataView() const {
      return ql::views::join(blockMetadata_);
    }

    // If `BlockMetadataRanges blockMetadata_` contains exactly one
    // `BlockMetadataRange` (verified via AD_CONTRACT_CHECK), return the
    // corresponding CompressedBlockMetadata values as a span.
    ql::span<const CompressedBlockMetadata> getBlockMetadataSpan() const;

    // Check the provided `BlockMetadataRange`s for the following invariants:
    //   - All contained `CompressedBlockMetadata` values must be unique.
    //   - The `CompressedBlockMetadata` values must adhere to ascending order.
    //   - `firstFreeColIndex` is the column index up to which we expect
    //      constant values in `columns < firstFreeColIndex` over all blocks.
    static void checkBlockMetadataInvariant(
        std::span<const CompressedBlockMetadata> blocks,
        size_t firstFreeColIndex);
  };

  // This struct additionally contains the first and last triple of the scan
  // result.
  struct ScanSpecAndBlocksAndBounds : public ScanSpecAndBlocks {
    // `firstAndLastTriple_` contains the first and the last triple
    // of the specified relation (and being filtered by the `col1Id` if
    // specified). This might be different from the first triple in the first
    // block (in the case of the `firstTriple_`, similarly for `lastTriple_`)
    // because the first and last block might also contain other relations, or
    // the same relation but with different `col1Id`s.
    struct FirstAndLastTriple {
      CompressedBlockMetadata::PermutedTriple firstTriple_;
      CompressedBlockMetadata::PermutedTriple lastTriple_;
    };
    FirstAndLastTriple firstAndLastTriple_;
    // Deliberately delete the default constructor such that we don't
    // accidentally forget to set the `firstAndLastTriple_`.
    ScanSpecAndBlocksAndBounds() = delete;
    ScanSpecAndBlocksAndBounds(ScanSpecAndBlocks base,
                               FirstAndLastTriple triples)
        : ScanSpecAndBlocks(std::move(base)),
          firstAndLastTriple_(std::move(triples)) {}
  };

  struct LazyScanMetadata {
    size_t numBlocksRead_ = 0;
    size_t numBlocksAll_ = 0;
    // The number of blocks that are skipped by looking only at their metadata
    // (because the graph IDs of the block did not match the query).
    size_t numBlocksSkippedBecauseOfGraph_ = 0;
    size_t numBlocksPostprocessed_ = 0;
    // The number of blocks that contain updated (inserted or deleted) triples.
    size_t numBlocksWithUpdate_ = 0;
    // If a LIMIT or OFFSET is present we possibly read more rows than we
    // actually yield.
    size_t numElementsRead_ = 0;
    size_t numElementsYielded_ = 0;
    std::chrono::milliseconds blockingTime_ = std::chrono::milliseconds::zero();

    // Update this metadata, given the metadata from `blockAndMetadata`.
    // Currently updates: `numBlocksPostprocessed_`, `numBlocksWithUpdate_`,
    // `numElementsRead_`, and `numBlocksRead_`.
    void update(const DecompressedBlockAndMetadata& blockAndMetadata);
    // `nullopt` means the block was skipped because of the graph filters, else
    // call the overload directly above.
    void update(
        const std::optional<DecompressedBlockAndMetadata>& blockAndMetadata);

    // Aggregate the metadata from `newValue` into this metadata.
    void aggregate(const LazyScanMetadata& newValue);
  };

  using IdTableGenerator = cppcoro::generator<IdTable, LazyScanMetadata>;

 private:
  // The allocator used to allocate intermediate buffers.
  mutable Allocator allocator_;

  // The file that stores the actual permutations.
  ad_utility::File file_;

 public:
  explicit CompressedRelationReader(Allocator allocator, ad_utility::File file)
      : allocator_{std::move(allocator)}, file_{std::move(file)} {}

  // Get the blocks (an ordered subset of the blocks that are passed in via the
  // `metadataAndBlocks`) where the `col1Id` can theoretically match one of the
  // elements in the `joinColumn` (The col0Id is fixed and specified by the
  // `metadataAndBlocks`). The join column of the scan is the first column that
  // is not fixed by the `metadataAndBlocks`, so the middle column (col1) in
  // case the `metadataAndBlocks` doesn't contain a `col1Id`, or the last column
  // (col2) else.
  static std::vector<CompressedBlockMetadata> getBlocksForJoin(
      ql::span<const Id> joinColumn,
      const ScanSpecAndBlocksAndBounds& metadataAndBlocks);

  // For each of `metadataAndBlocks, metadataAndBlocks2` get the blocks (an
  // ordered subset of the blocks in the `scanMetadata` that might contain
  // matching elements in the following scenario: The result of
  // `metadataAndBlocks` is joined with the result of `metadataAndBlocks2`. For
  // each of the inputs the join column is the first column that is not fixed by
  // the metadata, so the middle column (col1) in case the `scanMetadata`
  // doesn't contain a `col1Id`, or the last column (col2) else.
  static std::array<std::vector<CompressedBlockMetadata>, 2> getBlocksForJoin(
      const ScanSpecAndBlocksAndBounds& metadataAndBlocks,
      const ScanSpecAndBlocksAndBounds& metadataAndBlocks2);

  /**
   * @brief For a permutation XYZ, retrieve all Z for given X and Y (if `col1Id`
   * is set) or all YZ for a given X (if `col1Id` is `std::nullopt`.
   *
   * @param metadata The metadata of the given X.
   * @param col1Id The ID for Y. If `std::nullopt`, then the Y will be also
   * returned as a column.
   * @param blocks The metadata of the on-disk blocks for the given
   * permutation.
   * @param file The file in which the permutation is stored.
   * @param result The ID table to which we write the result. It must have
   * exactly one column.
   * @param cancellationHandle An `CancellationException` will be thrown if the
   * cancellationHandle runs out during the execution of this function.
   *
   * The arguments `metadata`, `blocks`, and `file` must all be obtained from
   * The same `CompressedRelationWriter` (see below).
   */
  IdTable scan(const ScanSpecAndBlocks& scanSpecAndBlocks,
               ColumnIndicesRef additionalColumns,
               const CancellationHandle& cancellationHandle,
               const LocatedTriplesPerBlock& locatedTriplesPerBlock,
               const LimitOffsetClause& limitOffset = {}) const;

  // Similar to `scan` (directly above), but the result of the scan is lazily
  // computed and returned as a generator of the single blocks that are scanned.
  // The blocks are guaranteed to be in order.
  CompressedRelationReader::IdTableGenerator lazyScan(
      ScanSpecification scanSpec,
      std::vector<CompressedBlockMetadata> relevantBlockMetadata,
      ColumnIndices additionalColumns, CancellationHandle cancellationHandle,
      const LocatedTriplesPerBlock& locatedTriplesPerBlock,
      LimitOffsetClause limitOffset = {}) const;

  // Get the exact size of the result of the scan, taking the given located
  // triples into account. This requires locating the triples exactly in each
  // of the relevant blocks.
  size_t getResultSizeOfScan(
      const ScanSpecAndBlocks& scanSpecAndBlocks,
      const LocatedTriplesPerBlock& locatedTriplesPerBlock) const;

  // Get a lower and an upper bound for the size of the result of the scan. For
  // this call, it is enough that each located triple knows the block to which
  // it belongs (which is the case for `LocatedTriplesPerBlock`).
  std::pair<size_t, size_t> getSizeEstimateForScan(
      const ScanSpecAndBlocks& scanSpecAndBlocks,
      const LocatedTriplesPerBlock& locatedTriplesPerBlock) const;

 private:
  // Common implementation of `getResultSizeOfScan` and `getSizeEstimateForScan`
  // above.
  template <bool exactSize>
  std::pair<size_t, size_t> getResultSizeImpl(
<<<<<<< HEAD
      const ScanSpecification& scanSpec,
      const vector<CompressedBlockMetadata>& blocks,
      const LocatedTriplesPerBlock& locatedTriplesPerBlock) const;
=======
      const ScanSpecAndBlocks& scanSpecAndBlocks,
      [[maybe_unused]] const LocatedTriplesPerBlock& locatedTriplesPerBlock)
      const;
>>>>>>> 61f14810

 public:
  // For a given relation, determine the `col1Id`s and their counts. This is
  // used for `computeGroupByObjectWithCount`.
  IdTable getDistinctCol1IdsAndCounts(
      const ScanSpecAndBlocks& scanSpecAndBlocks,
      const CancellationHandle& cancellationHandle,
      const LocatedTriplesPerBlock& locatedTriplesPerBlock) const;

  // For all `col0Ids` determine their counts. This is
  // used for `computeGroupByForFullScan`.
  IdTable getDistinctCol0IdsAndCounts(
      const ScanSpecAndBlocks& scanSpecAndBlocks,
      const CancellationHandle& cancellationHandle,
      const LocatedTriplesPerBlock& locatedTriplesPerBlock) const;

  std::optional<CompressedRelationMetadata> getMetadataForSmallRelation(
      const ScanSpecAndBlocks& scanSpecAndBlocks, Id col0Id,
      const LocatedTriplesPerBlock&) const;

  // Return the number of `CompressedBlockMetadata` values contained in given
  // `BlockMetadataRanges` object.
  static size_t getNumberOfBlockMetadataValues(
      const BlockMetadataRanges& blockMetadata);

  // Retrieves the corresponding materialized `CompressedBlockMetadata` vector
  // to the given `BlockMetadataRanges blockMetadata`.
  static std::vector<CompressedBlockMetadata>
  convertBlockMetadataRangesToVector(const BlockMetadataRanges& blockMetadata);

  // Get the relevant `BlockMetadataRanges` sections of the given
  // `BlockMetadataRanges blockMetadata` for the blocks that contain the
  // triples that have the relationId/col0Id specified by
  // `ScanSpecification scanSpec`. If the `col1Id` is specified (not `nullopt`),
  // then the blocks are additionally filtered by the given `col1Id`.
  static BlockMetadataRanges getRelevantBlocks(
      const ScanSpecification& scanSpec,
      const BlockMetadataRanges& blockMetadata);

  // Get the first and the last triple that the result of a `scan` with the
  // given arguments would lead to. Return `nullopt` if the scan result would
  // be empty. This function is used to more efficiently filter the blocks of
  // index scans between joining them to get better estimates for the beginning
  // and end of incomplete blocks.
  std::optional<ScanSpecAndBlocksAndBounds::FirstAndLastTriple>
  getFirstAndLastTriple(
      const ScanSpecAndBlocks& metadataAndBlocks,
      const LocatedTriplesPerBlock& locatedTriplesPerBlock) const;

  // Get access to the underlying allocator
  const Allocator& allocator() const { return allocator_; }

 private:
  // Read the block that is identified by the `blockMetaData` from the `file`.
  // Only the columns specified by `columnIndices` are read.
  CompressedBlock readCompressedBlockFromFile(
      const CompressedBlockMetadata& blockMetaData,
      ColumnIndicesRef columnIndices) const;

  // Decompress the `compressedBlock`. The number of rows that the block will
  // have after decompression must be passed in via the `numRowsToRead`
  // argument. It is typically obtained from the corresponding
  // `CompressedBlockMetaData`.
  DecompressedBlock decompressBlock(const CompressedBlock& compressedBlock,
                                    size_t numRowsToRead) const;

  // Helper function used by `decompressBlock` and
  // `decompressBlockToExistingIdTable`. Decompress the `compressedColumn` and
  // store the result at the `iterator`. For the `numRowsToRead` argument, see
  // the documentation of `decompressBlock`.
  template <typename Iterator>
  static void decompressColumn(const std::vector<char>& compressedColumn,
                               size_t numRowsToRead, Iterator iterator);

  // Read and decompress the parts of the block given by `blockMetaData` (which
  // identifies the block) and `scanConfig` (which specifies the part of that
  // block).
  std::optional<DecompressedBlockAndMetadata> readAndDecompressBlock(
      const CompressedBlockMetadata& blockMetaData,
      const ScanImplConfig& scanConfig) const;

  // Like `readAndDecompressBlock`, and postprocess by merging the located
  // triples (if any) and applying the graph filters (if any), both specified
  // as part of the `scanConfig`.
  DecompressedBlockAndMetadata decompressAndPostprocessBlock(
      const CompressedBlock& compressedBlock, size_t numRowsToRead,
      const CompressedRelationReader::ScanImplConfig& scanConfig,
      const CompressedBlockMetadata& metadata) const;

  // Read, decompress, and postprocess the part of the block according to
  // `blockMetadata` (which identifies the block) and `scanConfig` (which
  // specifies the part of that block, graph filters, and located triples).
  //
  // NOTE: When all triples in the block match the `col1Id`, this method makes
  // an unnecessary copy of the block. Therefore, if you know that you need the
  // whole block, use `readAndDecompressBlock` instead.
  DecompressedBlock readPossiblyIncompleteBlock(
      const ScanSpecification& scanSpec, const ScanImplConfig& scanConfig,
      const CompressedBlockMetadata& blockMetadata,
      std::optional<std::reference_wrapper<LazyScanMetadata>> scanMetadata,
      const LocatedTriplesPerBlock&) const;

  // Yield all the blocks in the range `[beginBlock, endBlock)`. If the
  // `columnIndices` are set, only the specified columns from the blocks
  // are yielded, else all columns are yielded. The blocks are yielded
  // in the correct order, but asynchronously read and decompressed using
  // multiple worker threads.
  template <typename T>
  IdTableGenerator asyncParallelBlockGenerator(
      T beginBlock, T endBlock, const ScanImplConfig& scanConfig,
      CancellationHandle cancellationHandle,
      LimitOffsetClause& limitOffset) const;

  // Return a vector that consists of the concatenation of `baseColumns` and
  // `additionalColumns`
  static std::vector<ColumnIndex> prepareColumnIndices(
      std::initializer_list<ColumnIndex> baseColumns,
      ColumnIndicesRef additionalColumns);

  // Return the number of columns that should be read (except for the graph
  // column and any payload columns, this is one of 0, 1, 2, 3) and whether the
  // graph column is contained in `columns`.
  static std::pair<size_t, bool> prepareLocatedTriples(
      ColumnIndicesRef columns);

  // If `col1Id` is specified, `return {1, additionalColumns...}`, else return
  // `{0, 1, additionalColumns}`.
  // These are exactly the columns that are returned by a scan depending on
  // whether the `col1Id` is specified or not.
  static std::vector<ColumnIndex> prepareColumnIndices(
      const ScanSpecification& scanSpec, ColumnIndicesRef additionalColumns);

  static ScanImplConfig getScanConfig(
      const ScanSpecification& scanSpec, ColumnIndicesRef additionalColumns,
      const LocatedTriplesPerBlock& locatedTriples);

  // The common implementation for `getDistinctCol0IdsAndCounts` and
  // `getCol1IdsAndCounts`.
  CPP_template(typename IdGetter)(
      requires ad_utility::InvocableWithConvertibleReturnType<
          IdGetter, Id, const CompressedBlockMetadata::PermutedTriple&>) IdTable
      getDistinctColIdsAndCountsImpl(
          IdGetter idGetter, const ScanSpecAndBlocks& scanSpecAndBlocks,
          const CancellationHandle& cancellationHandle,
          const LocatedTriplesPerBlock& locatedTriplesPerBlock) const;
};

// TODO<joka921>
/*
 * 1. Also let the compressedRelationReader know about the number of columns
 * that the given permutation has.
 * 2. Then add assertions that we only get valid column indices specified.
 */

#endif  // QLEVER_SRC_INDEX_COMPRESSEDRELATION_H<|MERGE_RESOLUTION|>--- conflicted
+++ resolved
@@ -672,15 +672,8 @@
   // above.
   template <bool exactSize>
   std::pair<size_t, size_t> getResultSizeImpl(
-<<<<<<< HEAD
-      const ScanSpecification& scanSpec,
-      const vector<CompressedBlockMetadata>& blocks,
+      const ScanSpecAndBlocks& scanSpecAndBlocks,
       const LocatedTriplesPerBlock& locatedTriplesPerBlock) const;
-=======
-      const ScanSpecAndBlocks& scanSpecAndBlocks,
-      [[maybe_unused]] const LocatedTriplesPerBlock& locatedTriplesPerBlock)
-      const;
->>>>>>> 61f14810
 
  public:
   // For a given relation, determine the `col1Id`s and their counts. This is
