--- conflicted
+++ resolved
@@ -287,7 +287,6 @@
             ad_utility::File& file, IdTable* result,
             ad_utility::SharedConcurrentTimeoutTimer timer = nullptr) const;
 
-<<<<<<< HEAD
   // Only get the size of the result for a given permutation XYZ for a given X and Y.
   // This can be done by scanning two blocks. Note: The overload of this function where
   // only the X is given is not needed, as the size of these scans can be retrieved
@@ -297,7 +296,6 @@
             ad_utility::File& file, IdTable* result,
             ad_utility::SharedConcurrentTimeoutTimer timer = nullptr) const;
 
-=======
   // Get the contiguous subrange of the given `blockMetadata` for the blocks
   // that contain the triples that have the relationId/col0Id that was specified
   // by the `medata`. If the `col1Id` is specified (not `nullopt`), then the
@@ -305,7 +303,6 @@
   static std::span<const CompressedBlockMetadata> getBlocksFromMetadata(
       const CompressedRelationMetadata& metadata, std::optional<Id> col1Id,
       std::span<const CompressedBlockMetadata> blockMetadata);
->>>>>>> 04cccc80
 
  private:
   // Read the block that is identified by the `blockMetaData` from the `file`.
