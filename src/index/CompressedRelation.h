// Copyright 2021, University of Freiburg,
// Chair of Algorithms and Data Structures
// Author: Johannes Kalmbach <johannes.kalmbach@gmail.com>

#ifndef QLEVER_COMPRESSEDRELATION_H
#define QLEVER_COMPRESSEDRELATION_H

#include <algorithm>
#include <vector>

#include "engine/idTable/CompressedExternalIdTable.h"
#include "engine/idTable/IdTable.h"
#include "global/Id.h"
#include "index/ConstantsIndexBuilding.h"
#include "util/BufferedVector.h"
#include "util/Cache.h"
#include "util/CancellationHandle.h"
#include "util/ConcurrentCache.h"
#include "util/File.h"
#include "util/Generator.h"
#include "util/MemorySize/MemorySize.h"
#include "util/Serializer/ByteBufferSerializer.h"
#include "util/Serializer/SerializeArray.h"
#include "util/Serializer/SerializeVector.h"
#include "util/Serializer/Serializer.h"
#include "util/TaskQueue.h"
#include "util/TypeTraits.h"

// Forward declaration of the `IdTable` class.
class IdTable;

// A buffer for all columns except for the first one (which will be dealt with
// separately). This is the format in which the raw data for a single relation
// is passed around during the index building.
using BufferedIdTable =
    columnBasedIdTable::IdTable<Id, 0, ad_utility::BufferedVector<Id>>;

// This type is used to buffer small relations that will be stored in the same
// block.
<<<<<<< HEAD
using SmallRelationsBuffer = columnBasedIdTable::IdTable<Id, 0>;
=======
using SmallRelationsBuffer = IdTableStatic<NumColumns>;
>>>>>>> 3acd33cc

// Sometimes we do not read/decompress  all the columns of a block, so we have
// to use a dynamic `IdTable`.
using DecompressedBlock = IdTable;

// To be able to use `DecompressedBlock` with `Caches`, we need a function for
// calculating the memory used for it.
struct DecompressedBlockSizeGetter {
  ad_utility::MemorySize operator()(const DecompressedBlock& block) const {
    return ad_utility::MemorySize::bytes(block.numColumns() * block.numRows() *
                                         sizeof(Id));
  }
};

// After compression the columns have different sizes, so we cannot use an
// `IdTable`.
using CompressedBlock = std::vector<std::vector<char>>;

// The metadata of a compressed block of ID triples in an index permutation.
struct CompressedBlockMetadata {
  // Since we have column-based indices, the two columns of each block are
  // stored separately (but adjacently).
  struct OffsetAndCompressedSize {
    off_t offsetInFile_;
    size_t compressedSize_;
    bool operator==(const OffsetAndCompressedSize&) const = default;
  };
  std::vector<OffsetAndCompressedSize> offsetsAndCompressedSize_;
  size_t numRows_;

  // Store the first and the last triple of the block. First and last are meant
  // inclusively, that is, they are both part of the block. The order of the
  // triples depends on the stored permutation: For example, in the PSO
  // permutation, the first element of the triples is the P, the second one is
  // the S and the third one is the O. Note that the first key of the
  // permutation (for example the P in the PSO permutation) is not stored in the
  // blocks, but has to be retrieved via the corresponding
  // `CompressedRelationMetadata`.
  // NOTE: Strictly speaking, storing one of `firstTriple_` or `lastTriple_`
  // would probably suffice. However, they make several functions much easier to
  // implement and don't really harm with respect to space efficiency. For
  // example, for Wikidata, we have only around 50K blocks with block size 8M
  // and around 5M blocks with block size 80K; even the latter takes only half a
  // GB in total.
  struct PermutedTriple {
    Id col0Id_;
    Id col1Id_;
    Id col2Id_;
    bool operator==(const PermutedTriple&) const = default;

    // Formatted output for debugging.
    friend std::ostream& operator<<(std::ostream& str,
                                    const PermutedTriple& trip) {
      str << "Triple: " << trip.col0Id_ << ' ' << trip.col1Id_ << ' '
          << trip.col2Id_ << std::endl;
      return str;
    }

    friend std::true_type allowTrivialSerialization(PermutedTriple, auto);
  };
  PermutedTriple firstTriple_;
  PermutedTriple lastTriple_;

  // Two of these are equal if all members are equal.
  bool operator==(const CompressedBlockMetadata&) const = default;
};

// Serialization of the `OffsetAndcompressedSize` subclass.
AD_SERIALIZE_FUNCTION(CompressedBlockMetadata::OffsetAndCompressedSize) {
  serializer | arg.offsetInFile_;
  serializer | arg.compressedSize_;
}

// Serialization of the block metadata.
AD_SERIALIZE_FUNCTION(CompressedBlockMetadata) {
  serializer | arg.offsetsAndCompressedSize_;
  serializer | arg.numRows_;
  serializer | arg.firstTriple_;
  serializer | arg.lastTriple_;
}

// The metadata of a whole compressed "relation", where relation refers to a
// maximal sequence of triples with equal first component (e.g., P for the PSO
// permutation).
struct CompressedRelationMetadata {
  Id col0Id_;
  size_t numRows_;
  float multiplicityCol1_;  // E.g., in PSO this is the multiplicity of "S".
  float multiplicityCol2_;  // E.g., in PSO this is the multiplicity of "O".
  // If this "relation" is contained in a block together with other "relations",
  // then all of these relations are contained only in this block and
  // `offsetInBlock_` stores the offset in this block (referring to the index in
  // the uncompressed sequence of triples).  Otherwise, this "relation" is
  // stored in one or several blocks of its own, and we set `offsetInBlock_` to
  // `Id(-1)`.
  uint64_t offsetInBlock_ = std::numeric_limits<uint64_t>::max();

  size_t getNofElements() const { return numRows_; }

  // Setters and getters for the multiplicities.
  float getCol1Multiplicity() const { return multiplicityCol1_; }
  float getCol2Multiplicity() const { return multiplicityCol2_; }
  void setCol1Multiplicity(float mult) { multiplicityCol1_ = mult; }
  void setCol2Multiplicity(float mult) { multiplicityCol2_ = mult; }

  bool isFunctional() const { return multiplicityCol1_ == 1.0f; }

  // Two of these are equal if all members are equal.
  bool operator==(const CompressedRelationMetadata&) const = default;
};

// Serialization of the compressed "relation" meta data.
AD_SERIALIZE_FUNCTION(CompressedRelationMetadata) {
  serializer | arg.col0Id_;
  serializer | arg.numRows_;
  serializer | arg.multiplicityCol1_;
  serializer | arg.multiplicityCol2_;
  serializer | arg.offsetInBlock_;
}

/// Manage the compression and serialization of relations during the index
/// build.
class CompressedRelationWriter {
 private:
<<<<<<< HEAD
  ad_utility::File outfile_;
  std::vector<CompressedBlockMetadata> blockBuffer_;
  CompressedBlockMetadata currentBlockData_;
  ad_utility::MemorySize uncompressedBlocksizePerColumn_;
  // The actual number of columns that is stored by this writer. Is 2 if there
  // are no additional special payloads.
  size_t numColumns_;
  SmallRelationsBuffer buffer_{numColumns_};

 public:
  /// Create using a filename, to which the relation data will be written.
  explicit CompressedRelationWriter(
      size_t numColumns, ad_utility::File f,
      ad_utility::MemorySize uncompressedBlocksizePerColumn)
      : outfile_{std::move(f)},
        uncompressedBlocksizePerColumn_{uncompressedBlocksizePerColumn},
        numColumns_{numColumns} {}
=======
  ad_utility::Synchronized<ad_utility::File> outfile_;
  ad_utility::Synchronized<std::vector<CompressedBlockMetadata>> blockBuffer_;
  // If multiple small relations are stored in the same block, keep track of the
  // first and last `col0Id`.
  Id currentBlockFirstCol0_ = Id::makeUndefined();
  Id currentBlockLastCol0_ = Id::makeUndefined();

  ad_utility::AllocatorWithLimit<Id> allocator_ =
      ad_utility::makeUnlimitedAllocator<Id>();
  // A buffer for small relations that will be stored in the same block.
  SmallRelationsBuffer smallRelationsBuffer_{allocator_};
  ad_utility::MemorySize numBytesPerBlock_;

  // When we store a large relation with multiple blocks then we keep track of
  // its `col0Id`, mostly for sanity checks.
  Id currentCol0Id_ = Id::makeUndefined();
  size_t currentRelationPreviousSize_ = 0;

  ad_utility::TaskQueue<false> blockWriteQueue_{20, 10};

  // A dummy value for multiplicities that can only later be determined.
  static constexpr float multiplicityDummy = 42.4242f;

 public:
  /// Create using a filename, to which the relation data will be written.
  explicit CompressedRelationWriter(ad_utility::File f,
                                    ad_utility::MemorySize numBytesPerBlock)
      : outfile_{std::move(f)}, numBytesPerBlock_{numBytesPerBlock} {}
  // Two helper types used to make the interface of the function
  // `createPermutationPair` below safer and more explicit.
  using MetadataCallback =
      std::function<void(std::span<const CompressedRelationMetadata>)>;

  struct WriterAndCallback {
    CompressedRelationWriter& writer_;
    MetadataCallback callback_;
  };
>>>>>>> 3acd33cc

  /**
   * @brief Write two permutations that only differ by the order of the col1 and
   * col2 (e.g. POS and PSO).
   * @param basename filename/path that will be used as a prefix for names of
   * temporary files.
   * @param writerAndCallback1 A writer for the first permutation together with
   * a callback that is called for each of the created metadata.
   * @param writerAndCallback2  The same as `writerAndCallback1`, but for the
   * other permutation.
   * @param sortedTriples The inputs as blocks of triples (plus possibly
   * additional columns). The first three columns must be sorted according to
   * the `permutation` (which corresponds to the `writerAndCallback1`.
   * @param permutation The permutation to be build (as a permutation of the
   * array `[0, 1, 2]`). The `sortedTriples` must be sorted by this permutation.
   */
  static std::pair<std::vector<CompressedBlockMetadata>,
                   std::vector<CompressedBlockMetadata>>
  createPermutationPair(
      const std::string& basename, WriterAndCallback writerAndCallback1,
      WriterAndCallback writerAndCallback2,
      cppcoro::generator<IdTableStatic<0>> sortedTriples,
      std::array<size_t, 3> permutation,
      const std::vector<std::function<void(const IdTableStatic<0>&)>>&
          perBlockCallbacks);

  /// Get all the CompressedBlockMetaData that were created by the calls to
  /// addRelation. This also closes the writer. The typical workflow is:
  /// add all relations and then call this method.
  std::vector<CompressedBlockMetadata> getFinishedBlocks() && {
    finish();
    auto blocks = std::move(*(blockBuffer_.wlock()));
    std::ranges::sort(blocks, {}, [](const CompressedBlockMetadata& bl) {
      return std::tie(bl.firstTriple_.col0Id_, bl.firstTriple_.col1Id_,
                      bl.firstTriple_.col2Id_);
    });
    return blocks;
  }

  // Compute the multiplicity of given the number of elements and the number of
  // distinct elements. It is basically `numElements / numDistinctElements` with
  // the following addition: the result will only be exactly `1.0` if
  // `numElements == numDistinctElements`, s.t. `1.0` is equivalent to
  // `functional`. Note that this is not automatically ensured by the division
  // because of the numeric properties of `float`.
  static float computeMultiplicity(size_t numElements,
                                   size_t numDistinctElements);

  // Return the blocksize (in number of triples) of this writer. Note that the
  // actual sizes of blocks will slightly vary due to new relations starting in
  // new blocks etc.
  size_t blocksize() const {
    return numBytesPerBlock_.getBytes() / (2 * sizeof(Id));
  }

 private:
  /// Finish writing all relations which have previously been added, but might
  /// still be in some internal buffer.
  void finish() {
    AD_CORRECTNESS_CHECK(currentRelationPreviousSize_ == 0);
    writeBufferedRelationsToSingleBlock();
    blockWriteQueue_.finish();
    outfile_.wlock()->close();
  }

  // Compress the contents of `smallRelationsBuffer_` into a single
  // block and write it to outfile_. Update `currentBlockData_` with the meta
  // data of the written block. Then clear `smallRelationsBuffer_`.
  void writeBufferedRelationsToSingleBlock();

  // Compress the `column` and write it to the `outfile_`. Return the offset and
  // size of the compressed column in the `outfile_`.
  CompressedBlockMetadata::OffsetAndCompressedSize compressAndWriteColumn(
      std::span<const Id> column);

<<<<<<< HEAD
  // _____________________________________________________________________________
  static std::vector<char> compressColumn(std::span<const Id> column);

  // _____________________________________________________________________________
  CompressedBlockMetadata::OffsetAndCompressedSize writeCompressedColumn(
      std::vector<char> compressedBlock);

  // Return the number of columns that is stored inside the blocks.
  size_t numColumns() const { return numColumns_; }
=======
  // Compress the given `block` and write it to the `outfile_`. The
  // `firstCol0Id` and `lastCol0Id` are needed to set up the block's metadata
  // which is appended to the internal buffer.
  void compressAndWriteBlock(Id firstCol0Id, Id lastCol0Id,
                             std::shared_ptr<IdTable> block);

  // Add a small relation that will be stored in a single block, possibly
  // together with other small relations.
  CompressedRelationMetadata addSmallRelation(Id col0Id, size_t numDistinctC1,
                                              IdTableView<0> relation);

  // Add a new block for a large relation that is to be stored in multiple
  // blocks. This function may only be called if one of the following holds:
  // * This is the first call to `addBlockForLargeRelation` or
  // `addSmallRelation`.
  // * The previously called function was `addSmallRelation` or
  // `finishLargeRelation`.
  // * The previously called function was `addBlockForLargeRelation` with the
  // same `col0Id`.
  void addBlockForLargeRelation(Id col0Id, std::shared_ptr<IdTable> relation);

  // This function must be called after all blocks of a large relation have been
  // added via `addBlockForLargeRelation` before any other function may be
  // called. In particular, it has to be called after the last block of the last
  // relation was added (in case this relation is large). Otherwise, an
  // assertion inside the `finish()` function (which is also called by the
  // destructor) will fail.
  CompressedRelationMetadata finishLargeRelation(size_t numDistinctC1);

  // Add a complete large relation by calling `addBlockForLargeRelation` for
  // each block in the `sortedBlocks` and then calling `finishLargeRelation`.
  // The number of distinct col1 entries will be computed from the blocks
  // directly.
  CompressedRelationMetadata addCompleteLargeRelation(Id col0Id,
                                                      auto&& sortedBlocks);

  // This is the function in `CompressedRelationsTest.cpp` that tests the
  // internals of this class and therefore needs private access.
  friend void testCompressedRelations(const auto& inputs,
                                      std::string testCaseName,
                                      ad_utility::MemorySize blocksize);
>>>>>>> 3acd33cc
};

using namespace std::string_view_literals;

/// Manage the reading of relations from disk that have been previously written
/// using the `CompressedRelationWriter`.
class CompressedRelationReader {
 public:
  using Allocator = ad_utility::AllocatorWithLimit<Id>;
<<<<<<< HEAD
  using TimeoutTimer = ad_utility::SharedConcurrentTimeoutTimer;
  using ColumnIndices = std::span<const ColumnIndex>;
  using OwningColumnIndices = std::vector<ColumnIndex>;
=======
>>>>>>> 3acd33cc

  // The metadata of a single relation together with a subset of its
  // blocks and possibly a `col1Id` for additional filtering. This is used as
  // the input to several functions below that take such an input.
  struct MetadataAndBlocks {
    const CompressedRelationMetadata relationMetadata_;
    const std::span<const CompressedBlockMetadata> blockMetadata_;
    std::optional<Id> col1Id_;

    // If set, `firstAndLastTriple_` contains the first and the last triple
    // of the specified relation (and being filtered by the `col1Id` if
    // specified). This might be different from the first triple in the first
    // block (in the case of the `firstTriple_`, similarly for `lastTriple_`)
    // because the first and last block might also contain other relations, or
    // the same relation but with different `col1Id`s.
    struct FirstAndLastTriple {
      CompressedBlockMetadata::PermutedTriple firstTriple_;
      CompressedBlockMetadata::PermutedTriple lastTriple_;
    };
    std::optional<FirstAndLastTriple> firstAndLastTriple_;
  };

  struct LazyScanMetadata {
    size_t numBlocksRead_ = 0;
    size_t numBlocksAll_ = 0;
    size_t numElementsRead_ = 0;
    std::chrono::milliseconds blockingTime_ = std::chrono::milliseconds::zero();
  };

  using IdTableGenerator = cppcoro::generator<IdTable, LazyScanMetadata>;

 private:
  // This cache stores a small number of decompressed blocks. Its current
  // purpose is to make the e2e-tests run fast. They contain many SPARQL queries
  // with ?s ?p ?o triples in the body.
  // Note: The cache is thread-safe and using it does not change the semantics
  // of this class, so it is safe to mark it as `mutable` to make the `scan`
  // functions below `const`.
  mutable ad_utility::ConcurrentCache<ad_utility::HeapBasedLRUCache<
      off_t, DecompressedBlock, DecompressedBlockSizeGetter>>
      blockCache_{20ul};

  // The allocator used to allocate intermediate buffers.
  mutable Allocator allocator_;

  // The file that stores the actual permutations.
  ad_utility::File file_;

 public:
  explicit CompressedRelationReader(Allocator allocator, ad_utility::File file)
      : allocator_{std::move(allocator)}, file_{std::move(file)} {}
  /**
   * @brief For a permutation XYZ, retrieve all YZ for a given X.
   *
   * @param metadata The metadata of the given X.
   * @param blockMetadata The metadata of the on-disk blocks for the given
   * permutation.
   * @param file The file in which the permutation is stored.
<<<<<<< HEAD
   * @param additionalColumns specify the additional payload columns that will
   * be returned by the scan.
   * @param timer If specified (!= nullptr) a `TimeoutException` will be thrown
   *          if the timer runs out during the exeuction of this function.
=======
   * @param cancellationHandle An `CancellationException` will be thrown if the
   * cancellationHandle runs out during the execution of this function.
>>>>>>> 3acd33cc
   *
   * The arguments `metadata`, `blocks`, and `file` must all be obtained from
   * The same `CompressedRelationWriter` (see below).
   */
<<<<<<< HEAD
  IdTable scan(const CompressedRelationMetadata& metadata,
               std::span<const CompressedBlockMetadata> blockMetadata,
               ColumnIndices additionalColumns,
               const TimeoutTimer& timer) const;
=======
  IdTable scan(
      const CompressedRelationMetadata& metadata,
      std::span<const CompressedBlockMetadata> blockMetadata,
      ad_utility::File& file,
      std::shared_ptr<ad_utility::CancellationHandle> cancellationHandle) const;
>>>>>>> 3acd33cc

  // Similar to `scan` (directly above), but the result of the scan is lazily
  // computed and returned as a generator of the single blocks that are scanned.
  // The blocks are guaranteed to be in order.
<<<<<<< HEAD
  IdTableGenerator lazyScan(CompressedRelationMetadata metadata,
                            std::vector<CompressedBlockMetadata> blockMetadata,
                            OwningColumnIndices additionalColumns,
                            TimeoutTimer timer) const;
=======
  IdTableGenerator lazyScan(
      CompressedRelationMetadata metadata,
      std::vector<CompressedBlockMetadata> blockMetadata,
      ad_utility::File& file,
      std::shared_ptr<ad_utility::CancellationHandle> cancellationHandle) const;
>>>>>>> 3acd33cc

  // Get the blocks (an ordered subset of the blocks that are passed in via the
  // `metadataAndBlocks`) where the `col1Id` can theoretically match one of the
  // elements in the `joinColumn` (The col0Id is fixed and specified by the
  // `metadataAndBlocks`). The join column of the scan is the first column that
  // is not fixed by the `metadataAndBlocks`, so the middle column (col1) in
  // case the `metadataAndBlocks` doesn't contain a `col1Id`, or the last column
  // (col2) else.
  static std::vector<CompressedBlockMetadata> getBlocksForJoin(
      std::span<const Id> joinColumn,
      const MetadataAndBlocks& metadataAndBlocks);

  // For each of `metadataAndBlocks1, metadataAndBlocks2` get the blocks (an
  // ordered subset of the blocks in the `scanMetadata` that might contain
  // matching elements in the following scenario: The result of
  // `metadataAndBlocks1` is joined with the result of `metadataAndBlocks2`. For
  // each of the inputs the join column is the first column that is not fixed by
  // the metadata, so the middle column (col1) in case the `scanMetadata`
  // doesn't contain a `col1Id`, or the last column (col2) else.
  static std::array<std::vector<CompressedBlockMetadata>, 2> getBlocksForJoin(
      const MetadataAndBlocks& metadataAndBlocks1,
      const MetadataAndBlocks& metadataAndBlocks2);

  /**
   * @brief For a permutation XYZ, retrieve all Z for given X and Y.
   *
   * @param metadata The metadata of the given X.
   * @param col1Id The ID for Y.
   * @param blocks The metadata of the on-disk blocks for the given
   * permutation.
   * @param file The file in which the permutation is stored.
   * @param result The ID table to which we write the result. It must have
   * exactly one column.
   * @param cancellationHandle An `CancellationException` will be thrown if the
   * cancellationHandle runs out during the execution of this function.
   *
   * The arguments `metadata`, `blocks`, and `file` must all be obtained from
   * The same `CompressedRelationWriter` (see below).
   */
<<<<<<< HEAD
  IdTable scan(const CompressedRelationMetadata& metadata, Id col1Id,
               std::span<const CompressedBlockMetadata> blocks,
               ColumnIndices additionalColumns,
               const TimeoutTimer& timer = nullptr) const;
=======
  IdTable scan(
      const CompressedRelationMetadata& metadata, Id col1Id,
      std::span<const CompressedBlockMetadata> blocks, ad_utility::File& file,
      std::shared_ptr<ad_utility::CancellationHandle> cancellationHandle) const;
>>>>>>> 3acd33cc

  // Similar to `scan` (directly above), but the result of the scan is lazily
  // computed and returned as a generator of the single blocks that are scanned.
  // The blocks are guaranteed to be in order.
<<<<<<< HEAD
  IdTableGenerator lazyScan(CompressedRelationMetadata metadata, Id col1Id,
                            std::vector<CompressedBlockMetadata> blockMetadata,
                            OwningColumnIndices additionalColumns,
                            TimeoutTimer timer) const;
=======
  IdTableGenerator lazyScan(
      CompressedRelationMetadata metadata, Id col1Id,
      std::vector<CompressedBlockMetadata> blockMetadata,
      ad_utility::File& file,
      std::shared_ptr<ad_utility::CancellationHandle> cancellationHandle) const;
>>>>>>> 3acd33cc

  // Only get the size of the result for a given permutation XYZ for a given X
  // and Y. This can be done by scanning one or two blocks. Note: The overload
  // of this function where only the X is given is not needed, as the size of
  // these scans can be retrieved from the `CompressedRelationMetadata`
  // directly.
  size_t getResultSizeOfScan(
      const CompressedRelationMetadata& metaData, Id col1Id,
      const vector<CompressedBlockMetadata>& blocks) const;

  // Get the contiguous subrange of the given `blockMetadata` for the blocks
  // that contain the triples that have the relationId/col0Id that was specified
  // by the `medata`. If the `col1Id` is specified (not `nullopt`), then the
  // blocks are additionally filtered by the given `col1Id`.
  static std::span<const CompressedBlockMetadata> getBlocksFromMetadata(
      const CompressedRelationMetadata& metadata, std::optional<Id> col1Id,
      std::span<const CompressedBlockMetadata> blockMetadata);

  // The same function, but specify the arguments as the `MetadataAndBlocks`
  // struct.
  static std::span<const CompressedBlockMetadata> getBlocksFromMetadata(
      const MetadataAndBlocks& metadataAndBlocks);

  // Get the first and the last triple that the result of a `scan` with the
  // given arguments would lead to. Throw an exception if the scan result would
  // be empty. This function is used to more efficiently filter the blocks of
  // index scans between joining them to get better estimates for the begginning
  // and end of incomplete blocks.
  MetadataAndBlocks::FirstAndLastTriple getFirstAndLastTriple(
      const MetadataAndBlocks& metadataAndBlocks) const;

  // Get access to the underlying allocator
  const Allocator& allocator() const { return allocator_; }

 private:
  // Read the block that is identified by the `blockMetaData` from the `file`.
  // Only the columns specified by `columnIndices` are read.
  CompressedBlock readCompressedBlockFromFile(
      const CompressedBlockMetadata& blockMetaData,
      ColumnIndices columnIndices) const;

  // Decompress the `compressedBlock`. The number of rows that the block will
  // have after decompression must be passed in via the `numRowsToRead`
  // argument. It is typically obtained from the corresponding
  // `CompressedBlockMetaData`.
  DecompressedBlock decompressBlock(const CompressedBlock& compressedBlock,
                                    size_t numRowsToRead) const;

  // Similar to `decompressBlock`, but the block is directly decompressed into
  // the `table`, starting at the `offsetInTable`-th row. The `table` and the
  // `compressedBlock` must have the same number of columns, and the `table`
  // must have at least `numRowsToRead + offsetInTable` rows.
  static void decompressBlockToExistingIdTable(
      const CompressedBlock& compressedBlock, size_t numRowsToRead,
      IdTable& table, size_t offsetInTable);

  // Helper function used by `decompressBlock` and
  // `decompressBlockToExistingIdTable`. Decompress the `compressedColumn` and
  // store the result at the `iterator`. For the `numRowsToRead` argument, see
  // the documentation of `decompressBlock`.
  template <typename Iterator>
  static void decompressColumn(const std::vector<char>& compressedColumn,
                               size_t numRowsToRead, Iterator iterator);

  // Read the block that is identified by the `blockMetaData` from the `file`,
  // decompress and return it. Only the columns specified by the `columnIndices`
  // are returned.
  DecompressedBlock readAndDecompressBlock(
      const CompressedBlockMetadata& blockMetaData,
      ColumnIndices columnIndices) const;

  // Read the block that is identified by the `blockMetadata` from the `file`,
  // decompress and return it. Before returning, delete all rows where the col0
  // ID / relation ID does not correspond with the `relationMetadata`, or where
  // the `col1Id` doesn't match. For this to work, the block has to be one of
  // the blocks that actually store triples from the given `relationMetadata`'s
  // relation, else the behavior is undefined. Only return the columns specified
  // by the `columnIndices`.
  DecompressedBlock readPossiblyIncompleteBlock(
      const CompressedRelationMetadata& relationMetadata,
      std::optional<Id> col1Id, const CompressedBlockMetadata& blockMetadata,
      std::optional<std::reference_wrapper<LazyScanMetadata>> scanMetadata,
      ColumnIndices columnIndices) const;

  // Yield all the blocks in the range `[beginBlock, endBlock)`. If the
  // `columnIndices` are set, that only the specified columns from the blocks
  // are yielded, else the complete blocks are yielded. The blocks are yielded
  // in the correct order, but asynchronously read and decompressed using
  // multiple worker threads.
  IdTableGenerator asyncParallelBlockGenerator(
<<<<<<< HEAD
      auto beginBlock, auto endBlock, OwningColumnIndices columnIndices,
      TimeoutTimer timer) const;
=======
      auto beginBlock, auto endBlock, ad_utility::File& file,
      std::optional<std::vector<size_t>> columnIndices,
      std::shared_ptr<ad_utility::CancellationHandle> cancellationHandle) const;
>>>>>>> 3acd33cc

  // A helper function to abstract away the timeout check:
  static void checkCancellation(
      const std::shared_ptr<ad_utility::CancellationHandle>&
          cancellationHandle) {
    // Not really expensive but since this should be called
    // very often, try to avoid any extra checks.
    AD_EXPENSIVE_CHECK(cancellationHandle);
    cancellationHandle->throwIfCancelled("IndexScan"sv);
  }

  // Return a vector that consists of the concatenation of `baseColumns` and
  // `additionalColumnsAndVariables`
  static std::vector<ColumnIndex> prepareColumnIndices(
      std::initializer_list<ColumnIndex> baseColumns,
      ColumnIndices additionalColumns);
};

// TODO<joka921>
/*
 * 1. Also let the compressedRelationReader know about the contained block data
 * and the number of columns etc. to make the permutation class a thinner
 * wrapper.
 * 2. Then add assertions that we only get valid column indices specified.
 * 3. Store meta information about the additional columns AND THEIR SEMANTICS
 * somewhere (preferably in the CompressedRelationReader or the permutation
 * class.
 * 4. Also add a typedef in this .h file for `std::span<const ColumnIndex>`.
 */

#endif  // QLEVER_COMPRESSEDRELATION_H<|MERGE_RESOLUTION|>--- conflicted
+++ resolved
@@ -37,11 +37,7 @@
 
 // This type is used to buffer small relations that will be stored in the same
 // block.
-<<<<<<< HEAD
 using SmallRelationsBuffer = columnBasedIdTable::IdTable<Id, 0>;
-=======
-using SmallRelationsBuffer = IdTableStatic<NumColumns>;
->>>>>>> 3acd33cc
 
 // Sometimes we do not read/decompress  all the columns of a block, so we have
 // to use a dynamic `IdTable`.
@@ -166,25 +162,6 @@
 /// build.
 class CompressedRelationWriter {
  private:
-<<<<<<< HEAD
-  ad_utility::File outfile_;
-  std::vector<CompressedBlockMetadata> blockBuffer_;
-  CompressedBlockMetadata currentBlockData_;
-  ad_utility::MemorySize uncompressedBlocksizePerColumn_;
-  // The actual number of columns that is stored by this writer. Is 2 if there
-  // are no additional special payloads.
-  size_t numColumns_;
-  SmallRelationsBuffer buffer_{numColumns_};
-
- public:
-  /// Create using a filename, to which the relation data will be written.
-  explicit CompressedRelationWriter(
-      size_t numColumns, ad_utility::File f,
-      ad_utility::MemorySize uncompressedBlocksizePerColumn)
-      : outfile_{std::move(f)},
-        uncompressedBlocksizePerColumn_{uncompressedBlocksizePerColumn},
-        numColumns_{numColumns} {}
-=======
   ad_utility::Synchronized<ad_utility::File> outfile_;
   ad_utility::Synchronized<std::vector<CompressedBlockMetadata>> blockBuffer_;
   // If multiple small relations are stored in the same block, keep track of the
@@ -192,11 +169,16 @@
   Id currentBlockFirstCol0_ = Id::makeUndefined();
   Id currentBlockLastCol0_ = Id::makeUndefined();
 
+  // The actual number of columns that is stored by this writer. Is 2 if there
+  // are no additional special payloads.
+  size_t numColumns_;
+
   ad_utility::AllocatorWithLimit<Id> allocator_ =
       ad_utility::makeUnlimitedAllocator<Id>();
   // A buffer for small relations that will be stored in the same block.
-  SmallRelationsBuffer smallRelationsBuffer_{allocator_};
-  ad_utility::MemorySize numBytesPerBlock_;
+  SmallRelationsBuffer smallRelationsBuffer_{numColumns_, allocator_};
+  ad_utility::MemorySize uncompressedBlocksizePerColumn_;
+
 
   // When we store a large relation with multiple blocks then we keep track of
   // its `col0Id`, mostly for sanity checks.
@@ -207,12 +189,11 @@
 
   // A dummy value for multiplicities that can only later be determined.
   static constexpr float multiplicityDummy = 42.4242f;
-
  public:
   /// Create using a filename, to which the relation data will be written.
-  explicit CompressedRelationWriter(ad_utility::File f,
-                                    ad_utility::MemorySize numBytesPerBlock)
-      : outfile_{std::move(f)}, numBytesPerBlock_{numBytesPerBlock} {}
+  explicit CompressedRelationWriter(size_t numColumns, ad_utility::File f,
+                                    ad_utility::MemorySize uncompressedBlocksizePerColumn)
+      : outfile_{std::move(f)}, uncompressedBlocksizePerColum,n_{uncompressedBlocksizePerColumn}, numColumns_{numColumns} {}
   // Two helper types used to make the interface of the function
   // `createPermutationPair` below safer and more explicit.
   using MetadataCallback =
@@ -222,7 +203,6 @@
     CompressedRelationWriter& writer_;
     MetadataCallback callback_;
   };
->>>>>>> 3acd33cc
 
   /**
    * @brief Write two permutations that only differ by the order of the col1 and
@@ -298,17 +278,10 @@
   CompressedBlockMetadata::OffsetAndCompressedSize compressAndWriteColumn(
       std::span<const Id> column);
 
-<<<<<<< HEAD
-  // _____________________________________________________________________________
-  static std::vector<char> compressColumn(std::span<const Id> column);
-
-  // _____________________________________________________________________________
-  CompressedBlockMetadata::OffsetAndCompressedSize writeCompressedColumn(
-      std::vector<char> compressedBlock);
 
   // Return the number of columns that is stored inside the blocks.
   size_t numColumns() const { return numColumns_; }
-=======
+
   // Compress the given `block` and write it to the `outfile_`. The
   // `firstCol0Id` and `lastCol0Id` are needed to set up the block's metadata
   // which is appended to the internal buffer.
@@ -350,7 +323,6 @@
   friend void testCompressedRelations(const auto& inputs,
                                       std::string testCaseName,
                                       ad_utility::MemorySize blocksize);
->>>>>>> 3acd33cc
 };
 
 using namespace std::string_view_literals;
@@ -360,12 +332,8 @@
 class CompressedRelationReader {
  public:
   using Allocator = ad_utility::AllocatorWithLimit<Id>;
-<<<<<<< HEAD
-  using TimeoutTimer = ad_utility::SharedConcurrentTimeoutTimer;
   using ColumnIndices = std::span<const ColumnIndex>;
   using OwningColumnIndices = std::vector<ColumnIndex>;
-=======
->>>>>>> 3acd33cc
 
   // The metadata of a single relation together with a subset of its
   // blocks and possibly a `col1Id` for additional filtering. This is used as
@@ -424,47 +392,28 @@
    * @param blockMetadata The metadata of the on-disk blocks for the given
    * permutation.
    * @param file The file in which the permutation is stored.
-<<<<<<< HEAD
    * @param additionalColumns specify the additional payload columns that will
    * be returned by the scan.
-   * @param timer If specified (!= nullptr) a `TimeoutException` will be thrown
-   *          if the timer runs out during the exeuction of this function.
-=======
    * @param cancellationHandle An `CancellationException` will be thrown if the
    * cancellationHandle runs out during the execution of this function.
->>>>>>> 3acd33cc
    *
    * The arguments `metadata`, `blocks`, and `file` must all be obtained from
    * The same `CompressedRelationWriter` (see below).
    */
-<<<<<<< HEAD
-  IdTable scan(const CompressedRelationMetadata& metadata,
-               std::span<const CompressedBlockMetadata> blockMetadata,
-               ColumnIndices additionalColumns,
-               const TimeoutTimer& timer) const;
-=======
   IdTable scan(
       const CompressedRelationMetadata& metadata,
       std::span<const CompressedBlockMetadata> blockMetadata,
-      ad_utility::File& file,
+      ColumnIndices additionalColumns,
       std::shared_ptr<ad_utility::CancellationHandle> cancellationHandle) const;
->>>>>>> 3acd33cc
 
   // Similar to `scan` (directly above), but the result of the scan is lazily
   // computed and returned as a generator of the single blocks that are scanned.
   // The blocks are guaranteed to be in order.
-<<<<<<< HEAD
-  IdTableGenerator lazyScan(CompressedRelationMetadata metadata,
-                            std::vector<CompressedBlockMetadata> blockMetadata,
-                            OwningColumnIndices additionalColumns,
-                            TimeoutTimer timer) const;
-=======
   IdTableGenerator lazyScan(
       CompressedRelationMetadata metadata,
       std::vector<CompressedBlockMetadata> blockMetadata,
-      ad_utility::File& file,
+      OwningColumnIndices additionalColumns,
       std::shared_ptr<ad_utility::CancellationHandle> cancellationHandle) const;
->>>>>>> 3acd33cc
 
   // Get the blocks (an ordered subset of the blocks that are passed in via the
   // `metadataAndBlocks`) where the `col1Id` can theoretically match one of the
@@ -504,33 +453,19 @@
    * The arguments `metadata`, `blocks`, and `file` must all be obtained from
    * The same `CompressedRelationWriter` (see below).
    */
-<<<<<<< HEAD
-  IdTable scan(const CompressedRelationMetadata& metadata, Id col1Id,
-               std::span<const CompressedBlockMetadata> blocks,
-               ColumnIndices additionalColumns,
-               const TimeoutTimer& timer = nullptr) const;
-=======
   IdTable scan(
       const CompressedRelationMetadata& metadata, Id col1Id,
-      std::span<const CompressedBlockMetadata> blocks, ad_utility::File& file,
+      std::span<const CompressedBlockMetadata> blocks, ColumnIndices additionalColumns,
       std::shared_ptr<ad_utility::CancellationHandle> cancellationHandle) const;
->>>>>>> 3acd33cc
 
   // Similar to `scan` (directly above), but the result of the scan is lazily
   // computed and returned as a generator of the single blocks that are scanned.
   // The blocks are guaranteed to be in order.
-<<<<<<< HEAD
-  IdTableGenerator lazyScan(CompressedRelationMetadata metadata, Id col1Id,
-                            std::vector<CompressedBlockMetadata> blockMetadata,
-                            OwningColumnIndices additionalColumns,
-                            TimeoutTimer timer) const;
-=======
   IdTableGenerator lazyScan(
       CompressedRelationMetadata metadata, Id col1Id,
       std::vector<CompressedBlockMetadata> blockMetadata,
-      ad_utility::File& file,
+     OwningColumnIndices additionalColumns,
       std::shared_ptr<ad_utility::CancellationHandle> cancellationHandle) const;
->>>>>>> 3acd33cc
 
   // Only get the size of the result for a given permutation XYZ for a given X
   // and Y. This can be done by scanning one or two blocks. Note: The overload
@@ -621,14 +556,9 @@
   // in the correct order, but asynchronously read and decompressed using
   // multiple worker threads.
   IdTableGenerator asyncParallelBlockGenerator(
-<<<<<<< HEAD
-      auto beginBlock, auto endBlock, OwningColumnIndices columnIndices,
-      TimeoutTimer timer) const;
-=======
       auto beginBlock, auto endBlock, ad_utility::File& file,
-      std::optional<std::vector<size_t>> columnIndices,
+      OwningColumnIndices columnIndices,
       std::shared_ptr<ad_utility::CancellationHandle> cancellationHandle) const;
->>>>>>> 3acd33cc
 
   // A helper function to abstract away the timeout check:
   static void checkCancellation(
