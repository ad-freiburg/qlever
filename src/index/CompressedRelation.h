--- conflicted
+++ resolved
@@ -28,25 +28,9 @@
 // Forward declaration of the `IdTable` class.
 class IdTable;
 
-<<<<<<< HEAD
-// Currently our indexes have two columns (the first column of a triple
-// is stored in the respective metadata). This might change in the future when
-// we add a column for patterns or functional relations like rdf:type.
-// static constexpr int NumColumns = 0;
-// Two columns of IDs that are buffered in a file if they become too large.
-// This is the format in which the raw two-column data for a single relation is
-// passed around during the index building.
-using BufferedIdTable =
-    columnBasedIdTable::IdTable<Id, 0, ad_utility::BufferedVector<Id>>;
-
-// This type is used to buffer small relations that will be stored in the same
-// block.
-using SmallRelationsBuffer = columnBasedIdTable::IdTable<Id, 0>;
-=======
 // This type is used to buffer small relations that will be stored in the same
 // block.
 using SmallRelationsBuffer = IdTable;
->>>>>>> e9324895
 
 // Sometimes we do not read/decompress  all the columns of a block, so we have
 // to use a dynamic `IdTable`.
@@ -171,22 +155,6 @@
 /// build.
 class CompressedRelationWriter {
  private:
-<<<<<<< HEAD
-  ad_utility::File outfile_;
-  std::vector<CompressedBlockMetadata> blockBuffer_;
-  CompressedBlockMetadata currentBlockData_;
-  size_t numBytesPerBlock_;
-  size_t numColumns_;
-  SmallRelationsBuffer buffer_{numColumns_};
-
- public:
-  /// Create using a filename, to which the relation data will be written.
-  explicit CompressedRelationWriter(size_t numColumns, ad_utility::File f,
-                                    size_t numBytesPerBlock)
-      : outfile_{std::move(f)},
-        numBytesPerBlock_{numBytesPerBlock},
-        numColumns_{numColumns} {}
-=======
   ad_utility::Synchronized<ad_utility::File> outfile_;
   ad_utility::Synchronized<std::vector<CompressedBlockMetadata>> blockBuffer_;
   // If multiple small relations are stored in the same block, keep track of the
@@ -231,7 +199,6 @@
     CompressedRelationWriter& writer_;
     MetadataCallback callback_;
   };
->>>>>>> e9324895
 
   /**
    * @brief Write two permutations that only differ by the order of the col1 and
@@ -306,9 +273,6 @@
   // size of the compressed column in the `outfile_`.
   CompressedBlockMetadata::OffsetAndCompressedSize compressAndWriteColumn(
       std::span<const Id> column);
-<<<<<<< HEAD
-  size_t numColumns() const { return numColumns_; }
-=======
 
   // Return the number of columns that is stored inside the blocks.
   size_t numColumns() const { return numColumns_; }
@@ -354,7 +318,6 @@
   friend void testCompressedRelations(const auto& inputs,
                                       std::string testCaseName,
                                       ad_utility::MemorySize blocksize);
->>>>>>> e9324895
 };
 
 using namespace std::string_view_literals;
@@ -411,45 +374,12 @@
   // The allocator used to allocate intermediate buffers.
   mutable Allocator allocator_;
 
-<<<<<<< HEAD
- public:
-  explicit CompressedRelationReader(Allocator allocator)
-      : allocator_{std::move(allocator)} {}
-  /**
-   * @brief For a permutation XYZ, retrieve all YZ for a given X.
-   *
-   * @param metadata The metadata of the given X.
-   * @param blockMetadata The metadata of the on-disk blocks for the given
-   * permutation.
-   * @param file The file in which the permutation is stored.
-   * @param timer If specified (!= nullptr) a `TimeoutException` will be thrown
-   *          if the timer runs out during the exeuction of this function.
-   *
-   * The arguments `metadata`, `blocks`, and `file` must all be obtained from
-   * The same `CompressedRelationWriter` (see below).
-   */
-  IdTable scan(const CompressedRelationMetadata& metadata,
-               std::span<const CompressedBlockMetadata> blockMetadata,
-               ad_utility::File& file,
-               std::span<const ColumnIndex> additionalColumns,
-               const TimeoutTimer& timer) const;
-
-  // Similar to `scan` (directly above), but the result of the scan is lazily
-  // computed and returned as a generator of the single blocks that are scanned.
-  // The blocks are guaranteed to be in order.
-  IdTableGenerator lazyScan(CompressedRelationMetadata metadata,
-                            std::vector<CompressedBlockMetadata> blockMetadata,
-                            ad_utility::File& file,
-                            std::span<const ColumnIndex> additionalColumns,
-                            TimeoutTimer timer) const;
-=======
   // The file that stores the actual permutations.
   ad_utility::File file_;
 
  public:
   explicit CompressedRelationReader(Allocator allocator, ad_utility::File file)
       : allocator_{std::move(allocator)}, file_{std::move(file)} {}
->>>>>>> e9324895
 
   // Get the blocks (an ordered subset of the blocks that are passed in via the
   // `metadataAndBlocks`) where the `col1Id` can theoretically match one of the
@@ -491,36 +421,20 @@
    * The arguments `metadata`, `blocks`, and `file` must all be obtained from
    * The same `CompressedRelationWriter` (see below).
    */
-<<<<<<< HEAD
-  IdTable scan(const CompressedRelationMetadata& metadata, Id col1Id,
-               std::span<const CompressedBlockMetadata> blocks,
-               ad_utility::File& file,
-               std::span<const ColumnIndex> additionalColumns,
-               const TimeoutTimer& timer = nullptr) const;
-=======
   IdTable scan(
       const CompressedRelationMetadata& metadata, std::optional<Id> col1Id,
       std::span<const CompressedBlockMetadata> blocks,
       ColumnIndices additionalColumns,
       std::shared_ptr<ad_utility::CancellationHandle> cancellationHandle) const;
->>>>>>> e9324895
 
   // Similar to `scan` (directly above), but the result of the scan is lazily
   // computed and returned as a generator of the single blocks that are scanned.
   // The blocks are guaranteed to be in order.
-<<<<<<< HEAD
-  IdTableGenerator lazyScan(CompressedRelationMetadata metadata, Id col1Id,
-                            std::vector<CompressedBlockMetadata> blockMetadata,
-                            ad_utility::File& file,
-                            std::span<const ColumnIndex> additionalColumns,
-                            TimeoutTimer timer) const;
-=======
   IdTableGenerator lazyScan(
       CompressedRelationMetadata metadata, std::optional<Id> col1Id,
       std::vector<CompressedBlockMetadata> blockMetadata,
       OwningColumnIndices additionalColumns,
       std::shared_ptr<ad_utility::CancellationHandle> cancellationHandle) const;
->>>>>>> e9324895
 
   // Only get the size of the result for a given permutation XYZ for a given X
   // and Y. This can be done by scanning one or two blocks. Note: The overload
@@ -557,18 +471,10 @@
 
  private:
   // Read the block that is identified by the `blockMetaData` from the `file`.
-<<<<<<< HEAD
-  // If `columnIndices` is `nullopt`, then all columns of the block are read,
-  // else only the specified columns are read.
-  static CompressedBlock readCompressedBlockFromFile(
-      const CompressedBlockMetadata& blockMetaData, ad_utility::File& file,
-      std::span<const ColumnIndex> columnIndices);
-=======
   // Only the columns specified by `columnIndices` are read.
   CompressedBlock readCompressedBlockFromFile(
       const CompressedBlockMetadata& blockMetaData,
       ColumnIndices columnIndices) const;
->>>>>>> e9324895
 
   // Decompress the `compressedBlock`. The number of rows that the block will
   // have after decompression must be passed in via the `numRowsToRead`
@@ -597,13 +503,8 @@
   // decompress and return it. Only the columns specified by the `columnIndices`
   // are returned.
   DecompressedBlock readAndDecompressBlock(
-<<<<<<< HEAD
-      const CompressedBlockMetadata& blockMetaData, ad_utility::File& file,
-      std::span<const ColumnIndex> columnIndices) const;
-=======
       const CompressedBlockMetadata& blockMetaData,
       ColumnIndices columnIndices) const;
->>>>>>> e9324895
 
   // Read the block that is identified by the `blockMetadata` from the `file`,
   // decompress and return it. Before returning, delete all rows where the col0
@@ -614,16 +515,9 @@
   // by the `columnIndices`.
   DecompressedBlock readPossiblyIncompleteBlock(
       const CompressedRelationMetadata& relationMetadata,
-<<<<<<< HEAD
-      std::optional<Id> col1Id, ad_utility::File& file,
-      const CompressedBlockMetadata& blockMetadata,
-      std::optional<std::reference_wrapper<LazyScanMetadata>> scanMetadata,
-      std::span<const ColumnIndex> columnIndices) const;
-=======
       std::optional<Id> col1Id, const CompressedBlockMetadata& blockMetadata,
       std::optional<std::reference_wrapper<LazyScanMetadata>> scanMetadata,
       ColumnIndices columnIndices) const;
->>>>>>> e9324895
 
   // Yield all the blocks in the range `[beginBlock, endBlock)`. If the
   // `columnIndices` are set, that only the specified columns from the blocks
@@ -631,13 +525,8 @@
   // in the correct order, but asynchronously read and decompressed using
   // multiple worker threads.
   IdTableGenerator asyncParallelBlockGenerator(
-<<<<<<< HEAD
-      auto beginBlock, auto endBlock, ad_utility::File& file,
-      std::span<const ColumnIndex> columnIndices, TimeoutTimer timer) const;
-=======
       auto beginBlock, auto endBlock, OwningColumnIndices columnIndices,
       std::shared_ptr<ad_utility::CancellationHandle> cancellationHandle) const;
->>>>>>> e9324895
 
   // A helper function to abstract away the timeout check:
   static void checkCancellation(
