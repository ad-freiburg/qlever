// Copyright 2021 - 2024, University of Freiburg
// Chair of Algorithms and Data Structures
// Author: Johannes Kalmbach <kalmbacj@cs.uni-freiburg.de>

#ifndef QLEVER_SRC_INDEX_COMPRESSEDRELATION_H
#define QLEVER_SRC_INDEX_COMPRESSEDRELATION_H

#include <type_traits>
#include <vector>

#include "backports/algorithm.h"
#include "engine/idTable/IdTable.h"
#include "global/Id.h"
#include "index/KeyOrder.h"
#include "index/ScanSpecification.h"
#include "parser/data/LimitOffsetClause.h"
#include "util/CancellationHandle.h"
#include "util/File.h"
#include "util/Generator.h"
#include "util/MemorySize/MemorySize.h"
#include "util/Serializer/SerializeArrayOrTuple.h"
#include "util/Serializer/SerializeOptional.h"
#include "util/Serializer/SerializeVector.h"
#include "util/Serializer/Serializer.h"
#include "util/TaskQueue.h"

// Forward declarations
class IdTable;

class LocatedTriplesPerBlock;

// This type is used to buffer small relations that will be stored in the same
// block.
using SmallRelationsBuffer = IdTable;

// Sometimes we do not read/decompress  all the columns of a block, so we have
// to use a dynamic `IdTable`.
using DecompressedBlock = IdTable;

// A decompressed block together with some metadata about the process of
// decompressing + postprocessing it.
struct DecompressedBlockAndMetadata {
  DecompressedBlock block_;
  // True iff the block had to be modified because of the contained graphs.
  bool wasPostprocessed_;
  // True iff triples this block had to be merged with the `LocatedTriples`
  // because it contained updates.
  bool containsUpdates_;
};

// After compression the columns have different sizes, so we cannot use an
// `IdTable`.
using CompressedBlock = std::vector<std::vector<char>>;

// The metadata of a compressed block of ID triples in an index permutation.
struct CompressedBlockMetadataNoBlockIndex {
  // Since we have column-based indices, the two columns of each block are
  // stored separately (but adjacently).
  struct OffsetAndCompressedSize {
    off_t offsetInFile_;
    size_t compressedSize_;
    bool operator==(const OffsetAndCompressedSize&) const = default;
  };

  using GraphInfo = std::optional<std::vector<Id>>;

  std::vector<OffsetAndCompressedSize> offsetsAndCompressedSize_;
  size_t numRows_;

  // Store the first and the last triple of the block. First and last are meant
  // inclusively, that is, they are both part of the block. The order of the
  // triples depends on the stored permutation: For example, in the PSO
  // permutation, the first element of the triples is the P, the second one is
  // the S and the third one is the O. Note that the first key of the
  // permutation (for example the P in the PSO permutation) is not stored in
  // the blocks, but has to be retrieved via the corresponding
  // `CompressedRelationMetadata`.
  //
  // NOTE: Strictly speaking, storing one of `firstTriple_` or `lastTriple_`
  // would probably suffice. However, they make several functions much easier
  // to implement and don't really harm with respect to space efficiency. For
  // example, for Wikidata, we have only around 50K blocks with block size 8M
  // and around 5M blocks with block size 80K; even the latter takes only half
  // a GB in total.
  struct PermutedTriple {
    Id col0Id_;
    Id col1Id_;
    Id col2Id_;
    Id graphId_;
    auto operator<=>(const PermutedTriple&) const = default;

    // Formatted output for debugging.
    friend std::ostream& operator<<(std::ostream& str,
                                    const PermutedTriple& trip) {
      str << "Triple: " << trip.col0Id_ << ' ' << trip.col1Id_ << ' '
          << trip.col2Id_ << ' ' << trip.graphId_ << std::endl;
      return str;
    }

    template <typename T>
    friend std::true_type allowTrivialSerialization(PermutedTriple, T);
  };
  PermutedTriple firstTriple_;
  PermutedTriple lastTriple_;

  // If there are only few graphs contained at all in this block, then
  // the IDs of those graphs are stored here. If there are many different graphs
  // inside this block, `std::nullopt` is stored.
  std::optional<std::vector<Id>> graphInfo_;
  // True if and only if this block contains (adjacent) triples which only
  // differ in their Graph ID. Those have to be filtered out when scanning the
  // blocks.
  bool containsDuplicatesWithDifferentGraphs_;

  // Check for constant values in `firstTriple_` and `lastTriple` over all
  // columns `< columnIndex`.
  // Returns `true` if the respective column values of `firstTriple_` and
  // `lastTriple_` differ.
  bool containsInconsistentTriples(size_t columnIndex) const;

  // Check if `lastTriple_` of this block contains consistent `ValueId`s up to
  // `columnIndex` compared to `firstTriple_` of block `other`.
  bool isConsistentWith(const CompressedBlockMetadataNoBlockIndex& other,
                        size_t columnIndex) const;

  // Two of these are equal if all members are equal.
  bool operator==(const CompressedBlockMetadataNoBlockIndex&) const = default;

  // Format CompressedBlockMetadata contents for debugging.
  friend std::ostream& operator<<(
      std::ostream& str,
      const CompressedBlockMetadataNoBlockIndex& blockMetadata) {
    str << "#CompressedBlockMetadata\n(first) " << blockMetadata.firstTriple_
        << "(last) " << blockMetadata.lastTriple_
        << "num. rows: " << blockMetadata.numRows_ << ".\n";
    if (blockMetadata.graphInfo_.has_value()) {
      str << "Graphs: ";
      ad_utility::lazyStrJoin(&str, blockMetadata.graphInfo_.value(), ", ");
      str << '\n';
    }
    str << "[possibly] contains duplicates: "
        << blockMetadata.containsDuplicatesWithDifferentGraphs_ << '\n';
    return str;
  }
};

// The same as the above struct, but this block additionally knows its index.
struct CompressedBlockMetadata : CompressedBlockMetadataNoBlockIndex {
  // The index of this block in the permutation. This is required to find
  // the corresponding block from the `LocatedTriples` when only a subset of
  // blocks is being used.
  size_t blockIndex_;

  // Two of these are equal if all members are equal.
  bool operator==(const CompressedBlockMetadata&) const = default;

  // Format CompressedBlockMetadata contents for debugging.
  friend std::ostream& operator<<(
      std::ostream& str, const CompressedBlockMetadata& blockMetadata) {
    str << static_cast<const CompressedBlockMetadataNoBlockIndex&>(
        blockMetadata);
    str << "block index: " << blockMetadata.blockIndex_ << "\n";
    return str;
  }
};

// Serialization of the `OffsetAndcompressedSize` subclass.
AD_SERIALIZE_FUNCTION(CompressedBlockMetadata::OffsetAndCompressedSize) {
  serializer | arg.offsetInFile_;
  serializer | arg.compressedSize_;
}

// Serialization of the block metadata.
AD_SERIALIZE_FUNCTION(CompressedBlockMetadata) {
  serializer | arg.offsetsAndCompressedSize_;
  serializer | arg.numRows_;
  serializer | arg.firstTriple_;
  serializer | arg.lastTriple_;
  serializer | arg.graphInfo_;
  serializer | arg.containsDuplicatesWithDifferentGraphs_;
  serializer | arg.blockIndex_;
}

// `ql::span` containing `CompressedBlockMetadata` values.
using BlockMetadataSpan = ql::span<const CompressedBlockMetadata>;
// Iterator with respect to a `CompressedBlockMetadata` value of
// `std::span<const CompressedBlockMetadata>` (`BlockMetadataSpan`).
using BlockMetadataIt = BlockMetadataSpan::iterator;
// Section of relevant blocks as a subrange defined by `BlockMetadataIt`s.
using BlockMetadataRange = ql::ranges::subrange<BlockMetadataIt>;
// Vector containing `BlockMetadataRange`s.
using BlockMetadataRanges = std::vector<BlockMetadataRange>;

// The metadata of a whole compressed "relation", where relation refers to a
// maximal sequence of triples with equal first component (e.g., P for the PSO
// permutation).
struct CompressedRelationMetadata {
  Id col0Id_;
  // TODO: Is this still needed? Same for `offsetInBlock_`.
  size_t numRows_;
  float multiplicityCol1_;  // E.g., in PSO this is the multiplicity of "S".
  float multiplicityCol2_;  // E.g., in PSO this is the multiplicity of "O".
  // If this "relation" is contained in a block together with other "relations",
  // then all of these relations are contained only in this block and
  // `offsetInBlock_` stores the offset in this block (referring to the index in
  // the uncompressed sequence of triples).  Otherwise, this "relation" is
  // stored in one or several blocks of its own, and we set `offsetInBlock_` to
  // `Id(-1)`.
  uint64_t offsetInBlock_ = std::numeric_limits<uint64_t>::max();

  size_t getNofElements() const { return numRows_; }

  // Setters and getters for the multiplicities.
  float getCol1Multiplicity() const { return multiplicityCol1_; }
  float getCol2Multiplicity() const { return multiplicityCol2_; }
  void setCol1Multiplicity(float mult) { multiplicityCol1_ = mult; }
  void setCol2Multiplicity(float mult) { multiplicityCol2_ = mult; }

  bool isFunctional() const { return multiplicityCol1_ == 1.0f; }

  // Two of these are equal if all members are equal.
  bool operator==(const CompressedRelationMetadata&) const = default;
};

// Serialization of the compressed "relation" meta data.
AD_SERIALIZE_FUNCTION(CompressedRelationMetadata) {
  serializer | arg.col0Id_;
  serializer | arg.numRows_;
  serializer | arg.multiplicityCol1_;
  serializer | arg.multiplicityCol2_;
  serializer | arg.offsetInBlock_;
}

/// Manage the compression and serialization of relations during the index
/// build.
class CompressedRelationWriter {
 private:
  ad_utility::Synchronized<ad_utility::File> outfile_;
  ad_utility::Synchronized<std::vector<CompressedBlockMetadataNoBlockIndex>>
      blockBuffer_;
  // If multiple small relations are stored in the same block, keep track of the
  // first and last `col0Id`.
  Id currentBlockFirstCol0_ = Id::makeUndefined();
  Id currentBlockLastCol0_ = Id::makeUndefined();

  // The actual number of columns that is stored by this writer. Is 2 if there
  // are no additional special payloads.
  size_t numColumns_;

  ad_utility::AllocatorWithLimit<Id> allocator_ =
      ad_utility::makeUnlimitedAllocator<Id>();
  // A buffer for small relations that will be stored in the same block.
  SmallRelationsBuffer smallRelationsBuffer_{numColumns_, allocator_};
  ad_utility::MemorySize uncompressedBlocksizePerColumn_;

  // When we store a large relation with multiple blocks then we keep track of
  // its `col0Id`, mostly for sanity checks.
  Id currentCol0Id_ = Id::makeUndefined();
  size_t currentRelationPreviousSize_ = 0;

  ad_utility::TaskQueue<false> blockWriteQueue_{20, 10};
  ad_utility::timer::ThreadSafeTimer blockWriteQueueTimer_;

  // This callback is invoked for each block of small relations (which share the
  // same block), after this block has been completely handled by this writer.
  // The callback is used to efficiently pass the block from a permutation to
  // its twin permutation, which only has to re-sort and write the block.
  using SmallBlocksCallback = std::function<void(std::shared_ptr<IdTable>)>;
  SmallBlocksCallback smallBlocksCallback_;

  // A dummy value for multiplicities that can only later be determined.
  static constexpr float multiplicityDummy = 42.4242f;

 public:
  /// Create using a filename, to which the relation data will be written.
  explicit CompressedRelationWriter(
      size_t numColumns, ad_utility::File f,
      ad_utility::MemorySize uncompressedBlocksizePerColumn)
      : outfile_{std::move(f)},
        numColumns_{numColumns},
        uncompressedBlocksizePerColumn_{uncompressedBlocksizePerColumn} {}
  // Two helper types used to make the interface of the function
  // `createPermutationPair` below safer and more explicit.
  using MetadataCallback =
      std::function<void(ql::span<const CompressedRelationMetadata>)>;

  struct WriterAndCallback {
    CompressedRelationWriter& writer_;
    MetadataCallback callback_;
  };

  /**
   * @brief Write two permutations that only differ by the order of the col1 and
   * col2 (e.g. POS and PSO).
   * @param basename filename/path that will be used as a prefix for names of
   * temporary files.
   * @param writerAndCallback1 A writer for the first permutation together with
   * a callback that is called for each of the created metadata.
   * @param writerAndCallback2  The same as `writerAndCallback1`, but for the
   * other permutation.
   * @param sortedTriples The inputs as blocks of triples (plus possibly
   * additional columns). The first three columns must be sorted according to
   * the `permutation` (which corresponds to the `writerAndCallback1`.
   * @param permutation The permutation to be build (as a permutation of the
   * array `[0, 1, 2]`). The `sortedTriples` must be sorted by this permutation.
   */
  struct PermutationPairResult {
    size_t numDistinctCol0_;
    std::vector<CompressedBlockMetadata> blockMetadata_;
    std::vector<CompressedBlockMetadata> blockMetadataSwitched_;
  };
  static PermutationPairResult createPermutationPair(
      const std::string& basename, WriterAndCallback writerAndCallback1,
      WriterAndCallback writerAndCallback2,
      cppcoro::generator<IdTableStatic<0>> sortedTriples,
      qlever::KeyOrder permutation,
      const std::vector<std::function<void(const IdTableStatic<0>&)>>&
          perBlockCallbacks);

  /// Get all the CompressedBlockMetaData that were created by the calls to
  /// addRelation. This also closes the writer. The typical workflow is:
  /// add all relations and then call this method.
  std::vector<CompressedBlockMetadata> getFinishedBlocks() && {
    finish();
    auto blocks = std::move(*(blockBuffer_.wlock()));
    ql::ranges::sort(
        blocks, {}, [](const CompressedBlockMetadataNoBlockIndex& bl) {
          return std::tie(bl.firstTriple_.col0Id_, bl.firstTriple_.col1Id_,
                          bl.firstTriple_.col2Id_);
        });

    std::vector<CompressedBlockMetadata> result;
    result.reserve(blocks.size());
    // Write the correct block indices
    for (size_t i : ad_utility::integerRange(blocks.size())) {
      result.emplace_back(std::move(blocks.at(i)), i);
    }
    return result;
  }

  // Compute the multiplicity of given the number of elements and the number of
  // distinct elements. It is basically `numElements / numDistinctElements` with
  // the following addition: the result will only be exactly `1.0` if
  // `numElements == numDistinctElements`, s.t. `1.0` is equivalent to
  // `functional`. Note that this is not automatically ensured by the division
  // because of the numeric properties of `float`.
  static float computeMultiplicity(size_t numElements,
                                   size_t numDistinctElements);

  // Return the blocksize (in number of triples) of this writer. Note that the
  // actual sizes of blocks will slightly vary due to new relations starting in
  // new blocks etc.
  size_t blocksize() const {
    return uncompressedBlocksizePerColumn_.getBytes() / sizeof(Id);
  }

 private:
  /// Finish writing all relations which have previously been added, but might
  /// still be in some internal buffer.
  void finish() {
    AD_CORRECTNESS_CHECK(currentRelationPreviousSize_ == 0);
    writeBufferedRelationsToSingleBlock();
    auto timer = blockWriteQueueTimer_.startMeasurement();
    blockWriteQueue_.finish();
    timer.stop();
    outfile_.wlock()->close();
  }

  // Compress the contents of `smallRelationsBuffer_` into a single
  // block and write it to outfile_. Update `currentBlockData_` with the meta
  // data of the written block. Then clear `smallRelationsBuffer_`.
  void writeBufferedRelationsToSingleBlock();

  // Compress the `column` and write it to the `outfile_`. Return the offset and
  // size of the compressed column in the `outfile_`.
  CompressedBlockMetadata::OffsetAndCompressedSize compressAndWriteColumn(
      ql::span<const Id> column);

  // Return the number of columns that is stored inside the blocks.
  size_t numColumns() const { return numColumns_; }

  // Compress the given `block` and write it to the `outfile_`. The
  // `firstCol0Id` and `lastCol0Id` are needed to set up the block's metadata
  // which is appended to the internal buffer. If `invokeCallback` is true and
  // the `smallBlocksCallback_` is not empty, then
  // `smallBlocksCallback_(std::move(block))` is called AFTER the block has
  // completely been dealt with.
  void compressAndWriteBlock(Id firstCol0Id, Id lastCol0Id,
                             std::shared_ptr<IdTable> block,
                             bool invokeCallback);

  // Add a small relation that will be stored in a single block, possibly
  // together with other small relations.
  CompressedRelationMetadata addSmallRelation(Id col0Id, size_t numDistinctC1,
                                              IdTableView<0> relation);

  // Add a new block for a large relation that is to be stored in multiple
  // blocks. This function may only be called if one of the following holds:
  // * This is the first call to `addBlockForLargeRelation` or
  // `addSmallRelation`.
  // * The previously called function was `addSmallRelation` or
  // `finishLargeRelation`.
  // * The previously called function was `addBlockForLargeRelation` with the
  // same `col0Id`.
  void addBlockForLargeRelation(Id col0Id, std::shared_ptr<IdTable> relation);

  // This function must be called after all blocks of a large relation have been
  // added via `addBlockForLargeRelation` before any other function may be
  // called. In particular, it has to be called after the last block of the last
  // relation was added (in case this relation is large). Otherwise, an
  // assertion inside the `finish()` function (which is also called by the
  // destructor) will fail.
  CompressedRelationMetadata finishLargeRelation(size_t numDistinctC1);

  // Add a complete large relation by calling `addBlockForLargeRelation` for
  // each block in the `sortedBlocks` and then calling `finishLargeRelation`.
  // The number of distinct col1 entries will be computed from the blocks
  // directly.
  template <typename T>
  CompressedRelationMetadata addCompleteLargeRelation(Id col0Id,
                                                      T&& sortedBlocks);

  // This is a function in `CompressedRelationsTest.cpp` that tests the
  // internals of this class and therefore needs private access.
  template <typename T>
  friend std::pair<std::vector<CompressedBlockMetadata>,
                   std::vector<CompressedRelationMetadata>>
  compressedRelationTestWriteCompressedRelations(
      T inputs, std::string filename, ad_utility::MemorySize blocksize);
};

using namespace std::string_view_literals;

/// Manage the reading of relations from disk that have been previously written
/// using the `CompressedRelationWriter`.
class CompressedRelationReader {
  template <typename T>
  using vector = std::vector<T>;

 public:
  using Allocator = ad_utility::AllocatorWithLimit<Id>;
  using ColumnIndicesRef = ql::span<const ColumnIndex>;
  using ColumnIndices = std::vector<ColumnIndex>;
  using CancellationHandle = ad_utility::SharedCancellationHandle;

  // This struct stores a reference to the (optional) graphs by which a result
  // is filtered, the column in which the graph ID will reside in a result,
  // and the information whether this column is required as part of the output,
  // or whether it should be deleted after filtering. It can then filter a given
  // block according to those settings.
  struct FilterDuplicatesAndGraphs {
    ScanSpecification::Graphs desiredGraphs_;
    ColumnIndex graphColumn_;
    bool deleteGraphColumn_;
    // Filter `block` such that it contains only the specified graphs and no
    // duplicates. The `blockMetadata` of `block` is used for possible shortcuts
    // (for example, if we know that there are no duplicates, we do not have to
    // eliminate them). The return value is `true` if the `block` has been
    // modified because it contained duplicates or triples from unwanted graphs.
    bool postprocessBlock(IdTable& block,
                          const CompressedBlockMetadata& blockMetadata) const;

    // Return true, iff a block, specified by the `blockMetadata` contains no
    // triples from `desiredGraphs_` and therefore doesn't have to be read from
    // disk, and if this fact can be determined by `blockMetadata` alone.
    bool canBlockBeSkipped(const CompressedBlockMetadata& blockMetadata) const;

   private:
    // Return true iff all triples from the block belong to the
    // `desiredGraphs_`, and if this fact can be determined by looking at the
    // metadata alone.
    bool blockNeedsFilteringByGraph(
        const CompressedBlockMetadata& metadata) const;

    // Implementation of the various steps of `postprocessBlock`. Each of them
    // returns `true` iff filtering the block was necessary.
    bool filterByGraphIfNecessary(
        IdTable& block, const CompressedBlockMetadata& blockMetadata) const;
    static bool filterDuplicatesIfNecessary(
        IdTable& block, const CompressedBlockMetadata& blockMetadata);
  };

  // Classes holding various subsets of parameters relevant for a scan of a
  // permutation, including a reference to the relevant located triples.
  struct ScanImplConfig {
    ColumnIndices scanColumns_;
    FilterDuplicatesAndGraphs graphFilter_;
    const LocatedTriplesPerBlock& locatedTriples_;
  };

  // The specification of scan, together with the blocks on which this scan is
  // to be performed.
  //
  // Brief explanation of `ScanSpecAndBlocks` constructor logic:
  // (1) The passed `ScanSpecification` remains as it is and is moved into
  // member variable `scanSpec_`.
  // (2) Member `blockMetadata_` is set to the `BlockMetadataRanges` computed
  // via `getRelevantBlocks` for the provided `ScanSpecification` and
  // `BlockMetadataRanges`.
  // (3) Compute `sizeBlockMetadata_`, which represents the number of
  // `CompressedBlockMetadata` values contained over all subranges in member
  // `BlockMetadataRanges_ blockMetadata_`.
  // (4) Perform an invariant check. The `CompressedBlockMetadata` values must
  // be unique, sorted in ascending order, and have consistent column values up
  // to the first free column defined by `scanSpec_`.
  struct ScanSpecAndBlocks {
    ScanSpecification scanSpec_;
    BlockMetadataRanges blockMetadata_;
    size_t sizeBlockMetadata_;

    ScanSpecAndBlocks(ScanSpecification scanSpec,
                      const BlockMetadataRanges& blockMetadataRanges);

    // Direct view access via `ql::views::join` over all
    // `CompressedBlockMetadata` values contained in `BlockMetadatatRanges
    // blockMetadata_`.
    auto getBlockMetadataView() const {
      return ql::views::join(blockMetadata_);
    }

    // TODO<joka921> comment.
    void removePrefix(size_t numBlocksToRemove) {
      auto it = blockMetadata_.begin();
      auto end = blockMetadata_.end();
      while (it != end) {
        auto& subspan = *it;
        auto sz = ql::ranges::size(subspan);
        if (numBlocksToRemove < sz) {
          subspan.advance(numBlocksToRemove);
          break;
        } else {
          numBlocksToRemove -= sz;
        }
      }
      blockMetadata_.erase(blockMetadata_.begin(), it);
    }

    // If `BlockMetadataRanges blockMetadata_` contains exactly one
    // `BlockMetadataRange` (verified via AD_CONTRACT_CHECK), return the
    // corresponding CompressedBlockMetadata values as a span.
    ql::span<const CompressedBlockMetadata> getBlockMetadataSpan() const;

    // Check the provided `BlockMetadataRange`s for the following invariants:
    //   - All contained `CompressedBlockMetadata` values must be unique.
    //   - The `CompressedBlockMetadata` values must adhere to ascending order.
    //   - `firstFreeColIndex` is the column index up to which we expect
    //      constant values in `columns < firstFreeColIndex` over all blocks.
    static void checkBlockMetadataInvariant(
        std::span<const CompressedBlockMetadata> blocks,
        size_t firstFreeColIndex);

    // Remove the first `numBlocksToRemove` from the `blockMetadata_`. This can
    // be used if it is known that those are not needed anymore, e.g. because
    // they have already been dealt with by a lazy `IndexScan` or `Join`.
    void removePrefix(size_t numBlocksToRemove) {
      auto it = blockMetadata_.begin();
      auto end = blockMetadata_.end();
      while (it != end) {
        auto& subspan = *it;
        auto sz = ql::ranges::size(subspan);
        if (numBlocksToRemove < sz) {
          // Partially remove a subspan if it contains less blocks than we have
          // to remove.
          subspan.advance(numBlocksToRemove);
          break;
        } else {
          // Completely remove the subspan (via the `erase` at the end).
          numBlocksToRemove -= sz;
        }
      }
      // Remove all the blocks that are to be erased completely.
      blockMetadata_.erase(blockMetadata_.begin(), it);
    }
  };

  // This struct additionally contains the first and last triple of the scan
  // result.
  struct ScanSpecAndBlocksAndBounds : public ScanSpecAndBlocks {
    // `firstAndLastTriple_` contains the first and the last triple
    // of the specified relation (and being filtered by the `col1Id` if
    // specified). This might be different from the first triple in the first
    // block (in the case of the `firstTriple_`, similarly for `lastTriple_`)
    // because the first and last block might also contain other relations, or
    // the same relation but with different `col1Id`s.
    struct FirstAndLastTriple {
      CompressedBlockMetadata::PermutedTriple firstTriple_;
      CompressedBlockMetadata::PermutedTriple lastTriple_;
    };
    FirstAndLastTriple firstAndLastTriple_;
    // Deliberately delete the default constructor such that we don't
    // accidentally forget to set the `firstAndLastTriple_`.
    ScanSpecAndBlocksAndBounds() = delete;
    ScanSpecAndBlocksAndBounds(ScanSpecAndBlocks base,
                               FirstAndLastTriple triples)
        : ScanSpecAndBlocks(std::move(base)),
          firstAndLastTriple_(std::move(triples)) {}
  };

  struct LazyScanMetadata {
    size_t numBlocksRead_ = 0;
    size_t numBlocksAll_ = 0;
    // The number of blocks that are skipped by looking only at their metadata
    // (because the graph IDs of the block did not match the query).
    size_t numBlocksSkippedBecauseOfGraph_ = 0;
    size_t numBlocksPostprocessed_ = 0;
    // The number of blocks that contain updated (inserted or deleted) triples.
    size_t numBlocksWithUpdate_ = 0;
    // If a LIMIT or OFFSET is present we possibly read more rows than we
    // actually yield.
    size_t numElementsRead_ = 0;
    size_t numElementsYielded_ = 0;
    std::chrono::milliseconds blockingTime_ = std::chrono::milliseconds::zero();

    // Update this metadata, given the metadata from `blockAndMetadata`.
    // Currently updates: `numBlocksPostprocessed_`, `numBlocksWithUpdate_`,
    // `numElementsRead_`, and `numBlocksRead_`.
    void update(const DecompressedBlockAndMetadata& blockAndMetadata);
    // `nullopt` means the block was skipped because of the graph filters, else
    // call the overload directly above.
    void update(
        const std::optional<DecompressedBlockAndMetadata>& blockAndMetadata);

    // Aggregate the metadata from `newValue` into this metadata.
    void aggregate(const LazyScanMetadata& newValue);
  };

  using IdTableGenerator = cppcoro::generator<IdTable, LazyScanMetadata>;

 private:
  // The allocator used to allocate intermediate buffers.
  mutable Allocator allocator_;

  // The file that stores the actual permutations.
  ad_utility::File file_;

 public:
  explicit CompressedRelationReader(Allocator allocator, ad_utility::File file)
      : allocator_{std::move(allocator)}, file_{std::move(file)} {}

  // Get the blocks (an ordered subset of the blocks that are passed in via the
  // `metadataAndBlocks`) where the `col1Id` can theoretically match one of the
  // elements in the `joinColumn` (The col0Id is fixed and specified by the
  // `metadataAndBlocks`). The join column of the scan is the first column that
  // is not fixed by the `metadataAndBlocks`, so the middle column (col1) in
  // case the `metadataAndBlocks` doesn't contain a `col1Id`, or the last column
  // (col2) else.
<<<<<<< HEAD

  struct GetBlocksForJoinResult {
    std::vector<CompressedBlockMetadata> matchingIndices_;
    size_t lastRelevantIndex_{0};
  };
  static GetBlocksForJoinResult getBlocksForJoinAsIndices(
      ql::span<const Id> joinColumn,
      const ScanSpecAndBlocksAndBounds& metadataAndBlocks);
  static std::vector<CompressedBlockMetadata> getBlocksForJoin(
=======
  // Additionally, return the number of blocks in the input that (according to
  // their metadata) might contain IDs `<=` any value in the `joinColumn`. Note
  // that this is an offset into `metadataAndBlocks` and not to be
  // confused with the globally assigned `blockIndex_`.
  struct GetBlocksForJoinResult {
    std::vector<CompressedBlockMetadata> matchingBlocks_;
    size_t numHandledBlocks{0};
  };
  static GetBlocksForJoinResult getBlocksForJoin(
>>>>>>> 7fefc4b7
      ql::span<const Id> joinColumn,
      const ScanSpecAndBlocksAndBounds& metadataAndBlocks);

  // For each of `metadataAndBlocks, metadataAndBlocks2` get the blocks (an
  // ordered subset of the blocks in the `scanMetadata` that might contain
  // matching elements in the following scenario: The result of
  // `metadataAndBlocks` is joined with the result of `metadataAndBlocks2`. For
  // each of the inputs the join column is the first column that is not fixed by
  // the metadata, so the middle column (col1) in case the `scanMetadata`
  // doesn't contain a `col1Id`, or the last column (col2) else.
  static std::array<std::vector<CompressedBlockMetadata>, 2> getBlocksForJoin(
      const ScanSpecAndBlocksAndBounds& metadataAndBlocks,
      const ScanSpecAndBlocksAndBounds& metadataAndBlocks2);

  /**
   * @brief For a permutation XYZ, retrieve all Z for given X and Y (if `col1Id`
   * is set) or all YZ for a given X (if `col1Id` is `std::nullopt`.
   *
   * @param metadata The metadata of the given X.
   * @param col1Id The ID for Y. If `std::nullopt`, then the Y will be also
   * returned as a column.
   * @param blocks The metadata of the on-disk blocks for the given
   * permutation.
   * @param file The file in which the permutation is stored.
   * @param result The ID table to which we write the result. It must have
   * exactly one column.
   * @param cancellationHandle An `CancellationException` will be thrown if the
   * cancellationHandle runs out during the execution of this function.
   *
   * The arguments `metadata`, `blocks`, and `file` must all be obtained from
   * The same `CompressedRelationWriter` (see below).
   */
  IdTable scan(const ScanSpecAndBlocks& scanSpecAndBlocks,
               ColumnIndicesRef additionalColumns,
               const CancellationHandle& cancellationHandle,
               const LocatedTriplesPerBlock& locatedTriplesPerBlock,
               const LimitOffsetClause& limitOffset = {}) const;

  // Similar to `scan` (directly above), but the result of the scan is lazily
  // computed and returned as a generator of the single blocks that are scanned.
  // The blocks are guaranteed to be in order.
  CompressedRelationReader::IdTableGenerator lazyScan(
      ScanSpecification scanSpec,
      std::vector<CompressedBlockMetadata> relevantBlockMetadata,
      ColumnIndices additionalColumns, CancellationHandle cancellationHandle,
      const LocatedTriplesPerBlock& locatedTriplesPerBlock,
      LimitOffsetClause limitOffset = {}) const;

  // Get the exact size of the result of the scan, taking the given located
  // triples into account. This requires locating the triples exactly in each
  // of the relevant blocks.
  size_t getResultSizeOfScan(
      const ScanSpecAndBlocks& scanSpecAndBlocks,
      const LocatedTriplesPerBlock& locatedTriplesPerBlock) const;

  // Get a lower and an upper bound for the size of the result of the scan. For
  // this call, it is enough that each located triple knows the block to which
  // it belongs (which is the case for `LocatedTriplesPerBlock`).
  std::pair<size_t, size_t> getSizeEstimateForScan(
      const ScanSpecAndBlocks& scanSpecAndBlocks,
      const LocatedTriplesPerBlock& locatedTriplesPerBlock) const;

 private:
  // Common implementation of `getResultSizeOfScan` and `getSizeEstimateForScan`
  // above.
  template <bool exactSize>
  std::pair<size_t, size_t> getResultSizeImpl(
      const ScanSpecAndBlocks& scanSpecAndBlocks,
      const LocatedTriplesPerBlock& locatedTriplesPerBlock) const;

 public:
  // For a given relation, determine the `col1Id`s and their counts. This is
  // used for `computeGroupByObjectWithCount`.
  IdTable getDistinctCol1IdsAndCounts(
      const ScanSpecAndBlocks& scanSpecAndBlocks,
      const CancellationHandle& cancellationHandle,
      const LocatedTriplesPerBlock& locatedTriplesPerBlock) const;

  // For all `col0Ids` determine their counts. This is
  // used for `computeGroupByForFullScan`.
  IdTable getDistinctCol0IdsAndCounts(
      const ScanSpecAndBlocks& scanSpecAndBlocks,
      const CancellationHandle& cancellationHandle,
      const LocatedTriplesPerBlock& locatedTriplesPerBlock) const;

  std::optional<CompressedRelationMetadata> getMetadataForSmallRelation(
      const ScanSpecAndBlocks& scanSpecAndBlocks, Id col0Id,
      const LocatedTriplesPerBlock&) const;

  // Return the number of `CompressedBlockMetadata` values contained in given
  // `BlockMetadataRanges` object.
  static size_t getNumberOfBlockMetadataValues(
      const BlockMetadataRanges& blockMetadata);

  // Retrieves the corresponding materialized `CompressedBlockMetadata` vector
  // to the given `BlockMetadataRanges blockMetadata`.
  static std::vector<CompressedBlockMetadata>
  convertBlockMetadataRangesToVector(const BlockMetadataRanges& blockMetadata);

  // Get the relevant `BlockMetadataRanges` sections of the given
  // `BlockMetadataRanges blockMetadata` for the blocks that contain the
  // triples that have the relationId/col0Id specified by
  // `ScanSpecification scanSpec`. If the `col1Id` is specified (not `nullopt`),
  // then the blocks are additionally filtered by the given `col1Id`.
  static BlockMetadataRanges getRelevantBlocks(
      const ScanSpecification& scanSpec,
      const BlockMetadataRanges& blockMetadata);

  // Get the first and the last triple that the result of a `scan` with the
  // given arguments would lead to. Return `nullopt` if the scan result would
  // be empty. This function is used to more efficiently filter the blocks of
  // index scans between joining them to get better estimates for the beginning
  // and end of incomplete blocks.
  std::optional<ScanSpecAndBlocksAndBounds::FirstAndLastTriple>
  getFirstAndLastTriple(
      const ScanSpecAndBlocks& metadataAndBlocks,
      const LocatedTriplesPerBlock& locatedTriplesPerBlock) const;

  // Get access to the underlying allocator
  const Allocator& allocator() const { return allocator_; }

 private:
  // Read the block that is identified by the `blockMetaData` from the `file`.
  // Only the columns specified by `columnIndices` are read.
  CompressedBlock readCompressedBlockFromFile(
      const CompressedBlockMetadata& blockMetaData,
      ColumnIndicesRef columnIndices) const;

  // Decompress the `compressedBlock`. The number of rows that the block will
  // have after decompression must be passed in via the `numRowsToRead`
  // argument. It is typically obtained from the corresponding
  // `CompressedBlockMetaData`.
  DecompressedBlock decompressBlock(const CompressedBlock& compressedBlock,
                                    size_t numRowsToRead) const;

  // Helper function used by `decompressBlock` and
  // `decompressBlockToExistingIdTable`. Decompress the `compressedColumn` and
  // store the result at the `iterator`. For the `numRowsToRead` argument, see
  // the documentation of `decompressBlock`.
  template <typename Iterator>
  static void decompressColumn(const std::vector<char>& compressedColumn,
                               size_t numRowsToRead, Iterator iterator);

  // Read and decompress the parts of the block given by `blockMetaData` (which
  // identifies the block) and `scanConfig` (which specifies the part of that
  // block).
  std::optional<DecompressedBlockAndMetadata> readAndDecompressBlock(
      const CompressedBlockMetadata& blockMetaData,
      const ScanImplConfig& scanConfig) const;

  // Like `readAndDecompressBlock`, and postprocess by merging the located
  // triples (if any) and applying the graph filters (if any), both specified
  // as part of the `scanConfig`.
  DecompressedBlockAndMetadata decompressAndPostprocessBlock(
      const CompressedBlock& compressedBlock, size_t numRowsToRead,
      const CompressedRelationReader::ScanImplConfig& scanConfig,
      const CompressedBlockMetadata& metadata) const;

  // Read, decompress, and postprocess the part of the block according to
  // `blockMetadata` (which identifies the block) and `scanConfig` (which
  // specifies the part of that block, graph filters, and located triples).
  //
  // NOTE: When all triples in the block match the `col1Id`, this method makes
  // an unnecessary copy of the block. Therefore, if you know that you need the
  // whole block, use `readAndDecompressBlock` instead.
  DecompressedBlock readPossiblyIncompleteBlock(
      const ScanSpecification& scanSpec, const ScanImplConfig& scanConfig,
      const CompressedBlockMetadata& blockMetadata,
      std::optional<std::reference_wrapper<LazyScanMetadata>> scanMetadata,
      const LocatedTriplesPerBlock&) const;

  // Yield all the blocks in the range `[beginBlock, endBlock)`. If the
  // `columnIndices` are set, only the specified columns from the blocks
  // are yielded, else all columns are yielded. The blocks are yielded
  // in the correct order, but asynchronously read and decompressed using
  // multiple worker threads.
  template <typename T>
  IdTableGenerator asyncParallelBlockGenerator(
      T beginBlock, T endBlock, const ScanImplConfig& scanConfig,
      CancellationHandle cancellationHandle,
      LimitOffsetClause& limitOffset) const;

  // Return a vector that consists of the concatenation of `baseColumns` and
  // `additionalColumns`
  static std::vector<ColumnIndex> prepareColumnIndices(
      std::initializer_list<ColumnIndex> baseColumns,
      ColumnIndicesRef additionalColumns);

  // Return the number of columns that should be read (except for the graph
  // column and any payload columns, this is one of 0, 1, 2, 3) and whether the
  // graph column is contained in `columns`.
  static std::pair<size_t, bool> prepareLocatedTriples(
      ColumnIndicesRef columns);

  // If `col1Id` is specified, `return {1, additionalColumns...}`, else return
  // `{0, 1, additionalColumns}`.
  // These are exactly the columns that are returned by a scan depending on
  // whether the `col1Id` is specified or not.
  static std::vector<ColumnIndex> prepareColumnIndices(
      const ScanSpecification& scanSpec, ColumnIndicesRef additionalColumns);

  static ScanImplConfig getScanConfig(
      const ScanSpecification& scanSpec, ColumnIndicesRef additionalColumns,
      const LocatedTriplesPerBlock& locatedTriples);

  // The common implementation for `getDistinctCol0IdsAndCounts` and
  // `getCol1IdsAndCounts`.
  CPP_template(typename IdGetter)(
      requires ad_utility::InvocableWithConvertibleReturnType<
          IdGetter, Id, const CompressedBlockMetadata::PermutedTriple&>) IdTable
      getDistinctColIdsAndCountsImpl(
          IdGetter idGetter, const ScanSpecAndBlocks& scanSpecAndBlocks,
          const CancellationHandle& cancellationHandle,
          const LocatedTriplesPerBlock& locatedTriplesPerBlock) const;
};

// TODO<joka921>
/*
 * 1. Also let the compressedRelationReader know about the number of columns
 * that the given permutation has.
 * 2. Then add assertions that we only get valid column indices specified.
 */

#endif  // QLEVER_SRC_INDEX_COMPRESSEDRELATION_H<|MERGE_RESOLUTION|>--- conflicted
+++ resolved
@@ -516,23 +516,6 @@
     // blockMetadata_`.
     auto getBlockMetadataView() const {
       return ql::views::join(blockMetadata_);
-    }
-
-    // TODO<joka921> comment.
-    void removePrefix(size_t numBlocksToRemove) {
-      auto it = blockMetadata_.begin();
-      auto end = blockMetadata_.end();
-      while (it != end) {
-        auto& subspan = *it;
-        auto sz = ql::ranges::size(subspan);
-        if (numBlocksToRemove < sz) {
-          subspan.advance(numBlocksToRemove);
-          break;
-        } else {
-          numBlocksToRemove -= sz;
-        }
-      }
-      blockMetadata_.erase(blockMetadata_.begin(), it);
     }
 
     // If `BlockMetadataRanges blockMetadata_` contains exactly one
@@ -644,17 +627,6 @@
   // is not fixed by the `metadataAndBlocks`, so the middle column (col1) in
   // case the `metadataAndBlocks` doesn't contain a `col1Id`, or the last column
   // (col2) else.
-<<<<<<< HEAD
-
-  struct GetBlocksForJoinResult {
-    std::vector<CompressedBlockMetadata> matchingIndices_;
-    size_t lastRelevantIndex_{0};
-  };
-  static GetBlocksForJoinResult getBlocksForJoinAsIndices(
-      ql::span<const Id> joinColumn,
-      const ScanSpecAndBlocksAndBounds& metadataAndBlocks);
-  static std::vector<CompressedBlockMetadata> getBlocksForJoin(
-=======
   // Additionally, return the number of blocks in the input that (according to
   // their metadata) might contain IDs `<=` any value in the `joinColumn`. Note
   // that this is an offset into `metadataAndBlocks` and not to be
@@ -664,7 +636,6 @@
     size_t numHandledBlocks{0};
   };
   static GetBlocksForJoinResult getBlocksForJoin(
->>>>>>> 7fefc4b7
       ql::span<const Id> joinColumn,
       const ScanSpecAndBlocksAndBounds& metadataAndBlocks);
 
