// Copyright 2021, University of Freiburg,
// Chair of Algorithms and Data Structures
// Author: Johannes Kalmbach <johannes.kalmbach@gmail.com>

#pragma once

#include <algorithm>
#include <type_traits>
#include <vector>

#include "engine/idTable/IdTable.h"
#include "global/Id.h"
#include "index/ScanSpecification.h"
#include "parser/data/LimitOffsetClause.h"
#include "util/Cache.h"
#include "util/CancellationHandle.h"
#include "util/ConcurrentCache.h"
#include "util/File.h"
#include "util/Generator.h"
#include "util/MemorySize/MemorySize.h"
#include "util/Serializer/SerializeArrayOrTuple.h"
#include "util/Serializer/SerializeOptional.h"
#include "util/Serializer/SerializeVector.h"
#include "util/Serializer/Serializer.h"
#include "util/TaskQueue.h"

// Forward declaration of the `IdTable` class.
class IdTable;

// This type is used to buffer small relations that will be stored in the same
// block.
using SmallRelationsBuffer = IdTable;

// Sometimes we do not read/decompress  all the columns of a block, so we have
// to use a dynamic `IdTable`.
using DecompressedBlock = IdTable;

// To be able to use `DecompressedBlock` with `Caches`, we need a function for
// calculating the memory used for it.
struct DecompressedBlockSizeGetter {
  ad_utility::MemorySize operator()(const DecompressedBlock& block) const {
    return ad_utility::MemorySize::bytes(block.numColumns() * block.numRows() *
                                         sizeof(Id));
  }
};

// After compression the columns have different sizes, so we cannot use an
// `IdTable`.
using CompressedBlock = std::vector<std::vector<char>>;

// The metadata of a compressed block of ID triples in an index permutation.
struct CompressedBlockMetadata {
  // Since we have column-based indices, the two columns of each block are
  // stored separately (but adjacently).
  struct OffsetAndCompressedSize {
    off_t offsetInFile_;
    size_t compressedSize_;
    bool operator==(const OffsetAndCompressedSize&) const = default;
  };
  std::vector<OffsetAndCompressedSize> offsetsAndCompressedSize_;
  size_t numRows_;

  // Store the first and the last triple of the block. First and last are meant
  // inclusively, that is, they are both part of the block. The order of the
  // triples depends on the stored permutation: For example, in the PSO
  // permutation, the first element of the triples is the P, the second one is
  // the S and the third one is the O. Note that the first key of the
  // permutation (for example the P in the PSO permutation) is not stored in
  // the blocks, but has to be retrieved via the corresponding
  // `CompressedRelationMetadata`.
  //
  // NOTE: Strictly speaking, storing one of `firstTriple_` or `lastTriple_`
  // would probably suffice. However, they make several functions much easier
  // to implement and don't really harm with respect to space efficiency. For
  // example, for Wikidata, we have only around 50K blocks with block size 8M
  // and around 5M blocks with block size 80K; even the latter takes only half
  // a GB in total.
  struct PermutedTriple {
    Id col0Id_;
    Id col1Id_;
    Id col2Id_;
    auto operator<=>(const PermutedTriple&) const = default;

    // Formatted output for debugging.
    friend std::ostream& operator<<(std::ostream& str,
                                    const PermutedTriple& trip) {
      str << "Triple: " << trip.col0Id_ << ' ' << trip.col1Id_ << ' '
          << trip.col2Id_ << std::endl;
      return str;
    }

    friend std::true_type allowTrivialSerialization(PermutedTriple, auto);
  };
  PermutedTriple firstTriple_;
  PermutedTriple lastTriple_;

  // If there are only few graphs contained at all in this block, then
  // the IDs of those graphs are stored here. If there are many different graphs
  // inside this block, `std::nullopt` is stored.
  std::optional<std::vector<Id>> containedGraphs_;
  // True if and only if this block contains (adjacent) triples which only
  // differ in their Graph ID. Those have to be filtered out when scanning the
  // blocks.
  bool containsDuplicatesWithDifferentGraphs_;

  // Two of these are equal if all members are equal.
  bool operator==(const CompressedBlockMetadata&) const = default;
};

// Serialization of the `OffsetAndcompressedSize` subclass.
AD_SERIALIZE_FUNCTION(CompressedBlockMetadata::OffsetAndCompressedSize) {
  serializer | arg.offsetInFile_;
  serializer | arg.compressedSize_;
}

// Serialization of the block metadata.
AD_SERIALIZE_FUNCTION(CompressedBlockMetadata) {
  serializer | arg.offsetsAndCompressedSize_;
  serializer | arg.numRows_;
  serializer | arg.firstTriple_;
  serializer | arg.lastTriple_;
  serializer | arg.containedGraphs_;
  serializer | arg.containsDuplicatesWithDifferentGraphs_;
}

// The metadata of a whole compressed "relation", where relation refers to a
// maximal sequence of triples with equal first component (e.g., P for the PSO
// permutation).
struct CompressedRelationMetadata {
  Id col0Id_;
  size_t numRows_;
  float multiplicityCol1_;  // E.g., in PSO this is the multiplicity of "S".
  float multiplicityCol2_;  // E.g., in PSO this is the multiplicity of "O".
  // If this "relation" is contained in a block together with other "relations",
  // then all of these relations are contained only in this block and
  // `offsetInBlock_` stores the offset in this block (referring to the index in
  // the uncompressed sequence of triples).  Otherwise, this "relation" is
  // stored in one or several blocks of its own, and we set `offsetInBlock_` to
  // `Id(-1)`.
  uint64_t offsetInBlock_ = std::numeric_limits<uint64_t>::max();

  size_t getNofElements() const { return numRows_; }

  // Setters and getters for the multiplicities.
  float getCol1Multiplicity() const { return multiplicityCol1_; }
  float getCol2Multiplicity() const { return multiplicityCol2_; }
  void setCol1Multiplicity(float mult) { multiplicityCol1_ = mult; }
  void setCol2Multiplicity(float mult) { multiplicityCol2_ = mult; }

  bool isFunctional() const { return multiplicityCol1_ == 1.0f; }

  // Two of these are equal if all members are equal.
  bool operator==(const CompressedRelationMetadata&) const = default;
};

// Serialization of the compressed "relation" meta data.
AD_SERIALIZE_FUNCTION(CompressedRelationMetadata) {
  serializer | arg.col0Id_;
  serializer | arg.numRows_;
  serializer | arg.multiplicityCol1_;
  serializer | arg.multiplicityCol2_;
  serializer | arg.offsetInBlock_;
}

/// Manage the compression and serialization of relations during the index
/// build.
class CompressedRelationWriter {
 private:
  ad_utility::Synchronized<ad_utility::File> outfile_;
  ad_utility::Synchronized<std::vector<CompressedBlockMetadata>> blockBuffer_;
  // If multiple small relations are stored in the same block, keep track of the
  // first and last `col0Id`.
  Id currentBlockFirstCol0_ = Id::makeUndefined();
  Id currentBlockLastCol0_ = Id::makeUndefined();

  // The actual number of columns that is stored by this writer. Is 2 if there
  // are no additional special payloads.
  size_t numColumns_;

  ad_utility::AllocatorWithLimit<Id> allocator_ =
      ad_utility::makeUnlimitedAllocator<Id>();
  // A buffer for small relations that will be stored in the same block.
  SmallRelationsBuffer smallRelationsBuffer_{numColumns_, allocator_};
  ad_utility::MemorySize uncompressedBlocksizePerColumn_;

  // When we store a large relation with multiple blocks then we keep track of
  // its `col0Id`, mostly for sanity checks.
  Id currentCol0Id_ = Id::makeUndefined();
  size_t currentRelationPreviousSize_ = 0;

  ad_utility::TaskQueue<false> blockWriteQueue_{20, 10};
  ad_utility::timer::ThreadSafeTimer blockWriteQueueTimer_;

  // This callback is invoked for each block of small relations (which share the
  // same block), after this block has been completely handled by this writer.
  // The callback is used to efficiently pass the block from a permutation to
  // its twin permutation, which only has to re-sort and write the block.
  using SmallBlocksCallback = std::function<void(std::shared_ptr<IdTable>)>;
  SmallBlocksCallback smallBlocksCallback_;

  // A dummy value for multiplicities that can only later be determined.
  static constexpr float multiplicityDummy = 42.4242f;

 public:
  /// Create using a filename, to which the relation data will be written.
  explicit CompressedRelationWriter(
      size_t numColumns, ad_utility::File f,
      ad_utility::MemorySize uncompressedBlocksizePerColumn)
      : outfile_{std::move(f)},
        numColumns_{numColumns},
        uncompressedBlocksizePerColumn_{uncompressedBlocksizePerColumn} {}
  // Two helper types used to make the interface of the function
  // `createPermutationPair` below safer and more explicit.
  using MetadataCallback =
      std::function<void(std::span<const CompressedRelationMetadata>)>;

  struct WriterAndCallback {
    CompressedRelationWriter& writer_;
    MetadataCallback callback_;
  };

  /**
   * @brief Write two permutations that only differ by the order of the col1 and
   * col2 (e.g. POS and PSO).
   * @param basename filename/path that will be used as a prefix for names of
   * temporary files.
   * @param writerAndCallback1 A writer for the first permutation together with
   * a callback that is called for each of the created metadata.
   * @param writerAndCallback2  The same as `writerAndCallback1`, but for the
   * other permutation.
   * @param sortedTriples The inputs as blocks of triples (plus possibly
   * additional columns). The first three columns must be sorted according to
   * the `permutation` (which corresponds to the `writerAndCallback1`.
   * @param permutation The permutation to be build (as a permutation of the
   * array `[0, 1, 2]`). The `sortedTriples` must be sorted by this permutation.
   */
  struct PermutationPairResult {
    size_t numDistinctCol0_;
    std::vector<CompressedBlockMetadata> blockMetadata_;
    std::vector<CompressedBlockMetadata> blockMetadataSwitched_;
  };
  static PermutationPairResult createPermutationPair(
      const std::string& basename, WriterAndCallback writerAndCallback1,
      WriterAndCallback writerAndCallback2,
      cppcoro::generator<IdTableStatic<0>> sortedTriples,
      std::array<size_t, 3> permutation,
      const std::vector<std::function<void(const IdTableStatic<0>&)>>&
          perBlockCallbacks);

  /// Get all the CompressedBlockMetaData that were created by the calls to
  /// addRelation. This also closes the writer. The typical workflow is:
  /// add all relations and then call this method.
  std::vector<CompressedBlockMetadata> getFinishedBlocks() && {
    finish();
    auto blocks = std::move(*(blockBuffer_.wlock()));
    std::ranges::sort(blocks, {}, [](const CompressedBlockMetadata& bl) {
      return std::tie(bl.firstTriple_.col0Id_, bl.firstTriple_.col1Id_,
                      bl.firstTriple_.col2Id_);
    });
    return blocks;
  }

  // Compute the multiplicity of given the number of elements and the number of
  // distinct elements. It is basically `numElements / numDistinctElements` with
  // the following addition: the result will only be exactly `1.0` if
  // `numElements == numDistinctElements`, s.t. `1.0` is equivalent to
  // `functional`. Note that this is not automatically ensured by the division
  // because of the numeric properties of `float`.
  static float computeMultiplicity(size_t numElements,
                                   size_t numDistinctElements);

  // Return the blocksize (in number of triples) of this writer. Note that the
  // actual sizes of blocks will slightly vary due to new relations starting in
  // new blocks etc.
  size_t blocksize() const {
    return uncompressedBlocksizePerColumn_.getBytes() / sizeof(Id);
  }

 private:
  /// Finish writing all relations which have previously been added, but might
  /// still be in some internal buffer.
  void finish() {
    AD_CORRECTNESS_CHECK(currentRelationPreviousSize_ == 0);
    writeBufferedRelationsToSingleBlock();
    auto timer = blockWriteQueueTimer_.startMeasurement();
    blockWriteQueue_.finish();
    timer.stop();
    outfile_.wlock()->close();
  }

  // Compress the contents of `smallRelationsBuffer_` into a single
  // block and write it to outfile_. Update `currentBlockData_` with the meta
  // data of the written block. Then clear `smallRelationsBuffer_`.
  void writeBufferedRelationsToSingleBlock();

  // Compress the `column` and write it to the `outfile_`. Return the offset and
  // size of the compressed column in the `outfile_`.
  CompressedBlockMetadata::OffsetAndCompressedSize compressAndWriteColumn(
      std::span<const Id> column);

  // Return the number of columns that is stored inside the blocks.
  size_t numColumns() const { return numColumns_; }

  // Compress the given `block` and write it to the `outfile_`. The
  // `firstCol0Id` and `lastCol0Id` are needed to set up the block's metadata
  // which is appended to the internal buffer. If `invokeCallback` is true and
  // the `smallBlocksCallback_` is not empty, then
  // `smallBlocksCallback_(std::move(block))` is called AFTER the block has
  // completely been dealt with.
  void compressAndWriteBlock(Id firstCol0Id, Id lastCol0Id,
                             std::shared_ptr<IdTable> block,
                             bool invokeCallback);

  // Add a small relation that will be stored in a single block, possibly
  // together with other small relations.
  CompressedRelationMetadata addSmallRelation(Id col0Id, size_t numDistinctC1,
                                              IdTableView<0> relation);

  // Add a new block for a large relation that is to be stored in multiple
  // blocks. This function may only be called if one of the following holds:
  // * This is the first call to `addBlockForLargeRelation` or
  // `addSmallRelation`.
  // * The previously called function was `addSmallRelation` or
  // `finishLargeRelation`.
  // * The previously called function was `addBlockForLargeRelation` with the
  // same `col0Id`.
  void addBlockForLargeRelation(Id col0Id, std::shared_ptr<IdTable> relation);

  // This function must be called after all blocks of a large relation have been
  // added via `addBlockForLargeRelation` before any other function may be
  // called. In particular, it has to be called after the last block of the last
  // relation was added (in case this relation is large). Otherwise, an
  // assertion inside the `finish()` function (which is also called by the
  // destructor) will fail.
  CompressedRelationMetadata finishLargeRelation(size_t numDistinctC1);

  // Add a complete large relation by calling `addBlockForLargeRelation` for
  // each block in the `sortedBlocks` and then calling `finishLargeRelation`.
  // The number of distinct col1 entries will be computed from the blocks
  // directly.
  CompressedRelationMetadata addCompleteLargeRelation(Id col0Id,
                                                      auto&& sortedBlocks);

  // This is a function in `CompressedRelationsTest.cpp` that tests the
  // internals of this class and therefore needs private access.
  friend std::pair<std::vector<CompressedBlockMetadata>,
                   std::vector<CompressedRelationMetadata>>
  compressedRelationTestWriteCompressedRelations(
      const auto& inputs, std::string filename,
      ad_utility::MemorySize blocksize);
};

using namespace std::string_view_literals;

/// Manage the reading of relations from disk that have been previously written
/// using the `CompressedRelationWriter`.
class CompressedRelationReader {
  template <typename T>
  using vector = std::vector<T>;

 public:
  using Allocator = ad_utility::AllocatorWithLimit<Id>;
  using ColumnIndicesRef = std::span<const ColumnIndex>;
  using ColumnIndices = std::vector<ColumnIndex>;
  using CancellationHandle = ad_utility::SharedCancellationHandle;

  // The specification of scan, together with the blocks on which this scan is
  // to be performed.
  struct ScanSpecAndBlocks {
    ScanSpecification scanSpec_;
    const std::span<const CompressedBlockMetadata> blockMetadata_;
  };

  // This struct additionally contains the first and last triple of the scan
  // result.
  struct ScanSpecAndBlocksAndBounds : public ScanSpecAndBlocks {
    // `firstAndLastTriple_` contains the first and the last triple
    // of the specified relation (and being filtered by the `col1Id` if
    // specified). This might be different from the first triple in the first
    // block (in the case of the `firstTriple_`, similarly for `lastTriple_`)
    // because the first and last block might also contain other relations, or
    // the same relation but with different `col1Id`s.
    struct FirstAndLastTriple {
      CompressedBlockMetadata::PermutedTriple firstTriple_;
      CompressedBlockMetadata::PermutedTriple lastTriple_;
    };
    FirstAndLastTriple firstAndLastTriple_;
    // Deliberately delete the default constructor, s.t. we don't accidentally
    // forget to set the `firstAndLastTriple_`
    ScanSpecAndBlocksAndBounds() = delete;
    ScanSpecAndBlocksAndBounds(ScanSpecAndBlocks base,
                               FirstAndLastTriple triples)
        : ScanSpecAndBlocks(std::move(base)),
          firstAndLastTriple_(std::move(triples)) {}
  };

  struct LazyScanMetadata {
    size_t numBlocksRead_ = 0;
    size_t numBlocksAll_ = 0;
    // The number of blocks that could be skipped using only their metadata
    // because the GraphIDs of the block did not match the query.
    size_t numBlocksSkippedBecauseOfGraph_ = 0;
    size_t numBlocksPostprocessed_ = 0;
    // If a LIMIT or OFFSET is present we possibly read more rows than we
    // actually yield.
    size_t numElementsRead_ = 0;
    size_t numElementsYielded_ = 0;
    std::chrono::milliseconds blockingTime_ = std::chrono::milliseconds::zero();
  };

  using IdTableGenerator = cppcoro::generator<IdTable, LazyScanMetadata>;

 private:
  // This cache stores a small number of decompressed blocks. Its current
  // purpose is to make the e2e-tests run fast. They contain many SPARQL queries
  // with ?s ?p ?o triples in the body.
  // Note: The cache is thread-safe and using it does not change the semantics
  // of this class, so it is safe to mark it as `mutable` to make the `scan`
  // functions below `const`.
  mutable ad_utility::ConcurrentCache<ad_utility::HeapBasedLRUCache<
      off_t, DecompressedBlock, DecompressedBlockSizeGetter>>
      blockCache_{20ul};

  // The allocator used to allocate intermediate buffers.
  mutable Allocator allocator_;

  // The file that stores the actual permutations.
  ad_utility::File file_;

 public:
  explicit CompressedRelationReader(Allocator allocator, ad_utility::File file)
      : allocator_{std::move(allocator)}, file_{std::move(file)} {}

  // Get the blocks (an ordered subset of the blocks that are passed in via the
  // `metadataAndBlocks`) where the `col1Id` can theoretically match one of the
  // elements in the `joinColumn` (The col0Id is fixed and specified by the
  // `metadataAndBlocks`). The join column of the scan is the first column that
  // is not fixed by the `metadataAndBlocks`, so the middle column (col1) in
  // case the `metadataAndBlocks` doesn't contain a `col1Id`, or the last column
  // (col2) else.
  static std::vector<CompressedBlockMetadata> getBlocksForJoin(
      std::span<const Id> joinColumn,
      const ScanSpecAndBlocksAndBounds& metadataAndBlocks);

  // For each of `metadataAndBlocks, metadataAndBlocks2` get the blocks (an
  // ordered subset of the blocks in the `scanMetadata` that might contain
  // matching elements in the following scenario: The result of
  // `metadataAndBlocks` is joined with the result of `metadataAndBlocks2`. For
  // each of the inputs the join column is the first column that is not fixed by
  // the metadata, so the middle column (col1) in case the `scanMetadata`
  // doesn't contain a `col1Id`, or the last column (col2) else.
  static std::array<std::vector<CompressedBlockMetadata>, 2> getBlocksForJoin(
      const ScanSpecAndBlocksAndBounds& metadataAndBlocks,
      const ScanSpecAndBlocksAndBounds& metadataAndBlocks2);

  /**
   * @brief For a permutation XYZ, retrieve all Z for given X and Y (if `col1Id`
   * is set) or all YZ for a given X (if `col1Id` is `std::nullopt`.
   *
   * @param metadata The metadata of the given X.
   * @param col1Id The ID for Y. If `std::nullopt`, then the Y will be also
   * returned as a column.
   * @param blocks The metadata of the on-disk blocks for the given
   * permutation.
   * @param file The file in which the permutation is stored.
   * @param result The ID table to which we write the result. It must have
   * exactly one column.
   * @param cancellationHandle An `CancellationException` will be thrown if the
   * cancellationHandle runs out during the execution of this function.
   *
   * The arguments `metadata`, `blocks`, and `file` must all be obtained from
   * The same `CompressedRelationWriter` (see below).
   */
  IdTable scan(const ScanSpecification& scanSpec,
               std::span<const CompressedBlockMetadata> blocks,
               ColumnIndicesRef additionalColumns,
               const CancellationHandle& cancellationHandle,
               const LimitOffsetClause& limitOffset = {}) const;

  // Similar to `scan` (directly above), but the result of the scan is lazily
  // computed and returned as a generator of the single blocks that are scanned.
  // The blocks are guaranteed to be in order.
  CompressedRelationReader::IdTableGenerator lazyScan(
      ScanSpecification scanSpec,
      std::vector<CompressedBlockMetadata> blockMetadata,
      ColumnIndices additionalColumns, CancellationHandle cancellationHandle,
      LimitOffsetClause limitOffset = {}) const;

  // Only get the size of the result for a given permutation XYZ for a given X
  // and Y. This can be done by scanning one or two blocks. Note: The overload
  // of this function where only the X is given is not needed, as the size of
  // these scans can be retrieved from the `CompressedRelationMetadata`
  // directly.
  size_t getResultSizeOfScan(
      const ScanSpecification& scanSpec,
      const vector<CompressedBlockMetadata>& blocks) const;

  // For a given relation, determine the `col1Id`s and their counts. This is
  // used for `computeGroupByObjectWithCount`.
  IdTable getDistinctCol1IdsAndCounts(
      Id col0Id, const std::vector<CompressedBlockMetadata>& allBlocksMetadata,
      const CancellationHandle& cancellationHandle) const;

  // For all `col0Ids` determine their counts. This is
  // used for `computeGroupByForFullScan`.
  IdTable getDistinctCol0IdsAndCounts(
      const std::vector<CompressedBlockMetadata>& allBlocksMetadata,
      const CancellationHandle& cancellationHandle) const;

  std::optional<CompressedRelationMetadata> getMetadataForSmallRelation(
      const std::vector<CompressedBlockMetadata>& allBlocksMetadata,
      Id col0Id) const;

  // Get the contiguous subrange of the given `blockB` for the blocks
  // that contain the triples that have the relationId/col0Id that was specified
  // by the `medata`. If the `col1Id` is specified (not `nullopt`), then the
  // blocks are additionally filtered by the given `col1Id`.
  static std::span<const CompressedBlockMetadata> getRelevantBlocks(
      const ScanSpecification& blockA,
      std::span<const CompressedBlockMetadata> blockB);

  // The same function, but specify the arguments as the
  // `ScanSpecAndBlocksAndBounds` struct.
  static std::span<const CompressedBlockMetadata> getBlocksFromMetadata(
      const ScanSpecAndBlocks& metadataAndBlocks);

  // Get the first and the last triple that the result of a `scan` with the
  // given arguments would lead to. Return `nullopt` if the scan result would
  // be empty. This function is used to more efficiently filter the blocks of
  // index scans between joining them to get better estimates for the beginning
  // and end of incomplete blocks.
<<<<<<< HEAD
  std::optional<MetadataAndBlocks::FirstAndLastTriple> getFirstAndLastTriple(
      const MetadataAndBlocks& metadataAndBlocks) const;
=======
  std::optional<ScanSpecAndBlocksAndBounds::FirstAndLastTriple>
  getFirstAndLastTriple(const ScanSpecAndBlocks& metadataAndBlocks) const;
>>>>>>> 14f638e1

  // Get access to the underlying allocator
  const Allocator& allocator() const { return allocator_; }

 private:
  // Read the block that is identified by the `blockMetaData` from the `file`.
  // Only the columns specified by `columnIndices` are read.
  CompressedBlock readCompressedBlockFromFile(
      const CompressedBlockMetadata& blockMetaData,
      ColumnIndicesRef columnIndices) const;

  // Decompress the `compressedBlock`. The number of rows that the block will
  // have after decompression must be passed in via the `numRowsToRead`
  // argument. It is typically obtained from the corresponding
  // `CompressedBlockMetaData`.
  DecompressedBlock decompressBlock(const CompressedBlock& compressedBlock,
                                    size_t numRowsToRead) const;

  // Helper function used by `decompressBlock` and
  // `decompressBlockToExistingIdTable`. Decompress the `compressedColumn` and
  // store the result at the `iterator`. For the `numRowsToRead` argument, see
  // the documentation of `decompressBlock`.
  template <typename Iterator>
  static void decompressColumn(const std::vector<char>& compressedColumn,
                               size_t numRowsToRead, Iterator iterator);

  // Read the block that is identified by the `blockMetaData` from the `file`,
  // decompress and return it. Only the columns specified by the `columnIndices`
  // are returned.
  DecompressedBlock readAndDecompressBlock(
      const CompressedBlockMetadata& blockMetaData,
      ColumnIndicesRef columnIndices) const;

  // Read the block identified by `blockMetadata` from disk, decompress it, and
  // return the part that matches `col1Id` (or the whole block if `col1Id` is
  // `nullopt`). The block must contain triples from the relation identified by
  // `relationMetadata`. If `scanMetadata` is not `nullopt`, update information
  // about the number of blocks and elements read.
  //
  // NOTE: When all triples in the block match the `col1Id`, this method makes
  // an unnecessary copy of the block. Therefore, if you know that you need the
  // whole block, use `readAndDecompressBlock` instead.
  DecompressedBlock readPossiblyIncompleteBlock(
      const ScanSpecification& scanSpec,
      const CompressedBlockMetadata& blockMetadata,
      std::optional<std::reference_wrapper<LazyScanMetadata>> scanMetadata,
      ColumnIndicesRef columnIndices) const;

  // Yield all the blocks in the range `[beginBlock, endBlock)`. If the
  // `columnIndices` are set, only the specified columns from the blocks
  // are yielded, else all columns are yielded. The blocks are yielded
  // in the correct order, but asynchronously read and decompressed using
  // multiple worker threads.

  using BlockGraphFilter =
      std::function<bool(IdTable&, const CompressedBlockMetadata&)>;
  using CanBlockBeSkipped = std::function<bool(const CompressedBlockMetadata&)>;
  IdTableGenerator asyncParallelBlockGenerator(
      auto beginBlock, auto endBlock, ColumnIndices columnIndices,
      CancellationHandle cancellationHandle, LimitOffsetClause& limitOffset,
      BlockGraphFilter blockGraphFilter,
      CanBlockBeSkipped canBlockBeSkipped) const;

  // Return a vector that consists of the concatenation of `baseColumns` and
  // `additionalColumns`
  static std::vector<ColumnIndex> prepareColumnIndices(
      std::initializer_list<ColumnIndex> baseColumns,
      ColumnIndicesRef additionalColumns);

  // If `col1Id` is specified, `return {1, additionalColumns...}`, else return
  // `{0, 1, additionalColumns}`.
  // These are exactly the columns that are returned by a scan depending on
  // whether the `col1Id` is specified or not.
  static std::vector<ColumnIndex> prepareColumnIndices(
      const ScanSpecification& scanSpec, ColumnIndicesRef additionalColumns);

  // The common implementation for `getDistinctCol0IdsAndCounts` and
  // `getCol1IdsAndCounts`.
  IdTable getDistinctColIdsAndCountsImpl(
      ad_utility::InvocableWithConvertibleReturnType<
          Id, const CompressedBlockMetadata::PermutedTriple&> auto idGetter,
      const ScanSpecification& scanSpec,
      const std::vector<CompressedBlockMetadata>& allBlocksMetadata,
      const CancellationHandle& cancellationHandle) const;
};

// TODO<joka921>
/*
 * 1. Also let the compressedRelationReader know about the contained block data
 * and the number of columns etc. to make the permutation class a thinner
 * wrapper.
 * 2. Then add assertions that we only get valid column indices specified.
 */<|MERGE_RESOLUTION|>--- conflicted
+++ resolved
@@ -529,13 +529,8 @@
   // be empty. This function is used to more efficiently filter the blocks of
   // index scans between joining them to get better estimates for the beginning
   // and end of incomplete blocks.
-<<<<<<< HEAD
-  std::optional<MetadataAndBlocks::FirstAndLastTriple> getFirstAndLastTriple(
-      const MetadataAndBlocks& metadataAndBlocks) const;
-=======
   std::optional<ScanSpecAndBlocksAndBounds::FirstAndLastTriple>
   getFirstAndLastTriple(const ScanSpecAndBlocks& metadataAndBlocks) const;
->>>>>>> 14f638e1
 
   // Get access to the underlying allocator
   const Allocator& allocator() const { return allocator_; }
