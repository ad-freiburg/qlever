--- conflicted
+++ resolved
@@ -157,12 +157,8 @@
         try {
           auto restored = TurtleToken::normalizeRDFLiteral(escaped);
         } catch (...) {
-<<<<<<< HEAD
-          LOG(ERROR) << "Failure in the (un) escaping of vocabulary entry " + _lastWritten << std::endl;
-=======
           LOG(ERROR) << "Failure in the (un) escaping of vocabulary entry " + _lastWritten
                      << std::endl;
->>>>>>> bf5ff5c2
         }
         _outfile << TurtleToken::escapeRDFLiteral(_lastWritten) << '\n';
       } else {
