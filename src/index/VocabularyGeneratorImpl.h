// Copyright 2018, University of Freiburg,
// Chair of Algorithms and Data Structures.
// Author: Johannes Kalmbach <johannes.kalmbach@gmail.com>

#pragma once

#include <fstream>
#include <future>
#include <iostream>
#include <queue>
#include <string>
#include <unordered_set>
#include <utility>
#include <vector>

#include "index/ConstantsIndexBuilding.h"
#include "index/Vocabulary.h"
#include "index/VocabularyGenerator.h"
#include "parser/RdfEscaping.h"
#include "util/Conversions.h"
#include "util/Exception.h"
#include "util/HashMap.h"
#include "util/Log.h"
#include "util/ParallelMultiwayMerge.h"
#include "util/Serializer/ByteBufferSerializer.h"
#include "util/Serializer/FileSerializer.h"
#include "util/Serializer/SerializeString.h"
#include "util/Timer.h"

// ___________________________________________________________________
template <typename Comparator, typename InternalVocabularyAction>
VocabularyMerger::VocabularyMetaData VocabularyMerger::mergeVocabulary(
    const std::string& basename, size_t numFiles, Comparator comparator,
    InternalVocabularyAction& internalVocabularyAction,
    ad_utility::MemorySize memoryToUse) {
  // Return true iff p1 >= p2 according to the lexicographic order of the IRI
  // or literal. All internal IRIs or literals come before all external ones.
  // TODO<joka921> Change this as soon as we have Interleaved Ids via the
  // MilestoneIdManager
  auto lessThan = [&comparator](const TripleComponentWithIndex& t1,
                                const TripleComponentWithIndex& t2) {
    if (t1.isExternal() != t2.isExternal()) {
      return t2.isExternal();
    }
    return comparator(t1.iriOrLiteral_, t2.iriOrLiteral_);
  };
  auto lessThanForQueue = [&lessThan](const QueueWord& p1,
                                      const QueueWord& p2) {
    return lessThan(p1._entry, p2._entry);
  };

  std::vector<cppcoro::generator<QueueWord>> generators;

  auto makeGenerator = [&](size_t fileIdx) -> cppcoro::generator<QueueWord> {
    ad_utility::serialization::FileReadSerializer infile{
        absl::StrCat(basename, PARTIAL_VOCAB_FILE_NAME, fileIdx)};
    uint64_t numWords;
    infile >> numWords;
    TripleComponentWithIndex val;
    for ([[maybe_unused]] auto idx : ad_utility::integerRange(numWords)) {
      infile >> val;
      QueueWord word{std::move(val), fileIdx};
      co_yield word;
    }
  };
  if (!_noIdMapsAndIgnoreExternalVocab) {
    outfileExternal_ =
        ad_utility::makeOfstream(basename + EXTERNAL_LITS_TEXT_FILE_NAME);
  }

  // Open and prepare all infiles and mmap output vectors.
  generators.reserve(numFiles);
  for (size_t i = 0; i < numFiles; i++) {
    generators.push_back(makeGenerator(i));
    if (!_noIdMapsAndIgnoreExternalVocab) {
      idVecs_.emplace_back(0, basename + PARTIAL_MMAP_IDS + std::to_string(i));
    }
  }

  std::vector<QueueWord> sortedBuffer;
  sortedBuffer.reserve(_bufferSize);

  std::future<void> writeFuture;

  // Some memory (that is hard to measure exactly) is used for the writing of a
  // batch of merged words, so we only give 80% of the total memory to the
  // merging. This is very approximate and should be investigated in more
  // detail.
  auto mergedWords =
      ad_utility::parallelMultiwayMerge<QueueWord, true,
                                        decltype(sizeOfQueueWord)>(
<<<<<<< HEAD
          0.8 * memoryToUse, BLOCKSIZE_VOCABULARY_MERGING, generators,
          lessThanForQueue);
=======
          0.8 * memoryToUse, generators, lessThanForQueue);
>>>>>>> ebba4472
  for (QueueWord& currentWord : std::views::join(mergedWords)) {
    // for the prefix compression vocabulary, we don't need the external
    // vocabulary
    // TODO<joka921> Don't include external literals at all in this
    // vocabulary.
    if (_noIdMapsAndIgnoreExternalVocab && currentWord.isExternal()) {
      break;
    }

    // accumulated the globally ordered queue words in a buffer.
    sortedBuffer.push_back(std::move(currentWord));

    if (sortedBuffer.size() >= _bufferSize) {
      // asynchronously write the next batch of sorted
      // queue words
      auto writeTask = [this, buf = std::move(sortedBuffer),
                        &internalVocabularyAction, &lessThan]() {
        this->writeQueueWordsToIdVec(buf, internalVocabularyAction, lessThan);
      };
      sortedBuffer.clear();
      sortedBuffer.reserve(_bufferSize);
      // wait for the last batch

      LOG(TIMING) << "A new batch of words is ready" << std::endl;
      if (writeFuture.valid()) {
        writeFuture.get();
      }
      writeFuture = std::async(writeTask);
      // we have moved away our buffer, start over
    }
  }

  // wait for the active write tasks to finish
  if (writeFuture.valid()) {
    writeFuture.get();
  }

  // Handle remaining words in the buffer
  if (!sortedBuffer.empty()) {
    writeQueueWordsToIdVec(sortedBuffer, internalVocabularyAction, lessThan);
  }

  auto metaData = std::move(metaData_);
  // completely reset all the inner state
  clear();
  return metaData;
}

// ________________________________________________________________________________
template <typename InternalVocabularyAction>
void VocabularyMerger::writeQueueWordsToIdVec(
    const std::vector<QueueWord>& buffer,
    InternalVocabularyAction& internalVocabularyAction, const auto& lessThan) {
  LOG(TIMING) << "Start writing a batch of merged words\n";

  // smaller grained buffer for the actual inner write
  auto bufSize = _bufferSize / 5;
  std::future<void> writeFut;
  std::vector<std::pair<size_t, std::pair<size_t, size_t>>> writeBuf;
  writeBuf.reserve(bufSize);
  // avoid duplicates
  for (auto& top : buffer) {
    if (!lastTripleComponent_.has_value() ||
        top.iriOrLiteral() != lastTripleComponent_.value().iriOrLiteral()) {
      if (lastTripleComponent_.has_value() &&
          !lessThan(lastTripleComponent_.value(), top._entry)) {
        LOG(WARN) << "Total vocabulary order violated for "
                  << lastTripleComponent_->iriOrLiteral() << " and "
                  << top.iriOrLiteral() << std::endl;
      }
      // TODO<joka921> Once we have interleaved IDs using the MilestoneIdManager
      // we have to compute the correct Ids here.
      lastTripleComponent_ = TripleComponentWithIndex{
          top.iriOrLiteral(), top.isExternal(), metaData_.numWordsTotal_};

      // TODO<optimization> If we aim to further speed this up, we could
      // order all the write requests to _outfile _externalOutfile and all the
      // idVecs to have a more useful external access pattern.

      // write the new word to the vocabulary
      if (!lastTripleComponent_.value().isExternal()) {
        internalVocabularyAction(lastTripleComponent_.value().iriOrLiteral());
      } else {
        outfileExternal_ << RdfEscaping::escapeNewlinesAndBackslashes(
                                lastTripleComponent_.value().iriOrLiteral())
                         << '\n';
      }

      metaData_.internalEntities_.addIfWordMatches(
          top.iriOrLiteral(), lastTripleComponent_.value().index_);
      metaData_.langTaggedPredicates_.addIfWordMatches(
          top.iriOrLiteral(), lastTripleComponent_.value().index_);
      metaData_.numWordsTotal_++;
      if (metaData_.numWordsTotal_ % 100'000'000 == 0) {
        LOG(INFO) << "Words merged: " << metaData_.numWordsTotal_ << std::endl;
      }
    }
    // Write pair of local and global ID to buffer.
    writeBuf.emplace_back(
        top._partialFileId,
        std::pair{top.id(), lastTripleComponent_.value().index_});

    if (writeBuf.size() >= bufSize) {
      auto task = [this, buf = std::move(writeBuf)]() {
        this->doActualWrite(buf);
      };
      if (writeFut.valid()) {
        writeFut.get();
      }
      writeFut = std::async(task);
      writeBuf.clear();
      writeBuf.reserve(bufSize);
    }
  }

  if (writeFut.valid()) {
    writeFut.get();
  }

  if (!writeBuf.empty()) {
    doActualWrite(writeBuf);
  }

  LOG(DEBUG) << "Finished writing batch of merged words" << std::endl;
}

// ____________________________________________________________________________________________________________
inline void VocabularyMerger::doActualWrite(
    const std::vector<std::pair<size_t, std::pair<size_t, size_t>>>& buffer) {
  if (_noIdMapsAndIgnoreExternalVocab) {
    return;
  }
  for (const auto& [id, value] : buffer) {
    idVecs_[id].push_back(
        {Id::makeFromVocabIndex(VocabIndex::make(value.first)),
         Id::makeFromVocabIndex(VocabIndex::make(value.second))});
  }
}

// ____________________________________________________________________________________________________________
inline ad_utility::HashMap<uint64_t, uint64_t> createInternalMapping(
    ItemVec* elsPtr) {
  auto& els = *elsPtr;
  ad_utility::HashMap<uint64_t, uint64_t> res;
  res.reserve(2 * els.size());
  bool first = true;
  std::string_view lastWord;
  size_t nextWordId = 0;
  for (auto& el : els) {
    if (!first && lastWord != el.first) {
      nextWordId++;
      lastWord = el.first;
    }
    AD_CONTRACT_CHECK(!res.count(el.second.id_));
    res[el.second.id_] = nextWordId;
    el.second.id_ = nextWordId;
    first = false;
  }
  return res;
}

// ________________________________________________________________________________________________________
inline void writeMappedIdsToExtVec(
    const auto& input, const ad_utility::HashMap<uint64_t, uint64_t>& map,
    std::unique_ptr<TripleVec>* writePtr) {
  auto& vec = *(*writePtr);
  for (const auto& curTriple : input) {
    std::array<Id, 3> mappedTriple;
    // for all triple elements find their mapping from partial to global ids
    for (size_t k = 0; k < 3; ++k) {
      if (curTriple[k].getDatatype() != Datatype::VocabIndex) {
        mappedTriple[k] = curTriple[k];
        continue;
      }
      auto iterator = map.find(curTriple[k].getVocabIndex().get());
      if (iterator == map.end()) {
        LOG(ERROR) << "not found in partial local vocabulary: " << curTriple[k]
                   << std::endl;
        AD_FAIL();
      }
      mappedTriple[k] =
          Id::makeFromVocabIndex(VocabIndex::make(iterator->second));
    }
    vec.push(mappedTriple);
  }
}

// _________________________________________________________________________________________________________
inline void writePartialVocabularyToFile(const ItemVec& els,
                                         const string& fileName) {
  LOG(DEBUG) << "Writing partial vocabulary to: " << fileName << "\n";
  ad_utility::serialization::ByteBufferWriteSerializer byteBuffer;
  byteBuffer.reserve(1'000'000'000);
  ad_utility::serialization::FileWriteSerializer serializer{fileName};
  uint64_t size = els.size();  // really make sure that this has 64bits;
  serializer << size;
  for (const auto& [word, idAndSplitVal] : els) {
    // When merging the vocabulary, we need the actual word, the (internal) id
    // we have assigned to this word, and the information, whether this word
    // belongs to the internal or external vocabulary.
    const auto& [id, splitVal] = idAndSplitVal;
    byteBuffer << word;
    byteBuffer << splitVal.isExternalized_;
    byteBuffer << id;
  }
  {
    ad_utility::TimeBlockAndLog t{"performing the actual write"};
    serializer.serializeBytes(byteBuffer.data().data(),
                              byteBuffer.data().size());
    serializer.close();
  }
  LOG(DEBUG) << "Done writing partial vocabulary\n";
}

// ______________________________________________________________________________________________
template <class Pred>
void writePartialIdMapToBinaryFileForMerging(
    std::shared_ptr<const ItemMapArray> map, const string& fileName, Pred comp,
    const bool doParallelSort) {
  LOG(INFO) << "Creating partial vocabulary from set ..." << std::endl;
  ItemVec els;
  size_t totalEls = std::accumulate(
      map->begin(), map->end(), 0,
      [](const auto& x, const auto& y) { return x + y.map_.size(); });
  els.reserve(totalEls);
  for (const auto& singleMap : *map) {
    els.insert(end(els), begin(singleMap.map_), end(singleMap.map_));
  }
  LOG(TRACE) << "Sorting ..." << std::endl;

  sortVocabVector(&els, comp, doParallelSort);

  LOG(INFO) << "Done creating vocabulary" << std::endl;

  writePartialVocabularyToFile(els, fileName);
}

// __________________________________________________________________________________________________
inline ItemVec vocabMapsToVector(ItemMapArray& map) {
  ItemVec els;
  std::vector<size_t> offsets;
  size_t totalEls =
      std::accumulate(map.begin(), map.end(), 0,
                      [&offsets](const auto& x, const auto& y) mutable {
                        offsets.push_back(x);
                        return x + y.map_.size();
                      });
  els.resize(totalEls);
  std::vector<std::future<void>> futures;
  size_t i = 0;
  for (auto& singleMap : map) {
    futures.push_back(
        std::async(std::launch::async, [&singleMap, &els, &offsets, i] {
          using T = ItemVec::value_type;
          std::ranges::transform(singleMap.map_, els.begin() + offsets[i],
                                 [](auto& el) -> T {
                                   return {el.first, std::move(el.second)};
                                 });
        }));
    ++i;
  }
  for (auto& fut : futures) {
    fut.get();
  }

  return els;
}

// _______________________________________________________________________________________________________________________
template <class StringSortComparator>
void sortVocabVector(ItemVec* vecPtr, StringSortComparator comp,
                     const bool doParallelSort) {
  auto& els = *vecPtr;
  if constexpr (USE_PARALLEL_SORT) {
    if (doParallelSort) {
      ad_utility::parallel_sort(begin(els), end(els), comp,
                                ad_utility::parallel_tag(10));
    } else {
      std::sort(begin(els), end(els), comp);
    }
  } else {
    std::sort(begin(els), end(els), comp);
    (void)doParallelSort;  // avoid compiler warning for unused value.
  }
}

// _____________________________________________________________________
inline ad_utility::HashMap<Id, Id> IdMapFromPartialIdMapFile(
    const string& mmapFilename) {
  ad_utility::HashMap<Id, Id> res;
  IdPairMMapVecView vec(mmapFilename);
  for (const auto& [partialId, globalId] : vec) {
    res[partialId] = globalId;
  }
  return res;
}<|MERGE_RESOLUTION|>--- conflicted
+++ resolved
@@ -89,12 +89,7 @@
   auto mergedWords =
       ad_utility::parallelMultiwayMerge<QueueWord, true,
                                         decltype(sizeOfQueueWord)>(
-<<<<<<< HEAD
-          0.8 * memoryToUse, BLOCKSIZE_VOCABULARY_MERGING, generators,
-          lessThanForQueue);
-=======
           0.8 * memoryToUse, generators, lessThanForQueue);
->>>>>>> ebba4472
   for (QueueWord& currentWord : std::views::join(mergedWords)) {
     // for the prefix compression vocabulary, we don't need the external
     // vocabulary
