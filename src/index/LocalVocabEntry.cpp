--- conflicted
+++ resolved
@@ -15,24 +15,12 @@
   const IndexImpl& index = IndexImpl::staticGlobalSingletonIndex();
   PositionInVocab positionInVocab;
   const auto& vocab = index.getVocab();
-<<<<<<< HEAD
-  using SortLevel = Index::Vocab::SortLevel;
-  // Template parameter applySplit=true for correct result on SplitVocabulary
-  positionInVocab.lowerBound_ =
-      vocab.lower_bound(toStringRepresentation(), SortLevel::TOTAL);
-  positionInVocab.upperBound_ =
-      vocab.upper_bound(toStringRepresentation(), SortLevel::TOTAL);
-  AD_CORRECTNESS_CHECK(positionInVocab.upperBound_.get() -
-                           positionInVocab.lowerBound_.get() <=
-                       1);
-=======
 
   auto [lower, upper] = vocab.getBoundsForWord(toStringRepresentation());
   AD_CORRECTNESS_CHECK(upper.get() - lower.get() <= 1);
   positionInVocab.lowerBound_ = lower;
   positionInVocab.upperBound_ = upper;
 
->>>>>>> 24e668da
   lowerBoundInVocab_.store(positionInVocab.lowerBound_,
                            std::memory_order_relaxed);
   upperBoundInVocab_.store(positionInVocab.upperBound_,
