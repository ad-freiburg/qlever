--- conflicted
+++ resolved
@@ -55,11 +55,7 @@
     // Constructor, used by `VocabularyOnDisk::wordWriter`.
     explicit WordWriter(const std::string& filename);
     // Add the next word to the vocabulary and return its index.
-<<<<<<< HEAD
-    uint64_t operator()(std::string_view word);
-=======
     uint64_t operator()(std::string_view word, bool isExternalDummy = true);
->>>>>>> 95e6371b
     // Finish the writing. After this no more calls to `operator()` are allowed.
     void finish();
     // Destructor. Implicitly calls `finish` if it hasn't been called before.
