--- conflicted
+++ resolved
@@ -248,11 +248,7 @@
    * - All Ids are assigned according to itemArray[idx]
    */
   const auto itemMapLamdaCreator = [&itemArray, indexPtr](const size_t idx) {
-<<<<<<< HEAD
-    auto internalGraph = qlever::specialIds().at(INTERNAL_GRAPH_IRI);
-=======
-    auto internalGraphId = qlever::specialIds.at(INTERNAL_GRAPH_IRI);
->>>>>>> 55f0c830
+    auto internalGraphId = qlever::specialIds().at(INTERNAL_GRAPH_IRI);
     return [&map = *itemArray[idx], indexPtr,
             internalGraphId](ad_utility::Rvalue auto&& tr) {
       auto lt = indexPtr->tripleToInternalRepresentation(AD_FWD(tr));
