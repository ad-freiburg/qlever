--- conflicted
+++ resolved
@@ -158,16 +158,11 @@
         res[1].emplace(
             std::array<Id, 3>{spoIds[0], langTaggedPredId, spoIds[2]});
         // extra triple <object> ql:language-tag <@language>
-<<<<<<< HEAD
         res[2].emplace(
-            array<Id, 3>{spoIds[2],
+            std::array<Id, 3>{spoIds[2],
                          map.assignNextId(PossiblyExternalizedTripleEntry{
                              LANGUAGE_PREDICATE, false}),
                          langTagId});
-=======
-        res[2].emplace(std::array<Id, 3>{
-            spoIds[2], map.assignNextId(LANGUAGE_PREDICATE), langTagId});
->>>>>>> c79d73c3
       }
       return res;
     };
