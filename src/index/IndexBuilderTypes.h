//  Copyright 2020, University of Freiburg,
//                  Chair of Algorithms and Data Structures.
//  Author: Johannes Kalmbach <kalmbach@cs.uni-freiburg.de>

// Common classes / Typedefs that are used during Index Creation

#ifndef QLEVER_SRC_INDEX_INDEXBUILDERTYPES_H
#define QLEVER_SRC_INDEX_INDEXBUILDERTYPES_H

#include <absl/strings/str_cat.h>

#include <atomic>

#include "backports/StartsWithAndEndsWith.h"
#include "backports/memory_resource.h"
#include "global/Constants.h"
#include "global/Id.h"
#include "index/ConstantsIndexBuilding.h"
#include "index/StringSortComparator.h"
#include "parser/TripleComponent.h"
#include "util/Conversions.h"
#include "util/HashMap.h"
#include "util/Serializer/Serializer.h"
#include "util/TupleHelpers.h"
#include "util/TypeTraits.h"

// An IRI or a literal together with the information, whether it should be part
// of the external vocabulary
struct PossiblyExternalizedIriOrLiteral {
  PossiblyExternalizedIriOrLiteral(TripleComponent iriOrLiteral,
                                   bool isExternal = false)
      : iriOrLiteral_{std::move(iriOrLiteral)}, isExternal_{isExternal} {}
  PossiblyExternalizedIriOrLiteral() = default;
  TripleComponent iriOrLiteral_;
  bool isExternal_ = false;

  AD_SERIALIZE_FRIEND_FUNCTION(PossiblyExternalizedIriOrLiteral) {
    serializer | arg.iriOrLiteral_;
    serializer | arg.isExternal_;
  }
};

struct TripleComponentWithIndex {
  std::string iriOrLiteral_;
  bool isExternal_ = false;
  uint64_t index_ = 0;

  [[nodiscard]] const auto& isExternal() const { return isExternal_; }
  [[nodiscard]] auto& isExternal() { return isExternal_; }
  [[nodiscard]] const auto& iriOrLiteral() const { return iriOrLiteral_; }
  [[nodiscard]] auto& iriOrLiteral() { return iriOrLiteral_; }
  bool isBlankNode() const { return ql::starts_with(iriOrLiteral_, "_:"); }

  AD_SERIALIZE_FRIEND_FUNCTION(TripleComponentWithIndex) {
    serializer | arg.iriOrLiteral_;
    serializer | arg.isExternal_;
    serializer | arg.index_;
  }
};

using TripleComponentOrId = std::variant<PossiblyExternalizedIriOrLiteral, Id>;
// A triple + GraphId that also knows for each entry, whether this entry should
// be part of the external vocabulary.
using Triple = std::array<TripleComponentOrId, NumColumnsIndexBuilding>;

/// The index of a word and the corresponding `SplitVal`.
struct LocalVocabIndexAndSplitVal {
  uint64_t id_;
  TripleComponentComparator::SplitValNonOwningWithSortKey splitVal_;
};

// During the first phase of the index building we use hash maps from strings
// (entries in the vocabulary) to their `LocalVocabIndexAndSplitVal` (see
// above). In the hash map we will only store pointers (`string_view` as the
// key, and the `LocalVocabIndexAndSplitVal` also is a non-owning pointer type)
// and manage the memory separately, s.t. we can deallocate all the strings of a
// single phase at once as soon as we are finished with them.

// Allocator type for the hash map
using ItemAlloc = ql::pmr::polymorphic_allocator<
    std::pair<const std::string_view, LocalVocabIndexAndSplitVal>>;

// The actual hash map type.
using ItemMap = ad_utility::HashMap<
    std::string_view, LocalVocabIndexAndSplitVal,
    absl::container_internal::hash_default_hash<std::string_view>,
    absl::container_internal::hash_default_eq<std::string_view>, ItemAlloc>;

// A vector that stores the same values as the hash map.
using ItemVec =
    std::vector<std::pair<std::string_view, LocalVocabIndexAndSplitVal>>;

// A buffer that very efficiently handles a set of strings that is deallocated
// at once when the buffer goes out of scope.
class MonotonicBuffer {
  std::unique_ptr<ql::pmr::monotonic_buffer_resource> buffer_ =
      std::make_unique<ql::pmr::monotonic_buffer_resource>();
  std::unique_ptr<ql::pmr::polymorphic_allocator<char>> charAllocator_ =
      std::make_unique<ql::pmr::polymorphic_allocator<char>>(buffer_.get());

 public:
  // Access to the underlying allocator.
  ql::pmr::polymorphic_allocator<char>& charAllocator() {
    return *charAllocator_;
  }
  // Append a string to the buffer and return a `string_view` that points into
  // the buffer.
  std::string_view addString(std::string_view input) {
    auto ptr = charAllocator_->allocate(input.size());
    ql::ranges::copy(input, ptr);
    return {ptr, input.size()};
  }
};

// The hash map (which only stores pointers) together with the `MonotonicBuffer`
// that manages the actual strings.
struct ItemMapAndBuffer {
  ItemMap map_;
  MonotonicBuffer buffer_;

  explicit ItemMapAndBuffer(ItemAlloc alloc) : map_{alloc} {}
  // Note: For older boost versions + compilers, we unfortunately cannot default
  // copy constructor because
  // 1. In older boost versions, the move operations of the polymorphic
  // allocators were not yet marked `noexcept`
  // 2. We definitely want this move constructor to be `noexcept`.
  // 3. GCC 8 complains if we explicitly use `noexcept = default` if the default
  // implementation wouldn't be noexcept.
  ItemMapAndBuffer(ItemMapAndBuffer&& rhs) noexcept
      : map_{std::move(rhs.map_)}, buffer_{std::move(rhs.buffer_)} {}
  // We have to delete the move-assignment as it would have the wrong semantics
  // (the monotonic buffer wouldn't be moved, this is one of the oddities of the
  // `ql::pmr` types.
  ItemMapAndBuffer& operator=(ItemMapAndBuffer&&) noexcept = delete;
};

using ItemMapArray = std::array<ItemMapAndBuffer, NUM_PARALLEL_ITEM_MAPS>;

/**
 * Manage a HashMap of string->Id to create unique Ids for strings.
 * Ids are assigned in an adjacent range starting with a configurable
 * minimum Id. That way multiple maps can be used with non overlapping ranges.
 */
// Align each ItemMapManager on its own cache line to avoid false sharing.
struct alignas(256) ItemMapManager {
  /// Construct by assigning the minimum ID that should be returned by the map.
  explicit ItemMapManager(uint64_t minId, const TripleComponentComparator* cmp,
                          ItemAlloc alloc)
      : map_(alloc), minId_(minId), comparator_(cmp) {
    // Precompute the mapping from the `specialIds` to their norma IDs in the
    // vocabulary. This makes resolving such IRIs much cheaper.
    for (const auto& [specialIri, specialId] : qlever::specialIds()) {
      auto iriref = TripleComponent::Iri::fromIriref(specialIri);
      auto key = PossiblyExternalizedIriOrLiteral{std::move(iriref), false};
      specialIdMapping_[specialId] = getId(std::move(key));
    }
  }

  /// Move the held HashMap out as soon as we are done inserting and only need
  /// the actual vocabulary.
  ItemMapAndBuffer&& moveMap() && { return std::move(map_); }

  /// If the key was seen before, return its preassigned ID. Else assign the
  /// next free ID to the string, store and return it.
  Id getId(const TripleComponentOrId& keyOrId) {
    if (std::holds_alternative<Id>(keyOrId)) {
      auto id = std::get<Id>(keyOrId);
      if (id.getDatatype() != Datatype::Undefined) {
        return id;
      } else {
        // The only IDs with `Undefined` types ca be the `specialIds`.
        return specialIdMapping_.at(id);
      }
    }
    const auto& key = std::get<PossiblyExternalizedIriOrLiteral>(keyOrId);
    auto& map = map_.map_;
    auto& buffer = map_.buffer_;
    auto repr = key.iriOrLiteral_.toRdfLiteral();
    auto it = map.find(repr);
    if (it == map.end()) {
      uint64_t res = map.size() + minId_;
      // We have to first add the string to the buffer, otherwise we don't have
      // a persistent `string_view` to add to the `map`.
      auto keyView = buffer.addString(repr);
      // TODO<joka921> The LocalVocabIndexAndSplitVal should work on
      // `Literal|Iri|BlankNode` directly.
      map.try_emplace(
          keyView, LocalVocabIndexAndSplitVal{
                       res, comparator_->extractAndTransformComparableNonOwning(
                                repr, TripleComponentComparator::Level::TOTAL,
                                key.isExternal_, &buffer.charAllocator())});
      return Id::makeFromVocabIndex(VocabIndex::make(res));
    } else {
      return Id::makeFromVocabIndex(VocabIndex::make(it->second.id_));
    }
  }

  /// call getId for each of the Triple elements.
  std::array<Id, NumColumnsIndexBuilding> getId(const Triple& t) {
    return std::apply(
        [this](const auto&... els) { return std::array{getId(els)...}; }, t);
  }
  ItemMapAndBuffer map_;
  ad_utility::HashMap<Id, Id> specialIdMapping_;
  uint64_t minId_ = 0;
  const TripleComponentComparator* comparator_ = nullptr;
};

// A triple together with the language tag of its object (if any), and, if the
// object is a literal, the individual words and how often each of them occurs
// in the literal.
struct LangtagAndTriple {
  std::string langtag_;
  Triple triple_;
  // Words extracted from the literal object (if any) with their term
  // frequencies. Each word will generate an additional triple
  // `<literal> ql:has-word "word"` with the term frequency as the graph ID.
  ad_utility::HashMap<std::string, size_t> wordFrequencies_;
};

/**
 * @brief Get the tuple of lambda functions that is needed for the String-> Id
 * step of the Index building Pipeline
 *
 * return a tuple of <NumThreads> lambda functions, each lambda does the
 * following
 *
 * given an index idx, returns a lambda that
 * - Takes a triple and a language tag
 * - Returns OptionalIds where the first entry are the Ids for the triple,
 *   the second and third entry are the Ids of the extra triples for the
 *   language filter implementation (or std::nullopt if there was no language
 * tag)
 * - in the <i-th> lambda all Ids are assigned according to itemArray[i]
 * - if the argument maxNumberOfTriples is set correctly, the Id ranges assigned
 * by the different lambdas  never intersect
 *
 * The ItemMapMangers at *itemArrayPtr are also cleared and reset by this
 * function.
 *
 * @param itemArray These Maps are used for assigning the ids. Their lifetime
 * must exceed that of this function's return value, since they are captured by
 * reference
 * @param maxNumberOfTriples The maximum total number of triples that will be
 * processed by all the lambdas together. Needed to correctly setup the Id
 * ranges for the individual HashMaps
 * @return A Tuple of lambda functions (see above)
 */
template <size_t NumThreads, typename IndexPtr>
auto getIdMapLambdas(
    std::array<std::optional<ItemMapManager>, NumThreads>* itemArrayPtr,
    size_t maxNumberOfTriples, const TripleComponentComparator* comp,
    IndexPtr* indexPtr, ItemAlloc alloc,
    std::atomic<size_t>* numHasWordTriples = nullptr) {
  // that way the different ids won't interfere
  auto& itemArray = *itemArrayPtr;
  for (size_t j = 0; j < NumThreads; ++j) {
    itemArray[j].emplace(j * 100 * maxNumberOfTriples, comp, alloc);
    // This `reserve` is for a guaranteed upper bound that stays the same during
    // the whole index building. That's why we use the `CachingMemoryResource`
    // as an underlying memory pool for the allocator of the hash map to make
    // the allocation and deallocation of these hash maps (that are newly
    // created for each batch) much cheaper (see `CachingMemoryResource.h` and
    // `IndexImpl.cpp`).
    itemArray[j]->map_.map_.reserve(5 * maxNumberOfTriples / NumThreads);
    // The LANGUAGE_PREDICATE gets the first ID in each map. TODO<joka921>
    // This is not necessary for the actual QLever code, but certain unit tests
    // currently fail without it.
    itemArray[j]->getId(TripleComponent{
        ad_utility::triple_component::Iri::fromIriref(LANGUAGE_PREDICATE)});
    if (indexPtr->addHasWordTriples()) {
      itemArray[j]->getId(TripleComponent{
          ad_utility::triple_component::Iri::fromIriref(HAS_WORD_PREDICATE)});
    }
  }
  using IdTriple = std::array<Id, NumColumnsIndexBuilding>;
  using OptionalIds = std::vector<std::optional<IdTriple>>;

  /* given an index idx, returns a lambda that
   * - Takes a triple and a language tag
   * - Returns OptionalIds where the first entry are the Ids for the triple,
   *   the following entries are the Ids of extra triples for the language
   *   filter implementation (or std::nullopt if there was no language tag)
   *   and ql:has-word triples for words in the literal object.
   * - All Ids are assigned according to itemArray[idx]
   */
  const auto itemMapLamdaCreator = [&itemArray, indexPtr,
                                    numHasWordTriples](const size_t idx) {
    return [&map = *itemArray[idx], indexPtr, numHasWordTriples](
               QL_CONCEPT_OR_NOTHING(ad_utility::Rvalue) auto&& tr) {
      auto lt = indexPtr->tripleToInternalRepresentation(AD_FWD(tr));
      // Reserve space: 1 original + 2 language tag triples + word triples.
      OptionalIds res;
      res.reserve(3 + lt.wordFrequencies_.size());
      // get Ids for the actual triple and store them in the result.
<<<<<<< HEAD
      res.push_back(map.getId(lt.triple_));
      static_assert(NumColumnsIndexBuilding == 4,
                    " The following lines probably have to be changed when "
                    "the number of payload columns changes");
      auto& spoIds = *res[0];  // ids of original triple
      auto tripleGraphId = spoIds[ADDITIONAL_COLUMN_GRAPH_ID];

=======
      res[0] = map.getId(lt.triple_);
      // NOTE: If this logic is ever changed, you need to also change the code
      // in `DeltaTriples::makeInternalTriples`, which adds the same extra
      // triples for language tags to the internal triples on every update
      // operation.
>>>>>>> 89e524b9
      if (!lt.langtag_.empty()) {  // the object of the triple was a literal
                                   // with a language tag
        // get the Id for the corresponding langtag Entity
        auto langTagId = map.getId(TripleComponent{
            ad_utility::convertLangtagToEntityUri(lt.langtag_)});
        // get the Id for the tagged predicate, e.g. @en@rdfs:label
        const auto& iri =
            std::get<PossiblyExternalizedIriOrLiteral>(lt.triple_[1])
                .iriOrLiteral_.getIri();
        auto langTaggedPredId = map.getId(TripleComponent{
            ad_utility::convertToLanguageTaggedPredicate(iri, lt.langtag_)});
        // extra triple <subject> @language@<predicate> <object>
        // The additional triples have the same graph ID as the original triple.
        // This makes optimizations such as language filters also work with
        // named graphs. Note that we have a different mechanism in place to
        // distinguish between normal and internal triples.
<<<<<<< HEAD
        res.push_back(
            IdTriple{spoIds[0], langTaggedPredId, spoIds[2], tripleGraphId});
        // extra triple <object> ql:language-tag <@language>
        res.push_back(IdTriple{
            spoIds[2],
            map.getId(
                TripleComponent{ad_utility::triple_component::Iri::fromIriref(
                    LANGUAGE_PREDICATE)}),
            langTagId, tripleGraphId});
=======
        auto tripleGraphId = res[0].value()[ADDITIONAL_COLUMN_GRAPH_ID];
        res[1].emplace(
            Arr{spoIds[0], langTaggedPredId, spoIds[2], tripleGraphId});
        // extra triple <object> ql:langtag <@language>
        res[2].emplace(Arr{spoIds[2],
                           map.getId(TripleComponent{
                               ad_utility::triple_component::Iri::fromIriref(
                                   LANGUAGE_PREDICATE)}),
                           langTagId, tripleGraphId});
>>>>>>> 89e524b9
      }

      // Add ql:has-word triples for each word in the literal.
      // The subject of these triples is the literal (object of the original
      // triple), not the subject of the original triple.
      // The graph ID is the term frequency of the word in the literal.
      if (!lt.wordFrequencies_.empty()) {
        auto hasWordPredId = map.getId(TripleComponent{
            ad_utility::triple_component::Iri::fromIriref(HAS_WORD_PREDICATE)});
        for (const auto& [word, termFrequency] : lt.wordFrequencies_) {
          // Create triple: <literal> ql:has-word "word"
          // The graph ID is the term frequency of the word in the literal.
          auto wordId = map.getId(TripleComponent{
              ad_utility::triple_component::Literal::fromEscapedRdfLiteral(
                  absl::StrCat("\"", word, "\""))});
          auto termFrequencyId =
              Id::makeFromInt(static_cast<int64_t>(termFrequency));
          res.push_back(
              IdTriple{spoIds[2], hasWordPredId, wordId, termFrequencyId});
        }
        // Update the counter for the number of ql:has-word triples.
        if (numHasWordTriples != nullptr) {
          numHasWordTriples->fetch_add(lt.wordFrequencies_.size(),
                                       std::memory_order_relaxed);
        }
      }

      return res;
    };
  };

  // setup a tuple with one lambda function per map in the itemArray
  // (the first lambda will assign ids according to itemArray[1]...
  auto itemMapLambdaTuple =
      ad_tuple_helpers::setupTupleFromCallable<NumThreads>(itemMapLamdaCreator);
  return itemMapLambdaTuple;
}

#endif  // QLEVER_SRC_INDEX_INDEXBUILDERTYPES_H<|MERGE_RESOLUTION|>--- conflicted
+++ resolved
@@ -1,8 +1,15 @@
-//  Copyright 2020, University of Freiburg,
-//                  Chair of Algorithms and Data Structures.
-//  Author: Johannes Kalmbach <kalmbach@cs.uni-freiburg.de>
-
-// Common classes / Typedefs that are used during Index Creation
+// Copyright 2020 - 2025 The QLever Authors, in particular:
+//
+// 2020 - 2025 Johannes Kalmbach <kalmbach@cs.uni-freiburg.de>, UFR
+// 2024 - 2025 Hannah Bast <bast@cs.uni-freiburg.de>, UFR
+
+// UFR = University of Freiburg, Chair of Algorithms and Data Structures
+
+// You may not use this file except in compliance with the Apache 2.0 License,
+// which can be found in the `LICENSE` file at the root of the QLever project.
+
+// This file contains common classes and type definitions that are used during
+// index creation.
 
 #ifndef QLEVER_SRC_INDEX_INDEXBUILDERTYPES_H
 #define QLEVER_SRC_INDEX_INDEXBUILDERTYPES_H
@@ -24,8 +31,31 @@
 #include "util/TupleHelpers.h"
 #include "util/TypeTraits.h"
 
-// An IRI or a literal together with the information, whether it should be part
-// of the external vocabulary
+// An IRI or literal together with its index in the global vocabulary. This is
+// used during vocabulary merging.
+//
+// TODO: Calling this struct `TripleComponentWithIndex` is a misnomer, as it
+// holds the IRI or literal as a `std::string` and not as a `TripleComponent`.
+struct TripleComponentWithIndex {
+  std::string iriOrLiteral_;
+  bool isExternal_ = false;
+  uint64_t index_ = 0;
+
+  [[nodiscard]] const auto& isExternal() const { return isExternal_; }
+  [[nodiscard]] auto& isExternal() { return isExternal_; }
+  [[nodiscard]] const auto& iriOrLiteral() const { return iriOrLiteral_; }
+  [[nodiscard]] auto& iriOrLiteral() { return iriOrLiteral_; }
+  bool isBlankNode() const { return ql::starts_with(iriOrLiteral_, "_:"); }
+
+  AD_SERIALIZE_FRIEND_FUNCTION(TripleComponentWithIndex) {
+    serializer | arg.iriOrLiteral_;
+    serializer | arg.isExternal_;
+    serializer | arg.index_;
+  }
+};
+
+// An IRI or literal together with the information, whether it should be part
+// of the external vocabulary.
 struct PossiblyExternalizedIriOrLiteral {
   PossiblyExternalizedIriOrLiteral(TripleComponent iriOrLiteral,
                                    bool isExternal = false)
@@ -39,48 +69,32 @@
     serializer | arg.isExternal_;
   }
 };
-
-struct TripleComponentWithIndex {
-  std::string iriOrLiteral_;
-  bool isExternal_ = false;
-  uint64_t index_ = 0;
-
-  [[nodiscard]] const auto& isExternal() const { return isExternal_; }
-  [[nodiscard]] auto& isExternal() { return isExternal_; }
-  [[nodiscard]] const auto& iriOrLiteral() const { return iriOrLiteral_; }
-  [[nodiscard]] auto& iriOrLiteral() { return iriOrLiteral_; }
-  bool isBlankNode() const { return ql::starts_with(iriOrLiteral_, "_:"); }
-
-  AD_SERIALIZE_FRIEND_FUNCTION(TripleComponentWithIndex) {
-    serializer | arg.iriOrLiteral_;
-    serializer | arg.isExternal_;
-    serializer | arg.index_;
-  }
-};
-
 using TripleComponentOrId = std::variant<PossiblyExternalizedIriOrLiteral, Id>;
-// A triple + GraphId that also knows for each entry, whether this entry should
-// be part of the external vocabulary.
 using Triple = std::array<TripleComponentOrId, NumColumnsIndexBuilding>;
 
-/// The index of a word and the corresponding `SplitVal`.
+// The index of a word in the partial vocabulary in the first phase of index
+// building together with its `SplitVal` (used for efficient comparisons when
+// sorting).
+//
+// TODO: `LocalVocabIndex` is a misnomer, better call it `PartialVocabIndex` or
+// something like that.
 struct LocalVocabIndexAndSplitVal {
   uint64_t id_;
   TripleComponentComparator::SplitValNonOwningWithSortKey splitVal_;
 };
 
-// During the first phase of the index building we use hash maps from strings
-// (entries in the vocabulary) to their `LocalVocabIndexAndSplitVal` (see
-// above). In the hash map we will only store pointers (`string_view` as the
-// key, and the `LocalVocabIndexAndSplitVal` also is a non-owning pointer type)
-// and manage the memory separately, s.t. we can deallocate all the strings of a
-// single phase at once as soon as we are finished with them.
-
-// Allocator type for the hash map
+// During the first phase of the index building, we use hash maps from entries
+// in the partial vocabulary to their `LocalVocabIndexAndSplitVal` (see above).
+// The hash map only stores pointers (`string_view` as the key, and the
+// `LocalVocabIndexAndSplitVal` is a non-owning pointer type), so that we can
+// deallocate all strings from a single batch of triples at once as soon as we
+// have finished processing them.
+
+// Allocator type for the hash map.
 using ItemAlloc = ql::pmr::polymorphic_allocator<
     std::pair<const std::string_view, LocalVocabIndexAndSplitVal>>;
 
-// The actual hash map type.
+// The type of the hash map.
 using ItemMap = ad_utility::HashMap<
     std::string_view, LocalVocabIndexAndSplitVal,
     absl::container_internal::hash_default_hash<std::string_view>,
@@ -136,14 +150,20 @@
 
 using ItemMapArray = std::array<ItemMapAndBuffer, NUM_PARALLEL_ITEM_MAPS>;
 
-/**
- * Manage a HashMap of string->Id to create unique Ids for strings.
- * Ids are assigned in an adjacent range starting with a configurable
- * minimum Id. That way multiple maps can be used with non overlapping ranges.
- */
-// Align each ItemMapManager on its own cache line to avoid false sharing.
+// A hash map that assigns a unique ID for each of a set of strings. The IDs
+// are assigned in an adjacent range starting from a configurable minimum ID.
+// That way multiple maps can be used with non overlapping ranges.
+//
+// The `alignas` ensures that different instances of `ItemMapManager` used in
+// different threads do not share a cache line (avoid "false sharing").
 struct alignas(256) ItemMapManager {
-  /// Construct by assigning the minimum ID that should be returned by the map.
+  // Member variables.
+  ItemMapAndBuffer map_;
+  ad_utility::HashMap<Id, Id> specialIdMapping_;
+  uint64_t minId_ = 0;
+  const TripleComponentComparator* comparator_ = nullptr;
+
+  // Construct with given minimum ID.
   explicit ItemMapManager(uint64_t minId, const TripleComponentComparator* cmp,
                           ItemAlloc alloc)
       : map_(alloc), minId_(minId), comparator_(cmp) {
@@ -156,12 +176,12 @@
     }
   }
 
-  /// Move the held HashMap out as soon as we are done inserting and only need
-  /// the actual vocabulary.
+  // Move the hash map out, as soon as we are done adding triples and only need
+  // the actual vocabulary.
   ItemMapAndBuffer&& moveMap() && { return std::move(map_); }
 
-  /// If the key was seen before, return its preassigned ID. Else assign the
-  /// next free ID to the string, store and return it.
+  // For a given `TripleComponentOrId`, if we have seen it before, return its
+  // assigned ID. Else assign it the next free ID, store it, and return it.
   Id getId(const TripleComponentOrId& keyOrId) {
     if (std::holds_alternative<Id>(keyOrId)) {
       auto id = std::get<Id>(keyOrId);
@@ -195,26 +215,19 @@
     }
   }
 
-  /// call getId for each of the Triple elements.
+  // Like `getId` but for all components of a triple at once.
   std::array<Id, NumColumnsIndexBuilding> getId(const Triple& t) {
     return std::apply(
         [this](const auto&... els) { return std::array{getId(els)...}; }, t);
   }
-  ItemMapAndBuffer map_;
-  ad_utility::HashMap<Id, Id> specialIdMapping_;
-  uint64_t minId_ = 0;
-  const TripleComponentComparator* comparator_ = nullptr;
-};
-
-// A triple together with the language tag of its object (if any), and, if the
-// object is a literal, the individual words and how often each of them occurs
-// in the literal.
-struct LangtagAndTriple {
+};
+
+// A triple together with the language tag of its object (if any). If the object
+// is a text literal, and the option to add `ql:has-word` triples is enabled,
+// also store each word in the literal together with its term frequency.
+struct ProcessedTriple {
+  Triple triple_;
   std::string langtag_;
-  Triple triple_;
-  // Words extracted from the literal object (if any) with their term
-  // frequencies. Each word will generate an additional triple
-  // `<literal> ql:has-word "word"` with the term frequency as the graph ID.
   ad_utility::HashMap<std::string, size_t> wordFrequencies_;
 };
 
@@ -227,18 +240,18 @@
  *
  * given an index idx, returns a lambda that
  * - Takes a triple and a language tag
- * - Returns OptionalIds where the first entry are the Ids for the triple,
+ * - Returns IdTriples where the first entry are the Ids for the triple,
  *   the second and third entry are the Ids of the extra triples for the
  *   language filter implementation (or std::nullopt if there was no language
  * tag)
- * - in the <i-th> lambda all Ids are assigned according to itemArray[i]
+ * - in the <i-th> lambda all Ids are assigned according to itemMaps[i]
  * - if the argument maxNumberOfTriples is set correctly, the Id ranges assigned
  * by the different lambdas  never intersect
  *
  * The ItemMapMangers at *itemArrayPtr are also cleared and reset by this
  * function.
  *
- * @param itemArray These Maps are used for assigning the ids. Their lifetime
+ * @param itemMaps These Maps are used for assigning the ids. Their lifetime
  * must exceed that of this function's return value, since they are captured by
  * reference
  * @param maxNumberOfTriples The maximum total number of triples that will be
@@ -248,121 +261,106 @@
  */
 template <size_t NumThreads, typename IndexPtr>
 auto getIdMapLambdas(
-    std::array<std::optional<ItemMapManager>, NumThreads>* itemArrayPtr,
+    std::array<std::optional<ItemMapManager>, NumThreads>* itemMapsPtr,
     size_t maxNumberOfTriples, const TripleComponentComparator* comp,
-    IndexPtr* indexPtr, ItemAlloc alloc,
+    IndexPtr* index, ItemAlloc alloc,
     std::atomic<size_t>* numHasWordTriples = nullptr) {
-  // that way the different ids won't interfere
-  auto& itemArray = *itemArrayPtr;
+  // Create one `ItemMapManager` per thread, each with its own ID range.
+  auto& itemMaps = *itemMapsPtr;
   for (size_t j = 0; j < NumThreads; ++j) {
-    itemArray[j].emplace(j * 100 * maxNumberOfTriples, comp, alloc);
+    itemMaps[j].emplace(j * 100 * maxNumberOfTriples, comp, alloc);
+
     // This `reserve` is for a guaranteed upper bound that stays the same during
     // the whole index building. That's why we use the `CachingMemoryResource`
     // as an underlying memory pool for the allocator of the hash map to make
     // the allocation and deallocation of these hash maps (that are newly
     // created for each batch) much cheaper (see `CachingMemoryResource.h` and
     // `IndexImpl.cpp`).
-    itemArray[j]->map_.map_.reserve(5 * maxNumberOfTriples / NumThreads);
-    // The LANGUAGE_PREDICATE gets the first ID in each map. TODO<joka921>
-    // This is not necessary for the actual QLever code, but certain unit tests
+    itemMaps[j]->map_.map_.reserve(5 * maxNumberOfTriples / NumThreads);
+
+    // In each map, assign the first IDs to the special IRIs `ql:langtag` and
+    // `ql:has-word`.
+    //
+    // NOTE: This is not necessary for functionality, but certain unit tests
     // currently fail without it.
-    itemArray[j]->getId(TripleComponent{
+    itemMaps[j]->getId(TripleComponent{
         ad_utility::triple_component::Iri::fromIriref(LANGUAGE_PREDICATE)});
-    if (indexPtr->addHasWordTriples()) {
-      itemArray[j]->getId(TripleComponent{
+    if (index->addHasWordTriples()) {
+      itemMaps[j]->getId(TripleComponent{
           ad_utility::triple_component::Iri::fromIriref(HAS_WORD_PREDICATE)});
     }
   }
   using IdTriple = std::array<Id, NumColumnsIndexBuilding>;
-  using OptionalIds = std::vector<std::optional<IdTriple>>;
-
-  /* given an index idx, returns a lambda that
-   * - Takes a triple and a language tag
-   * - Returns OptionalIds where the first entry are the Ids for the triple,
-   *   the following entries are the Ids of extra triples for the language
-   *   filter implementation (or std::nullopt if there was no language tag)
-   *   and ql:has-word triples for words in the literal object.
-   * - All Ids are assigned according to itemArray[idx]
-   */
-  const auto itemMapLamdaCreator = [&itemArray, indexPtr,
-                                    numHasWordTriples](const size_t idx) {
-    return [&map = *itemArray[idx], indexPtr, numHasWordTriples](
-               QL_CONCEPT_OR_NOTHING(ad_utility::Rvalue) auto&& tr) {
-      auto lt = indexPtr->tripleToInternalRepresentation(AD_FWD(tr));
-      // Reserve space: 1 original + 2 language tag triples + word triples.
-      OptionalIds res;
-      res.reserve(3 + lt.wordFrequencies_.size());
-      // get Ids for the actual triple and store them in the result.
-<<<<<<< HEAD
-      res.push_back(map.getId(lt.triple_));
+  using IdTriples = std::vector<std::optional<IdTriple>>;
+
+  // For a given `ItemMapManager` (specified via its index in `itemMaps`),
+  // return a lambda that takes a single parsed `triple` and returns
+  // `IdTriples`, which contains a processed version of the triple plus
+  // additional internal triples if applicable.
+  const auto itemMapLamdaCreator = [&itemMaps, index,
+                                    numHasWordTriples](const size_t itemIndex) {
+    return [&map = *itemMaps[itemIndex], index, numHasWordTriples](
+               QL_CONCEPT_OR_NOTHING(ad_utility::Rvalue) auto&& triple) {
+      // Process the given triple.
+      ProcessedTriple lt = index->processTriple(AD_FWD(triple));
+
+      // We return processed versions of: (1) the original triple, (2) two
+      // internal triples for the language tag (if any), and (3) one triple for
+      // each distinct word in the literal (if applicable).
+      IdTriples result(3 + lt.wordFrequencies_.size());
+
+      // First, process the original triple.
+      result[0] = map.getId(lt.triple_);
       static_assert(NumColumnsIndexBuilding == 4,
                     " The following lines probably have to be changed when "
                     "the number of payload columns changes");
-      auto& spoIds = *res[0];  // ids of original triple
+      auto& spoIds = *result[0];  // ids of original triple
       auto tripleGraphId = spoIds[ADDITIONAL_COLUMN_GRAPH_ID];
 
-=======
-      res[0] = map.getId(lt.triple_);
-      // NOTE: If this logic is ever changed, you need to also change the code
-      // in `DeltaTriples::makeInternalTriples`, which adds the same extra
-      // triples for language tags to the internal triples on every update
-      // operation.
->>>>>>> 89e524b9
-      if (!lt.langtag_.empty()) {  // the object of the triple was a literal
-                                   // with a language tag
-        // get the Id for the corresponding langtag Entity
+      // Second, if there is a language tag, add the corresponding two internal
+      // triples. Give them the same graph ID as the original triple; that way,
+      // our language filter optimizations also work with named graphs.
+      //
+      // NOTE: There is similar code in `DeltaTriples::makeInternalTriples`
+      // for adding these internal triples for update triples. If you change
+      // this code, you probably also have to change that one.
+      if (!lt.langtag_.empty()) {
+        // Get the `Id` for the language tag, e.g., `@en`.
         auto langTagId = map.getId(TripleComponent{
             ad_utility::convertLangtagToEntityUri(lt.langtag_)});
-        // get the Id for the tagged predicate, e.g. @en@rdfs:label
+        // Get the `Id` for the special predicate, e.g., `@en@rdfs:label`.
         const auto& iri =
             std::get<PossiblyExternalizedIriOrLiteral>(lt.triple_[1])
                 .iriOrLiteral_.getIri();
         auto langTaggedPredId = map.getId(TripleComponent{
             ad_utility::convertToLanguageTaggedPredicate(iri, lt.langtag_)});
-        // extra triple <subject> @language@<predicate> <object>
-        // The additional triples have the same graph ID as the original triple.
-        // This makes optimizations such as language filters also work with
-        // named graphs. Note that we have a different mechanism in place to
-        // distinguish between normal and internal triples.
-<<<<<<< HEAD
-        res.push_back(
+        // Add the internal triple `<subject> @language@<predicate> <object>`.
+        result[1].emplace(
             IdTriple{spoIds[0], langTaggedPredId, spoIds[2], tripleGraphId});
-        // extra triple <object> ql:language-tag <@language>
-        res.push_back(IdTriple{
+        // Add the internal triple `<object> ql:langtag <@language>`.
+        result[2].emplace(IdTriple{
             spoIds[2],
             map.getId(
                 TripleComponent{ad_utility::triple_component::Iri::fromIriref(
                     LANGUAGE_PREDICATE)}),
             langTagId, tripleGraphId});
-=======
-        auto tripleGraphId = res[0].value()[ADDITIONAL_COLUMN_GRAPH_ID];
-        res[1].emplace(
-            Arr{spoIds[0], langTaggedPredId, spoIds[2], tripleGraphId});
-        // extra triple <object> ql:langtag <@language>
-        res[2].emplace(Arr{spoIds[2],
-                           map.getId(TripleComponent{
-                               ad_utility::triple_component::Iri::fromIriref(
-                                   LANGUAGE_PREDICATE)}),
-                           langTagId, tripleGraphId});
->>>>>>> 89e524b9
       }
 
-      // Add ql:has-word triples for each word in the literal.
-      // The subject of these triples is the literal (object of the original
-      // triple), not the subject of the original triple.
-      // The graph ID is the term frequency of the word in the literal.
+      // Third, if applicable, add a `ql:has-word` triple for each distinct word
+      // in the literal. We abuse the graph ID field to store the term
+      // frequency of the word in the literal.
       if (!lt.wordFrequencies_.empty()) {
         auto hasWordPredId = map.getId(TripleComponent{
             ad_utility::triple_component::Iri::fromIriref(HAS_WORD_PREDICATE)});
+        size_t resultIndex = 3;
         for (const auto& [word, termFrequency] : lt.wordFrequencies_) {
-          // Create triple: <literal> ql:has-word "word"
-          // The graph ID is the term frequency of the word in the literal.
+          // Add the internal triple `<literal> ql:has-word "word"`.
           auto wordId = map.getId(TripleComponent{
               ad_utility::triple_component::Literal::fromEscapedRdfLiteral(
                   absl::StrCat("\"", word, "\""))});
           auto termFrequencyId =
               Id::makeFromInt(static_cast<int64_t>(termFrequency));
-          res.push_back(
+          result[resultIndex++].emplace(
               IdTriple{spoIds[2], hasWordPredId, wordId, termFrequencyId});
         }
         // Update the counter for the number of ql:has-word triples.
@@ -372,12 +370,11 @@
         }
       }
 
-      return res;
+      return result;
     };
   };
 
-  // setup a tuple with one lambda function per map in the itemArray
-  // (the first lambda will assign ids according to itemArray[1]...
+  // Return one of the above lambdas for each thread.
   auto itemMapLambdaTuple =
       ad_tuple_helpers::setupTupleFromCallable<NumThreads>(itemMapLamdaCreator);
   return itemMapLambdaTuple;
