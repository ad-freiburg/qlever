--- conflicted
+++ resolved
@@ -76,8 +76,6 @@
 using ItemAlloc = ql::pmr::polymorphic_allocator<
     std::pair<const std::string_view, LocalVocabIndexAndSplitVal>>;
 
-// static_assert(std::is_nothrow_move_constructible_v<ItemAlloc>);
-
 // The actual hash map type.
 using ItemMap = ad_utility::HashMap<
     std::string_view, LocalVocabIndexAndSplitVal,
@@ -116,15 +114,7 @@
   ItemMap map_;
   MonotonicBuffer buffer_;
 
-  // static_assert(std::is_nothrow_move_constructible_v<ItemMap>);
-  // static_assert(std::is_nothrow_move_constructible_v<MonotonicBuffer>);
-
   explicit ItemMapAndBuffer(ItemAlloc alloc) : map_{alloc} {}
-<<<<<<< HEAD
-  // TODO<joka921> make this `=default` as soon as we have a
-  // nothrow-copy-constructible polymorphic_allocator also in older BOOSt
-  // versions used by BMW.
-=======
   // Note: For older boost versions + compilers, we unfortunately cannot default
   // copy constructor because
   // 1. In older boost versions, the move operations of the polymorphic
@@ -132,7 +122,6 @@
   // 2. We definitely want this move constructor to be `noexcept`.
   // 3. GCC 8 complains if we explicitly use `noexcept = default` if the default
   // implementation wouldn't be noexcept.
->>>>>>> 688efa29
   ItemMapAndBuffer(ItemMapAndBuffer&& rhs) noexcept
       : map_{std::move(rhs.map_)}, buffer_{std::move(rhs.buffer_)} {}
   // We have to delete the move-assignment as it would have the wrong semantics
