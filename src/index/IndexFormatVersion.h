--- conflicted
+++ resolved
@@ -36,9 +36,5 @@
 // The actual index version. Change it once the binary format of the index
 // changes.
 inline const IndexFormatVersion& indexFormatVersion{
-<<<<<<< HEAD
-    1337, DateYearOrDuration{Date{2024, 8, 20}}};
-=======
     1337, DateYearOrDuration{Date{2024, 8, 21}}};
->>>>>>> 1a4282c5
 }  // namespace qlever