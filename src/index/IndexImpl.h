// Copyright 2015, University of Freiburg,
// Chair of Algorithms and Data Structures.
// Author:
//   2014-2017 Björn Buchhold (buchhold@informatik.uni-freiburg.de)
//   2018-     Johannes Kalmbach (kalmbach@informatik.uni-freiburg.de)
#pragma once

#include <engine/ResultTable.h>
#include <global/Pattern.h>
#include <index/CompressedRelation.h>
#include <index/ConstantsIndexBuilding.h>
#include <index/DocsDB.h>
#include <index/Index.h>
#include <index/IndexBuilderTypes.h>
#include <index/IndexMetaData.h>
#include <index/PatternCreator.h>
#include <index/Permutations.h>
#include <index/StxxlSortFunctors.h>
#include <index/TextMetaData.h>
#include <index/Vocabulary.h>
#include <index/VocabularyGenerator.h>
#include <parser/ContextFileParser.h>
#include <parser/TripleComponent.h>
#include <parser/TurtleParser.h>
#include <util/BackgroundStxxlSorter.h>
#include <util/BufferedVector.h>
#include <util/CompressionUsingZstd/ZstdWrapper.h>
#include <util/File.h>
#include <util/Forward.h>
#include <util/HashMap.h>
#include <util/MmapVector.h>
#include <util/Timer.h>
#include <util/json.h>

#include <array>
#include <fstream>
#include <memory>
#include <optional>
#include <string>
#include <stxxl/sorter>
#include <stxxl/stream>
#include <stxxl/vector>
#include <vector>

using ad_utility::BufferedVector;
using ad_utility::MmapVector;
using ad_utility::MmapVectorView;
using std::array;
using std::shared_ptr;
using std::string;
using std::tuple;
using std::vector;

using json = nlohmann::json;

template <typename Comparator>
using StxxlSorter =
    ad_utility::BackgroundStxxlSorter<std::array<Id, 3>, Comparator>;

using PsoSorter = StxxlSorter<SortByPSO>;

// Several data that are passed along between different phases of the
// index builder.
struct IndexBuilderDataBase {
  VocabularyMerger::VocabularyMetaData vocabularyMetaData_;
  // The prefixes that are used for the prefix compression.
  std::vector<std::string> prefixes_;
};

// All the data from IndexBuilderDataBase and a stxxl::vector of (unsorted) ID
// triples.
struct IndexBuilderDataAsStxxlVector : IndexBuilderDataBase {
  using TripleVec = stxxl::vector<array<Id, 3>>;
  // All the triples as Ids.
  std::unique_ptr<TripleVec> idTriples;
  // The number of triples for each partial vocabulary. This also depends on the
  // number of additional language filter triples.
  std::vector<size_t> actualPartialSizes;
};

// All the data from IndexBuilderDataBase and a StxxlSorter that stores all ID
// triples sorted by the PSO permutation.
struct IndexBuilderDataAsPsoSorter : IndexBuilderDataBase {
  using SorterPtr = std::unique_ptr<StxxlSorter<SortByPSO>>;
  SorterPtr psoSorter;
  IndexBuilderDataAsPsoSorter(const IndexBuilderDataBase& base,
                              SorterPtr sorter)
      : IndexBuilderDataBase{base}, psoSorter{std::move(sorter)} {}
  IndexBuilderDataAsPsoSorter() = default;
};

class IndexImpl {
 public:
  using TripleVec = stxxl::vector<array<Id, 3>>;
  // Block Id, Context Id, Word Id, Score, entity
  using TextVec = stxxl::vector<
      tuple<TextBlockIndex, TextRecordIndex, WordOrEntityIndex, Score, bool>>;
  using Posting = std::tuple<TextRecordIndex, WordIndex, Score>;

  struct IndexMetaDataMmapDispatcher {
    using WriteType = IndexMetaDataMmap;
    using ReadType = IndexMetaDataMmapView;
  };

<<<<<<< HEAD
  using PermutationImpl = Permutation::PermutationImpl;

=======
>>>>>>> 0800f091
  using NumNormalAndInternal = Index::NumNormalAndInternal;

  // Private data members.
 private:
  string onDiskBase_;
  string settingsFileName_;
  bool onlyAsciiTurtlePrefixes_ = false;
  TurtleParserIntegerOverflowBehavior turtleParserIntegerOverflowBehavior_ =
      TurtleParserIntegerOverflowBehavior::Error;
  bool turtleParserSkipIllegalLiterals_ = false;
  bool keepTempFiles_ = false;
  uint64_t stxxlMemoryInBytes_ = DEFAULT_STXXL_MEMORY_IN_BYTES;
  json configurationJson_;
<<<<<<< HEAD
  Vocabulary<CompressedString, TripleComponentComparator> vocab_;
  size_t totalVocabularySize_ = 0;
  bool vocabPrefixCompressed_ = true;
  Vocabulary<std::string, SimpleStringComparator> textVocab_;
=======
  Index::Vocab vocab_;
  size_t totalVocabularySize_ = 0;
  bool vocabPrefixCompressed_ = true;
  Index::TextVocab textVocab_;
>>>>>>> 0800f091

  TextMetaData textMeta_;
  DocsDB docsDB_;
  vector<WordIndex> blockBoundaries_;
  off_t currenttOffset_;
  mutable ad_utility::File textIndexFile_;

  // If false, only PSO and POS permutations are loaded and expected.
  bool loadAllPermutations_ = true;

  // Pattern trick data
  bool usePatterns_ = false;
  double avgNumDistinctPredicatesPerSubject_;
  double avgNumDistinctSubjectsPerPredicate_;
  size_t numDistinctSubjectPredicatePairs_;

  size_t parserBatchSize_ = PARSER_BATCH_SIZE;
  size_t numTriplesPerBatch_ = NUM_TRIPLES_PER_PARTIAL_VOCAB;

  // These statistics all do *not* include the triples that are added by
  // QLever for more efficient query processing.
  size_t numSubjectsNormal_ = 0;
  size_t numPredicatesNormal_ = 0;
  size_t numObjectsNormal_ = 0;
  size_t numTriplesNormal_ = 0;
  /**
   * @brief Maps pattern ids to sets of predicate ids.
   */
  CompactVectorOfStrings<Id> patterns_;
  /**
   * @brief Maps entity ids to pattern ids.
   */
  std::vector<PatternID> hasPattern_;
  /**
   * @brief Maps entity ids to sets of predicate ids
   */
  CompactVectorOfStrings<Id> hasPredicate_;

  // TODO: make those private and allow only const access
  // instantiations for the six permutations used in QLever.
  // They simplify the creation of permutations in the index class.
<<<<<<< HEAD
  PermutationImpl pos_{"POS", ".pos", {1, 2, 0}};
  PermutationImpl pso_{"PSO", ".pso", {1, 0, 2}};
  PermutationImpl sop_{"SOP", ".sop", {0, 2, 1}};
  PermutationImpl spo_{"SPO", ".spo", {0, 1, 2}};
  PermutationImpl ops_{"OPS", ".ops", {2, 1, 0}};
  PermutationImpl osp_{"OSP", ".osp", {2, 0, 1}};
=======
  Permutation pos_{"POS", ".pos", {1, 2, 0}};
  Permutation pso_{"PSO", ".pso", {1, 0, 2}};
  Permutation sop_{"SOP", ".sop", {0, 2, 1}};
  Permutation spo_{"SPO", ".spo", {0, 1, 2}};
  Permutation ops_{"OPS", ".ops", {2, 1, 0}};
  Permutation osp_{"OSP", ".osp", {2, 0, 1}};
>>>>>>> 0800f091

 public:
  IndexImpl();

  // Forbid copying.
  IndexImpl& operator=(const IndexImpl&) = delete;
  IndexImpl(const IndexImpl&) = delete;
  // Moving is currently not supported, because several of the members use
  // mutexes internally. It is also not needed.
  IndexImpl& operator=(IndexImpl&&) = delete;
  IndexImpl(IndexImpl&&) = delete;

  const auto& POS() const { return pos_; }
  auto& POS() { return pos_; }
  const auto& PSO() const { return pso_; }
  auto& PSO() { return pso_; }
  const auto& SPO() const { return spo_; }
  auto& SPO() { return spo_; }
  const auto& SOP() const { return sop_; }
  auto& SOP() { return sop_; }
  const auto& OPS() const { return ops_; }
  auto& OPS() { return ops_; }
  const auto& OSP() const { return osp_; }
  auto& OSP() { return osp_; }

<<<<<<< HEAD
  // For a given `Permutation` (e.g. `PSO`) return the corresponding
  // `PermutationImpl` object by reference (`pso_`).
  PermutationImpl& getPermutation(Index::Permutation p);
  const PermutationImpl& getPermutation(Index::Permutation p) const;
=======
  // For a given `Permutation::Enum` (e.g. `PSO`) return the corresponding
  // `Permutation` object by reference (`pso_`).
  Permutation& getPermutation(Permutation::Enum p);
  const Permutation& getPermutation(Permutation::Enum p) const;
>>>>>>> 0800f091

  // Creates an index from a file. Parameter Parser must be able to split the
  // file's format into triples.
  // Will write vocabulary and on-disk index data.
  // !! The index can not directly be used after this call, but has to be setup
  // by createFromOnDiskIndex after this call.
  template <class Parser>
  void createFromFile(const string& filename);

  void addPatternsToExistingIndex();

  // Creates an index object from an on disk index that has previously been
  // constructed. Read necessary meta data into memory and opens file handles.
  void createFromOnDiskIndex(const string& onDiskBase);

  // Adds a text index to a complete KB index. First reads the given context
  // file (if file name not empty), then adds words from literals (if true).
  void addTextFromContextFile(const string& contextFile,
                              bool addWordsFromLiterals);

  // Build docsDB file from given file (one text record per line).
  void buildDocsDB(const string& docsFile);

  // Adds text index from on disk index that has previously been constructed.
  // Read necessary meta data into memory and opens file handles.
  void addTextFromOnDiskIndex();

  const auto& getVocab() const { return vocab_; };
  auto& getNonConstVocabForTesting() { return vocab_; }

  const auto& getTextVocab() const { return textVocab_; };

  // --------------------------------------------------------------------------
  //  -- RETRIEVAL ---
  // --------------------------------------------------------------------------

  // --------------------------------------------------------------------------
  // RDF RETRIEVAL
  // --------------------------------------------------------------------------

  // __________________________________________________________________________
  NumNormalAndInternal numDistinctSubjects() const;

  // __________________________________________________________________________
  NumNormalAndInternal numDistinctObjects() const;

  // __________________________________________________________________________
  NumNormalAndInternal numDistinctPredicates() const;

  // __________________________________________________________________________
<<<<<<< HEAD
  NumNormalAndInternal numDistinctCol0(Index::Permutation permutation) const;

  // ___________________________________________________________________________
  size_t getCardinality(Id id, Index::Permutation permutation) const;

  // ___________________________________________________________________________
  size_t getCardinality(const TripleComponent& comp,
                        Index::Permutation permutation) const;
=======
  NumNormalAndInternal numDistinctCol0(Permutation::Enum permutation) const;

  // ___________________________________________________________________________
  size_t getCardinality(Id id, Permutation::Enum permutation) const;

  // ___________________________________________________________________________
  size_t getCardinality(const TripleComponent& comp,
                        Permutation::Enum permutation) const;
>>>>>>> 0800f091

  // TODO<joka921> Once we have an overview over the folding this logic should
  // probably not be in the index class.
  std::optional<string> idToOptionalString(VocabIndex id) const;

  // ___________________________________________________________________________
  bool getId(const string& element, Id* id) const;

  // ___________________________________________________________________________
  std::pair<Id, Id> prefix_range(const std::string& prefix) const;

  const vector<PatternID>& getHasPattern() const;
  const CompactVectorOfStrings<Id>& getHasPredicate() const;
  const CompactVectorOfStrings<Id>& getPatterns() const;
  /**
   * @return The multiplicity of the Entites column (0) of the full has-relation
   *         relation after unrolling the patterns.
   */
  double getAvgNumDistinctPredicatesPerSubject() const;

  /**
   * @return The multiplicity of the Predicates column (0) of the full
   * has-relation relation after unrolling the patterns.
   */
  double getAvgNumDistinctSubjectsPerPredicate() const;

  /**
   * @return The size of the full has-relation relation after unrolling the
   *         patterns.
   */
  size_t getNumDistinctSubjectPredicatePairs() const;

  // --------------------------------------------------------------------------
  // TEXT RETRIEVAL
  // --------------------------------------------------------------------------
  std::string_view wordIdToString(WordIndex wordIndex) const;

  size_t getSizeEstimate(const string& words) const;

  void getContextListForWords(const string& words, IdTable* result) const;

  void getECListForWordsOneVar(const string& words, size_t limit,
                               IdTable* result) const;

  // With two or more variables.
  void getECListForWords(const string& words, size_t nofVars, size_t limit,
                         IdTable* result) const;

  // With filtering. Needs many template instantiations but
  // only nofVars truly makes a difference. Others are just data types
  // of result tables.
  void getFilteredECListForWords(const string& words, const IdTable& filter,
                                 size_t filterColumn, size_t nofVars,
                                 size_t limit, IdTable* result) const;

  // Special cast with a width-one filter.
  void getFilteredECListForWordsWidthOne(const string& words,
                                         const IdTable& filter, size_t nofVars,
                                         size_t limit, IdTable* result) const;

  Index::WordEntityPostings getContextEntityScoreListsForWords(
      const string& words) const;

  template <size_t I>
  void getECListForWordsAndSingleSub(const string& words,
                                     const vector<array<Id, I>>& subres,
                                     size_t subResMainCol, size_t limit,
                                     vector<array<Id, 3 + I>>& res) const;

  void getECListForWordsAndTwoW1Subs(const string& words,
                                     const vector<array<Id, 1>> subres1,
                                     const vector<array<Id, 1>> subres2,
                                     size_t limit,
                                     vector<array<Id, 5>>& res) const;

  void getECListForWordsAndSubtrees(
      const string& words,
      const vector<ad_utility::HashMap<Id, vector<vector<Id>>>>& subResVecs,
      size_t limit, vector<vector<Id>>& res) const;

  Index::WordEntityPostings getWordPostingsForTerm(const string& term) const;

  Index::WordEntityPostings getEntityPostingsForTerm(const string& term) const;

  Index::WordEntityPostings readWordCl(const TextBlockMetaData& tbmd) const;

  Index::WordEntityPostings readWordEntityCl(
      const TextBlockMetaData& tbmd) const;

  string getTextExcerpt(TextRecordIndex cid) const {
    if (cid.get() >= docsDB_._size) {
      return "";
    }
    return docsDB_.getTextExcerpt(cid);
  }

  // Only for debug reasons and external encoding tests.
  // Supply an empty vector to dump all lists above a size threshold.
  void dumpAsciiLists(const vector<string>& lists, bool decodeGapsFreq) const;

  void dumpAsciiLists(const TextBlockMetaData& tbmd) const;

  float getAverageNofEntityContexts() const {
    return textMeta_.getAverageNofEntityContexts();
  };

  void setKbName(const string& name);

  void setTextName(const string& name);

  void setUsePatterns(bool usePatterns);

  void setLoadAllPermutations(bool loadAllPermutations);

  void setKeepTempFiles(bool keepTempFiles);

  uint64_t& stxxlMemoryInBytes() { return stxxlMemoryInBytes_; }
  const uint64_t& stxxlMemoryInBytes() const { return stxxlMemoryInBytes_; }

  void setOnDiskBase(const std::string& onDiskBase);

  void setSettingsFile(const std::string& filename);

  void setPrefixCompression(bool compressed);

  void setNumTriplesPerBatch(uint64_t numTriplesPerBatch) {
    numTriplesPerBatch_ = numTriplesPerBatch;
  }

  const string& getTextName() const { return textMeta_.getName(); }

  const string& getKbName() const { return pso_.metaData().getName(); }

  size_t getNofTextRecords() const { return textMeta_.getNofTextRecords(); }
  size_t getNofWordPostings() const { return textMeta_.getNofWordPostings(); }
  size_t getNofEntityPostings() const {
    return textMeta_.getNofEntityPostings();
  }

  bool hasAllPermutations() const { return SPO()._isLoaded; }

  // _____________________________________________________________________________
  vector<float> getMultiplicities(const TripleComponent& key,
<<<<<<< HEAD
                                  Index::Permutation permutation) const;

  // ___________________________________________________________________
  vector<float> getMultiplicities(Index::Permutation permutation) const;
=======
                                  Permutation::Enum permutation) const;

  // ___________________________________________________________________
  vector<float> getMultiplicities(Permutation::Enum permutation) const;
>>>>>>> 0800f091

  /**
   * @brief Perform a scan for one key i.e. retrieve all YZ from the XYZ
   * permutation for a specific key value of X
   * @tparam Permutation The permutations IndexImpl::POS()... have different
   * types
   * @param key The key (in Id space) for which to search, e.g. fixed value for
   * O in OSP permutation.
   * @param result The Id table to which we will write. Must have 2 columns.
   * @param p The Permutation::Enum to use (in particularly POS(), SOP,...
   * members of IndexImpl class).
   */
<<<<<<< HEAD
  void scan(Id key, IdTable* result, const Index::Permutation& p,
=======
  void scan(Id key, IdTable* result, const Permutation::Enum& p,
>>>>>>> 0800f091
            ad_utility::SharedConcurrentTimeoutTimer timer = nullptr) const;

  /**
   * @brief Perform a scan for one key i.e. retrieve all YZ from the XYZ
   * permutation for a specific key value of X
   * @tparam Permutation The permutations IndexImpl::POS()... have different
   * types
   * @param key The key (as a raw string that is yet to be transformed to index
   * space) for which to search, e.g. fixed value for O in OSP permutation.
   * @param result The Id table to which we will write. Must have 2 columns.
   * @param p The Permutation::Enum to use (in particularly POS(), SOP,...
   * members of IndexImpl class).
   */
  void scan(const TripleComponent& key, IdTable* result,
<<<<<<< HEAD
            Index::Permutation permutation,
=======
            Permutation::Enum permutation,
>>>>>>> 0800f091
            ad_utility::SharedConcurrentTimeoutTimer timer = nullptr) const;

  /**
   * @brief Perform a scan for two keys i.e. retrieve all Z from the XYZ
   * permutation for specific key values of X and Y.
   * @param col0String The first key (as a raw string that is yet to be
   * transformed to index space) for which to search, e.g. fixed value for O in
   * OSP permutation.
   * @param col1String The second key (as a raw string that is yet to be
   * transformed to index space) for which to search, e.g. fixed value for S in
   * OSP permutation.
   * @param result The Id table to which we will write. Must have 2 columns.
   * @param p The Permutation::Enum to use (in particularly POS(), SOP,...
   * members of IndexImpl class).
   */
  // _____________________________________________________________________________
  void scan(const TripleComponent& col0String,
            const TripleComponent& col1String, IdTable* result,
<<<<<<< HEAD
            const Index::Permutation& permutation,
=======
            const Permutation::Enum& permutation,
>>>>>>> 0800f091
            ad_utility::SharedConcurrentTimeoutTimer timer = nullptr) const;

 private:
  // Private member functions

  // Create Vocabulary and directly write it to disk. Create TripleVec with all
  // the triples converted to id space. This Vec can be used for creating
  // permutations. Member vocab_ will be empty after this because it is not
  // needed for index creation once the TripleVec is set up and it would be a
  // waste of RAM.
  template <class Parser>
  IndexBuilderDataAsPsoSorter createIdTriplesAndVocab(const string& ntFile);

  // ___________________________________________________________________
  template <class Parser>
  IndexBuilderDataAsStxxlVector passFileForVocabulary(const string& ntFile,
                                                      size_t linesPerPartial);

  /**
   * @brief Everything that has to be done when we have seen all the triples
   * that belong to one partial vocabulary, including Log output used inside
   * passFileForVocabulary
   *
   * @param numLines How many Lines from the KB have we already parsed (only for
   * Logging)
   * @param numFiles How many partial vocabularies have we seen before/which is
   * the index of the voc we are going to write
   * @param actualCurrentPartialSize How many triples belong to this partition
   * (including extra langfilter triples)
   * @param items Contains our unsorted vocabulary. Maps words to their local
   * ids within this vocabulary.
   */
  std::future<void> writeNextPartialVocabulary(
      size_t numLines, size_t numFiles, size_t actualCurrentPartialSize,
      std::unique_ptr<ItemMapArray> items, auto localIds,
      ad_utility::Synchronized<TripleVec::bufwriter_type>* globalWritePtr);

  std::unique_ptr<StxxlSorter<SortByPSO>> convertPartialToGlobalIds(
      TripleVec& data, const vector<size_t>& actualLinesPerPartial,
      size_t linesPerPartial);

  // Generator that returns all words in the given context file (if not empty)
  // and then all words in all literals (if second argument is true).
  //
  // TODO: So far, this is limited to the internal vocabulary (still in the
  // testing phase, once it works, it should be easy to include the IRIs and
  // literals from the external vocabulary as well).
  cppcoro::generator<ContextFileParser::Line> wordsInTextRecords(
      const std::string& contextFile, bool addWordsFromLiterals);

  size_t processWordsForVocabulary(const string& contextFile,
                                   bool addWordsFromLiterals);

  void processWordsForInvertedLists(const string& contextFile,
                                    bool addWordsFromLiterals, TextVec& vec);

  std::optional<std::pair<IndexMetaDataMmapDispatcher::WriteType,
                          IndexMetaDataMmapDispatcher::WriteType>>
  createPermutationPairImpl(const string& fileName1, const string& fileName2,
                            auto&& sortedTriples, size_t c0, size_t c1,
                            size_t c2, auto&&... perTripleCallbacks);

  static CompressedRelationMetadata writeSwitchedRel(
      CompressedRelationWriter* out, Id currentRel, BufferedIdTable* bufPtr);

  // _______________________________________________________________________
  // Create a pair of permutations. Only works for valid pairs (PSO-POS,
  // OSP-OPS, SPO-SOP).  First creates the permutation and then exchanges the
  // multiplicities and also writes the MetaData to disk. So we end up with
  // fully functional permutations.
  // performUnique must be set for the first pair created using vec to enforce
  // RDF standard (no duplicate triples).
  // createPatternsAfterFirst is only valid when  the pair is SPO-SOP because
  // the SPO permutation is also needed for patterns (see usage in
  // IndexImpl::createFromFile function)

<<<<<<< HEAD
  void createPermutationPair(auto&& sortedTriples, const PermutationImpl& p1,
                             const PermutationImpl& p2,
=======
  void createPermutationPair(auto&& sortedTriples, const Permutation& p1,
                             const Permutation& p2,
>>>>>>> 0800f091
                             auto&&... perTripleCallbacks);

  // wrapper for createPermutation that saves a lot of code duplications
  // Writes the permutation that is specified by argument permutation
  // performs std::unique on arg vec iff arg performUnique is true (normally
  // done for first permutation that is created using vec).
  // Will sort vec.
  // returns the MetaData (MmapBased or HmapBased) for this relation.
  // Careful: only multiplicities for first column is valid after call, need to
  // call exchangeMultiplicities as done by createPermutationPair
  // the optional is std::nullopt if vec and thus the index is empty
  std::optional<std::pair<IndexMetaDataMmapDispatcher::WriteType,
                          IndexMetaDataMmapDispatcher::WriteType>>
<<<<<<< HEAD
  createPermutations(auto&& sortedTriples, const PermutationImpl& p1,
                     const PermutationImpl& p2, auto&&... perTripleCallbacks);
=======
  createPermutations(auto&& sortedTriples, const Permutation& p1,
                     const Permutation& p2, auto&&... perTripleCallbacks);
>>>>>>> 0800f091

  void createTextIndex(const string& filename, const TextVec& vec);

  ContextListMetaData writePostings(ad_utility::File& out,
                                    const vector<Posting>& postings,
                                    bool skipWordlistIfAllTheSame);

  void openTextFileHandle();

  void addContextToVector(TextVec::bufwriter_type& writer,
                          TextRecordIndex context,
                          const ad_utility::HashMap<WordIndex, Score>& words,
                          const ad_utility::HashMap<Id, Score>& entities);

  template <typename T, typename MakeFromUint64t>
  vector<T> readGapComprList(size_t nofElements, off_t from, size_t nofBytes,
                             MakeFromUint64t makeFromUint64t) const;

  template <typename T, typename MakeFromUint64t = std::identity>
  vector<T> readFreqComprList(
      size_t nofElements, off_t from, size_t nofBytes,
      MakeFromUint64t makeFromUint = MakeFromUint64t{}) const;

  size_t getIndexOfBestSuitedElTerm(const vector<string>& terms) const;

  // Get the metadata for the block from the text index that contains the
  // `word`. Also works for prefixes that are terminated with `PREFIX_CHAR` like
  // "astro*". Returns `nullopt` if no suitable block was found because no
  // matching word is contained in the text index. Some additional information
  // is also returned that is often required by the calling functions:
  // `hasToBeFiltered_` is true iff `word` is NOT the only word in the text
  // block, and additional filtering is thus required. `idRange_` is the range
  // `[first, last]` of the `WordVocabIndex`es that correspond to the word
  // (which might also be a prefix, thus it is a range).
  struct TextBlockMetadataAndWordInfo {
    TextBlockMetaData tbmd_;
    bool hasToBeFiltered_;
    IdRange<WordVocabIndex> idRange_;
  };
  std::optional<TextBlockMetadataAndWordInfo>
  getTextBlockMetadataForWordOrPrefix(const std::string& word) const;

  /// Calculate the block boundaries for the text index. The boundary of a
  /// block is the index in the `textVocab_` of the last word that belongs
  /// to this block.
  /// This implementation takes a reference to an `IndexImpl` and a callable,
  /// that is called once for each blockBoundary, with the `size_t`
  /// blockBoundary as a parameter. Internally uses
  /// `calculateBlockBoundariesImpl`.
  template <typename I, typename BlockBoundaryAction>
  static void calculateBlockBoundariesImpl(
      I&& index, const BlockBoundaryAction& blockBoundaryAction);

  /// Calculate the block boundaries for the text index, and store them in the
  /// blockBoundaries_ member.
  void calculateBlockBoundaries();

  TextBlockIndex getWordBlockId(WordIndex wordIndex) const;

  bool isEntityBlockId(TextBlockIndex blockIndex) const;

  //! Writes a list of elements (have to be able to be cast to unit64_t)
  //! to file.
  //! Returns the number of bytes written.
  template <class Numeric>
  size_t writeList(Numeric* data, size_t nofElements,
                   ad_utility::File& file) const;

  // TODO<joka921> understand what the "codes" are, are they better just ints?
  typedef ad_utility::HashMap<WordIndex, CompressionCode> WordToCodeMap;
  typedef ad_utility::HashMap<Score, Score> ScoreCodeMap;
  typedef vector<CompressionCode> WordCodebook;
  typedef vector<Score> ScoreCodebook;

  //! Creates codebooks for lists that are supposed to be entropy encoded.
  void createCodebooks(const vector<Posting>& postings,
                       WordToCodeMap& wordCodemap, WordCodebook& wordCodebook,
                       ScoreCodeMap& scoreCodemap,
                       ScoreCodebook& scoreCodebook) const;

  template <class T>
  size_t writeCodebook(const vector<T>& codebook, ad_utility::File& file) const;

  // FRIEND TESTS
  friend class IndexTest_createFromTsvTest_Test;
  friend class IndexTest_createFromOnDiskIndexTest_Test;
  friend class CreatePatternsFixture_createPatterns_Test;

  template <class T>
  void writeAsciiListFile(const string& filename, const T& ids) const;

  void getRhsForSingleLhs(const IdTable& in, Id lhsId, IdTable* result) const;

  bool isLiteral(const string& object) const;

 public:
  LangtagAndTriple tripleToInternalRepresentation(TurtleTriple&& triple) const;

 private:
  /**
   * @brief Throws an exception if no patterns are loaded. Should be called from
   *        whithin any index method that returns data requiring the patterns
   *        file.
   */
  void throwExceptionIfNoPatterns() const;

  void writeConfiguration() const;
  void readConfiguration();

  // initialize the index-build-time settings for the vocabulary
  template <class Parser>
  void readIndexBuilderSettingsFromFile();

  /**
   * Delete a temporary file unless the keepTempFiles_ flag is set
   * @param path
   */
  void deleteTemporaryFile(const string& path);

 public:
  // Count the number of "QLever-internal" triples (predicate ql:langtag or
  // predicate starts with @) and all other triples (that were actually part of
  // the input).
  NumNormalAndInternal numTriples() const;

  // The index contains several triples that are not part of the "actual"
  // knowledge graph, but are added by QLever for internal reasons (e.g. for an
  // efficient implementation of language filters). For a given
  // `Permutation::Enum`, returns the following `std::pair`: First: A
  // `vector<pair<Id, Id>>` that denotes ranges in the first column
  //        of the permutation that imply that a triple is added. For example
  //        in the `SPO` and `SOP` permutation a literal subject means that the
  //        triple was added (literals are not legal subjects in RDF), so the
  //        pair `(idOfFirstLiteral, idOfLastLiteral + 1)` will be contained
  //        in the vector.
  // Second: A lambda that checks for a triple *that is not already excluded
  //         by the ignored ranges from the first argument* whether it still
  //         is an added triple. For example in the `Sxx` and `Oxx` permutation
  //         a triple where the predicate starts with '@' (instead of the usual
  //         '<' is an added triple from the language filter implementation.
  // Note: A triple from a given permutation is an added triple if and only if
  //       it's first column is contained in any of the ranges from `first` OR
  //       the lambda `second` returns true for that triple.
  // For example usages see `IndexScan.cpp` (the implementation of the full
  // index scan) and `GroupBy.cpp`.
  auto getIgnoredIdRanges(const Permutation::Enum permutation) const {
    std::vector<std::pair<Id, Id>> ignoredRanges;

    auto literalRange = getVocab().prefix_range("\"");
    auto taggedPredicatesRange = getVocab().prefix_range("@");
    auto internalEntitiesRange =
        getVocab().prefix_range(INTERNAL_ENTITIES_URI_PREFIX);
    ignoredRanges.emplace_back(
        Id::makeFromVocabIndex(internalEntitiesRange.first),
        Id::makeFromVocabIndex(internalEntitiesRange.second));

    using enum Permutation::Enum;
    if (permutation == SPO || permutation == SOP) {
      ignoredRanges.push_back({Id::makeFromVocabIndex(literalRange.first),
                               Id::makeFromVocabIndex(literalRange.second)});
    } else if (permutation == PSO || permutation == POS) {
      ignoredRanges.push_back(
          {Id::makeFromVocabIndex(taggedPredicatesRange.first),
           Id::makeFromVocabIndex(taggedPredicatesRange.second)});
    }

    auto isIllegalPredicateId = [=](Id predicateId) {
      auto idx = predicateId.getVocabIndex();
      return (idx >= internalEntitiesRange.first &&
              idx < internalEntitiesRange.second) ||
             (idx >= taggedPredicatesRange.first &&
              idx < taggedPredicatesRange.second);
    };

    auto isTripleIgnored = [permutation,
                            isIllegalPredicateId](const auto& triple) {
      // TODO<joka921, everybody in the future>:
      // A lot of code (especially for statistical queries in `GroupBy.cpp` and
      // the pattern trick) relies on this function being a noop for the `PSO`
      // and `POS` permutations, meaning that it suffices to check the
      // `ignoredRanges` for them. Should this ever change (which means that we
      // add internal triples that use predicates that are actually contained in
      // the knowledge graph), then all the code that uses this function has to
      // be thoroughly reviewed.
      if (permutation == SPO || permutation == OPS) {
        // Predicates are always entities from the vocabulary.
        return isIllegalPredicateId(triple[1]);
      } else if (permutation == SOP || permutation == OSP) {
        return isIllegalPredicateId(triple[2]);
      }
      return false;
    };

    return std::pair{std::move(ignoredRanges), std::move(isTripleIgnored)};
  }
};<|MERGE_RESOLUTION|>--- conflicted
+++ resolved
@@ -102,11 +102,6 @@
     using ReadType = IndexMetaDataMmapView;
   };
 
-<<<<<<< HEAD
-  using PermutationImpl = Permutation::PermutationImpl;
-
-=======
->>>>>>> 0800f091
   using NumNormalAndInternal = Index::NumNormalAndInternal;
 
   // Private data members.
@@ -120,17 +115,10 @@
   bool keepTempFiles_ = false;
   uint64_t stxxlMemoryInBytes_ = DEFAULT_STXXL_MEMORY_IN_BYTES;
   json configurationJson_;
-<<<<<<< HEAD
-  Vocabulary<CompressedString, TripleComponentComparator> vocab_;
-  size_t totalVocabularySize_ = 0;
-  bool vocabPrefixCompressed_ = true;
-  Vocabulary<std::string, SimpleStringComparator> textVocab_;
-=======
   Index::Vocab vocab_;
   size_t totalVocabularySize_ = 0;
   bool vocabPrefixCompressed_ = true;
   Index::TextVocab textVocab_;
->>>>>>> 0800f091
 
   TextMetaData textMeta_;
   DocsDB docsDB_;
@@ -172,21 +160,12 @@
   // TODO: make those private and allow only const access
   // instantiations for the six permutations used in QLever.
   // They simplify the creation of permutations in the index class.
-<<<<<<< HEAD
-  PermutationImpl pos_{"POS", ".pos", {1, 2, 0}};
-  PermutationImpl pso_{"PSO", ".pso", {1, 0, 2}};
-  PermutationImpl sop_{"SOP", ".sop", {0, 2, 1}};
-  PermutationImpl spo_{"SPO", ".spo", {0, 1, 2}};
-  PermutationImpl ops_{"OPS", ".ops", {2, 1, 0}};
-  PermutationImpl osp_{"OSP", ".osp", {2, 0, 1}};
-=======
   Permutation pos_{"POS", ".pos", {1, 2, 0}};
   Permutation pso_{"PSO", ".pso", {1, 0, 2}};
   Permutation sop_{"SOP", ".sop", {0, 2, 1}};
   Permutation spo_{"SPO", ".spo", {0, 1, 2}};
   Permutation ops_{"OPS", ".ops", {2, 1, 0}};
   Permutation osp_{"OSP", ".osp", {2, 0, 1}};
->>>>>>> 0800f091
 
  public:
   IndexImpl();
@@ -212,17 +191,10 @@
   const auto& OSP() const { return osp_; }
   auto& OSP() { return osp_; }
 
-<<<<<<< HEAD
-  // For a given `Permutation` (e.g. `PSO`) return the corresponding
-  // `PermutationImpl` object by reference (`pso_`).
-  PermutationImpl& getPermutation(Index::Permutation p);
-  const PermutationImpl& getPermutation(Index::Permutation p) const;
-=======
   // For a given `Permutation::Enum` (e.g. `PSO`) return the corresponding
   // `Permutation` object by reference (`pso_`).
   Permutation& getPermutation(Permutation::Enum p);
   const Permutation& getPermutation(Permutation::Enum p) const;
->>>>>>> 0800f091
 
   // Creates an index from a file. Parameter Parser must be able to split the
   // file's format into triples.
@@ -273,16 +245,6 @@
   NumNormalAndInternal numDistinctPredicates() const;
 
   // __________________________________________________________________________
-<<<<<<< HEAD
-  NumNormalAndInternal numDistinctCol0(Index::Permutation permutation) const;
-
-  // ___________________________________________________________________________
-  size_t getCardinality(Id id, Index::Permutation permutation) const;
-
-  // ___________________________________________________________________________
-  size_t getCardinality(const TripleComponent& comp,
-                        Index::Permutation permutation) const;
-=======
   NumNormalAndInternal numDistinctCol0(Permutation::Enum permutation) const;
 
   // ___________________________________________________________________________
@@ -291,7 +253,6 @@
   // ___________________________________________________________________________
   size_t getCardinality(const TripleComponent& comp,
                         Permutation::Enum permutation) const;
->>>>>>> 0800f091
 
   // TODO<joka921> Once we have an overview over the folding this logic should
   // probably not be in the index class.
@@ -435,17 +396,10 @@
 
   // _____________________________________________________________________________
   vector<float> getMultiplicities(const TripleComponent& key,
-<<<<<<< HEAD
-                                  Index::Permutation permutation) const;
-
-  // ___________________________________________________________________
-  vector<float> getMultiplicities(Index::Permutation permutation) const;
-=======
                                   Permutation::Enum permutation) const;
 
   // ___________________________________________________________________
   vector<float> getMultiplicities(Permutation::Enum permutation) const;
->>>>>>> 0800f091
 
   /**
    * @brief Perform a scan for one key i.e. retrieve all YZ from the XYZ
@@ -458,11 +412,7 @@
    * @param p The Permutation::Enum to use (in particularly POS(), SOP,...
    * members of IndexImpl class).
    */
-<<<<<<< HEAD
-  void scan(Id key, IdTable* result, const Index::Permutation& p,
-=======
   void scan(Id key, IdTable* result, const Permutation::Enum& p,
->>>>>>> 0800f091
             ad_utility::SharedConcurrentTimeoutTimer timer = nullptr) const;
 
   /**
@@ -477,11 +427,7 @@
    * members of IndexImpl class).
    */
   void scan(const TripleComponent& key, IdTable* result,
-<<<<<<< HEAD
-            Index::Permutation permutation,
-=======
             Permutation::Enum permutation,
->>>>>>> 0800f091
             ad_utility::SharedConcurrentTimeoutTimer timer = nullptr) const;
 
   /**
@@ -500,11 +446,7 @@
   // _____________________________________________________________________________
   void scan(const TripleComponent& col0String,
             const TripleComponent& col1String, IdTable* result,
-<<<<<<< HEAD
-            const Index::Permutation& permutation,
-=======
             const Permutation::Enum& permutation,
->>>>>>> 0800f091
             ad_utility::SharedConcurrentTimeoutTimer timer = nullptr) const;
 
  private:
@@ -581,13 +523,8 @@
   // the SPO permutation is also needed for patterns (see usage in
   // IndexImpl::createFromFile function)
 
-<<<<<<< HEAD
-  void createPermutationPair(auto&& sortedTriples, const PermutationImpl& p1,
-                             const PermutationImpl& p2,
-=======
   void createPermutationPair(auto&& sortedTriples, const Permutation& p1,
                              const Permutation& p2,
->>>>>>> 0800f091
                              auto&&... perTripleCallbacks);
 
   // wrapper for createPermutation that saves a lot of code duplications
@@ -601,13 +538,8 @@
   // the optional is std::nullopt if vec and thus the index is empty
   std::optional<std::pair<IndexMetaDataMmapDispatcher::WriteType,
                           IndexMetaDataMmapDispatcher::WriteType>>
-<<<<<<< HEAD
-  createPermutations(auto&& sortedTriples, const PermutationImpl& p1,
-                     const PermutationImpl& p2, auto&&... perTripleCallbacks);
-=======
   createPermutations(auto&& sortedTriples, const Permutation& p1,
                      const Permutation& p2, auto&&... perTripleCallbacks);
->>>>>>> 0800f091
 
   void createTextIndex(const string& filename, const TextVec& vec);
 
