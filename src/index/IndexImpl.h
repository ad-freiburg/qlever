--- conflicted
+++ resolved
@@ -262,18 +262,13 @@
   // Additionally adds words from literals of the existing KB. Can't be called
   // with only words or only docsfile, but with or without both. Also can't be
   // called with the pair empty and bool false
-<<<<<<< HEAD
-  void buildTextIndexFile(std::optional<const string> wordsFile,
-                          std::optional<const string> docsFile,
-                          bool addWordsFromLiterals = false,
-                          bool useDocsFileForVocabulary = false,
-                          bool addEntitiesFromWordsfile = false);
-=======
   void buildTextIndexFile(
-      const std::optional<std::pair<string, string>>& wordsAndDocsFile,
-      bool addWordsFromLiterals, TextScoringMetric textScoringMetric,
-      std::pair<float, float> bAndKForBM25);
->>>>>>> 04e2a53a
+      std::optional<const string> wordsFile,
+      std::optional<const string> docsFile, bool addWordsFromLiterals = false,
+      bool useDocsFileForVocabulary = false,
+      bool addEntitiesFromWordsFile = false,
+      TextScoringMetric textScoringMetric = TextScoringMetric::EXPLICIT,
+      std::pair<float, float> bAndKForBM25 = {0.75, 1.75});
 
   // Build docsDB file from given file (one text record per line).
   void buildDocsDB(const string& docsFile) const;
