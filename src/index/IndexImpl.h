// Copyright 2015, University of Freiburg,
// Chair of Algorithms and Data Structures.
// Author:
//   2014-2017 Björn Buchhold (buchhold@informatik.uni-freiburg.de)
//   2018-     Johannes Kalmbach (kalmbach@informatik.uni-freiburg.de)
#pragma once

#include <array>
#include <memory>
#include <optional>
#include <string>
#include <stxxl/vector>
#include <vector>

#include "engine/Result.h"
#include "engine/idTable/CompressedExternalIdTable.h"
#include "global/Pattern.h"
#include "global/SpecialIds.h"
#include "index/CompressedRelation.h"
#include "index/ConstantsIndexBuilding.h"
#include "index/DocsDB.h"
#include "index/Index.h"
#include "index/IndexBuilderTypes.h"
#include "index/IndexMetaData.h"
#include "index/PatternCreator.h"
#include "index/Permutation.h"
#include "index/StxxlSortFunctors.h"
#include "index/TextMetaData.h"
#include "index/Vocabulary.h"
#include "index/VocabularyMerger.h"
#include "parser/ContextFileParser.h"
#include "parser/RdfParser.h"
#include "parser/TripleComponent.h"
#include "util/BufferedVector.h"
#include "util/CancellationHandle.h"
#include "util/File.h"
#include "util/Forward.h"
#include "util/HashMap.h"
#include "util/MemorySize/MemorySize.h"
#include "util/MmapVector.h"
#include "util/json.h"

using ad_utility::BufferedVector;
using ad_utility::MmapVector;
using ad_utility::MmapVectorView;
using std::array;
using std::shared_ptr;
using std::string;
using std::tuple;
using std::vector;

using json = nlohmann::json;

template <typename Comparator, size_t I = NumColumnsIndexBuilding>
using ExternalSorter =
    ad_utility::CompressedExternalIdTableSorter<Comparator, I>;

// The Order in which the permutations are created during the index building.
using FirstPermutation = SortBySPO;
using FirstPermutationSorter = ExternalSorter<FirstPermutation>;
using SecondPermutation = SortByOSP;
using ThirdPermutation = SortByPSO;

// Several data that are passed along between different phases of the
// index builder.
struct IndexBuilderDataBase {
  ad_utility::vocabulary_merger::VocabularyMetaData vocabularyMetaData_;
};

// All the data from IndexBuilderDataBase and a stxxl::vector of (unsorted) ID
// triples.
struct IndexBuilderDataAsStxxlVector : IndexBuilderDataBase {
  using TripleVec = ad_utility::CompressedExternalIdTable<4>;
  // All the triples as Ids.
  std::unique_ptr<TripleVec> idTriples;
  // The number of triples for each partial vocabulary. This also depends on the
  // number of additional language filter triples.
  std::vector<size_t> actualPartialSizes;
};

// All the data from IndexBuilderDataBase and a ExternalSorter that stores all
// ID triples sorted by the first permutation.
struct IndexBuilderDataAsFirstPermutationSorter : IndexBuilderDataBase {
  using SorterPtr =
      std::unique_ptr<ad_utility::CompressedExternalIdTableSorterTypeErased>;
  SorterPtr sorter_;
  IndexBuilderDataAsFirstPermutationSorter(const IndexBuilderDataBase& base,
                                           SorterPtr sorter)
      : IndexBuilderDataBase{base}, sorter_{std::move(sorter)} {}
  IndexBuilderDataAsFirstPermutationSorter() = default;
};

class IndexImpl {
 public:
  using TripleVec =
      ad_utility::CompressedExternalIdTable<NumColumnsIndexBuilding>;
  // Block Id, Context Id, Word Id, Score, entity
  using TextVec = stxxl::vector<
      tuple<TextBlockIndex, TextRecordIndex, WordOrEntityIndex, Score, bool>>;
  using Posting = std::tuple<TextRecordIndex, WordIndex, Score>;

  struct IndexMetaDataMmapDispatcher {
    using WriteType = IndexMetaDataMmap;
    using ReadType = IndexMetaDataMmapView;
  };

  using NumNormalAndInternal = Index::NumNormalAndInternal;

  // Private data members.
 private:
  string onDiskBase_;
  string settingsFileName_;
  bool onlyAsciiTurtlePrefixes_ = false;
  bool useParallelParser_ = true;
  TurtleParserIntegerOverflowBehavior turtleParserIntegerOverflowBehavior_ =
      TurtleParserIntegerOverflowBehavior::Error;
  bool turtleParserSkipIllegalLiterals_ = false;
  bool keepTempFiles_ = false;
  ad_utility::MemorySize memoryLimitIndexBuilding_ =
      DEFAULT_MEMORY_LIMIT_INDEX_BUILDING;
  ad_utility::MemorySize blocksizePermutationPerColumn_ =
      UNCOMPRESSED_BLOCKSIZE_COMPRESSED_METADATA_PER_COLUMN;
  json configurationJson_;
  Index::Vocab vocab_;
  Index::TextVocab textVocab_;

  TextMetaData textMeta_;
  DocsDB docsDB_;
  vector<WordIndex> blockBoundaries_;
  off_t currenttOffset_;
  mutable ad_utility::File textIndexFile_;

  // If false, only PSO and POS permutations are loaded and expected.
  bool loadAllPermutations_ = true;

  // Pattern trick data
  bool usePatterns_ = false;
  double avgNumDistinctPredicatesPerSubject_;
  double avgNumDistinctSubjectsPerPredicate_;
  uint64_t numDistinctSubjectPredicatePairs_;

  size_t parserBatchSize_ = PARSER_BATCH_SIZE;
  size_t numTriplesPerBatch_ = NUM_TRIPLES_PER_PARTIAL_VOCAB;

  NumNormalAndInternal numSubjects_;
  NumNormalAndInternal numPredicates_;
  NumNormalAndInternal numObjects_;
  NumNormalAndInternal numTriples_;
  string indexId_;

  // Global static pointers to the currently active index and comparator.
  // Those are used to compare LocalVocab entries with each other as well as
  // with Vocab entries.
  static inline const IndexImpl* globalSingletonIndex_ = nullptr;
  static inline const TripleComponentComparator* globalSingletonComparator_ =
      nullptr;
  /**
   * @brief Maps pattern ids to sets of predicate ids.
   */
  CompactVectorOfStrings<Id> patterns_;
  ad_utility::AllocatorWithLimit<Id> allocator_;

  // TODO: make those private and allow only const access
  // instantiations for the six permutations used in QLever.
  // They simplify the creation of permutations in the index class.
  Permutation pos_{Permutation::Enum::POS, allocator_};
  Permutation pso_{Permutation::Enum::PSO, allocator_};
  Permutation sop_{Permutation::Enum::SOP, allocator_};
  Permutation spo_{Permutation::Enum::SPO, allocator_};
  Permutation ops_{Permutation::Enum::OPS, allocator_};
  Permutation osp_{Permutation::Enum::OSP, allocator_};

<<<<<<< HEAD
  std::optional<Id> hasPatternIdDuringIndexBuilding_;
  std::optional<Id> internalGraphIdDuringIndexBuilding_;
=======
  // During the index building, store the IDs of the `ql:has-pattern` predicate
  // and of `ql:default-graph` as they are required to add additional triples
  // after the creation of the vocabulary is finished.
  std::optional<Id> idOfHasPatternDuringIndexBuilding_;
  std::optional<Id> idOfInternalGraphDuringIndexBuilding_;
>>>>>>> efeef683

 public:
  explicit IndexImpl(ad_utility::AllocatorWithLimit<Id> allocator);

  // Forbid copying.
  IndexImpl& operator=(const IndexImpl&) = delete;
  IndexImpl(const IndexImpl&) = delete;
  // Moving is currently not supported, because several of the members use
  // mutexes internally. It is also not needed.
  IndexImpl& operator=(IndexImpl&&) = delete;
  IndexImpl(IndexImpl&&) = delete;

  const auto& POS() const { return pos_; }
  auto& POS() { return pos_; }
  const auto& PSO() const { return pso_; }
  auto& PSO() { return pso_; }
  const auto& SPO() const { return spo_; }
  auto& SPO() { return spo_; }
  const auto& SOP() const { return sop_; }
  auto& SOP() { return sop_; }
  const auto& OPS() const { return ops_; }
  auto& OPS() { return ops_; }
  const auto& OSP() const { return osp_; }
  auto& OSP() { return osp_; }

  static const IndexImpl& staticGlobalSingletonIndex() {
    AD_CORRECTNESS_CHECK(globalSingletonIndex_ != nullptr);
    return *globalSingletonIndex_;
  }

  static const TripleComponentComparator& staticGlobalSingletonComparator() {
    AD_CORRECTNESS_CHECK(globalSingletonComparator_ != nullptr);
    return *globalSingletonComparator_;
  }

  void setGlobalIndexAndComparatorOnlyForTesting() const {
    globalSingletonIndex_ = this;
    globalSingletonComparator_ = &vocab_.getCaseComparator();
  }

  // For a given `Permutation::Enum` (e.g. `PSO`) return the corresponding
  // `Permutation` object by reference (`pso_`).
  Permutation& getPermutation(Permutation::Enum p);
  const Permutation& getPermutation(Permutation::Enum p) const;

  // Creates an index from a file. Parameter Parser must be able to split the
  // file's format into triples.
  // Will write vocabulary and on-disk index data.
  // !! The index can not directly be used after this call, but has to be setup
  // by createFromOnDiskIndex after this call.
  void createFromFile(const string& filename, Index::Filetype type);

  // Creates an index object from an on disk index that has previously been
  // constructed. Read necessary meta data into memory and opens file handles.
  void createFromOnDiskIndex(const string& onDiskBase);

  // Adds a text index to a complete KB index. First reads the given context
  // file (if file name not empty), then adds words from literals (if true).
  void addTextFromContextFile(const string& contextFile,
                              bool addWordsFromLiterals);

  // Build docsDB file from given file (one text record per line).
  void buildDocsDB(const string& docsFile) const;

  // Adds text index from on disk index that has previously been constructed.
  // Read necessary meta data into memory and opens file handles.
  void addTextFromOnDiskIndex();

  const auto& getVocab() const { return vocab_; };
  auto& getNonConstVocabForTesting() { return vocab_; }

  const auto& getTextVocab() const { return textVocab_; };

  // --------------------------------------------------------------------------
  //  -- RETRIEVAL ---
  // --------------------------------------------------------------------------

  // --------------------------------------------------------------------------
  // RDF RETRIEVAL
  // --------------------------------------------------------------------------

  // __________________________________________________________________________
  NumNormalAndInternal numDistinctSubjects() const;

  // __________________________________________________________________________
  NumNormalAndInternal numDistinctObjects() const;

  // __________________________________________________________________________
  NumNormalAndInternal numDistinctPredicates() const;

  // __________________________________________________________________________
  NumNormalAndInternal numDistinctCol0(Permutation::Enum permutation) const;

  // ___________________________________________________________________________
  size_t getCardinality(Id id, Permutation::Enum permutation) const;

  // ___________________________________________________________________________
  size_t getCardinality(const TripleComponent& comp,
                        Permutation::Enum permutation) const;

  // ___________________________________________________________________________
  std::string indexToString(VocabIndex id) const;

  // ___________________________________________________________________________
  std::string_view indexToString(WordVocabIndex id) const;

 private:
  // ___________________________________________________________________________
  std::optional<Id> getIdImpl(const auto& element) const;

 public:
  // ___________________________________________________________________________
  std::optional<Id> getId(
      const ad_utility::triple_component::LiteralOrIri& element) const;
  std::optional<Id> getId(
      const ad_utility::triple_component::Literal& element) const;
  std::optional<Id> getId(
      const ad_utility::triple_component::Iri& element) const;

  // ___________________________________________________________________________
  Index::Vocab::PrefixRanges prefixRanges(std::string_view prefix) const;

  const CompactVectorOfStrings<Id>& getPatterns() const;
  /**
   * @return The multiplicity of the Entities column (0) of the full
   * has-relation relation after unrolling the patterns.
   */
  double getAvgNumDistinctPredicatesPerSubject() const;

  /**
   * @return The multiplicity of the Predicates column (0) of the full
   * has-relation relation after unrolling the patterns.
   */
  double getAvgNumDistinctSubjectsPerPredicate() const;

  /**
   * @return The size of the full has-relation relation after unrolling the
   *         patterns.
   */
  size_t getNumDistinctSubjectPredicatePairs() const;

  // --------------------------------------------------------------------------
  // TEXT RETRIEVAL
  // --------------------------------------------------------------------------
  std::string_view wordIdToString(WordIndex wordIndex) const;

  size_t getSizeOfTextBlockForEntities(const string& words) const;

  // Returns the size of the whole textblock. If the word is very long or not
  // prefixed then only a small number of words actually match. So the final
  // result is much smaller.
  // Note that as a cost estimate the estimation is correct. Because we always
  // have to read the complete block and then filter by the actually needed
  // words.
  // TODO: improve size estimate by adding a correction factor.
  size_t getSizeOfTextBlockForWord(const string& words) const;

  size_t getSizeEstimate(const string& words) const;

  // Returns a set of [textRecord, term] pairs where the term is contained in
  // the textRecord. The term can be either the wordOrPrefix itself or a word
  // that has wordOrPrefix as a prefix. Returned IdTable has columns:
  // textRecord, word. Sorted by textRecord.
  IdTable getWordPostingsForTerm(
      const string& wordOrPrefix,
      const ad_utility::AllocatorWithLimit<Id>& allocator) const;

  // Returns a set of textRecords and their corresponding entities and
  // scores. Each textRecord contains its corresponding entity and the term.
  // Returned IdTable has columns: textRecord, entity, score. Sorted by
  // textRecord.
  // NOTE: This returns a superset because it contains the whole block and
  // unfitting words are filtered out later by the join with the
  // TextIndexScanForWords operation.
  IdTable getEntityMentionsForWord(
      const string& term,
      const ad_utility::AllocatorWithLimit<Id>& allocator) const;

  size_t getIndexOfBestSuitedElTerm(const vector<string>& terms) const;

  IdTable readWordCl(const TextBlockMetaData& tbmd,
                     const ad_utility::AllocatorWithLimit<Id>& allocator) const;

  IdTable readWordEntityCl(
      const TextBlockMetaData& tbmd,
      const ad_utility::AllocatorWithLimit<Id>& allocator) const;

  string getTextExcerpt(TextRecordIndex cid) const {
    if (cid.get() >= docsDB_._size) {
      return "";
    }
    return docsDB_.getTextExcerpt(cid);
  }

  float getAverageNofEntityContexts() const {
    return textMeta_.getAverageNofEntityContexts();
  };

  void setKbName(const string& name);

  void setTextName(const string& name);

  bool& usePatterns();

  bool& loadAllPermutations();

  void setKeepTempFiles(bool keepTempFiles);

  ad_utility::MemorySize& memoryLimitIndexBuilding() {
    return memoryLimitIndexBuilding_;
  }
  const ad_utility::MemorySize& memoryLimitIndexBuilding() const {
    return memoryLimitIndexBuilding_;
  }

  ad_utility::MemorySize& blocksizePermutationPerColumn() {
    return blocksizePermutationPerColumn_;
  }

  void setOnDiskBase(const std::string& onDiskBase);

  void setSettingsFile(const std::string& filename);

  void setNumTriplesPerBatch(uint64_t numTriplesPerBatch) {
    numTriplesPerBatch_ = numTriplesPerBatch;
  }

  const string& getTextName() const { return textMeta_.getName(); }

  const string& getKbName() const { return pso_.getKbName(); }

  const string& getIndexId() const { return indexId_; }

  size_t getNofTextRecords() const { return textMeta_.getNofTextRecords(); }
  size_t getNofWordPostings() const { return textMeta_.getNofWordPostings(); }
  size_t getNofEntityPostings() const {
    return textMeta_.getNofEntityPostings();
  }

  bool hasAllPermutations() const { return SPO().isLoaded(); }

  // _____________________________________________________________________________
  vector<float> getMultiplicities(const TripleComponent& key,
                                  Permutation::Enum permutation) const;

  // ___________________________________________________________________
  vector<float> getMultiplicities(Permutation::Enum permutation) const;

  // _____________________________________________________________________________
  IdTable scan(const ScanSpecificationAsTripleComponent& scanSpecification,
               const Permutation::Enum& permutation,
               Permutation::ColumnIndicesRef additionalColumns,
               const ad_utility::SharedCancellationHandle& cancellationHandle,
               const LimitOffsetClause& limitOffset = {}) const;

  // _____________________________________________________________________________
  IdTable scan(const ScanSpecification& scanSpecification, Permutation::Enum p,
               Permutation::ColumnIndicesRef additionalColumns,
               const ad_utility::SharedCancellationHandle& cancellationHandle,
               const LimitOffsetClause& limitOffset = {}) const;

  // _____________________________________________________________________________
  size_t getResultSizeOfScan(
      const ScanSpecificationAsTripleComponent& scanSpecification,
      const Permutation::Enum& permutation) const;

 private:
  // Private member functions

  // Create Vocabulary and directly write it to disk. Create TripleVec with all
  // the triples converted to id space. This Vec can be used for creating
  // permutations. Member vocab_ will be empty after this because it is not
  // needed for index creation once the TripleVec is set up and it would be a
  // waste of RAM.
  IndexBuilderDataAsFirstPermutationSorter createIdTriplesAndVocab(
      std::shared_ptr<RdfParserBase> parser);

  // ___________________________________________________________________
  IndexBuilderDataAsStxxlVector passFileForVocabulary(
      std::shared_ptr<RdfParserBase> parser, size_t linesPerPartial);

  /**
   * @brief Everything that has to be done when we have seen all the triples
   * that belong to one partial vocabulary, including Log output used inside
   * passFileForVocabulary
   *
   * @param numLines How many Lines from the KB have we already parsed (only for
   * Logging)
   * @param numFiles How many partial vocabularies have we seen before/which is
   * the index of the voc we are going to write
   * @param actualCurrentPartialSize How many triples belong to this partition
   * (including extra langfilter triples)
   * @param items Contains our unsorted vocabulary. Maps words to their local
   * ids within this vocabulary.
   */
  std::future<void> writeNextPartialVocabulary(
      size_t numLines, size_t numFiles, size_t actualCurrentPartialSize,
      std::unique_ptr<ItemMapArray> items, auto localIds,
      ad_utility::Synchronized<std::unique_ptr<TripleVec>>* globalWritePtr);

  // Return a Turtle parser that parses the given file. The parser will be
  // configured to either parse in parallel or not, and to either use the
  // CTRE-based relaxed parser or not, depending on the settings of the
  // corresponding member variables.
  std::unique_ptr<RdfParserBase> makeRdfParser(const std::string& filename,
                                               Index::Filetype type) const;

  std::unique_ptr<ad_utility::CompressedExternalIdTableSorterTypeErased>
  convertPartialToGlobalIds(TripleVec& data,
                            const vector<size_t>& actualLinesPerPartial,
                            size_t linesPerPartial);

  // Generator that returns all words in the given context file (if not empty)
  // and then all words in all literals (if second argument is true).
  //
  // TODO: So far, this is limited to the internal vocabulary (still in the
  // testing phase, once it works, it should be easy to include the IRIs and
  // literals from the external vocabulary as well).
  cppcoro::generator<ContextFileParser::Line> wordsInTextRecords(
      const std::string& contextFile, bool addWordsFromLiterals);

  size_t processWordsForVocabulary(const string& contextFile,
                                   bool addWordsFromLiterals);

  void processWordsForInvertedLists(const string& contextFile,
                                    bool addWordsFromLiterals, TextVec& vec);

  // TODO<joka921> Get rid of the `numColumns` by including them into the
  // `sortedTriples` argument.
  std::tuple<size_t, IndexMetaDataMmapDispatcher::WriteType,
             IndexMetaDataMmapDispatcher::WriteType>
  createPermutationPairImpl(size_t numColumns, const string& fileName1,
                            const string& fileName2, auto&& sortedTriples,
                            std::array<size_t, 3> permutation,
                            auto&&... perTripleCallbacks);

  // _______________________________________________________________________
  // Create a pair of permutations. Only works for valid pairs (PSO-POS,
  // OSP-OPS, SPO-SOP).  First creates the permutation and then exchanges the
  // multiplicities and also writes the MetaData to disk. So we end up with
  // fully functional permutations.
  //
  // TODO: The rest of this comment looks outdated.
  //
  // performUnique must be set for the first pair created using vec to enforce
  // RDF standard (no duplicate triples).
  // createPatternsAfterFirst is only valid when  the pair is SPO-SOP because
  // the SPO permutation is also needed for patterns (see usage in
  // IndexImpl::createFromFile function)

  template <typename SortedTriplesType, typename... CallbackTypes>
  [[nodiscard]] size_t createPermutationPair(
      size_t numColumns, SortedTriplesType&& sortedTriples,
      const Permutation& p1, const Permutation& p2,
      CallbackTypes&&... perTripleCallbacks);

  // wrapper for createPermutation that saves a lot of code duplications
  // Writes the permutation that is specified by argument permutation
  // performs std::unique on arg vec iff arg performUnique is true (normally
  // done for first permutation that is created using vec).
  // Will sort vec.
  // returns the MetaData (MmapBased or HmapBased) for this relation.
  // Careful: only multiplicities for first column is valid after call, need to
  // call exchangeMultiplicities as done by createPermutationPair
  // the optional is std::nullopt if vec and thus the index is empty
  std::tuple<size_t, IndexMetaDataMmapDispatcher::WriteType,
             IndexMetaDataMmapDispatcher::WriteType>
  createPermutations(size_t numColumns, auto&& sortedTriples,
                     const Permutation& p1, const Permutation& p2,
                     auto&&... perTripleCallbacks);

  void createTextIndex(const string& filename, const TextVec& vec);

  ContextListMetaData writePostings(ad_utility::File& out,
                                    const vector<Posting>& postings,
                                    bool skipWordlistIfAllTheSame);

  void openTextFileHandle();

  void addContextToVector(TextVec::bufwriter_type& writer,
                          TextRecordIndex context,
                          const ad_utility::HashMap<WordIndex, Score>& words,
                          const ad_utility::HashMap<Id, Score>& entities);

  template <typename T, typename MakeFromUint64t>
  vector<T> readGapComprList(size_t nofElements, off_t from, size_t nofBytes,
                             MakeFromUint64t makeFromUint64t) const;

  template <typename T, typename MakeFromUint64t = std::identity>
  vector<T> readFreqComprList(
      size_t nofElements, off_t from, size_t nofBytes,
      MakeFromUint64t makeFromUint = MakeFromUint64t{}) const;

  // Get the metadata for the block from the text index that contains the
  // `word`. Also works for prefixes that are terminated with `PREFIX_CHAR` like
  // "astro*". Returns `nullopt` if no suitable block was found because no
  // matching word is contained in the text index. Some additional information
  // is also returned that is often required by the calling functions:
  // `hasToBeFiltered_` is true iff `word` is NOT the only word in the text
  // block, and additional filtering is thus required. `idRange_` is the range
  // `[first, last]` of the `WordVocabIndex`es that correspond to the word
  // (which might also be a prefix, thus it is a range).
  struct TextBlockMetadataAndWordInfo {
    TextBlockMetaData tbmd_;
    bool hasToBeFiltered_;
    IdRange<WordVocabIndex> idRange_;
  };
  std::optional<TextBlockMetadataAndWordInfo>
  getTextBlockMetadataForWordOrPrefix(const std::string& word) const;

  /// Calculate the block boundaries for the text index. The boundary of a
  /// block is the index in the `textVocab_` of the last word that belongs
  /// to this block.
  /// This implementation takes a reference to an `IndexImpl` and a callable,
  /// that is called once for each blockBoundary, with the `size_t`
  /// blockBoundary as a parameter. Internally uses
  /// `calculateBlockBoundariesImpl`.
  template <typename I, typename BlockBoundaryAction>
  static void calculateBlockBoundariesImpl(
      I&& index, const BlockBoundaryAction& blockBoundaryAction);

  /// Calculate the block boundaries for the text index, and store them in the
  /// blockBoundaries_ member.
  void calculateBlockBoundaries();

  TextBlockIndex getWordBlockId(WordIndex wordIndex) const;

  //! Writes a list of elements (have to be able to be cast to unit64_t)
  //! to file.
  //! Returns the number of bytes written.
  template <class Numeric>
  size_t writeList(Numeric* data, size_t nofElements,
                   ad_utility::File& file) const;

  // TODO<joka921> understand what the "codes" are, are they better just ints?
  typedef ad_utility::HashMap<WordIndex, CompressionCode> WordToCodeMap;
  typedef ad_utility::HashMap<Score, Score> ScoreCodeMap;
  typedef vector<CompressionCode> WordCodebook;
  typedef vector<Score> ScoreCodebook;

  //! Creates codebooks for lists that are supposed to be entropy encoded.
  void createCodebooks(const vector<Posting>& postings,
                       WordToCodeMap& wordCodemap, WordCodebook& wordCodebook,
                       ScoreCodeMap& scoreCodemap,
                       ScoreCodebook& scoreCodebook) const;

  template <class T>
  size_t writeCodebook(const vector<T>& codebook, ad_utility::File& file) const;

  // FRIEND TESTS
  friend class IndexTest_createFromTsvTest_Test;
  friend class IndexTest_createFromOnDiskIndexTest_Test;
  friend class CreatePatternsFixture_createPatterns_Test;

  bool isLiteral(const string& object) const;

 public:
  LangtagAndTriple tripleToInternalRepresentation(TurtleTriple&& triple) const;

 private:
  /**
   * @brief Throws an exception if no patterns are loaded. Should be called from
   *        within any index method that returns data requiring the patterns
   *        file.
   */
  void throwExceptionIfNoPatterns() const;

  void writeConfiguration() const;
  void readConfiguration();

  // initialize the index-build-time settings for the vocabulary
  void readIndexBuilderSettingsFromFile();

  /**
   * Delete a temporary file unless the keepTempFiles_ flag is set
   * @param path
   */
  void deleteTemporaryFile(const string& path);

 public:
  // Count the number of "QLever-internal" triples (predicate ql:langtag or
  // predicate starts with @) and all other triples (that were actually part of
  // the input).
  NumNormalAndInternal numTriples() const;

  // The index contains several triples that are not part of the "actual"
  // knowledge graph, but are added by QLever for internal reasons (e.g. for an
  // efficient implementation of language filters). For a given
  // `Permutation::Enum`, returns the following `std::pair`:
  //
  // first:  A `vector<pair<Id, Id>>` that denotes ranges in the first column
  //         of the permutation that imply that a triple is added. For example
  //         in the `SPO` and `SOP` permutation a literal subject means that the
  //         triple was added (literals are not legal subjects in RDF), so the
  //         pair `(idOfFirstLiteral, idOfLastLiteral + 1)` will be contained
  //         in the vector.
  // second: A lambda that checks for a triple *that is not already excluded
  //         by the ignored ranges from the first argument* whether it still
  //         is an added triple. For example in the `Sxx` and `Oxx` permutation
  //         a triple where the predicate starts with '@' (instead of the usual
  //         '<' is an added triple from the language filter implementation.
  //
  // Note: A triple from a given permutation is an added triple if and only if
  //       it's first column is contained in any of the ranges from `first` OR
  //       the lambda `second` returns true for that triple.
  //
  // For example usages see `IndexScan.cpp` (the implementation of the full
  // index scan) and `GroupBy.cpp`.
  auto getIgnoredIdRanges(const Permutation::Enum permutation) const {
    std::vector<std::pair<Id, Id>> ignoredRanges;
    ignoredRanges.emplace_back(qlever::getBoundsForSpecialIds());

    auto literalRanges =
        getVocab().prefixRanges(ad_utility::triple_component::literalPrefix);
    auto taggedPredicatesRanges =
        getVocab().prefixRanges(ad_utility::languageTaggedPredicatePrefix);
    std::string internal{INTERNAL_ENTITIES_URI_PREFIX};
    internal[0] = ad_utility::triple_component::iriPrefixChar;
    auto internalEntitiesRanges = getVocab().prefixRanges(internal);

    auto pushIgnoredRange = [&ignoredRanges](const auto& ranges) {
      for (const auto& range : ranges.ranges()) {
        ignoredRanges.emplace_back(Id::makeFromVocabIndex(range.first),
                                   Id::makeFromVocabIndex(range.second));
      }
    };
    pushIgnoredRange(internalEntitiesRanges);
    using enum Permutation::Enum;
    if (permutation == SPO || permutation == SOP) {
      pushIgnoredRange(literalRanges);
    } else if (permutation == PSO || permutation == POS) {
      pushIgnoredRange(taggedPredicatesRanges);
    }

    // A lambda that checks whether the `predicateId` is an internal ID like
    // `ql:has-pattern` or `@en@rdfs:label`.
    auto isInternalPredicateId = [internalEntitiesRanges,
                                  taggedPredicatesRanges](Id predicateId) {
      if (predicateId.getDatatype() == Datatype::Undefined) {
        return true;
      }
      AD_CORRECTNESS_CHECK(predicateId.getDatatype() == Datatype::VocabIndex);
      auto index = predicateId.getVocabIndex();
      return (internalEntitiesRanges.contain(index) ||
              taggedPredicatesRanges.contain(index));
    };

    auto isTripleIgnored = [permutation,
                            isInternalPredicateId](const auto& triple) {
      // TODO<joka921, everybody in the future>:
      // A lot of code (especially for statistical queries in `GroupBy.cpp` and
      // the pattern trick) relies on this function being a noop for the `PSO`
      // and `POS` permutations, meaning that it suffices to check the
      // `ignoredRanges` for them. Should this ever change (which means that we
      // add internal triples that use predicates that are actually contained in
      // the knowledge graph), then all the code that uses this function has to
      // be thoroughly reviewed.
      if (permutation == SPO || permutation == OPS) {
        // Predicates are always entities from the vocabulary.
        return isInternalPredicateId(triple[1]);
      } else if (permutation == SOP || permutation == OSP) {
        return isInternalPredicateId(triple[2]);
      }
      return false;
    };

    return std::pair{std::move(ignoredRanges), std::move(isTripleIgnored)};
  }
  using BlocksOfTriples = cppcoro::generator<IdTableStatic<0>>;

  // Functions to create the pairs of permutations during the index build. Each
  // of them takes the following arguments:
  // * `isQleverInternalTriple` a callable that takes an `Id` and returns true
  // iff
  //    the corresponding IRI was internally added by QLever and not part of the
  //    knowledge graph.
  // * `sortedInput`  The input, must be sorted by the first permutation in the
  //    function name.
  // * `nextSorter` A callback that is invoked for each row in each of the
  //    blocks in the input. Typically used to set up the sorting for the
  //    subsequent pair of permutations.

  // Create the SPO and SOP permutations. Additionally, count the number of
  // distinct actual (not internal) subjects in the input and write it to the
  // metadata. Also builds the patterns if specified.
  template <typename... NextSorter>
  requires(sizeof...(NextSorter) <= 1)
  std::optional<PatternCreator::TripleSorter> createSPOAndSOP(
      size_t numColumns, auto& isInternalTriple, BlocksOfTriples sortedTriples,
      NextSorter&&... nextSorter);
  // Create the OSP and OPS permutations. Additionally, count the number of
  // distinct objects and write it to the metadata.
  template <typename... NextSorter>
  requires(sizeof...(NextSorter) <= 1)
  void createOSPAndOPS(size_t numColumns, auto& isInternalTriple,
                       BlocksOfTriples sortedTriples,
                       NextSorter&&... nextSorter);

  // Create the PSO and POS permutations. Additionally, count the number of
  // distinct predicates and the number of actual triples and write them to the
  // metadata.
  template <typename... NextSorter>
  requires(sizeof...(NextSorter) <= 1)
  void createPSOAndPOS(size_t numColumns, auto& isInternalTriple,
                       BlocksOfTriples sortedTriples,
                       NextSorter&&... nextSorter);

  // Set up one of the permutation sorters with the appropriate memory limit.
  // The `permutationName` is used to determine the filename and must be unique
  // for each call during one index build.
  template <typename Comparator, size_t N = NumColumnsIndexBuilding>
  ExternalSorter<Comparator, N> makeSorter(
      std::string_view permutationName) const;
  // Same as the same function, but return a `unique_ptr`.
  template <typename Comparator, size_t N = NumColumnsIndexBuilding>
  std::unique_ptr<ExternalSorter<Comparator, N>> makeSorterPtr(
      std::string_view permutationName) const;
  // The common implementation of the above two functions.
  template <typename Comparator, size_t N, bool returnPtr>
  auto makeSorterImpl(std::string_view permutationName) const;

  // Aliases for the three functions above that should be consistently used.
  // They assert that the order of the permutations as communicated by the
  // function names are consistent with the aliases for the sorters, i.e. that
  // `createFirstPermutationPair` corresponds to the `FirstPermutation`.

  // The `createFirstPermutationPair` has a special implementation for the case
  // of only two permutations (where we have to build the Pxx permutations). In
  // all other cases the Sxx permutations are built first because we need the
  // patterns.
  std::optional<PatternCreator::TripleSorter> createFirstPermutationPair(
      auto&&... args) {
    static_assert(std::is_same_v<FirstPermutation, SortBySPO>);
    static_assert(std::is_same_v<SecondPermutation, SortByOSP>);
    if (loadAllPermutations()) {
      return createSPOAndSOP(AD_FWD(args)...);
    } else {
      createPSOAndPOS(AD_FWD(args)...);
      return std::nullopt;
    }
  }

  void createSecondPermutationPair(auto&&... args) {
    static_assert(std::is_same_v<SecondPermutation, SortByOSP>);
    return createOSPAndOPS(AD_FWD(args)...);
  }

  void createThirdPermutationPair(auto&&... args) {
    static_assert(std::is_same_v<ThirdPermutation, SortByPSO>);
    return createPSOAndPOS(AD_FWD(args)...);
  }

  // Build the OSP and OPS permutations from the output of the `PatternCreator`.
  // The permutations will have two additional columns: The subject pattern of
  // the subject (which is already created by the `PatternCreator`) and the
  // subject pattern of the object (which is created by this function). Return
  // these five columns sorted by PSO, to be used as an input for building the
  // PSO and POS permutations.
  std::unique_ptr<ExternalSorter<SortByPSO, NumColumnsIndexBuilding + 2>>
  buildOspWithPatterns(PatternCreator::TripleSorter sortersFromPatternCreator,
                       auto isQleverInternalTriple);
};<|MERGE_RESOLUTION|>--- conflicted
+++ resolved
@@ -170,16 +170,11 @@
   Permutation ops_{Permutation::Enum::OPS, allocator_};
   Permutation osp_{Permutation::Enum::OSP, allocator_};
 
-<<<<<<< HEAD
-  std::optional<Id> hasPatternIdDuringIndexBuilding_;
-  std::optional<Id> internalGraphIdDuringIndexBuilding_;
-=======
   // During the index building, store the IDs of the `ql:has-pattern` predicate
   // and of `ql:default-graph` as they are required to add additional triples
   // after the creation of the vocabulary is finished.
   std::optional<Id> idOfHasPatternDuringIndexBuilding_;
   std::optional<Id> idOfInternalGraphDuringIndexBuilding_;
->>>>>>> efeef683
 
  public:
   explicit IndexImpl(ad_utility::AllocatorWithLimit<Id> allocator);
