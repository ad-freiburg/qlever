// Copyright 2015, University of Freiburg,
// Chair of Algorithms and Data Structures.
// Author:
//   2014-2017 Björn Buchhold (buchhold@informatik.uni-freiburg.de)
//   2018-     Johannes Kalmbach (kalmbach@informatik.uni-freiburg.de)
#pragma once

#include <engine/ResultTable.h>
#include <global/Pattern.h>
#include <index/CompressedRelation.h>
#include <index/ConstantsIndexBuilding.h>
#include <index/DocsDB.h>
#include <index/Index.h>
#include <index/IndexBuilderTypes.h>
#include <index/IndexMetaData.h>
#include <index/PatternCreator.h>
#include <index/Permutations.h>
#include <index/StxxlSortFunctors.h>
#include <index/TextMetaData.h>
#include <index/Vocabulary.h>
#include <index/VocabularyGenerator.h>
#include <parser/ContextFileParser.h>
#include <parser/TripleComponent.h>
#include <parser/TurtleParser.h>
#include <util/BackgroundStxxlSorter.h>
#include <util/BufferedVector.h>
#include <util/CompressionUsingZstd/ZstdWrapper.h>
#include <util/File.h>
#include <util/Forward.h>
#include <util/HashMap.h>
#include <util/MmapVector.h>
#include <util/Timer.h>
#include <util/json.h>

#include <array>
#include <fstream>
#include <memory>
#include <optional>
#include <string>
#include <stxxl/sorter>
#include <stxxl/stream>
#include <stxxl/vector>
#include <vector>

using ad_utility::BufferedVector;
using ad_utility::MmapVector;
using ad_utility::MmapVectorView;
using std::array;
using std::shared_ptr;
using std::string;
using std::tuple;
using std::vector;

using json = nlohmann::json;

template <typename Comparator>
using StxxlSorter =
    ad_utility::BackgroundStxxlSorter<std::array<Id, 3>, Comparator>;

using PsoSorter = StxxlSorter<SortByPSO>;

// Several data that are passed along between different phases of the
// index builder.
struct IndexBuilderDataBase {
  VocabularyMerger::VocabularyMetaData vocabularyMetaData_;
  // The prefixes that are used for the prefix compression.
  std::vector<std::string> prefixes_;
};

// All the data from IndexBuilderDataBase and a stxxl::vector of (unsorted) ID
// triples.
struct IndexBuilderDataAsStxxlVector : IndexBuilderDataBase {
  using TripleVec = stxxl::vector<array<Id, 3>>;
  // All the triples as Ids.
  std::unique_ptr<TripleVec> idTriples;
  // The number of triples for each partial vocabulary. This also depends on the
  // number of additional language filter triples.
  std::vector<size_t> actualPartialSizes;
};

// All the data from IndexBuilderDataBase and a StxxlSorter that stores all ID
// triples sorted by the PSO permutation.
struct IndexBuilderDataAsPsoSorter : IndexBuilderDataBase {
  using SorterPtr = std::unique_ptr<StxxlSorter<SortByPSO>>;
  SorterPtr psoSorter;
  IndexBuilderDataAsPsoSorter(const IndexBuilderDataBase& base,
                              SorterPtr sorter)
      : IndexBuilderDataBase{base}, psoSorter{std::move(sorter)} {}
  IndexBuilderDataAsPsoSorter() = default;
};

class IndexImpl {
 public:
  using TripleVec = stxxl::vector<array<Id, 3>>;
  // Block Id, Context Id, Word Id, Score, entity
  using TextVec = stxxl::vector<
      tuple<TextBlockIndex, TextRecordIndex, WordOrEntityIndex, Score, bool>>;
  using Posting = std::tuple<TextRecordIndex, WordIndex, Score>;

  struct IndexMetaDataMmapDispatcher {
    using WriteType = IndexMetaDataMmap;
    using ReadType = IndexMetaDataMmapView;
  };

  using NumNormalAndInternal = Index::NumNormalAndInternal;

  // Private data members.
 private:
  string onDiskBase_;
  string settingsFileName_;
  bool onlyAsciiTurtlePrefixes_ = false;
  TurtleParserIntegerOverflowBehavior turtleParserIntegerOverflowBehavior_ =
      TurtleParserIntegerOverflowBehavior::Error;
  bool turtleParserSkipIllegalLiterals_ = false;
  bool keepTempFiles_ = false;
  uint64_t stxxlMemoryInBytes_ = DEFAULT_STXXL_MEMORY_IN_BYTES;
  json configurationJson_;
  Index::Vocab vocab_;
  size_t totalVocabularySize_ = 0;
  bool vocabPrefixCompressed_ = true;
  Index::TextVocab textVocab_;

  TextMetaData textMeta_;
  DocsDB docsDB_;
  vector<WordIndex> blockBoundaries_;
  off_t currenttOffset_;
  mutable ad_utility::File textIndexFile_;

  // If false, only PSO and POS permutations are loaded and expected.
  bool loadAllPermutations_ = true;

  // Pattern trick data
  bool usePatterns_ = false;
  double avgNumDistinctPredicatesPerSubject_;
  double avgNumDistinctSubjectsPerPredicate_;
  size_t numDistinctSubjectPredicatePairs_;

  size_t parserBatchSize_ = PARSER_BATCH_SIZE;
  size_t numTriplesPerBatch_ = NUM_TRIPLES_PER_PARTIAL_VOCAB;

  // These statistics all do *not* include the triples that are added by
  // QLever for more efficient query processing.
  size_t numSubjectsNormal_ = 0;
  size_t numPredicatesNormal_ = 0;
  size_t numObjectsNormal_ = 0;
  size_t numTriplesNormal_ = 0;
  /**
   * @brief Maps pattern ids to sets of predicate ids.
   */
  CompactVectorOfStrings<Id> patterns_;
  /**
   * @brief Maps entity ids to pattern ids.
   */
  std::vector<PatternID> hasPattern_;
  /**
   * @brief Maps entity ids to sets of predicate ids
   */
  CompactVectorOfStrings<Id> hasPredicate_;

  // TODO: make those private and allow only const access
  // instantiations for the six permutations used in QLever.
  // They simplify the creation of permutations in the index class.
  Permutation pos_{"POS", ".pos", {1, 2, 0}};
  Permutation pso_{"PSO", ".pso", {1, 0, 2}};
  Permutation sop_{"SOP", ".sop", {0, 2, 1}};
  Permutation spo_{"SPO", ".spo", {0, 1, 2}};
  Permutation ops_{"OPS", ".ops", {2, 1, 0}};
  Permutation osp_{"OSP", ".osp", {2, 0, 1}};

 public:
  IndexImpl();

  // Forbid copying.
  IndexImpl& operator=(const IndexImpl&) = delete;
  IndexImpl(const IndexImpl&) = delete;
  // Moving is currently not supported, because several of the members use
  // mutexes internally. It is also not needed.
  IndexImpl& operator=(IndexImpl&&) = delete;
  IndexImpl(IndexImpl&&) = delete;

  const auto& POS() const { return pos_; }
  auto& POS() { return pos_; }
  const auto& PSO() const { return pso_; }
  auto& PSO() { return pso_; }
  const auto& SPO() const { return spo_; }
  auto& SPO() { return spo_; }
  const auto& SOP() const { return sop_; }
  auto& SOP() { return sop_; }
  const auto& OPS() const { return ops_; }
  auto& OPS() { return ops_; }
  const auto& OSP() const { return osp_; }
  auto& OSP() { return osp_; }

  // For a given `Permutation::Enum` (e.g. `PSO`) return the corresponding
  // `Permutation` object by reference (`pso_`).
  Permutation& getPermutation(Permutation::Enum p);
  const Permutation& getPermutation(Permutation::Enum p) const;

  // Creates an index from a file. Parameter Parser must be able to split the
  // file's format into triples.
  // Will write vocabulary and on-disk index data.
  // !! The index can not directly be used after this call, but has to be setup
  // by createFromOnDiskIndex after this call.
  template <class Parser>
  void createFromFile(const string& filename);

  void addPatternsToExistingIndex();

  // Creates an index object from an on disk index that has previously been
  // constructed. Read necessary meta data into memory and opens file handles.
  void createFromOnDiskIndex(const string& onDiskBase);

  // Adds a text index to a complete KB index. First reads the given context
  // file (if file name not empty), then adds words from literals (if true).
  void addTextFromContextFile(const string& contextFile,
                              bool addWordsFromLiterals);

  // Build docsDB file from given file (one text record per line).
  void buildDocsDB(const string& docsFile);

  // Adds text index from on disk index that has previously been constructed.
  // Read necessary meta data into memory and opens file handles.
  void addTextFromOnDiskIndex();

  const auto& getVocab() const { return vocab_; };
  auto& getNonConstVocabForTesting() { return vocab_; }

  const auto& getTextVocab() const { return textVocab_; };

  // --------------------------------------------------------------------------
  //  -- RETRIEVAL ---
  // --------------------------------------------------------------------------

  // --------------------------------------------------------------------------
  // RDF RETRIEVAL
  // --------------------------------------------------------------------------

  // __________________________________________________________________________
  NumNormalAndInternal numDistinctSubjects() const;

  // __________________________________________________________________________
  NumNormalAndInternal numDistinctObjects() const;

  // __________________________________________________________________________
  NumNormalAndInternal numDistinctPredicates() const;

  // __________________________________________________________________________
  NumNormalAndInternal numDistinctCol0(Permutation::Enum permutation) const;

  // ___________________________________________________________________________
  size_t getCardinality(Id id, Permutation::Enum permutation) const;

  // ___________________________________________________________________________
  size_t getCardinality(const TripleComponent& comp,
                        Permutation::Enum permutation) const;

  // TODO<joka921> Once we have an overview over the folding this logic should
  // probably not be in the index class.
  std::optional<string> idToOptionalString(VocabIndex id) const;

  // ___________________________________________________________________________
  bool getId(const string& element, Id* id) const;

  // ___________________________________________________________________________
  std::pair<Id, Id> prefix_range(const std::string& prefix) const;

  const vector<PatternID>& getHasPattern() const;
  const CompactVectorOfStrings<Id>& getHasPredicate() const;
  const CompactVectorOfStrings<Id>& getPatterns() const;
  /**
   * @return The multiplicity of the Entites column (0) of the full has-relation
   *         relation after unrolling the patterns.
   */
  double getAvgNumDistinctPredicatesPerSubject() const;

  /**
   * @return The multiplicity of the Predicates column (0) of the full
   * has-relation relation after unrolling the patterns.
   */
  double getAvgNumDistinctSubjectsPerPredicate() const;

  /**
   * @return The size of the full has-relation relation after unrolling the
   *         patterns.
   */
  size_t getNumDistinctSubjectPredicatePairs() const;

  // --------------------------------------------------------------------------
  // TEXT RETRIEVAL
  // --------------------------------------------------------------------------
  std::string_view wordIdToString(WordIndex wordIndex) const;

  size_t getSizeEstimate(const string& words) const;

  void getContextListForWords(const string& words, IdTable* result) const;

  void getECListForWordsOneVar(const string& words, size_t limit,
                               IdTable* result) const;

  // With two or more variables.
  void getECListForWords(const string& words, size_t nofVars, size_t limit,
                         IdTable* result) const;

  // With filtering. Needs many template instantiations but
  // only nofVars truly makes a difference. Others are just data types
  // of result tables.
  void getFilteredECListForWords(const string& words, const IdTable& filter,
                                 size_t filterColumn, size_t nofVars,
                                 size_t limit, IdTable* result) const;

  // Special cast with a width-one filter.
  void getFilteredECListForWordsWidthOne(const string& words,
                                         const IdTable& filter, size_t nofVars,
                                         size_t limit, IdTable* result) const;

  Index::WordEntityPostings getContextEntityScoreListsForWords(
      const string& words) const;

  template <size_t I>
  void getECListForWordsAndSingleSub(const string& words,
                                     const vector<array<Id, I>>& subres,
                                     size_t subResMainCol, size_t limit,
                                     vector<array<Id, 3 + I>>& res) const;

  void getECListForWordsAndTwoW1Subs(const string& words,
                                     const vector<array<Id, 1>> subres1,
                                     const vector<array<Id, 1>> subres2,
                                     size_t limit,
                                     vector<array<Id, 5>>& res) const;

  void getECListForWordsAndSubtrees(
      const string& words,
      const vector<ad_utility::HashMap<Id, vector<vector<Id>>>>& subResVecs,
      size_t limit, vector<vector<Id>>& res) const;

  Index::WordEntityPostings getWordPostingsForTerm(const string& term) const;

  Index::WordEntityPostings getEntityPostingsForTerm(const string& term) const;

  Index::WordEntityPostings readWordCl(const TextBlockMetaData& tbmd) const;

  Index::WordEntityPostings readWordEntityCl(
      const TextBlockMetaData& tbmd) const;

  string getTextExcerpt(TextRecordIndex cid) const {
    if (cid.get() >= docsDB_._size) {
      return "";
    }
    return docsDB_.getTextExcerpt(cid);
  }

  // Only for debug reasons and external encoding tests.
  // Supply an empty vector to dump all lists above a size threshold.
  void dumpAsciiLists(const vector<string>& lists, bool decodeGapsFreq) const;

  void dumpAsciiLists(const TextBlockMetaData& tbmd) const;

  float getAverageNofEntityContexts() const {
    return textMeta_.getAverageNofEntityContexts();
  };

  void setKbName(const string& name);

  void setTextName(const string& name);

  void setUsePatterns(bool usePatterns);

  void setLoadAllPermutations(bool loadAllPermutations);

  void setKeepTempFiles(bool keepTempFiles);

  uint64_t& stxxlMemoryInBytes() { return stxxlMemoryInBytes_; }
  const uint64_t& stxxlMemoryInBytes() const { return stxxlMemoryInBytes_; }

  void setOnDiskBase(const std::string& onDiskBase);

  void setSettingsFile(const std::string& filename);

  void setPrefixCompression(bool compressed);

  void setNumTriplesPerBatch(uint64_t numTriplesPerBatch) {
    numTriplesPerBatch_ = numTriplesPerBatch;
  }

  const string& getTextName() const { return textMeta_.getName(); }

  const string& getKbName() const { return pso_.metaData().getName(); }

  size_t getNofTextRecords() const { return textMeta_.getNofTextRecords(); }
  size_t getNofWordPostings() const { return textMeta_.getNofWordPostings(); }
  size_t getNofEntityPostings() const {
    return textMeta_.getNofEntityPostings();
  }

  bool hasAllPermutations() const { return SPO()._isLoaded; }

  // _____________________________________________________________________________
  vector<float> getMultiplicities(const TripleComponent& key,
                                  Permutation::Enum permutation) const;

  // ___________________________________________________________________
  vector<float> getMultiplicities(Permutation::Enum permutation) const;

  /**
   * @brief Perform a scan for one key i.e. retrieve all YZ from the XYZ
   * permutation for a specific key value of X
   * @tparam Permutation The permutations IndexImpl::POS()... have different
   * types
   * @param key The key (in Id space) for which to search, e.g. fixed value for
   * O in OSP permutation.
   * @param result The Id table to which we will write. Must have 2 columns.
   * @param p The Permutation::Enum to use (in particularly POS(), SOP,...
   * members of IndexImpl class).
   */
  void scan(Id key, IdTable* result, const Permutation::Enum& p,
            ad_utility::SharedConcurrentTimeoutTimer timer = nullptr) const;

  /**
   * @brief Perform a scan for one key i.e. retrieve all YZ from the XYZ
   * permutation for a specific key value of X
   * @tparam Permutation The permutations IndexImpl::POS()... have different
   * types
   * @param key The key (as a raw string that is yet to be transformed to index
   * space) for which to search, e.g. fixed value for O in OSP permutation.
   * @param result The Id table to which we will write. Must have 2 columns.
   * @param p The Permutation::Enum to use (in particularly POS(), SOP,...
   * members of IndexImpl class).
   */
  void scan(const TripleComponent& key, IdTable* result,
            Permutation::Enum permutation,
            ad_utility::SharedConcurrentTimeoutTimer timer = nullptr) const;

  /**
   * @brief Perform a scan for two keys i.e. retrieve all Z from the XYZ
   * permutation for specific key values of X and Y.
   * @param col0String The first key (as a raw string that is yet to be
   * transformed to index space) for which to search, e.g. fixed value for O in
   * OSP permutation.
   * @param col1String The second key (as a raw string that is yet to be
   * transformed to index space) for which to search, e.g. fixed value for S in
   * OSP permutation.
   * @param result The Id table to which we will write. Must have 2 columns.
   * @param p The Permutation::Enum to use (in particularly POS(), SOP,...
   * members of IndexImpl class).
   */
  // _____________________________________________________________________________
  void scan(const TripleComponent& col0String,
            const TripleComponent& col1String, IdTable* result,
            const Permutation::Enum& permutation,
            ad_utility::SharedConcurrentTimeoutTimer timer = nullptr) const;

 private:
  // Private member functions

  // Create Vocabulary and directly write it to disk. Create TripleVec with all
  // the triples converted to id space. This Vec can be used for creating
  // permutations. Member vocab_ will be empty after this because it is not
  // needed for index creation once the TripleVec is set up and it would be a
  // waste of RAM.
  template <class Parser>
  IndexBuilderDataAsPsoSorter createIdTriplesAndVocab(const string& ntFile);

  // ___________________________________________________________________
  template <class Parser>
  IndexBuilderDataAsStxxlVector passFileForVocabulary(const string& ntFile,
                                                      size_t linesPerPartial);

  /**
   * @brief Everything that has to be done when we have seen all the triples
   * that belong to one partial vocabulary, including Log output used inside
   * passFileForVocabulary
   *
   * @param numLines How many Lines from the KB have we already parsed (only for
   * Logging)
   * @param numFiles How many partial vocabularies have we seen before/which is
   * the index of the voc we are going to write
   * @param actualCurrentPartialSize How many triples belong to this partition
   * (including extra langfilter triples)
   * @param items Contains our unsorted vocabulary. Maps words to their local
   * ids within this vocabulary.
   */
  std::future<void> writeNextPartialVocabulary(
      size_t numLines, size_t numFiles, size_t actualCurrentPartialSize,
      std::unique_ptr<ItemMapArray> items, auto localIds,
      ad_utility::Synchronized<TripleVec::bufwriter_type>* globalWritePtr);

  std::unique_ptr<StxxlSorter<SortByPSO>> convertPartialToGlobalIds(
      TripleVec& data, const vector<size_t>& actualLinesPerPartial,
      size_t linesPerPartial);

  // Generator that returns all words in the given context file (if not empty)
  // and then all words in all literals (if second argument is true).
  //
  // TODO: So far, this is limited to the internal vocabulary (still in the
  // testing phase, once it works, it should be easy to include the IRIs and
  // literals from the external vocabulary as well).
  cppcoro::generator<ContextFileParser::Line> wordsInTextRecords(
      const std::string& contextFile, bool addWordsFromLiterals);

  size_t processWordsForVocabulary(const string& contextFile,
                                   bool addWordsFromLiterals);

  void processWordsForInvertedLists(const string& contextFile,
                                    bool addWordsFromLiterals, TextVec& vec);

  std::optional<std::pair<IndexMetaDataMmapDispatcher::WriteType,
                          IndexMetaDataMmapDispatcher::WriteType>>
  createPermutationPairImpl(const string& fileName1, const string& fileName2,
                            auto&& sortedTriples, size_t c0, size_t c1,
                            size_t c2, auto&&... perTripleCallbacks);

  static CompressedRelationMetadata writeSwitchedRel(
      CompressedRelationWriter* out, Id currentRel, BufferedIdTable* bufPtr);

  // _______________________________________________________________________
  // Create a pair of permutations. Only works for valid pairs (PSO-POS,
  // OSP-OPS, SPO-SOP).  First creates the permutation and then exchanges the
  // multiplicities and also writes the MetaData to disk. So we end up with
  // fully functional permutations.
  // performUnique must be set for the first pair created using vec to enforce
  // RDF standard (no duplicate triples).
  // createPatternsAfterFirst is only valid when  the pair is SPO-SOP because
  // the SPO permutation is also needed for patterns (see usage in
  // IndexImpl::createFromFile function)

  void createPermutationPair(auto&& sortedTriples, const Permutation& p1,
                             const Permutation& p2,
                             auto&&... perTripleCallbacks);

  // wrapper for createPermutation that saves a lot of code duplications
  // Writes the permutation that is specified by argument permutation
  // performs std::unique on arg vec iff arg performUnique is true (normally
  // done for first permutation that is created using vec).
  // Will sort vec.
  // returns the MetaData (MmapBased or HmapBased) for this relation.
  // Careful: only multiplicities for first column is valid after call, need to
  // call exchangeMultiplicities as done by createPermutationPair
  // the optional is std::nullopt if vec and thus the index is empty
  std::optional<std::pair<IndexMetaDataMmapDispatcher::WriteType,
                          IndexMetaDataMmapDispatcher::WriteType>>
  createPermutations(auto&& sortedTriples, const Permutation& p1,
                     const Permutation& p2, auto&&... perTripleCallbacks);

  void createTextIndex(const string& filename, const TextVec& vec);

  ContextListMetaData writePostings(ad_utility::File& out,
                                    const vector<Posting>& postings,
                                    bool skipWordlistIfAllTheSame);

  void openTextFileHandle();

  void addContextToVector(TextVec::bufwriter_type& writer,
                          TextRecordIndex context,
                          const ad_utility::HashMap<WordIndex, Score>& words,
                          const ad_utility::HashMap<Id, Score>& entities);

  template <typename T, typename MakeFromUint64t>
  vector<T> readGapComprList(size_t nofElements, off_t from, size_t nofBytes,
                             MakeFromUint64t makeFromUint64t) const;

  template <typename T, typename MakeFromUint64t = std::identity>
  vector<T> readFreqComprList(
      size_t nofElements, off_t from, size_t nofBytes,
      MakeFromUint64t makeFromUint = MakeFromUint64t{}) const;

  size_t getIndexOfBestSuitedElTerm(const vector<string>& terms) const;

  // Get the metadata for the block from the text index that contains the
<<<<<<< HEAD
  // `word`. Also works for prefixes that are terminated with a * like "astro*".
  // Returns `nullopt` if no suitable block was found because no matching word
  // is contained in the text index. Some additional information is also
  // returned that is often required by the calling functions:
=======
  // `word`. Also works for prefixes that are terminated with `PREFIX_CHAR` like
  // "astro*". Returns `nullopt` if no suitable block was found because no
  // matching word is contained in the text index. Some additional information
  // is also returned that is often required by the calling functions:
>>>>>>> d0f6d4ec
  // `hasToBeFiltered_` is true iff `word` is NOT the only word in the text
  // block, and additional filtering is thus required. `idRange_` is the range
  // `[first, last]` of the `WordVocabIndex`es that correspond to the word
  // (which might also be a prefix, thus it is a range).
<<<<<<< HEAD
  struct TextBlockMetaDataAndWordInfo {
=======
  struct TextBlockMetadataAndWordInfo {
>>>>>>> d0f6d4ec
    TextBlockMetaData tbmd_;
    bool hasToBeFiltered_;
    IdRange<WordVocabIndex> idRange_;
  };
<<<<<<< HEAD
  std::optional<TextBlockMetaDataAndWordInfo>
  getTextBlockMetaDataForWordOrPrefix(const std::string& word) const;
=======
  std::optional<TextBlockMetadataAndWordInfo>
  getTextBlockMetadataForWordOrPrefix(const std::string& word) const;
>>>>>>> d0f6d4ec

  /// Calculate the block boundaries for the text index. The boundary of a
  /// block is the index in the `textVocab_` of the last word that belongs
  /// to this block.
  /// This implementation takes a reference to an `IndexImpl` and a callable,
  /// that is called once for each blockBoundary, with the `size_t`
  /// blockBoundary as a parameter. Internally uses
  /// `calculateBlockBoundariesImpl`.
  template <typename I, typename BlockBoundaryAction>
  static void calculateBlockBoundariesImpl(
      I&& index, const BlockBoundaryAction& blockBoundaryAction);

  /// Calculate the block boundaries for the text index, and store them in the
  /// blockBoundaries_ member.
  void calculateBlockBoundaries();

  TextBlockIndex getWordBlockId(WordIndex wordIndex) const;

  TextBlockIndex getEntityBlockId(Id entityId) const;

  bool isEntityBlockId(TextBlockIndex blockIndex) const;

  //! Writes a list of elements (have to be able to be cast to unit64_t)
  //! to file.
  //! Returns the number of bytes written.
  template <class Numeric>
  size_t writeList(Numeric* data, size_t nofElements,
                   ad_utility::File& file) const;

  // TODO<joka921> understand what the "codes" are, are they better just ints?
  typedef ad_utility::HashMap<WordIndex, CompressionCode> WordToCodeMap;
  typedef ad_utility::HashMap<Score, Score> ScoreCodeMap;
  typedef vector<CompressionCode> WordCodebook;
  typedef vector<Score> ScoreCodebook;

  //! Creates codebooks for lists that are supposed to be entropy encoded.
  void createCodebooks(const vector<Posting>& postings,
                       WordToCodeMap& wordCodemap, WordCodebook& wordCodebook,
                       ScoreCodeMap& scoreCodemap,
                       ScoreCodebook& scoreCodebook) const;

  template <class T>
  size_t writeCodebook(const vector<T>& codebook, ad_utility::File& file) const;

  // FRIEND TESTS
  friend class IndexTest_createFromTsvTest_Test;
  friend class IndexTest_createFromOnDiskIndexTest_Test;
  friend class CreatePatternsFixture_createPatterns_Test;

  template <class T>
  void writeAsciiListFile(const string& filename, const T& ids) const;

  void getRhsForSingleLhs(const IdTable& in, Id lhsId, IdTable* result) const;

  bool isLiteral(const string& object) const;

 public:
  LangtagAndTriple tripleToInternalRepresentation(TurtleTriple&& triple) const;

 private:
  /**
   * @brief Throws an exception if no patterns are loaded. Should be called from
   *        whithin any index method that returns data requiring the patterns
   *        file.
   */
  void throwExceptionIfNoPatterns() const;

  void writeConfiguration() const;
  void readConfiguration();

  // initialize the index-build-time settings for the vocabulary
  template <class Parser>
  void readIndexBuilderSettingsFromFile();

  /**
   * Delete a temporary file unless the keepTempFiles_ flag is set
   * @param path
   */
  void deleteTemporaryFile(const string& path);

 public:
  // Count the number of "QLever-internal" triples (predicate ql:langtag or
  // predicate starts with @) and all other triples (that were actually part of
  // the input).
  NumNormalAndInternal numTriples() const;

  // The index contains several triples that are not part of the "actual"
  // knowledge graph, but are added by QLever for internal reasons (e.g. for an
  // efficient implementation of language filters). For a given
  // `Permutation::Enum`, returns the following `std::pair`: First: A
  // `vector<pair<Id, Id>>` that denotes ranges in the first column
  //        of the permutation that imply that a triple is added. For example
  //        in the `SPO` and `SOP` permutation a literal subject means that the
  //        triple was added (literals are not legal subjects in RDF), so the
  //        pair `(idOfFirstLiteral, idOfLastLiteral + 1)` will be contained
  //        in the vector.
  // Second: A lambda that checks for a triple *that is not already excluded
  //         by the ignored ranges from the first argument* whether it still
  //         is an added triple. For example in the `Sxx` and `Oxx` permutation
  //         a triple where the predicate starts with '@' (instead of the usual
  //         '<' is an added triple from the language filter implementation.
  // Note: A triple from a given permutation is an added triple if and only if
  //       it's first column is contained in any of the ranges from `first` OR
  //       the lambda `second` returns true for that triple.
  // For example usages see `IndexScan.cpp` (the implementation of the full
  // index scan) and `GroupBy.cpp`.
  auto getIgnoredIdRanges(const Permutation::Enum permutation) const {
    std::vector<std::pair<Id, Id>> ignoredRanges;

    auto literalRange = getVocab().prefix_range("\"");
    auto taggedPredicatesRange = getVocab().prefix_range("@");
    auto internalEntitiesRange =
        getVocab().prefix_range(INTERNAL_ENTITIES_URI_PREFIX);
    ignoredRanges.emplace_back(
        Id::makeFromVocabIndex(internalEntitiesRange.first),
        Id::makeFromVocabIndex(internalEntitiesRange.second));

    using enum Permutation::Enum;
    if (permutation == SPO || permutation == SOP) {
      ignoredRanges.push_back({Id::makeFromVocabIndex(literalRange.first),
                               Id::makeFromVocabIndex(literalRange.second)});
    } else if (permutation == PSO || permutation == POS) {
      ignoredRanges.push_back(
          {Id::makeFromVocabIndex(taggedPredicatesRange.first),
           Id::makeFromVocabIndex(taggedPredicatesRange.second)});
    }

    auto isIllegalPredicateId = [=](Id predicateId) {
      auto idx = predicateId.getVocabIndex();
      return (idx >= internalEntitiesRange.first &&
              idx < internalEntitiesRange.second) ||
             (idx >= taggedPredicatesRange.first &&
              idx < taggedPredicatesRange.second);
    };

    auto isTripleIgnored = [permutation,
                            isIllegalPredicateId](const auto& triple) {
      // TODO<joka921, everybody in the future>:
      // A lot of code (especially for statistical queries in `GroupBy.cpp` and
      // the pattern trick) relies on this function being a noop for the `PSO`
      // and `POS` permutations, meaning that it suffices to check the
      // `ignoredRanges` for them. Should this ever change (which means that we
      // add internal triples that use predicates that are actually contained in
      // the knowledge graph), then all the code that uses this function has to
      // be thoroughly reviewed.
      if (permutation == SPO || permutation == OPS) {
        // Predicates are always entities from the vocabulary.
        return isIllegalPredicateId(triple[1]);
      } else if (permutation == SOP || permutation == OSP) {
        return isIllegalPredicateId(triple[2]);
      }
      return false;
    };

    return std::pair{std::move(ignoredRanges), std::move(isTripleIgnored)};
  }
};<|MERGE_RESOLUTION|>--- conflicted
+++ resolved
@@ -566,37 +566,21 @@
   size_t getIndexOfBestSuitedElTerm(const vector<string>& terms) const;
 
   // Get the metadata for the block from the text index that contains the
-<<<<<<< HEAD
-  // `word`. Also works for prefixes that are terminated with a * like "astro*".
-  // Returns `nullopt` if no suitable block was found because no matching word
-  // is contained in the text index. Some additional information is also
-  // returned that is often required by the calling functions:
-=======
   // `word`. Also works for prefixes that are terminated with `PREFIX_CHAR` like
   // "astro*". Returns `nullopt` if no suitable block was found because no
   // matching word is contained in the text index. Some additional information
   // is also returned that is often required by the calling functions:
->>>>>>> d0f6d4ec
   // `hasToBeFiltered_` is true iff `word` is NOT the only word in the text
   // block, and additional filtering is thus required. `idRange_` is the range
   // `[first, last]` of the `WordVocabIndex`es that correspond to the word
   // (which might also be a prefix, thus it is a range).
-<<<<<<< HEAD
-  struct TextBlockMetaDataAndWordInfo {
-=======
   struct TextBlockMetadataAndWordInfo {
->>>>>>> d0f6d4ec
     TextBlockMetaData tbmd_;
     bool hasToBeFiltered_;
     IdRange<WordVocabIndex> idRange_;
   };
-<<<<<<< HEAD
-  std::optional<TextBlockMetaDataAndWordInfo>
-  getTextBlockMetaDataForWordOrPrefix(const std::string& word) const;
-=======
   std::optional<TextBlockMetadataAndWordInfo>
   getTextBlockMetadataForWordOrPrefix(const std::string& word) const;
->>>>>>> d0f6d4ec
 
   /// Calculate the block boundaries for the text index. The boundary of a
   /// block is the index in the `textVocab_` of the last word that belongs
