--- conflicted
+++ resolved
@@ -536,9 +536,6 @@
   // testing phase, once it works, it should be easy to include the IRIs and
   // literals from the external vocabulary as well).
   cppcoro::generator<WordsFileLine> wordsInTextRecords(
-<<<<<<< HEAD
-      const std::string& contextFile, bool addWordsFromLiterals);
-=======
       std::string contextFile, bool addWordsFromLiterals) const;
 
   void processEntityCaseDuringInvertedListProcessing(
@@ -548,11 +545,11 @@
 
   void processWordCaseDuringInvertedListProcessing(
       const WordsFileLine& line,
-      ad_utility::HashMap<WordIndex, Score>& wordsInContext) const;
+      ad_utility::HashMap<WordIndex, Score>& wordsInContext,
+      ScoreData& scoreData) const;
 
   void logEntityNotFound(const string& word,
                          size_t& entityNotFoundErrorMsgCount) const;
->>>>>>> 1068746b
 
   size_t processWordsForVocabulary(const string& contextFile,
                                    bool addWordsFromLiterals);
