--- conflicted
+++ resolved
@@ -510,13 +510,8 @@
   size_t getNofEntityPostings() const {
     return textMeta_.getNofEntityPostings();
   }
-<<<<<<< HEAD
   size_t getNofNonLiteralsInTextIndex() const {
     return nofNonLiteralsInTextIndex_;
-=======
-  size_t getNofLiteralsInTextIndex() const {
-    return textMeta_.getNofLiteralsInTextIndex();
->>>>>>> 556fed49
   }
 
   bool hasAllPermutations() const { return SPO().isLoaded(); }
@@ -731,22 +726,12 @@
   // most frequent WordIndex/Score. The maps are mapping those codes to their
   // respective frequency.
   typedef ad_utility::HashMap<WordIndex, CompressionCode> WordCodeMap;
-<<<<<<< HEAD
-  typedef ad_utility::HashMap<Score, Score> ScoreCodeMap;
-=======
->>>>>>> 556fed49
   typedef vector<CompressionCode> WordCodebook;
 
   //! Creates codebooks for lists that are supposed to be entropy encoded.
   void createCodebooks(const vector<Posting>& postings,
-<<<<<<< HEAD
-                       WordCodeMap& wordCodemap, WordCodebook& wordCodebook,
-                       ScoreCodeMap& scoreCodemap,
-                       ScoreCodebook& scoreCodebook) const;
-=======
                        WordCodeMap& wordCodemap,
                        WordCodebook& wordCodebook) const;
->>>>>>> 556fed49
 
   template <class T>
   size_t writeCodebook(const vector<T>& codebook, ad_utility::File& file) const;
