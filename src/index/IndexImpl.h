--- conflicted
+++ resolved
@@ -484,13 +484,8 @@
 
   // ___________________________________________________________________________
   std::vector<float> getMultiplicities(
-<<<<<<< HEAD
-      const TripleComponent& key, Permutation::Enum permutation,
+      const TripleComponent& key, const Permutation& permutation,
       const LocatedTriplesState& locatedTriplesSnapshot) const;
-=======
-      const TripleComponent& key, const Permutation& permutation,
-      const LocatedTriplesSnapshot& locatedTriplesSnapshot) const;
->>>>>>> b6513dc5
 
   // ___________________________________________________________________________
   std::vector<float> getMultiplicities(const Permutation& permutation) const;
