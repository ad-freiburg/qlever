// Copyright 2015, University of Freiburg,
// Chair of Algorithms and Data Structures.
// Author:
//   2014-2017 Björn Buchhold (buchhold@informatik.uni-freiburg.de)
//   2018-     Johannes Kalmbach (kalmbach@informatik.uni-freiburg.de)
#pragma once

#include <engine/ResultTable.h>
#include <global/Pattern.h>
#include <index/CompressedRelation.h>
#include <index/ConstantsIndexBuilding.h>
#include <index/DocsDB.h>
#include <index/Index.h>
#include <index/IndexBuilderTypes.h>
#include <index/IndexMetaData.h>
#include <index/PatternCreator.h>
#include <index/Permutation.h>
#include <index/StxxlSortFunctors.h>
#include <index/TextMetaData.h>
#include <index/Vocabulary.h>
#include <index/VocabularyGenerator.h>
#include <parser/ContextFileParser.h>
#include <parser/TripleComponent.h>
#include <parser/TurtleParser.h>
#include <util/BackgroundStxxlSorter.h>
#include <util/BufferedVector.h>
#include <util/CompressionUsingZstd/ZstdWrapper.h>
#include <util/File.h>
#include <util/Forward.h>
#include <util/HashMap.h>
#include <util/MmapVector.h>
#include <util/Timer.h>
#include <util/json.h>

#include <array>
#include <fstream>
#include <memory>
#include <optional>
#include <string>
#include <stxxl/sorter>
#include <stxxl/stream>
#include <stxxl/vector>
#include <vector>

<<<<<<< HEAD
#include "util/MemorySize/MemorySize.h"
=======
#include "engine/idTable/CompressedExternalIdTable.h"
>>>>>>> 9d3178aa

using ad_utility::BufferedVector;
using ad_utility::MmapVector;
using ad_utility::MmapVectorView;
using std::array;
using std::shared_ptr;
using std::string;
using std::tuple;
using std::vector;

using json = nlohmann::json;

template <typename Comparator>
using ExternalSorter =
    ad_utility::CompressedExternalIdTableSorter<Comparator, 3>;

using PsoSorter = ExternalSorter<SortByPSO>;

// Several data that are passed along between different phases of the
// index builder.
struct IndexBuilderDataBase {
  VocabularyMerger::VocabularyMetaData vocabularyMetaData_;
  // The prefixes that are used for the prefix compression.
  std::vector<std::string> prefixes_;
};

// All the data from IndexBuilderDataBase and a stxxl::vector of (unsorted) ID
// triples.
struct IndexBuilderDataAsStxxlVector : IndexBuilderDataBase {
  using TripleVec = ad_utility::CompressedExternalIdTable<3>;
  // All the triples as Ids.
  std::unique_ptr<TripleVec> idTriples;
  // The number of triples for each partial vocabulary. This also depends on the
  // number of additional language filter triples.
  std::vector<size_t> actualPartialSizes;
};

// All the data from IndexBuilderDataBase and a ExternalSorter that stores all
// ID triples sorted by the PSO permutation.
struct IndexBuilderDataAsPsoSorter : IndexBuilderDataBase {
  using SorterPtr = std::unique_ptr<ExternalSorter<SortByPSO>>;
  SorterPtr psoSorter;
  IndexBuilderDataAsPsoSorter(const IndexBuilderDataBase& base,
                              SorterPtr sorter)
      : IndexBuilderDataBase{base}, psoSorter{std::move(sorter)} {}
  IndexBuilderDataAsPsoSorter() = default;
};

class IndexImpl {
 public:
  using TripleVec = ad_utility::CompressedExternalIdTable<3>;
  // Block Id, Context Id, Word Id, Score, entity
  using TextVec = stxxl::vector<
      tuple<TextBlockIndex, TextRecordIndex, WordOrEntityIndex, Score, bool>>;
  using Posting = std::tuple<TextRecordIndex, WordIndex, Score>;

  struct IndexMetaDataMmapDispatcher {
    using WriteType = IndexMetaDataMmap;
    using ReadType = IndexMetaDataMmapView;
  };

  using NumNormalAndInternal = Index::NumNormalAndInternal;

  // Private data members.
 private:
  string onDiskBase_;
  string settingsFileName_;
  bool onlyAsciiTurtlePrefixes_ = false;
  bool useParallelParser_ = true;
  TurtleParserIntegerOverflowBehavior turtleParserIntegerOverflowBehavior_ =
      TurtleParserIntegerOverflowBehavior::Error;
  bool turtleParserSkipIllegalLiterals_ = false;
  bool keepTempFiles_ = false;
  ad_utility::MemorySize stxxlMemory_ = DEFAULT_STXXL_MEMORY;
  uint64_t blocksizePermutationInBytes_ = BLOCKSIZE_COMPRESSED_METADATA;
  json configurationJson_;
  Index::Vocab vocab_;
  size_t totalVocabularySize_ = 0;
  bool vocabPrefixCompressed_ = true;
  Index::TextVocab textVocab_;

  TextMetaData textMeta_;
  DocsDB docsDB_;
  vector<WordIndex> blockBoundaries_;
  off_t currenttOffset_;
  mutable ad_utility::File textIndexFile_;

  // If false, only PSO and POS permutations are loaded and expected.
  bool loadAllPermutations_ = true;

  // Pattern trick data
  bool usePatterns_ = false;
  double avgNumDistinctPredicatesPerSubject_;
  double avgNumDistinctSubjectsPerPredicate_;
  uint64_t numDistinctSubjectPredicatePairs_;

  size_t parserBatchSize_ = PARSER_BATCH_SIZE;
  size_t numTriplesPerBatch_ = NUM_TRIPLES_PER_PARTIAL_VOCAB;

  // These statistics all do *not* include the triples that are added by
  // QLever for more efficient query processing.
  size_t numSubjectsNormal_ = 0;
  size_t numPredicatesNormal_ = 0;
  size_t numObjectsNormal_ = 0;
  size_t numTriplesNormal_ = 0;
  /**
   * @brief Maps pattern ids to sets of predicate ids.
   */
  CompactVectorOfStrings<Id> patterns_;
  /**
   * @brief Maps entity ids to pattern ids.
   */
  std::vector<PatternID> hasPattern_;
  /**
   * @brief Maps entity ids to sets of predicate ids
   */
  CompactVectorOfStrings<Id> hasPredicate_;

  ad_utility::AllocatorWithLimit<Id> allocator_;

  // TODO: make those private and allow only const access
  // instantiations for the six permutations used in QLever.
  // They simplify the creation of permutations in the index class.
  Permutation pos_{Permutation::Enum::POS, allocator_};
  Permutation pso_{Permutation::Enum::PSO, allocator_};
  Permutation sop_{Permutation::Enum::SOP, allocator_};
  Permutation spo_{Permutation::Enum::SPO, allocator_};
  Permutation ops_{Permutation::Enum::OPS, allocator_};
  Permutation osp_{Permutation::Enum::OSP, allocator_};

 public:
  explicit IndexImpl(ad_utility::AllocatorWithLimit<Id> allocator);

  // Forbid copying.
  IndexImpl& operator=(const IndexImpl&) = delete;
  IndexImpl(const IndexImpl&) = delete;
  // Moving is currently not supported, because several of the members use
  // mutexes internally. It is also not needed.
  IndexImpl& operator=(IndexImpl&&) = delete;
  IndexImpl(IndexImpl&&) = delete;

  const auto& POS() const { return pos_; }
  auto& POS() { return pos_; }
  const auto& PSO() const { return pso_; }
  auto& PSO() { return pso_; }
  const auto& SPO() const { return spo_; }
  auto& SPO() { return spo_; }
  const auto& SOP() const { return sop_; }
  auto& SOP() { return sop_; }
  const auto& OPS() const { return ops_; }
  auto& OPS() { return ops_; }
  const auto& OSP() const { return osp_; }
  auto& OSP() { return osp_; }

  // For a given `Permutation::Enum` (e.g. `PSO`) return the corresponding
  // `Permutation` object by reference (`pso_`).
  Permutation& getPermutation(Permutation::Enum p);
  const Permutation& getPermutation(Permutation::Enum p) const;

  // Creates an index from a file. Parameter Parser must be able to split the
  // file's format into triples.
  // Will write vocabulary and on-disk index data.
  // !! The index can not directly be used after this call, but has to be setup
  // by createFromOnDiskIndex after this call.
  void createFromFile(const string& filename);

  void addPatternsToExistingIndex();

  // Creates an index object from an on disk index that has previously been
  // constructed. Read necessary meta data into memory and opens file handles.
  void createFromOnDiskIndex(const string& onDiskBase);

  // Adds a text index to a complete KB index. First reads the given context
  // file (if file name not empty), then adds words from literals (if true).
  void addTextFromContextFile(const string& contextFile,
                              bool addWordsFromLiterals);

  // Build docsDB file from given file (one text record per line).
  void buildDocsDB(const string& docsFile);

  // Adds text index from on disk index that has previously been constructed.
  // Read necessary meta data into memory and opens file handles.
  void addTextFromOnDiskIndex();

  const auto& getVocab() const { return vocab_; };
  auto& getNonConstVocabForTesting() { return vocab_; }

  const auto& getTextVocab() const { return textVocab_; };

  // --------------------------------------------------------------------------
  //  -- RETRIEVAL ---
  // --------------------------------------------------------------------------

  // --------------------------------------------------------------------------
  // RDF RETRIEVAL
  // --------------------------------------------------------------------------

  // __________________________________________________________________________
  NumNormalAndInternal numDistinctSubjects() const;

  // __________________________________________________________________________
  NumNormalAndInternal numDistinctObjects() const;

  // __________________________________________________________________________
  NumNormalAndInternal numDistinctPredicates() const;

  // __________________________________________________________________________
  NumNormalAndInternal numDistinctCol0(Permutation::Enum permutation) const;

  // ___________________________________________________________________________
  size_t getCardinality(Id id, Permutation::Enum permutation) const;

  // ___________________________________________________________________________
  size_t getCardinality(const TripleComponent& comp,
                        Permutation::Enum permutation) const;

  // TODO<joka921> Once we have an overview over the folding this logic should
  // probably not be in the index class.
  std::optional<string> idToOptionalString(VocabIndex id) const;

  std::optional<string> idToOptionalString(WordVocabIndex id) const;

  // ___________________________________________________________________________
  bool getId(const string& element, Id* id) const;

  // ___________________________________________________________________________
  std::pair<Id, Id> prefix_range(const std::string& prefix) const;

  const vector<PatternID>& getHasPattern() const;
  const CompactVectorOfStrings<Id>& getHasPredicate() const;
  const CompactVectorOfStrings<Id>& getPatterns() const;
  /**
   * @return The multiplicity of the Entites column (0) of the full has-relation
   *         relation after unrolling the patterns.
   */
  double getAvgNumDistinctPredicatesPerSubject() const;

  /**
   * @return The multiplicity of the Predicates column (0) of the full
   * has-relation relation after unrolling the patterns.
   */
  double getAvgNumDistinctSubjectsPerPredicate() const;

  /**
   * @return The size of the full has-relation relation after unrolling the
   *         patterns.
   */
  size_t getNumDistinctSubjectPredicatePairs() const;

  // --------------------------------------------------------------------------
  // TEXT RETRIEVAL
  // --------------------------------------------------------------------------
  std::string_view wordIdToString(WordIndex wordIndex) const;

  size_t getSizeEstimate(const string& words) const;

  void callFixedGetContextListForWords(const string& words,
                                       IdTable* result) const;

  template <int WIDTH>
  void getContextListForWords(const string& words, IdTable* result) const;

  void getECListForWordsOneVar(const string& words, size_t limit,
                               IdTable* result) const;

  // With two or more variables.
  void getECListForWords(const string& words, size_t nofVars, size_t limit,
                         IdTable* result) const;

  // With filtering. Needs many template instantiations but
  // only nofVars truly makes a difference. Others are just data types
  // of result tables.
  void getFilteredECListForWords(const string& words, const IdTable& filter,
                                 size_t filterColumn, size_t nofVars,
                                 size_t limit, IdTable* result) const;

  // Special cast with a width-one filter.
  void getFilteredECListForWordsWidthOne(const string& words,
                                         const IdTable& filter, size_t nofVars,
                                         size_t limit, IdTable* result) const;

  Index::WordEntityPostings getContextEntityScoreListsForWords(
      const string& words) const;

  Index::WordEntityPostings getWordPostingsForTerm(const string& term) const;

  Index::WordEntityPostings getEntityPostingsForTerm(const string& term) const;

  Index::WordEntityPostings readWordCl(const TextBlockMetaData& tbmd) const;

  Index::WordEntityPostings readWordEntityCl(
      const TextBlockMetaData& tbmd) const;

  string getTextExcerpt(TextRecordIndex cid) const {
    if (cid.get() >= docsDB_._size) {
      return "";
    }
    return docsDB_.getTextExcerpt(cid);
  }

  float getAverageNofEntityContexts() const {
    return textMeta_.getAverageNofEntityContexts();
  };

  void setKbName(const string& name);

  void setTextName(const string& name);

  void setUsePatterns(bool usePatterns);

  void setLoadAllPermutations(bool loadAllPermutations);

  void setKeepTempFiles(bool keepTempFiles);

  ad_utility::MemorySize& stxxlMemory() { return stxxlMemory_; }
<<<<<<< HEAD
  const ad_utility::MemorySize& stxxlMemoryInBytes() const {
    return stxxlMemory_;
  }
=======
  const ad_utility::MemorySize& stxxlMemory() const { return stxxlMemory_; }
>>>>>>> 9d3178aa

  uint64_t& blocksizePermutationInBytes() {
    return blocksizePermutationInBytes_;
  }

  void setOnDiskBase(const std::string& onDiskBase);

  void setSettingsFile(const std::string& filename);

  void setPrefixCompression(bool compressed);

  void setNumTriplesPerBatch(uint64_t numTriplesPerBatch) {
    numTriplesPerBatch_ = numTriplesPerBatch;
  }

  const string& getTextName() const { return textMeta_.getName(); }

  const string& getKbName() const { return pso_.metaData().getName(); }

  size_t getNofTextRecords() const { return textMeta_.getNofTextRecords(); }
  size_t getNofWordPostings() const { return textMeta_.getNofWordPostings(); }
  size_t getNofEntityPostings() const {
    return textMeta_.getNofEntityPostings();
  }

  bool hasAllPermutations() const { return SPO().isLoaded_; }

  // _____________________________________________________________________________
  vector<float> getMultiplicities(const TripleComponent& key,
                                  Permutation::Enum permutation) const;

  // ___________________________________________________________________
  vector<float> getMultiplicities(Permutation::Enum permutation) const;

  // _____________________________________________________________________________
  IdTable scan(
      const TripleComponent& col0String,
      std::optional<std::reference_wrapper<const TripleComponent>> col1String,
      const Permutation::Enum& permutation,
      ad_utility::SharedConcurrentTimeoutTimer timer = nullptr) const;

  // _____________________________________________________________________________
  IdTable scan(Id col0Id, std::optional<Id> col1Id, Permutation::Enum p,
               ad_utility::SharedConcurrentTimeoutTimer timer = nullptr) const;

  // _____________________________________________________________________________
  size_t getResultSizeOfScan(const TripleComponent& col0,
                             const TripleComponent& col1,
                             const Permutation::Enum& permutation) const;

 private:
  // Private member functions

  // Create Vocabulary and directly write it to disk. Create TripleVec with all
  // the triples converted to id space. This Vec can be used for creating
  // permutations. Member vocab_ will be empty after this because it is not
  // needed for index creation once the TripleVec is set up and it would be a
  // waste of RAM.
  IndexBuilderDataAsPsoSorter createIdTriplesAndVocab(
      std::shared_ptr<TurtleParserBase> parser);

  // ___________________________________________________________________
  IndexBuilderDataAsStxxlVector passFileForVocabulary(
      std::shared_ptr<TurtleParserBase> parser, size_t linesPerPartial);

  /**
   * @brief Everything that has to be done when we have seen all the triples
   * that belong to one partial vocabulary, including Log output used inside
   * passFileForVocabulary
   *
   * @param numLines How many Lines from the KB have we already parsed (only for
   * Logging)
   * @param numFiles How many partial vocabularies have we seen before/which is
   * the index of the voc we are going to write
   * @param actualCurrentPartialSize How many triples belong to this partition
   * (including extra langfilter triples)
   * @param items Contains our unsorted vocabulary. Maps words to their local
   * ids within this vocabulary.
   */
  std::future<void> writeNextPartialVocabulary(
      size_t numLines, size_t numFiles, size_t actualCurrentPartialSize,
      std::unique_ptr<ItemMapArray> items, auto localIds,
      ad_utility::Synchronized<std::unique_ptr<TripleVec>>* globalWritePtr);

  std::unique_ptr<ExternalSorter<SortByPSO>> convertPartialToGlobalIds(
      TripleVec& data, const vector<size_t>& actualLinesPerPartial,
      size_t linesPerPartial);

  // Generator that returns all words in the given context file (if not empty)
  // and then all words in all literals (if second argument is true).
  //
  // TODO: So far, this is limited to the internal vocabulary (still in the
  // testing phase, once it works, it should be easy to include the IRIs and
  // literals from the external vocabulary as well).
  cppcoro::generator<ContextFileParser::Line> wordsInTextRecords(
      const std::string& contextFile, bool addWordsFromLiterals);

  size_t processWordsForVocabulary(const string& contextFile,
                                   bool addWordsFromLiterals);

  void processWordsForInvertedLists(const string& contextFile,
                                    bool addWordsFromLiterals, TextVec& vec);

  std::optional<std::pair<IndexMetaDataMmapDispatcher::WriteType,
                          IndexMetaDataMmapDispatcher::WriteType>>
  createPermutationPairImpl(const string& fileName1, const string& fileName2,
                            auto&& sortedTriples, size_t c0, size_t c1,
                            size_t c2, auto&&... perTripleCallbacks);

  static CompressedRelationMetadata writeSwitchedRel(
      CompressedRelationWriter* out, Id currentRel, BufferedIdTable* bufPtr);

  // _______________________________________________________________________
  // Create a pair of permutations. Only works for valid pairs (PSO-POS,
  // OSP-OPS, SPO-SOP).  First creates the permutation and then exchanges the
  // multiplicities and also writes the MetaData to disk. So we end up with
  // fully functional permutations.
  // performUnique must be set for the first pair created using vec to enforce
  // RDF standard (no duplicate triples).
  // createPatternsAfterFirst is only valid when  the pair is SPO-SOP because
  // the SPO permutation is also needed for patterns (see usage in
  // IndexImpl::createFromFile function)

  void createPermutationPair(auto&& sortedTriples, const Permutation& p1,
                             const Permutation& p2,
                             auto&&... perTripleCallbacks);

  // wrapper for createPermutation that saves a lot of code duplications
  // Writes the permutation that is specified by argument permutation
  // performs std::unique on arg vec iff arg performUnique is true (normally
  // done for first permutation that is created using vec).
  // Will sort vec.
  // returns the MetaData (MmapBased or HmapBased) for this relation.
  // Careful: only multiplicities for first column is valid after call, need to
  // call exchangeMultiplicities as done by createPermutationPair
  // the optional is std::nullopt if vec and thus the index is empty
  std::optional<std::pair<IndexMetaDataMmapDispatcher::WriteType,
                          IndexMetaDataMmapDispatcher::WriteType>>
  createPermutations(auto&& sortedTriples, const Permutation& p1,
                     const Permutation& p2, auto&&... perTripleCallbacks);

  void createTextIndex(const string& filename, const TextVec& vec);

  ContextListMetaData writePostings(ad_utility::File& out,
                                    const vector<Posting>& postings,
                                    bool skipWordlistIfAllTheSame);

  void openTextFileHandle();

  void addContextToVector(TextVec::bufwriter_type& writer,
                          TextRecordIndex context,
                          const ad_utility::HashMap<WordIndex, Score>& words,
                          const ad_utility::HashMap<Id, Score>& entities);

  template <typename T, typename MakeFromUint64t>
  vector<T> readGapComprList(size_t nofElements, off_t from, size_t nofBytes,
                             MakeFromUint64t makeFromUint64t) const;

  template <typename T, typename MakeFromUint64t = std::identity>
  vector<T> readFreqComprList(
      size_t nofElements, off_t from, size_t nofBytes,
      MakeFromUint64t makeFromUint = MakeFromUint64t{}) const;

  size_t getIndexOfBestSuitedElTerm(const vector<string>& terms) const;

  // Get the metadata for the block from the text index that contains the
  // `word`. Also works for prefixes that are terminated with `PREFIX_CHAR` like
  // "astro*". Returns `nullopt` if no suitable block was found because no
  // matching word is contained in the text index. Some additional information
  // is also returned that is often required by the calling functions:
  // `hasToBeFiltered_` is true iff `word` is NOT the only word in the text
  // block, and additional filtering is thus required. `idRange_` is the range
  // `[first, last]` of the `WordVocabIndex`es that correspond to the word
  // (which might also be a prefix, thus it is a range).
  struct TextBlockMetadataAndWordInfo {
    TextBlockMetaData tbmd_;
    bool hasToBeFiltered_;
    IdRange<WordVocabIndex> idRange_;
  };
  std::optional<TextBlockMetadataAndWordInfo>
  getTextBlockMetadataForWordOrPrefix(const std::string& word) const;

  /// Calculate the block boundaries for the text index. The boundary of a
  /// block is the index in the `textVocab_` of the last word that belongs
  /// to this block.
  /// This implementation takes a reference to an `IndexImpl` and a callable,
  /// that is called once for each blockBoundary, with the `size_t`
  /// blockBoundary as a parameter. Internally uses
  /// `calculateBlockBoundariesImpl`.
  template <typename I, typename BlockBoundaryAction>
  static void calculateBlockBoundariesImpl(
      I&& index, const BlockBoundaryAction& blockBoundaryAction);

  /// Calculate the block boundaries for the text index, and store them in the
  /// blockBoundaries_ member.
  void calculateBlockBoundaries();

  TextBlockIndex getWordBlockId(WordIndex wordIndex) const;

  //! Writes a list of elements (have to be able to be cast to unit64_t)
  //! to file.
  //! Returns the number of bytes written.
  template <class Numeric>
  size_t writeList(Numeric* data, size_t nofElements,
                   ad_utility::File& file) const;

  // TODO<joka921> understand what the "codes" are, are they better just ints?
  typedef ad_utility::HashMap<WordIndex, CompressionCode> WordToCodeMap;
  typedef ad_utility::HashMap<Score, Score> ScoreCodeMap;
  typedef vector<CompressionCode> WordCodebook;
  typedef vector<Score> ScoreCodebook;

  //! Creates codebooks for lists that are supposed to be entropy encoded.
  void createCodebooks(const vector<Posting>& postings,
                       WordToCodeMap& wordCodemap, WordCodebook& wordCodebook,
                       ScoreCodeMap& scoreCodemap,
                       ScoreCodebook& scoreCodebook) const;

  template <class T>
  size_t writeCodebook(const vector<T>& codebook, ad_utility::File& file) const;

  // FRIEND TESTS
  friend class IndexTest_createFromTsvTest_Test;
  friend class IndexTest_createFromOnDiskIndexTest_Test;
  friend class CreatePatternsFixture_createPatterns_Test;

  template <class T>
  void writeAsciiListFile(const string& filename, const T& ids) const;

  bool isLiteral(const string& object) const;

 public:
  LangtagAndTriple tripleToInternalRepresentation(TurtleTriple&& triple) const;

 private:
  /**
   * @brief Throws an exception if no patterns are loaded. Should be called from
   *        whithin any index method that returns data requiring the patterns
   *        file.
   */
  void throwExceptionIfNoPatterns() const;

  void writeConfiguration() const;
  void readConfiguration();

  // initialize the index-build-time settings for the vocabulary
  void readIndexBuilderSettingsFromFile();

  /**
   * Delete a temporary file unless the keepTempFiles_ flag is set
   * @param path
   */
  void deleteTemporaryFile(const string& path);

 public:
  // Count the number of "QLever-internal" triples (predicate ql:langtag or
  // predicate starts with @) and all other triples (that were actually part of
  // the input).
  NumNormalAndInternal numTriples() const;

  // The index contains several triples that are not part of the "actual"
  // knowledge graph, but are added by QLever for internal reasons (e.g. for an
  // efficient implementation of language filters). For a given
  // `Permutation::Enum`, returns the following `std::pair`: First: A
  // `vector<pair<Id, Id>>` that denotes ranges in the first column
  //        of the permutation that imply that a triple is added. For example
  //        in the `SPO` and `SOP` permutation a literal subject means that the
  //        triple was added (literals are not legal subjects in RDF), so the
  //        pair `(idOfFirstLiteral, idOfLastLiteral + 1)` will be contained
  //        in the vector.
  // Second: A lambda that checks for a triple *that is not already excluded
  //         by the ignored ranges from the first argument* whether it still
  //         is an added triple. For example in the `Sxx` and `Oxx` permutation
  //         a triple where the predicate starts with '@' (instead of the usual
  //         '<' is an added triple from the language filter implementation.
  // Note: A triple from a given permutation is an added triple if and only if
  //       it's first column is contained in any of the ranges from `first` OR
  //       the lambda `second` returns true for that triple.
  // For example usages see `IndexScan.cpp` (the implementation of the full
  // index scan) and `GroupBy.cpp`.
  auto getIgnoredIdRanges(const Permutation::Enum permutation) const {
    std::vector<std::pair<Id, Id>> ignoredRanges;

    auto literalRange = getVocab().prefix_range("\"");
    auto taggedPredicatesRange = getVocab().prefix_range("@");
    auto internalEntitiesRange =
        getVocab().prefix_range(INTERNAL_ENTITIES_URI_PREFIX);
    ignoredRanges.emplace_back(
        Id::makeFromVocabIndex(internalEntitiesRange.first),
        Id::makeFromVocabIndex(internalEntitiesRange.second));

    using enum Permutation::Enum;
    if (permutation == SPO || permutation == SOP) {
      ignoredRanges.push_back({Id::makeFromVocabIndex(literalRange.first),
                               Id::makeFromVocabIndex(literalRange.second)});
    } else if (permutation == PSO || permutation == POS) {
      ignoredRanges.push_back(
          {Id::makeFromVocabIndex(taggedPredicatesRange.first),
           Id::makeFromVocabIndex(taggedPredicatesRange.second)});
    }

    auto isIllegalPredicateId = [=](Id predicateId) {
      auto idx = predicateId.getVocabIndex();
      return (idx >= internalEntitiesRange.first &&
              idx < internalEntitiesRange.second) ||
             (idx >= taggedPredicatesRange.first &&
              idx < taggedPredicatesRange.second);
    };

    auto isTripleIgnored = [permutation,
                            isIllegalPredicateId](const auto& triple) {
      // TODO<joka921, everybody in the future>:
      // A lot of code (especially for statistical queries in `GroupBy.cpp` and
      // the pattern trick) relies on this function being a noop for the `PSO`
      // and `POS` permutations, meaning that it suffices to check the
      // `ignoredRanges` for them. Should this ever change (which means that we
      // add internal triples that use predicates that are actually contained in
      // the knowledge graph), then all the code that uses this function has to
      // be thoroughly reviewed.
      if (permutation == SPO || permutation == OPS) {
        // Predicates are always entities from the vocabulary.
        return isIllegalPredicateId(triple[1]);
      } else if (permutation == SOP || permutation == OSP) {
        return isIllegalPredicateId(triple[2]);
      }
      return false;
    };

    return std::pair{std::move(ignoredRanges), std::move(isTripleIgnored)};
  }
};<|MERGE_RESOLUTION|>--- conflicted
+++ resolved
@@ -42,11 +42,8 @@
 #include <stxxl/vector>
 #include <vector>
 
-<<<<<<< HEAD
+#include "engine/idTable/CompressedExternalIdTable.h"
 #include "util/MemorySize/MemorySize.h"
-=======
-#include "engine/idTable/CompressedExternalIdTable.h"
->>>>>>> 9d3178aa
 
 using ad_utility::BufferedVector;
 using ad_utility::MmapVector;
@@ -362,13 +359,7 @@
   void setKeepTempFiles(bool keepTempFiles);
 
   ad_utility::MemorySize& stxxlMemory() { return stxxlMemory_; }
-<<<<<<< HEAD
-  const ad_utility::MemorySize& stxxlMemoryInBytes() const {
-    return stxxlMemory_;
-  }
-=======
   const ad_utility::MemorySize& stxxlMemory() const { return stxxlMemory_; }
->>>>>>> 9d3178aa
 
   uint64_t& blocksizePermutationInBytes() {
     return blocksizePermutationInBytes_;
