// Copyright 2015, University of Freiburg,
// Chair of Algorithms and Data Structures.
// Author:
//   2014-2017 Björn Buchhold (buchhold@informatik.uni-freiburg.de)
//   2018-     Johannes Kalmbach (kalmbach@informatik.uni-freiburg.de)
#pragma once

#include <engine/ResultTable.h>
#include <global/Pattern.h>
#include <index/CompressedRelation.h>
#include <index/ConstantsIndexBuilding.h>
#include <index/DocsDB.h>
#include <index/Index.h>
#include <index/IndexBuilderTypes.h>
#include <index/IndexMetaData.h>
#include <index/PatternCreator.h>
#include <index/Permutation.h>
#include <index/StxxlSortFunctors.h>
#include <index/TextMetaData.h>
#include <index/Vocabulary.h>
#include <index/VocabularyGenerator.h>
#include <parser/ContextFileParser.h>
#include <parser/TripleComponent.h>
#include <parser/TurtleParser.h>
#include <util/BackgroundStxxlSorter.h>
#include <util/BufferedVector.h>
#include <util/CompressionUsingZstd/ZstdWrapper.h>
#include <util/File.h>
#include <util/Forward.h>
#include <util/HashMap.h>
#include <util/MmapVector.h>
#include <util/json.h>

#include <array>
#include <fstream>
#include <memory>
#include <optional>
#include <string>
#include <stxxl/sorter>
#include <stxxl/stream>
#include <stxxl/vector>
#include <vector>

#include "engine/idTable/CompressedExternalIdTable.h"
#include "util/CancellationHandle.h"
#include "util/MemorySize/MemorySize.h"

using ad_utility::BufferedVector;
using ad_utility::MmapVector;
using ad_utility::MmapVectorView;
using std::array;
using std::shared_ptr;
using std::string;
using std::tuple;
using std::vector;

using json = nlohmann::json;

static constexpr size_t NumColumnsIndexBuilding = 3;
template <typename Comparator>
using ExternalSorter =
    ad_utility::CompressedExternalIdTableSorter<Comparator,
                                                NumColumnsIndexBuilding>;

<<<<<<< HEAD
using FirstPermutation = SortBySPO;
=======
// The Order in which the permutations are created during the index building.
using FirstPermutation = SortByPSO;
>>>>>>> 71b3ec6a
using FirstPermutationSorter = ExternalSorter<FirstPermutation>;
using SecondPermutation = SortByOSP;
using ThirdPermutation = SortByPSO;

// Several data that are passed along between different phases of the
// index builder.
struct IndexBuilderDataBase {
  VocabularyMerger::VocabularyMetaData vocabularyMetaData_;
  // The prefixes that are used for the prefix compression.
  std::vector<std::string> prefixes_;
};

// All the data from IndexBuilderDataBase and a stxxl::vector of (unsorted) ID
// triples.
struct IndexBuilderDataAsStxxlVector : IndexBuilderDataBase {
  using TripleVec = ad_utility::CompressedExternalIdTable<3>;
  // All the triples as Ids.
  std::unique_ptr<TripleVec> idTriples;
  // The number of triples for each partial vocabulary. This also depends on the
  // number of additional language filter triples.
  std::vector<size_t> actualPartialSizes;
};

// All the data from IndexBuilderDataBase and a ExternalSorter that stores all
// ID triples sorted by the first permutation.
struct IndexBuilderDataAsFirstPermutationSorter : IndexBuilderDataBase {
  using SorterPtr =
      std::unique_ptr<ad_utility::CompressedExternalIdTableSorterTypeErased>;
  SorterPtr sorter_;
  IndexBuilderDataAsFirstPermutationSorter(const IndexBuilderDataBase& base,
                                           SorterPtr sorter)
      : IndexBuilderDataBase{base}, sorter_{std::move(sorter)} {}
  IndexBuilderDataAsFirstPermutationSorter() = default;
};

class IndexImpl {
 public:
  using TripleVec = ad_utility::CompressedExternalIdTable<3>;
  // Block Id, Context Id, Word Id, Score, entity
  using TextVec = stxxl::vector<
      tuple<TextBlockIndex, TextRecordIndex, WordOrEntityIndex, Score, bool>>;
  using Posting = std::tuple<TextRecordIndex, WordIndex, Score>;

  struct IndexMetaDataMmapDispatcher {
    using WriteType = IndexMetaDataMmap;
    using ReadType = IndexMetaDataMmapView;
  };

  using NumNormalAndInternal = Index::NumNormalAndInternal;

  // Private data members.
 private:
  string onDiskBase_;
  string settingsFileName_;
  bool onlyAsciiTurtlePrefixes_ = false;
  bool useParallelParser_ = true;
  TurtleParserIntegerOverflowBehavior turtleParserIntegerOverflowBehavior_ =
      TurtleParserIntegerOverflowBehavior::Error;
  bool turtleParserSkipIllegalLiterals_ = false;
  bool keepTempFiles_ = false;
  ad_utility::MemorySize memoryLimitIndexBuilding_ =
      DEFAULT_MEMORY_LIMIT_INDEX_BUILDING;
  ad_utility::MemorySize blocksizePermutationPerColumn_ =
      UNCOMPRESSED_BLOCKSIZE_COMPRESSED_METADATA_PER_COLUMN;
  json configurationJson_;
  Index::Vocab vocab_;
  size_t totalVocabularySize_ = 0;
  bool vocabPrefixCompressed_ = true;
  Index::TextVocab textVocab_;

  TextMetaData textMeta_;
  DocsDB docsDB_;
  vector<WordIndex> blockBoundaries_;
  off_t currenttOffset_;
  mutable ad_utility::File textIndexFile_;

  // If false, only PSO and POS permutations are loaded and expected.
  bool loadAllPermutations_ = true;

  // Pattern trick data
  bool usePatterns_ = false;
  double avgNumDistinctPredicatesPerSubject_;
  double avgNumDistinctSubjectsPerPredicate_;
  uint64_t numDistinctSubjectPredicatePairs_;

  size_t parserBatchSize_ = PARSER_BATCH_SIZE;
  size_t numTriplesPerBatch_ = NUM_TRIPLES_PER_PARTIAL_VOCAB;

  // These statistics all do *not* include the triples that are added by
  // QLever for more efficient query processing.
  size_t numSubjectsNormal_ = 0;
  size_t numPredicatesNormal_ = 0;
  size_t numObjectsNormal_ = 0;
  size_t numTriplesNormal_ = 0;
  /**
   * @brief Maps pattern ids to sets of predicate ids.
   */
  CompactVectorOfStrings<Id> patterns_;
  /**
   * @brief Maps entity ids to pattern ids.
   */
  std::vector<PatternID> hasPattern_;
  /**
   * @brief Maps entity ids to sets of predicate ids
   */
  CompactVectorOfStrings<Id> hasPredicate_;

  ad_utility::AllocatorWithLimit<Id> allocator_;

  // TODO: make those private and allow only const access
  // instantiations for the six permutations used in QLever.
  // They simplify the creation of permutations in the index class.
  Permutation pos_{Permutation::Enum::POS, allocator_};
  Permutation pso_{Permutation::Enum::PSO, allocator_};
  Permutation sop_{Permutation::Enum::SOP, allocator_};
  Permutation spo_{Permutation::Enum::SPO, allocator_};
  Permutation ops_{Permutation::Enum::OPS, allocator_};
  Permutation osp_{Permutation::Enum::OSP, allocator_};

 public:
  explicit IndexImpl(ad_utility::AllocatorWithLimit<Id> allocator);

  // Forbid copying.
  IndexImpl& operator=(const IndexImpl&) = delete;
  IndexImpl(const IndexImpl&) = delete;
  // Moving is currently not supported, because several of the members use
  // mutexes internally. It is also not needed.
  IndexImpl& operator=(IndexImpl&&) = delete;
  IndexImpl(IndexImpl&&) = delete;

  const auto& POS() const { return pos_; }
  auto& POS() { return pos_; }
  const auto& PSO() const { return pso_; }
  auto& PSO() { return pso_; }
  const auto& SPO() const { return spo_; }
  auto& SPO() { return spo_; }
  const auto& SOP() const { return sop_; }
  auto& SOP() { return sop_; }
  const auto& OPS() const { return ops_; }
  auto& OPS() { return ops_; }
  const auto& OSP() const { return osp_; }
  auto& OSP() { return osp_; }

  // For a given `Permutation::Enum` (e.g. `PSO`) return the corresponding
  // `Permutation` object by reference (`pso_`).
  Permutation& getPermutation(Permutation::Enum p);
  const Permutation& getPermutation(Permutation::Enum p) const;

  // Creates an index from a file. Parameter Parser must be able to split the
  // file's format into triples.
  // Will write vocabulary and on-disk index data.
  // !! The index can not directly be used after this call, but has to be setup
  // by createFromOnDiskIndex after this call.
  void createFromFile(const string& filename);

  // Creates an index object from an on disk index that has previously been
  // constructed. Read necessary meta data into memory and opens file handles.
  void createFromOnDiskIndex(const string& onDiskBase);

  // Adds a text index to a complete KB index. First reads the given context
  // file (if file name not empty), then adds words from literals (if true).
  void addTextFromContextFile(const string& contextFile,
                              bool addWordsFromLiterals);

  // Build docsDB file from given file (one text record per line).
  void buildDocsDB(const string& docsFile);

  // Adds text index from on disk index that has previously been constructed.
  // Read necessary meta data into memory and opens file handles.
  void addTextFromOnDiskIndex();

  const auto& getVocab() const { return vocab_; };
  auto& getNonConstVocabForTesting() { return vocab_; }

  const auto& getTextVocab() const { return textVocab_; };

  // --------------------------------------------------------------------------
  //  -- RETRIEVAL ---
  // --------------------------------------------------------------------------

  // --------------------------------------------------------------------------
  // RDF RETRIEVAL
  // --------------------------------------------------------------------------

  // __________________________________________________________________________
  NumNormalAndInternal numDistinctSubjects() const;

  // __________________________________________________________________________
  NumNormalAndInternal numDistinctObjects() const;

  // __________________________________________________________________________
  NumNormalAndInternal numDistinctPredicates() const;

  // __________________________________________________________________________
  NumNormalAndInternal numDistinctCol0(Permutation::Enum permutation) const;

  // ___________________________________________________________________________
  size_t getCardinality(Id id, Permutation::Enum permutation) const;

  // ___________________________________________________________________________
  size_t getCardinality(const TripleComponent& comp,
                        Permutation::Enum permutation) const;

  // TODO<joka921> Once we have an overview over the folding this logic should
  // probably not be in the index class.
  std::optional<string> idToOptionalString(VocabIndex id) const;

  std::optional<string> idToOptionalString(WordVocabIndex id) const;

  // ___________________________________________________________________________
  bool getId(const string& element, Id* id) const;

  // ___________________________________________________________________________
  std::pair<Id, Id> prefix_range(const std::string& prefix) const;

  const vector<PatternID>& getHasPattern() const;
  const CompactVectorOfStrings<Id>& getHasPredicate() const;
  const CompactVectorOfStrings<Id>& getPatterns() const;
  /**
   * @return The multiplicity of the Entites column (0) of the full has-relation
   *         relation after unrolling the patterns.
   */
  double getAvgNumDistinctPredicatesPerSubject() const;

  /**
   * @return The multiplicity of the Predicates column (0) of the full
   * has-relation relation after unrolling the patterns.
   */
  double getAvgNumDistinctSubjectsPerPredicate() const;

  /**
   * @return The size of the full has-relation relation after unrolling the
   *         patterns.
   */
  size_t getNumDistinctSubjectPredicatePairs() const;

  // --------------------------------------------------------------------------
  // TEXT RETRIEVAL
  // --------------------------------------------------------------------------
  std::string_view wordIdToString(WordIndex wordIndex) const;

  size_t getSizeEstimate(const string& words) const;

  void callFixedGetContextListForWords(const string& words,
                                       IdTable* result) const;

  template <int WIDTH>
  void getContextListForWords(const string& words, IdTable* result) const;

  void getECListForWordsOneVar(const string& words, size_t limit,
                               IdTable* result) const;

  // With two or more variables.
  void getECListForWords(const string& words, size_t nofVars, size_t limit,
                         IdTable* result) const;

  // With filtering. Needs many template instantiations but
  // only nofVars truly makes a difference. Others are just data types
  // of result tables.
  void getFilteredECListForWords(const string& words, const IdTable& filter,
                                 size_t filterColumn, size_t nofVars,
                                 size_t limit, IdTable* result) const;

  // Special cast with a width-one filter.
  void getFilteredECListForWordsWidthOne(const string& words,
                                         const IdTable& filter, size_t nofVars,
                                         size_t limit, IdTable* result) const;

  Index::WordEntityPostings getContextEntityScoreListsForWords(
      const string& words) const;

  Index::WordEntityPostings getWordPostingsForTerm(const string& term) const;

  Index::WordEntityPostings getEntityPostingsForTerm(const string& term) const;

  Index::WordEntityPostings readWordCl(const TextBlockMetaData& tbmd) const;

  Index::WordEntityPostings readWordEntityCl(
      const TextBlockMetaData& tbmd) const;

  string getTextExcerpt(TextRecordIndex cid) const {
    if (cid.get() >= docsDB_._size) {
      return "";
    }
    return docsDB_.getTextExcerpt(cid);
  }

  float getAverageNofEntityContexts() const {
    return textMeta_.getAverageNofEntityContexts();
  };

  void setKbName(const string& name);

  void setTextName(const string& name);

  bool& usePatterns();

  bool& loadAllPermutations();

  void setKeepTempFiles(bool keepTempFiles);

  ad_utility::MemorySize& memoryLimitIndexBuilding() {
    return memoryLimitIndexBuilding_;
  }
  const ad_utility::MemorySize& memoryLimitIndexBuilding() const {
    return memoryLimitIndexBuilding_;
  }

  ad_utility::MemorySize& blocksizePermutationPerColumn() {
    return blocksizePermutationPerColumn_;
  }

  void setOnDiskBase(const std::string& onDiskBase);

  void setSettingsFile(const std::string& filename);

  void setPrefixCompression(bool compressed);

  void setNumTriplesPerBatch(uint64_t numTriplesPerBatch) {
    numTriplesPerBatch_ = numTriplesPerBatch;
  }

  const string& getTextName() const { return textMeta_.getName(); }

  const string& getKbName() const { return pso_.metaData().getName(); }

  size_t getNofTextRecords() const { return textMeta_.getNofTextRecords(); }
  size_t getNofWordPostings() const { return textMeta_.getNofWordPostings(); }
  size_t getNofEntityPostings() const {
    return textMeta_.getNofEntityPostings();
  }

  bool hasAllPermutations() const { return SPO().isLoaded_; }

  // _____________________________________________________________________________
  vector<float> getMultiplicities(const TripleComponent& key,
                                  Permutation::Enum permutation) const;

  // ___________________________________________________________________
  vector<float> getMultiplicities(Permutation::Enum permutation) const;

  // _____________________________________________________________________________
  IdTable scan(
      const TripleComponent& col0String,
      std::optional<std::reference_wrapper<const TripleComponent>> col1String,
      const Permutation::Enum& permutation,
      Permutation::ColumnIndicesRef additionalColumns,
      std::shared_ptr<ad_utility::CancellationHandle> cancellationHandle) const;

  // _____________________________________________________________________________
  IdTable scan(
      Id col0Id, std::optional<Id> col1Id, Permutation::Enum p,
      Permutation::ColumnIndicesRef additionalColumns,
      std::shared_ptr<ad_utility::CancellationHandle> cancellationHandle) const;

  // _____________________________________________________________________________
  size_t getResultSizeOfScan(const TripleComponent& col0,
                             const TripleComponent& col1,
                             const Permutation::Enum& permutation) const;

 private:
  // Private member functions

  // Create Vocabulary and directly write it to disk. Create TripleVec with all
  // the triples converted to id space. This Vec can be used for creating
  // permutations. Member vocab_ will be empty after this because it is not
  // needed for index creation once the TripleVec is set up and it would be a
  // waste of RAM.
  IndexBuilderDataAsFirstPermutationSorter createIdTriplesAndVocab(
      std::shared_ptr<TurtleParserBase> parser);

  // ___________________________________________________________________
  IndexBuilderDataAsStxxlVector passFileForVocabulary(
      std::shared_ptr<TurtleParserBase> parser, size_t linesPerPartial);

  /**
   * @brief Everything that has to be done when we have seen all the triples
   * that belong to one partial vocabulary, including Log output used inside
   * passFileForVocabulary
   *
   * @param numLines How many Lines from the KB have we already parsed (only for
   * Logging)
   * @param numFiles How many partial vocabularies have we seen before/which is
   * the index of the voc we are going to write
   * @param actualCurrentPartialSize How many triples belong to this partition
   * (including extra langfilter triples)
   * @param items Contains our unsorted vocabulary. Maps words to their local
   * ids within this vocabulary.
   */
  std::future<void> writeNextPartialVocabulary(
      size_t numLines, size_t numFiles, size_t actualCurrentPartialSize,
      std::unique_ptr<ItemMapArray> items, auto localIds,
      ad_utility::Synchronized<std::unique_ptr<TripleVec>>* globalWritePtr);

  //  Apply the prefix compression to the internal vocabulary. Is called by
  //  `createFromFile` after the vocabularies have been created and merged.
  void compressInternalVocabularyIfSpecified(
      const std::vector<std::string>& prefixes);

<<<<<<< HEAD
  std::unique_ptr<ad_utility::CompressedExternalIdTableSorterTypeErased>
  convertPartialToGlobalIds(TripleVec& data,
                            const vector<size_t>& actualLinesPerPartial,
                            size_t linesPerPartial);
=======
  // Return a turtle parser that parser the `filename`. The parser will be
  // configured to either parser in parallel or not, and to either use the
  // CTRE-based relaxed parser or not, depending on the settings of the
  // corresponding member variables.
  std::unique_ptr<TurtleParserBase> makeTurtleParser(
      const std::string& filename);

  std::unique_ptr<FirstPermutationSorter> convertPartialToGlobalIds(
      TripleVec& data, const vector<size_t>& actualLinesPerPartial,
      size_t linesPerPartial);
>>>>>>> 71b3ec6a

  // Generator that returns all words in the given context file (if not empty)
  // and then all words in all literals (if second argument is true).
  //
  // TODO: So far, this is limited to the internal vocabulary (still in the
  // testing phase, once it works, it should be easy to include the IRIs and
  // literals from the external vocabulary as well).
  cppcoro::generator<ContextFileParser::Line> wordsInTextRecords(
      const std::string& contextFile, bool addWordsFromLiterals);

  size_t processWordsForVocabulary(const string& contextFile,
                                   bool addWordsFromLiterals);

  void processWordsForInvertedLists(const string& contextFile,
                                    bool addWordsFromLiterals, TextVec& vec);

  std::pair<IndexMetaDataMmapDispatcher::WriteType,
            IndexMetaDataMmapDispatcher::WriteType>
  createPermutationPairImpl(size_t numColumns, const string& fileName1,
                            const string& fileName2, auto&& sortedTriples,
                            std::array<size_t, 3> permutation,
                            auto&&... perTripleCallbacks);

  // _______________________________________________________________________
  // Create a pair of permutations. Only works for valid pairs (PSO-POS,
  // OSP-OPS, SPO-SOP).  First creates the permutation and then exchanges the
  // multiplicities and also writes the MetaData to disk. So we end up with
  // fully functional permutations.
  // performUnique must be set for the first pair created using vec to enforce
  // RDF standard (no duplicate triples).
  // createPatternsAfterFirst is only valid when  the pair is SPO-SOP because
  // the SPO permutation is also needed for patterns (see usage in
  // IndexImpl::createFromFile function)

  void createPermutationPair(size_t numColumns, auto&& sortedTriples,
                             const Permutation& p1, const Permutation& p2,
                             auto&&... perTripleCallbacks);

  // wrapper for createPermutation that saves a lot of code duplications
  // Writes the permutation that is specified by argument permutation
  // performs std::unique on arg vec iff arg performUnique is true (normally
  // done for first permutation that is created using vec).
  // Will sort vec.
  // returns the MetaData (MmapBased or HmapBased) for this relation.
  // Careful: only multiplicities for first column is valid after call, need to
  // call exchangeMultiplicities as done by createPermutationPair
  // the optional is std::nullopt if vec and thus the index is empty
  std::pair<IndexMetaDataMmapDispatcher::WriteType,
            IndexMetaDataMmapDispatcher::WriteType>
  createPermutations(size_t numColumns, auto&& sortedTriples,
                     const Permutation& p1, const Permutation& p2,
                     auto&&... perTripleCallbacks);

  void createTextIndex(const string& filename, const TextVec& vec);

  ContextListMetaData writePostings(ad_utility::File& out,
                                    const vector<Posting>& postings,
                                    bool skipWordlistIfAllTheSame);

  void openTextFileHandle();

  void addContextToVector(TextVec::bufwriter_type& writer,
                          TextRecordIndex context,
                          const ad_utility::HashMap<WordIndex, Score>& words,
                          const ad_utility::HashMap<Id, Score>& entities);

  template <typename T, typename MakeFromUint64t>
  vector<T> readGapComprList(size_t nofElements, off_t from, size_t nofBytes,
                             MakeFromUint64t makeFromUint64t) const;

  template <typename T, typename MakeFromUint64t = std::identity>
  vector<T> readFreqComprList(
      size_t nofElements, off_t from, size_t nofBytes,
      MakeFromUint64t makeFromUint = MakeFromUint64t{}) const;

  size_t getIndexOfBestSuitedElTerm(const vector<string>& terms) const;

  // Get the metadata for the block from the text index that contains the
  // `word`. Also works for prefixes that are terminated with `PREFIX_CHAR` like
  // "astro*". Returns `nullopt` if no suitable block was found because no
  // matching word is contained in the text index. Some additional information
  // is also returned that is often required by the calling functions:
  // `hasToBeFiltered_` is true iff `word` is NOT the only word in the text
  // block, and additional filtering is thus required. `idRange_` is the range
  // `[first, last]` of the `WordVocabIndex`es that correspond to the word
  // (which might also be a prefix, thus it is a range).
  struct TextBlockMetadataAndWordInfo {
    TextBlockMetaData tbmd_;
    bool hasToBeFiltered_;
    IdRange<WordVocabIndex> idRange_;
  };
  std::optional<TextBlockMetadataAndWordInfo>
  getTextBlockMetadataForWordOrPrefix(const std::string& word) const;

  /// Calculate the block boundaries for the text index. The boundary of a
  /// block is the index in the `textVocab_` of the last word that belongs
  /// to this block.
  /// This implementation takes a reference to an `IndexImpl` and a callable,
  /// that is called once for each blockBoundary, with the `size_t`
  /// blockBoundary as a parameter. Internally uses
  /// `calculateBlockBoundariesImpl`.
  template <typename I, typename BlockBoundaryAction>
  static void calculateBlockBoundariesImpl(
      I&& index, const BlockBoundaryAction& blockBoundaryAction);

  /// Calculate the block boundaries for the text index, and store them in the
  /// blockBoundaries_ member.
  void calculateBlockBoundaries();

  TextBlockIndex getWordBlockId(WordIndex wordIndex) const;

  //! Writes a list of elements (have to be able to be cast to unit64_t)
  //! to file.
  //! Returns the number of bytes written.
  template <class Numeric>
  size_t writeList(Numeric* data, size_t nofElements,
                   ad_utility::File& file) const;

  // TODO<joka921> understand what the "codes" are, are they better just ints?
  typedef ad_utility::HashMap<WordIndex, CompressionCode> WordToCodeMap;
  typedef ad_utility::HashMap<Score, Score> ScoreCodeMap;
  typedef vector<CompressionCode> WordCodebook;
  typedef vector<Score> ScoreCodebook;

  //! Creates codebooks for lists that are supposed to be entropy encoded.
  void createCodebooks(const vector<Posting>& postings,
                       WordToCodeMap& wordCodemap, WordCodebook& wordCodebook,
                       ScoreCodeMap& scoreCodemap,
                       ScoreCodebook& scoreCodebook) const;

  template <class T>
  size_t writeCodebook(const vector<T>& codebook, ad_utility::File& file) const;

  // FRIEND TESTS
  friend class IndexTest_createFromTsvTest_Test;
  friend class IndexTest_createFromOnDiskIndexTest_Test;
  friend class CreatePatternsFixture_createPatterns_Test;

  template <class T>
  void writeAsciiListFile(const string& filename, const T& ids) const;

  bool isLiteral(const string& object) const;

 public:
  LangtagAndTriple tripleToInternalRepresentation(TurtleTriple&& triple) const;

 private:
  /**
   * @brief Throws an exception if no patterns are loaded. Should be called from
   *        whithin any index method that returns data requiring the patterns
   *        file.
   */
  void throwExceptionIfNoPatterns() const;

  void writeConfiguration() const;
  void readConfiguration();

  // initialize the index-build-time settings for the vocabulary
  void readIndexBuilderSettingsFromFile();

  /**
   * Delete a temporary file unless the keepTempFiles_ flag is set
   * @param path
   */
  void deleteTemporaryFile(const string& path);

 public:
  // Count the number of "QLever-internal" triples (predicate ql:langtag or
  // predicate starts with @) and all other triples (that were actually part of
  // the input).
  NumNormalAndInternal numTriples() const;

  // The index contains several triples that are not part of the "actual"
  // knowledge graph, but are added by QLever for internal reasons (e.g. for an
  // efficient implementation of language filters). For a given
  // `Permutation::Enum`, returns the following `std::pair`: First: A
  // `vector<pair<Id, Id>>` that denotes ranges in the first column
  //        of the permutation that imply that a triple is added. For example
  //        in the `SPO` and `SOP` permutation a literal subject means that the
  //        triple was added (literals are not legal subjects in RDF), so the
  //        pair `(idOfFirstLiteral, idOfLastLiteral + 1)` will be contained
  //        in the vector.
  // Second: A lambda that checks for a triple *that is not already excluded
  //         by the ignored ranges from the first argument* whether it still
  //         is an added triple. For example in the `Sxx` and `Oxx` permutation
  //         a triple where the predicate starts with '@' (instead of the usual
  //         '<' is an added triple from the language filter implementation.
  // Note: A triple from a given permutation is an added triple if and only if
  //       it's first column is contained in any of the ranges from `first` OR
  //       the lambda `second` returns true for that triple.
  // For example usages see `IndexScan.cpp` (the implementation of the full
  // index scan) and `GroupBy.cpp`.
  auto getIgnoredIdRanges(const Permutation::Enum permutation) const {
    std::vector<std::pair<Id, Id>> ignoredRanges;

    auto literalRange = getVocab().prefix_range("\"");
    auto taggedPredicatesRange = getVocab().prefix_range("@");
    auto internalEntitiesRange =
        getVocab().prefix_range(INTERNAL_ENTITIES_URI_PREFIX);
    ignoredRanges.emplace_back(
        Id::makeFromVocabIndex(internalEntitiesRange.first),
        Id::makeFromVocabIndex(internalEntitiesRange.second));

    using enum Permutation::Enum;
    if (permutation == SPO || permutation == SOP) {
      ignoredRanges.push_back({Id::makeFromVocabIndex(literalRange.first),
                               Id::makeFromVocabIndex(literalRange.second)});
    } else if (permutation == PSO || permutation == POS) {
      ignoredRanges.push_back(
          {Id::makeFromVocabIndex(taggedPredicatesRange.first),
           Id::makeFromVocabIndex(taggedPredicatesRange.second)});
    }

    auto isIllegalPredicateId = [=](Id predicateId) {
      auto idx = predicateId.getVocabIndex();
      return (idx >= internalEntitiesRange.first &&
              idx < internalEntitiesRange.second) ||
             (idx >= taggedPredicatesRange.first &&
              idx < taggedPredicatesRange.second);
    };

    auto isTripleIgnored = [permutation,
                            isIllegalPredicateId](const auto& triple) {
      // TODO<joka921, everybody in the future>:
      // A lot of code (especially for statistical queries in `GroupBy.cpp` and
      // the pattern trick) relies on this function being a noop for the `PSO`
      // and `POS` permutations, meaning that it suffices to check the
      // `ignoredRanges` for them. Should this ever change (which means that we
      // add internal triples that use predicates that are actually contained in
      // the knowledge graph), then all the code that uses this function has to
      // be thoroughly reviewed.
      if (permutation == SPO || permutation == OPS) {
        // Predicates are always entities from the vocabulary.
        return isIllegalPredicateId(triple[1]);
      } else if (permutation == SOP || permutation == OSP) {
        return isIllegalPredicateId(triple[2]);
      }
      return false;
    };

    return std::pair{std::move(ignoredRanges), std::move(isTripleIgnored)};
  }
  using BlocksOfTriples = cppcoro::generator<IdTableStatic<0>>;

  // Functions to create the pairs of permutations during the index build. Each
  // of them takes the following arguments:
  // * `isInternalId` a callable that takes an `Id` and returns true iff the
  //    corresponding IRI was internally added by QLever and not part of the
  //    knowledge graph.
  // * `sortedInput`  The input, must be sorted by the first permutation in the
  //    function name.
  // * `nextSorter` A callback that is invoked for each row in each of the
  //    blocks in the input. Typically used to set up the sorting for the
  //    subsequent pair of permutations.

  // Create the SPO and SOP permutations. Also count the number of distinct
  // actual (not internal) subjects in the input and write it to the metadata.
  // Also builds the patterns if specified.
  template <typename... NextSorter>
  requires(sizeof...(NextSorter) <= 1)
<<<<<<< HEAD
  void createSPOAndSOP(size_t numColumns, auto& isInternalId,
                       BlocksOfTriples sortedInput, NextSorter&&... nextSorter);
=======
  void createSPOAndSOP(auto& isInternalId, BlocksOfTriples sortedTriples,
                       NextSorter&&... nextSorter);
>>>>>>> 71b3ec6a
  // Create the OSP and OPS permutations. Additionally count the number of
  // distinct objects and write it to the metadata.
  template <typename... NextSorter>
  requires(sizeof...(NextSorter) <= 1)
<<<<<<< HEAD
  void createOSPAndOPS(size_t numColumns, auto& isInternalId,
                       BlocksOfTriples sortedInput, NextSorter&&... nextSorter);
=======
  void createOSPAndOPS(auto& isInternalId, BlocksOfTriples sortedTriples,
                       NextSorter&&... nextSorter);
>>>>>>> 71b3ec6a

  // Create the PSO and POS permutations. Additionally count the number of
  // distinct predicates and the number of actual triples and write them to the
  // metadata.
  template <typename... NextSorter>
  requires(sizeof...(NextSorter) <= 1)
<<<<<<< HEAD
  void createPSOAndPOS(size_t numColumns, auto& isInternalId,
                       BlocksOfTriples sortedInput, NextSorter&&... nextSorter);
=======
  void createPSOAndPOS(auto& isInternalId, BlocksOfTriples sortedTriples,
                       NextSorter&&... nextSorter);
>>>>>>> 71b3ec6a

  // Set up one of the permutation sorters with the appropriate memory limit.
  // The `permutationName` is used to determine the filename and must be unique
  // for each call during one index build.
  template <typename Comparator>
  ExternalSorter<Comparator> makeSorter(std::string_view permutationName) const;

  // Aliases for the three functions above that should be consistently used.
  // They assert that the order of the permutations as communicated by the
  // function names are consistent with the aliases for the sorters, i.e. that
  // `createFirstPermutationPair` corresponds to the `FirstPermutation`.
  void createFirstPermutationPair(auto&&... args) {
    static_assert(std::is_same_v<FirstPermutation, SortBySPO>);
    if (loadAllPermutations()) {
      return createSPOAndSOP(AD_FWD(args)...);
    } else {
      return createPSOAndPOS(AD_FWD(args)...);
    }
  }

  void createSecondPermutationPair(auto&&... args) {
    static_assert(std::is_same_v<SecondPermutation, SortByOSP>);
    return createOSPAndOPS(AD_FWD(args)...);
  }

  void createThirdPermutationPair(auto&&... args) {
    static_assert(std::is_same_v<ThirdPermutation, SortByPSO>);
    return createPSOAndPOS(AD_FWD(args)...);
  }
};<|MERGE_RESOLUTION|>--- conflicted
+++ resolved
@@ -62,12 +62,8 @@
     ad_utility::CompressedExternalIdTableSorter<Comparator,
                                                 NumColumnsIndexBuilding>;
 
-<<<<<<< HEAD
+// The Order in which the permutations are created during the index building.
 using FirstPermutation = SortBySPO;
-=======
-// The Order in which the permutations are created during the index building.
-using FirstPermutation = SortByPSO;
->>>>>>> 71b3ec6a
 using FirstPermutationSorter = ExternalSorter<FirstPermutation>;
 using SecondPermutation = SortByOSP;
 using ThirdPermutation = SortByPSO;
@@ -467,12 +463,6 @@
   void compressInternalVocabularyIfSpecified(
       const std::vector<std::string>& prefixes);
 
-<<<<<<< HEAD
-  std::unique_ptr<ad_utility::CompressedExternalIdTableSorterTypeErased>
-  convertPartialToGlobalIds(TripleVec& data,
-                            const vector<size_t>& actualLinesPerPartial,
-                            size_t linesPerPartial);
-=======
   // Return a turtle parser that parser the `filename`. The parser will be
   // configured to either parser in parallel or not, and to either use the
   // CTRE-based relaxed parser or not, depending on the settings of the
@@ -480,10 +470,10 @@
   std::unique_ptr<TurtleParserBase> makeTurtleParser(
       const std::string& filename);
 
-  std::unique_ptr<FirstPermutationSorter> convertPartialToGlobalIds(
-      TripleVec& data, const vector<size_t>& actualLinesPerPartial,
-      size_t linesPerPartial);
->>>>>>> 71b3ec6a
+  std::unique_ptr<ad_utility::CompressedExternalIdTableSorterTypeErased>
+  convertPartialToGlobalIds(TripleVec& data,
+                            const vector<size_t>& actualLinesPerPartial,
+                            size_t linesPerPartial);
 
   // Generator that returns all words in the given context file (if not empty)
   // and then all words in all literals (if second argument is true).
@@ -744,37 +734,22 @@
   // Also builds the patterns if specified.
   template <typename... NextSorter>
   requires(sizeof...(NextSorter) <= 1)
-<<<<<<< HEAD
   void createSPOAndSOP(size_t numColumns, auto& isInternalId,
-                       BlocksOfTriples sortedInput, NextSorter&&... nextSorter);
-=======
-  void createSPOAndSOP(auto& isInternalId, BlocksOfTriples sortedTriples,
-                       NextSorter&&... nextSorter);
->>>>>>> 71b3ec6a
+                       BlocksOfTriples sortedTriples, NextSorter&&... nextSorter);
   // Create the OSP and OPS permutations. Additionally count the number of
   // distinct objects and write it to the metadata.
   template <typename... NextSorter>
   requires(sizeof...(NextSorter) <= 1)
-<<<<<<< HEAD
   void createOSPAndOPS(size_t numColumns, auto& isInternalId,
-                       BlocksOfTriples sortedInput, NextSorter&&... nextSorter);
-=======
-  void createOSPAndOPS(auto& isInternalId, BlocksOfTriples sortedTriples,
-                       NextSorter&&... nextSorter);
->>>>>>> 71b3ec6a
+                       BlocksOfTriples sortedTriples, NextSorter&&... nextSorter);
 
   // Create the PSO and POS permutations. Additionally count the number of
   // distinct predicates and the number of actual triples and write them to the
   // metadata.
   template <typename... NextSorter>
   requires(sizeof...(NextSorter) <= 1)
-<<<<<<< HEAD
   void createPSOAndPOS(size_t numColumns, auto& isInternalId,
-                       BlocksOfTriples sortedInput, NextSorter&&... nextSorter);
-=======
-  void createPSOAndPOS(auto& isInternalId, BlocksOfTriples sortedTriples,
-                       NextSorter&&... nextSorter);
->>>>>>> 71b3ec6a
+                       BlocksOfTriples sortedTriples, NextSorter&&... nextSorter);
 
   // Set up one of the permutation sorters with the appropriate memory limit.
   // The `permutationName` is used to determine the filename and must be unique
