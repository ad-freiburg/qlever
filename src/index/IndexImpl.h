--- conflicted
+++ resolved
@@ -407,17 +407,11 @@
       const LimitOffsetClause& limitOffset = {}) const;
 
   // _____________________________________________________________________________
-<<<<<<< HEAD
-  IdTable scan(
-      const Permutation::ScanSpecification& scanSpecification,
-      Permutation::Enum p, Permutation::ColumnIndicesRef additionalColumns,
-      const ad_utility::SharedCancellationHandle& cancellationHandle) const;
-=======
-  IdTable scan(Id col0Id, std::optional<Id> col1Id, Permutation::Enum p,
+  IdTable scan(const Permutation::ScanSpecification& scanSpecification,
+               Permutation::Enum p,
                Permutation::ColumnIndicesRef additionalColumns,
                const ad_utility::SharedCancellationHandle& cancellationHandle,
                const LimitOffsetClause& limitOffset = {}) const;
->>>>>>> 14d6e1cc
 
   // _____________________________________________________________________________
   size_t getResultSizeOfScan(
