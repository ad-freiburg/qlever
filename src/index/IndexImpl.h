--- conflicted
+++ resolved
@@ -117,15 +117,10 @@
       TurtleParserIntegerOverflowBehavior::Error;
   bool turtleParserSkipIllegalLiterals_ = false;
   bool keepTempFiles_ = false;
-<<<<<<< HEAD
-  ad_utility::MemorySize stxxlMemory_ = DEFAULT_STXXL_MEMORY;
+  ad_utility::MemorySize memoryLimitIndexBuilding_ =
+      DEFAULT_MEMORY_LIMIT_INDEX_BUILDING;
   ad_utility::MemorySize blocksizePermutationPerColumn_ =
       UNCOMPRESSED_BLOCKSIZE_COMPRESSED_METADATA_PER_COLUMN;
-=======
-  ad_utility::MemorySize memoryLimitIndexBuilding_ =
-      DEFAULT_MEMORY_LIMIT_INDEX_BUILDING;
-  ad_utility::MemorySize blocksizePermutation_ = BLOCKSIZE_COMPRESSED_METADATA;
->>>>>>> 3acd33cc
   json configurationJson_;
   Index::Vocab vocab_;
   size_t totalVocabularySize_ = 0;
@@ -372,13 +367,8 @@
     return memoryLimitIndexBuilding_;
   }
 
-<<<<<<< HEAD
   ad_utility::MemorySize& blocksizePermutationPerColumn() {
     return blocksizePermutationPerColumn_;
-=======
-  ad_utility::MemorySize& blocksizePermutation() {
-    return blocksizePermutation_;
->>>>>>> 3acd33cc
   }
 
   void setOnDiskBase(const std::string& onDiskBase);
@@ -415,22 +405,13 @@
       const TripleComponent& col0String,
       std::optional<std::reference_wrapper<const TripleComponent>> col1String,
       const Permutation::Enum& permutation,
-<<<<<<< HEAD
       Permutation::ColumnIndices additionalColumns,
-      ad_utility::SharedConcurrentTimeoutTimer timer = nullptr) const;
+      std::shared_ptr<ad_utility::CancellationHandle> cancellationHandle) const;
 
   // _____________________________________________________________________________
   IdTable scan(Id col0Id, std::optional<Id> col1Id, Permutation::Enum p,
                Permutation::ColumnIndices additionalColumns,
-               ad_utility::SharedConcurrentTimeoutTimer timer = nullptr) const;
-=======
       std::shared_ptr<ad_utility::CancellationHandle> cancellationHandle) const;
-
-  // _____________________________________________________________________________
-  IdTable scan(
-      Id col0Id, std::optional<Id> col1Id, Permutation::Enum p,
-      std::shared_ptr<ad_utility::CancellationHandle> cancellationHandle) const;
->>>>>>> 3acd33cc
 
   // _____________________________________________________________________________
   size_t getResultSizeOfScan(const TripleComponent& col0,
