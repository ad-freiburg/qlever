--- conflicted
+++ resolved
@@ -410,21 +410,13 @@
       std::optional<std::reference_wrapper<const TripleComponent>> col1String,
       const Permutation::Enum& permutation,
       Permutation::ColumnIndices additionalColumns,
-<<<<<<< HEAD
-      const ad_utility::SharedConcurrentTimeoutTimer& timer = nullptr) const;
-=======
       std::shared_ptr<ad_utility::CancellationHandle> cancellationHandle) const;
->>>>>>> e9324895
 
   // _____________________________________________________________________________
   IdTable scan(
       Id col0Id, std::optional<Id> col1Id, Permutation::Enum p,
       Permutation::ColumnIndices additionalColumns,
-<<<<<<< HEAD
-      const ad_utility::SharedConcurrentTimeoutTimer& timer = nullptr) const;
-=======
       std::shared_ptr<ad_utility::CancellationHandle> cancellationHandle) const;
->>>>>>> e9324895
 
   // _____________________________________________________________________________
   size_t getResultSizeOfScan(const TripleComponent& col0,
