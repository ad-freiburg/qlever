// Copyright 2015, University of Freiburg,
// Chair of Algorithms and Data Structures.
// Author:
//   2014-2017 Björn Buchhold (buchhold@informatik.uni-freiburg.de)
//   2018-     Johannes Kalmbach (kalmbach@informatik.uni-freiburg.de)
#pragma once

#include <engine/ResultTable.h>
#include <global/Pattern.h>
#include <index/CompressedRelation.h>
#include <index/ConstantsIndexBuilding.h>
#include <index/DocsDB.h>
#include <index/Index.h>
#include <index/IndexBuilderTypes.h>
#include <index/IndexMetaData.h>
#include <index/PatternCreator.h>
#include <index/Permutation.h>
#include <index/StxxlSortFunctors.h>
#include <index/TextMetaData.h>
#include <index/Vocabulary.h>
#include <index/VocabularyGenerator.h>
#include <parser/ContextFileParser.h>
#include <parser/TripleComponent.h>
#include <parser/TurtleParser.h>
#include <util/BackgroundStxxlSorter.h>
#include <util/BufferedVector.h>
#include <util/CompressionUsingZstd/ZstdWrapper.h>
#include <util/File.h>
#include <util/Forward.h>
#include <util/HashMap.h>
#include <util/MmapVector.h>
#include <util/Timer.h>
#include <util/json.h>

#include <array>
#include <fstream>
#include <memory>
#include <optional>
#include <string>
#include <stxxl/sorter>
#include <stxxl/stream>
#include <stxxl/vector>
#include <vector>

using ad_utility::BufferedVector;
using ad_utility::MmapVector;
using ad_utility::MmapVectorView;
using std::array;
using std::shared_ptr;
using std::string;
using std::tuple;
using std::vector;

using json = nlohmann::json;

template <typename Comparator>
using StxxlSorter =
    ad_utility::BackgroundStxxlSorter<std::array<Id, 3>, Comparator>;

using PsoSorter = StxxlSorter<SortByPSO>;

// Several data that are passed along between different phases of the
// index builder.
struct IndexBuilderDataBase {
  VocabularyMerger::VocabularyMetaData vocabularyMetaData_;
  // The prefixes that are used for the prefix compression.
  std::vector<std::string> prefixes_;
};

// All the data from IndexBuilderDataBase and a stxxl::vector of (unsorted) ID
// triples.
struct IndexBuilderDataAsStxxlVector : IndexBuilderDataBase {
  using TripleVec = stxxl::vector<array<Id, 3>>;
  // All the triples as Ids.
  std::unique_ptr<TripleVec> idTriples;
  // The number of triples for each partial vocabulary. This also depends on the
  // number of additional language filter triples.
  std::vector<size_t> actualPartialSizes;
};

// All the data from IndexBuilderDataBase and a StxxlSorter that stores all ID
// triples sorted by the PSO permutation.
struct IndexBuilderDataAsPsoSorter : IndexBuilderDataBase {
  using SorterPtr = std::unique_ptr<StxxlSorter<SortByPSO>>;
  SorterPtr psoSorter;
  IndexBuilderDataAsPsoSorter(const IndexBuilderDataBase& base,
                              SorterPtr sorter)
      : IndexBuilderDataBase{base}, psoSorter{std::move(sorter)} {}
  IndexBuilderDataAsPsoSorter() = default;
};

class IndexImpl {
 public:
  using TripleVec = stxxl::vector<array<Id, 3>>;
  // Block Id, Context Id, Word Id, Score, entity
  using TextVec = stxxl::vector<
      tuple<TextBlockIndex, TextRecordIndex, WordOrEntityIndex, Score, bool>>;
  using Posting = std::tuple<TextRecordIndex, WordIndex, Score>;

  struct IndexMetaDataMmapDispatcher {
    using WriteType = IndexMetaDataMmap;
    using ReadType = IndexMetaDataMmapView;
  };

  using NumNormalAndInternal = Index::NumNormalAndInternal;

  // Private data members.
 private:
  string onDiskBase_;
  string settingsFileName_;
  bool onlyAsciiTurtlePrefixes_ = false;
  TurtleParserIntegerOverflowBehavior turtleParserIntegerOverflowBehavior_ =
      TurtleParserIntegerOverflowBehavior::Error;
  bool turtleParserSkipIllegalLiterals_ = false;
  bool keepTempFiles_ = false;
  uint64_t stxxlMemoryInBytes_ = DEFAULT_STXXL_MEMORY_IN_BYTES;
  json configurationJson_;
  Index::Vocab vocab_;
  size_t totalVocabularySize_ = 0;
  bool vocabPrefixCompressed_ = true;
  Index::TextVocab textVocab_;

  TextMetaData textMeta_;
  DocsDB docsDB_;
  vector<WordIndex> blockBoundaries_;
  off_t currenttOffset_;
  mutable ad_utility::File textIndexFile_;

  // If false, only PSO and POS permutations are loaded and expected.
  bool loadAllPermutations_ = true;

  // Pattern trick data
  bool usePatterns_ = false;
  double avgNumDistinctPredicatesPerSubject_;
  double avgNumDistinctSubjectsPerPredicate_;
  uint64_t numDistinctSubjectPredicatePairs_;

  size_t parserBatchSize_ = PARSER_BATCH_SIZE;
  size_t numTriplesPerBatch_ = NUM_TRIPLES_PER_PARTIAL_VOCAB;

  // These statistics all do *not* include the triples that are added by
  // QLever for more efficient query processing.
  size_t numSubjectsNormal_ = 0;
  size_t numPredicatesNormal_ = 0;
  size_t numObjectsNormal_ = 0;
  size_t numTriplesNormal_ = 0;
  /**
   * @brief Maps pattern ids to sets of predicate ids.
   */
  CompactVectorOfStrings<Id> patterns_;
  /**
   * @brief Maps entity ids to pattern ids.
   */
  std::vector<PatternID> hasPattern_;
  /**
   * @brief Maps entity ids to sets of predicate ids
   */
  CompactVectorOfStrings<Id> hasPredicate_;

  ad_utility::AllocatorWithLimit<Id> allocator_;

  // TODO: make those private and allow only const access
  // instantiations for the six permutations used in QLever.
  // They simplify the creation of permutations in the index class.
<<<<<<< HEAD
  Permutation pos_{Permutation::Enum::POS};
  Permutation pso_{Permutation::Enum::PSO};
  Permutation sop_{Permutation::Enum::SOP};
  Permutation spo_{Permutation::Enum::SPO};
  Permutation ops_{Permutation::Enum::OPS};
  Permutation osp_{Permutation::Enum::OSP};
=======
  Permutation pos_{"POS", ".pos", {1, 2, 0}, allocator_};
  Permutation pso_{"PSO", ".pso", {1, 0, 2}, allocator_};
  Permutation sop_{"SOP", ".sop", {0, 2, 1}, allocator_};
  Permutation spo_{"SPO", ".spo", {0, 1, 2}, allocator_};
  Permutation ops_{"OPS", ".ops", {2, 1, 0}, allocator_};
  Permutation osp_{"OSP", ".osp", {2, 0, 1}, allocator_};
>>>>>>> 04cccc80

 public:
  IndexImpl(ad_utility::AllocatorWithLimit<Id> allocator);

  // Forbid copying.
  IndexImpl& operator=(const IndexImpl&) = delete;
  IndexImpl(const IndexImpl&) = delete;
  // Moving is currently not supported, because several of the members use
  // mutexes internally. It is also not needed.
  IndexImpl& operator=(IndexImpl&&) = delete;
  IndexImpl(IndexImpl&&) = delete;

  const auto& POS() const { return pos_; }
  auto& POS() { return pos_; }
  const auto& PSO() const { return pso_; }
  auto& PSO() { return pso_; }
  const auto& SPO() const { return spo_; }
  auto& SPO() { return spo_; }
  const auto& SOP() const { return sop_; }
  auto& SOP() { return sop_; }
  const auto& OPS() const { return ops_; }
  auto& OPS() { return ops_; }
  const auto& OSP() const { return osp_; }
  auto& OSP() { return osp_; }

  // For a given `Permutation::Enum` (e.g. `PSO`) return the corresponding
  // `Permutation` object by reference (`pso_`).
  Permutation& getPermutation(Permutation::Enum p);
  const Permutation& getPermutation(Permutation::Enum p) const;

  // Creates an index from a file. Parameter Parser must be able to split the
  // file's format into triples.
  // Will write vocabulary and on-disk index data.
  // !! The index can not directly be used after this call, but has to be setup
  // by createFromOnDiskIndex after this call.
  template <class Parser>
  void createFromFile(const string& filename);

  void addPatternsToExistingIndex();

  // Creates an index object from an on disk index that has previously been
  // constructed. Read necessary meta data into memory and opens file handles.
  void createFromOnDiskIndex(const string& onDiskBase);

  // Adds a text index to a complete KB index. First reads the given context
  // file (if file name not empty), then adds words from literals (if true).
  void addTextFromContextFile(const string& contextFile,
                              bool addWordsFromLiterals);

  // Build docsDB file from given file (one text record per line).
  void buildDocsDB(const string& docsFile);

  // Adds text index from on disk index that has previously been constructed.
  // Read necessary meta data into memory and opens file handles.
  void addTextFromOnDiskIndex();

  const auto& getVocab() const { return vocab_; };
  auto& getNonConstVocabForTesting() { return vocab_; }

  const auto& getTextVocab() const { return textVocab_; };

  // --------------------------------------------------------------------------
  //  -- RETRIEVAL ---
  // --------------------------------------------------------------------------

  // --------------------------------------------------------------------------
  // RDF RETRIEVAL
  // --------------------------------------------------------------------------

  // __________________________________________________________________________
  NumNormalAndInternal numDistinctSubjects() const;

  // __________________________________________________________________________
  NumNormalAndInternal numDistinctObjects() const;

  // __________________________________________________________________________
  NumNormalAndInternal numDistinctPredicates() const;

  // __________________________________________________________________________
  NumNormalAndInternal numDistinctCol0(Permutation::Enum permutation) const;

  // ___________________________________________________________________________
  size_t getCardinality(Id id, Permutation::Enum permutation) const;

  // ___________________________________________________________________________
  size_t getCardinality(const TripleComponent& comp,
                        Permutation::Enum permutation) const;

  // TODO<joka921> Once we have an overview over the folding this logic should
  // probably not be in the index class.
  std::optional<string> idToOptionalString(VocabIndex id) const;

  // ___________________________________________________________________________
  bool getId(const string& element, Id* id) const;

  // ___________________________________________________________________________
  std::pair<Id, Id> prefix_range(const std::string& prefix) const;

  const vector<PatternID>& getHasPattern() const;
  const CompactVectorOfStrings<Id>& getHasPredicate() const;
  const CompactVectorOfStrings<Id>& getPatterns() const;
  /**
   * @return The multiplicity of the Entites column (0) of the full has-relation
   *         relation after unrolling the patterns.
   */
  double getAvgNumDistinctPredicatesPerSubject() const;

  /**
   * @return The multiplicity of the Predicates column (0) of the full
   * has-relation relation after unrolling the patterns.
   */
  double getAvgNumDistinctSubjectsPerPredicate() const;

  /**
   * @return The size of the full has-relation relation after unrolling the
   *         patterns.
   */
  size_t getNumDistinctSubjectPredicatePairs() const;

  // --------------------------------------------------------------------------
  // TEXT RETRIEVAL
  // --------------------------------------------------------------------------
  std::string_view wordIdToString(WordIndex wordIndex) const;

  size_t getSizeEstimate(const string& words) const;

  void getContextListForWords(const string& words, IdTable* result) const;

  void getECListForWordsOneVar(const string& words, size_t limit,
                               IdTable* result) const;

  // With two or more variables.
  void getECListForWords(const string& words, size_t nofVars, size_t limit,
                         IdTable* result) const;

  // With filtering. Needs many template instantiations but
  // only nofVars truly makes a difference. Others are just data types
  // of result tables.
  void getFilteredECListForWords(const string& words, const IdTable& filter,
                                 size_t filterColumn, size_t nofVars,
                                 size_t limit, IdTable* result) const;

  // Special cast with a width-one filter.
  void getFilteredECListForWordsWidthOne(const string& words,
                                         const IdTable& filter, size_t nofVars,
                                         size_t limit, IdTable* result) const;

  Index::WordEntityPostings getContextEntityScoreListsForWords(
      const string& words) const;

  template <size_t I>
  void getECListForWordsAndSingleSub(const string& words,
                                     const vector<array<Id, I>>& subres,
                                     size_t subResMainCol, size_t limit,
                                     vector<array<Id, 3 + I>>& res) const;

  void getECListForWordsAndTwoW1Subs(const string& words,
                                     const vector<array<Id, 1>> subres1,
                                     const vector<array<Id, 1>> subres2,
                                     size_t limit,
                                     vector<array<Id, 5>>& res) const;

  void getECListForWordsAndSubtrees(
      const string& words,
      const vector<ad_utility::HashMap<Id, vector<vector<Id>>>>& subResVecs,
      size_t limit, vector<vector<Id>>& res) const;

  Index::WordEntityPostings getWordPostingsForTerm(const string& term) const;

  Index::WordEntityPostings getEntityPostingsForTerm(const string& term) const;

  Index::WordEntityPostings readWordCl(const TextBlockMetaData& tbmd) const;

  Index::WordEntityPostings readWordEntityCl(
      const TextBlockMetaData& tbmd) const;

  string getTextExcerpt(TextRecordIndex cid) const {
    if (cid.get() >= docsDB_._size) {
      return "";
    }
    return docsDB_.getTextExcerpt(cid);
  }

  float getAverageNofEntityContexts() const {
    return textMeta_.getAverageNofEntityContexts();
  };

  void setKbName(const string& name);

  void setTextName(const string& name);

  void setUsePatterns(bool usePatterns);

  void setLoadAllPermutations(bool loadAllPermutations);

  void setKeepTempFiles(bool keepTempFiles);

  uint64_t& stxxlMemoryInBytes() { return stxxlMemoryInBytes_; }
  const uint64_t& stxxlMemoryInBytes() const { return stxxlMemoryInBytes_; }

  void setOnDiskBase(const std::string& onDiskBase);

  void setSettingsFile(const std::string& filename);

  void setPrefixCompression(bool compressed);

  void setNumTriplesPerBatch(uint64_t numTriplesPerBatch) {
    numTriplesPerBatch_ = numTriplesPerBatch;
  }

  const string& getTextName() const { return textMeta_.getName(); }

  const string& getKbName() const { return pso_.metaData().getName(); }

  size_t getNofTextRecords() const { return textMeta_.getNofTextRecords(); }
  size_t getNofWordPostings() const { return textMeta_.getNofWordPostings(); }
  size_t getNofEntityPostings() const {
    return textMeta_.getNofEntityPostings();
  }

  bool hasAllPermutations() const { return SPO().isLoaded_; }

  // _____________________________________________________________________________
  vector<float> getMultiplicities(const TripleComponent& key,
                                  Permutation::Enum permutation) const;

  // ___________________________________________________________________
  vector<float> getMultiplicities(Permutation::Enum permutation) const;

  /**
   * @brief Perform a scan for one key i.e. retrieve all YZ from the XYZ
   * permutation for a specific key value of X
   * @tparam Permutation The permutations IndexImpl::POS()... have different
   * types
   * @param key The key (in Id space) for which to search, e.g. fixed value for
   * O in OSP permutation.
   * @param result The Id table to which we will write. Must have 2 columns.
   * @param p The Permutation::Enum to use (in particularly POS(), SOP,...
   * members of IndexImpl class).
   */
  void scan(Id key, IdTable* result, const Permutation::Enum& p,
            ad_utility::SharedConcurrentTimeoutTimer timer = nullptr) const;

  /**
   * @brief Perform a scan for one key i.e. retrieve all YZ from the XYZ
   * permutation for a specific key value of X
   * @tparam Permutation The permutations IndexImpl::POS()... have different
   * types
   * @param key The key (as a raw string that is yet to be transformed to index
   * space) for which to search, e.g. fixed value for O in OSP permutation.
   * @param result The Id table to which we will write. Must have 2 columns.
   * @param p The Permutation::Enum to use (in particularly POS(), SOP,...
   * members of IndexImpl class).
   */
  void scan(const TripleComponent& key, IdTable* result,
            Permutation::Enum permutation,
            ad_utility::SharedConcurrentTimeoutTimer timer = nullptr) const;

  /**
   * @brief Perform a scan for two keys i.e. retrieve all Z from the XYZ
   * permutation for specific key values of X and Y.
   * @param col0String The first key (as a raw string that is yet to be
   * transformed to index space) for which to search, e.g. fixed value for O in
   * OSP permutation.
   * @param col1String The second key (as a raw string that is yet to be
   * transformed to index space) for which to search, e.g. fixed value for S in
   * OSP permutation.
   * @param result The Id table to which we will write. Must have 2 columns.
   * @param p The Permutation::Enum to use (in particularly POS(), SOP,...
   * members of IndexImpl class).
   */
  // _____________________________________________________________________________
  void scan(const TripleComponent& col0String,
            const TripleComponent& col1String, IdTable* result,
            const Permutation::Enum& permutation,
            ad_utility::SharedConcurrentTimeoutTimer timer = nullptr) const;

 private:
  // Private member functions

  // Create Vocabulary and directly write it to disk. Create TripleVec with all
  // the triples converted to id space. This Vec can be used for creating
  // permutations. Member vocab_ will be empty after this because it is not
  // needed for index creation once the TripleVec is set up and it would be a
  // waste of RAM.
  template <class Parser>
  IndexBuilderDataAsPsoSorter createIdTriplesAndVocab(const string& ntFile);

  // ___________________________________________________________________
  template <class Parser>
  IndexBuilderDataAsStxxlVector passFileForVocabulary(const string& ntFile,
                                                      size_t linesPerPartial);

  /**
   * @brief Everything that has to be done when we have seen all the triples
   * that belong to one partial vocabulary, including Log output used inside
   * passFileForVocabulary
   *
   * @param numLines How many Lines from the KB have we already parsed (only for
   * Logging)
   * @param numFiles How many partial vocabularies have we seen before/which is
   * the index of the voc we are going to write
   * @param actualCurrentPartialSize How many triples belong to this partition
   * (including extra langfilter triples)
   * @param items Contains our unsorted vocabulary. Maps words to their local
   * ids within this vocabulary.
   */
  std::future<void> writeNextPartialVocabulary(
      size_t numLines, size_t numFiles, size_t actualCurrentPartialSize,
      std::unique_ptr<ItemMapArray> items, auto localIds,
      ad_utility::Synchronized<TripleVec::bufwriter_type>* globalWritePtr);

  std::unique_ptr<StxxlSorter<SortByPSO>> convertPartialToGlobalIds(
      TripleVec& data, const vector<size_t>& actualLinesPerPartial,
      size_t linesPerPartial);

  // Generator that returns all words in the given context file (if not empty)
  // and then all words in all literals (if second argument is true).
  //
  // TODO: So far, this is limited to the internal vocabulary (still in the
  // testing phase, once it works, it should be easy to include the IRIs and
  // literals from the external vocabulary as well).
  cppcoro::generator<ContextFileParser::Line> wordsInTextRecords(
      const std::string& contextFile, bool addWordsFromLiterals);

  size_t processWordsForVocabulary(const string& contextFile,
                                   bool addWordsFromLiterals);

  void processWordsForInvertedLists(const string& contextFile,
                                    bool addWordsFromLiterals, TextVec& vec);

  std::optional<std::pair<IndexMetaDataMmapDispatcher::WriteType,
                          IndexMetaDataMmapDispatcher::WriteType>>
  createPermutationPairImpl(const string& fileName1, const string& fileName2,
                            auto&& sortedTriples, size_t c0, size_t c1,
                            size_t c2, auto&&... perTripleCallbacks);

  static CompressedRelationMetadata writeSwitchedRel(
      CompressedRelationWriter* out, Id currentRel, BufferedIdTable* bufPtr);

  // _______________________________________________________________________
  // Create a pair of permutations. Only works for valid pairs (PSO-POS,
  // OSP-OPS, SPO-SOP).  First creates the permutation and then exchanges the
  // multiplicities and also writes the MetaData to disk. So we end up with
  // fully functional permutations.
  // performUnique must be set for the first pair created using vec to enforce
  // RDF standard (no duplicate triples).
  // createPatternsAfterFirst is only valid when  the pair is SPO-SOP because
  // the SPO permutation is also needed for patterns (see usage in
  // IndexImpl::createFromFile function)

  void createPermutationPair(auto&& sortedTriples, const Permutation& p1,
                             const Permutation& p2,
                             auto&&... perTripleCallbacks);

  // wrapper for createPermutation that saves a lot of code duplications
  // Writes the permutation that is specified by argument permutation
  // performs std::unique on arg vec iff arg performUnique is true (normally
  // done for first permutation that is created using vec).
  // Will sort vec.
  // returns the MetaData (MmapBased or HmapBased) for this relation.
  // Careful: only multiplicities for first column is valid after call, need to
  // call exchangeMultiplicities as done by createPermutationPair
  // the optional is std::nullopt if vec and thus the index is empty
  std::optional<std::pair<IndexMetaDataMmapDispatcher::WriteType,
                          IndexMetaDataMmapDispatcher::WriteType>>
  createPermutations(auto&& sortedTriples, const Permutation& p1,
                     const Permutation& p2, auto&&... perTripleCallbacks);

  void createTextIndex(const string& filename, const TextVec& vec);

  ContextListMetaData writePostings(ad_utility::File& out,
                                    const vector<Posting>& postings,
                                    bool skipWordlistIfAllTheSame);

  void openTextFileHandle();

  void addContextToVector(TextVec::bufwriter_type& writer,
                          TextRecordIndex context,
                          const ad_utility::HashMap<WordIndex, Score>& words,
                          const ad_utility::HashMap<Id, Score>& entities);

  template <typename T, typename MakeFromUint64t>
  vector<T> readGapComprList(size_t nofElements, off_t from, size_t nofBytes,
                             MakeFromUint64t makeFromUint64t) const;

  template <typename T, typename MakeFromUint64t = std::identity>
  vector<T> readFreqComprList(
      size_t nofElements, off_t from, size_t nofBytes,
      MakeFromUint64t makeFromUint = MakeFromUint64t{}) const;

  size_t getIndexOfBestSuitedElTerm(const vector<string>& terms) const;

  // Get the metadata for the block from the text index that contains the
  // `word`. Also works for prefixes that are terminated with `PREFIX_CHAR` like
  // "astro*". Returns `nullopt` if no suitable block was found because no
  // matching word is contained in the text index. Some additional information
  // is also returned that is often required by the calling functions:
  // `hasToBeFiltered_` is true iff `word` is NOT the only word in the text
  // block, and additional filtering is thus required. `idRange_` is the range
  // `[first, last]` of the `WordVocabIndex`es that correspond to the word
  // (which might also be a prefix, thus it is a range).
  struct TextBlockMetadataAndWordInfo {
    TextBlockMetaData tbmd_;
    bool hasToBeFiltered_;
    IdRange<WordVocabIndex> idRange_;
  };
  std::optional<TextBlockMetadataAndWordInfo>
  getTextBlockMetadataForWordOrPrefix(const std::string& word) const;

  /// Calculate the block boundaries for the text index. The boundary of a
  /// block is the index in the `textVocab_` of the last word that belongs
  /// to this block.
  /// This implementation takes a reference to an `IndexImpl` and a callable,
  /// that is called once for each blockBoundary, with the `size_t`
  /// blockBoundary as a parameter. Internally uses
  /// `calculateBlockBoundariesImpl`.
  template <typename I, typename BlockBoundaryAction>
  static void calculateBlockBoundariesImpl(
      I&& index, const BlockBoundaryAction& blockBoundaryAction);

  /// Calculate the block boundaries for the text index, and store them in the
  /// blockBoundaries_ member.
  void calculateBlockBoundaries();

  TextBlockIndex getWordBlockId(WordIndex wordIndex) const;

  //! Writes a list of elements (have to be able to be cast to unit64_t)
  //! to file.
  //! Returns the number of bytes written.
  template <class Numeric>
  size_t writeList(Numeric* data, size_t nofElements,
                   ad_utility::File& file) const;

  // TODO<joka921> understand what the "codes" are, are they better just ints?
  typedef ad_utility::HashMap<WordIndex, CompressionCode> WordToCodeMap;
  typedef ad_utility::HashMap<Score, Score> ScoreCodeMap;
  typedef vector<CompressionCode> WordCodebook;
  typedef vector<Score> ScoreCodebook;

  //! Creates codebooks for lists that are supposed to be entropy encoded.
  void createCodebooks(const vector<Posting>& postings,
                       WordToCodeMap& wordCodemap, WordCodebook& wordCodebook,
                       ScoreCodeMap& scoreCodemap,
                       ScoreCodebook& scoreCodebook) const;

  template <class T>
  size_t writeCodebook(const vector<T>& codebook, ad_utility::File& file) const;

  // FRIEND TESTS
  friend class IndexTest_createFromTsvTest_Test;
  friend class IndexTest_createFromOnDiskIndexTest_Test;
  friend class CreatePatternsFixture_createPatterns_Test;

  template <class T>
  void writeAsciiListFile(const string& filename, const T& ids) const;

  void getRhsForSingleLhs(const IdTable& in, Id lhsId, IdTable* result) const;

  bool isLiteral(const string& object) const;

 public:
  LangtagAndTriple tripleToInternalRepresentation(TurtleTriple&& triple) const;

 private:
  /**
   * @brief Throws an exception if no patterns are loaded. Should be called from
   *        whithin any index method that returns data requiring the patterns
   *        file.
   */
  void throwExceptionIfNoPatterns() const;

  void writeConfiguration() const;
  void readConfiguration();

  // initialize the index-build-time settings for the vocabulary
  template <class Parser>
  void readIndexBuilderSettingsFromFile();

  /**
   * Delete a temporary file unless the keepTempFiles_ flag is set
   * @param path
   */
  void deleteTemporaryFile(const string& path);

 public:
  // Count the number of "QLever-internal" triples (predicate ql:langtag or
  // predicate starts with @) and all other triples (that were actually part of
  // the input).
  NumNormalAndInternal numTriples() const;

  // The index contains several triples that are not part of the "actual"
  // knowledge graph, but are added by QLever for internal reasons (e.g. for an
  // efficient implementation of language filters). For a given
  // `Permutation::Enum`, returns the following `std::pair`: First: A
  // `vector<pair<Id, Id>>` that denotes ranges in the first column
  //        of the permutation that imply that a triple is added. For example
  //        in the `SPO` and `SOP` permutation a literal subject means that the
  //        triple was added (literals are not legal subjects in RDF), so the
  //        pair `(idOfFirstLiteral, idOfLastLiteral + 1)` will be contained
  //        in the vector.
  // Second: A lambda that checks for a triple *that is not already excluded
  //         by the ignored ranges from the first argument* whether it still
  //         is an added triple. For example in the `Sxx` and `Oxx` permutation
  //         a triple where the predicate starts with '@' (instead of the usual
  //         '<' is an added triple from the language filter implementation.
  // Note: A triple from a given permutation is an added triple if and only if
  //       it's first column is contained in any of the ranges from `first` OR
  //       the lambda `second` returns true for that triple.
  // For example usages see `IndexScan.cpp` (the implementation of the full
  // index scan) and `GroupBy.cpp`.
  auto getIgnoredIdRanges(const Permutation::Enum permutation) const {
    std::vector<std::pair<Id, Id>> ignoredRanges;

    auto literalRange = getVocab().prefix_range("\"");
    auto taggedPredicatesRange = getVocab().prefix_range("@");
    auto internalEntitiesRange =
        getVocab().prefix_range(INTERNAL_ENTITIES_URI_PREFIX);
    ignoredRanges.emplace_back(
        Id::makeFromVocabIndex(internalEntitiesRange.first),
        Id::makeFromVocabIndex(internalEntitiesRange.second));

    using enum Permutation::Enum;
    if (permutation == SPO || permutation == SOP) {
      ignoredRanges.push_back({Id::makeFromVocabIndex(literalRange.first),
                               Id::makeFromVocabIndex(literalRange.second)});
    } else if (permutation == PSO || permutation == POS) {
      ignoredRanges.push_back(
          {Id::makeFromVocabIndex(taggedPredicatesRange.first),
           Id::makeFromVocabIndex(taggedPredicatesRange.second)});
    }

    auto isIllegalPredicateId = [=](Id predicateId) {
      auto idx = predicateId.getVocabIndex();
      return (idx >= internalEntitiesRange.first &&
              idx < internalEntitiesRange.second) ||
             (idx >= taggedPredicatesRange.first &&
              idx < taggedPredicatesRange.second);
    };

    auto isTripleIgnored = [permutation,
                            isIllegalPredicateId](const auto& triple) {
      // TODO<joka921, everybody in the future>:
      // A lot of code (especially for statistical queries in `GroupBy.cpp` and
      // the pattern trick) relies on this function being a noop for the `PSO`
      // and `POS` permutations, meaning that it suffices to check the
      // `ignoredRanges` for them. Should this ever change (which means that we
      // add internal triples that use predicates that are actually contained in
      // the knowledge graph), then all the code that uses this function has to
      // be thoroughly reviewed.
      if (permutation == SPO || permutation == OPS) {
        // Predicates are always entities from the vocabulary.
        return isIllegalPredicateId(triple[1]);
      } else if (permutation == SOP || permutation == OSP) {
        return isIllegalPredicateId(triple[2]);
      }
      return false;
    };

    return std::pair{std::move(ignoredRanges), std::move(isTripleIgnored)};
  }
};<|MERGE_RESOLUTION|>--- conflicted
+++ resolved
@@ -162,21 +162,12 @@
   // TODO: make those private and allow only const access
   // instantiations for the six permutations used in QLever.
   // They simplify the creation of permutations in the index class.
-<<<<<<< HEAD
-  Permutation pos_{Permutation::Enum::POS};
-  Permutation pso_{Permutation::Enum::PSO};
-  Permutation sop_{Permutation::Enum::SOP};
-  Permutation spo_{Permutation::Enum::SPO};
-  Permutation ops_{Permutation::Enum::OPS};
-  Permutation osp_{Permutation::Enum::OSP};
-=======
-  Permutation pos_{"POS", ".pos", {1, 2, 0}, allocator_};
-  Permutation pso_{"PSO", ".pso", {1, 0, 2}, allocator_};
-  Permutation sop_{"SOP", ".sop", {0, 2, 1}, allocator_};
-  Permutation spo_{"SPO", ".spo", {0, 1, 2}, allocator_};
-  Permutation ops_{"OPS", ".ops", {2, 1, 0}, allocator_};
-  Permutation osp_{"OSP", ".osp", {2, 0, 1}, allocator_};
->>>>>>> 04cccc80
+  Permutation pos_{Permutation::Enum::POS, allocator_};
+  Permutation pso_{Permutation::Enum::PSO, allocator_};
+  Permutation sop_{Permutation::Enum::SOP, allocator_};
+  Permutation spo_{Permutation::Enum::SPO, allocator_};
+  Permutation ops_{Permutation::Enum::OPS, allocator_};
+  Permutation osp_{Permutation::Enum::OSP, allocator_};
 
  public:
   IndexImpl(ad_utility::AllocatorWithLimit<Id> allocator);
