--- conflicted
+++ resolved
@@ -446,13 +446,8 @@
             ad_utility::SharedConcurrentTimeoutTimer timer = nullptr) const;
 
   // _____________________________________________________________________________
-<<<<<<< HEAD
-  size_t getResultSizeOfScan(const TripleComponent& col0String,
-                             const TripleComponent& col1String,
-=======
   size_t getResultSizeOfScan(const TripleComponent& col0,
                              const TripleComponent& col1,
->>>>>>> 55be9617
                              const Permutation::Enum& permutation) const;
 
  private:
