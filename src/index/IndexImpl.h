--- conflicted
+++ resolved
@@ -475,13 +475,8 @@
   // configured to either parse in parallel or not, and to either use the
   // CTRE-based relaxed parser or not, depending on the settings of the
   // corresponding member variables.
-<<<<<<< HEAD
-  std::unique_ptr<TurtleParserBase> makeTurtleParser(
-      const std::string& filename, Index::Filetype type);
-=======
   std::unique_ptr<RdfParserBase> makeRdfParser(const std::string& filename,
                                                Index::Filetype type) const;
->>>>>>> b32530ec
 
   std::unique_ptr<ad_utility::CompressedExternalIdTableSorterTypeErased>
   convertPartialToGlobalIds(TripleVec& data,
