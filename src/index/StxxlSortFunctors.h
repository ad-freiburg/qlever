// Copyright 2015, University of Freiburg,
// Chair of Algorithms and Data Structures.
// Author: Björn Buchhold (buchhold@informatik.uni-freiburg.de)
#pragma once

#include <array>
#include <tuple>

#include "../global/Id.h"

using std::array;
using std::tuple;

template <int i0, int i1, int i2>
struct SortTriple {
  using T = std::array<Id, 3>;
  // comparison function
  bool operator()(const T& a, const T& b) const {
    if (a[i0] == b[i0]) {
      if (a[i1] == b[i1]) {
        return a[i2] < b[i2];
      }
      return a[i1] < b[i1];
    }
    return a[i0] < b[i0];
  }

  // Value that is strictly smaller than any input element.
  static T min_value() { return {Id::min(), Id::min(), Id::min()}; }

  // Value that is strictly larger than any input element.
  static T max_value() { return {Id::max(), Id::max(), Id::max()}; }
};

using SortByPSO = SortTriple<1, 0, 2>;
using SortByPOS = SortTriple<1, 2, 0>;
using SortBySPO = SortTriple<0, 1, 2>;
using SortBySOP = SortTriple<0, 2, 1>;
using SortByOSP = SortTriple<2, 0, 1>;
using SortByOPS = SortTriple<2, 1, 0>;

// TODO<joka921> Which of those are actually "IDs" and which are something else?
struct SortText {
<<<<<<< HEAD
  using T = std::tuple<TextBlockIndex, TextVocabIndex, WordOrEntityIndex, Score,
                       bool>;
=======
  using T = std::tuple<TextBlockIndex, TextRecordIndex, WordOrEntityIndex,
                       Score, bool>;
>>>>>>> 782f8ca5
  // comparison function
  bool operator()(const T& a, const T& b) const {
    if (std::get<0>(a) == std::get<0>(b)) {
      if (std::get<4>(a) == std::get<4>(b)) {
        if (std::get<1>(a) == std::get<1>(b)) {
          if (std::get<2>(a) == std::get<2>(b)) {
            return std::get<3>(a) < std::get<3>(b);
          } else {
            return std::get<2>(a) < std::get<2>(b);
          }
        } else {
          return std::get<1>(a) < std::get<1>(b);
        }
      } else {
        return !std::get<4>(a);
      }
    } else {
      return std::get<0>(a) < std::get<0>(b);
    }
  }

  // min sentinel = value which is strictly smaller that any input element
<<<<<<< HEAD
  static T min_value() { return {0, 0, 0, 0, false}; }

  // max sentinel = value which is strictly larger that any input element
  static T max_value() {
    Score maxScore = std::numeric_limits<Score>::max();
    return {maxScore, maxScore, maxScore, maxScore, true};
=======
  static T min_value() { return {0, TextRecordIndex::min(), 0, 0, false}; }

  // max sentinel = value which is strictly larger that any input element
  static T max_value() {
    return {std::numeric_limits<TextBlockIndex>::max(), TextRecordIndex::max(),
            std::numeric_limits<WordOrEntityIndex>::max(),
            std::numeric_limits<Score>::max(), true};
>>>>>>> 782f8ca5
  }
};<|MERGE_RESOLUTION|>--- conflicted
+++ resolved
@@ -41,13 +41,8 @@
 
 // TODO<joka921> Which of those are actually "IDs" and which are something else?
 struct SortText {
-<<<<<<< HEAD
-  using T = std::tuple<TextBlockIndex, TextVocabIndex, WordOrEntityIndex, Score,
-                       bool>;
-=======
   using T = std::tuple<TextBlockIndex, TextRecordIndex, WordOrEntityIndex,
                        Score, bool>;
->>>>>>> 782f8ca5
   // comparison function
   bool operator()(const T& a, const T& b) const {
     if (std::get<0>(a) == std::get<0>(b)) {
@@ -70,14 +65,6 @@
   }
 
   // min sentinel = value which is strictly smaller that any input element
-<<<<<<< HEAD
-  static T min_value() { return {0, 0, 0, 0, false}; }
-
-  // max sentinel = value which is strictly larger that any input element
-  static T max_value() {
-    Score maxScore = std::numeric_limits<Score>::max();
-    return {maxScore, maxScore, maxScore, maxScore, true};
-=======
   static T min_value() { return {0, TextRecordIndex::min(), 0, 0, false}; }
 
   // max sentinel = value which is strictly larger that any input element
@@ -85,6 +72,5 @@
     return {std::numeric_limits<TextBlockIndex>::max(), TextRecordIndex::max(),
             std::numeric_limits<WordOrEntityIndex>::max(),
             std::numeric_limits<Score>::max(), true};
->>>>>>> 782f8ca5
   }
 };