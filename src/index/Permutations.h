// Copyright 2018, University of Freiburg,
// Chair of Algorithms and Data Structures.
// Author: Johannes Kalmbach<joka921> (johannes.kalmbach@gmail.com)
#pragma once

#include <array>
#include <string>

#include "global/Constants.h"
#include "index/IndexMetaData.h"
#include "util/File.h"
#include "util/Log.h"

// Helper class to store static properties of the different permutations to
// avoid code duplication. The first template parameter is a search functor for
// STXXL.
<<<<<<< HEAD
class PermutationImpl {
 public:
  using MetaData = IndexMetaDataMmapView;
  PermutationImpl(string name, string suffix, array<unsigned short, 3> order)
=======
class Permutation {
 public:
  /// Identifiers for the six possible permutations.
  enum struct Enum { PSO, POS, SPO, SOP, OPS, OSP };
  // Unfortunately there is a bug in GCC that doesn't allow use to simply use
  // `using enum`.
  static constexpr auto PSO = Enum::PSO;
  static constexpr auto POS = Enum::POS;
  static constexpr auto SPO = Enum::SPO;
  static constexpr auto SOP = Enum::SOP;
  static constexpr auto OPS = Enum::OPS;
  static constexpr auto OSP = Enum::OSP;
  using MetaData = IndexMetaDataMmapView;
  Permutation(string name, string suffix, array<unsigned short, 3> order)
>>>>>>> 0800f091
      : _readableName(std::move(name)),
        _fileSuffix(std::move(suffix)),
        _keyOrder(order) {}

  // everything that has to be done when reading an index from disk
  void loadFromDisk(const std::string& onDiskBase) {
    if constexpr (MetaData::_isMmapBased) {
      _meta.setup(onDiskBase + ".index" + _fileSuffix + MMAP_FILE_SUFFIX,
                  ad_utility::ReuseTag(), ad_utility::AccessPattern::Random);
    }
    auto filename = string(onDiskBase + ".index" + _fileSuffix);
    try {
      _file.open(filename, "r");
    } catch (const std::runtime_error& e) {
      AD_THROW("Could not open the index file " + filename +
               " for reading. Please check that you have read access to "
               "this file. If it does not exist, your index is broken.");
    }
    _meta.readFromFile(&_file);
    LOG(INFO) << "Registered " << _readableName
              << " permutation: " << _meta.statistics() << std::endl;
    _isLoaded = true;
  }

  /// For a given ID for the first column, retrieve all IDs of the second and
  /// third column, and store them in `result`. This is just a thin wrapper
  /// around `CompressedRelationMetaData::scan`.
  template <typename IdTableImpl>
  void scan(Id col0Id, IdTableImpl* result,
            ad_utility::SharedConcurrentTimeoutTimer timer = nullptr) const {
    if (!_isLoaded) {
      throw std::runtime_error("This query requires the permutation " +
                               _readableName + ", which was not loaded");
    }
    if (!_meta.col0IdExists(col0Id)) {
      return;
    }
    const auto& metaData = _meta.getMetaData(col0Id);
    return _reader.scan(metaData, _meta.blockData(), _file, result,
                        std::move(timer));
  }
  /// For given IDs for the first and second column, retrieve all IDs of the
  /// third column, and store them in `result`. This is just a thin wrapper
  /// around `CompressedRelationMetaData::scan`.
  template <typename IdTableImpl>
  void scan(Id col0Id, Id col1Id, IdTableImpl* result,
            ad_utility::SharedConcurrentTimeoutTimer timer = nullptr) const {
    if (!_meta.col0IdExists(col0Id)) {
      return;
    }
    const auto& metaData = _meta.getMetaData(col0Id);

    return _reader.scan(metaData, col1Id, _meta.blockData(), _file, result,
                        timer);
  }

  struct MetaDataAndBlocks {
    const CompressedRelationMetadata relationMetadata_;
    std::span<const CompressedBlockMetadata> blockMetadata_;
  };

  std::optional<MetaDataAndBlocks> getMetadataAndBlocks(
      Id col0Id, std::optional<Id> col1Id) const {
    if (!_meta.col0IdExists(col0Id)) {
      return std::nullopt;
    }

    auto metadata = _meta.getMetaData(col0Id);
    return MetaDataAndBlocks{
        _meta.getMetaData(col0Id),
        _reader.getBlocksFromMetadata(metadata, col1Id, _meta.blockData())};
  }

  cppcoro::generator<IdTable> lazyScan(
      Id col0Id, const std::vector<CompressedBlockMetadata>& blocks,
      ad_utility::AllocatorWithLimit<Id> allocator,
      ad_utility::SharedConcurrentTimeoutTimer timer = nullptr) const {
    if (!_meta.col0IdExists(col0Id)) {
      return {};
    }
    return _reader.lazyScan(_meta.getMetaData(col0Id), blocks, _file,
                            std::move(allocator), timer);
  }

  cppcoro::generator<IdTable> lazyScan(
      Id col0Id, Id col1Id, const std::vector<CompressedBlockMetadata>& blocks,
      ad_utility::AllocatorWithLimit<Id> allocator,
      ad_utility::SharedConcurrentTimeoutTimer timer = nullptr) const {
    if (!_meta.col0IdExists(col0Id)) {
      return {};
    }
    return _reader.lazyScan(_meta.getMetaData(col0Id), col1Id, blocks, _file,
                            std::move(allocator), timer);
  }

  // _______________________________________________________
  void setKbName(const string& name) { _meta.setName(name); }

  // for Log output, e.g. "POS"
  const std::string _readableName;
  // e.g. ".pos"
  const std::string _fileSuffix;
  // order of the 3 keys S(0), P(1), and O(2) for which this permutation is
  // sorted. Needed for the createPermutation function in the Index class
  // e.g. {1, 0, 2} for PsO
  const array<unsigned short, 3> _keyOrder;

  const MetaData& metaData() const { return _meta; }
  MetaData _meta;

  mutable ad_utility::File _file;

  CompressedRelationReader _reader;

  bool _isLoaded = false;
<<<<<<< HEAD
};

}  // namespace Permutation
=======
};
>>>>>>> 0800f091
<|MERGE_RESOLUTION|>--- conflicted
+++ resolved
@@ -14,12 +14,6 @@
 // Helper class to store static properties of the different permutations to
 // avoid code duplication. The first template parameter is a search functor for
 // STXXL.
-<<<<<<< HEAD
-class PermutationImpl {
- public:
-  using MetaData = IndexMetaDataMmapView;
-  PermutationImpl(string name, string suffix, array<unsigned short, 3> order)
-=======
 class Permutation {
  public:
   /// Identifiers for the six possible permutations.
@@ -34,7 +28,6 @@
   static constexpr auto OSP = Enum::OSP;
   using MetaData = IndexMetaDataMmapView;
   Permutation(string name, string suffix, array<unsigned short, 3> order)
->>>>>>> 0800f091
       : _readableName(std::move(name)),
         _fileSuffix(std::move(suffix)),
         _keyOrder(order) {}
@@ -150,10 +143,4 @@
   CompressedRelationReader _reader;
 
   bool _isLoaded = false;
-<<<<<<< HEAD
-};
-
-}  // namespace Permutation
-=======
-};
->>>>>>> 0800f091
+};