// Copyright 2014, University of Freiburg,
// Chair of Algorithms and Data Structures.
// Author:
//   2014-2017 Björn Buchhold (buchhold@informatik.uni-freiburg.de)
//   2018-     Johannes Kalmbach (kalmbach@informatik.uni-freiburg.de)

#include <boost/program_options.hpp>
#include <cstdlib>
#include <exception>
#include <iomanip>
#include <iostream>
#include <sstream>
#include <string>

#include "../CompilationInfo.h"
#include "../global/Constants.h"
#include "../util/File.h"
#include "../util/ProgramOptionsHelpers.h"
#include "../util/ReadableNumberFact.h"
#include "./ConstantsIndexBuilding.h"
#include "./Index.h"

using std::cerr;
using std::cout;
using std::endl;
using std::flush;
using std::string;

#define EMPH_ON "\033[1m"
#define EMPH_OFF "\033[22m"

namespace po = boost::program_options;

string getStxxlConfigFileName(const string& location) {
  return absl::StrCat(location, ".stxxl");
}

string getStxxlDiskFileName(const string& location, const string& tail) {
  return absl::StrCat(location, tail, "-stxxl.disk");
}

// Write a .stxxl config-file.
// All we want is sufficient space somewhere with enough space.
// We can use the location of input files and use a constant size for now.
// The required size can only be estimated anyway, since index size
// depends on the structure of words files rather than their size only,
// because of the "multiplications" performed.
void writeStxxlConfigFile(const string& location, const string& tail) {
  string stxxlConfigFileName = getStxxlConfigFileName(location);
  ad_utility::File stxxlConfig(stxxlConfigFileName, "w");
  auto configFile = ad_utility::makeOfstream(stxxlConfigFileName);
  // Inform stxxl about .stxxl location
  setenv("STXXLCFG", stxxlConfigFileName.c_str(), true);
  configFile << "disk=" << getStxxlDiskFileName(location, tail) << ","
             << STXXL_DISK_SIZE_INDEX_BUILDER << ",syscall\n";
}

// Main function.
int main(int argc, char** argv) {
  setlocale(LC_CTYPE, "");

  std::locale loc;
  ad_utility::ReadableNumberFacet facet(1);
  std::locale locWithNumberGrouping(loc, &facet);
  ad_utility::Log::imbue(locWithNumberGrouping);

  string baseName;
  string wordsfile;
  string docsfile;
  string textIndexName;
  string kbIndexName;
  string settingsFile;
  string filetype;
  string inputFile;
  bool noPrefixCompression = false;
  bool onDiskLiterals = false;
  bool noPatterns = false;
  bool onlyAddTextIndex = false;
  bool keepTemporaryFiles = false;
  bool onlyPsoAndPos = false;
  bool addWordsFromLiterals = false;
  std::optional<ad_utility::NonNegative> stxxlMemoryGB;
  optind = 1;

  Index index;

  boost::program_options::options_description boostOptions(
      "Options for IndexBuilderMain");
  auto add = [&boostOptions]<typename... Args>(Args && ... args) {
    boostOptions.add_options()(std::forward<Args>(args)...);
  };
  add("help,h", "Produce this help message.");
  add("index-basename,i", po::value<std::string>(&baseName)->required(),
      "The basename of the index files (required).");
  add("docs-by-context,d", po::value<std::string>(&docsfile),
      "docs-file to build text index from");
  add("file-format,F", po::value<std::string>(&filetype),
      "Specify format of the input file. Must be one of "
      "[tsv|nt|ttl|mmap]. If not set, we will try to deduce from the filename. "
      "`mmap` assumes an on-disk turtle file that can be mmapped to memory)");
  add("knowledge-base-input-file,f", po::value(&inputFile),
      "The file to be parsed from. If omitted, we will read from stdin");
  add("kb-index-name, K", po::value(&kbIndexName),
      "Assign a name to be displayed in the UI (default: name of nt-file)");
  add("on-disk-literals,l", po::bool_switch(&onDiskLiterals),
      "Externalize parts of the KB vocab.");
  add("no-patterns", po::bool_switch(&noPatterns),
      "Disable the use of patterns. This disables ql:has-predicate.");
  add("text-index-name,T", po::value(&textIndexName),
      "Assign a name to be displayed in the UI "
      "(default: name of words-file).");
  add("words-by-contexts,w", po::value(&wordsfile),
      "words-file to build text index from");
  add("words-from-literals,W", po::bool_switch(&addWordsFromLiterals),
      "Consider all literals from the internal vocabulary as text records");
  add("add-text-index, A", po::bool_switch(&onlyAddTextIndex),
      "Add text index to already existing kb-index");
  add("keep-temporary-files,k", po::bool_switch(&keepTemporaryFiles),
      "Keep Temporary Files from IndexCreation (normally only for debugging)");
  add("settings-file,s", po::value(&settingsFile),
      "Specify a input settings file where prefixes that are to be "
      "externalized etc. can be specified");
  add("no-compressed-vocabulary,N", po::bool_switch(&noPrefixCompression),
      "Do NOT use prefix compression on the vocabulary (default is to "
      "compress).");
  add("only-pos-and-pso-permutations,o", po::bool_switch(&onlyPsoAndPos),
      "Only load PSO and POS permutations");
  add("m, stxxl-memory-gb", po::value(&stxxlMemoryGB),
      "The amount of memory to use for sorting during the index build. "
      "Decrease if the index builder runs out of memory.");

  // Process command line arguments.
  po::variables_map optionsMap;

  try {
    po::store(po::parse_command_line(argc, argv, boostOptions), optionsMap);

    if (optionsMap.count("help")) {
      std::cout << boostOptions << '\n';
      return EXIT_SUCCESS;
    }

    po::notify(optionsMap);
  } catch (const std::exception& e) {
    std::cerr << "Error in command-line Argument: " << e.what() << '\n';
    std::cerr << boostOptions << '\n';
    return EXIT_FAILURE;
  }
  if (stxxlMemoryGB.has_value()) {
    index.stxxlMemoryInBytes() =
        1024ul * 1024ul * 1024ul * stxxlMemoryGB.value();
  }

  // If no text index name was specified, take the part of the wordsfile after
  // the last slash.
  if (textIndexName.empty() && !wordsfile.empty()) {
    textIndexName = ad_utility::getLastPartOfString(wordsfile, '/');
  }

  // If no index name was specified, take the part of the input file name after
  // the last slash.
  if (kbIndexName.empty() && !inputFile.empty()) {
    kbIndexName = ad_utility::getLastPartOfString(inputFile, '/');
  }

<<<<<<< HEAD
  LOG(INFO) << EMPH_ON << "QLever IndexBuilder, compiled on " << __DATE__ << " "
            << __TIME__ << EMPH_OFF << std::endl;
=======
  if (baseName.size() == 0) {
    std::cerr << "Missing required argument --index-basename (-i)..." << endl;
    printUsage(argv[0]);
    exit(1);
  }

  LOG(INFO) << EMPH_ON << "QLever IndexBuilder, compiled on "
            << qlever::version::DatetimeOfCompilation << " using git hash "
            << qlever::version::GitShortHash() << EMPH_OFF << std::endl;
>>>>>>> 406ddab3

  try {
    LOG(TRACE) << "Configuring STXXL..." << std::endl;
    size_t posOfLastSlash = baseName.rfind('/');
    string location = baseName.substr(0, posOfLastSlash + 1);
    string tail = baseName.substr(posOfLastSlash + 1);
    writeStxxlConfigFile(location, tail);
    string stxxlFileName = getStxxlDiskFileName(location, tail);
    LOG(TRACE) << "done." << std::endl;

    index.setKbName(kbIndexName);
    index.setTextName(textIndexName);
    index.setUsePatterns(!noPatterns);
    index.setOnDiskLiterals(onDiskLiterals);
    index.setOnDiskBase(baseName);
    index.setKeepTempFiles(keepTemporaryFiles);
    index.setSettingsFile(settingsFile);
    index.setPrefixCompression(!noPrefixCompression);
    index.setLoadAllPermutations(!onlyPsoAndPos);
    // NOTE: If `onlyAddTextIndex` is true, we do not want to construct an
    // index, but we assume that it already exists. In particular, we then need
    // the vocabulary from the KB index for building the text index.
    if (!onlyAddTextIndex) {
      if (inputFile.empty() || inputFile == "-") {
        inputFile = "/dev/stdin";
      }

      if (!filetype.empty()) {
        LOG(INFO) << "You specified the input format: "
                  << ad_utility::getUppercase(filetype) << std::endl;
      } else {
        bool filetypeDeduced = false;
        if (inputFile.ends_with(".tsv")) {
          filetype = "tsv";
          filetypeDeduced = true;
        } else if (inputFile.ends_with(".nt")) {
          filetype = "nt";
          filetypeDeduced = true;
        } else if (inputFile.ends_with(".ttl")) {
          filetype = "ttl";
          filetypeDeduced = true;
        } else {
          LOG(INFO) << "Unknown or missing extension of input file, assuming: "
                       "TTL"
                    << std::endl;
        }
        if (filetypeDeduced) {
          LOG(INFO) << "Format of input file deduced from extension: "
                    << ad_utility::getUppercase(filetype) << std::endl;
        }
        LOG(INFO) << "If this is not correct, start again using the option "
                     "--file-format (-F)"
                  << std::endl;
      }

      if (filetype == "ttl") {
        LOG(DEBUG) << "Parsing uncompressed TTL from: " << inputFile
                   << std::endl;
        index.createFromFile<TurtleParserAuto>(inputFile);
      } else if (filetype == "nt") {
        LOG(DEBUG) << "Parsing uncompressed N-Triples from: " << inputFile
                   << " (using the Turtle parser)" << std::endl;
        index.createFromFile<TurtleParserAuto>(inputFile);
      } else if (filetype == "mmap") {
        LOG(DEBUG) << "Parsing uncompressed TTL from from: " << inputFile
                   << " (using mmap, which only works for files, not for "
                   << "streams)" << std::endl;
        index.createFromFile<TurtleMmapParser<Tokenizer>>(inputFile);
      } else {
        LOG(ERROR) << "File format must be one of: nt ttl mmap" << std::endl;
        std::cerr << boostOptions << std::endl;
        exit(1);
      }
    }

    if (!wordsfile.empty() || addWordsFromLiterals) {
      index.addTextFromContextFile(wordsfile, addWordsFromLiterals);
    }

    if (!docsfile.empty()) {
      index.buildDocsDB(docsfile);
    }
    ad_utility::deleteFile(stxxlFileName);
  } catch (std::exception& e) {
    LOG(ERROR) << e.what() << std::endl;
    exit(2);
  }
  return 0;
}<|MERGE_RESOLUTION|>--- conflicted
+++ resolved
@@ -163,20 +163,11 @@
     kbIndexName = ad_utility::getLastPartOfString(inputFile, '/');
   }
 
-<<<<<<< HEAD
-  LOG(INFO) << EMPH_ON << "QLever IndexBuilder, compiled on " << __DATE__ << " "
-            << __TIME__ << EMPH_OFF << std::endl;
-=======
-  if (baseName.size() == 0) {
-    std::cerr << "Missing required argument --index-basename (-i)..." << endl;
-    printUsage(argv[0]);
-    exit(1);
-  }
+
 
   LOG(INFO) << EMPH_ON << "QLever IndexBuilder, compiled on "
             << qlever::version::DatetimeOfCompilation << " using git hash "
             << qlever::version::GitShortHash() << EMPH_OFF << std::endl;
->>>>>>> 406ddab3
 
   try {
     LOG(TRACE) << "Configuring STXXL..." << std::endl;
