// Copyright 2014, University of Freiburg,
// Chair of Algorithms and Data Structures.
// Author:
//   2014-2017 Björn Buchhold (buchhold@informatik.uni-freiburg.de)
//   2018-     Johannes Kalmbach (kalmbach@informatik.uni-freiburg.de)

#include <boost/program_options.hpp>
#include <cstdlib>
#include <exception>
#include <iostream>
#include <string>

#include "CompilationInfo.h"
#include "global/Constants.h"
#include "index/ConstantsIndexBuilding.h"
#include "index/Index.h"
#include "parser/Tokenizer.h"
#include "parser/TurtleParser.h"
#include "util/File.h"
#include "util/MemorySize/MemorySize.h"
#include "util/ProgramOptionsHelpers.h"
#include "util/ReadableNumberFact.h"

using std::string;

#define EMPH_ON "\033[1m"
#define EMPH_OFF "\033[22m"

namespace po = boost::program_options;

string getStxxlConfigFileName(const string& location) {
  return absl::StrCat(location, ".stxxl");
}

string getStxxlDiskFileName(const string& location, const string& tail) {
  return absl::StrCat(location, tail, ".stxxl-disk");
}

// Write a .stxxl config-file.
// All we want is sufficient space somewhere with enough space.
// We can use the location of input files and use a constant size for now.
// The required size can only be estimated anyway, since index size
// depends on the structure of words files rather than their size only,
// because of the "multiplications" performed.
void writeStxxlConfigFile(const string& location, const string& tail) {
  string stxxlConfigFileName = getStxxlConfigFileName(location);
  ad_utility::File stxxlConfig(stxxlConfigFileName, "w");
  auto configFile = ad_utility::makeOfstream(stxxlConfigFileName);
  // Inform stxxl about .stxxl location
  setenv("STXXLCFG", stxxlConfigFileName.c_str(), true);
  configFile << "disk=" << getStxxlDiskFileName(location, tail) << ","
             << STXXL_DISK_SIZE_INDEX_BUILDER << ",syscall\n";
}

// Main function.
int main(int argc, char** argv) {
  setlocale(LC_CTYPE, "");

  std::locale loc;
  ad_utility::ReadableNumberFacet facet(1);
  std::locale locWithNumberGrouping(loc, &facet);
  ad_utility::Log::imbue(locWithNumberGrouping);

  string baseName;
  string wordsfile;
  string docsfile;
  string textIndexName;
  string kbIndexName;
  string settingsFile;
  string filetype;
  string inputFile;
  bool noPrefixCompression = false;
  bool noPatterns = false;
  bool onlyAddTextIndex = false;
  bool keepTemporaryFiles = false;
  bool onlyPsoAndPos = false;
  bool addWordsFromLiterals = false;
  std::optional<ad_utility::MemorySize> stxxlMemory;
  optind = 1;

  Index index{ad_utility::makeUnlimitedAllocator<Id>()};

  boost::program_options::options_description boostOptions(
      "Options for IndexBuilderMain");
  auto add = [&boostOptions]<typename... Args>(Args&&... args) {
    boostOptions.add_options()(std::forward<Args>(args)...);
  };
  add("help,h", "Produce this help message.");
  add("index-basename,i", po::value(&baseName)->required(),
      "The basename of the output files (required).");
  add("kg-input-file,f", po::value(&inputFile),
      "The file with the knowledge graph data to be parsed from. If omitted, "
      "will read from stdin.");
  add("file-format,F", po::value(&filetype),
      "The format of the input file with the knowledge graph data. Must be one "
      "of [nt|ttl]. If not set, QLever will try to deduce it from the "
      "filename suffix.");
  add("kg-index-name,K", po::value(&kbIndexName),
      "The name of the knowledge graph index (default: basename of "
      "`kg-input-file`).");

  // Options for the text index.
  add("text-docs-input-file,d", po::value(&docsfile),
      "The full text of the text records from which to build the text index.");
  add("text-words-input-file,w", po::value(&wordsfile),
      "Words of the text records from which to build the text index.");
  add("text-words-from-literals,W", po::bool_switch(&addWordsFromLiterals),
      "Consider all literals from the internal vocabulary as text records. Can "
      "be combined with `text-docs-input-file` and `text-words-input-file`");
  add("text-index-name,T", po::value(&textIndexName),
      "The name of the text index (default: basename of "
      "text-words-input-file).");
  add("add-text-index,A", po::bool_switch(&onlyAddTextIndex),
      "Only build the text index. Assumes that a knowledge graph index with "
      "the same `index-basename` already exists.");

  // Options for the knowledge graph index.
  add("settings-file,s", po::value(&settingsFile),
      "A JSON file, where various settings can be specified (see the QLever "
      "documentation).");
  add("no-patterns", po::bool_switch(&noPatterns),
      "Disable the precomputation for `ql:has-predicate`.");
  add("no-compressed-vocabulary,N", po::bool_switch(&noPrefixCompression),
      "Do not apply prefix compression to the vocabulary (default: do apply).");
  add("only-pos-and-pso-permutations,o", po::bool_switch(&onlyPsoAndPos),
      "Only build the PSO and POS permutations. This is faster, but then "
      "queries with predicate variables are not supported");

  // Options for the index building process.
  add("stxxl-memory,m", po::value(&stxxlMemory),
      "The amount of memory in to use for sorting during the index build. "
      "Decrease if the index builder runs out of memory.");
  add("keep-temporary-files,k", po::bool_switch(&keepTemporaryFiles),
      "Do not delete temporary files from index creation for debugging.");

  // Process command line arguments.
  po::variables_map optionsMap;

  try {
    po::store(po::parse_command_line(argc, argv, boostOptions), optionsMap);
    if (optionsMap.count("help")) {
      std::cout << boostOptions << '\n';
      return EXIT_SUCCESS;
    }
    po::notify(optionsMap);
  } catch (const std::exception& e) {
    std::cerr << "Error in command-line argument: " << e.what() << '\n';
    std::cerr << boostOptions << '\n';
    return EXIT_FAILURE;
  }
<<<<<<< HEAD
  if (stxxlMemory.has_value()) {
    index.stxxlMemory() = stxxlMemory.value();
=======
  if (stxxlMemoryGB.has_value()) {
    index.stxxlMemory() = ad_utility::MemorySize::gigabytes(
        static_cast<size_t>(stxxlMemoryGB.value()));
>>>>>>> 9d3178aa
  }

  // If no text index name was specified, take the part of the wordsfile after
  // the last slash.
  if (textIndexName.empty() && !wordsfile.empty()) {
    textIndexName = ad_utility::getLastPartOfString(wordsfile, '/');
  }

  // If no index name was specified, take the part of the input file name after
  // the last slash.
  if (kbIndexName.empty() && !inputFile.empty()) {
    kbIndexName = ad_utility::getLastPartOfString(inputFile, '/');
  }

  LOG(INFO) << EMPH_ON << "QLever IndexBuilder, compiled on "
            << qlever::version::DatetimeOfCompilation << " using git hash "
            << qlever::version::GitShortHash() << EMPH_OFF << std::endl;

  try {
    LOG(TRACE) << "Configuring STXXL..." << std::endl;
    size_t posOfLastSlash = baseName.rfind('/');
    string location = baseName.substr(0, posOfLastSlash + 1);
    string tail = baseName.substr(posOfLastSlash + 1);
    writeStxxlConfigFile(location, tail);
    string stxxlFileName = getStxxlDiskFileName(location, tail);
    LOG(TRACE) << "done." << std::endl;

    index.setKbName(kbIndexName);
    index.setTextName(textIndexName);
    index.setUsePatterns(!noPatterns);
    index.setOnDiskBase(baseName);
    index.setKeepTempFiles(keepTemporaryFiles);
    index.setSettingsFile(settingsFile);
    index.setPrefixCompression(!noPrefixCompression);
    index.setLoadAllPermutations(!onlyPsoAndPos);
    // NOTE: If `onlyAddTextIndex` is true, we do not want to construct an
    // index, but we assume that it already exists. In particular, we then need
    // the vocabulary from the KB index for building the text index.
    if (!onlyAddTextIndex) {
      if (inputFile.empty() || inputFile == "-") {
        inputFile = "/dev/stdin";
      }

      if (!filetype.empty()) {
        LOG(INFO) << "You specified the input format: "
                  << ad_utility::getUppercase(filetype) << std::endl;
      } else {
        bool filetypeDeduced = false;
        if (inputFile.ends_with(".nt")) {
          filetype = "nt";
          filetypeDeduced = true;
        } else if (inputFile.ends_with(".ttl")) {
          filetype = "ttl";
          filetypeDeduced = true;
        } else {
          LOG(INFO) << "Unknown or missing extension of input file, assuming: "
                       "TTL"
                    << std::endl;
        }
        if (filetypeDeduced) {
          LOG(INFO) << "Format of input file deduced from extension: "
                    << ad_utility::getUppercase(filetype) << std::endl;
        }
        LOG(INFO) << "If this is not correct, start again using the option "
                     "--file-format (-F)"
                  << std::endl;
      }

      if (filetype == "ttl") {
        LOG(DEBUG) << "Parsing uncompressed TTL from: " << inputFile
                   << std::endl;
        index.createFromFile(inputFile);
      } else if (filetype == "nt") {
        LOG(DEBUG) << "Parsing uncompressed N-Triples from: " << inputFile
                   << " (using the Turtle parser)" << std::endl;
        index.createFromFile(inputFile);
      } else {
        LOG(ERROR) << "File format must be one of: nt ttl" << std::endl;
        std::cerr << boostOptions << std::endl;
        exit(1);
      }
    }

    if (!wordsfile.empty() || addWordsFromLiterals) {
      index.addTextFromContextFile(wordsfile, addWordsFromLiterals);
    }

    if (!docsfile.empty()) {
      index.buildDocsDB(docsfile);
    }
    ad_utility::deleteFile(stxxlFileName);
  } catch (std::exception& e) {
    LOG(ERROR) << e.what() << std::endl;
    exit(2);
  }
  return 0;
}<|MERGE_RESOLUTION|>--- conflicted
+++ resolved
@@ -75,7 +75,7 @@
   bool keepTemporaryFiles = false;
   bool onlyPsoAndPos = false;
   bool addWordsFromLiterals = false;
-  std::optional<ad_utility::MemorySize> stxxlMemory;
+  std::optional<ad_utility::NonNegative> stxxlMemoryGB;
   optind = 1;
 
   Index index{ad_utility::makeUnlimitedAllocator<Id>()};
@@ -127,8 +127,8 @@
       "queries with predicate variables are not supported");
 
   // Options for the index building process.
-  add("stxxl-memory,m", po::value(&stxxlMemory),
-      "The amount of memory in to use for sorting during the index build. "
+  add("stxxl-memory-gb,m", po::value(&stxxlMemoryGB),
+      "The amount of memory in GB to use for sorting during the index build. "
       "Decrease if the index builder runs out of memory.");
   add("keep-temporary-files,k", po::bool_switch(&keepTemporaryFiles),
       "Do not delete temporary files from index creation for debugging.");
@@ -148,14 +148,9 @@
     std::cerr << boostOptions << '\n';
     return EXIT_FAILURE;
   }
-<<<<<<< HEAD
-  if (stxxlMemory.has_value()) {
-    index.stxxlMemory() = stxxlMemory.value();
-=======
   if (stxxlMemoryGB.has_value()) {
     index.stxxlMemory() = ad_utility::MemorySize::gigabytes(
         static_cast<size_t>(stxxlMemoryGB.value()));
->>>>>>> 9d3178aa
   }
 
   // If no text index name was specified, take the part of the wordsfile after
