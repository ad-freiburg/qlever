// Copyright 2014 - 2025 University of Freiburg
// Chair of Algorithms and Data Structures.
// Authors: Björn Buchhold <buchhold@cs.uni-freiburg.de> [2014 - 2017]
//          Johannes Kalmbach <kalmbach@cs.uni-freiburg.de>
//          Hannah Bast <bast@cs.uni-freiburg.de>
//
// Copyright 2025, Bayerische Motoren Werke Aktiengesellschaft (BMW AG)

#include <absl/functional/bind_front.h>

#include <boost/program_options.hpp>
#include <cstdlib>
#include <exception>
#include <iostream>
#include <string>

#include "CompilationInfo.h"
#include "global/Constants.h"
#include "index/ConstantsIndexBuilding.h"
#include "libqlever/Qlever.h"
#include "util/ProgramOptionsHelpers.h"
#include "util/ReadableNumberFacet.h"

using std::string;

namespace po = boost::program_options;

// Check that `values` has exactly one or `numFiles` many entries. An empty
// vector will also be accepted. If this condition is violated, throw an
// exception. This is used to validate the parameters for file types and default
// graphs.
static constexpr auto checkNumParameterValues =
    [](size_t numFiles, const auto& values, std::string_view parameterName) {
      if (values.empty()) {
        return;
      }
      if (values.size() == 1 || values.size() == numFiles) {
        return;
      }
      auto error = absl::StrCat(
          "The parameter \"", parameterName,
          "\" must be specified either exactly once (in which case it is "
          "used for all input files) or exactly as many times as there are "
          "input files, in which case each input file has its own value.",
          " The parameter can also be omitted entirely, in which "
          " case a default value is used for all input files.");
      throw std::runtime_error{error};
    };

// Convert the `filetype` string, which must be "ttl", "nt", or "nq" to the
// corresponding `qlever::Filetype` value. If no filetyp is given, try to deduce
// the type from the filename.
qlever::Filetype getFiletype(std::optional<std::string_view> filetype,
                             std::string_view filename) {
  auto impl = [](std::string_view s) -> std::optional<qlever::Filetype> {
    if (s == "ttl" || s == "nt") {
      return qlever::Filetype::Turtle;
    } else if (s == "nq") {
      return qlever::Filetype::NQuad;
    } else {
      return std::nullopt;
    }
  };
  if (filetype.has_value()) {
    auto result = impl(filetype.value());
    if (result.has_value()) {
      return result.value();
    } else {
      throw std::runtime_error{
          absl::StrCat("The value of --file-format or -F must be one of "
                       "`ttl`, `nt`, or `nq`, but is `",
                       filetype.value(), "`")};
    }
  }

  auto posOfDot = filename.rfind('.');
  auto throwNotDeducable = [&filename]() {
    throw std::runtime_error{absl::StrCat(
        "Could not deduce the file format from the filename \"", filename,
        "\". Either use files with names that end on `.ttl`, `.nt`, or `.nq`, "
        "or explicitly set the format of the file via --file-format or -F")};
  };
  if (posOfDot == std::string::npos) {
    throwNotDeducable();
  }
  auto deducedType = impl(filename.substr(posOfDot + 1));
  if (deducedType.has_value()) {
    return deducedType.value();
  } else {
    throwNotDeducable();
  }
  // The following line is necessary because Clang and GCC currently can't
  // deduce that the above `else` case always throws and there is currently no
  // way to mark the `throwNotDeducable` lambda as `[[noreturn]]`.
  AD_FAIL();
}

// Get the parameter value at the given index. If the vector is empty, return
// the given `defaultValue`. If the vector has exactly one element, return that
// element, no matter what the index is.
template <typename T, typename TsList>
T getParameterValue(size_t idx, const TsList& values, const T& defaultValue) {
  if (values.empty()) {
    return defaultValue;
  }
  if (values.size() == 1) {
    return values.at(0);
  }
  return values.at(idx);
}
// Convert the parameters for the filenames, file types, and default graphs
// into a `vector<InputFileSpecification>`.
auto getFileSpecifications = [](const auto& filetype, auto& inputFile,
                                const auto& defaultGraphs,
                                const auto& parseParallel) {
  auto check = absl::bind_front(checkNumParameterValues, inputFile.size());
  check(filetype, "--file-format, -F");
  check(defaultGraphs, "--default-graph, -g");
  check(parseParallel, "--parse-parallel, p");

  std::vector<qlever::InputFileSpecification> fileSpecs;
  for (size_t i = 0; i < inputFile.size(); ++i) {
    auto type = getParameterValue<std::optional<std::string_view>>(
        i, filetype, std::nullopt);

    auto defaultGraph = getParameterValue<std::optional<string>>(
        i, defaultGraphs, std::nullopt);
    if (defaultGraph == "-") {
      defaultGraph = std::nullopt;
    }

    bool parseInParallel = getParameterValue(i, parseParallel, false);
    bool parseInParallelSetExplicitly = i < parseParallel.size();
    auto& filename = inputFile.at(i);
    if (filename == "-") {
      filename = "/dev/stdin";
    }
    fileSpecs.emplace_back(filename, getFiletype(type, filename),
                           std::move(defaultGraph), parseInParallel,
                           parseInParallelSetExplicitly);
  }
  return fileSpecs;
};

// Main function.
int main(int argc, char** argv) {
  // Copy the git hash and datetime of compilation (which require relinking)
  // to make them accessible to other parts of the code
  qlever::version::copyVersionInfo();
  setlocale(LC_CTYPE, "");

  std::locale loc;
  ad_utility::ReadableNumberFacet facet(1);
  std::locale locWithNumberGrouping(loc, &facet);
  ad_utility::Log::imbue(locWithNumberGrouping);

<<<<<<< HEAD
  string baseName;
  string wordsfile;
  string docsfile;
  string textIndexName;
  string kbIndexName;
  string settingsFile;
  string scoringMetric = "explicit";
  string tripleInTextIndexRegex;
=======
  qlever::IndexBuilderConfig config;
>>>>>>> 6f617d6a
  std::vector<string> filetype;
  std::vector<string> inputFile;
  std::vector<string> defaultGraphs;
  std::vector<bool> parseParallel;
<<<<<<< HEAD
  bool noPatterns = false;
  bool onlyAddTextIndex = false;
  bool keepTemporaryFiles = false;
  bool onlyPsoAndPos = false;
  bool addWordsFromLiterals = false;
  bool addWordsFromAllLiterals = false;
  bool tripleInTextIndexRegexIsBlacklist = false;
  float bScoringParam = 0.75;
  float kScoringParam = 1.75;
  std::optional<ad_utility::MemorySize> indexMemoryLimit;
  std::optional<ad_utility::MemorySize> parserBufferSize;
  std::optional<ad_utility::VocabularyType> vocabType;
  std::vector<std::string> prefixesForIdEncodedIris;
  optind = 1;

  Index index{ad_utility::makeUnlimitedAllocator<Id>()};
=======
>>>>>>> 6f617d6a

  boost::program_options::options_description boostOptions(
      "Options for IndexBuilderMain");
  auto add = [&boostOptions](auto&&... args) {
    boostOptions.add_options()(AD_FWD(args)...);
  };
  add("help,h", "Produce this help message.");
  add("index-basename,i", po::value(&config.baseName_)->required(),
      "The basename of the output files (required).");
  add("kg-input-file,f", po::value(&inputFile),
      "The file with the knowledge graph data to be parsed from. If omitted, "
      "will read from stdin.");
  add("file-format,F", po::value(&filetype),
      "The format of the input file with the knowledge graph data. Must be one "
      "of [nt|ttl|nq]. Can be specified once (then all files use that format), "
      "or once per file, or not at all (in that case, the format is deduced "
      "from the filename suffix if possible).");
  add("default-graph,g", po::value(&defaultGraphs),
      "The graph IRI without angle brackets. Write `-` for the default graph. "
      "Can be omitted (then all files use the default graph), specified once "
      "(then all files use that graph), or once per file.");
  add("parse-parallel,p", po::value(&parseParallel),
      "Enable or disable the parallel parser for all files (if specified once) "
      "or once per input file. Parallel parsing works for all input files "
      "using the N-Triples or N-Quads format, as well as for well-behaved "
      "Turtle files, where all the prefix declarations come in one block at "
      "the beginning and there are no multiline literals");
  add("kg-index-name,K", po::value(&config.kbIndexName_),
      "The name of the knowledge graph index (default: basename of "
      "`kg-input-file`).");

  // Options for the text index.
  add("text-docs-input-file,d", po::value(&config.docsfile_),
      "The full text of the text records from which to build the text index.");
  add("text-words-input-file,w", po::value(&config.wordsfile_),
      "Words of the text records from which to build the text index.");
<<<<<<< HEAD
  add("text-words-from-literals,W", po::bool_switch(&addWordsFromAllLiterals),
      "Consider all literals from the internal vocabulary as text records. Can "
      "be combined with `text-docs-input-file` and `text-words-input-file`");
  add("text-index-regex,r", po::value(&tripleInTextIndexRegex),
      "Regex which is used to match predicates. If the predicate matches and "
      "`text-index-regex-is-blacklist` is set to false (default), the object "
      "(if "
      "it is a literal) is added to the text index.");
  add("text-index-regex-is-blacklist,R",
      po::bool_switch(&tripleInTextIndexRegexIsBlacklist),
      "If not set the object literals of predicates matching "
      "`text-index-regex` will be added to the text index. If set the "
      "object literals for every non-matching predicate will be added. If a "
      "literal appears together with multiple predicates, then it is added if "
      "at least one of the predicates indicates that it should be added to the "
      "text index");
  add("text-index-name,T", po::value(&textIndexName),
=======
  add("text-words-from-literals,W",
      po::bool_switch(&config.addWordsFromLiterals_),
      "Consider all literals from the internal vocabulary as text records. Can "
      "be combined with `text-docs-input-file` and `text-words-input-file`");
  add("text-index-name,T", po::value(&config.textIndexName_),
>>>>>>> 6f617d6a
      "The name of the text index (default: basename of "
      "text-words-input-file).");
  add("add-text-index,A", po::bool_switch(&config.onlyAddTextIndex_),
      "Only build the text index. Assumes that a knowledge graph index with "
<<<<<<< HEAD
      "the same `index-basename` already exists. Also if Literals should be"
      "added to the text index those have to be precomputed during the normal"
      "index building.");
  add("bm25-b", po::value(&bScoringParam),
=======
      "the same `index-basename` already exists.");
  add("bm25-b", po::value(&config.bScoringParam_),
>>>>>>> 6f617d6a
      "Sets the b param in the BM25 scoring metric for the fulltext index."
      " This has to be between (including) 0 and 1.");
  add("bm25-k", po::value(&config.kScoringParam_),
      "Sets the k param in the BM25 scoring metric for the fulltext index."
      "This has to be greater than or equal to 0.");
  add("set-scoring-metric,S", po::value(&config.textScoringMetric_),
      R"(Sets the scoring metric used. Options are "explicit" for explicit )"
      "scores that are read from the wordsfile, "
      R"("tf-idf" for tf idf )"
      R"(and "bm25" for bm25. The default is "explicit".)");

  // Options for the knowledge graph index.
  add("settings-file,s", po::value(&config.settingsFile_),
      "A JSON file, where various settings can be specified (see the QLever "
      "documentation).");
  add("no-patterns", po::bool_switch(&config.noPatterns_),
      "Disable the precomputation for `ql:has-predicate`.");
  add("only-pso-and-pos-permutations,o",
      po::bool_switch(&config.onlyPsoAndPos_),
      "Only build the PSO and POS permutations. This is faster, but then "
      "queries with predicate variables are not supported");
  auto msg = absl::StrCat(
      "The vocabulary implementation for strings in qlever, can be any of ",
      ad_utility::VocabularyType::getListOfSupportedValues());
  add("vocabulary-type", po::value(&config.vocabType_), msg.c_str());

  add("encode-as-id",
      po::value(&config.prefixesForIdEncodedIris_)->composing()->multitoken(),
      "Space-separated list of IRI prefixes (without angle brackets). "
      "IRIs that start with one of these prefixes, followed by a sequence of "
      "digits, do not require a vocabulary entry, but are directly encoded "
      "in the ID. NOTE: When using ORDER BY, the order among encoded IRIs and "
      "among non-encoded IRIs is correct, but the order between encoded "
      "and non-encoded IRIs is not");

  // Options for the index building process.
  add("stxxl-memory,m", po::value(&config.memoryLimit_),
      "The amount of memory in to use for sorting during the index build. "
      "Decrease if the index builder runs out of memory.");
  add("parser-buffer-size,b", po::value(&config.parserBufferSize_),
      "The size of the buffer used for parsing the input files. This must be "
      "large enough to hold a single input triple. Default: 10 MB.");
  add("keep-temporary-files,k", po::bool_switch(&config.keepTemporaryFiles_),
      "Do not delete temporary files from index creation for debugging.");

  // Process command line arguments.
  po::variables_map optionsMap;

  try {
    po::store(po::parse_command_line(argc, argv, boostOptions), optionsMap);
    if (optionsMap.count("help")) {
      std::cout << boostOptions << '\n';
      return EXIT_SUCCESS;
    }
    po::notify(optionsMap);
<<<<<<< HEAD
    if (kScoringParam < 0) {
      throw std::invalid_argument("The value of bm25-k must be >= 0");
    }
    if (bScoringParam < 0 || bScoringParam > 1) {
      throw std::invalid_argument(
          "The value of bm25-b must be between and "
          "including 0 and 1");
    }
    if (addWordsFromAllLiterals && optionsMap.count("text-index-regex")) {
      throw std::invalid_argument(
          "The option to add all literals to text index "
          "shouldn't be used with a filter for literals. "
          "Either choose to add all literals or choose "
          "a regex that evaluates predicates of triples "
          "with literals as object.");
    }
    if (optionsMap.contains("text-index-regex") && onlyAddTextIndex) {
      throw std::invalid_argument(
          "The regex to filter literals with a regex on predicates only works "
          "when building the RDF and text index not only the text index.");
    }
=======
>>>>>>> 6f617d6a
  } catch (const std::exception& e) {
    std::cerr << "Error in command-line argument: " << e.what() << '\n';
    std::cerr << boostOptions << '\n';
    return EXIT_FAILURE;
  }

  // Add words from literals if either a regex filter for predicates with
  // literals as objects is given or the option to add all literals is chosen
  addWordsFromLiterals =
      addWordsFromAllLiterals || optionsMap.contains("text-index-regex");

  LOG(INFO) << EMPH_ON << "QLever IndexBuilder, compiled on "
            << qlever::version::DatetimeOfCompilation << " using git hash "
            << qlever::version::GitShortHash << EMPH_OFF << std::endl;

  try {
<<<<<<< HEAD
    size_t posOfLastSlash = baseName.rfind('/');
    string location = baseName.substr(0, posOfLastSlash + 1);
    string tail = baseName.substr(posOfLastSlash + 1);
    LOG(TRACE) << "done." << std::endl;

    index.setKbName(kbIndexName);
    index.setTextName(textIndexName);
    index.usePatterns() = !noPatterns;
    index.setOnDiskBase(baseName);
    index.setKeepTempFiles(keepTemporaryFiles);
    index.setSettingsFile(settingsFile);
    index.loadAllPermutations() = !onlyPsoAndPos;
    index.getImpl().setPrefixesForEncodedValues(prefixesForIdEncodedIris);
    index.setTextIndexLiteralFilter({tripleInTextIndexRegex,
                                     tripleInTextIndexRegexIsBlacklist
                                         ? LiteralFilterType::DeclineMatching
                                         : LiteralFilterType::AcceptMatching,
                                     addWordsFromAllLiterals});

    // Convert the parameters for the filenames, file types, and default graphs
    // into a `vector<InputFileSpecification>`.
    auto getFileSpecifications = [&]() {
      checkNumParameterValues(filetype, inputFile.size(), "--file-format, -F");
      checkNumParameterValues(defaultGraphs, inputFile.size(),
                              "--default-graph, -g");
      checkNumParameterValues(parseParallel, parseParallel.size(),
                              "--parse-parallel, p");

      std::vector<qlever::InputFileSpecification> fileSpecs;
      for (size_t i = 0; i < inputFile.size(); ++i) {
        auto type = getParameterValue<std::optional<std::string_view>>(
            i, filetype, std::nullopt);

        auto defaultGraph = getParameterValue<std::optional<string>>(
            i, defaultGraphs, std::nullopt);
        if (defaultGraph == "-") {
          defaultGraph = std::nullopt;
        }

        bool parseInParallel = getParameterValue(i, parseParallel, false);
        bool parseInParallelSetExplicitly = i < parseParallel.size();
        auto& filename = inputFile.at(i);
        if (filename == "-") {
          filename = "/dev/stdin";
        }
        fileSpecs.emplace_back(filename, getFiletype(type, filename),
                               std::move(defaultGraph), parseInParallel,
                               parseInParallelSetExplicitly);
      }
      return fileSpecs;
    };
=======
    config.inputFiles_ = getFileSpecifications(filetype, inputFile,
                                               defaultGraphs, parseParallel);
    config.validate();
    qlever::Qlever::buildIndex(config);
>>>>>>> 6f617d6a

  } catch (std::exception& e) {
    LOG(ERROR) << "Creating the index for QLever failed with the following "
                  "exception: "
               << e.what() << std::endl;
    return 2;
  }
  return 0;
}<|MERGE_RESOLUTION|>--- conflicted
+++ resolved
@@ -154,41 +154,11 @@
   std::locale locWithNumberGrouping(loc, &facet);
   ad_utility::Log::imbue(locWithNumberGrouping);
 
-<<<<<<< HEAD
-  string baseName;
-  string wordsfile;
-  string docsfile;
-  string textIndexName;
-  string kbIndexName;
-  string settingsFile;
-  string scoringMetric = "explicit";
-  string tripleInTextIndexRegex;
-=======
   qlever::IndexBuilderConfig config;
->>>>>>> 6f617d6a
   std::vector<string> filetype;
   std::vector<string> inputFile;
   std::vector<string> defaultGraphs;
   std::vector<bool> parseParallel;
-<<<<<<< HEAD
-  bool noPatterns = false;
-  bool onlyAddTextIndex = false;
-  bool keepTemporaryFiles = false;
-  bool onlyPsoAndPos = false;
-  bool addWordsFromLiterals = false;
-  bool addWordsFromAllLiterals = false;
-  bool tripleInTextIndexRegexIsBlacklist = false;
-  float bScoringParam = 0.75;
-  float kScoringParam = 1.75;
-  std::optional<ad_utility::MemorySize> indexMemoryLimit;
-  std::optional<ad_utility::MemorySize> parserBufferSize;
-  std::optional<ad_utility::VocabularyType> vocabType;
-  std::vector<std::string> prefixesForIdEncodedIris;
-  optind = 1;
-
-  Index index{ad_utility::makeUnlimitedAllocator<Id>()};
-=======
->>>>>>> 6f617d6a
 
   boost::program_options::options_description boostOptions(
       "Options for IndexBuilderMain");
@@ -225,44 +195,32 @@
       "The full text of the text records from which to build the text index.");
   add("text-words-input-file,w", po::value(&config.wordsfile_),
       "Words of the text records from which to build the text index.");
-<<<<<<< HEAD
-  add("text-words-from-literals,W", po::bool_switch(&addWordsFromAllLiterals),
+  add("text-words-from-literals,W",
+      po::bool_switch(&config.addWordsFromAllLiterals_),
       "Consider all literals from the internal vocabulary as text records. Can "
       "be combined with `text-docs-input-file` and `text-words-input-file`");
-  add("text-index-regex,r", po::value(&tripleInTextIndexRegex),
+  add("text-index-regex,r", po::value(&config.tripleInTextIndexRegex_),
       "Regex which is used to match predicates. If the predicate matches and "
       "`text-index-regex-is-blacklist` is set to false (default), the object "
       "(if "
       "it is a literal) is added to the text index.");
   add("text-index-regex-is-blacklist,R",
-      po::bool_switch(&tripleInTextIndexRegexIsBlacklist),
+      po::bool_switch(&config.tripleInTextIndexRegexIsBlacklist_),
       "If not set the object literals of predicates matching "
       "`text-index-regex` will be added to the text index. If set the "
       "object literals for every non-matching predicate will be added. If a "
       "literal appears together with multiple predicates, then it is added if "
       "at least one of the predicates indicates that it should be added to the "
       "text index");
-  add("text-index-name,T", po::value(&textIndexName),
-=======
-  add("text-words-from-literals,W",
-      po::bool_switch(&config.addWordsFromLiterals_),
-      "Consider all literals from the internal vocabulary as text records. Can "
-      "be combined with `text-docs-input-file` and `text-words-input-file`");
   add("text-index-name,T", po::value(&config.textIndexName_),
->>>>>>> 6f617d6a
       "The name of the text index (default: basename of "
       "text-words-input-file).");
   add("add-text-index,A", po::bool_switch(&config.onlyAddTextIndex_),
       "Only build the text index. Assumes that a knowledge graph index with "
-<<<<<<< HEAD
       "the same `index-basename` already exists. Also if Literals should be"
       "added to the text index those have to be precomputed during the normal"
       "index building.");
-  add("bm25-b", po::value(&bScoringParam),
-=======
-      "the same `index-basename` already exists.");
   add("bm25-b", po::value(&config.bScoringParam_),
->>>>>>> 6f617d6a
       "Sets the b param in the BM25 scoring metric for the fulltext index."
       " This has to be between (including) 0 and 1.");
   add("bm25-k", po::value(&config.kScoringParam_),
@@ -318,104 +276,21 @@
       return EXIT_SUCCESS;
     }
     po::notify(optionsMap);
-<<<<<<< HEAD
-    if (kScoringParam < 0) {
-      throw std::invalid_argument("The value of bm25-k must be >= 0");
-    }
-    if (bScoringParam < 0 || bScoringParam > 1) {
-      throw std::invalid_argument(
-          "The value of bm25-b must be between and "
-          "including 0 and 1");
-    }
-    if (addWordsFromAllLiterals && optionsMap.count("text-index-regex")) {
-      throw std::invalid_argument(
-          "The option to add all literals to text index "
-          "shouldn't be used with a filter for literals. "
-          "Either choose to add all literals or choose "
-          "a regex that evaluates predicates of triples "
-          "with literals as object.");
-    }
-    if (optionsMap.contains("text-index-regex") && onlyAddTextIndex) {
-      throw std::invalid_argument(
-          "The regex to filter literals with a regex on predicates only works "
-          "when building the RDF and text index not only the text index.");
-    }
-=======
->>>>>>> 6f617d6a
   } catch (const std::exception& e) {
     std::cerr << "Error in command-line argument: " << e.what() << '\n';
     std::cerr << boostOptions << '\n';
     return EXIT_FAILURE;
   }
 
-  // Add words from literals if either a regex filter for predicates with
-  // literals as objects is given or the option to add all literals is chosen
-  addWordsFromLiterals =
-      addWordsFromAllLiterals || optionsMap.contains("text-index-regex");
-
   LOG(INFO) << EMPH_ON << "QLever IndexBuilder, compiled on "
             << qlever::version::DatetimeOfCompilation << " using git hash "
             << qlever::version::GitShortHash << EMPH_OFF << std::endl;
 
   try {
-<<<<<<< HEAD
-    size_t posOfLastSlash = baseName.rfind('/');
-    string location = baseName.substr(0, posOfLastSlash + 1);
-    string tail = baseName.substr(posOfLastSlash + 1);
-    LOG(TRACE) << "done." << std::endl;
-
-    index.setKbName(kbIndexName);
-    index.setTextName(textIndexName);
-    index.usePatterns() = !noPatterns;
-    index.setOnDiskBase(baseName);
-    index.setKeepTempFiles(keepTemporaryFiles);
-    index.setSettingsFile(settingsFile);
-    index.loadAllPermutations() = !onlyPsoAndPos;
-    index.getImpl().setPrefixesForEncodedValues(prefixesForIdEncodedIris);
-    index.setTextIndexLiteralFilter({tripleInTextIndexRegex,
-                                     tripleInTextIndexRegexIsBlacklist
-                                         ? LiteralFilterType::DeclineMatching
-                                         : LiteralFilterType::AcceptMatching,
-                                     addWordsFromAllLiterals});
-
-    // Convert the parameters for the filenames, file types, and default graphs
-    // into a `vector<InputFileSpecification>`.
-    auto getFileSpecifications = [&]() {
-      checkNumParameterValues(filetype, inputFile.size(), "--file-format, -F");
-      checkNumParameterValues(defaultGraphs, inputFile.size(),
-                              "--default-graph, -g");
-      checkNumParameterValues(parseParallel, parseParallel.size(),
-                              "--parse-parallel, p");
-
-      std::vector<qlever::InputFileSpecification> fileSpecs;
-      for (size_t i = 0; i < inputFile.size(); ++i) {
-        auto type = getParameterValue<std::optional<std::string_view>>(
-            i, filetype, std::nullopt);
-
-        auto defaultGraph = getParameterValue<std::optional<string>>(
-            i, defaultGraphs, std::nullopt);
-        if (defaultGraph == "-") {
-          defaultGraph = std::nullopt;
-        }
-
-        bool parseInParallel = getParameterValue(i, parseParallel, false);
-        bool parseInParallelSetExplicitly = i < parseParallel.size();
-        auto& filename = inputFile.at(i);
-        if (filename == "-") {
-          filename = "/dev/stdin";
-        }
-        fileSpecs.emplace_back(filename, getFiletype(type, filename),
-                               std::move(defaultGraph), parseInParallel,
-                               parseInParallelSetExplicitly);
-      }
-      return fileSpecs;
-    };
-=======
     config.inputFiles_ = getFileSpecifications(filetype, inputFile,
                                                defaultGraphs, parseParallel);
     config.validate();
     qlever::Qlever::buildIndex(config);
->>>>>>> 6f617d6a
 
   } catch (std::exception& e) {
     LOG(ERROR) << "Creating the index for QLever failed with the following "
