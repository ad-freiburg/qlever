// Copyright 2014 - 2025 University of Freiburg
// Chair of Algorithms and Data Structures.
// Authors: Björn Buchhold <buchhold@cs.uni-freiburg.de> [2014 - 2017]
//          Johannes Kalmbach <kalmbach@cs.uni-freiburg.de>
//          Hannah Bast <bast@cs.uni-freiburg.de>
//
// Copyright 2025, Bayerische Motoren Werke Aktiengesellschaft (BMW AG)

#include <boost/program_options.hpp>
#include <cstdlib>
#include <exception>
#include <iostream>
#include <string>

#include "CompilationInfo.h"
#include "global/Constants.h"
#include "index/ConstantsIndexBuilding.h"
#include "index/Index.h"
#include "index/IndexImpl.h"
#include "index/TextIndexBuilder.h"
#include "libqlever/Qlever.h"
#include "parser/RdfParser.h"
#include "parser/Tokenizer.h"
#include "util/MemorySize/MemorySize.h"
#include "util/ProgramOptionsHelpers.h"
#include "util/ReadableNumberFacet.h"

using std::string;

namespace po = boost::program_options;

// Check that `values` has exactly one or `numFiles` many entries. An empty
// vector will also be accepted. If this condition is violated, throw an
// exception. This is used to validate the parameters for file types and default
// graphs.
template <typename T>
static void checkNumParameterValues(const T& values, size_t numFiles,
                                    std::string_view parameterName) {
  if (values.empty()) {
    return;
  }
  if (values.size() == 1 || values.size() == numFiles) {
    return;
  }
  auto error = absl::StrCat(
      "The parameter \"", parameterName,
      "\" must be specified either exactly once (in which case it is "
      "used for all input files) or exactly as many times as there are "
      "input files, in which case each input file has its own value.",
      " The parameter can also be omitted entirely, in which "
      " case a default value is used for all input files.");
  throw std::runtime_error{error};
}

// Convert the `filetype` string, which must be "ttl", "nt", or "nq" to the
// corresponding `qlever::Filetype` value. If no filetyp is given, try to deduce
// the type from the filename.
qlever::Filetype getFiletype(std::optional<std::string_view> filetype,
                             std::string_view filename) {
  auto impl = [](std::string_view s) -> std::optional<qlever::Filetype> {
    if (s == "ttl" || s == "nt") {
      return qlever::Filetype::Turtle;
    } else if (s == "nq") {
      return qlever::Filetype::NQuad;
    } else {
      return std::nullopt;
    }
  };
  if (filetype.has_value()) {
    auto result = impl(filetype.value());
    if (result.has_value()) {
      return result.value();
    } else {
      throw std::runtime_error{
          absl::StrCat("The value of --file-format or -F must be one of "
                       "`ttl`, `nt`, or `nq`, but is `",
                       filetype.value(), "`")};
    }
  }

  auto posOfDot = filename.rfind('.');
  auto throwNotDeducable = [&filename]() {
    throw std::runtime_error{absl::StrCat(
        "Could not deduce the file format from the filename \"", filename,
        "\". Either use files with names that end on `.ttl`, `.nt`, or `.nq`, "
        "or explicitly set the format of the file via --file-format or -F")};
  };
  if (posOfDot == std::string::npos) {
    throwNotDeducable();
  }
  auto deducedType = impl(filename.substr(posOfDot + 1));
  if (deducedType.has_value()) {
    return deducedType.value();
  } else {
    throwNotDeducable();
  }
  // The following line is necessary because Clang and GCC currently can't
  // deduce that the above `else` case always throws and there is currently no
  // way to mark the `throwNotDeducable` lambda as `[[noreturn]]`.
  AD_FAIL();
}

// Get the parameter value at the given index. If the vector is empty, return
// the given `defaultValue`. If the vector has exactly one element, return that
// element, no matter what the index is.
template <typename T, typename TsList>
T getParameterValue(size_t idx, const TsList& values, const T& defaultValue) {
  if (values.empty()) {
    return defaultValue;
  }
  if (values.size() == 1) {
    return values.at(0);
  }
  return values.at(idx);
}
// Convert the parameters for the filenames, file types, and default graphs
// into a `vector<InputFileSpecification>`.
auto getFileSpecifications = [](const auto& filetype, auto& inputFile,
                                const auto& defaultGraphs,
                                const auto& parseParallel) {
  checkNumParameterValues(filetype, inputFile.size(), "--file-format, -F");
  checkNumParameterValues(defaultGraphs, inputFile.size(),
                          "--default-graph, -g");
  checkNumParameterValues(parseParallel, parseParallel.size(),
                          "--parse-parallel, p");

  std::vector<qlever::InputFileSpecification> fileSpecs;
  for (size_t i = 0; i < inputFile.size(); ++i) {
    auto type = getParameterValue<std::optional<std::string_view>>(
        i, filetype, std::nullopt);

    auto defaultGraph = getParameterValue<std::optional<string>>(
        i, defaultGraphs, std::nullopt);
    if (defaultGraph == "-") {
      defaultGraph = std::nullopt;
    }

    bool parseInParallel = getParameterValue(i, parseParallel, false);
    bool parseInParallelSetExplicitly = i < parseParallel.size();
    auto& filename = inputFile.at(i);
    if (filename == "-") {
      filename = "/dev/stdin";
    }
    fileSpecs.emplace_back(filename, getFiletype(type, filename),
                           std::move(defaultGraph), parseInParallel,
                           parseInParallelSetExplicitly);
  }
  return fileSpecs;
};

// Main function.
int main(int argc, char** argv) {
  // Copy the git hash and datetime of compilation (which require relinking)
  // to make them accessible to other parts of the code
  qlever::version::copyVersionInfo();
  setlocale(LC_CTYPE, "");

  std::locale loc;
  ad_utility::ReadableNumberFacet facet(1);
  std::locale locWithNumberGrouping(loc, &facet);
  ad_utility::Log::imbue(locWithNumberGrouping);

  qlever::IndexBuilderConfig config;
  string scoringMetric = "explicit";
  std::vector<string> filetype;
  std::vector<string> inputFile;
  std::vector<string> defaultGraphs;
  std::vector<bool> parseParallel;
<<<<<<< HEAD
=======
  bool noPatterns = false;
  bool onlyAddTextIndex = false;
  bool keepTemporaryFiles = false;
  bool onlyPsoAndPos = false;
  bool addWordsFromLiterals = false;
  float bScoringParam = 0.75;
  float kScoringParam = 1.75;
  std::optional<ad_utility::MemorySize> indexMemoryLimit;
  std::optional<ad_utility::MemorySize> parserBufferSize;
  std::optional<ad_utility::VocabularyType> vocabType;
  std::vector<std::string> prefixesForIdEncodedIris;
  optind = 1;

  Index index{ad_utility::makeUnlimitedAllocator<Id>()};
>>>>>>> 184687b9

  boost::program_options::options_description boostOptions(
      "Options for IndexBuilderMain");
  auto add = [&boostOptions](auto&&... args) {
    boostOptions.add_options()(AD_FWD(args)...);
  };
  add("help,h", "Produce this help message.");
  add("index-basename,i", po::value(&config.baseName)->required(),
      "The basename of the output files (required).");
  add("kg-input-file,f", po::value(&inputFile),
      "The file with the knowledge graph data to be parsed from. If omitted, "
      "will read from stdin.");
  add("file-format,F", po::value(&filetype),
      "The format of the input file with the knowledge graph data. Must be one "
      "of [nt|ttl|nq]. Can be specified once (then all files use that format), "
      "or once per file, or not at all (in that case, the format is deduced "
      "from the filename suffix if possible).");
  add("default-graph,g", po::value(&defaultGraphs),
      "The graph IRI without angle brackets. Write `-` for the default graph. "
      "Can be omitted (then all files use the default graph), specified once "
      "(then all files use that graph), or once per file.");
  add("parse-parallel,p", po::value(&parseParallel),
      "Enable or disable the parallel parser for all files (if specified once) "
      "or once per input file. Parallel parsing works for all input files "
      "using the N-Triples or N-Quads format, as well as for well-behaved "
      "Turtle files, where all the prefix declarations come in one block at "
      "the beginning and there are no multiline literals");
  add("kg-index-name,K", po::value(&config.kbIndexName),
      "The name of the knowledge graph index (default: basename of "
      "`kg-input-file`).");

  // Options for the text index.
  add("text-docs-input-file,d", po::value(&config.docsfile),
      "The full text of the text records from which to build the text index.");
  add("text-words-input-file,w", po::value(&config.wordsfile),
      "Words of the text records from which to build the text index.");
  add("text-words-from-literals,W",
      po::bool_switch(&config.addWordsFromLiterals),
      "Consider all literals from the internal vocabulary as text records. Can "
      "be combined with `text-docs-input-file` and `text-words-input-file`");
  add("text-index-name,T", po::value(&config.textIndexName),
      "The name of the text index (default: basename of "
      "text-words-input-file).");
  add("add-text-index,A", po::bool_switch(&config.onlyAddTextIndex),
      "Only build the text index. Assumes that a knowledge graph index with "
      "the same `index-basename` already exists.");
  add("bm25-b", po::value(&config.bScoringParam),
      "Sets the b param in the BM25 scoring metric for the fulltext index."
      " This has to be between (including) 0 and 1.");
  add("bm25-k", po::value(&config.kScoringParam),
      "Sets the k param in the BM25 scoring metric for the fulltext index."
      "This has to be greater than or equal to 0.");
  add("set-scoring-metric,S", po::value(&scoringMetric),
      R"(Sets the scoring metric used. Options are "explicit" for explicit )"
      "scores that are read from the wordsfile, "
      R"("tf-idf" for tf idf )"
      R"(and "bm25" for bm25. The default is "explicit".)");

  // Options for the knowledge graph index.
  add("settings-file,s", po::value(&config.settingsFile),
      "A JSON file, where various settings can be specified (see the QLever "
      "documentation).");
  add("no-patterns", po::bool_switch(&config.noPatterns),
      "Disable the precomputation for `ql:has-predicate`.");
  add("only-pso-and-pos-permutations,o", po::bool_switch(&config.onlyPsoAndPos),
      "Only build the PSO and POS permutations. This is faster, but then "
      "queries with predicate variables are not supported");
  auto msg = absl::StrCat(
      "The vocabulary implementation for strings in qlever, can be any of ",
      ad_utility::VocabularyType::getListOfSupportedValues());
  add("vocabulary-type", po::value(&config.vocabType), msg.c_str());

  add("encode-as-id",
      po::value(&prefixesForIdEncodedIris)->composing()->multitoken(),
      "Space-separated list of IRI prefixes (without angle brackets). "
      "IRIs that start with one of these prefixes, followed by a sequence of "
      "digits, do not require a vocabulary entry, but are directly encoded "
      "in the ID. NOTE: When using ORDER BY, the order among encoded IRIs and "
      "among non-encoded IRIs is correct, but the order between encoded "
      "and non-encoded IRIs is not");

  // Options for the index building process.
  add("stxxl-memory,m", po::value(&config.memoryLimit),
      "The amount of memory in to use for sorting during the index build. "
      "Decrease if the index builder runs out of memory.");
  add("parser-buffer-size,b", po::value(&config.parserBufferSize),
      "The size of the buffer used for parsing the input files. This must be "
      "large enough to hold a single input triple. Default: 10 MB.");
  add("keep-temporary-files,k", po::bool_switch(&config.keepTemporaryFiles),
      "Do not delete temporary files from index creation for debugging.");

  // Process command line arguments.
  po::variables_map optionsMap;

  try {
    po::store(po::parse_command_line(argc, argv, boostOptions), optionsMap);
    if (optionsMap.count("help")) {
      std::cout << boostOptions << '\n';
      return EXIT_SUCCESS;
    }
    po::notify(optionsMap);
  } catch (const std::exception& e) {
    std::cerr << "Error in command-line argument: " << e.what() << '\n';
    std::cerr << boostOptions << '\n';
    return EXIT_FAILURE;
  }

  LOG(INFO) << EMPH_ON << "QLever IndexBuilder, compiled on "
            << qlever::version::DatetimeOfCompilation << " using git hash "
            << qlever::version::GitShortHash << EMPH_OFF << std::endl;

  try {
<<<<<<< HEAD
    config.inputFiles = getFileSpecifications(filetype, inputFile,
                                              defaultGraphs, parseParallel);
    config.validate();
    qlever::Qlever::buildIndex(config);
=======
    size_t posOfLastSlash = baseName.rfind('/');
    string location = baseName.substr(0, posOfLastSlash + 1);
    string tail = baseName.substr(posOfLastSlash + 1);
    LOG(TRACE) << "done." << std::endl;

    index.setKbName(kbIndexName);
    index.setTextName(textIndexName);
    index.usePatterns() = !noPatterns;
    index.setOnDiskBase(baseName);
    index.setKeepTempFiles(keepTemporaryFiles);
    index.setSettingsFile(settingsFile);
    index.loadAllPermutations() = !onlyPsoAndPos;
    index.getImpl().setPrefixesForEncodedValues(prefixesForIdEncodedIris);

    // Convert the parameters for the filenames, file types, and default graphs
    // into a `vector<InputFileSpecification>`.
    auto getFileSpecifications = [&]() {
      checkNumParameterValues(filetype, inputFile.size(), "--file-format, -F");
      checkNumParameterValues(defaultGraphs, inputFile.size(),
                              "--default-graph, -g");
      checkNumParameterValues(parseParallel, parseParallel.size(),
                              "--parse-parallel, p");

      std::vector<qlever::InputFileSpecification> fileSpecs;
      for (size_t i = 0; i < inputFile.size(); ++i) {
        auto type = getParameterValue<std::optional<std::string_view>>(
            i, filetype, std::nullopt);
>>>>>>> 184687b9

  } catch (std::exception& e) {
    LOG(ERROR) << e.what() << std::endl;
    return 2;
  }
  return 0;
}<|MERGE_RESOLUTION|>--- conflicted
+++ resolved
@@ -166,23 +166,6 @@
   std::vector<string> inputFile;
   std::vector<string> defaultGraphs;
   std::vector<bool> parseParallel;
-<<<<<<< HEAD
-=======
-  bool noPatterns = false;
-  bool onlyAddTextIndex = false;
-  bool keepTemporaryFiles = false;
-  bool onlyPsoAndPos = false;
-  bool addWordsFromLiterals = false;
-  float bScoringParam = 0.75;
-  float kScoringParam = 1.75;
-  std::optional<ad_utility::MemorySize> indexMemoryLimit;
-  std::optional<ad_utility::MemorySize> parserBufferSize;
-  std::optional<ad_utility::VocabularyType> vocabType;
-  std::vector<std::string> prefixesForIdEncodedIris;
-  optind = 1;
-
-  Index index{ad_utility::makeUnlimitedAllocator<Id>()};
->>>>>>> 184687b9
 
   boost::program_options::options_description boostOptions(
       "Options for IndexBuilderMain");
@@ -295,40 +278,10 @@
             << qlever::version::GitShortHash << EMPH_OFF << std::endl;
 
   try {
-<<<<<<< HEAD
     config.inputFiles = getFileSpecifications(filetype, inputFile,
                                               defaultGraphs, parseParallel);
     config.validate();
     qlever::Qlever::buildIndex(config);
-=======
-    size_t posOfLastSlash = baseName.rfind('/');
-    string location = baseName.substr(0, posOfLastSlash + 1);
-    string tail = baseName.substr(posOfLastSlash + 1);
-    LOG(TRACE) << "done." << std::endl;
-
-    index.setKbName(kbIndexName);
-    index.setTextName(textIndexName);
-    index.usePatterns() = !noPatterns;
-    index.setOnDiskBase(baseName);
-    index.setKeepTempFiles(keepTemporaryFiles);
-    index.setSettingsFile(settingsFile);
-    index.loadAllPermutations() = !onlyPsoAndPos;
-    index.getImpl().setPrefixesForEncodedValues(prefixesForIdEncodedIris);
-
-    // Convert the parameters for the filenames, file types, and default graphs
-    // into a `vector<InputFileSpecification>`.
-    auto getFileSpecifications = [&]() {
-      checkNumParameterValues(filetype, inputFile.size(), "--file-format, -F");
-      checkNumParameterValues(defaultGraphs, inputFile.size(),
-                              "--default-graph, -g");
-      checkNumParameterValues(parseParallel, parseParallel.size(),
-                              "--parse-parallel, p");
-
-      std::vector<qlever::InputFileSpecification> fileSpecs;
-      for (size_t i = 0; i < inputFile.size(); ++i) {
-        auto type = getParameterValue<std::optional<std::string_view>>(
-            i, filetype, std::nullopt);
->>>>>>> 184687b9
 
   } catch (std::exception& e) {
     LOG(ERROR) << e.what() << std::endl;
