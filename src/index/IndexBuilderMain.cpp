// Copyright 2014 - 2025 University of Freiburg
// Chair of Algorithms and Data Structures.
// Authors: Björn Buchhold <buchhold@cs.uni-freiburg.de> [2014 - 2017]
//          Johannes Kalmbach <kalmbach@cs.uni-freiburg.de>
//          Hannah Bast <bast@cs.uni-freiburg.de>
//
// Copyright 2025, Bayerische Motoren Werke Aktiengesellschaft (BMW AG)

#include <absl/functional/bind_front.h>

#include <boost/program_options.hpp>
#include <cstdlib>
#include <exception>
#include <iostream>
#include <string>

#include "CompilationInfo.h"
#include "global/Constants.h"
#include "index/ConstantsIndexBuilding.h"
#include "libqlever/Qlever.h"
#include "util/ProgramOptionsHelpers.h"
#include "util/ReadableNumberFacet.h"

using std::string;

namespace po = boost::program_options;

// Check that `values` has exactly one or `numFiles` many entries. An empty
// vector will also be accepted. If this condition is violated, throw an
// exception. This is used to validate the parameters for file types and default
// graphs.
static constexpr auto checkNumParameterValues =
    [](size_t numFiles, const auto& values, std::string_view parameterName) {
      if (values.empty()) {
        return;
      }
      if (values.size() == 1 || values.size() == numFiles) {
        return;
      }
      auto error = absl::StrCat(
          "The parameter \"", parameterName,
          "\" must be specified either exactly once (in which case it is "
          "used for all input files) or exactly as many times as there are "
          "input files, in which case each input file has its own value.",
          " The parameter can also be omitted entirely, in which "
          " case a default value is used for all input files.");
      throw std::runtime_error{error};
    };

// Convert the `filetype` string, which must be "ttl", "nt", or "nq" to the
// corresponding `qlever::Filetype` value. If no filetyp is given, try to deduce
// the type from the filename.
qlever::Filetype getFiletype(std::optional<std::string_view> filetype,
                             std::string_view filename) {
  auto impl = [](std::string_view s) -> std::optional<qlever::Filetype> {
    if (s == "ttl" || s == "nt") {
      return qlever::Filetype::Turtle;
    } else if (s == "nq") {
      return qlever::Filetype::NQuad;
    } else {
      return std::nullopt;
    }
  };
  if (filetype.has_value()) {
    auto result = impl(filetype.value());
    if (result.has_value()) {
      return result.value();
    } else {
      throw std::runtime_error{
          absl::StrCat("The value of --file-format or -F must be one of "
                       "`ttl`, `nt`, or `nq`, but is `",
                       filetype.value(), "`")};
    }
  }

  auto posOfDot = filename.rfind('.');
  auto throwNotDeducable = [&filename]() {
    throw std::runtime_error{absl::StrCat(
        "Could not deduce the file format from the filename \"", filename,
        "\". Either use files with names that end on `.ttl`, `.nt`, or `.nq`, "
        "or explicitly set the format of the file via --file-format or -F")};
  };
  if (posOfDot == std::string::npos) {
    throwNotDeducable();
  }
  auto deducedType = impl(filename.substr(posOfDot + 1));
  if (deducedType.has_value()) {
    return deducedType.value();
  } else {
    throwNotDeducable();
  }
  // The following line is necessary because Clang and GCC currently can't
  // deduce that the above `else` case always throws and there is currently no
  // way to mark the `throwNotDeducable` lambda as `[[noreturn]]`.
  AD_FAIL();
}

// Get the parameter value at the given index. If the vector is empty, return
// the given `defaultValue`. If the vector has exactly one element, return that
// element, no matter what the index is.
template <typename T, typename TsList>
T getParameterValue(size_t idx, const TsList& values, const T& defaultValue) {
  if (values.empty()) {
    return defaultValue;
  }
  if (values.size() == 1) {
    return values.at(0);
  }
  return values.at(idx);
}
// Convert the parameters for the filenames, file types, and default graphs
// into a `vector<InputFileSpecification>`.
auto getFileSpecifications = [](const auto& filetype, auto& inputFile,
                                const auto& defaultGraphs,
                                const auto& parseParallel) {
  auto check = absl::bind_front(checkNumParameterValues, inputFile.size());
  check(filetype, "--file-format, -F");
  check(defaultGraphs, "--default-graph, -g");
  check(parseParallel, "--parse-parallel, p");

  std::vector<qlever::InputFileSpecification> fileSpecs;
  for (size_t i = 0; i < inputFile.size(); ++i) {
    auto type = getParameterValue<std::optional<std::string_view>>(
        i, filetype, std::nullopt);

    auto defaultGraph = getParameterValue<std::optional<string>>(
        i, defaultGraphs, std::nullopt);
    if (defaultGraph == "-") {
      defaultGraph = std::nullopt;
    }

    bool parseInParallel = getParameterValue(i, parseParallel, false);
    bool parseInParallelSetExplicitly = i < parseParallel.size();
    auto& filename = inputFile.at(i);
    if (filename == "-") {
      filename = "/dev/stdin";
    }
    fileSpecs.emplace_back(filename, getFiletype(type, filename),
                           std::move(defaultGraph), parseInParallel,
                           parseInParallelSetExplicitly);
  }
  return fileSpecs;
};

// Main function.
int main(int argc, char** argv) {
  // Copy the git hash and datetime of compilation (which require relinking)
  // to make them accessible to other parts of the code
  qlever::version::copyVersionInfo();
  setlocale(LC_CTYPE, "");

  std::locale loc;
  ad_utility::ReadableNumberFacet facet(1);
  std::locale locWithNumberGrouping(loc, &facet);
  ad_utility::Log::imbue(locWithNumberGrouping);

  qlever::IndexBuilderConfig config;
  std::vector<string> filetype;
  std::vector<string> inputFile;
  std::vector<string> defaultGraphs;
  std::vector<bool> parseParallel;
<<<<<<< HEAD
  bool noPatterns = false;
  bool onlyAddTextIndex = false;
  bool keepTemporaryFiles = false;
  bool onlyPsoAndPos = false;
  bool addWordsFromLiterals = false;
  bool useWordsFromDocsfile = false;
  bool addEntitiesFromWordsfile = false;
  float bScoringParam = 0.75;
  float kScoringParam = 1.75;
  std::optional<ad_utility::MemorySize> indexMemoryLimit;
  std::optional<ad_utility::MemorySize> parserBufferSize;
  std::optional<ad_utility::VocabularyType> vocabType;
  std::vector<std::string> prefixesForIdEncodedIris;
  optind = 1;

  Index index{ad_utility::makeUnlimitedAllocator<Id>()};
=======
>>>>>>> 6f617d6a

  boost::program_options::options_description boostOptions(
      "Options for IndexBuilderMain");
  auto add = [&boostOptions](auto&&... args) {
    boostOptions.add_options()(AD_FWD(args)...);
  };
  add("help,h", "Produce this help message.");
  add("index-basename,i", po::value(&config.baseName_)->required(),
      "The basename of the output files (required).");
  add("kg-input-file,f", po::value(&inputFile),
      "The file with the knowledge graph data to be parsed from. If omitted, "
      "will read from stdin.");
  add("file-format,F", po::value(&filetype),
      "The format of the input file with the knowledge graph data. Must be one "
      "of [nt|ttl|nq]. Can be specified once (then all files use that format), "
      "or once per file, or not at all (in that case, the format is deduced "
      "from the filename suffix if possible).");
  add("default-graph,g", po::value(&defaultGraphs),
      "The graph IRI without angle brackets. Write `-` for the default graph. "
      "Can be omitted (then all files use the default graph), specified once "
      "(then all files use that graph), or once per file.");
  add("parse-parallel,p", po::value(&parseParallel),
      "Enable or disable the parallel parser for all files (if specified once) "
      "or once per input file. Parallel parsing works for all input files "
      "using the N-Triples or N-Quads format, as well as for well-behaved "
      "Turtle files, where all the prefix declarations come in one block at "
      "the beginning and there are no multiline literals");
  add("kg-index-name,K", po::value(&config.kbIndexName_),
      "The name of the knowledge graph index (default: basename of "
      "`kg-input-file`).");

  // Options for the text index.
  add("text-docs-input-file,d", po::value(&config.docsfile_),
      "The full text of the text records from which to build the text index.");
<<<<<<< HEAD
  add("text-words-from-docsfile,D", po::bool_switch(&useWordsFromDocsfile),
      "If this flag is set the docsfile is parsed for the text index instead "
      "of the wordsfile. Only works if additionally a docsfile is given with "
      "the `text-docs-input-file` (-d) option.");
  add("text-entities-from-wordsfile,E",
      po::bool_switch(&addEntitiesFromWordsfile),
      "Can only be used together with the `text-words-from-docsfile` option. "
      "If this flag is set the docsfile is parsed for the words of the text "
      "index and the wordsfile is parsed for the entities of the text index. "
      "Only works if additionally a docsfile and wordsfile are given with the "
      "options -w [wordsfile] and -d [docsfile]");
  add("text-words-input-file,w", po::value(&wordsfile),
=======
  add("text-words-input-file,w", po::value(&config.wordsfile_),
>>>>>>> 6f617d6a
      "Words of the text records from which to build the text index.");
  add("text-words-from-literals,W",
      po::bool_switch(&config.addWordsFromLiterals_),
      "Consider all literals from the internal vocabulary as text records. Can "
      "be combined with `text-docs-input-file` and `text-words-input-file`");
  add("text-index-name,T", po::value(&config.textIndexName_),
      "The name of the text index (default: basename of "
      "text-words-input-file).");
  add("add-text-index,A", po::bool_switch(&config.onlyAddTextIndex_),
      "Only build the text index. Assumes that a knowledge graph index with "
      "the same `index-basename` already exists.");
  add("bm25-b", po::value(&config.bScoringParam_),
      "Sets the b param in the BM25 scoring metric for the fulltext index."
      " This has to be between (including) 0 and 1.");
  add("bm25-k", po::value(&config.kScoringParam_),
      "Sets the k param in the BM25 scoring metric for the fulltext index."
      "This has to be greater than or equal to 0.");
  add("set-scoring-metric,S", po::value(&config.textScoringMetric_),
      R"(Sets the scoring metric used. Options are "explicit" for explicit )"
      "scores that are read from the wordsfile, "
      R"("tf-idf" for tf idf )"
      R"(and "bm25" for bm25. The default is "explicit".)");

  // Options for the knowledge graph index.
  add("settings-file,s", po::value(&config.settingsFile_),
      "A JSON file, where various settings can be specified (see the QLever "
      "documentation).");
  add("no-patterns", po::bool_switch(&config.noPatterns_),
      "Disable the precomputation for `ql:has-predicate`.");
  add("only-pso-and-pos-permutations,o",
      po::bool_switch(&config.onlyPsoAndPos_),
      "Only build the PSO and POS permutations. This is faster, but then "
      "queries with predicate variables are not supported");
  auto msg = absl::StrCat(
      "The vocabulary implementation for strings in qlever, can be any of ",
      ad_utility::VocabularyType::getListOfSupportedValues());
  add("vocabulary-type", po::value(&config.vocabType_), msg.c_str());

  add("encode-as-id",
      po::value(&config.prefixesForIdEncodedIris_)->composing()->multitoken(),
      "Space-separated list of IRI prefixes (without angle brackets). "
      "IRIs that start with one of these prefixes, followed by a sequence of "
      "digits, do not require a vocabulary entry, but are directly encoded "
      "in the ID. NOTE: When using ORDER BY, the order among encoded IRIs and "
      "among non-encoded IRIs is correct, but the order between encoded "
      "and non-encoded IRIs is not");

  // Options for the index building process.
  add("stxxl-memory,m", po::value(&config.memoryLimit_),
      "The amount of memory in to use for sorting during the index build. "
      "Decrease if the index builder runs out of memory.");
  add("parser-buffer-size,b", po::value(&config.parserBufferSize_),
      "The size of the buffer used for parsing the input files. This must be "
      "large enough to hold a single input triple. Default: 10 MB.");
  add("keep-temporary-files,k", po::bool_switch(&config.keepTemporaryFiles_),
      "Do not delete temporary files from index creation for debugging.");

  // Process command line arguments.
  po::variables_map optionsMap;

  try {
    po::store(po::parse_command_line(argc, argv, boostOptions), optionsMap);
    if (optionsMap.count("help")) {
      std::cout << boostOptions << '\n';
      return EXIT_SUCCESS;
    }
    po::notify(optionsMap);
<<<<<<< HEAD
    if (kScoringParam < 0) {
      throw std::invalid_argument("The value of bm25-k must be >= 0");
    }
    if (bScoringParam < 0 || bScoringParam > 1) {
      throw std::invalid_argument(
          "The value of bm25-b must be between and "
          "including 0 and 1");
    }
    if (!docsfile.empty() && wordsfile.empty() && !useWordsFromDocsfile) {
      throw std::invalid_argument(
          "A docsfile was given without a wordsfile and without the flag -D to "
          "specify building the text "
          "index from docsfile.");
    }
    if (useWordsFromDocsfile &&
        (docsfile.empty() ||
         (!addEntitiesFromWordsfile && !wordsfile.empty()))) {
      throw std::invalid_argument(
          "If the option -D to build the text index using the words from the "
          "docsfile was specified a docsfile has to be specified as well with "
          "the option -d. Also an additional wordsfile should not be given if "
          "-D isn't used together with -E.");
    }
    if (addEntitiesFromWordsfile &&
        (!useWordsFromDocsfile || docsfile.empty() || wordsfile.empty())) {
      throw std::invalid_argument(
          "If the option -E to only add entities from the wordsfile is given, "
          "the option -D has to be set as well. Also a wordsfile and a "
          "docsfile have to be given with -w and -d.");
    }
=======
>>>>>>> 6f617d6a
  } catch (const std::exception& e) {
    std::cerr << "Error in command-line argument: " << e.what() << '\n';
    std::cerr << boostOptions << '\n';
    return EXIT_FAILURE;
  }

  LOG(INFO) << EMPH_ON << "QLever IndexBuilder, compiled on "
            << qlever::version::DatetimeOfCompilation << " using git hash "
            << qlever::version::GitShortHash << EMPH_OFF << std::endl;

  try {
    config.inputFiles_ = getFileSpecifications(filetype, inputFile,
                                               defaultGraphs, parseParallel);
    config.validate();
    qlever::Qlever::buildIndex(config);

<<<<<<< HEAD
    if (!onlyAddTextIndex) {
      auto fileSpecifications = getFileSpecifications();
      AD_CONTRACT_CHECK(!fileSpecifications.empty());
      index.createFromFiles(fileSpecifications);
    }

    auto textIndexBuilder = TextIndexBuilder(
        ad_utility::makeUnlimitedAllocator<Id>(), index.getOnDiskBase());

    bool buildFromDocsOrWordsFile =
        !docsfile.empty() && (!wordsfile.empty() || useWordsFromDocsfile);
    if (buildFromDocsOrWordsFile || addWordsFromLiterals) {
      textIndexBuilder.buildTextIndexFile(TextIndexConfig{
          wordsfile.empty() ? std::nullopt
                            : std::optional<const string>(wordsfile),
          docsfile.empty() ? std::nullopt
                           : std::optional<const string>(docsfile),
          addWordsFromLiterals,
          useWordsFromDocsfile,
          addEntitiesFromWordsfile,
          {getTextScoringMetricFromString(scoringMetric),
           {bScoringParam, kScoringParam}}});
    }

    if (!docsfile.empty()) {
      textIndexBuilder.buildDocsDB(docsfile);
    }
=======
>>>>>>> 6f617d6a
  } catch (std::exception& e) {
    LOG(ERROR) << "Creating the index for QLever failed with the following "
                  "exception: "
               << e.what() << std::endl;
    return 2;
  }
  return 0;
}<|MERGE_RESOLUTION|>--- conflicted
+++ resolved
@@ -159,25 +159,6 @@
   std::vector<string> inputFile;
   std::vector<string> defaultGraphs;
   std::vector<bool> parseParallel;
-<<<<<<< HEAD
-  bool noPatterns = false;
-  bool onlyAddTextIndex = false;
-  bool keepTemporaryFiles = false;
-  bool onlyPsoAndPos = false;
-  bool addWordsFromLiterals = false;
-  bool useWordsFromDocsfile = false;
-  bool addEntitiesFromWordsfile = false;
-  float bScoringParam = 0.75;
-  float kScoringParam = 1.75;
-  std::optional<ad_utility::MemorySize> indexMemoryLimit;
-  std::optional<ad_utility::MemorySize> parserBufferSize;
-  std::optional<ad_utility::VocabularyType> vocabType;
-  std::vector<std::string> prefixesForIdEncodedIris;
-  optind = 1;
-
-  Index index{ad_utility::makeUnlimitedAllocator<Id>()};
-=======
->>>>>>> 6f617d6a
 
   boost::program_options::options_description boostOptions(
       "Options for IndexBuilderMain");
@@ -212,22 +193,19 @@
   // Options for the text index.
   add("text-docs-input-file,d", po::value(&config.docsfile_),
       "The full text of the text records from which to build the text index.");
-<<<<<<< HEAD
-  add("text-words-from-docsfile,D", po::bool_switch(&useWordsFromDocsfile),
+  add("text-words-from-docsfile,D",
+      po::bool_switch(&config.useWordsFromDocsfile_),
       "If this flag is set the docsfile is parsed for the text index instead "
       "of the wordsfile. Only works if additionally a docsfile is given with "
       "the `text-docs-input-file` (-d) option.");
   add("text-entities-from-wordsfile,E",
-      po::bool_switch(&addEntitiesFromWordsfile),
+      po::bool_switch(&config.addEntitiesFromWordsfile_),
       "Can only be used together with the `text-words-from-docsfile` option. "
       "If this flag is set the docsfile is parsed for the words of the text "
       "index and the wordsfile is parsed for the entities of the text index. "
       "Only works if additionally a docsfile and wordsfile are given with the "
       "options -w [wordsfile] and -d [docsfile]");
-  add("text-words-input-file,w", po::value(&wordsfile),
-=======
   add("text-words-input-file,w", po::value(&config.wordsfile_),
->>>>>>> 6f617d6a
       "Words of the text records from which to build the text index.");
   add("text-words-from-literals,W",
       po::bool_switch(&config.addWordsFromLiterals_),
@@ -295,39 +273,6 @@
       return EXIT_SUCCESS;
     }
     po::notify(optionsMap);
-<<<<<<< HEAD
-    if (kScoringParam < 0) {
-      throw std::invalid_argument("The value of bm25-k must be >= 0");
-    }
-    if (bScoringParam < 0 || bScoringParam > 1) {
-      throw std::invalid_argument(
-          "The value of bm25-b must be between and "
-          "including 0 and 1");
-    }
-    if (!docsfile.empty() && wordsfile.empty() && !useWordsFromDocsfile) {
-      throw std::invalid_argument(
-          "A docsfile was given without a wordsfile and without the flag -D to "
-          "specify building the text "
-          "index from docsfile.");
-    }
-    if (useWordsFromDocsfile &&
-        (docsfile.empty() ||
-         (!addEntitiesFromWordsfile && !wordsfile.empty()))) {
-      throw std::invalid_argument(
-          "If the option -D to build the text index using the words from the "
-          "docsfile was specified a docsfile has to be specified as well with "
-          "the option -d. Also an additional wordsfile should not be given if "
-          "-D isn't used together with -E.");
-    }
-    if (addEntitiesFromWordsfile &&
-        (!useWordsFromDocsfile || docsfile.empty() || wordsfile.empty())) {
-      throw std::invalid_argument(
-          "If the option -E to only add entities from the wordsfile is given, "
-          "the option -D has to be set as well. Also a wordsfile and a "
-          "docsfile have to be given with -w and -d.");
-    }
-=======
->>>>>>> 6f617d6a
   } catch (const std::exception& e) {
     std::cerr << "Error in command-line argument: " << e.what() << '\n';
     std::cerr << boostOptions << '\n';
@@ -344,36 +289,6 @@
     config.validate();
     qlever::Qlever::buildIndex(config);
 
-<<<<<<< HEAD
-    if (!onlyAddTextIndex) {
-      auto fileSpecifications = getFileSpecifications();
-      AD_CONTRACT_CHECK(!fileSpecifications.empty());
-      index.createFromFiles(fileSpecifications);
-    }
-
-    auto textIndexBuilder = TextIndexBuilder(
-        ad_utility::makeUnlimitedAllocator<Id>(), index.getOnDiskBase());
-
-    bool buildFromDocsOrWordsFile =
-        !docsfile.empty() && (!wordsfile.empty() || useWordsFromDocsfile);
-    if (buildFromDocsOrWordsFile || addWordsFromLiterals) {
-      textIndexBuilder.buildTextIndexFile(TextIndexConfig{
-          wordsfile.empty() ? std::nullopt
-                            : std::optional<const string>(wordsfile),
-          docsfile.empty() ? std::nullopt
-                           : std::optional<const string>(docsfile),
-          addWordsFromLiterals,
-          useWordsFromDocsfile,
-          addEntitiesFromWordsfile,
-          {getTextScoringMetricFromString(scoringMetric),
-           {bScoringParam, kScoringParam}}});
-    }
-
-    if (!docsfile.empty()) {
-      textIndexBuilder.buildDocsDB(docsfile);
-    }
-=======
->>>>>>> 6f617d6a
   } catch (std::exception& e) {
     LOG(ERROR) << "Creating the index for QLever failed with the following "
                   "exception: "
