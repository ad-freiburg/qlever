// Copyright 2014 - 2025 University of Freiburg
// Chair of Algorithms and Data Structures.
// Authors: Björn Buchhold <buchhold@cs.uni-freiburg.de> [2014 - 2017]
//          Johannes Kalmbach <kalmbach@cs.uni-freiburg.de>
//          Hannah Bast <bast@cs.uni-freiburg.de>
//
// Copyright 2025, Bayerische Motoren Werke Aktiengesellschaft (BMW AG)

#include <boost/program_options.hpp>
#include <cstdlib>
#include <exception>
#include <iostream>
#include <string>

#include "CompilationInfo.h"
#include "global/Constants.h"
#include "index/ConstantsIndexBuilding.h"
#include "index/Index.h"
#include "parser/RdfParser.h"
#include "parser/Tokenizer.h"
#include "util/File.h"
#include "util/MemorySize/MemorySize.h"
#include "util/ProgramOptionsHelpers.h"
#include "util/ReadableNumberFacet.h"

using std::string;

namespace po = boost::program_options;

// Check that `values` has exactly one or `numFiles` many entries. An empty
// vector will also be accepted. If this condition is violated, throw an
// exception. This is used to validate the parameters for file types and default
// graphs.
static void checkNumParameterValues(const auto& values, size_t numFiles,
                                    std::string_view parameterName) {
  if (values.empty()) {
    return;
  }
  if (values.size() == 1 || values.size() == numFiles) {
    return;
  }
  auto error = absl::StrCat(
      "The parameter \"", parameterName,
      "\" must be specified either exactly once (in which case it is "
      "used for all input files) or exactly as many times as there are "
      "input files, in which case each input file has its own value.",
      " The parameter can also be omitted entirely, in which "
      " case a default value is used for all input files.");
  throw std::runtime_error{error};
}

// Convert the `filetype` string, which must be "ttl", "nt", or "nq" to the
// corresponding `qlever::Filetype` value. If no filetyp is given, try to deduce
// the type from the filename.
qlever::Filetype getFiletype(std::optional<std::string_view> filetype,
                             std::string_view filename) {
  auto impl = [](std::string_view s) -> std::optional<qlever::Filetype> {
    if (s == "ttl" || s == "nt") {
      return qlever::Filetype::Turtle;
    } else if (s == "nq") {
      return qlever::Filetype::NQuad;
    } else {
      return std::nullopt;
    }
  };
  if (filetype.has_value()) {
    auto result = impl(filetype.value());
    if (result.has_value()) {
      return result.value();
    } else {
      throw std::runtime_error{
          absl::StrCat("The value of --file-format or -F must be one of "
                       "`ttl`, `nt`, or `nq`, but is `",
                       filetype.value(), "`")};
    }
  }

  auto posOfDot = filename.rfind('.');
  auto throwNotDeducable = [&filename]() {
    throw std::runtime_error{absl::StrCat(
        "Could not deduce the file format from the filename \"", filename,
        "\". Either use files with names that end on `.ttl`, `.nt`, or `.nq`, "
        "or explicitly set the format of the file via --file-format or -F")};
  };
  if (posOfDot == std::string::npos) {
    throwNotDeducable();
  }
  auto deducedType = impl(filename.substr(posOfDot + 1));
  if (deducedType.has_value()) {
    return deducedType.value();
  } else {
    throwNotDeducable();
  }
  // The following line is necessary because Clang and GCC currently can't
  // deduce that the above `else` case always throws and there is currently no
  // way to mark the `throwNotDeducable` lambda as `[[noreturn]]`.
  AD_FAIL();
}

// Get the parameter value at the given index. If the vector is empty, return
// the given `defaultValue`. If the vector has exactly one element, return that
// element, no matter what the index is.
template <typename T>
T getParameterValue(size_t idx, const auto& values, const T& defaultValue) {
  if (values.empty()) {
    return defaultValue;
  }
  if (values.size() == 1) {
    return values.at(0);
  }
  return values.at(idx);
}

// Main function.
int main(int argc, char** argv) {
  // Copy the git hash and datetime of compilation (which require relinking)
  // to make them accessible to other parts of the code
  qlever::version::copyVersionInfo();
  setlocale(LC_CTYPE, "");

  std::locale loc;
  ad_utility::ReadableNumberFacet facet(1);
  std::locale locWithNumberGrouping(loc, &facet);
  ad_utility::Log::imbue(locWithNumberGrouping);

  string baseName;
  string wordsfile;
  string docsfile;
  string textIndexName;
  string kbIndexName;
  string settingsFile;
  string scoringMetric = "explicit";
  std::vector<string> filetype;
  std::vector<string> inputFile;
  std::vector<string> defaultGraphs;
  std::vector<bool> parseParallel;
  bool noPatterns = false;
  bool onlyAddTextIndex = false;
  bool keepTemporaryFiles = false;
  bool onlyPsoAndPos = false;
  bool addWordsFromLiterals = false;
  bool useWordsFromDocsfile = false;
  bool addEntitiesFromWordsfile = false;
  float bScoringParam = 0.75;
  float kScoringParam = 1.75;
  std::optional<ad_utility::MemorySize> indexMemoryLimit;
  std::optional<ad_utility::MemorySize> parserBufferSize;
  optind = 1;

  Index index{ad_utility::makeUnlimitedAllocator<Id>()};

  boost::program_options::options_description boostOptions(
      "Options for IndexBuilderMain");
  auto add = [&boostOptions](auto&&... args) {
    boostOptions.add_options()(AD_FWD(args)...);
  };
  add("help,h", "Produce this help message.");
  add("index-basename,i", po::value(&baseName)->required(),
      "The basename of the output files (required).");
  add("kg-input-file,f", po::value(&inputFile),
      "The file with the knowledge graph data to be parsed from. If omitted, "
      "will read from stdin.");
  add("file-format,F", po::value(&filetype),
      "The format of the input file with the knowledge graph data. Must be one "
      "of [nt|ttl|nq]. Can be specified once (then all files use that format), "
      "or once per file, or not at all (in that case, the format is deduced "
      "from the filename suffix if possible).");
  add("default-graph,g", po::value(&defaultGraphs),
      "The graph IRI without angle brackets. Write `-` for the default graph. "
      "Can be omitted (then all files use the default graph), specified once "
      "(then all files use that graph), or once per file.");
  add("parse-parallel,p", po::value(&parseParallel),
      "Enable or disable the parallel parser for all files (if specified once) "
      "or once per input file. Parallel parsing works for all input files "
      "using the N-Triples or N-Quads format, as well as for well-behaved "
      "Turtle files, where all the prefix declarations come in one block at "
      "the beginning and there are no multiline literals");
  add("kg-index-name,K", po::value(&kbIndexName),
      "The name of the knowledge graph index (default: basename of "
      "`kg-input-file`).");

  // Options for the text index.
  add("text-docs-input-file,d", po::value(&docsfile),
      "The full text of the text records from which to build the text index.");
  add("text-words-from-docsfile,D", po::value(&useWordsFromDocsfile),
      "Use the words in the documents from the docsfile to build the text "
      "index. Can be used together with a wordsfile to add the co-occuring "
      "entities from the wordsfile.");
  add("text-entities-from-wordsfile,E", po::value(&addEntitiesFromWordsfile),
      "Used together with the text-words-from-docsfile option to add entities "
      "to the text index using the wordsfile.");
  add("text-words-input-file,w", po::value(&wordsfile),
      "Words of the text records from which to build the text index.");
  add("text-words-from-literals,W", po::bool_switch(&addWordsFromLiterals),
      "Consider all literals from the internal vocabulary as text records. Can "
      "be combined with `text-docs-input-file` and `text-words-input-file`");
  add("text-index-name,T", po::value(&textIndexName),
      "The name of the text index (default: basename of "
      "text-words-input-file).");
  add("add-text-index,A", po::bool_switch(&onlyAddTextIndex),
      "Only build the text index. Assumes that a knowledge graph index with "
      "the same `index-basename` already exists.");
  add("bm25-b", po::value(&bScoringParam),
      "Sets the b param in the BM25 scoring metric for the fulltext index."
      " This has to be between (including) 0 and 1.");
  add("bm25-k", po::value(&kScoringParam),
      "Sets the k param in the BM25 scoring metric for the fulltext index."
      "This has to be greater than or equal to 0.");
  add("set-scoring-metric,S", po::value(&scoringMetric),
      R"(Sets the scoring metric used. Options are "explicit" for explicit )"
      "scores that are read from the wordsfile, "
      R"("tf-idf" for tf idf )"
      R"(and "bm25" for bm25. The default is "explicit".)");

  // Options for the knowledge graph index.
  add("settings-file,s", po::value(&settingsFile),
      "A JSON file, where various settings can be specified (see the QLever "
      "documentation).");
  add("no-patterns", po::bool_switch(&noPatterns),
      "Disable the precomputation for `ql:has-predicate`.");
  add("only-pso-and-pos-permutations,o", po::bool_switch(&onlyPsoAndPos),
      "Only build the PSO and POS permutations. This is faster, but then "
      "queries with predicate variables are not supported");

  // Options for the index building process.
  add("stxxl-memory,m", po::value(&indexMemoryLimit),
      "The amount of memory in to use for sorting during the index build. "
      "Decrease if the index builder runs out of memory.");
  add("parser-buffer-size,b", po::value(&parserBufferSize),
      "The size of the buffer used for parsing the input files. This must be "
      "large enough to hold a single input triple. Default: 10 MB.");
  add("keep-temporary-files,k", po::bool_switch(&keepTemporaryFiles),
      "Do not delete temporary files from index creation for debugging.");

  // Process command line arguments.
  po::variables_map optionsMap;

  try {
    po::store(po::parse_command_line(argc, argv, boostOptions), optionsMap);
    if (optionsMap.count("help")) {
      std::cout << boostOptions << '\n';
      return EXIT_SUCCESS;
    }
    po::notify(optionsMap);
    if (kScoringParam < 0) {
      throw std::invalid_argument("The value of bm25-k must be >= 0");
    }
    if (bScoringParam < 0 || bScoringParam > 1) {
      throw std::invalid_argument(
          "The value of bm25-b must be between and "
          "including 0 and 1");
    }
  } catch (const std::exception& e) {
    std::cerr << "Error in command-line argument: " << e.what() << '\n';
    std::cerr << boostOptions << '\n';
    return EXIT_FAILURE;
  }
  if (indexMemoryLimit.has_value()) {
    index.memoryLimitIndexBuilding() = indexMemoryLimit.value();
  }
  if (parserBufferSize.has_value()) {
    index.parserBufferSize() = parserBufferSize.value();
  }

  // If no text index name was specified, take the part of the wordsfile after
  // the last slash.
  if (textIndexName.empty() && !wordsfile.empty()) {
    textIndexName = ad_utility::getLastPartOfString(wordsfile, '/');
  }

  // If no index name was specified, take the part of the input file name after
  // the last slash.
  if (kbIndexName.empty()) {
    kbIndexName = "no index name specified";
  }

  LOG(INFO) << EMPH_ON << "QLever IndexBuilder, compiled on "
            << qlever::version::DatetimeOfCompilation << " using git hash "
            << qlever::version::GitShortHash << EMPH_OFF << std::endl;

  try {
    size_t posOfLastSlash = baseName.rfind('/');
    string location = baseName.substr(0, posOfLastSlash + 1);
    string tail = baseName.substr(posOfLastSlash + 1);
    LOG(TRACE) << "done." << std::endl;

    index.setKbName(kbIndexName);
    index.setTextName(textIndexName);
    index.usePatterns() = !noPatterns;
    index.setOnDiskBase(baseName);
    index.setKeepTempFiles(keepTemporaryFiles);
    index.setSettingsFile(settingsFile);
    index.loadAllPermutations() = !onlyPsoAndPos;

    // Convert the parameters for the filenames, file types, and default graphs
    // into a `vector<InputFileSpecification>`.
    auto getFileSpecifications = [&]() {
      checkNumParameterValues(filetype, inputFile.size(), "--file-format, -F");
      checkNumParameterValues(defaultGraphs, inputFile.size(),
                              "--default-graph, -g");
      checkNumParameterValues(parseParallel, parseParallel.size(),
                              "--parse-parallel, p");

      std::vector<qlever::InputFileSpecification> fileSpecs;
      for (size_t i = 0; i < inputFile.size(); ++i) {
        auto type = getParameterValue<std::optional<std::string_view>>(
            i, filetype, std::nullopt);

        auto defaultGraph = getParameterValue<std::optional<string>>(
            i, defaultGraphs, std::nullopt);
        if (defaultGraph == "-") {
          defaultGraph = std::nullopt;
        }

        bool parseInParallel = getParameterValue(i, parseParallel, false);
        bool parseInParallelSetExplicitly = i < parseParallel.size();
        auto& filename = inputFile.at(i);
        if (filename == "-") {
          filename = "/dev/stdin";
        }
        fileSpecs.emplace_back(filename, getFiletype(type, filename),
                               std::move(defaultGraph), parseInParallel,
                               parseInParallelSetExplicitly);
      }
      return fileSpecs;
    };

    if (!onlyAddTextIndex) {
      auto fileSpecifications = getFileSpecifications();
      AD_CONTRACT_CHECK(!fileSpecifications.empty());
      index.createFromFiles(fileSpecifications);
    }

    bool buildFromDocsOrWordsFile =
        !docsfile.empty() && (!wordsfile.empty() || useWordsFromDocsfile);
    if (!(buildFromDocsOrWordsFile || addWordsFromLiterals)) {
      throw std::runtime_error(
          "The text index can be build using a docsfile and a wordsfile or "
          "only a docsfile while using the option to build only from the "
          "docsfile. "
          "If both options aren't given the option to add words from literals "
          "has to be true. For details see --help.");
    }
    if (addEntitiesFromWordsfile && !useWordsFromDocsfile) {
      throw std::runtime_error(
          "The option to add entities from wordsfile can only be used together "
          "with the option to build the text index from docsfile since "
          "otherwise the wordsfile would be used anyway.");
    }
<<<<<<< HEAD
    if (buildFromDocsOrWordsFile || addWordsFromLiterals) {
      index.storeTextScoringParamsInConfiguration(
          getTextScoringMetricFromString(scoringMetric), bScoringParam,
          kScoringParam);
      index.buildTextIndexFile(
          wordsfile.empty() ? std::nullopt
                            : std::optional<const string>(wordsfile),
          docsfile.empty() ? std::nullopt
                           : std::optional<const string>(docsfile),
          addWordsFromLiterals, useWordsFromDocsfile);
=======
    if (wordsAndDocsFileSpecified || addWordsFromLiterals) {
      index.buildTextIndexFile(
          wordsAndDocsFileSpecified
              ? std::optional{std::pair{wordsfile, docsfile}}
              : std::nullopt,
          addWordsFromLiterals, getTextScoringMetricFromString(scoringMetric),
          {bScoringParam, kScoringParam});
>>>>>>> 04e2a53a
    }

    if (!docsfile.empty()) {
      index.buildDocsDB(docsfile);
    }
  } catch (std::exception& e) {
    LOG(ERROR) << e.what() << std::endl;
    return 2;
  }
  return 0;
}<|MERGE_RESOLUTION|>--- conflicted
+++ resolved
@@ -347,26 +347,15 @@
           "with the option to build the text index from docsfile since "
           "otherwise the wordsfile would be used anyway.");
     }
-<<<<<<< HEAD
     if (buildFromDocsOrWordsFile || addWordsFromLiterals) {
-      index.storeTextScoringParamsInConfiguration(
-          getTextScoringMetricFromString(scoringMetric), bScoringParam,
-          kScoringParam);
       index.buildTextIndexFile(
           wordsfile.empty() ? std::nullopt
                             : std::optional<const string>(wordsfile),
           docsfile.empty() ? std::nullopt
                            : std::optional<const string>(docsfile),
-          addWordsFromLiterals, useWordsFromDocsfile);
-=======
-    if (wordsAndDocsFileSpecified || addWordsFromLiterals) {
-      index.buildTextIndexFile(
-          wordsAndDocsFileSpecified
-              ? std::optional{std::pair{wordsfile, docsfile}}
-              : std::nullopt,
-          addWordsFromLiterals, getTextScoringMetricFromString(scoringMetric),
+          addWordsFromLiterals, useWordsFromDocsfile, addEntitiesFromWordsfile,
+          getTextScoringMetricFromString(scoringMetric),
           {bScoringParam, kScoringParam});
->>>>>>> 04e2a53a
     }
 
     if (!docsfile.empty()) {
