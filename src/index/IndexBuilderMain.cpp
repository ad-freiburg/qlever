--- conflicted
+++ resolved
@@ -148,14 +148,8 @@
     std::cerr << boostOptions << '\n';
     return EXIT_FAILURE;
   }
-<<<<<<< HEAD
   if (stxxlMemory.has_value()) {
-    index.stxxlMemory() = stxxlMemory.value();
-=======
-  if (stxxlMemoryGB.has_value()) {
-    index.memoryLimitIndexBuilding() = ad_utility::MemorySize::gigabytes(
-        static_cast<size_t>(stxxlMemoryGB.value()));
->>>>>>> 209f5c08
+    index.memoryLimitIndexBuilding() = stxxlMemory.value();
   }
 
   // If no text index name was specified, take the part of the wordsfile after
