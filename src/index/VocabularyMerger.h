// Copyright 2018, University of Freiburg,
// Chair of Algorithms and Data Structures.
// Author: Johannes Kalmbach <johannes.kalmbach@gmail.com>
#pragma once

#include <string>
#include <utility>

#include "engine/idTable/CompressedExternalIdTable.h"
#include "global/Constants.h"
#include "global/Id.h"
#include "index/ConstantsIndexBuilding.h"
#include "index/IndexBuilderTypes.h"
#include "index/Vocabulary.h"
#include "util/HashMap.h"
#include "util/MmapVector.h"
#include "util/ProgressBar.h"

using IdPairMMapVec = ad_utility::MmapVector<std::pair<Id, Id>>;
using IdPairMMapVecView = ad_utility::MmapVectorView<std::pair<Id, Id>>;

using TripleVec =
    ad_utility::CompressedExternalIdTable<NumColumnsIndexBuilding>;

namespace ad_utility::vocabulary_merger {
// Concept for a callback that can be called with a `string_view` and a `bool`.
// If the `bool` is true, then the word is to be stored in the external
// vocabulary else in the internal vocabulary.
template <typename T>
concept WordCallback = std::invocable<T, std::string_view, bool>;
// Concept for a callable that compares to `string_view`s.
template <typename T>
concept WordComparator = std::predicate<T, std::string_view, std::string_view>;

// The result of a call to `mergeVocabulary` (see below).
struct VocabularyMetaData {
  // This struct is used to incrementally construct the range of IDs that
  // correspond to a given prefix. To use it, all the words from the
  // vocabulary must be passed to the member function `addIfWordMatches` in
  // sorted order. After that, the range `[begin(), end())` is the range of
  // all the words that start with the prefix.
  struct IdRangeForPrefix {
    explicit IdRangeForPrefix(std::string prefix)
        : prefix_{std::move(prefix)} {}
    // Check if `word` starts with the `prefix_`. If so, `wordIndex`
    // will become part of the range that this struct represents. The function
    // returns `true` in this case, else `false`. For this to work, all the
    // words that start with the `prefix_` have to be passed in consecutively
    // and their indices have to be consecutive and ascending.
    bool addIfWordMatches(std::string_view word, size_t wordIndex) {
      if (!word.starts_with(prefix_)) {
        return false;
      }
      if (!beginWasSeen_) {
        begin_ = Id::makeFromVocabIndex(VocabIndex::make(wordIndex));
        beginWasSeen_ = true;
      }
      end_ = Id::makeFromVocabIndex(VocabIndex::make(wordIndex + 1));
      return true;
    }

    Id begin() const { return begin_; }
    Id end() const { return end_; }

    // Return true iff the `id` belongs to this range.
    bool contains(Id id) const { return begin_ <= id && id < end_; }

   private:
    Id begin_ = ID_NO_VALUE;
    Id end_ = ID_NO_VALUE;
    std::string prefix_;
    bool beginWasSeen_ = false;
  };

 public:
  // This function has to be called for every *DISTINCT* word (IRI or literal,
  // not blank nodes) and the index, which is assigned to this word by the merge
  // procedure. It automatically updates the various prefix ranges, the total
  // number of words, and the mapping of the special IDs.
  void addWord(std::string_view word, size_t wordIndex) {
    ++numWordsTotal_;
    if (langTaggedPredicates_.addIfWordMatches(word, wordIndex)) {
      return;
    }
    if (internalEntities_.addIfWordMatches(word, wordIndex)) {
      if (globalSpecialIds_->contains(word)) {
        specialIdMapping_[std::string{word}] =
            Id::makeFromVocabIndex(VocabIndex::make(wordIndex));
      }
    }
  }

  // Return the index of the next blank node and increment the internal counter
  // of blank nodes. This has to be called for every distinct blank node that
  // is encountered.
  size_t getNextBlankNodeIndex() {
    auto res = numBlankNodesTotal_;
    ++numBlankNodesTotal_;
    return res;
  }

  // The mapping from the `qlever::specialIds` to their actual IDs.
  // This is created on the fly by the calls to `addWord`.
  const auto& specialIdMapping() const { return specialIdMapping_; }
  // The prefix range for the `@en@<predicate` style predicates.
  const auto& langTaggedPredicates() const { return langTaggedPredicates_; }
  // The prefix range for the internal IRIs in the `ql:` namespace.
  const auto& internalEntities() const { return internalEntities_; }
<<<<<<< HEAD
  // The number of words for which `addWord()` has been called.
  size_t numWordsTotal() const { return numWordsTotal_; }
=======
  // The number of words for which `addWord()` has been called. Needs to return
  // a reference to be used in combination with a `ProgressBar`.
  const size_t& numWordsTotal() const { return numWordsTotal_; }
>>>>>>> f2e8a3d6

  // Return true iff the `id` belongs to one of the two ranges that contain
  // the internal IDs that were added by QLever and were not part of the
  // input.
  bool isQleverInternalId(Id id) const {
    return internalEntities_.contains(id) || langTaggedPredicates_.contains(id);
  }

 private:
  // The number of distinct words (size of the created vocabulary).
  size_t numWordsTotal_ = 0;
  // The number of distinct blank nodes that were found and immediately
  // converted to an ID without becoming part of the vocabulary.
  size_t numBlankNodesTotal_ = 0;
  IdRangeForPrefix langTaggedPredicates_{
      std::string{ad_utility::languageTaggedPredicatePrefix}};
  IdRangeForPrefix internalEntities_{std::string{INTERNAL_ENTITIES_URI_PREFIX}};

  ad_utility::HashMap<std::string, Id> specialIdMapping_;
  const ad_utility::HashMap<std::string, Id>* globalSpecialIds_ =
      &qlever::specialIds();
};
// _______________________________________________________________
// Merge the partial vocabularies in the  binary files
// `basename + PARTIAL_VOCAB_FILE_NAME + to_string(i)`
// where `0 <= i < numFiles`.
// Return the number of total Words merged and the lower and upper bound of
// language tagged predicates. Argument `comparator` gives the way to order
// strings (case-sensitive or not). Argument `wordCallback`
// is called for each merged word in the vocabulary in the order of their
// appearance.
VocabularyMetaData mergeVocabulary(const std::string& basename, size_t numFiles,
                                   WordComparator auto comparator,
                                   WordCallback auto& wordCallback,
                                   ad_utility::MemorySize memoryToUse);

// A helper class that implements the `mergeVocabulary` function (see
// above). Everything in this class is private and only the
// `mergeVocabulary` function is a friend.
class VocabularyMerger {
 private:
  // private data members

  // The result (mostly metadata) which we'll return.
  VocabularyMetaData metaData_;
  std::optional<TripleComponentWithIndex> lastTripleComponent_ = std::nullopt;
  // we will store pairs of <partialId, globalId>
  std::vector<IdPairMMapVec> idVecs_;

  const size_t bufferSize_ = BATCH_SIZE_VOCABULARY_MERGE;

  // Friend declaration for the publicly available function.
  friend VocabularyMetaData mergeVocabulary(const std::string& basename,
                                            size_t numFiles,
                                            WordComparator auto comparator,
                                            WordCallback auto& wordCallback,
                                            ad_utility::MemorySize memoryToUse);
  VocabularyMerger() = default;

  // _______________________________________________________________
  // The function that performs the actual merge. See the static global
  // `mergeVocabulary` function for details.
  VocabularyMetaData mergeVocabulary(const std::string& basename,
                                     size_t numFiles,
                                     WordComparator auto comparator,
                                     WordCallback auto& wordCallback,
                                     ad_utility::MemorySize memoryToUse);

  // Helper `struct` for a word from a partial vocabulary.
  struct QueueWord {
    QueueWord() = default;
    QueueWord(TripleComponentWithIndex&& v, size_t file)
        : entry_(std::move(v)), partialFileId_(file) {}
    TripleComponentWithIndex entry_;  // the word, its local ID and the
                                      // information if it will be externalized
    size_t partialFileId_;  // from which partial vocabulary did this word come

    [[nodiscard]] const bool& isExternal() const { return entry_.isExternal(); }
    [[nodiscard]] bool& isExternal() { return entry_.isExternal(); }

    [[nodiscard]] const std::string& iriOrLiteral() const {
      return entry_.iriOrLiteral();
    }

    [[nodiscard]] const auto& id() const { return entry_.index_; }
  };

  constexpr static auto sizeOfQueueWord = [](const QueueWord& q) {
    return ad_utility::MemorySize::bytes(sizeof(QueueWord) +
                                         q.entry_.iriOrLiteral().size());
  };

  // Write the queue words in the buffer to their corresponding `idPairVecs`.
  // The `QueueWord`s must be passed in alphabetical order wrt `lessThan` (also
  // across multiple calls).
  void writeQueueWordsToIdVec(
      const std::vector<QueueWord>& buffer, WordCallback auto& wordCallback,
      std::predicate<TripleComponentWithIndex,
                     TripleComponentWithIndex> auto const& lessThan,
      ad_utility::ProgressBar& progressBar);

  // Close all associated files and MmapVectors and reset all internal
  // variables.
  void clear() {
    metaData_ = VocabularyMetaData{};
    lastTripleComponent_ = std::nullopt;
    idVecs_.clear();
  }

  // Inner helper function for the parallel pipeline, which performs the actual
  // write to the IdPairVecs. Format of argument is `<vecToWriteTo<internalId,
  // globalId>>`.
  void doActualWrite(
      const std::vector<std::pair<size_t, std::pair<size_t, Id>>>& buffer);
};

// ____________________________________________________________________________
ad_utility::HashMap<Id, Id> IdMapFromPartialIdMapFile(
    const string& mmapFilename);

/**
 * @brief Create a hashMap that maps the Id of the pair<string, Id> to the
 * position of the string in the vector. The resulting ids will be ascending and
 * duplicates strings that appear adjacent to each other will be given the same
 * ID. If Input is sorted this will mean if result[x] == result[y] then the
 * strings that were connected to x and y in the input were identical. Also
 * modifies the input Ids to their mapped values.
 *
 * @param els  Must be sorted(at least duplicates must be adjacent) according to
 * the strings and the Ids must be unique to work correctly.
 */
ad_utility::HashMap<uint64_t, uint64_t> createInternalMapping(ItemVec* els);

/**
 * @brief for each of the IdTriples in <input>: map the three Ids using the
 * <map> and write the resulting Id triple to <*writePtr>
 */
void writeMappedIdsToExtVec(const auto& input,
                            const ad_utility::HashMap<Id, Id>& map,
                            std::unique_ptr<TripleVec>* writePtr);

/**
 * @brief Serialize a std::vector<std::pair<string, Id>> to a binary file
 *
 * For each string first writes the size of the string (64 bits). Then the
 * actual string content (no trailing zero) and then the Id (sizeof(Id)
 *
 * @param els The input
 * @param fileName will write to this file. If it exists it will be overwritten
 */
void writePartialVocabularyToFile(const ItemVec& els, const string& fileName);

/**
 * @brief Take an Array of HashMaps of strings to Ids and insert all the
 * elements from all the hashMaps into a single vector No reordering or
 * deduplication is done, so result.size() == summed size of all the hash maps
 */
ItemVec vocabMapsToVector(ItemMapArray& map);

// _____________________________________________________________________________________________________________
/**
 * @brief Sort the input in-place according to the strings as compared by the
 * StringComparator
 * @tparam A binary Function object to compare strings (e.g.
 * std::less<std::string>())
 * @param doParallelSort if true and USE_PARALLEL_SORT is true, use the gnu
 * parallel extension for sorting.
 */
template <class StringSortComparator>
void sortVocabVector(ItemVec* vecPtr, StringSortComparator comp,
                     bool doParallelSort);
}  // namespace ad_utility::vocabulary_merger

#include "VocabularyMergerImpl.h"<|MERGE_RESOLUTION|>--- conflicted
+++ resolved
@@ -106,14 +106,9 @@
   const auto& langTaggedPredicates() const { return langTaggedPredicates_; }
   // The prefix range for the internal IRIs in the `ql:` namespace.
   const auto& internalEntities() const { return internalEntities_; }
-<<<<<<< HEAD
-  // The number of words for which `addWord()` has been called.
-  size_t numWordsTotal() const { return numWordsTotal_; }
-=======
   // The number of words for which `addWord()` has been called. Needs to return
   // a reference to be used in combination with a `ProgressBar`.
   const size_t& numWordsTotal() const { return numWordsTotal_; }
->>>>>>> f2e8a3d6
 
   // Return true iff the `id` belongs to one of the two ranges that contain
   // the internal IDs that were added by QLever and were not part of the
