--- conflicted
+++ resolved
@@ -296,7 +296,6 @@
                                   C& wordCallback, const L& lessThan,
                                   ad_utility::ProgressBar& progressBar);
 
-<<<<<<< HEAD
   // This function has to be called for a word once all of its occurrences in
   // the different partial vocabularies have been processed by the queue. It
   // gets the index and target index for EqualWords. This target index has to be
@@ -307,20 +306,12 @@
                                                                  equalWords,
                                                              C& wordCallback);
 
-  // Close all associated files and MmapVectors and reset all internal
+  // Close all associated files and file-based vectors and reset all internal
   // variables.
   void clear() {
     metaData_ = VocabularyMetaData{};
     currentWord_ = std::nullopt;
-    idVecs_.clear();
-=======
-  // Close all associated files and file-based vectors and reset all internal
-  // variables.
-  void clear() {
-    metaData_ = VocabularyMetaData{};
-    lastTripleComponent_ = std::nullopt;
     idMaps_.clear();
->>>>>>> d961f2da
   }
 
   // Inner helper function for the parallel pipeline, which performs the actual
