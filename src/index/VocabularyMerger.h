--- conflicted
+++ resolved
@@ -67,16 +67,10 @@
     std::string prefix_;
     bool beginWasSeen_ = false;
   };
-<<<<<<< HEAD
   // The number of distinct words (size of the created vocabulary).
   size_t numWordsTotal_ = 0;
   // The number of distinct blank nodes that were found and immediately
   // converted to an ID without becoming part of the vocabulary.
-=======
-
-  size_t numWordsTotal_ = 0;  // that many distinct words were found
-                              // (size of the vocabulary)
->>>>>>> 7e05bc87
   size_t numBlankNodesTotal_ = 0;
   IdRangeForPrefix langTaggedPredicates_{"@"};
   IdRangeForPrefix internalEntities_{INTERNAL_ENTITIES_URI_PREFIX};
