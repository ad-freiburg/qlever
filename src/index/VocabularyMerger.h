// Copyright 2018, University of Freiburg,
// Chair of Algorithms and Data Structures.
// Author: Johannes Kalmbach <johannes.kalmbach@gmail.com>
#pragma once

#include <string>
#include <utility>

#include "engine/idTable/CompressedExternalIdTable.h"
#include "global/Constants.h"
#include "global/Id.h"
#include "index/ConstantsIndexBuilding.h"
#include "index/IndexBuilderTypes.h"
#include "index/Vocabulary.h"
#include "util/HashMap.h"
#include "util/MmapVector.h"
#include "util/ProgressBar.h"

using IdPairMMapVec = ad_utility::MmapVector<std::pair<Id, Id>>;
using IdPairMMapVecView = ad_utility::MmapVectorView<std::pair<Id, Id>>;

using TripleVec =
    ad_utility::CompressedExternalIdTable<NumColumnsIndexBuilding>;

namespace ad_utility::vocabulary_merger {
// Concept for a callback that can be called with a `string_view` and a `bool`.
// If the `bool` is true, then the word is to be stored in the external
// vocabulary else in the internal vocabulary.
template <typename T>
concept WordCallback = std::invocable<T, std::string_view, bool>;
// Concept for a callable that compares to `string_view`s.
template <typename T>
concept WordComparator = std::predicate<T, std::string_view, std::string_view>;

// The result of a call to `mergeVocabulary` (see below).
struct VocabularyMetaData {
  // This struct is used to incrementally construct the range of IDs that
  // correspond to a given prefix. To use it, all the words from the
  // vocabulary must be passed to the member function `addIfWordMatches` in
  // sorted order. After that, the range `[begin(), end())` is the range of
  // all the words that start with the prefix.
  struct IdRangeForPrefix {
    explicit IdRangeForPrefix(std::string prefix)
        : prefix_{std::move(prefix)} {}
    // Check if `word` starts with the `prefix_`. If so, `wordIndex`
    // will become part of the range that this struct represents. The function
    // returns `true` in this case, else `false`. For this to work, all the
    // words that start with the `prefix_` have to be passed in consecutively
    // and their indices have to be consecutive and ascending.
    bool addIfWordMatches(std::string_view word, size_t wordIndex) {
      if (!word.starts_with(prefix_)) {
        return false;
      }
      if (!beginWasSeen_) {
        begin_ = Id::makeFromVocabIndex(VocabIndex::make(wordIndex));
        beginWasSeen_ = true;
      }
      end_ = Id::makeFromVocabIndex(VocabIndex::make(wordIndex + 1));
      return true;
    }

    Id begin() const { return begin_; }
    Id end() const { return end_; }

    // Return true iff the `id` belongs to this range.
    bool contains(Id id) const { return begin_ <= id && id < end_; }

   private:
    Id begin_ = ID_NO_VALUE;
    Id end_ = ID_NO_VALUE;
    std::string prefix_;
    bool beginWasSeen_ = false;
  };
<<<<<<< HEAD
  // The number of distinct words (size of the created vocabulary).
  size_t numWordsTotal_ = 0;
  // The number of distinct blank nodes that were found and immediately
  // converted to an ID without becoming part of the vocabulary.
  size_t numBlankNodesTotal_ = 0;

 private:
  IdRangeForPrefix langTaggedPredicates_{
      std::string{ad_utility::languageTaggedPredicatePrefix}};
  IdRangeForPrefix internalEntities_{std::string{INTERNAL_ENTITIES_URI_PREFIX}};

  ad_utility::HashMap<std::string, Id> specialIdMapping_;
  const ad_utility::HashMap<std::string, Id>* globalSpecialIds_ =
      &qlever::specialIds();

=======

>>>>>>> efeef683
 public:
  // This function has to be called for every *DISTINCT* word (IRI or literal,
  // not blank nodes) and the index, which is assigned to this word by the merge
  // procedure. It automatically updates the various prefix ranges, the total
  // number of words, and the mapping of the special IDs.
  void addWord(std::string_view word, size_t wordIndex) {
    ++numWordsTotal_;
    if (langTaggedPredicates_.addIfWordMatches(word, wordIndex)) {
      return;
    }
    if (internalEntities_.addIfWordMatches(word, wordIndex)) {
<<<<<<< HEAD
      if (auto it = globalSpecialIds_->find(word);
          it != globalSpecialIds_->end()) {
=======
      if (globalSpecialIds_->contains(word)) {
>>>>>>> efeef683
        specialIdMapping_[std::string{word}] =
            Id::makeFromVocabIndex(VocabIndex::make(wordIndex));
      }
    }
  }
<<<<<<< HEAD
  const auto& specialIdMapping() const { return specialIdMapping_; }
  const auto& langTaggedPredicates() const { return langTaggedPredicates_; }
  const auto& internalEntities() const { return internalEntities_; }
=======

  // Return the index of the next blank node and increment the internal counter
  // of blank nodes. This has to be called for every distinct blank node that
  // is encountered.
  size_t getNextBlankNodeIndex() {
    auto res = numBlankNodesTotal_;
    ++numBlankNodesTotal_;
    return res;
  }

  // The mapping from the `qlever::specialIds` to their actual IDs.
  // This is created on the fly by the calls to `addWord`.
  const auto& specialIdMapping() const { return specialIdMapping_; }
  // The prefix range for the `@en@<predicate` style predicates.
  const auto& langTaggedPredicates() const { return langTaggedPredicates_; }
  // The prefix range for the internal IRIs in the `ql:` namespace.
  const auto& internalEntities() const { return internalEntities_; }
  // The number of words for which `addWord()` has been called.
  size_t numWordsTotal() const { return numWordsTotal_; }
>>>>>>> efeef683

  // Return true iff the `id` belongs to one of the two ranges that contain
  // the internal IDs that were added by QLever and were not part of the
  // input.
  bool isQleverInternalId(Id id) const {
    return internalEntities_.contains(id) || langTaggedPredicates_.contains(id);
  }

 private:
  // The number of distinct words (size of the created vocabulary).
  size_t numWordsTotal_ = 0;
  // The number of distinct blank nodes that were found and immediately
  // converted to an ID without becoming part of the vocabulary.
  size_t numBlankNodesTotal_ = 0;
  IdRangeForPrefix langTaggedPredicates_{
      std::string{ad_utility::languageTaggedPredicatePrefix}};
  IdRangeForPrefix internalEntities_{std::string{INTERNAL_ENTITIES_URI_PREFIX}};

  ad_utility::HashMap<std::string, Id> specialIdMapping_;
  const ad_utility::HashMap<std::string, Id>* globalSpecialIds_ =
      &qlever::specialIds();
};
// _______________________________________________________________
// Merge the partial vocabularies in the  binary files
// `basename + PARTIAL_VOCAB_FILE_NAME + to_string(i)`
// where `0 <= i < numFiles`.
// Return the number of total Words merged and the lower and upper bound of
// language tagged predicates. Argument `comparator` gives the way to order
// strings (case-sensitive or not). Argument `wordCallback`
// is called for each merged word in the vocabulary in the order of their
// appearance.
VocabularyMetaData mergeVocabulary(const std::string& basename, size_t numFiles,
                                   WordComparator auto comparator,
                                   WordCallback auto& wordCallback,
                                   ad_utility::MemorySize memoryToUse);

// A helper class that implements the `mergeVocabulary` function (see
// above). Everything in this class is private and only the
// `mergeVocabulary` function is a friend.
class VocabularyMerger {
 private:
  // private data members

  // The result (mostly metadata) which we'll return.
  VocabularyMetaData metaData_;
  std::optional<TripleComponentWithIndex> lastTripleComponent_ = std::nullopt;
  // we will store pairs of <partialId, globalId>
  std::vector<IdPairMMapVec> idVecs_;

  const size_t bufferSize_ = BATCH_SIZE_VOCABULARY_MERGE;

  // Friend declaration for the publicly available function.
  friend VocabularyMetaData mergeVocabulary(const std::string& basename,
                                            size_t numFiles,
                                            WordComparator auto comparator,
                                            WordCallback auto& wordCallback,
                                            ad_utility::MemorySize memoryToUse);
  VocabularyMerger() = default;

  // _______________________________________________________________
  // The function that performs the actual merge. See the static global
  // `mergeVocabulary` function for details.
  VocabularyMetaData mergeVocabulary(const std::string& basename,
                                     size_t numFiles,
                                     WordComparator auto comparator,
                                     WordCallback auto& wordCallback,
                                     ad_utility::MemorySize memoryToUse);

  // Helper `struct` for a word from a partial vocabulary.
  struct QueueWord {
    QueueWord() = default;
    QueueWord(TripleComponentWithIndex&& v, size_t file)
        : entry_(std::move(v)), partialFileId_(file) {}
    TripleComponentWithIndex entry_;  // the word, its local ID and the
                                      // information if it will be externalized
    size_t partialFileId_;  // from which partial vocabulary did this word come

    [[nodiscard]] const bool& isExternal() const { return entry_.isExternal(); }
    [[nodiscard]] bool& isExternal() { return entry_.isExternal(); }

    [[nodiscard]] const std::string& iriOrLiteral() const {
      return entry_.iriOrLiteral();
    }

    [[nodiscard]] const auto& id() const { return entry_.index_; }
  };

  constexpr static auto sizeOfQueueWord = [](const QueueWord& q) {
    return ad_utility::MemorySize::bytes(sizeof(QueueWord) +
                                         q.entry_.iriOrLiteral().size());
  };

  // Write the queue words in the buffer to their corresponding `idPairVecs`.
  // The `QueueWord`s must be passed in alphabetical order wrt `lessThan` (also
  // across multiple calls).
  void writeQueueWordsToIdVec(
      const std::vector<QueueWord>& buffer, WordCallback auto& wordCallback,
      std::predicate<TripleComponentWithIndex,
                     TripleComponentWithIndex> auto const& lessThan,
      ad_utility::ProgressBar& progressBar);

  // Close all associated files and MmapVectors and reset all internal
  // variables.
  void clear() {
    metaData_ = VocabularyMetaData{};
    lastTripleComponent_ = std::nullopt;
    idVecs_.clear();
  }

  // Inner helper function for the parallel pipeline, which performs the actual
  // write to the IdPairVecs. Format of argument is `<vecToWriteTo<internalId,
  // globalId>>`.
  void doActualWrite(
      const std::vector<std::pair<size_t, std::pair<size_t, Id>>>& buffer);
};

// ____________________________________________________________________________
ad_utility::HashMap<Id, Id> IdMapFromPartialIdMapFile(
    const string& mmapFilename);

/**
 * @brief Create a hashMap that maps the Id of the pair<string, Id> to the
 * position of the string in the vector. The resulting ids will be ascending and
 * duplicates strings that appear adjacent to each other will be given the same
 * ID. If Input is sorted this will mean if result[x] == result[y] then the
 * strings that were connected to x and y in the input were identical. Also
 * modifies the input Ids to their mapped values.
 *
 * @param els  Must be sorted(at least duplicates must be adjacent) according to
 * the strings and the Ids must be unique to work correctly.
 */
ad_utility::HashMap<uint64_t, uint64_t> createInternalMapping(ItemVec* els);

/**
 * @brief for each of the IdTriples in <input>: map the three Ids using the
 * <map> and write the resulting Id triple to <*writePtr>
 */
void writeMappedIdsToExtVec(const auto& input,
                            const ad_utility::HashMap<Id, Id>& map,
                            std::unique_ptr<TripleVec>* writePtr);

/**
 * @brief Serialize a std::vector<std::pair<string, Id>> to a binary file
 *
 * For each string first writes the size of the string (64 bits). Then the
 * actual string content (no trailing zero) and then the Id (sizeof(Id)
 *
 * @param els The input
 * @param fileName will write to this file. If it exists it will be overwritten
 */
void writePartialVocabularyToFile(const ItemVec& els, const string& fileName);

/**
 * @brief Take an Array of HashMaps of strings to Ids and insert all the
 * elements from all the hashMaps into a single vector No reordering or
 * deduplication is done, so result.size() == summed size of all the hash maps
 */
ItemVec vocabMapsToVector(ItemMapArray& map);

// _____________________________________________________________________________________________________________
/**
 * @brief Sort the input in-place according to the strings as compared by the
 * StringComparator
 * @tparam A binary Function object to compare strings (e.g.
 * std::less<std::string>())
 * @param doParallelSort if true and USE_PARALLEL_SORT is true, use the gnu
 * parallel extension for sorting.
 */
template <class StringSortComparator>
void sortVocabVector(ItemVec* vecPtr, StringSortComparator comp,
                     bool doParallelSort);
}  // namespace ad_utility::vocabulary_merger

#include "VocabularyMergerImpl.h"<|MERGE_RESOLUTION|>--- conflicted
+++ resolved
@@ -71,25 +71,7 @@
     std::string prefix_;
     bool beginWasSeen_ = false;
   };
-<<<<<<< HEAD
-  // The number of distinct words (size of the created vocabulary).
-  size_t numWordsTotal_ = 0;
-  // The number of distinct blank nodes that were found and immediately
-  // converted to an ID without becoming part of the vocabulary.
-  size_t numBlankNodesTotal_ = 0;
-
- private:
-  IdRangeForPrefix langTaggedPredicates_{
-      std::string{ad_utility::languageTaggedPredicatePrefix}};
-  IdRangeForPrefix internalEntities_{std::string{INTERNAL_ENTITIES_URI_PREFIX}};
-
-  ad_utility::HashMap<std::string, Id> specialIdMapping_;
-  const ad_utility::HashMap<std::string, Id>* globalSpecialIds_ =
-      &qlever::specialIds();
-
-=======
-
->>>>>>> efeef683
+
  public:
   // This function has to be called for every *DISTINCT* word (IRI or literal,
   // not blank nodes) and the index, which is assigned to this word by the merge
@@ -101,22 +83,12 @@
       return;
     }
     if (internalEntities_.addIfWordMatches(word, wordIndex)) {
-<<<<<<< HEAD
-      if (auto it = globalSpecialIds_->find(word);
-          it != globalSpecialIds_->end()) {
-=======
       if (globalSpecialIds_->contains(word)) {
->>>>>>> efeef683
         specialIdMapping_[std::string{word}] =
             Id::makeFromVocabIndex(VocabIndex::make(wordIndex));
       }
     }
   }
-<<<<<<< HEAD
-  const auto& specialIdMapping() const { return specialIdMapping_; }
-  const auto& langTaggedPredicates() const { return langTaggedPredicates_; }
-  const auto& internalEntities() const { return internalEntities_; }
-=======
 
   // Return the index of the next blank node and increment the internal counter
   // of blank nodes. This has to be called for every distinct blank node that
@@ -136,7 +108,6 @@
   const auto& internalEntities() const { return internalEntities_; }
   // The number of words for which `addWord()` has been called.
   size_t numWordsTotal() const { return numWordsTotal_; }
->>>>>>> efeef683
 
   // Return true iff the `id` belongs to one of the two ranges that contain
   // the internal IDs that were added by QLever and were not part of the
