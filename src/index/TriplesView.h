--- conflicted
+++ resolved
@@ -72,11 +72,7 @@
     for (auto it = begin; it != end; ++it) {
       Id id = it.getId();
       auto blockGenerator = permutation.lazyScan(id, std::nullopt, std::nullopt,
-<<<<<<< HEAD
-                                                 {}, std::move(timer));
-=======
                                                  {}, cancellationHandle);
->>>>>>> e9324895
       for (const IdTable& col1And2 : blockGenerator) {
         AD_CORRECTNESS_CHECK(col1And2.numColumns() == 2);
         for (const auto& row : col1And2) {
