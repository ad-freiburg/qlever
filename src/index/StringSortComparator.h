--- conflicted
+++ resolved
@@ -670,17 +670,10 @@
   // index building.
   [[nodiscard]] SplitValNonOwningWithSortKey
   extractAndTransformComparableNonOwning(
-<<<<<<< HEAD
       std::string_view a, const Level level, bool isExternal, bool inTextIndex,
-      std::pmr::polymorphic_allocator<char>* allocator) const {
+      ql::pmr::polymorphic_allocator<char>* allocator) const {
     return extractComparable<SplitValNonOwningWithSortKey>(
         a, level, isExternal, inTextIndex, allocator);
-=======
-      std::string_view a, const Level level, bool isExternal,
-      ql::pmr::polymorphic_allocator<char>* allocator) const {
-    return extractComparable<SplitValNonOwningWithSortKey>(a, level, isExternal,
-                                                           allocator);
->>>>>>> d961f2da
   }
 
   /**
@@ -784,12 +777,8 @@
   template <class SplitValType>
   [[nodiscard]] SplitValType extractComparable(
       std::string_view a, [[maybe_unused]] const Level level, bool isExternal,
-<<<<<<< HEAD
       bool inTextIndex,
-      std::pmr::polymorphic_allocator<char>* allocator = nullptr) const {
-=======
       ql::pmr::polymorphic_allocator<char>* allocator = nullptr) const {
->>>>>>> d961f2da
     std::string_view res = a;
     const char first = a.empty() ? char(0) : a[0];
     std::string_view langtag;
