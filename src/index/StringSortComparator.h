//
// Created by johannes on 18.12.19.
//

#ifndef QLEVER_STRINGSORTCOMPARATOR_H
#define QLEVER_STRINGSORTCOMPARATOR_H

#include <unicode/casemap.h>
#include <unicode/coll.h>
#include <unicode/locid.h>
#include <unicode/normalizer2.h>
#include <unicode/unistr.h>
#include <unicode/unorm2.h>
#include <unicode/utypes.h>
#include <cstring>
#include <memory>
#include "../global/Constants.h"
#include "../util/Exception.h"
#include "../util/StringUtils.h"

/**
 * @brief This class wraps all calls to the ICU library that are required by
 * QLever It internally handles all conversion to and from UTF-8 and from c++ to
 * c-strings where they are required by ICU
 */
class LocaleManager {
 public:
  /// The five collation levels supported by icu, forwarded in a typesafe manner
  enum class Level : uint8_t {
    PRIMARY = 0,
    SECONDARY = 1,
    TERTIARY = 2,
    QUARTERNARY = 3,
    IDENTICAL = 4,
    TOTAL =
        5  // if the identical level returns equal, we take the language  tag
           // into account and then the result by strcmp. that way two strings
           // that have a different byte representation never compare equal
  };

  /**
   * Wraps a string that contains unicode collation weights for another string
   * Only needed for making interfaces explicit and less errorProne
   */
  class SortKey {
   public:
    SortKey() = default;
    explicit SortKey(std::string_view contents) : _content(contents) {}
    [[nodiscard]] const std::string& get() const { return _content; }
    std::string& get() { return _content; }

    // compare according to the byte value
    [[nodiscard]] int compare(const SortKey& rhs) const {
      return _content.compare(rhs._content);
    }

   private:
    std::string _content;
  };

  /// Copy constructor
  LocaleManager(const LocaleManager& rhs)
      : _icuLocale(rhs._icuLocale),
        _ignorePunctuationStatus(rhs._ignorePunctuationStatus) {
    setupCollators();
    setIgnorePunctuationOnFirstLevels(_ignorePunctuationStatus);
  }

  /// Default constructor. Use the settings from "../global/Constants.h"
  LocaleManager()
      : LocaleManager(LOCALE_DEFAULT_LANG, LOCALE_DEFAULT_COUNTRY,
                      LOCALE_DEFAULT_IGNORE_PUNCTUATION){};

  /**
   * @param lang The language of the locale, e.g. "en" or "de"
   * @param country The country of the locale, e.g. "US" or "CA"
   * @param ignorePunctuationAtFirstLevel If true then spaces/punctuation etc.
   * will only be considered for comparisons if strings match otherwise Throws
   * std::runtime_error if the locale cannot be constructed from lang and
   * country args
   *
   * \todo(joka921): make the exact punctuation level configurable.
   */
  LocaleManager(const std::string& lang, const std::string& country,
                bool ignorePunctuationAtFirstLevel) {
    _icuLocale = icu::Locale(lang.c_str(), country.c_str());
    _ignorePunctuationStatus =
        ignorePunctuationAtFirstLevel ? UCOL_SHIFTED : UCOL_NON_IGNORABLE;

    if (_icuLocale.isBogus() == TRUE) {
      throw std::runtime_error("Could not create locale with language " + lang +
                               " and Country " + country);
    }
    setupCollators();
    setIgnorePunctuationOnFirstLevels(_ignorePunctuationStatus);
  }

  /// Assign from another LocaleManager
  LocaleManager& operator=(const LocaleManager& other) {
    if (this == &other) return *this;
    _icuLocale = other._icuLocale;
    _ignorePunctuationStatus = other._ignorePunctuationStatus;
    setupCollators();
    setIgnorePunctuationOnFirstLevels(_ignorePunctuationStatus);
    return *this;
  }

  /**
   * @brief Compare two UTF-8 encoded string_views according to the held Locale
   * @param a
   * @param b
   * @param level Compare according to this collation Level
   * @return <0 iff a<b , >0 iff a>b,  0 iff a==b
   */
  [[nodiscard]] int compare(std::string_view a, std::string_view b,
                            const Level level) const {
    UErrorCode err = U_ZERO_ERROR;
    auto idx = static_cast<uint8_t>(level);
    auto res = compToInd(
        _collator[idx]->compareUTF8(toStringPiece(a), toStringPiece(b), err));
    raise(err);
    return res;
  }

  /**
   * @brief Compare two WeightStrings. These have to be extracted by a call to
   * getSortKey using the same level specification and on the same LocaleManager
   * otherwise the behavior is undefined
   * @param a
   * @param b
   * @param level This parameter is ignored but required to have a symmetric
   * interface
   * @return <0 iff a<b , >0 iff a>b,  0 iff a==b
   */
  static int compare(SortKey a, SortKey b, [[maybe_unused]] const Level) {
    return std::strcmp(a.get().c_str(), b.get().c_str());
  }

  /**
   * @brief Transform a UTF-8 string into a SortKey that can be compared using
   * std::strcmp.
   *
   * We need this wrapper because ICU internally only works on utf16 and does
   * not create c++ strings in large parts of the API
   * @param s A UTF-8 encoded string.
   * @param level The Collation Level for which we want to create the SortKey
   * @return A weight string s.t. compare(s, t, level) ==
   * std::strcmp(getSortKey(s, level), getSortKey(t, level)
   */
  [[nodiscard]] SortKey getSortKey(std::string_view s,
                                   const Level level) const {
    auto utf16 = icu::UnicodeString::fromUTF8(toStringPiece(s));
    auto& col = *_collator[static_cast<uint8_t>(level)];
    auto sz = col.getSortKey(utf16, nullptr, 0);
    SortKey finalRes;
    std::string& res = finalRes.get();
    res.resize(sz);
    static_assert(sizeof(uint8_t) == sizeof(std::string::value_type));
    sz = col.getSortKey(utf16, reinterpret_cast<uint8_t*>(res.data()),
                        res.size());
    AD_CHECK(sz == static_cast<decltype(sz)>(
                       res.size()))  // this is save by the way we obtained sz
    // since this is a c-api we still have a trailing '\0'. Trimming this is
    // necessary for the prefix range to work correct.
    res.resize(res.size() - 1);
    if (level == Level::TOTAL) {
      // on the total Level, also concatenate with the actual bytes.
      // might be a waste of space, but is only possibly used while building the
      // index.
      res += s;
    }
    return finalRes;
  }

  /**
   * @brief convert a UTF-8 String to lowercase according to the held locale
   * @param s UTF-8 encoded string
   * @return The lowercase version of s, also encoded as UTF-8
   */
  [[nodiscard]] std::string getLowercaseUtf8(const std::string& s) const {
    std::string res;
    icu::StringByteSink<std::string> sink(&res);
    UErrorCode err = U_ZERO_ERROR;
    icu::CaseMap::utf8ToLower(_icuLocale.getName(), 0, s, sink, nullptr, err);
    raise(err);
    return res;
  }

  /// get a prefix of length prefixLength of the UTF8 string (or shorter, if the
  /// string contains less codepoints This counts utf-8 codepoints correctly and
  /// returns a UTF-8 string referring to the Prefix and the number of Unicode
  /// codepoints it actually encodes ( <= prefixLength).
  /**
   * @brief get a prefix of a utf-8 string of a specified length
   *
   * This will first max(prefixLength, numCodepointsInInput) Codepoints encoded
   * in the sp argument. CAVEAT: This is in most cases wrong when answering the
   * question "is X a prefix of Y" because collation might ignore punctuation
   * etc. This is currently only used for the Text Index where all words that
   * share a common prefix of a certain length are stored in the same block.
   * @param sp a UTF-8 encoded string
   * @param prefixLength The number of Unicode codepoints we want to extract.
   * @return the first max(prefixLength, numCodepointsInArgSP) Unicode
   * codepoints of sp, encoded as UTF-8
   */
  static std::pair<size_t, std::string> getUTF8Prefix(std::string_view sp,
                                                      size_t prefixLength) {
    const char* s = sp.data();
    int32_t length = sp.length();
    size_t numCodepoints = 0;
    int32_t i = 0;
    for (i = 0; i < length && numCodepoints < prefixLength;) {
      UChar32 c;
      U8_NEXT(s, i, length, c);
      if (c >= 0) {
        ++numCodepoints;
      } else {
        throw std::runtime_error(
            "Illegal UTF sequence in LocaleManager::getUTF8Prefix");
      }
    }
    return {numCodepoints, std::string(sp.data(), i)};
  }

  /**
   * @brief Normalize a Utf8 string to a canonical representation.
   * Maps e.g. single codepoint é and e + accent aigu to single codepoint é by
   * applying the UNICODE NFC (Normalization form C) This is independent from
   * the locale
   * @param input The String to be normalized. Must be UTF-8 encoded
   * @return The NFC canonical form of NFC in UTF-8 encoding.
   */
  [[nodiscard]] std::string normalizeUtf8(std::string_view input) const {
    std::string res;
    icu::StringByteSink<std::string> sink(&res);
    UErrorCode err = U_ZERO_ERROR;
    _normalizer->normalizeUTF8(0, toStringPiece(input), sink, nullptr, err);
    raise(err);
    return res;
  }

 private:
  icu::Locale _icuLocale;  // the held locale
  /* One collator for each collation Level to make this class threadsafe.
   * Needed because setting the collation level and comparing strings are 2
   * different steps in icu. */
  std::unique_ptr<icu::Collator> _collator[6];
  UColAttributeValue _ignorePunctuationStatus =
      UCOL_NON_IGNORABLE;  // how to sort punctuations etc.

  const icu::Normalizer2* _normalizer =
      nullptr;  // actually locale-independent but useful to be placed here
                // since it wraps ICU. Initialized by the setupCollators()
                // method

  // raise an exception if the error code holds an error.
  static void raise(const UErrorCode& err) {
    if (U_FAILURE(err)) {
      throw std::runtime_error(u_errorName(err));
    }
  }

  /* create one collator for each of the possible collation levels.
   * has to be called each time the locale is changed. */
  void setupCollators() {
    for (auto& col : _collator) {
      UErrorCode err = U_ZERO_ERROR;
      col.reset(icu::Collator::createInstance(_icuLocale, err));
      raise(err);
    }
    _collator[static_cast<uint8_t>(Level::PRIMARY)]->setStrength(
        icu::Collator::PRIMARY);
    _collator[static_cast<uint8_t>(Level::SECONDARY)]->setStrength(
        icu::Collator::SECONDARY);
    _collator[static_cast<uint8_t>(Level::TERTIARY)]->setStrength(
        icu::Collator::TERTIARY);
    _collator[static_cast<uint8_t>(Level::QUARTERNARY)]->setStrength(
        icu::Collator::QUATERNARY);
    _collator[static_cast<uint8_t>(Level::IDENTICAL)]->setStrength(
        icu::Collator::IDENTICAL);
    // as far as the locale is concerned, the total and the identical level are
    // equivalent.
    _collator[static_cast<uint8_t>(Level::TOTAL)]->setStrength(
        icu::Collator::IDENTICAL);

    // also setup the normalizer
    UErrorCode err = U_ZERO_ERROR;
    _normalizer =
        icu::Normalizer2::getInstance(nullptr, "nfc", UNORM2_COMPOSE, err);
    raise(err);
  }

  // ______________________________________________________________________________
  void setIgnorePunctuationOnFirstLevels(UColAttributeValue val) {
    _ignorePunctuationStatus = val;
    UErrorCode err = U_ZERO_ERROR;
    for (auto& col : _collator) {
      col->setAttribute(UCOL_ALTERNATE_HANDLING, val, err);
      raise(err);
      // todo<joka921> : make this customizable for future versions
      col->setMaxVariable(UCOL_REORDER_CODE_SYMBOL, err);
      raise(err);
    }
  }

  // convert LESS EQUAL GREATER from icu to -1, 0, +1 to make results compatible
  // to std::strcmp
  static int compToInd(const UCollationResult res) {
    switch (res) {
      case UCOL_LESS:
        return -1;
      case UCOL_EQUAL:
        return 0;
      case UCOL_GREATER:
        return 1;
    }
    throw std::runtime_error(
        "Illegal value for UCollationResult. This should never happen!");
  }

  /* This conversion is needed for "older" versions of ICU, e.g. ICU60 which is
   * contained in Ubuntu's LTS repositories */
  static icu::StringPiece toStringPiece(std::string_view s) {
    return icu::StringPiece(s.data(), s.size());
  }
};

/**
 * @brief This class compares strings according to proper Unicode collation,
 * e.g. Strings from the text index vocabulary. To Compare components of RDFS
 * triples use the TripleComponentComparator defined below
 */
class SimpleStringComparator {
 public:
  using Level = LocaleManager::Level;
  /**
   * @param lang The language of the locale, e.g. "en" or "de"
   * @param country The country of the locale, e.g. "US" or "CA"
   * @param ignorePunctuationAtFirstLevel If true then spaces/punctuation etc.
   * will only be considered for comparisons if strings match otherwise Throws
   * std::runtime_error if the locale cannot be constructed from lang and
   * country args
   *
   * \todo(joka921): make the exact punctuation level configurable.
   */
  SimpleStringComparator(const std::string& lang, const std::string& country,
                         bool ignorePunctuationAtFirstLevel)
      : _locManager(lang, country, ignorePunctuationAtFirstLevel) {}

  /// Construct according to the default locale specified in
  /// ../global/Constants.h
  SimpleStringComparator() = default;

  /**
   * @brief Compare two UTF-8 encoded strings
   * @return True iff a comes before b
   */
  bool operator()(std::string_view a, std::string_view b,
                  const Level level = Level::QUARTERNARY) const {
    return compare(a, b, level) < 0;
  }

  /**
   * @brief compare the strings given the sortLevel
   * @return the same returning convention as std::strcmp
   */
  [[nodiscard]] int compare(std::string_view a, std::string_view b,
                            const Level level = Level::QUARTERNARY) const {
    auto cmpRes = _locManager.compare(a, b, level);
    if (cmpRes != 0 || level != Level::TOTAL) {
      return cmpRes;
    }
    return a.compare(b) < 0;
  }

  /**
   * @brief Compare a UTF-8 encoded string and a SortKey on the Primary Level
   * CAVEAT: The Level l argument IS IGNORED
   *
   * Since this class only exports WeightStrings on the PRIMARY level via the
   * transformToFirstPossibleBiggerValue method, we also always use the PRIMARY
   * level for this function to avoid mistakes
   * The Level argument is therefore ignored but left in as a dummy to make the
   * getLowerBoundLambda api of the Vocabulary easier.
   * @TODO<joka921> Allow prefix ranges on different levels.
   * @param a A UTF-8 encoded string
   * @param b This Weight string has to be obtained by a previous call to
   * transformToFirstPossibleBiggerValue
   * @
   * @return true iff a comes before the string whose SortKey is b
   */
  bool operator()(std::string_view a, const LocaleManager::SortKey& b,
                  [[maybe_unused]] const Level l) const {
    auto aTrans = _locManager.getSortKey(a, Level::PRIMARY);
    auto cmp = LocaleManager::compare(aTrans, b, Level::PRIMARY);
    return cmp < 0;
  }

  /**
   * @brief Transform a string s to the SortKey of the first possible
   * string that compares greater to s according to the held locale on the
   * PRIMARY level (other levels will cause an assertion fail.
   *
   * This is needed for calculating whether one string is a prefix of another
   * CAVEAT: This currently only supports the primary collation Level!!!
   * <TODO<joka921>: Implement this on every level, either by fixing ICU or by
   * hacking the collation strings
   *
   * @param s A UTF-8 encoded string
   * @return the PRIMARY level SortKey of the first possible string greater than
   * s
   */
  [[nodiscard]] LocaleManager::SortKey transformToFirstPossibleBiggerValue(
      std::string_view s, const Level level) const {
    AD_CHECK(level == Level::PRIMARY)
    auto transformed = _locManager.getSortKey(s, Level::PRIMARY);
    unsigned char last = transformed.get().back();
    if (last < std::numeric_limits<unsigned char>::max()) {
      transformed.get().back() += 1;
    } else {
      transformed.get().push_back('\0');
    }
    return transformed;
  }

  /// Obtain access to the held LocaleManager
  [[nodiscard]] const LocaleManager& getLocaleManager() const {
    return _locManager;
  }

 private:
  LocaleManager _locManager;
};

/**
 * @brief Handles the comparisons between RDFS triple elements according to
 * their data types and proper Unicode collation.
 *
 *  General Approach: First Sort by the datatype, then by the actual value and
 * then by the language tag.
 */
class TripleComponentComparator {
 public:
  using Level = LocaleManager::Level;

  /**
   * @param lang The language of the locale, e.g. "en" or "de"
   * @param country The country of the locale, e.g. "US" or "CA"
   * @param ignorePunctuationAtFirstLevel If true then spaces/punctuation etc.
   * will only be considered for comparisons if strings match otherwise Throws
   * std::runtime_error if the locale cannot be constructed from lang and
   * country args
   *
   * \todo(joka921): make the exact punctuation level configurable.
   */
  TripleComponentComparator(const std::string& lang, const std::string& country,
                            bool ignorePunctuationAtFirstLevel)
      : _locManager(lang, country, ignorePunctuationAtFirstLevel) {}

  /// Construct according to the default locale in "../global/Constants.h"
  TripleComponentComparator() = default;

  /**
   * @brief An entry of the Vocabulary, split up into its components and
   * possibly converted to a format that is easier to compare
   *
   * @tparam ST either LocaleManager::SortKey or std::string_view. Since both
   * variants differ greatly in their usage they are commented with the template
   * instantiations
   */
  template <class InnerString, class LanguageTag>
  struct SplitValBase {
    SplitValBase() = default;
    SplitValBase(char fst, InnerString trans, LanguageTag l)
        : firstOriginalChar(fst),
          transformedVal(std::move(trans)),
          langtag(std::move(l)) {}

    /// The first char of the original value, used to distinguish between
    /// different datatypes
    char firstOriginalChar = '\0';
    InnerString transformedVal;  /// The original inner value, possibly
                                 /// transformed by a locale().
    LanguageTag langtag;         /// the language tag, possibly empty
  };

  /**
   * This value owns all its contents.
   * The inner value is the SortKey of the original inner value according to the
   * held Locale. This is used to transform the inner value and to safely pass
   * it around, e.g. when performing prefix comparisons in the vocabulary
   */
  using SplitVal = SplitValBase<LocaleManager::SortKey, std::string>;

  /**
   * This only holds string_views to substrings of a string.
   * Currently we only use this inside this class
   */
  using SplitValNonOwning = SplitValBase<std::string_view, std::string_view>;

  /**
   * \brief Compare two elements from the Vocabulary.
   * @return false iff a comes before b in the vocabulary
   */
  bool operator()(std::string_view a, std::string_view b,
                  const Level level = Level::QUARTERNARY) const {
    return compare(a, b, level) < 0;
  }

  /**
   * @brief Compare a string_view from the vocabulary to a SplitVal that was
   * previously transformed
   * @param a Element of the vocabulary
   * @param spB this splitVal must have been obtained by a call to
   * extractAndTransformComparable
   * @param level
   * @return a comes before the original value of spB in the vocabulary
   */
  bool operator()(std::string_view a, const SplitVal& spB,
                  const Level level) const {
    auto spA = extractAndTransformComparable(a, level);
    return compare(spA, spB, level) < 0;
  }

  bool operator()(const SplitVal& a, const SplitVal& b,
                  const Level level) const {
    return compare(a, b, level) < 0;
  }

  /// Compare two string_views from the Vocabulary. Return value according to
  /// std::strcmp
  [[nodiscard]] int compare(std::string_view a, std::string_view b,
                            const Level level = Level::QUARTERNARY) const {
    auto splitA = extractComparable<SplitValNonOwning>(a, level);
    auto splitB = extractComparable<SplitValNonOwning>(b, level);
    // We have to have a total ordering of unique elements in the vocabulary,
    // so if they compare equal according to the locale, use strcmp
    auto cmp = compare(splitA, splitB, level);
    return cmp;
  }

  /**
   * @brief Split a literal or iri into its components and convert the inner
   * value according to the held locale
   */
  [[nodiscard]] SplitVal extractAndTransformComparable(
      std::string_view a, const Level level) const {
    return extractComparable<SplitVal>(a, level);
  }

  /**
   * @brief the inner comparison logic
   *
   * First compares the datatypes by the firstOriginalChar, then the inner value
   * and then the language tags
   * @return <0 iff a<b, 0 iff a==b, >0 iff a>b
   */
  template <class A, class B>
  [[nodiscard]] int compare(const SplitValBase<A, B>& a,
                            const SplitValBase<A, B>& b,
                            const Level level) const {
    if (auto res = std::strncmp(&a.firstOriginalChar, &b.firstOriginalChar, 1);
        res != 0) {
      return res;  // different data types, decide on the datatype
    }

    if (int res =
            // this correctly dispatches between SortKeys (already transformed)
            // and string_views (not-transformed, perform unicode collation)
        _locManager.compare(a.transformedVal, b.transformedVal, level);
        res != 0 || level != Level::TOTAL) {
      return res;  // actual value differs
    }

    // if everything else matches and we are on the TOTAL level, we sort by the
    // langtag
    if (int res = a.langtag.compare(b.langtag); res != 0) {
      return res;
    }

    // TOTAL level and even the langtags match, sort by bytes
    return a.transformedVal.compare(b.transformedVal);
  }

  /**
   *
   * @brief Transform a string s from the vocabulary to the SplitVal of the
   * first possible vocabulary string that compares greater to s according to
   * the held locale on the PRIMARY level (other levels will cause an assertion
   * fail.)
   *
   * This is needed for calculating whether one string is a prefix of another
   * CAVEAT: This currently only supports the primary collation Level!!!
   * <TODO<joka921>: Implement this on every level, either by fixing ICU or by
   * hacking the collation strings
   *
   * @param s A UTF-8 encoded string that contains an element of an RDF triple
   * @param level must be Level::PRIMARY
   * @return the PRIMARY level SortKey of the first possible string greater than
   * s
   */
  [[nodiscard]] SplitVal transformToFirstPossibleBiggerValue(
      std::string_view s, const Level level) const {
    AD_CHECK(level == Level::PRIMARY)
<<<<<<< HEAD
    if (s.size() == 1) {
=======
   if (s.size() == 1) {
>>>>>>> bf5ff5c2
      std::string p = "x";
      p[0] = s[0] + 1;
      return extractAndTransformComparable(p, Level::PRIMARY);
    }
<<<<<<< HEAD
=======

>>>>>>> bf5ff5c2
    auto transformed = extractAndTransformComparable(s, Level::PRIMARY);
    unsigned char last = transformed.transformedVal.get().back();
    if (last < std::numeric_limits<unsigned char>::max()) {
      transformed.transformedVal.get().back() += 1;
    } else {
      transformed.transformedVal.get().push_back('\0');
    }
    return transformed;
  }

  /// obtain const access to the held LocaleManager
  [[nodiscard]] const LocaleManager& getLocaleManager() const {
    return _locManager;
  }

  /**
   * @brief trivialy wraps LocaleManager::normalizeUtf8, see there for
   * documentation
   */
  [[nodiscard]] std::string normalizeUtf8(std::string_view sv) const {
    return _locManager.normalizeUtf8(sv);
  }

  /// handle to the default collation level
  Level& defaultLevel() { return _defaultLevel; }
  [[nodiscard]] const Level& defaultLevel() const { return _defaultLevel; }

 private:
  LocaleManager _locManager;
  Level _defaultLevel = Level::IDENTICAL;

  /* Split a string into its components to prepare collation.
   * SplitValType = SplitVal will transform the inner string according to the
   * locale SplitValTye = SplitValNonOwning will leave the inner string as is.
   */
  template <class SplitValType>
  [[nodiscard]] SplitValType extractComparable(
      std::string_view a, [[maybe_unused]] const Level level) const {
    std::string_view res = a;
    const char first = a.empty() ? char(0) : a[0];
    std::string_view langtag;
    if (ad_utility::startsWith(res, "\"") ||
        ad_utility::startsWith(res,
                               std::string{EXTERNALIZED_LITERALS_PREFIX})) {
      // only remove the first character in case of literals that always start
      // with a quotation mark. For all other types we need this. <TODO> rework
      // the vocabulary's data type to remove ALL of those hacks
      res.remove_prefix(1);
      // In the case of prefix filters we might also have
      // Literals that do not have the closing quotation mark
      auto endPos = ad_utility::findLiteralEnd(res, "\"");
      if (endPos != string::npos) {
        // this should also be fine if there is no langtag (endPos == size()
        // according to cppreference.com
        langtag = res.substr(endPos + 1);
        res.remove_suffix(res.size() - endPos);
      } else {
        langtag = "";
      }
    }
    if constexpr (std::is_same_v<SplitValType, SplitVal>) {
      return {first, _locManager.getSortKey(res, level), std::string(langtag)};
    } else if constexpr (std::is_same_v<SplitValType, SplitValNonOwning>) {
      return {first, res, langtag};
    } else {
      SplitValType().ThisShouldNotCompile();
    }
  }
};

#endif  // QLEVER_STRINGSORTCOMPARATOR_H<|MERGE_RESOLUTION|>--- conflicted
+++ resolved
@@ -602,19 +602,12 @@
   [[nodiscard]] SplitVal transformToFirstPossibleBiggerValue(
       std::string_view s, const Level level) const {
     AD_CHECK(level == Level::PRIMARY)
-<<<<<<< HEAD
-    if (s.size() == 1) {
-=======
    if (s.size() == 1) {
->>>>>>> bf5ff5c2
       std::string p = "x";
       p[0] = s[0] + 1;
       return extractAndTransformComparable(p, Level::PRIMARY);
     }
-<<<<<<< HEAD
-=======
-
->>>>>>> bf5ff5c2
+
     auto transformed = extractAndTransformComparable(s, Level::PRIMARY);
     unsigned char last = transformed.transformedVal.get().back();
     if (last < std::numeric_limits<unsigned char>::max()) {
