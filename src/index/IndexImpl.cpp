--- conflicted
+++ resolved
@@ -373,13 +373,8 @@
     };
     m._noIdMapsAndIgnoreExternalVocab = true;
     auto mergeResult =
-<<<<<<< HEAD
-        m.mergeVocabulary(_onDiskBase + TMP_BASENAME_COMPRESSION, numFiles,
+        m.mergeVocabulary(onDiskBase_ + TMP_BASENAME_COMPRESSION, numFiles,
                           std::less<>(), internalVocabularyActionCompression, externalVocabularyActionCompression);
-=======
-        m.mergeVocabulary(onDiskBase_ + TMP_BASENAME_COMPRESSION, numFiles,
-                          std::less<>(), internalVocabularyActionCompression);
->>>>>>> 95d1a342
     sizeInternalVocabulary = mergeResult.numWordsTotal_;
     LOG(INFO) << "Number of words in internal vocabulary: "
               << sizeInternalVocabulary << std::endl;
@@ -404,17 +399,12 @@
       return (*cmp)(a, b, decltype(vocab_)::SortLevel::TOTAL);
     };
     auto wordWriter =
-<<<<<<< HEAD
-        _vocab.makeUncompressingWordWriter(_onDiskBase + INTERNAL_VOCAB_SUFFIX);
+        vocab_.makeUncompressingWordWriter(onDiskBase_ + INTERNAL_VOCAB_SUFFIX);
 
     //Rtree rtree = Rtree();
     std::ofstream testOfStream = std::ofstream("/local/data/nockn/forkqlever/qlever/third_party/rtree/convertedTest.txt", std::ios_base::app);
 
     auto internalVocabularyAction = [&wordWriter/*, &rtree*/, &testOfStream](const auto& word, const auto& index) {
-=======
-        vocab_.makeUncompressingWordWriter(onDiskBase_ + INTERNAL_VOCAB_SUFFIX);
-    auto internalVocabularyAction = [&wordWriter](const auto& word) {
->>>>>>> 95d1a342
       wordWriter.push(word.data(), word.size());
       //rtree.ConvertWordToRtreeEntry(word.data(), word.size(), index);
       testOfStream << word.data() << std::endl;
@@ -424,18 +414,13 @@
       //rtree.ConvertWordToRtreeEntry(word.data(), word.size(), index);
       testOfStream << word.data() << std::endl;
     };
-<<<<<<< HEAD
 
     //rtree.OpenConversion("../../third_party/rtree/ConversionTest");
-    VocabularyMerger::VocabularyMetaData result = v.mergeVocabulary(_onDiskBase, numFiles, sortPred,
+    VocabularyMerger::VocabularyMetaData result = v.mergeVocabulary(onDiskBase_, numFiles, sortPred,
                              internalVocabularyAction, externalVocabularyAction);
     //rtree.CloseConversion();
     testOfStream.close();
     return result;
-=======
-    return v.mergeVocabulary(onDiskBase_, numFiles, sortPred,
-                             internalVocabularyAction);
->>>>>>> 95d1a342
   }();
   LOG(DEBUG) << "Finished merging partial vocabularies" << std::endl;
   IndexBuilderDataAsStxxlVector res;
