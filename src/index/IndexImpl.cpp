--- conflicted
+++ resolved
@@ -16,11 +16,8 @@
 
 #include "CompilationInfo.h"
 #include "absl/strings/str_join.h"
-<<<<<<< HEAD
+#include "engine/AddCombinedRowToTable.h"
 #include "index/ConstantsIndexBuilding.h"
-=======
-#include "engine/AddCombinedRowToTable.h"
->>>>>>> d7635f09
 #include "index/IndexFormatVersion.h"
 #include "index/PrefixHeuristic.h"
 #include "index/TriplesView.h"
@@ -1274,54 +1271,12 @@
       turtleParserIntegerOverflowBehaviorMap_.at(
           configVariables.parserIntegerOverflowBehavior_);
 
-<<<<<<< HEAD
   // Logging used configuration options.
   LOG(INFO)
       << "Printing the configuration from the settings json file (including "
          "implictly defaulted values). For a detailed description of this "
          "configuration call `IndexBuilderMain --help`:\n"
       << config.printConfigurationDoc(false) << std::endl;
-=======
-  std::string overflowingIntegersThrow = "overflowing-integers-throw";
-  std::string overflowingIntegersBecomeDoubles =
-      "overflowing-integers-become-doubles";
-  std::string allIntegersBecomeDoubles = "all-integers-become-doubles";
-  std::vector<std::string_view> allModes{overflowingIntegersThrow,
-                                         overflowingIntegersBecomeDoubles,
-                                         allIntegersBecomeDoubles};
-  std::string key = "parser-integer-overflow-behavior";
-  if (j.count(key)) {
-    auto value = static_cast<std::string>(j[key]);
-    if (value == overflowingIntegersThrow) {
-      LOG(INFO) << "Integers that cannot be represented by QLever will throw "
-                   "an exception"
-                << std::endl;
-      turtleParserIntegerOverflowBehavior_ =
-          TurtleParserIntegerOverflowBehavior::Error;
-    } else if (value == overflowingIntegersBecomeDoubles) {
-      LOG(INFO) << "Integers that cannot be represented by QLever will be "
-                   "converted to doubles"
-                << std::endl;
-      turtleParserIntegerOverflowBehavior_ =
-          TurtleParserIntegerOverflowBehavior::OverflowingToDouble;
-    } else if (value == allIntegersBecomeDoubles) {
-      LOG(INFO) << "All integers will be converted to doubles" << std::endl;
-      turtleParserIntegerOverflowBehavior_ =
-          TurtleParserIntegerOverflowBehavior::OverflowingToDouble;
-    } else {
-      AD_CONTRACT_CHECK(std::ranges::find(allModes, value) == allModes.end());
-      LOG(ERROR) << "Invalid value for " << key << std::endl;
-      LOG(INFO) << "The currently supported values are "
-                << absl::StrJoin(allModes, ",") << std::endl;
-    }
-  } else {
-    turtleParserIntegerOverflowBehavior_ =
-        TurtleParserIntegerOverflowBehavior::Error;
-    LOG(INFO) << "Integers that cannot be represented by QLever will throw an "
-                 "exception (this is the default behavior)"
-              << std::endl;
-  }
->>>>>>> d7635f09
 }
 
 // ___________________________________________________________________________
