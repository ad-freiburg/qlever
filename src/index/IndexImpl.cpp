// Copyright 2014, University of Freiburg,
// Chair of Algorithms and Data Structures.
// Authors:
//   2014-2017 Björn Buchhold (buchhold@informatik.uni-freiburg.de)
//   2018-     Johannes Kalmbach (kalmbach@informatik.uni-freiburg.de)

#include "./IndexImpl.h"

#include <algorithm>
#include <cmath>
#include <cstdio>
#include <future>
#include <optional>
#include <unordered_map>

#include "CompilationInfo.h"
#include "absl/strings/str_join.h"
#include "index/IndexFormatVersion.h"
#include "index/PrefixHeuristic.h"
#include "index/TriplesView.h"
#include "index/VocabularyGenerator.h"
#include "parser/ParallelParseBuffer.h"
#include "util/BatchedPipeline.h"
#include "util/CompressionUsingZstd/ZstdWrapper.h"
#include "util/HashMap.h"
#include "util/Serializer/FileSerializer.h"
#include "util/TupleHelpers.h"

using std::array;
using namespace ad_utility::memory_literals;

// During the index building we typically have two permutation sortings present
// at the same time, as we directly push the triples from the first sorting to
// the second sorting. We therefore have to adjust the amount of memory per
// external sorter.
static constexpr size_t NUM_EXTERNAL_SORTERS_AT_SAME_TIME = 2u;

// _____________________________________________________________________________
IndexImpl::IndexImpl(ad_utility::AllocatorWithLimit<Id> allocator)
    : allocator_{std::move(allocator)} {};

// _____________________________________________________________________________
IndexBuilderDataAsPsoSorter IndexImpl::createIdTriplesAndVocab(
    std::shared_ptr<TurtleParserBase> parser) {
  auto indexBuilderData =
      passFileForVocabulary(std::move(parser), numTriplesPerBatch_);
  // first save the total number of words, this is needed to initialize the
  // dense IndexMetaData variants
  totalVocabularySize_ = indexBuilderData.vocabularyMetaData_.numWordsTotal_;
  LOG(DEBUG) << "Number of words in internal and external vocabulary: "
             << totalVocabularySize_ << std::endl;

  LOG(INFO) << "Converting external vocabulary to binary format ..."
            << std::endl;
  vocab_.externalizeLiteralsFromTextFile(
      onDiskBase_ + EXTERNAL_LITS_TEXT_FILE_NAME,
      onDiskBase_ + EXTERNAL_VOCAB_SUFFIX);
  deleteTemporaryFile(onDiskBase_ + EXTERNAL_LITS_TEXT_FILE_NAME);
  // clear vocabulary to save ram (only information from partial binary files
  // used from now on). This will preserve information about externalized
  // Prefixes etc.
  vocab_.clear();
  auto psoSorter = convertPartialToGlobalIds(
      *indexBuilderData.idTriples, indexBuilderData.actualPartialSizes,
      NUM_TRIPLES_PER_PARTIAL_VOCAB);

  return {indexBuilderData, std::move(psoSorter)};
}

// Compute patterns and write them to `filename`. Triples where the predicate is
// in [langPredLowerBound, langPredUpperBound). `spoTriplesView` must be
// input-spoTriplesView and yield SPO-sorted triples of IDs.
void createPatternsFromSpoTriplesView(auto&& spoTriplesView,
                                      const std::string& filename,
                                      auto&& isInternalId) {
  PatternCreator patternCreator{filename};
  for (const auto& triple : spoTriplesView) {
    if (!std::ranges::any_of(triple, isInternalId)) {
      patternCreator.processTriple(static_cast<std::array<Id, 3>>(triple));
    }
  }
  patternCreator.finish();
}

// _____________________________________________________________________________
void IndexImpl::createFromFile(const string& filename) {
  LOG(INFO) << "Processing input triples from " << filename << " ..."
            << std::endl;
  string indexFilename = onDiskBase_ + ".index";

  readIndexBuilderSettingsFromFile();

  auto setTokenizer = [this,
                       &filename]<template <typename> typename ParserTemplate>()
      -> std::unique_ptr<TurtleParserBase> {
    if (onlyAsciiTurtlePrefixes_) {
      return std::make_unique<ParserTemplate<TokenizerCtre>>(filename);
    } else {
      return std::make_unique<ParserTemplate<Tokenizer>>(filename);
    }
  };

  std::unique_ptr<TurtleParserBase> parser = [&setTokenizer, this]() {
    if (useParallelParser_) {
      return setTokenizer.template operator()<TurtleParallelParser>();
    } else {
      return setTokenizer.template operator()<TurtleStreamParser>();
    }
  }();

  IndexBuilderDataAsPsoSorter indexBuilderData =
      createIdTriplesAndVocab(std::move(parser));

  // If we have no compression, this will also copy the whole vocabulary.
  // but since we expect compression to be the default case, this  should not
  // hurt.
  string vocabFile = onDiskBase_ + INTERNAL_VOCAB_SUFFIX;
  string vocabFileTmp = onDiskBase_ + ".vocabularyTmp";
  const std::vector<string>& prefixes = indexBuilderData.prefixes_;
  if (vocabPrefixCompressed_) {
    auto prefixFile = ad_utility::makeOfstream(onDiskBase_ + PREFIX_FILE);
    for (const auto& prefix : prefixes) {
      prefixFile << prefix << std::endl;
    }
  }
  configurationJson_["prefixes"] = vocabPrefixCompressed_;
  LOG(INFO) << "Writing compressed vocabulary to disk ..." << std::endl;

  vocab_.buildCodebookForPrefixCompression(prefixes);
  auto wordReader = RdfsVocabulary::makeUncompressedDiskIterator(vocabFile);
  auto wordWriter = vocab_.makeCompressedWordWriter(vocabFileTmp);
  for (const auto& word : wordReader) {
    wordWriter.push(word);
  }
  wordWriter.finish();

  LOG(DEBUG) << "Finished writing compressed vocabulary" << std::endl;

  // TODO<joka921> maybe move this to its own function.
  if (std::rename(vocabFileTmp.c_str(), vocabFile.c_str())) {
    LOG(INFO) << "Error: Rename the prefixed vocab file " << vocabFileTmp
              << " to " << vocabFile << " set errno to " << errno
              << ". Terminating..." << std::endl;
    AD_FAIL();
  }

  // Write the configuration already at this point, so we have it available in
  // case any of the permutations fail.
  writeConfiguration();

  auto isInternalId = [&](const auto& id) {
    const auto& v = indexBuilderData.vocabularyMetaData_;
    auto isInRange = [&](const auto& range) {
      return range.begin() <= id && id < range.end();
    };
    return isInRange(v.internalEntities_) || isInRange(v.langTaggedPredicates_);
  };

  auto makeNumEntitiesCounter = [&isInternalId](size_t& numEntities,
                                                size_t idx) {
    // TODO<joka921> Make the `index` a template parameter.
    return [lastEntity = std::optional<Id>{}, &numEntities, &isInternalId,
            idx](const auto& triple) mutable {
      const auto& id = triple[idx];
      if (id != lastEntity && !std::ranges::any_of(triple, isInternalId)) {
        numEntities++;
      }
      lastEntity = id;
    };
  };

  size_t numTriplesNormal = 0;
  auto countActualTriples = [&numTriplesNormal,
                             &isInternalId](const auto& triple) mutable {
    numTriplesNormal += !std::ranges::any_of(triple, isInternalId);
  };

  ExternalSorter<SortBySPO> spoSorter{
      onDiskBase_ + ".spo-sorter.dat",
      stxxlMemory() / NUM_EXTERNAL_SORTERS_AT_SAME_TIME, allocator_};
  auto& psoSorter = *indexBuilderData.psoSorter;
  // For the first permutation, perform a unique.
  auto uniqueSorter = ad_utility::uniqueView<decltype(psoSorter.sortedView()),
                                             IdTableStatic<3>::row_type>(
      psoSorter.sortedView());

  size_t numPredicatesNormal = 0;
  createPermutationPair(
      std::move(uniqueSorter), pso_, pos_, spoSorter.makePushCallback(),
      makeNumEntitiesCounter(numPredicatesNormal, 1), countActualTriples);
  configurationJson_["num-predicates-normal"] = numPredicatesNormal;
  configurationJson_["num-triples-normal"] = numTriplesNormal;
  writeConfiguration();
  psoSorter.clear();

  if (loadAllPermutations_) {
    // After the SPO permutation, create patterns if so desired.
    ExternalSorter<SortByOSP> ospSorter{
        onDiskBase_ + ".osp-sorter.dat",
        stxxlMemory() / NUM_EXTERNAL_SORTERS_AT_SAME_TIME, allocator_};
    size_t numSubjectsNormal = 0;
    auto numSubjectCounter = makeNumEntitiesCounter(numSubjectsNormal, 0);
    if (usePatterns_) {
      PatternCreator patternCreator{onDiskBase_ + ".index.patterns"};
      auto pushTripleToPatterns = [&patternCreator,
                                   &isInternalId](const auto& triple) {
        if (!std::ranges::any_of(triple, isInternalId)) {
          patternCreator.processTriple(static_cast<std::array<Id, 3>>(triple));
        }
      };
      createPermutationPair(spoSorter.sortedView(), spo_, sop_,
                            ospSorter.makePushCallback(), pushTripleToPatterns,
                            numSubjectCounter);
      patternCreator.finish();
    } else {
      createPermutationPair(spoSorter.sortedView(), spo_, sop_,
                            ospSorter.makePushCallback(), numSubjectCounter);
    }
    spoSorter.clear();
    configurationJson_["num-subjects-normal"] = numSubjectsNormal;
    writeConfiguration();

    // For the last pair of permutations we don't need a next sorter, so we have
    // no fourth argument.
    size_t numObjectsNormal = 0;
    createPermutationPair(ospSorter.sortedView(), osp_, ops_,
                          makeNumEntitiesCounter(numObjectsNormal, 2));
    configurationJson_["num-objects-normal"] = numObjectsNormal;
    configurationJson_["has-all-permutations"] = true;
  } else {
    if (usePatterns_) {
      createPatternsFromSpoTriplesView(spoSorter.sortedView(),
                                       onDiskBase_ + ".index.patterns",
                                       isInternalId);
    }
    configurationJson_["has-all-permutations"] = false;
  }
  LOG(DEBUG) << "Finished writing permutations" << std::endl;

  // Dump the configuration again in case the permutations have added some
  // information.
  writeConfiguration();
  LOG(INFO) << "Index build completed" << std::endl;
}

// _____________________________________________________________________________
IndexBuilderDataAsStxxlVector IndexImpl::passFileForVocabulary(
    std::shared_ptr<TurtleParserBase> parser, size_t linesPerPartial) {
  parser->integerOverflowBehavior() = turtleParserIntegerOverflowBehavior_;
  parser->invalidLiteralsAreSkipped() = turtleParserSkipIllegalLiterals_;
  ad_utility::Synchronized<std::unique_ptr<TripleVec>> idTriples(
      std::make_unique<TripleVec>(onDiskBase_ + ".unsorted-triples.dat", 1_GB,
                                  allocator_));
  bool parserExhausted = false;

  size_t i = 0;
  // already count the numbers of triples that will be used for the language
  // filter
  size_t numFiles = 0;

  // we add extra triples
  std::vector<size_t> actualPartialSizes;

  // Each of these futures corresponds to the processing and writing of one
  // batch of triples and partial vocabulary.
  std::array<std::future<void>, 3> writePartialVocabularyFuture;
  while (!parserExhausted) {
    size_t actualCurrentPartialSize = 0;

    std::vector<std::array<Id, 3>> localWriter;

    std::array<ItemMapManager, NUM_PARALLEL_ITEM_MAPS> itemArray;

    {
      auto p = ad_pipeline::setupParallelPipeline<3, NUM_PARALLEL_ITEM_MAPS>(
          parserBatchSize_,
          // when called, returns an optional to the next triple. If
          // `linesPerPartial` triples were parsed, return std::nullopt. when
          // the parser is unable to deliver triples, set parserExhausted to
          // true and return std::nullopt. this is exactly the behavior we need,
          // as a first step in the parallel Pipeline.
          ParserBatcher(parser, linesPerPartial,
                        [&]() { parserExhausted = true; }),
          // convert each triple to the internal representation (e.g. special
          // values for Numbers, externalized literals, etc.)
          [this](TurtleTriple&& t) -> LangtagAndTriple {
            return tripleToInternalRepresentation(std::move(t));
          },

          // get the Ids for the original triple and the possibly added language
          // Tag triples using the provided HashMaps via itemArray. See
          // documentation of the function for more details
          getIdMapLambdas<NUM_PARALLEL_ITEM_MAPS>(
              &itemArray, linesPerPartial, &(vocab_.getCaseComparator())));

      while (auto opt = p.getNextValue()) {
        i++;
        for (const auto& innerOpt : opt.value()) {
          if (innerOpt) {
            actualCurrentPartialSize++;
            localWriter.push_back(innerOpt.value());
          }
        }
        if (i % 100'000'000 == 0) {
          LOG(INFO) << "Input triples processed: " << i << std::endl;
        }
      }
      LOG(TIMING) << "WaitTimes for Pipeline in msecs\n";
      for (const auto& t : p.getWaitingTime()) {
        LOG(TIMING) << ad_utility::Timer::toMilliseconds(t) << " msecs"
                    << std::endl;
      }

      parser->printAndResetQueueStatistics();
    }

    // localWriter.finish();
    // wait until sorting the last partial vocabulary has finished
    // to control the number of threads and the amount of memory used at the
    // same time. typically sorting is finished before we reach again here so
    // it is not a bottleneck.
    ad_utility::Timer sortFutureTimer{ad_utility::Timer::Started};
    if (writePartialVocabularyFuture[0].valid()) {
      writePartialVocabularyFuture[0].get();
    }
    LOG(TIMING)
        << "Time spent waiting for the writing of a previous vocabulary: "
        << sortFutureTimer.msecs() << "ms." << std::endl;
    std::array<ItemMap, NUM_PARALLEL_ITEM_MAPS> convertedMaps;
    for (size_t j = 0; j < NUM_PARALLEL_ITEM_MAPS; ++j) {
      convertedMaps[j] = std::move(itemArray[j]).moveMap();
    }
    auto oldItemPtr = std::make_unique<ItemMapArray>(std::move(convertedMaps));
    for (auto it = writePartialVocabularyFuture.begin() + 1;
         it < writePartialVocabularyFuture.end(); ++it) {
      *(it - 1) = std::move(*it);
    }
    writePartialVocabularyFuture[writePartialVocabularyFuture.size() - 1] =
        writeNextPartialVocabulary(i, numFiles, actualCurrentPartialSize,
                                   std::move(oldItemPtr),
                                   std::move(localWriter), &idTriples);
    numFiles++;
    // Save the information how many triples this partial vocabulary actually
    // deals with we will use this later for mapping from partial to global
    // ids
    actualPartialSizes.push_back(actualCurrentPartialSize);
  }
  for (auto& future : writePartialVocabularyFuture) {
    if (future.valid()) {
      future.get();
    }
  }
  LOG(INFO) << "Done, total number of triples read: " << i
            << " [may contain duplicates]" << std::endl;
  LOG(INFO) << "Number of QLever-internal triples created: "
            << ((*idTriples.wlock())->size() - i) << " [may contain duplicates]"
            << std::endl;

  size_t sizeInternalVocabulary = 0;
  std::vector<std::string> prefixes;
  if (vocabPrefixCompressed_) {
    LOG(INFO) << "Merging partial vocabularies in byte order "
              << "(internal only) ..." << std::endl;
    VocabularyMerger m;
    auto compressionOutfile = ad_utility::makeOfstream(
        onDiskBase_ + TMP_BASENAME_COMPRESSION + INTERNAL_VOCAB_SUFFIX);
    auto internalVocabularyActionCompression =
        [&compressionOutfile](const auto& word,
                              [[maybe_unused]] const auto& index) {
          compressionOutfile << RdfEscaping::escapeNewlinesAndBackslashes(word)
                             << '\n';
        };
    auto externalVocabularyActionCompression =
        []([[maybe_unused]] const auto& word,
           [[maybe_unused]] const auto& index) {};
    m._noIdMapsAndIgnoreExternalVocab = true;
    auto mergeResult =
        m.mergeVocabulary(onDiskBase_ + TMP_BASENAME_COMPRESSION, numFiles,
                          std::less<>(), internalVocabularyActionCompression,
                          externalVocabularyActionCompression);
    sizeInternalVocabulary = mergeResult.numWordsTotal_;
    LOG(INFO) << "Number of words in internal vocabulary: "
              << sizeInternalVocabulary << std::endl;
    // Flush and close the created vocabulary, s.t. the prefix compression sees
    // all of its contents.
    compressionOutfile.close();
    // We have to use the "normally" sorted vocabulary for the prefix
    // compression.
    std::string vocabFileForPrefixCalculation =
        onDiskBase_ + TMP_BASENAME_COMPRESSION + INTERNAL_VOCAB_SUFFIX;
    prefixes = calculatePrefixes(vocabFileForPrefixCalculation,
                                 NUM_COMPRESSION_PREFIXES, 1, true);
    ad_utility::deleteFile(vocabFileForPrefixCalculation);
  }

  LOG(INFO) << "Merging partial vocabularies in Unicode order "
            << "(internal and external) ..." << std::endl;
  const VocabularyMerger::VocabularyMetaData mergeRes = [&]() {
    VocabularyMerger v;
    auto sortPred = [cmp = &(vocab_.getCaseComparator())](std::string_view a,
                                                          std::string_view b) {
      return (*cmp)(a, b, decltype(vocab_)::SortLevel::TOTAL);
    };
    auto wordWriter =
        vocab_.makeUncompressingWordWriter(onDiskBase_ + INTERNAL_VOCAB_SUFFIX);

    std::ofstream convertOfs = std::ofstream(
        onDiskBase_ + ".vocabulary.boundingbox.tmp", std::ios::binary);

    auto internalVocabularyAction = [&wordWriter, &convertOfs](
                                        const auto& word, const auto& index) {
      wordWriter.push(word.data(), word.size());
      std::optional<Rtree::BoundingBox> boundingBox =
          Rtree::ConvertWordToRtreeEntry(word);
      if (boundingBox) {
        Rtree::SaveEntry(boundingBox.value(), index, convertOfs);
      }
    };
    auto externalVocabularyAction = [&convertOfs](const auto& word,
                                                  const auto& index) {
      std::optional<Rtree::BoundingBox> boundingBox =
          Rtree::ConvertWordToRtreeEntry(word);
      if (boundingBox) {
        Rtree::SaveEntry(boundingBox.value(), index, convertOfs);
      }
    };

    VocabularyMerger::VocabularyMetaData result =
        v.mergeVocabulary(onDiskBase_, numFiles, sortPred,
                          internalVocabularyAction, externalVocabularyAction);

    convertOfs.close();

    return result;
  }();
  LOG(DEBUG) << "Finished merging partial vocabularies" << std::endl;
  IndexBuilderDataAsStxxlVector res;
  res.vocabularyMetaData_ = mergeRes;
  res.prefixes_ = std::move(prefixes);
  LOG(INFO) << "Number of words in external vocabulary: "
            << res.vocabularyMetaData_.numWordsTotal_ - sizeInternalVocabulary
            << std::endl;

<<<<<<< HEAD
  LOG(INFO) << "Building the Rtree..." << std::endl;
  try {
    Rtree rtree = Rtree(1300000000000);
    rtree.BuildTree(onDiskBase_ + ".vocabulary", 16, "./rtree_build");
    LOG(INFO) << "Finished building the Rtree" << std::endl;
  } catch (const std::exception& e) {
    LOG(INFO) << e.what() << std::endl;
  }

  res.idTriples = std::move(idTriples);
=======
  res.idTriples = std::move(*idTriples.wlock());
>>>>>>> baa2a4f2
  res.actualPartialSizes = std::move(actualPartialSizes);

  LOG(INFO) << "Removing temporary files ..." << std::endl;
  for (size_t n = 0; n < numFiles; ++n) {
    deleteTemporaryFile(absl::StrCat(onDiskBase_, PARTIAL_VOCAB_FILE_NAME, n));
    if (vocabPrefixCompressed_) {
      deleteTemporaryFile(absl::StrCat(onDiskBase_, TMP_BASENAME_COMPRESSION,
                                       PARTIAL_VOCAB_FILE_NAME, n));
    }
  }

  return res;
}

// _____________________________________________________________________________
std::unique_ptr<PsoSorter> IndexImpl::convertPartialToGlobalIds(
    TripleVec& data, const vector<size_t>& actualLinesPerPartial,
    size_t linesPerPartial) {
  LOG(INFO) << "Converting triples from local IDs to global IDs ..."
            << std::endl;
  LOG(DEBUG) << "Triples per partial vocabulary: " << linesPerPartial
             << std::endl;

  // Iterate over all partial vocabularies.
  auto resultPtr = std::make_unique<PsoSorter>(
      onDiskBase_ + ".pso-sorter.dat",
      stxxlMemory() / NUM_EXTERNAL_SORTERS_AT_SAME_TIME, allocator_);
  auto& result = *resultPtr;
  size_t i = 0;
  auto triplesGenerator = data.getRows();
  auto it = triplesGenerator.begin();
  for (size_t partialNum = 0; partialNum < actualLinesPerPartial.size();
       partialNum++) {
    std::string mmapFilename =
        absl::StrCat(onDiskBase_, PARTIAL_MMAP_IDS, partialNum);
    LOG(DEBUG) << "Reading ID map from: " << mmapFilename << std::endl;
    ad_utility::HashMap<Id, Id> idMap = IdMapFromPartialIdMapFile(mmapFilename);
    // Delete the temporary file in which we stored this map
    deleteTemporaryFile(mmapFilename);

    // update the triples for which this partial vocabulary was responsible
    for (size_t tmpNum = 0; tmpNum < actualLinesPerPartial[partialNum];
         ++tmpNum) {
      typename TripleVec::value_type curTriple = *it;
      ++it;

      // For all triple elements find their mapping from partial to global ids.
      for (size_t k = 0; k < 3; ++k) {
        // TODO<joka921> The Maps should actually store `VocabIndex`es
        if (curTriple[k].getDatatype() != Datatype::VocabIndex) {
          continue;
        }
        auto iterator = idMap.find(curTriple[k]);
        if (iterator == idMap.end()) {
          LOG(INFO) << "Not found in partial vocabulary: " << curTriple[k]
                    << std::endl;
          AD_FAIL();
        }
        // TODO<joka921> at some point we have to check for out of range.
        curTriple[k] = iterator->second;
      }

      // update the Element
      result.push(curTriple);
      ++i;
      if (i % 100'000'000 == 0) {
        LOG(INFO) << "Triples converted: " << i << std::endl;
      }
    }
  }
  LOG(INFO) << "Done, total number of triples converted: " << i << std::endl;
  return resultPtr;
}

// _____________________________________________________________________________
std::optional<std::pair<IndexImpl::IndexMetaDataMmapDispatcher::WriteType,
                        IndexImpl::IndexMetaDataMmapDispatcher::WriteType>>
IndexImpl::createPermutationPairImpl(const string& fileName1,
                                     const string& fileName2,
                                     auto&& sortedTriples, size_t c0, size_t c1,
                                     size_t c2, auto&&... perTripleCallbacks) {
  using MetaData = IndexMetaDataMmapDispatcher::WriteType;
  MetaData metaData1, metaData2;
  if constexpr (MetaData::_isMmapBased) {
    metaData1.setup(fileName1 + MMAP_FILE_SUFFIX, ad_utility::CreateTag{});
    metaData2.setup(fileName2 + MMAP_FILE_SUFFIX, ad_utility::CreateTag{});
  }

  CompressedRelationWriter writer1{ad_utility::File(fileName1, "w"),
                                   blocksizePermutationInBytes_};
  CompressedRelationWriter writer2{ad_utility::File(fileName2, "w"),
                                   blocksizePermutationInBytes_};

  // Iterate over the vector and identify "relation" boundaries, where a
  // "relation" is the sequence of sortedTriples equal first component. For PSO
  // and POS, this is a predicate (of which "relation" is a synonym).
  LOG(INFO) << "Creating a pair of index permutations ... " << std::endl;
  size_t from = 0;
  std::optional<Id> currentRel;
  BufferedIdTable buffer{
      2,
      std::array{
          ad_utility::BufferedVector<Id>{THRESHOLD_RELATION_CREATION,
                                         fileName1 + ".tmp.mmap-buffer-col0"},
          ad_utility::BufferedVector<Id>{THRESHOLD_RELATION_CREATION,
                                         fileName1 + ".tmp.mmap-buffer-col1"}}};
  size_t distinctCol1 = 0;
  Id lastLhs = ID_NO_VALUE;
  uint64_t totalNumTriples = 0;
  auto addCurrentRelation = [&metaData1, &metaData2, &writer1, &writer2,
                             &currentRel, &buffer, &distinctCol1]() {
    auto md1 = writer1.addRelation(currentRel.value(), buffer, distinctCol1);
    auto md2 = writeSwitchedRel(&writer2, currentRel.value(), &buffer);
    md1.setCol2Multiplicity(md2.getCol1Multiplicity());
    md2.setCol2Multiplicity(md1.getCol1Multiplicity());
    metaData1.add(md1);
    metaData2.add(md2);
  };
  for (const auto& triple : AD_FWD(sortedTriples)) {
    if (!currentRel.has_value()) {
      currentRel = triple[c0];
    }
    // Call each of the `perTripleCallbacks` for the current triple
    (..., perTripleCallbacks(triple));
    ++totalNumTriples;
    if (triple[c0] != currentRel) {
      addCurrentRelation();
      buffer.clear();
      distinctCol1 = 1;
      currentRel = triple[c0];
    } else {
      distinctCol1 += triple[c1] != lastLhs;
    }
    buffer.push_back(std::array{triple[c1], triple[c2]});
    lastLhs = triple[c1];
  }
  if (from < totalNumTriples) {
    addCurrentRelation();
  }

  metaData1.blockData() = std::move(writer1).getFinishedBlocks();
  metaData2.blockData() = std::move(writer2).getFinishedBlocks();

  return std::make_pair(std::move(metaData1), std::move(metaData2));
}

// __________________________________________________________________________
CompressedRelationMetadata IndexImpl::writeSwitchedRel(
    CompressedRelationWriter* out, Id currentRel, BufferedIdTable* bufPtr) {
  // Sort according to the "switched" relation.
  // TODO<joka921> The swapping is rather inefficient, as we have to iterate
  // over the whole file. Maybe the `CompressedRelationWriter` should take
  // the switched relations directly.
  auto& buffer = *bufPtr;

  AD_CONTRACT_CHECK(buffer.numColumns() == 2);
  for (BufferedIdTable::row_reference row : buffer) {
    std::swap(row[0], row[1]);
  }
  // std::ranges::sort(buffer, [](const auto& a, const auto& b) {
  std::ranges::sort(buffer.begin(), buffer.end(),
                    [](const auto& a, const auto& b) {
                      return std::ranges::lexicographical_compare(a, b);
                    });
  Id lastLhs = std::numeric_limits<Id>::max();

  size_t distinctC1 = 0;
  for (const auto& el : buffer.getColumn(0)) {
    distinctC1 += el != lastLhs;
    lastLhs = el;
  }
  return out->addRelation(currentRel, buffer, distinctC1);
}

// ________________________________________________________________________
std::optional<std::pair<IndexImpl::IndexMetaDataMmapDispatcher::WriteType,
                        IndexImpl::IndexMetaDataMmapDispatcher::WriteType>>
IndexImpl::createPermutations(auto&& sortedTriples, const Permutation& p1,
                              const Permutation& p2,
                              auto&&... perTripleCallbacks) {
  auto metaData = createPermutationPairImpl(
      onDiskBase_ + ".index" + p1.fileSuffix_,
      onDiskBase_ + ".index" + p2.fileSuffix_, AD_FWD(sortedTriples),
      p1.keyOrder_[0], p1.keyOrder_[1], p1.keyOrder_[2],
      AD_FWD(perTripleCallbacks)...);

  if (metaData.has_value()) {
    auto& mdv = metaData.value();
    LOG(INFO) << "Statistics for " << p1.readableName_ << ": "
              << mdv.first.statistics() << std::endl;
    LOG(INFO) << "Statistics for " << p2.readableName_ << ": "
              << mdv.second.statistics() << std::endl;
  }

  return metaData;
}

// ________________________________________________________________________
void IndexImpl::createPermutationPair(auto&& sortedTriples,
                                      const Permutation& p1,
                                      const Permutation& p2,
                                      auto&&... perTripleCallbacks) {
  auto metaData = createPermutations(AD_FWD(sortedTriples), p1, p2,
                                     AD_FWD(perTripleCallbacks)...);
  // Set the name of this newly created pair of `IndexMetaData` objects.
  // NOTE: When `setKbName` was called, it set the name of pso_.meta_,
  // pso_.meta_, ... which however are not used during index building.
  // `getKbName` simple reads one of these names.
  metaData.value().first.setName(getKbName());
  metaData.value().second.setName(getKbName());
  if (metaData) {
    LOG(INFO) << "Writing meta data for " << p1.readableName_ << " and "
              << p2.readableName_ << " ..." << std::endl;
    ad_utility::File f1(onDiskBase_ + ".index" + p1.fileSuffix_, "r+");
    metaData.value().first.appendToFile(&f1);
    ad_utility::File f2(onDiskBase_ + ".index" + p2.fileSuffix_, "r+");
    metaData.value().second.appendToFile(&f2);
  }
}

// _____________________________________________________________________________
void IndexImpl::addPatternsToExistingIndex() {
  // auto [langPredLowerBound, langPredUpperBound] = vocab_.prefix_range("@");
  //  We only iterate over the SPO permutation which typically only has few
  //  triples per subject, so it should be safe to not apply a memory limit
  //  here.
  AD_FAIL();
  /*
  ad_utility::AllocatorWithLimit<Id> allocator{
      ad_utility::makeAllocationMemoryLeftThreadsafeObject(
          std::numeric_limits<uint64_t>::max())};
  auto iterator = TriplesView(spo_, allocator);
  createPatternsFromSpoTriplesView(iterator, onDiskBase_ + ".index.patterns",
                                   Id::makeFromVocabIndex(langPredLowerBound),
                                   Id::makeFromVocabIndex(langPredUpperBound));
                                   */
  // TODO<joka921> Remove the AD_FAIL() again.
}

// _____________________________________________________________________________
void IndexImpl::createFromOnDiskIndex(const string& onDiskBase) {
  setOnDiskBase(onDiskBase);
  readConfiguration();
  vocab_.readFromFile(onDiskBase_ + INTERNAL_VOCAB_SUFFIX,
                      onDiskBase_ + EXTERNAL_VOCAB_SUFFIX);

  totalVocabularySize_ = vocab_.size() + vocab_.getExternalVocab().size();
  LOG(DEBUG) << "Number of words in internal and external vocabulary: "
             << totalVocabularySize_ << std::endl;
  pso_.loadFromDisk(onDiskBase_);
  pos_.loadFromDisk(onDiskBase_);

  if (loadAllPermutations_) {
    ops_.loadFromDisk(onDiskBase_);
    osp_.loadFromDisk(onDiskBase_);
    spo_.loadFromDisk(onDiskBase_);
    sop_.loadFromDisk(onDiskBase_);
  } else {
    LOG(INFO) << "Only the PSO and POS permutation were loaded, SPARQL queries "
                 "with predicate variables will therefore not work"
              << std::endl;
  }

  if (usePatterns_) {
    PatternCreator::readPatternsFromFile(
        onDiskBase_ + ".index.patterns", avgNumDistinctSubjectsPerPredicate_,
        avgNumDistinctPredicatesPerSubject_, numDistinctSubjectPredicatePairs_,
        patterns_, hasPattern_);
  }

  // Load the Rtree TODO
}

// _____________________________________________________________________________
void IndexImpl::throwExceptionIfNoPatterns() const {
  if (!usePatterns_) {
    AD_THROW(
        "The requested feature requires a loaded patterns file ("
        "do not specify the --no-patterns option for this to work)");
  }
}

// _____________________________________________________________________________
const vector<PatternID>& IndexImpl::getHasPattern() const {
  throwExceptionIfNoPatterns();
  return hasPattern_;
}

// _____________________________________________________________________________
const CompactVectorOfStrings<Id>& IndexImpl::getHasPredicate() const {
  throwExceptionIfNoPatterns();
  return hasPredicate_;
}

// _____________________________________________________________________________
const CompactVectorOfStrings<Id>& IndexImpl::getPatterns() const {
  throwExceptionIfNoPatterns();
  return patterns_;
}

// _____________________________________________________________________________
double IndexImpl::getAvgNumDistinctPredicatesPerSubject() const {
  throwExceptionIfNoPatterns();
  return avgNumDistinctPredicatesPerSubject_;
}

// _____________________________________________________________________________
double IndexImpl::getAvgNumDistinctSubjectsPerPredicate() const {
  throwExceptionIfNoPatterns();
  return avgNumDistinctSubjectsPerPredicate_;
}

// _____________________________________________________________________________
size_t IndexImpl::getNumDistinctSubjectPredicatePairs() const {
  throwExceptionIfNoPatterns();
  return numDistinctSubjectPredicatePairs_;
}

// _____________________________________________________________________________
template <class T>
void IndexImpl::writeAsciiListFile(const string& filename, const T& ids) const {
  std::ofstream f(filename);

  for (size_t i = 0; i < ids.size(); ++i) {
    f << ids[i] << ' ';
  }
  f.close();
}

template void IndexImpl::writeAsciiListFile<vector<Id>>(
    const string& filename, const vector<Id>& ids) const;

template void IndexImpl::writeAsciiListFile<vector<Score>>(
    const string& filename, const vector<Score>& ids) const;

// _____________________________________________________________________________
bool IndexImpl::isLiteral(const string& object) const {
  return decltype(vocab_)::isLiteral(object);
}

// _____________________________________________________________________________
void IndexImpl::setKbName(const string& name) {
  pos_.setKbName(name);
  pso_.setKbName(name);
  sop_.setKbName(name);
  spo_.setKbName(name);
  ops_.setKbName(name);
  osp_.setKbName(name);
}

// ____________________________________________________________________________
void IndexImpl::setOnDiskBase(const std::string& onDiskBase) {
  onDiskBase_ = onDiskBase;
}

// ____________________________________________________________________________
void IndexImpl::setKeepTempFiles(bool keepTempFiles) {
  keepTempFiles_ = keepTempFiles;
}

// _____________________________________________________________________________
void IndexImpl::setUsePatterns(bool usePatterns) { usePatterns_ = usePatterns; }

// _____________________________________________________________________________
void IndexImpl::setLoadAllPermutations(bool loadAllPermutations) {
  loadAllPermutations_ = loadAllPermutations;
}

// ____________________________________________________________________________
void IndexImpl::setSettingsFile(const std::string& filename) {
  settingsFileName_ = filename;
}

// ____________________________________________________________________________
void IndexImpl::setPrefixCompression(bool compressed) {
  vocabPrefixCompressed_ = compressed;
}

// ____________________________________________________________________________
void IndexImpl::writeConfiguration() const {
  // Copy the configuration and add the current commit hash.
  auto configuration = configurationJson_;
  configuration["git-hash"] = std::string(qlever::version::GitHash);
  configuration["index-format-version"] = qlever::indexFormatVersion;
  auto f = ad_utility::makeOfstream(onDiskBase_ + CONFIGURATION_FILE);
  f << configuration;
}

// ___________________________________________________________________________
void IndexImpl::readConfiguration() {
  auto f = ad_utility::makeIfstream(onDiskBase_ + CONFIGURATION_FILE);
  f >> configurationJson_;
  if (configurationJson_.find("git-hash") != configurationJson_.end()) {
    LOG(INFO) << "The git hash used to build this index was "
              << std::string(configurationJson_["git-hash"]).substr(0, 6)
              << std::endl;
  } else {
    LOG(INFO) << "The index was built before git commit hashes were stored in "
                 "the index meta data"
              << std::endl;
  }

  if (configurationJson_.find("index-format-version") !=
      configurationJson_.end()) {
    auto indexFormatVersion = static_cast<qlever::IndexFormatVersion>(
        configurationJson_["index-format-version"]);
    const auto& currentVersion = qlever::indexFormatVersion;
    if (indexFormatVersion != currentVersion) {
      if (indexFormatVersion.date_.toBits() > currentVersion.date_.toBits()) {
        LOG(ERROR) << "The version of QLever you are using is too old for this "
                      "index. Please use a version of QLever that is "
                      "compatible with this index"
                      " (PR = "
                   << indexFormatVersion.prNumber_ << ", Date = "
                   << indexFormatVersion.date_.toStringAndType().first << ")."
                   << std::endl;
      } else {
        LOG(ERROR) << "The index is too old for this version of QLever. "
                      "We recommend that you rebuild the index and start the "
                      "server with the current master. Alternatively start the "
                      "engine with a version of QLever that is compatible with "
                      "this index (PR = "
                   << indexFormatVersion.prNumber_ << ", Date = "
                   << indexFormatVersion.date_.toStringAndType().first << ")."
                   << std::endl;
      }
      throw std::runtime_error{
          "Incompatible index format, see log message for details"};
    }
  } else {
    LOG(ERROR) << "This index was built before versioning was introduced for "
                  "QLever's index format. Please rebuild your index using the "
                  "current version of QLever."
               << std::endl;
    throw std::runtime_error{
        "Incompatible index format, see log message for details"};
  }

  if (configurationJson_.find("prefixes") != configurationJson_.end()) {
    if (configurationJson_["prefixes"]) {
      vector<string> prefixes;
      auto prefixFile = ad_utility::makeIfstream(onDiskBase_ + PREFIX_FILE);
      for (string prefix; std::getline(prefixFile, prefix);) {
        prefixes.emplace_back(std::move(prefix));
      }
      vocab_.buildCodebookForPrefixCompression(prefixes);
    } else {
      vocab_.buildCodebookForPrefixCompression(std::vector<std::string>());
    }
  }

  if (configurationJson_.find("prefixes-external") !=
      configurationJson_.end()) {
    vocab_.initializeExternalizePrefixes(
        configurationJson_["prefixes-external"]);
  }

  if (configurationJson_.count("ignore-case")) {
    LOG(ERROR) << ERROR_IGNORE_CASE_UNSUPPORTED << '\n';
    throw std::runtime_error("Deprecated key \"ignore-case\" in index build");
  }

  if (configurationJson_.count("locale")) {
    std::string lang{configurationJson_["locale"]["language"]};
    std::string country{configurationJson_["locale"]["country"]};
    bool ignorePunctuation{configurationJson_["locale"]["ignore-punctuation"]};
    vocab_.setLocale(lang, country, ignorePunctuation);
    textVocab_.setLocale(lang, country, ignorePunctuation);
  } else {
    LOG(ERROR) << "Key \"locale\" is missing in the metadata. This is probably "
                  "and old index build that is no longer supported by QLever. "
                  "Please rebuild your index\n";
    throw std::runtime_error(
        "Missing required key \"locale\" in index build's metadata");
  }

  if (configurationJson_.find("languages-internal") !=
      configurationJson_.end()) {
    vocab_.initializeInternalizedLangs(
        configurationJson_["languages-internal"]);
  }

  if (configurationJson_.find("has-all-permutations") !=
          configurationJson_.end() &&
      configurationJson_["has-all-permutations"] == false) {
    // If the permutations simply don't exist, then we can never load them.
    loadAllPermutations_ = false;
  }

  auto loadRequestedDataMember = [this](std::string_view key, auto& target) {
    auto it = configurationJson_.find(key);
    if (it == configurationJson_.end()) {
      throw std::runtime_error{absl::StrCat(
          "The required key \"", key,
          "\" was not found in the `meta-data.json`. Most likely this index "
          "was built with an older version of QLever and should be rebuilt")};
    }
    target = std::decay_t<decltype(target)>{*it};
  };

  loadRequestedDataMember("num-predicates-normal", numPredicatesNormal_);
  loadRequestedDataMember("num-subjects-normal", numSubjectsNormal_);
  loadRequestedDataMember("num-objects-normal", numObjectsNormal_);
  loadRequestedDataMember("num-triples-normal", numTriplesNormal_);
}

// ___________________________________________________________________________
LangtagAndTriple IndexImpl::tripleToInternalRepresentation(
    TurtleTriple&& triple) const {
  LangtagAndTriple result{"", {}};
  auto& resultTriple = result._triple;
  resultTriple[0] = std::move(triple.subject_);
  resultTriple[1] = std::move(triple.predicate_);

  // If the object of the triple can be directly folded into an ID, do so. Note
  // that the actual folding is done by the `TripleComponent`.
  std::optional<Id> idIfNotString = triple.object_.toValueIdIfNotString();

  // TODO<joka921> The following statement could be simplified by a helper
  // function "optionalCast";
  if (idIfNotString.has_value()) {
    resultTriple[2] = idIfNotString.value();
  } else {
    // `toRdfLiteral` handles literals as well as IRIs correctly.
    resultTriple[2] = std::move(triple.object_).toRdfLiteral();
  }

  for (size_t i = 0; i < 3; ++i) {
    auto& el = resultTriple[i];
    if (!std::holds_alternative<PossiblyExternalizedIriOrLiteral>(el)) {
      // If we already have an ID, we can just continue;
      continue;
    }
    auto& component = std::get<PossiblyExternalizedIriOrLiteral>(el);
    auto& iriOrLiteral = component._iriOrLiteral;
    iriOrLiteral = vocab_.getLocaleManager().normalizeUtf8(iriOrLiteral);
    if (vocab_.shouldBeExternalized(iriOrLiteral)) {
      component._isExternal = true;
    }
    // Only the third element (the object) might contain a language tag.
    if (i == 2 && isLiteral(iriOrLiteral)) {
      result._langtag = decltype(vocab_)::getLanguage(iriOrLiteral);
    }
  }
  return result;
}

// ___________________________________________________________________________
void IndexImpl::readIndexBuilderSettingsFromFile() {
  json j;  // if we have no settings, we still have to initialize some default
           // values
  if (!settingsFileName_.empty()) {
    auto f = ad_utility::makeIfstream(settingsFileName_);
    f >> j;
  }

  if (j.find("prefixes-external") != j.end()) {
    vocab_.initializeExternalizePrefixes(j["prefixes-external"]);
    configurationJson_["prefixes-external"] = j["prefixes-external"];
  }

  if (j.count("ignore-case")) {
    LOG(ERROR) << ERROR_IGNORE_CASE_UNSUPPORTED << '\n';
    throw std::runtime_error("Deprecated key \"ignore-case\" in settings JSON");
  }

  /**
   * ICU uses two separate arguments for each Locale, the language ("en" or
   * "fr"...) and the country ("GB", "CA"...). The encoding has to be known at
   * compile time for ICU and will always be UTF-8 so it is not part of the
   * locale setting.
   */

  {
    std::string lang = LOCALE_DEFAULT_LANG;
    std::string country = LOCALE_DEFAULT_COUNTRY;
    bool ignorePunctuation = LOCALE_DEFAULT_IGNORE_PUNCTUATION;
    if (j.count("locale")) {
      lang = std::string{j["locale"]["language"]};
      country = std::string{j["locale"]["country"]};
      ignorePunctuation = bool{j["locale"]["ignore-punctuation"]};
    } else {
      LOG(INFO) << "Locale was not specified in settings file, default is "
                   "en_US"
                << std::endl;
    }
    LOG(INFO) << "You specified \"locale = " << lang << "_" << country << "\" "
              << "and \"ignore-punctuation = " << ignorePunctuation << "\""
              << std::endl;

    if (lang != LOCALE_DEFAULT_LANG || country != LOCALE_DEFAULT_COUNTRY) {
      LOG(WARN) << "You are using Locale settings that differ from the default "
                   "language or country.\n\t"
                << "This should work but is untested by the QLever team. If "
                   "you are running into unexpected problems,\n\t"
                << "Please make sure to also report your used locale when "
                   "filing a bug report. Also note that changing the\n\t"
                << "locale requires to completely rebuild the index\n";
    }
    vocab_.setLocale(lang, country, ignorePunctuation);
    textVocab_.setLocale(lang, country, ignorePunctuation);
    configurationJson_["locale"]["language"] = lang;
    configurationJson_["locale"]["country"] = country;
    configurationJson_["locale"]["ignore-punctuation"] = ignorePunctuation;
  }

  if (j.find("languages-internal") != j.end()) {
    vocab_.initializeInternalizedLangs(j["languages-internal"]);
    configurationJson_["languages-internal"] = j["languages-internal"];
  }
  if (j.count("ascii-prefixes-only")) {
    onlyAsciiTurtlePrefixes_ = static_cast<bool>(j["ascii-prefixes-only"]);
  }
  if (onlyAsciiTurtlePrefixes_) {
    LOG(INFO) << WARNING_ASCII_ONLY_PREFIXES << std::endl;
  }

  if (j.count("parallel-parsing")) {
    useParallelParser_ = static_cast<bool>(j["parallel-parsing"]);
  }
  if (useParallelParser_) {
    LOG(INFO) << WARNING_PARALLEL_PARSING << std::endl;
  }

  if (j.count("num-triples-per-batch")) {
    numTriplesPerBatch_ = size_t{j["num-triples-per-batch"]};
    LOG(INFO)
        << "You specified \"num-triples-per-batch = " << numTriplesPerBatch_
        << "\", choose a lower value if the index builder runs out of memory"
        << std::endl;
  }

  if (j.count("parser-batch-size")) {
    parserBatchSize_ = size_t{j["parser-batch-size"]};
    LOG(INFO) << "Overriding setting parser-batch-size to " << parserBatchSize_
              << " This might influence performance during index build."
              << std::endl;
  }

  std::string overflowingIntegersThrow = "overflowing-integers-throw";
  std::string overflowingIntegersBecomeDoubles =
      "overflowing-integers-become-doubles";
  std::string allIntegersBecomeDoubles = "all-integers-become-doubles";
  std::vector<std::string_view> allModes{overflowingIntegersThrow,
                                         overflowingIntegersBecomeDoubles,
                                         allIntegersBecomeDoubles};
  std::string key = "parser-integer-overflow-behavior";
  if (j.count(key)) {
    auto value = j[key];
    if (value == overflowingIntegersThrow) {
      LOG(INFO) << "Integers that cannot be represented by QLever will throw "
                   "an exception"
                << std::endl;
      turtleParserIntegerOverflowBehavior_ =
          TurtleParserIntegerOverflowBehavior::Error;
    } else if (value == overflowingIntegersBecomeDoubles) {
      LOG(INFO) << "Integers that cannot be represented by QLever will be "
                   "converted to doubles"
                << std::endl;
      turtleParserIntegerOverflowBehavior_ =
          TurtleParserIntegerOverflowBehavior::OverflowingToDouble;
    } else if (value == allIntegersBecomeDoubles) {
      LOG(INFO) << "All integers will be converted to doubles" << std::endl;
      turtleParserIntegerOverflowBehavior_ =
          TurtleParserIntegerOverflowBehavior::OverflowingToDouble;
    } else {
      AD_CONTRACT_CHECK(std::find(allModes.begin(), allModes.end(), value) ==
                        allModes.end());
      LOG(ERROR) << "Invalid value for " << key << std::endl;
      LOG(INFO) << "The currently supported values are "
                << absl::StrJoin(allModes, ",") << std::endl;
    }
  } else {
    turtleParserIntegerOverflowBehavior_ =
        TurtleParserIntegerOverflowBehavior::Error;
    LOG(INFO) << "Integers that cannot be represented by QLever will throw an "
                 "exception (this is the default behavior)"
              << std::endl;
  }
}

// ___________________________________________________________________________
std::future<void> IndexImpl::writeNextPartialVocabulary(
    size_t numLines, size_t numFiles, size_t actualCurrentPartialSize,
    std::unique_ptr<ItemMapArray> items, auto localIds,
    ad_utility::Synchronized<std::unique_ptr<TripleVec>>* globalWritePtr) {
  LOG(DEBUG) << "Input triples read in this section: " << numLines << std::endl;
  LOG(DEBUG)
      << "Triples processed, also counting internal triples added by QLever: "
      << actualCurrentPartialSize << std::endl;
  std::future<void> resultFuture;
  string partialFilename =
      absl::StrCat(onDiskBase_, PARTIAL_VOCAB_FILE_NAME, numFiles);
  string partialCompressionFilename = absl::StrCat(
      onDiskBase_, TMP_BASENAME_COMPRESSION, PARTIAL_VOCAB_FILE_NAME, numFiles);

  auto lambda = [localIds = std::move(localIds), globalWritePtr,
                 items = std::move(items), vocab = &vocab_, partialFilename,
                 partialCompressionFilename, numFiles,
                 vocabPrefixCompressed = vocabPrefixCompressed_]() mutable {
    auto vec = vocabMapsToVector(std::move(items));
    const auto identicalPred = [&c = vocab->getCaseComparator()](
                                   const auto& a, const auto& b) {
      return c(a.second.m_splitVal, b.second.m_splitVal,
               decltype(vocab_)::SortLevel::TOTAL);
    };
    LOG(TIMING) << "Start sorting of vocabulary with #elements: " << vec.size()
                << std::endl;
    sortVocabVector(&vec, identicalPred, true);
    LOG(TIMING) << "Finished sorting of vocabulary" << std::endl;
    auto mapping = createInternalMapping(&vec);
    LOG(TIMING) << "Finished creating of Mapping vocabulary" << std::endl;
    auto sz = vec.size();
    // since now adjacent duplicates also have the same Ids, it suffices to
    // compare those
    vec.erase(std::unique(vec.begin(), vec.end(),
                          [](const auto& a, const auto& b) {
                            return a.second.m_id == b.second.m_id;
                          }),
              vec.end());
    LOG(TRACE) << "Removed " << sz - vec.size()
               << " Duplicates from the local partial vocabularies\n";
    // The writing to the STXXL vector has to be done in order, to
    // make the update from local to global ids work.
    globalWritePtr->withWriteLockAndOrdered(
        [&](auto& writerPtr) {
          writeMappedIdsToExtVec(localIds, mapping, &writerPtr);
        },
        numFiles);
    writePartialVocabularyToFile(vec, partialFilename);
    if (vocabPrefixCompressed) {
      // sort according to the actual byte values
      LOG(TIMING) << "Start sorting of vocabulary for prefix compression"
                  << std::endl;
      sortVocabVector(
          &vec, [](const auto& a, const auto& b) { return a.first < b.first; },
          false);
      LOG(TIMING) << "Finished sorting of vocabulary for prefix compression"
                  << std::endl;
      LOG(TIMING) << "Remove externalized words from prefix compression"
                  << std::endl;
      std::erase_if(vec, [](const auto& a) {
        return a.second.m_splitVal.isExternalized_;
      });
      writePartialVocabularyToFile(vec, partialCompressionFilename);
    }
    LOG(TIMING) << "Finished writing the partial vocabulary" << std::endl;
    vec.clear();
  };

  return std::async(std::launch::async, std::move(lambda));
}

// ____________________________________________________________________________
IndexImpl::NumNormalAndInternal IndexImpl::numTriples() const {
  return {numTriplesNormal_, PSO().meta_.getNofTriples() - numTriplesNormal_};
}

// ____________________________________________________________________________
Permutation& IndexImpl::getPermutation(Permutation::Enum p) {
  using enum Permutation::Enum;
  switch (p) {
    case PSO:
      return pso_;
    case POS:
      return pos_;
    case SPO:
      return spo_;
    case SOP:
      return sop_;
    case OSP:
      return osp_;
    case OPS:
      return ops_;
  }
  AD_FAIL();
}

// ____________________________________________________________________________
const Permutation& IndexImpl::getPermutation(Permutation::Enum p) const {
  return const_cast<IndexImpl&>(*this).getPermutation(p);
}

// __________________________________________________________________________
Index::NumNormalAndInternal IndexImpl::numDistinctSubjects() const {
  if (hasAllPermutations()) {
    auto numActually = numSubjectsNormal_;
    return {numActually, spo_.metaData().getNofDistinctC1() - numActually};
  } else {
    AD_THROW(
        "Can only get # distinct subjects if all 6 permutations "
        "have been registered on sever start (and index build time) "
        "with the -a option.");
  }
}

// __________________________________________________________________________
Index::NumNormalAndInternal IndexImpl::numDistinctObjects() const {
  if (hasAllPermutations()) {
    auto numActually = numObjectsNormal_;
    return {numActually, osp_.metaData().getNofDistinctC1() - numActually};
  } else {
    AD_THROW(
        "Can only get # distinct objects if all 6 permutations "
        "have been registered on sever start (and index build time) "
        "with the -a option.");
  }
}

// __________________________________________________________________________
Index::NumNormalAndInternal IndexImpl::numDistinctPredicates() const {
  auto numActually = numPredicatesNormal_;
  return {numActually, pso_.metaData().getNofDistinctC1() - numActually};
}

// __________________________________________________________________________
Index::NumNormalAndInternal IndexImpl::numDistinctCol0(
    Permutation::Enum permutation) const {
  switch (permutation) {
    case Permutation::SOP:
    case Permutation::SPO:
      return numDistinctSubjects();
    case Permutation::OPS:
    case Permutation::OSP:
      return numDistinctObjects();
    case Permutation::POS:
    case Permutation::PSO:
      return numDistinctPredicates();
    default:
      AD_FAIL();
  }
}

// ___________________________________________________________________________
size_t IndexImpl::getCardinality(Id id, Permutation::Enum permutation) const {
  if (const auto& p = getPermutation(permutation);
      p.metaData().col0IdExists(id)) {
    return p.metaData().getMetaData(id).getNofElements();
  }
  return 0;
}

// ___________________________________________________________________________
size_t IndexImpl::getCardinality(const TripleComponent& comp,
                                 Permutation::Enum permutation) const {
  // TODO<joka921> This special case is only relevant for the `PSO` and `POS`
  // permutations, but this internal predicate should never appear in subjects
  // or objects anyway.
  // TODO<joka921> Find out what the effect of this special case is for the
  // query planning.
  if (comp == INTERNAL_TEXT_MATCH_PREDICATE) {
    return TEXT_PREDICATE_CARDINALITY_ESTIMATE;
  }
  if (std::optional<Id> relId = comp.toValueId(getVocab()); relId.has_value()) {
    return getCardinality(relId.value(), permutation);
  }
  return 0;
}

// TODO<joka921> Once we have an overview over the folding this logic should
// probably not be in the index class.
std::optional<string> IndexImpl::idToOptionalString(VocabIndex id) const {
  return vocab_.indexToOptionalString(id);
}

std::optional<string> IndexImpl::idToOptionalString(WordVocabIndex id) const {
  return textVocab_.indexToOptionalString(id);
}

// ___________________________________________________________________________
bool IndexImpl::getId(const string& element, Id* id) const {
  // TODO<joka921> we should parse doubles correctly in the SparqlParser and
  // then return the correct ids here or somewhere else.
  VocabIndex vocabId;
  auto success = getVocab().getId(element, &vocabId);
  *id = Id::makeFromVocabIndex(vocabId);
  return success;
}

// ___________________________________________________________________________
std::pair<Id, Id> IndexImpl::prefix_range(const std::string& prefix) const {
  // TODO<joka921> Do we need prefix ranges for numbers?
  auto [begin, end] = vocab_.prefix_range(prefix);
  return {Id::makeFromVocabIndex(begin), Id::makeFromVocabIndex(end)};
}

// _____________________________________________________________________________
vector<float> IndexImpl::getMultiplicities(
    const TripleComponent& key, Permutation::Enum permutation) const {
  const auto& p = getPermutation(permutation);
  std::optional<Id> keyId = key.toValueId(getVocab());
  vector<float> res;
  if (keyId.has_value() && p.meta_.col0IdExists(keyId.value())) {
    auto metaData = p.meta_.getMetaData(keyId.value());
    res.push_back(metaData.getCol1Multiplicity());
    res.push_back(metaData.getCol2Multiplicity());
  } else {
    res.push_back(1);
    res.push_back(1);
  }
  return res;
}

// ___________________________________________________________________
vector<float> IndexImpl::getMultiplicities(
    Permutation::Enum permutation) const {
  const auto& p = getPermutation(permutation);
  auto numTriples = static_cast<float>(this->numTriples().normalAndInternal_());
  std::array<float, 3> m{
      numTriples / numDistinctSubjects().normalAndInternal_(),
      numTriples / numDistinctPredicates().normalAndInternal_(),
      numTriples / numDistinctObjects().normalAndInternal_()};
  return {m[p.keyOrder_[0]], m[p.keyOrder_[1]], m[p.keyOrder_[2]]};
}

// _____________________________________________________________________________
IdTable IndexImpl::scan(
    const TripleComponent& col0String,
    std::optional<std::reference_wrapper<const TripleComponent>> col1String,
    const Permutation::Enum& permutation,
    ad_utility::SharedConcurrentTimeoutTimer timer) const {
  std::optional<Id> col0Id = col0String.toValueId(getVocab());
  std::optional<Id> col1Id =
      col1String.has_value() ? col1String.value().get().toValueId(getVocab())
                             : std::nullopt;
  if (!col0Id.has_value() || (col1String.has_value() && !col1Id.has_value())) {
    size_t numColumns = col1String.has_value() ? 1 : 2;
    return IdTable{numColumns, allocator_};
  }
  return scan(col0Id.value(), col1Id, permutation, timer);
}
// _____________________________________________________________________________
IdTable IndexImpl::scan(Id col0Id, std::optional<Id> col1Id,
                        Permutation::Enum p,
                        ad_utility::SharedConcurrentTimeoutTimer timer) const {
  return getPermutation(p).scan(col0Id, col1Id, timer);
}

// _____________________________________________________________________________
size_t IndexImpl::getResultSizeOfScan(
    const TripleComponent& col0, const TripleComponent& col1,
    const Permutation::Enum& permutation) const {
  std::optional<Id> col0Id = col0.toValueId(getVocab());
  std::optional<Id> col1Id = col1.toValueId(getVocab());
  if (!col0Id.has_value() || !col1Id.has_value()) {
    return 0;
  }
  const Permutation& p = getPermutation(permutation);
  return p.getResultSizeOfScan(col0Id.value(), col1Id.value());
}

// _____________________________________________________________________________
void IndexImpl::deleteTemporaryFile(const string& path) {
  if (!keepTempFiles_) {
    ad_utility::deleteFile(path);
  }
}<|MERGE_RESOLUTION|>--- conflicted
+++ resolved
@@ -441,7 +441,7 @@
             << res.vocabularyMetaData_.numWordsTotal_ - sizeInternalVocabulary
             << std::endl;
 
-<<<<<<< HEAD
+  res.idTriples = std::move(*idTriples.wlock());
   LOG(INFO) << "Building the Rtree..." << std::endl;
   try {
     Rtree rtree = Rtree(1300000000000);
@@ -452,9 +452,6 @@
   }
 
   res.idTriples = std::move(idTriples);
-=======
-  res.idTriples = std::move(*idTriples.wlock());
->>>>>>> baa2a4f2
   res.actualPartialSizes = std::move(actualPartialSizes);
 
   LOG(INFO) << "Removing temporary files ..." << std::endl;
