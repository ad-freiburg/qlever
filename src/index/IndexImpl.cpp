// Copyright 2014, University of Freiburg,
// Chair of Algorithms and Data Structures.
// Authors:
//   2014-2017 Björn Buchhold (buchhold@informatik.uni-freiburg.de)
//   2018-     Johannes Kalmbach (kalmbach@informatik.uni-freiburg.de)

#include "./IndexImpl.h"

#include <algorithm>
#include <cstdio>
#include <future>
#include <memory>
#include <optional>
#include <unordered_map>

#include "CompilationInfo.h"
#include "absl/strings/str_join.h"
#include "engine/AddCombinedRowToTable.h"
#include "index/ConstantsIndexBuilding.h"
#include "index/IndexFormatVersion.h"
#include "index/PrefixHeuristic.h"
#include "index/TriplesView.h"
#include "index/VocabularyGenerator.h"
#include "parser/ParallelParseBuffer.h"
#include "util/BatchedPipeline.h"
#include "util/CachingMemoryResource.h"
<<<<<<< HEAD
#include "util/ConfigManager/ConfigManager.h"
#include "util/ConfigManager/ConfigOption.h"
#include "util/Date.h"
=======
>>>>>>> 4beb5c17
#include "util/HashMap.h"
#include "util/JoinAlgorithms/JoinAlgorithms.h"
#include "util/Serializer/FileSerializer.h"
#include "util/ThreadSafeQueue.h"
#include "util/TupleHelpers.h"
#include "util/TypeTraits.h"
#include "util/json.h"

using std::array;
using namespace ad_utility::memory_literals;

// During the index building we typically have two permutation sortings present
// at the same time, as we directly push the triples from the first sorting to
// the second sorting. We therefore have to adjust the amount of memory per
// external sorter.
static constexpr size_t NUM_EXTERNAL_SORTERS_AT_SAME_TIME = 2u;

// _____________________________________________________________________________
IndexImpl::IndexImpl(ad_utility::AllocatorWithLimit<Id> allocator)
    : allocator_{std::move(allocator)} {};

// _____________________________________________________________________________
IndexBuilderDataAsFirstPermutationSorter IndexImpl::createIdTriplesAndVocab(
    std::shared_ptr<TurtleParserBase> parser) {
  auto indexBuilderData =
      passFileForVocabulary(std::move(parser), numTriplesPerBatch_);
  // first save the total number of words, this is needed to initialize the
  // dense IndexMetaData variants
  totalVocabularySize_ = indexBuilderData.vocabularyMetaData_.numWordsTotal_;
  LOG(DEBUG) << "Number of words in internal and external vocabulary: "
             << totalVocabularySize_ << std::endl;

  LOG(INFO) << "Converting external vocabulary to binary format ..."
            << std::endl;
  vocab_.externalizeLiteralsFromTextFile(
      onDiskBase_ + EXTERNAL_LITS_TEXT_FILE_NAME,
      onDiskBase_ + EXTERNAL_VOCAB_SUFFIX);
  deleteTemporaryFile(onDiskBase_ + EXTERNAL_LITS_TEXT_FILE_NAME);
  // clear vocabulary to save ram (only information from partial binary files
  // used from now on). This will preserve information about externalized
  // Prefixes etc.
  vocab_.clear();
  auto firstSorter = convertPartialToGlobalIds(
      *indexBuilderData.idTriples, indexBuilderData.actualPartialSizes,
      NUM_TRIPLES_PER_PARTIAL_VOCAB);

  return {indexBuilderData, std::move(firstSorter)};
}

// _____________________________________________________________________________
void IndexImpl::compressInternalVocabularyIfSpecified(
    const std::vector<std::string>& prefixes) {
  // If we have no compression, this will also copy the whole vocabulary.
  // but since we expect compression to be the default case, this  should not
  // hurt.
  string vocabFile = onDiskBase_ + INTERNAL_VOCAB_SUFFIX;
  string vocabFileTmp = onDiskBase_ + ".vocabularyTmp";
  if (vocabPrefixCompressed_) {
    auto prefixFile = ad_utility::makeOfstream(onDiskBase_ + PREFIX_FILE);
    for (const auto& prefix : prefixes) {
      prefixFile << RdfEscaping::escapeNewlinesAndBackslashes(prefix)
                 << std::endl;
    }
  }
  configurationJson_["prefixes"] = vocabPrefixCompressed_;
  LOG(INFO) << "Writing compressed vocabulary to disk ..." << std::endl;

  vocab_.buildCodebookForPrefixCompression(prefixes);
  auto wordReader = RdfsVocabulary::makeUncompressedDiskIterator(vocabFile);
  auto wordWriter = vocab_.makeCompressedWordWriter(vocabFileTmp);
  for (const auto& word : wordReader) {
    wordWriter.push(word);
  }
  wordWriter.finish();
  LOG(DEBUG) << "Finished writing compressed vocabulary" << std::endl;

  if (std::rename(vocabFileTmp.c_str(), vocabFile.c_str())) {
    LOG(INFO) << "Error: Rename the prefixed vocab file " << vocabFileTmp
              << " to " << vocabFile << " set errno to " << errno
              << ". Terminating..." << std::endl;
    AD_FAIL();
  }
}

std::unique_ptr<TurtleParserBase> IndexImpl::makeTurtleParser(
    const std::string& filename) {
  auto setTokenizer = [this,
                       &filename]<template <typename> typename ParserTemplate>()
      -> std::unique_ptr<TurtleParserBase> {
    if (onlyAsciiTurtlePrefixes_) {
      return std::make_unique<ParserTemplate<TokenizerCtre>>(filename);
    } else {
      return std::make_unique<ParserTemplate<Tokenizer>>(filename);
    }
  };

  if (useParallelParser_) {
    return setTokenizer.template operator()<TurtleParallelParser>();
  } else {
    return setTokenizer.template operator()<TurtleStreamParser>();
  }
}

// Several helper functions for joining the OSP permutation with the patterns.
namespace {
// Return an input range of the blocks that are returned by the external sorter
// to which `sorterPtr` points. Only the subset/permutation specified by the
// `columnIndices` will be returned for each block.
auto lazyScanWithPermutedColumns(auto& sorterPtr, auto columnIndices) {
  auto setSubset = [columnIndices](auto& idTable) {
    idTable.setColumnSubset(columnIndices);
  };
  return ad_utility::inPlaceTransformView(
      ad_utility::OwningView{sorterPtr->template getSortedBlocks<0>()},
      setSubset);
}

// Perform a lazy optional block join on the first column of `leftInput` and
// `rightInput`. The `resultCallback` will be called for each block of resulting
// rows. Assumes that `leftInput` and `rightInput` have 6 columns in total, so
// the result will have 5 columns.
auto lazyOptionalJoinOnFirstColumn(auto& leftInput, auto& rightInput,
                                   auto resultCallback) {
  auto projection = [](const auto& row) -> Id { return row[0]; };
  auto projectionForComparator = []<typename T>(const T& rowOrId) {
    if constexpr (ad_utility::SimilarTo<T, Id>) {
      return rowOrId;
    } else {
      return rowOrId[0];
    }
  };
  auto comparator = [&projectionForComparator](const auto& l, const auto& r) {
    return projectionForComparator(l) < projectionForComparator(r);
  };

  // There are 5 columns in the result (3 from the triple, as well as subject
  // patterns of the subject and object).
  IdTable outputTable{5, ad_utility::makeUnlimitedAllocator<Id>()};
  // The first argument is the number of join columns.
  auto rowAdder = ad_utility::AddCombinedRowToIdTable{
      1, std::move(outputTable), BUFFER_SIZE_JOIN_PATTERNS_WITH_OSP,
      resultCallback};

  ad_utility::zipperJoinForBlocksWithoutUndef(leftInput, rightInput, comparator,
                                              rowAdder, projection, projection,
                                              std::true_type{});
  rowAdder.flush();
}

// In the pattern column replace UNDEF (which is created by the optional join)
// by the special `NO_PATTERN` ID and undo the permutation of the columns that
// was only needed for the join algorithm.
auto fixBlockAfterPatternJoin(auto block) {
  // The permutation must be the inverse of the original permutation, which just
  // switches the third column (the object) into the first column (where the
  // join column is expected by the algorithms).
  block.value().setColumnSubset(std::array<ColumnIndex, 5>{2, 1, 0, 3, 4});
  std::ranges::for_each(block.value().getColumn(4), [](Id& id) {
    id = id.isUndefined() ? Id::makeFromInt(NO_PATTERN) : id;
  });
  return std::move(block.value()).template toStatic<0>();
}
}  // namespace

// ____________________________________________________________________________
std::unique_ptr<ExternalSorter<SortByPSO, 5>> IndexImpl::buildOspWithPatterns(
    PatternCreator::TripleSorter sortersFromPatternCreator,
    auto isQleverInternalId) {
  auto&& [hasPatternPredicateSortedByPSO, secondSorter] =
      sortersFromPatternCreator;
  // We need the patterns twice: once for the additional column, and once for
  // the additional permutation.
  hasPatternPredicateSortedByPSO->moveResultOnMerge() = false;
  // The column with index 1 always is `has-predicate` and is not needed here.
  // Note that the order of the columns during index building  is alwasy `SPO`,
  // but the sorting might be different (PSO in this case).
  auto lazyPatternScan = lazyScanWithPermutedColumns(
      hasPatternPredicateSortedByPSO, std::array<ColumnIndex, 2>{0, 2});
  ad_utility::data_structures::ThreadSafeQueue<IdTable> queue{4};

  // The permutation (2, 1, 0, 3) switches the third column (the object) with
  // the first column (where the join column is expected by the algorithms).
  // This permutation is reverted as part of the `fixBlockAfterPatternJoin`
  // function.
  auto ospAsBlocksTransformed = lazyScanWithPermutedColumns(
      secondSorter, std::array<ColumnIndex, 4>{2, 1, 0, 3});

  // Run the actual join between the OSP permutation and the `has-pattern`
  // predicate on a background thread. The result will be pushed to the `queue`
  // so that we can consume it asynchronously.
  ad_utility::JThread joinWithPatternThread{
      [&queue, &ospAsBlocksTransformed, &lazyPatternScan] {
        // Setup the callback for the join that will buffer the results and push
        // them to the queue.
        IdTable outputBufferTable{5, ad_utility::makeUnlimitedAllocator<Id>()};
        auto pushToQueue =
            [&, bufferSize =
                    BUFFER_SIZE_JOIN_PATTERNS_WITH_OSP.load()](IdTable& table) {
              if (table.numRows() >= bufferSize) {
                if (!outputBufferTable.empty()) {
                  queue.push(std::move(outputBufferTable));
                  outputBufferTable.clear();
                }
                queue.push(std::move(table));
              } else {
                outputBufferTable.insertAtEnd(table.begin(), table.end());
                if (outputBufferTable.size() >= bufferSize) {
                  queue.push(std::move(outputBufferTable));
                  outputBufferTable.clear();
                }
              }
              table.clear();
            };

        lazyOptionalJoinOnFirstColumn(ospAsBlocksTransformed, lazyPatternScan,
                                      pushToQueue);

        // We still might have some buffered results left, push them to the
        // queue and then finish the queue.
        if (!outputBufferTable.empty()) {
          queue.push(std::move(outputBufferTable));
          outputBufferTable.clear();
        }
        queue.finish();
      }};

  // Set up a generator that yields blocks with the following columns:
  // S P O PatternOfS PatternOfO, sorted by OPS.
  auto blockGenerator =
      [](auto& queue) -> cppcoro::generator<IdTableStatic<0>> {
    while (auto block = queue.pop()) {
      co_yield fixBlockAfterPatternJoin(std::move(block));
    }
  }(queue);

  // Actually create the permutations.
  auto thirdSorter =
      makeSorterPtr<ThirdPermutation, NumColumnsIndexBuilding + 2>("third");
  createSecondPermutationPair(NumColumnsIndexBuilding + 2, isQleverInternalId,
                              std::move(blockGenerator), *thirdSorter);
  // Add the `ql:has-pattern` predicate to the sorter such that it will become
  // part of the PSO and POS permutation.
  LOG(INFO) << "Adding " << hasPatternPredicateSortedByPSO->size()
            << "triples to the POS and PSO permutation for "
               "`ql:has-pattern` ..."
            << std::endl;
  auto noPattern = Id::makeFromInt(NO_PATTERN);
  static_assert(NumColumnsIndexBuilding == 3);
  for (const auto& row : hasPatternPredicateSortedByPSO->sortedView()) {
    // The repetition of the pattern index (`row[2]`) for the fourth column is
    // useful for generic unit testing, but not needed otherwise.
    thirdSorter->push(std::array{row[0], row[1], row[2], row[2], noPattern});
  }
  return thirdSorter;
}
// _____________________________________________________________________________
void IndexImpl::createFromFile(const string& filename) {
  if (!loadAllPermutations_ && usePatterns_) {
    throw std::runtime_error{
        "The patterns can only be built when all 6 permutations are created"};
  }
  LOG(INFO) << "Processing input triples from " << filename << " ..."
            << std::endl;

  readIndexBuilderSettingsFromFile();

  IndexBuilderDataAsFirstPermutationSorter indexBuilderData =
      createIdTriplesAndVocab(makeTurtleParser(filename));

  compressInternalVocabularyIfSpecified(indexBuilderData.prefixes_);

  // Write the configuration already at this point, so we have it available in
  // case any of the permutations fail.
  writeConfiguration();

  auto isQleverInternalId = [&indexBuilderData](const auto& id) {
    // The special internal IDs like `ql:has-pattern` (see `SpecialIds.h`)
    // have the datatype `UNDEFINED`.
    return indexBuilderData.vocabularyMetaData_.isQleverInternalId(id) ||
           id.getDatatype() == Datatype::Undefined;
  };

  // For the first permutation, perform a unique.
  auto firstSorterWithUnique =
      ad_utility::uniqueBlockView(indexBuilderData.sorter_->getSortedOutput());

  if (!loadAllPermutations_) {
    // Only two permutations, no patterns, in this case the `firstSorter` is a
    // PSO sorter, and `createPermutationPair` creates PSO/POS permutations.
    createFirstPermutationPair(NumColumnsIndexBuilding, isQleverInternalId,
                               std::move(firstSorterWithUnique));
    configurationJson_["has-all-permutations"] = false;
  } else if (loadAllPermutations_ && !usePatterns_) {
    // Without patterns we explicitly have to pass in the next sorters to all
    // permutation creating functions.
    auto secondSorter = makeSorter<SecondPermutation>("second");
    createFirstPermutationPair(NumColumnsIndexBuilding, isQleverInternalId,
                               std::move(firstSorterWithUnique), secondSorter);
    auto thirdSorter = makeSorter<ThirdPermutation>("third");
    createSecondPermutationPair(NumColumnsIndexBuilding, isQleverInternalId,
                                secondSorter.getSortedBlocks<0>(), thirdSorter);
    secondSorter.clear();
    createThirdPermutationPair(NumColumnsIndexBuilding, isQleverInternalId,
                               thirdSorter.getSortedBlocks<0>());
    configurationJson_["has-all-permutations"] = true;
  } else {
    // Load all permutations and also load the patterns. In this case the
    // `createFirstPermutationPair` function returns the next sorter, already
    // enriched with the patterns of the subjects in the triple.
    auto patternOutput =
        createFirstPermutationPair(NumColumnsIndexBuilding, isQleverInternalId,
                                   std::move(firstSorterWithUnique));
    auto thirdSorterPtr = buildOspWithPatterns(std::move(patternOutput.value()),
                                               isQleverInternalId);
    createThirdPermutationPair(NumColumnsIndexBuilding + 2, isQleverInternalId,
                               thirdSorterPtr->template getSortedBlocks<0>());
    configurationJson_["has-all-permutations"] = true;
  }

  // Dump the configuration again in case the permutations have added some
  // information.
  writeConfiguration();
  LOG(INFO) << "Index build completed" << std::endl;
}

// _____________________________________________________________________________
IndexBuilderDataAsStxxlVector IndexImpl::passFileForVocabulary(
    std::shared_ptr<TurtleParserBase> parser, size_t linesPerPartial) {
  parser->integerOverflowBehavior() = turtleParserIntegerOverflowBehavior_;
  parser->invalidLiteralsAreSkipped() = turtleParserSkipIllegalLiterals_;
  ad_utility::Synchronized<std::unique_ptr<TripleVec>> idTriples(
      std::make_unique<TripleVec>(onDiskBase_ + ".unsorted-triples.dat", 1_GB,
                                  allocator_));
  bool parserExhausted = false;

  size_t i = 0;
  // already count the numbers of triples that will be used for the language
  // filter
  size_t numFiles = 0;

  // we add extra triples
  std::vector<size_t> actualPartialSizes;

  // Each of these futures corresponds to the processing and writing of one
  // batch of triples and partial vocabulary.
  std::array<std::future<void>, 3> writePartialVocabularyFuture;

  ad_utility::CachingMemoryResource cachingMemoryResource;
  ItemAlloc itemAlloc(&cachingMemoryResource);
  while (!parserExhausted) {
    size_t actualCurrentPartialSize = 0;

    std::vector<std::array<Id, 3>> localWriter;

    std::array<std::optional<ItemMapManager>, NUM_PARALLEL_ITEM_MAPS> itemArray;

    {
      auto p = ad_pipeline::setupParallelPipeline<NUM_PARALLEL_ITEM_MAPS>(
          parserBatchSize_,
          // when called, returns an optional to the next triple. If
          // `linesPerPartial` triples were parsed, return std::nullopt. when
          // the parser is unable to deliver triples, set parserExhausted to
          // true and return std::nullopt. this is exactly the behavior we need,
          // as a first step in the parallel Pipeline.
          ParserBatcher(parser, linesPerPartial,
                        [&]() { parserExhausted = true; }),
          // get the Ids for the original triple and the possibly added language
          // Tag triples using the provided HashMaps via itemArray. See
          // documentation of the function for more details
          getIdMapLambdas<NUM_PARALLEL_ITEM_MAPS>(&itemArray, linesPerPartial,
                                                  &(vocab_.getCaseComparator()),
                                                  this, itemAlloc));

      while (auto opt = p.getNextValue()) {
        i++;
        for (const auto& innerOpt : opt.value()) {
          if (innerOpt) {
            actualCurrentPartialSize++;
            localWriter.push_back(innerOpt.value());
          }
        }
        if (i % 100'000'000 == 0) {
          LOG(INFO) << "Input triples processed: " << i << std::endl;
        }
      }
      LOG(TIMING) << "WaitTimes for Pipeline in msecs\n";
      for (const auto& t : p.getWaitingTime()) {
        LOG(TIMING)
            << std::chrono::duration_cast<std::chrono::milliseconds>(t).count()
            << " msecs" << std::endl;
      }

      parser->printAndResetQueueStatistics();
    }

    // localWriter.finish();
    // wait until sorting the last partial vocabulary has finished
    // to control the number of threads and the amount of memory used at the
    // same time. typically sorting is finished before we reach again here so
    // it is not a bottleneck.
    ad_utility::Timer sortFutureTimer{ad_utility::Timer::Started};
    if (writePartialVocabularyFuture[0].valid()) {
      writePartialVocabularyFuture[0].get();
    }
    LOG(TIMING)
        << "Time spent waiting for the writing of a previous vocabulary: "
        << sortFutureTimer.msecs().count() << "ms." << std::endl;
    auto moveMap = [](std::optional<ItemMapManager>&& el) {
      return std::move(el.value()).moveMap();
    };
    std::array<ItemMapAndBuffer, NUM_PARALLEL_ITEM_MAPS> convertedMaps =
        ad_utility::transformArray(std::move(itemArray), moveMap);
    auto oldItemPtr = std::make_unique<ItemMapArray>(std::move(convertedMaps));
    for (auto it = writePartialVocabularyFuture.begin() + 1;
         it < writePartialVocabularyFuture.end(); ++it) {
      *(it - 1) = std::move(*it);
    }
    writePartialVocabularyFuture[writePartialVocabularyFuture.size() - 1] =
        writeNextPartialVocabulary(i, numFiles, actualCurrentPartialSize,
                                   std::move(oldItemPtr),
                                   std::move(localWriter), &idTriples);
    numFiles++;
    // Save the information how many triples this partial vocabulary actually
    // deals with we will use this later for mapping from partial to global
    // ids
    actualPartialSizes.push_back(actualCurrentPartialSize);
  }
  for (auto& future : writePartialVocabularyFuture) {
    if (future.valid()) {
      future.get();
    }
  }
  LOG(INFO) << "Done, total number of triples read: " << i
            << " [may contain duplicates]" << std::endl;
  LOG(INFO) << "Number of QLever-internal triples created: "
            << (*idTriples.wlock())->size() << " [may contain duplicates]"
            << std::endl;

  size_t sizeInternalVocabulary = 0;
  std::vector<std::string> prefixes;
  if (vocabPrefixCompressed_) {
    LOG(INFO) << "Merging partial vocabularies in byte order "
              << "(internal only) ..." << std::endl;
    VocabularyMerger m;
    auto compressionOutfile = ad_utility::makeOfstream(
        onDiskBase_ + TMP_BASENAME_COMPRESSION + INTERNAL_VOCAB_SUFFIX);
    auto internalVocabularyActionCompression =
        [&compressionOutfile](const auto& word) {
          compressionOutfile << RdfEscaping::escapeNewlinesAndBackslashes(word)
                             << '\n';
        };
    m._noIdMapsAndIgnoreExternalVocab = true;
    auto mergeResult = m.mergeVocabulary(
        onDiskBase_ + TMP_BASENAME_COMPRESSION, numFiles, std::less<>(),
        internalVocabularyActionCompression, memoryLimitIndexBuilding());
    sizeInternalVocabulary = mergeResult.numWordsTotal_;
    LOG(INFO) << "Number of words in internal vocabulary: "
              << sizeInternalVocabulary << std::endl;
    // Flush and close the created vocabulary, s.t. the prefix compression sees
    // all of its contents.
    compressionOutfile.close();
    // We have to use the "normally" sorted vocabulary for the prefix
    // compression.
    std::string vocabFileForPrefixCalculation =
        onDiskBase_ + TMP_BASENAME_COMPRESSION + INTERNAL_VOCAB_SUFFIX;
    prefixes = calculatePrefixes(vocabFileForPrefixCalculation,
                                 NUM_COMPRESSION_PREFIXES, 1, true);
    ad_utility::deleteFile(vocabFileForPrefixCalculation);
  }

  LOG(INFO) << "Merging partial vocabularies in Unicode order "
            << "(internal and external) ..." << std::endl;
  const VocabularyMerger::VocabularyMetaData mergeRes = [&]() {
    VocabularyMerger v;
    auto sortPred = [cmp = &(vocab_.getCaseComparator())](std::string_view a,
                                                          std::string_view b) {
      return (*cmp)(a, b, decltype(vocab_)::SortLevel::TOTAL);
    };
    auto wordWriter =
        vocab_.makeUncompressingWordWriter(onDiskBase_ + INTERNAL_VOCAB_SUFFIX);
    auto internalVocabularyAction = [&wordWriter](const auto& word) {
      wordWriter.push(word.data(), word.size());
    };
    return v.mergeVocabulary(onDiskBase_, numFiles, sortPred,
                             internalVocabularyAction,
                             memoryLimitIndexBuilding());
  }();
  LOG(DEBUG) << "Finished merging partial vocabularies" << std::endl;
  IndexBuilderDataAsStxxlVector res;
  res.vocabularyMetaData_ = mergeRes;
  res.prefixes_ = std::move(prefixes);
  LOG(INFO) << "Number of words in external vocabulary: "
            << res.vocabularyMetaData_.numWordsTotal_ - sizeInternalVocabulary
            << std::endl;

  res.idTriples = std::move(*idTriples.wlock());
  res.actualPartialSizes = std::move(actualPartialSizes);

  LOG(INFO) << "Removing temporary files ..." << std::endl;
  for (size_t n = 0; n < numFiles; ++n) {
    deleteTemporaryFile(absl::StrCat(onDiskBase_, PARTIAL_VOCAB_FILE_NAME, n));
    if (vocabPrefixCompressed_) {
      deleteTemporaryFile(absl::StrCat(onDiskBase_, TMP_BASENAME_COMPRESSION,
                                       PARTIAL_VOCAB_FILE_NAME, n));
    }
  }

  return res;
}

// _____________________________________________________________________________
std::unique_ptr<ad_utility::CompressedExternalIdTableSorterTypeErased>
IndexImpl::convertPartialToGlobalIds(
    TripleVec& data, const vector<size_t>& actualLinesPerPartial,
    size_t linesPerPartial) {
  LOG(INFO) << "Converting triples from local IDs to global IDs ..."
            << std::endl;
  LOG(DEBUG) << "Triples per partial vocabulary: " << linesPerPartial
             << std::endl;

  // Iterate over all partial vocabularies.
  auto resultPtr =
      [&]() -> std::unique_ptr<
                ad_utility::CompressedExternalIdTableSorterTypeErased> {
    if (loadAllPermutations()) {
      return makeSorterPtr<FirstPermutation>("first");
    } else {
      return makeSorterPtr<SortByPSO>("first");
    }
  }();
  auto& result = *resultPtr;
  size_t i = 0;
  auto triplesGenerator = data.getRows();
  auto it = triplesGenerator.begin();
  using Buffer = IdTableStatic<3>;
  using Map = ad_utility::HashMap<Id, Id>;

  ad_utility::TaskQueue<true> lookupQueue(30, 10,
                                          "looking up local to global IDs");
  // This queue will be used to push the converted triples to the sorter. It is
  // important that it has only one thread because it will not be used in a
  // thread-safe way.
  ad_utility::TaskQueue<true> writeQueue(30, 1, "Writing global Ids to file");

  // For all triple elements find their mapping from partial to global ids.
  auto transformTriple = [](Buffer::row_reference& curTriple, auto& idMap) {
    for (auto& id : curTriple) {
      // TODO<joka92> Since the mapping only maps `VocabIndex->VocabIndex`,
      // probably the mapping should also be defined as `HashMap<VocabIndex,
      // VocabIndex>` instead of `HashMap<Id, Id>`
      if (id.getDatatype() != Datatype::VocabIndex) {
        continue;
      }
      auto iterator = idMap.find(id);
      AD_CORRECTNESS_CHECK(iterator != idMap.end());
      id = iterator->second;
    }
  };

  // Return a lambda that pushes all the triples to the sorter. Must only be
  // called single-threaded.
  auto getWriteTask = [&result, &i](Buffer triples) {
    return [&result, &i,
            triples = std::make_shared<IdTableStatic<0>>(
                std::move(triples).toDynamic())] {
      result.pushBlock(*triples);
      size_t newI = i + triples->size();
      static constexpr size_t progressInterval = 100'000'000;
      if ((newI / progressInterval) > (i / progressInterval)) {
        LOG(INFO) << "Triples converted: "
                  << (newI / progressInterval) * progressInterval << std::endl;
      }
      i = newI;
    };
  };

  // Return a lambda that for each of the `triples` transforms its partial to
  // global IDs using the `idMap`. The map is passed as a `shared_ptr` because
  // multiple batches need access to the same map.
  auto getLookupTask = [&writeQueue, &transformTriple, &getWriteTask](
                           Buffer triples, std::shared_ptr<Map> idMap) {
    return
        [&writeQueue, triples = std::make_shared<Buffer>(std::move(triples)),
         idMap = std::move(idMap), &getWriteTask, &transformTriple]() mutable {
          for (Buffer::row_reference triple : *triples) {
            transformTriple(triple, *idMap);
          }
          writeQueue.push(getWriteTask(std::move(*triples)));
        };
  };

  std::atomic<size_t> nextPartialVocabulary = 0;
  // Return the mapping from partial to global Ids for the batch with idx
  // `nextPartialVocabulary` and increase that counter by one. Return `nullopt`
  // if there are no more partial vocabularies to read.
  auto createNextVocab = [&nextPartialVocabulary, &actualLinesPerPartial,
                          this]() -> std::optional<std::pair<size_t, Map>> {
    auto idx = nextPartialVocabulary.fetch_add(1, std::memory_order_relaxed);
    if (idx >= actualLinesPerPartial.size()) {
      return std::nullopt;
    }
    std::string mmapFilename = absl::StrCat(onDiskBase_, PARTIAL_MMAP_IDS, idx);
    auto map = IdMapFromPartialIdMapFile(mmapFilename);
    // Delete the temporary file in which we stored this map
    deleteTemporaryFile(mmapFilename);
    return std::pair{idx, std::move(map)};
  };

  // Set up a generator that yields all the mappings in order, but reads them in
  // parallel.
  auto mappings = ad_utility::data_structures::queueManager<
      ad_utility::data_structures::OrderedThreadSafeQueue<Map>>(
      10, 5, createNextVocab);

  // TODO<C++23> Use `views::enumerate`.
  size_t batchIdx = 0;
  for (auto& mapping : mappings) {
    auto idMap = std::make_shared<Map>(std::move(mapping));

    const size_t bufferSize = BUFFER_SIZE_PARTIAL_TO_GLOBAL_ID_MAPPINGS;
    Buffer buffer{ad_utility::makeUnlimitedAllocator<Id>()};
    buffer.reserve(bufferSize);
    auto pushBatch = [&buffer, &idMap, &lookupQueue, &getLookupTask,
                      bufferSize]() {
      lookupQueue.push(getLookupTask(std::move(buffer), idMap));
      buffer.clear();
      buffer.reserve(bufferSize);
    };
    // Update the triples that belong to this partial vocabulary.
    for ([[maybe_unused]] auto idx :
         ad_utility::integerRange(actualLinesPerPartial[batchIdx])) {
      buffer.push_back(*it);
      if (buffer.size() >= bufferSize) {
        pushBatch();
      }
      ++it;
    }
    if (!buffer.empty()) {
      pushBatch();
    }
    ++batchIdx;
  }
  lookupQueue.finish();
  writeQueue.finish();
  LOG(INFO) << "Done, total number of triples converted: " << i << std::endl;
  return resultPtr;
}

// _____________________________________________________________________________
std::pair<IndexImpl::IndexMetaDataMmapDispatcher::WriteType,
          IndexImpl::IndexMetaDataMmapDispatcher::WriteType>
IndexImpl::createPermutationPairImpl(size_t numColumns, const string& fileName1,
                                     const string& fileName2,
                                     auto&& sortedTriples,
                                     std::array<size_t, 3> permutation,
                                     auto&&... perTripleCallbacks) {
  LOG(INFO) << "Creating a pair of index permutations ..." << std::endl;
  using MetaData = IndexMetaDataMmapDispatcher::WriteType;
  MetaData metaData1, metaData2;
  static_assert(MetaData::_isMmapBased);
  metaData1.setup(fileName1 + MMAP_FILE_SUFFIX, ad_utility::CreateTag{});
  metaData2.setup(fileName2 + MMAP_FILE_SUFFIX, ad_utility::CreateTag{});

  CompressedRelationWriter writer1{numColumns - 1,
                                   ad_utility::File(fileName1, "w"),
                                   blocksizePermutationPerColumn_};
  CompressedRelationWriter writer2{numColumns - 1,
                                   ad_utility::File(fileName2, "w"),
                                   blocksizePermutationPerColumn_};

  // Lift a callback that works on single elements to a callback that works on
  // blocks.
  auto liftCallback = [](auto callback) {
    return [callback](const auto& block) mutable {
      std::ranges::for_each(block, callback);
    };
  };
  auto callback1 =
      liftCallback([&metaData1](const auto& md) { metaData1.add(md); });
  auto callback2 =
      liftCallback([&metaData2](const auto& md) { metaData2.add(md); });

  std::vector<std::function<void(const IdTableStatic<0>&)>> perBlockCallbacks{
      liftCallback(perTripleCallbacks)...};

  std::tie(metaData1.blockData(), metaData2.blockData()) =
      CompressedRelationWriter::createPermutationPair(
          fileName1, {writer1, callback1}, {writer2, callback2},
          AD_FWD(sortedTriples), permutation, perBlockCallbacks);

  // There previously was a bug in the CompressedIdTableSorter that lead to
  // semantically correct blocks, but with too large block sizes for the twin
  // relation. This assertion would have caught this bug.
  AD_CORRECTNESS_CHECK(metaData1.blockData().size() ==
                       metaData2.blockData().size());

  return {std::move(metaData1), std::move(metaData2)};
}

// ________________________________________________________________________
std::pair<IndexImpl::IndexMetaDataMmapDispatcher::WriteType,
          IndexImpl::IndexMetaDataMmapDispatcher::WriteType>
IndexImpl::createPermutations(size_t numColumns, auto&& sortedTriples,
                              const Permutation& p1, const Permutation& p2,
                              auto&&... perTripleCallbacks) {
  auto metaData = createPermutationPairImpl(
      numColumns, onDiskBase_ + ".index" + p1.fileSuffix_,
      onDiskBase_ + ".index" + p2.fileSuffix_, AD_FWD(sortedTriples),
      p1.keyOrder_, AD_FWD(perTripleCallbacks)...);

  LOG(INFO) << "Statistics for " << p1.readableName_ << ": "
            << metaData.first.statistics() << std::endl;
  LOG(INFO) << "Statistics for " << p2.readableName_ << ": "
            << metaData.second.statistics() << std::endl;

  return metaData;
}

// ________________________________________________________________________
void IndexImpl::createPermutationPair(size_t numColumns, auto&& sortedTriples,
                                      const Permutation& p1,
                                      const Permutation& p2,
                                      auto&&... perTripleCallbacks) {
  auto [metaData1, metaData2] = createPermutations(
      numColumns, AD_FWD(sortedTriples), p1, p2, AD_FWD(perTripleCallbacks)...);
  // Set the name of this newly created pair of `IndexMetaData` objects.
  // NOTE: When `setKbName` was called, it set the name of pso_.meta_,
  // pso_.meta_, ... which however are not used during index building.
  // `getKbName` simple reads one of these names.
  auto writeMetadata = [this](auto& metaData, const auto& permutation) {
    metaData.setName(getKbName());
    ad_utility::File f(
        absl::StrCat(onDiskBase_, ".index", permutation.fileSuffix_), "r+");
    metaData.appendToFile(&f);
  };
  LOG(INFO) << "Writing meta data for " << p1.readableName_ << " and "
            << p2.readableName_ << " ..." << std::endl;
  writeMetadata(metaData1, p1);
  writeMetadata(metaData2, p2);
}

// _____________________________________________________________________________
void IndexImpl::createFromOnDiskIndex(const string& onDiskBase) {
  setOnDiskBase(onDiskBase);
  readConfiguration();
  vocab_.readFromFile(onDiskBase_ + INTERNAL_VOCAB_SUFFIX,
                      onDiskBase_ + EXTERNAL_VOCAB_SUFFIX);

  totalVocabularySize_ = vocab_.size() + vocab_.getExternalVocab().size();
  LOG(DEBUG) << "Number of words in internal and external vocabulary: "
             << totalVocabularySize_ << std::endl;

  pso_.loadFromDisk(onDiskBase_);
  pos_.loadFromDisk(onDiskBase_);

  if (loadAllPermutations_) {
    ops_.loadFromDisk(onDiskBase_);
    osp_.loadFromDisk(onDiskBase_);
    spo_.loadFromDisk(onDiskBase_);
    sop_.loadFromDisk(onDiskBase_);
  } else {
    LOG(INFO) << "Only the PSO and POS permutation were loaded, SPARQL queries "
                 "with predicate variables will therefore not work"
              << std::endl;
  }

  // We have to load the patterns first to figure out if the patterns were built
  // at all.
  if (usePatterns_) {
    try {
      PatternCreator::readPatternsFromFile(
          onDiskBase_ + ".index.patterns", avgNumDistinctSubjectsPerPredicate_,
          avgNumDistinctPredicatesPerSubject_,
          numDistinctSubjectPredicatePairs_, patterns_);
    } catch (const std::exception& e) {
      LOG(WARN) << "Could not load the patterns. The internal predicate "
                   "`ql:has-predicate` is therefore not available (and certain "
                   "queries that benefit from that predicate will be slower)."
                   "To suppress this warning, start the server with "
                   "the `--no-patterns` option. The error message was "
                << e.what() << std::endl;
      usePatterns_ = false;
    }
  }
}

// _____________________________________________________________________________
void IndexImpl::throwExceptionIfNoPatterns() const {
  if (!usePatterns_) {
    AD_THROW(
        "The requested feature requires a loaded patterns file ("
        "do not specify the --no-patterns option for this to work)");
  }
}

// _____________________________________________________________________________
const CompactVectorOfStrings<Id>& IndexImpl::getPatterns() const {
  throwExceptionIfNoPatterns();
  return patterns_;
}

// _____________________________________________________________________________
double IndexImpl::getAvgNumDistinctPredicatesPerSubject() const {
  throwExceptionIfNoPatterns();
  return avgNumDistinctPredicatesPerSubject_;
}

// _____________________________________________________________________________
double IndexImpl::getAvgNumDistinctSubjectsPerPredicate() const {
  throwExceptionIfNoPatterns();
  return avgNumDistinctSubjectsPerPredicate_;
}

// _____________________________________________________________________________
size_t IndexImpl::getNumDistinctSubjectPredicatePairs() const {
  throwExceptionIfNoPatterns();
  return numDistinctSubjectPredicatePairs_;
}

// _____________________________________________________________________________
bool IndexImpl::isLiteral(const string& object) const {
  return decltype(vocab_)::isLiteral(object);
}

// _____________________________________________________________________________
void IndexImpl::setKbName(const string& name) {
  pos_.setKbName(name);
  pso_.setKbName(name);
  sop_.setKbName(name);
  spo_.setKbName(name);
  ops_.setKbName(name);
  osp_.setKbName(name);
}

// ____________________________________________________________________________
void IndexImpl::setOnDiskBase(const std::string& onDiskBase) {
  onDiskBase_ = onDiskBase;
}

// ____________________________________________________________________________
void IndexImpl::setKeepTempFiles(bool keepTempFiles) {
  keepTempFiles_ = keepTempFiles;
}

// _____________________________________________________________________________
bool& IndexImpl::usePatterns() { return usePatterns_; }

// _____________________________________________________________________________
bool& IndexImpl::loadAllPermutations() { return loadAllPermutations_; }

// ____________________________________________________________________________
void IndexImpl::setSettingsFile(const std::string& filename) {
  settingsFileName_ = filename;
}

// ____________________________________________________________________________
void IndexImpl::setPrefixCompression(bool compressed) {
  vocabPrefixCompressed_ = compressed;
}

// ____________________________________________________________________________
void IndexImpl::writeConfiguration() const {
  // Copy the configuration and add the current commit hash.
  auto configuration = configurationJson_;
  configuration["git-hash"] = std::string(qlever::version::GitHash);
  configuration["index-format-version"] = qlever::indexFormatVersion;
  auto f = ad_utility::makeOfstream(onDiskBase_ + CONFIGURATION_FILE);
  f << configuration;
}

// ___________________________________________________________________________
void IndexImpl::readConfiguration() {
  ad_utility::ConfigManager config{};

  // TODO Write a description.
  std::string gitHash;
  config.addOption("git-hash", "", &gitHash, {});

  // TODO Write a description.
  bool boolPrefixes;
  config.addOption("prefixes", "", &boolPrefixes, false);

  // TODO Write a description.
  bool hasAllPermutations;
  config.addOption("has-all-permutations", "", &hasAllPermutations, true);

  // TODO Write a description.
  std::vector<std::string> prefixesExternal;
  config.addOption("prefixes-external", "", &prefixesExternal, {});

  decltype(auto) localeManager = config.addSubManager({"locale"s});
  // TODO Write a description.
  std::string lang;
  localeManager.addOption("language", "", &lang);

  // TODO Write a description.
  std::string country;
  localeManager.addOption("country", "", &country);

  // TODO Write a description.
  bool ignorePunctuation;
  localeManager.addOption("ignore-punctuation", "", &ignorePunctuation);

  // TODO Write a description.
  std::vector<std::string> languagesInternal;
  config.addOption("languages-internal", "", &languagesInternal, {"en"});

  // TODO Write a description.
  config.addOption("num-predicates-normal", "", &numPredicatesNormal_);
  // These might be missing if there are only two permutations.
  config.addOption("num-subjects-normal", "", &numSubjectsNormal_, 0UL);
  config.addOption("num-objects-normal", "", &numObjectsNormal_, 0UL);
  config.addOption("num-triples-normal", "", &numTriplesNormal_);

  /*
  We check those options manually below, but add the options anyway for
  documentation and parsing purpose. (A config manager doesn't allow any
  options to be passed, that are not registered within him.)
  */
  decltype(auto) indexFormatVersionManager =
      config.addSubManager({"index-format-version"s});
  size_t indexFormatVersionPullRequestNumber;
  indexFormatVersionManager.addOption("pull-request-number",
                                      "The number of the pull request that "
                                      "changed the index format most recently.",
                                      &indexFormatVersionPullRequestNumber);
  std::string indexFormatVersionDate;
  indexFormatVersionManager.addOption(
      "date", "The date of the last breaking change of the index format.",
      &indexFormatVersionDate);

  configurationJson_ = fileToJson(onDiskBase_ + CONFIGURATION_FILE);

  /*
  Because an out of date index format version can cause the parsing for
  configuration options to fail, we have to manually check it before parsing.

  For example: Old configuration option could have been deleted. Trying to set
  those, would cause an error, before we could actually parse the index format
  version.
  */
  if (configurationJson_.find("index-format-version") !=
      configurationJson_.end()) {
    auto indexFormatVersion = static_cast<qlever::IndexFormatVersion>(
        configurationJson_["index-format-version"]);
    const auto& currentVersion = qlever::indexFormatVersion;
    if (indexFormatVersion != currentVersion) {
      if (indexFormatVersion.date_.toBits() > currentVersion.date_.toBits()) {
        LOG(ERROR) << "The version of QLever you are using is too old for this "
                      "index. Please use a version of QLever that is "
                      "compatible with this index"
                      " (PR = "
                   << indexFormatVersion.prNumber_ << ", Date = "
                   << indexFormatVersion.date_.toStringAndType().first << ")."
                   << std::endl;
      } else {
        LOG(ERROR) << "The index is too old for this version of QLever. "
                      "We recommend that you rebuild the index and start the "
                      "server with the current master. Alternatively start the "
                      "engine with a version of QLever that is compatible with "
                      "this index (PR = "
                   << indexFormatVersion.prNumber_ << ", Date = "
                   << indexFormatVersion.date_.toStringAndType().first << ")."
                   << std::endl;
      }
      throw std::runtime_error{
          "Incompatible index format, see log message for details"};
    }
  } else {
    LOG(ERROR) << "This index was built before versioning was introduced for "
                  "QLever's index format. Please rebuild your index using the "
                  "current version of QLever."
               << std::endl;
    throw std::runtime_error{
        "Incompatible index format, see log message for details"};
  }

  config.parseConfig(configurationJson_);

  if (!gitHash.empty()) {
    LOG(INFO) << "The git hash used to build this index was "
              << gitHash.substr(0, 6) << std::endl;
  } else {
    LOG(INFO) << "The index was built before git commit hashes were stored in "
                 "the index meta data"
              << std::endl;
  }

  if (boolPrefixes) {
    vector<string> prefixes;
    auto prefixFile = ad_utility::makeIfstream(onDiskBase_ + PREFIX_FILE);
    for (string prefix; std::getline(prefixFile, prefix);) {
      prefixes.emplace_back(
          RdfEscaping::unescapeNewlinesAndBackslashes(prefix));
    }
    vocab_.buildCodebookForPrefixCompression(prefixes);
  } else {
    vocab_.buildCodebookForPrefixCompression(std::vector<std::string>());
  }

  vocab_.initializeExternalizePrefixes(prefixesExternal);

  vocab_.setLocale(lang, country, ignorePunctuation);
  textVocab_.setLocale(lang, country, ignorePunctuation);

<<<<<<< HEAD
  vocab_.initializeInternalizedLangs(languagesInternal);

  if (!hasAllPermutations) {
    // If the permutations simply don't exist, then we can never load them.
    loadAllPermutations_ = false;
  }
=======
  loadDataMember("has-all-permutations", loadAllPermutations_, true);
  loadDataMember("num-predicates-normal", numPredicatesNormal_);
  // These might be missing if there are only two permutations.
  loadDataMember("num-subjects-normal", numSubjectsNormal_, 0);
  loadDataMember("num-objects-normal", numObjectsNormal_, 0);
  loadDataMember("num-triples-normal", numTriplesNormal_);

  // Compute unique ID for this index.
  //
  // TODO: This is a simplistic way. It would be better to incorporate bytes
  // from the index files.
  indexId_ = absl::StrCat("#", getKbName(), ".", numTriplesNormal_, ".",
                          numSubjectsNormal_, ".", numPredicatesNormal_, ".",
                          numObjectsNormal_);
>>>>>>> 4beb5c17
}

// ___________________________________________________________________________
LangtagAndTriple IndexImpl::tripleToInternalRepresentation(
    TurtleTriple&& triple) const {
  LangtagAndTriple result{"", {}};
  auto& resultTriple = result.triple_;
  resultTriple[0] = std::move(triple.subject_);
  resultTriple[1] = std::move(triple.predicate_);

  // If the object of the triple can be directly folded into an ID, do so. Note
  // that the actual folding is done by the `TripleComponent`.
  std::optional<Id> idIfNotString = triple.object_.toValueIdIfNotString();

  // TODO<joka921> The following statement could be simplified by a helper
  // function "optionalCast";
  if (idIfNotString.has_value()) {
    resultTriple[2] = idIfNotString.value();
  } else {
    // `toRdfLiteral` handles literals as well as IRIs correctly.
    resultTriple[2] = std::move(triple.object_).toRdfLiteral();
  }

  for (size_t i = 0; i < 3; ++i) {
    auto& el = resultTriple[i];
    if (!std::holds_alternative<PossiblyExternalizedIriOrLiteral>(el)) {
      // If we already have an ID, we can just continue;
      continue;
    }
    auto& component = std::get<PossiblyExternalizedIriOrLiteral>(el);
    auto& iriOrLiteral = component.iriOrLiteral_;
    iriOrLiteral = vocab_.getLocaleManager().normalizeUtf8(iriOrLiteral);
    if (vocab_.shouldBeExternalized(iriOrLiteral)) {
      component.isExternal_ = true;
    }
    // Only the third element (the object) might contain a language tag.
    if (i == 2 && isLiteral(iriOrLiteral)) {
      result.langtag_ = decltype(vocab_)::getLanguage(iriOrLiteral);
    }
  }
  return result;
}

// ___________________________________________________________________________
std::pair<ad_utility::ConfigManager,
          std::unique_ptr<IndexImpl::IndexBuilderSettingsVariables>>
IndexImpl::generateConfigManagerForIndexBuilderSettings() {
  auto variables{std::make_unique<IndexImpl::IndexBuilderSettingsVariables>()};
  ad_utility::ConfigManager config{};

  config.addOption("prefixes-external",
                   "Literals or IRIs that start with any of these prefixes "
                   "will be stored in the external vocabulary. For example "
                   "`[\"<\"] will externalize all IRIs",
                   &variables->prefixesExternal_, {});

  config.addOption("languages-internal",
                   "Literals with one of these langauge tag will be stored in "
                   "the internal vocabulary by default",
                   &variables->languagesInternal_, {"en"});

  // TODO<joka921, schlegan> It would be nice to add a description to this
  // submanager directly, e.g. "The locale used for all operations that depend
  // on the lexicographical order of strings, e.g. ORDER BY"
  decltype(auto) localeManager = config.addSubManager({"locale"s});

  // Should be self-explanatory with the default value.
  decltype(auto) langOption = localeManager.addOption(
      "language", "", &variables->localLang_, LOCALE_DEFAULT_LANG);

  // Should be self-explanatory with the default value.
  decltype(auto) countryOption = localeManager.addOption(
      "country", "", &variables->localCountry_, LOCALE_DEFAULT_COUNTRY);

  decltype(auto) ignorePunctuationOption = localeManager.addOption(
      "ignore-punctuation",
      "If set to true, then punctuation characters will only be considered on "
      "the last level of comparisons. This will for example lead to the order "
      "\"aa\", \"a.a\", \"ab\" (the first two are basically equal and the dot "
      "is only used as a tie break)",
      &variables->localIgnorePunctuation_, LOCALE_DEFAULT_IGNORE_PUNCTUATION);

  // Validator for the entries under `locale`. Either they all must use the
  // default value, or all must be set at runtime.
  localeManager.addOptionValidator(
      [](const ad_utility::ConfigOption& langOpt,
         const ad_utility::ConfigOption& countryOpt,
         const ad_utility::ConfigOption& ignorePunctuationOpt) {
        return langOpt.wasSetAtRuntime() == countryOpt.wasSetAtRuntime() &&
               countryOpt.wasSetAtRuntime() ==
                   ignorePunctuationOpt.wasSetAtRuntime();
      },
      "All three options under 'locale' must be set, or none of them.",
      "All three options under 'locale' must be set, or none of them.",
      langOption, countryOption, ignorePunctuationOption);

  config.addOption(
      "ascii-prefixes-only",
      "Activate a faster parsing mode that is relaxed in two ways: 1. It "
      "doesn't work if certain corner cases of the Turtle specification are "
      "used (e.g. certain non-alphanumeric non-ascii characters in prefixes "
      "and IRIs). 2. It allows certain patterns that are actually not valid "
      "turtle, for example spaces in IRIs. As parsing is not a bottleneck "
      "anymore, we recommend setting this to `false` and making sure that the "
      "input is valid according to the official RDF Turtle specification",
      &onlyAsciiTurtlePrefixes_, onlyAsciiTurtlePrefixes_);

  config.addOption(
      "parallel-parsing",
      "Enable the parallel parser, which assumes the following properties of "
      "the Turtle input: 1. All prefix definitions are at the beginning of the "
      "file, 2. All ends of triple blocks (denoted by a dot) are followed by a "
      "newline (possibly with other whitespace inbetween), and a dot followed "
      "by a newline always denotes the end of a triple block (especially there "
      "are no multiline literals). This is true for most reasonably formatted "
      "turtle files",
      &useParallelParser_, useParallelParser_);

  config.addOption(
      "num-triples-per-batch",
      "The batch size of the first phase of the index build. Lower values will "
      "reduce the RAM consumption of this phase while a too low value might "
      "hurt the performance of the index builder",
      &numTriplesPerBatch_, static_cast<size_t>(NUM_TRIPLES_PER_PARTIAL_VOCAB));

  config.addOption("parser-batch-size",
                   "The internal batch size of the turtle parser. Typically "
                   "there is no need to change this parameter.",
                   &parserBatchSize_, PARSER_BATCH_SIZE);

  decltype(auto) overflowOption = config.addOption(
      "parser-integer-overflow-behavior",
      "QLever stores all integer values with a fixed number of bits. This "
      "option configures the behavior when an integer in the turtle input "
      "cannot be represented by QLever. Note that this doesn't affect the "
      "behavior of overflows during the query processing",
      &variables->parserIntegerOverflowBehavior_,
      "overflowing-integers-throw"s);

  config.addValidator(
      [](std::string_view input) {
        return turtleParserIntegerOverflowBehaviorMap_.contains(input);
      },
      "value must be one of " +
          ad_utility::lazyStrJoin(
              std::views::keys(turtleParserIntegerOverflowBehaviorMap_), ", "),
      "dummy description for the overflow behavior validator", overflowOption);

  return {std::move(config), std::move(variables)};
}

// ___________________________________________________________________________
std::string IndexImpl::getConfigurationDocForIndexBuilder() {
  return generateConfigManagerForIndexBuilderSettings()
      .first.printConfigurationDoc(true);
}

// ___________________________________________________________________________
void IndexImpl::readIndexBuilderSettingsFromFile() {
  auto [config,
        configVariablesPointer]{generateConfigManagerForIndexBuilderSettings()};
  auto& configVariables{*configVariablesPointer};

  // Set the options.
  if (!settingsFileName_.empty()) {
    config.parseConfig(fileToJson(settingsFileName_));
  } else {
    config.parseConfig(json(json::value_t::object));
  }

  vocab_.initializeExternalizePrefixes(configVariables.prefixesExternal_);
  configurationJson_["prefixes-external"] = configVariables.prefixesExternal_;

  /**
   * ICU uses two separate arguments for each Locale, the language ("en" or
   * "fr"...) and the country ("GB", "CA"...). The encoding has to be known at
   * compile time for ICU and will always be UTF-8 so it is not part of the
   * locale setting.
   */

  if (configVariables.localLang_ != LOCALE_DEFAULT_LANG ||
      configVariables.localCountry_ != LOCALE_DEFAULT_COUNTRY) {
    LOG(WARN) << "You are using Locale settings that differ from the default "
                 "language or country.\n\t"
              << "This should work but is untested by the QLever team. If "
                 "you are running into unexpected problems,\n\t"
              << "Please make sure to also report your used locale when "
                 "filing a bug report. Also note that changing the\n\t"
              << "locale requires to completely rebuild the index\n";
  }
  vocab_.setLocale(configVariables.localLang_, configVariables.localCountry_,
                   configVariables.localIgnorePunctuation_);
  textVocab_.setLocale(configVariables.localLang_,
                       configVariables.localCountry_,
                       configVariables.localIgnorePunctuation_);
  configurationJson_["locale"]["language"] = configVariables.localLang_;
  configurationJson_["locale"]["country"] = configVariables.localCountry_;
  configurationJson_["locale"]["ignore-punctuation"] =
      configVariables.localIgnorePunctuation_;

  vocab_.initializeInternalizedLangs(configVariables.languagesInternal_);
  configurationJson_["languages-internal"] = configVariables.languagesInternal_;

  if (onlyAsciiTurtlePrefixes_) {
    LOG(INFO) << WARNING_ASCII_ONLY_PREFIXES << std::endl;
  }

  if (useParallelParser_) {
    LOG(INFO) << WARNING_PARALLEL_PARSING << std::endl;
  }

  turtleParserIntegerOverflowBehavior_ =
      turtleParserIntegerOverflowBehaviorMap_.at(
          configVariables.parserIntegerOverflowBehavior_);

  // Logging used configuration options.
  LOG(INFO)
      << "Printing the configuration from the settings json file (including "
         "implictly defaulted values). For a detailed description of this "
         "configuration call `IndexBuilderMain --help`:\n"
      << config.printConfigurationDoc(false) << std::endl;
}

// ___________________________________________________________________________
std::future<void> IndexImpl::writeNextPartialVocabulary(
    size_t numLines, size_t numFiles, size_t actualCurrentPartialSize,
    std::unique_ptr<ItemMapArray> items, auto localIds,
    ad_utility::Synchronized<std::unique_ptr<TripleVec>>* globalWritePtr) {
  LOG(DEBUG) << "Input triples read in this section: " << numLines << std::endl;
  LOG(DEBUG)
      << "Triples processed, also counting internal triples added by QLever: "
      << actualCurrentPartialSize << std::endl;
  std::future<void> resultFuture;
  string partialFilename =
      absl::StrCat(onDiskBase_, PARTIAL_VOCAB_FILE_NAME, numFiles);
  string partialCompressionFilename = absl::StrCat(
      onDiskBase_, TMP_BASENAME_COMPRESSION, PARTIAL_VOCAB_FILE_NAME, numFiles);

  auto lambda = [localIds = std::move(localIds), globalWritePtr,
                 items = std::move(items), vocab = &vocab_, partialFilename,
                 partialCompressionFilename, numFiles,
                 vocabPrefixCompressed = vocabPrefixCompressed_]() mutable {
    auto vec = [&]() {
      ad_utility::TimeBlockAndLog l{"vocab maps to vector"};
      return vocabMapsToVector(*items);
    }();
    const auto identicalPred = [&c = vocab->getCaseComparator()](
                                   const auto& a, const auto& b) {
      return c(a.second.splitVal_, b.second.splitVal_,
               decltype(vocab_)::SortLevel::TOTAL);
    };
    {
      ad_utility::TimeBlockAndLog l{"sorting by unicode order"};
      sortVocabVector(&vec, identicalPred, true);
    }
    auto mapping = [&]() {
      ad_utility::TimeBlockAndLog l{"creating internal mapping"};
      return createInternalMapping(&vec);
    }();
    LOG(TRACE) << "Finished creating of Mapping vocabulary" << std::endl;
    // since now adjacent duplicates also have the same Ids, it suffices to
    // compare those
    {
      ad_utility::TimeBlockAndLog l{"removing duplicates from the input"};
      vec.erase(std::unique(vec.begin(), vec.end(),
                            [](const auto& a, const auto& b) {
                              return a.second.id_ == b.second.id_;
                            }),
                vec.end());
    }
    // The writing to the STXXL vector has to be done in order, to
    // make the update from local to global ids work.

    auto writeTriplesFuture = std::async(
        std::launch::async,
        [&globalWritePtr, &localIds, &mapping, &numFiles]() {
          globalWritePtr->withWriteLockAndOrdered(
              [&](auto& writerPtr) {
                writeMappedIdsToExtVec(localIds, mapping, &writerPtr);
              },
              numFiles);
        });
    {
      ad_utility::TimeBlockAndLog l{"write partial vocabulary"};
      writePartialVocabularyToFile(vec, partialFilename);
    }
    if (vocabPrefixCompressed) {
      // sort according to the actual byte values
      LOG(TRACE) << "Start sorting of vocabulary for prefix compression"
                 << std::endl;
      std::erase_if(vec, [](const auto& a) {
        return a.second.splitVal_.isExternalized_;
      });
      {
        ad_utility::TimeBlockAndLog l{"sorting for compression"};
        sortVocabVector(
            &vec,
            [](const auto& a, const auto& b) { return a.first < b.first; },
            true);
      }
      writePartialVocabularyToFile(vec, partialCompressionFilename);
    }
    LOG(TRACE) << "Finished writing the partial vocabulary" << std::endl;
    vec.clear();
    {
      ad_utility::TimeBlockAndLog l{"writing to global file"};
      writeTriplesFuture.get();
    }
  };

  return std::async(std::launch::async, std::move(lambda));
}

// ____________________________________________________________________________
IndexImpl::NumNormalAndInternal IndexImpl::numTriples() const {
  return {numTriplesNormal_, PSO().meta_.getNofTriples() - numTriplesNormal_};
}

// ____________________________________________________________________________
Permutation& IndexImpl::getPermutation(Permutation::Enum p) {
  using enum Permutation::Enum;
  switch (p) {
    case PSO:
      return pso_;
    case POS:
      return pos_;
    case SPO:
      return spo_;
    case SOP:
      return sop_;
    case OSP:
      return osp_;
    case OPS:
      return ops_;
  }
  AD_FAIL();
}

// ____________________________________________________________________________
const Permutation& IndexImpl::getPermutation(Permutation::Enum p) const {
  return const_cast<IndexImpl&>(*this).getPermutation(p);
}

// __________________________________________________________________________
Index::NumNormalAndInternal IndexImpl::numDistinctSubjects() const {
  if (hasAllPermutations()) {
    auto numActually = numSubjectsNormal_;
    return {numActually, spo_.metaData().getNofDistinctC1() - numActually};
  } else {
    AD_THROW(
        "Can only get # distinct subjects if all 6 permutations "
        "have been registered on sever start (and index build time) "
        "with the -a option.");
  }
}

// __________________________________________________________________________
Index::NumNormalAndInternal IndexImpl::numDistinctObjects() const {
  if (hasAllPermutations()) {
    auto numActually = numObjectsNormal_;
    return {numActually, osp_.metaData().getNofDistinctC1() - numActually};
  } else {
    AD_THROW(
        "Can only get # distinct objects if all 6 permutations "
        "have been registered on sever start (and index build time) "
        "with the -a option.");
  }
}

// __________________________________________________________________________
Index::NumNormalAndInternal IndexImpl::numDistinctPredicates() const {
  auto numActually = numPredicatesNormal_;
  return {numActually, pso_.metaData().getNofDistinctC1() - numActually};
}

// __________________________________________________________________________
Index::NumNormalAndInternal IndexImpl::numDistinctCol0(
    Permutation::Enum permutation) const {
  switch (permutation) {
    case Permutation::SOP:
    case Permutation::SPO:
      return numDistinctSubjects();
    case Permutation::OPS:
    case Permutation::OSP:
      return numDistinctObjects();
    case Permutation::POS:
    case Permutation::PSO:
      return numDistinctPredicates();
    default:
      AD_FAIL();
  }
}

// ___________________________________________________________________________
size_t IndexImpl::getCardinality(Id id, Permutation::Enum permutation) const {
  if (const auto& p = getPermutation(permutation);
      p.metaData().col0IdExists(id)) {
    return p.metaData().getMetaData(id).getNofElements();
  }
  return 0;
}

// ___________________________________________________________________________
size_t IndexImpl::getCardinality(const TripleComponent& comp,
                                 Permutation::Enum permutation) const {
  // TODO<joka921> This special case is only relevant for the `PSO` and `POS`
  // permutations, but this internal predicate should never appear in subjects
  // or objects anyway.
  // TODO<joka921> Find out what the effect of this special case is for the
  // query planning.
  if (comp == INTERNAL_TEXT_MATCH_PREDICATE) {
    return TEXT_PREDICATE_CARDINALITY_ESTIMATE;
  }
  if (std::optional<Id> relId = comp.toValueId(getVocab()); relId.has_value()) {
    return getCardinality(relId.value(), permutation);
  }
  return 0;
}

// TODO<joka921> Once we have an overview over the folding this logic should
// probably not be in the index class.
std::optional<string> IndexImpl::idToOptionalString(VocabIndex id) const {
  return vocab_.indexToOptionalString(id);
}

std::optional<string> IndexImpl::idToOptionalString(WordVocabIndex id) const {
  return textVocab_.indexToOptionalString(id);
}

// ___________________________________________________________________________
bool IndexImpl::getId(const string& element, Id* id) const {
  // TODO<joka921> we should parse doubles correctly in the SparqlParser and
  // then return the correct ids here or somewhere else.
  VocabIndex vocabId;
  auto success = getVocab().getId(element, &vocabId);
  *id = Id::makeFromVocabIndex(vocabId);
  return success;
}

// ___________________________________________________________________________
std::pair<Id, Id> IndexImpl::prefix_range(const std::string& prefix) const {
  // TODO<joka921> Do we need prefix ranges for numbers?
  auto [begin, end] = vocab_.prefix_range(prefix);
  return {Id::makeFromVocabIndex(begin), Id::makeFromVocabIndex(end)};
}

// _____________________________________________________________________________
vector<float> IndexImpl::getMultiplicities(
    const TripleComponent& key, Permutation::Enum permutation) const {
  const auto& p = getPermutation(permutation);
  std::optional<Id> keyId = key.toValueId(getVocab());
  vector<float> res;
  if (keyId.has_value() && p.meta_.col0IdExists(keyId.value())) {
    auto metaData = p.meta_.getMetaData(keyId.value());
    res.push_back(metaData.getCol1Multiplicity());
    res.push_back(metaData.getCol2Multiplicity());
  } else {
    res.push_back(1);
    res.push_back(1);
  }
  return res;
}

// ___________________________________________________________________
vector<float> IndexImpl::getMultiplicities(
    Permutation::Enum permutation) const {
  const auto& p = getPermutation(permutation);
  auto numTriples = static_cast<float>(this->numTriples().normalAndInternal_());
  std::array<float, 3> m{
      numTriples / numDistinctSubjects().normalAndInternal_(),
      numTriples / numDistinctPredicates().normalAndInternal_(),
      numTriples / numDistinctObjects().normalAndInternal_()};
  return {m[p.keyOrder_[0]], m[p.keyOrder_[1]], m[p.keyOrder_[2]]};
}

// _____________________________________________________________________________
IdTable IndexImpl::scan(
    const TripleComponent& col0String,
    std::optional<std::reference_wrapper<const TripleComponent>> col1String,
    const Permutation::Enum& permutation,
    Permutation::ColumnIndicesRef additionalColumns,
    ad_utility::SharedCancellationHandle cancellationHandle) const {
  std::optional<Id> col0Id = col0String.toValueId(getVocab());
  std::optional<Id> col1Id =
      col1String.has_value() ? col1String.value().get().toValueId(getVocab())
                             : std::nullopt;
  if (!col0Id.has_value() || (col1String.has_value() && !col1Id.has_value())) {
    size_t numColumns = col1String.has_value() ? 1 : 2;
    return IdTable{numColumns, allocator_};
  }
  return scan(col0Id.value(), col1Id, permutation, additionalColumns,
              std::move(cancellationHandle));
}
// _____________________________________________________________________________
IdTable IndexImpl::scan(
    Id col0Id, std::optional<Id> col1Id, Permutation::Enum p,
    Permutation::ColumnIndicesRef additionalColumns,
    ad_utility::SharedCancellationHandle cancellationHandle) const {
  return getPermutation(p).scan(col0Id, col1Id, additionalColumns,
                                std::move(cancellationHandle));
}

// _____________________________________________________________________________
size_t IndexImpl::getResultSizeOfScan(
    const TripleComponent& col0, const TripleComponent& col1,
    const Permutation::Enum& permutation) const {
  std::optional<Id> col0Id = col0.toValueId(getVocab());
  std::optional<Id> col1Id = col1.toValueId(getVocab());
  if (!col0Id.has_value() || !col1Id.has_value()) {
    return 0;
  }
  const Permutation& p = getPermutation(permutation);
  return p.getResultSizeOfScan(col0Id.value(), col1Id.value());
}

// _____________________________________________________________________________
void IndexImpl::deleteTemporaryFile(const string& path) {
  if (!keepTempFiles_) {
    ad_utility::deleteFile(path);
  }
}

namespace {

// Return a lambda that is called repeatedly with triples that are sorted by the
// `idx`-th column and counts the number of distinct entities that occur in a
// triple where none of the elements fulfills the `isQleverInternalId`
// predicate. This is used to cound the number of distinct subjects, objects,
// and predicates during the index building.
template <size_t idx>
auto makeNumDistinctIdsCounter =
    [](size_t& numDistinctIds,
       ad_utility::InvocableWithExactReturnType<bool, Id> auto
           isQleverInternalId) {
      return [lastId = std::optional<Id>{}, &numDistinctIds,
              isInternalId =
                  std::move(isQleverInternalId)](const auto& triple) mutable {
        const auto& id = triple[idx];
        if (id != lastId && !std::ranges::any_of(triple, isInternalId)) {
          numDistinctIds++;
          lastId = id;
        }
      };
    };
}  // namespace

// _____________________________________________________________________________
template <typename... NextSorter>
requires(sizeof...(NextSorter) <= 1)
void IndexImpl::createPSOAndPOS(size_t numColumns, auto& isInternalId,
                                BlocksOfTriples sortedTriples,
                                NextSorter&&... nextSorter)

{
  size_t numTriplesNormal = 0;
  auto countTriplesNormal = [&numTriplesNormal,
                             &isInternalId](const auto& triple) mutable {
    numTriplesNormal += std::ranges::none_of(triple, isInternalId);
  };
  size_t numPredicatesNormal = 0;
  createPermutationPair(
      numColumns, AD_FWD(sortedTriples), pso_, pos_,
      nextSorter.makePushCallback()...,
      makeNumDistinctIdsCounter<1>(numPredicatesNormal, isInternalId),
      countTriplesNormal);
  configurationJson_["num-predicates-normal"] = numPredicatesNormal;
  configurationJson_["num-triples-normal"] = numTriplesNormal;
  writeConfiguration();
};

// _____________________________________________________________________________
template <typename... NextSorter>
requires(sizeof...(NextSorter) <= 1)
std::optional<PatternCreator::TripleSorter> IndexImpl::createSPOAndSOP(
    size_t numColumns, auto& isInternalId, BlocksOfTriples sortedTriples,
    NextSorter&&... nextSorter) {
  size_t numSubjectsNormal = 0;
  auto numSubjectCounter =
      makeNumDistinctIdsCounter<0>(numSubjectsNormal, isInternalId);
  std::optional<PatternCreator::TripleSorter> result;
  if (usePatterns_) {
    // We will return the next sorter.
    AD_CORRECTNESS_CHECK(sizeof...(nextSorter) == 0);
    // For now (especially for testing) We build the new pattern format as well
    // as the old one to see that they match.
    PatternCreator patternCreator{
        onDiskBase_ + ".index.patterns",
        memoryLimitIndexBuilding() / NUM_EXTERNAL_SORTERS_AT_SAME_TIME};
    auto pushTripleToPatterns = [&patternCreator,
                                 &isInternalId](const auto& triple) {
      bool ignoreForPatterns = std::ranges::any_of(triple, isInternalId);
      auto tripleArr = std::array{triple[0], triple[1], triple[2]};
      patternCreator.processTriple(tripleArr, ignoreForPatterns);
    };
    createPermutationPair(numColumns, AD_FWD(sortedTriples), spo_, sop_,
                          nextSorter.makePushCallback()...,
                          pushTripleToPatterns, numSubjectCounter);
    patternCreator.finish();
    configurationJson_["num-subjects-normal"] = numSubjectsNormal;
    writeConfiguration();
    result = std::move(patternCreator).getTripleSorter();
  } else {
    AD_CORRECTNESS_CHECK(sizeof...(nextSorter) == 1);
    createPermutationPair(numColumns, AD_FWD(sortedTriples), spo_, sop_,
                          nextSorter.makePushCallback()..., numSubjectCounter);
  }
  configurationJson_["num-subjects-normal"] = numSubjectsNormal;
  writeConfiguration();
  return result;
};

// _____________________________________________________________________________
template <typename... NextSorter>
requires(sizeof...(NextSorter) <= 1)
void IndexImpl::createOSPAndOPS(size_t numColumns, auto& isInternalId,
                                BlocksOfTriples sortedTriples,
                                NextSorter&&... nextSorter) {
  // For the last pair of permutations we don't need a next sorter, so we
  // have no fourth argument.
  size_t numObjectsNormal = 0;
  createPermutationPair(
      numColumns, AD_FWD(sortedTriples), osp_, ops_,
      nextSorter.makePushCallback()...,
      makeNumDistinctIdsCounter<2>(numObjectsNormal, isInternalId));
  configurationJson_["num-objects-normal"] = numObjectsNormal;
  configurationJson_["has-all-permutations"] = true;
  writeConfiguration();
};

// _____________________________________________________________________________
template <typename Comparator, size_t I, bool returnPtr>
auto IndexImpl::makeSorterImpl(std::string_view permutationName) const {
  using Sorter = ExternalSorter<Comparator, I>;
  auto apply = [](auto&&... args) {
    if constexpr (returnPtr) {
      return std::make_unique<Sorter>(AD_FWD(args)...);
    } else {
      return Sorter{AD_FWD(args)...};
    }
  };
  return apply(absl::StrCat(onDiskBase_, ".", permutationName, "-sorter.dat"),
               memoryLimitIndexBuilding() / NUM_EXTERNAL_SORTERS_AT_SAME_TIME,
               allocator_);
}

// _____________________________________________________________________________
template <typename Comparator, size_t I>
ExternalSorter<Comparator, I> IndexImpl::makeSorter(
    std::string_view permutationName) const {
  return makeSorterImpl<Comparator, I, false>(permutationName);
}
// _____________________________________________________________________________
template <typename Comparator, size_t I>
std::unique_ptr<ExternalSorter<Comparator, I>> IndexImpl::makeSorterPtr(
    std::string_view permutationName) const {
  return makeSorterImpl<Comparator, I, true>(permutationName);
}<|MERGE_RESOLUTION|>--- conflicted
+++ resolved
@@ -24,12 +24,9 @@
 #include "parser/ParallelParseBuffer.h"
 #include "util/BatchedPipeline.h"
 #include "util/CachingMemoryResource.h"
-<<<<<<< HEAD
 #include "util/ConfigManager/ConfigManager.h"
 #include "util/ConfigManager/ConfigOption.h"
 #include "util/Date.h"
-=======
->>>>>>> 4beb5c17
 #include "util/HashMap.h"
 #include "util/JoinAlgorithms/JoinAlgorithms.h"
 #include "util/Serializer/FileSerializer.h"
@@ -961,7 +958,7 @@
       "date", "The date of the last breaking change of the index format.",
       &indexFormatVersionDate);
 
-  configurationJson_ = fileToJson(onDiskBase_ + CONFIGURATION_FILE);
+  configurationJson_ = fileToJson<json>(onDiskBase_ + CONFIGURATION_FILE);
 
   /*
   Because an out of date index format version can cause the parsing for
@@ -1035,20 +1032,12 @@
   vocab_.setLocale(lang, country, ignorePunctuation);
   textVocab_.setLocale(lang, country, ignorePunctuation);
 
-<<<<<<< HEAD
   vocab_.initializeInternalizedLangs(languagesInternal);
 
   if (!hasAllPermutations) {
     // If the permutations simply don't exist, then we can never load them.
     loadAllPermutations_ = false;
   }
-=======
-  loadDataMember("has-all-permutations", loadAllPermutations_, true);
-  loadDataMember("num-predicates-normal", numPredicatesNormal_);
-  // These might be missing if there are only two permutations.
-  loadDataMember("num-subjects-normal", numSubjectsNormal_, 0);
-  loadDataMember("num-objects-normal", numObjectsNormal_, 0);
-  loadDataMember("num-triples-normal", numTriplesNormal_);
 
   // Compute unique ID for this index.
   //
@@ -1057,7 +1046,6 @@
   indexId_ = absl::StrCat("#", getKbName(), ".", numTriplesNormal_, ".",
                           numSubjectsNormal_, ".", numPredicatesNormal_, ".",
                           numObjectsNormal_);
->>>>>>> 4beb5c17
 }
 
 // ___________________________________________________________________________
@@ -1223,7 +1211,7 @@
 
   // Set the options.
   if (!settingsFileName_.empty()) {
-    config.parseConfig(fileToJson(settingsFileName_));
+    config.parseConfig(fileToJson<json>(settingsFileName_));
   } else {
     config.parseConfig(json(json::value_t::object));
   }
