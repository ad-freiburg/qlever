// Copyright 2014, University of Freiburg,
// Chair of Algorithms and Data Structures.
// Authors:
//   2014-2017 Björn Buchhold (buchhold@informatik.uni-freiburg.de)
//   2018-     Johannes Kalmbach (kalmbach@informatik.uni-freiburg.de)

#include "./IndexImpl.h"

#include <algorithm>
#include <cmath>
#include <cstdio>
#include <future>
#include <optional>
#include <unordered_map>

#include "CompilationInfo.h"
#include "absl/strings/str_join.h"
#include "index/IndexFormatVersion.h"
#include "index/PrefixHeuristic.h"
#include "index/TriplesView.h"
#include "index/VocabularyGenerator.h"
#include "parser/ParallelParseBuffer.h"
#include "util/BatchedPipeline.h"
#include "util/CachingMemoryResource.h"
#include "util/CompressionUsingZstd/ZstdWrapper.h"
#include "util/HashMap.h"
#include "util/Serializer/FileSerializer.h"
#include "util/TupleHelpers.h"
#include "util/TypeTraits.h"

using std::array;
using namespace ad_utility::memory_literals;

// During the index building we typically have two permutation sortings present
// at the same time, as we directly push the triples from the first sorting to
// the second sorting. We therefore have to adjust the amount of memory per
// external sorter.
static constexpr size_t NUM_EXTERNAL_SORTERS_AT_SAME_TIME = 2u;

// _____________________________________________________________________________
IndexImpl::IndexImpl(ad_utility::AllocatorWithLimit<Id> allocator)
    : allocator_{std::move(allocator)} {};

// _____________________________________________________________________________
IndexBuilderDataAsFirstPermutationSorter IndexImpl::createIdTriplesAndVocab(
    std::shared_ptr<TurtleParserBase> parser) {
  auto indexBuilderData =
      passFileForVocabulary(std::move(parser), numTriplesPerBatch_);
  // first save the total number of words, this is needed to initialize the
  // dense IndexMetaData variants
  totalVocabularySize_ = indexBuilderData.vocabularyMetaData_.numWordsTotal_;
  LOG(DEBUG) << "Number of words in internal and external vocabulary: "
             << totalVocabularySize_ << std::endl;

  LOG(INFO) << "Converting external vocabulary to binary format ..."
            << std::endl;
  vocab_.externalizeLiteralsFromTextFile(
      onDiskBase_ + EXTERNAL_LITS_TEXT_FILE_NAME,
      onDiskBase_ + EXTERNAL_VOCAB_SUFFIX);
  deleteTemporaryFile(onDiskBase_ + EXTERNAL_LITS_TEXT_FILE_NAME);
  // clear vocabulary to save ram (only information from partial binary files
  // used from now on). This will preserve information about externalized
  // Prefixes etc.
  vocab_.clear();
  auto firstSorter = convertPartialToGlobalIds(
      *indexBuilderData.idTriples, indexBuilderData.actualPartialSizes,
      NUM_TRIPLES_PER_PARTIAL_VOCAB);

  return {indexBuilderData, std::move(firstSorter)};
}

// _____________________________________________________________________________
void IndexImpl::compressInternalVocabularyIfSpecified(
    const std::vector<std::string>& prefixes) {
  // If we have no compression, this will also copy the whole vocabulary.
  // but since we expect compression to be the default case, this  should not
  // hurt.
  string vocabFile = onDiskBase_ + INTERNAL_VOCAB_SUFFIX;
  string vocabFileTmp = onDiskBase_ + ".vocabularyTmp";
  if (vocabPrefixCompressed_) {
    auto prefixFile = ad_utility::makeOfstream(onDiskBase_ + PREFIX_FILE);
    for (const auto& prefix : prefixes) {
      prefixFile << prefix << std::endl;
    }
  }
  configurationJson_["prefixes"] = vocabPrefixCompressed_;
  LOG(INFO) << "Writing compressed vocabulary to disk ..." << std::endl;

  vocab_.buildCodebookForPrefixCompression(prefixes);
  auto wordReader = RdfsVocabulary::makeUncompressedDiskIterator(vocabFile);
  auto wordWriter = vocab_.makeCompressedWordWriter(vocabFileTmp);
  for (const auto& word : wordReader) {
    wordWriter.push(word);
  }
  wordWriter.finish();
  LOG(DEBUG) << "Finished writing compressed vocabulary" << std::endl;

  if (std::rename(vocabFileTmp.c_str(), vocabFile.c_str())) {
    LOG(INFO) << "Error: Rename the prefixed vocab file " << vocabFileTmp
              << " to " << vocabFile << " set errno to " << errno
              << ". Terminating..." << std::endl;
    AD_FAIL();
  }
}

std::unique_ptr<TurtleParserBase> IndexImpl::makeTurtleParser(
    const std::string& filename) {
  auto setTokenizer = [this,
                       &filename]<template <typename> typename ParserTemplate>()
      -> std::unique_ptr<TurtleParserBase> {
    if (onlyAsciiTurtlePrefixes_) {
      return std::make_unique<ParserTemplate<TokenizerCtre>>(filename);
    } else {
      return std::make_unique<ParserTemplate<Tokenizer>>(filename);
    }
  };

  if (useParallelParser_) {
    return setTokenizer.template operator()<TurtleParallelParser>();
  } else {
    return setTokenizer.template operator()<TurtleStreamParser>();
  }
}
// _____________________________________________________________________________
void IndexImpl::createFromFile(const string& filename) {
  if (!loadAllPermutations_ && usePatterns_) {
    throw std::runtime_error{
        "The patterns can only be built when all 6 permutations are created"};
  }
  LOG(INFO) << "Processing input triples from " << filename << " ..."
            << std::endl;

  readIndexBuilderSettingsFromFile();

  IndexBuilderDataAsFirstPermutationSorter indexBuilderData =
      createIdTriplesAndVocab(makeTurtleParser(filename));

  compressInternalVocabularyIfSpecified(indexBuilderData.prefixes_);

  // Write the configuration already at this point, so we have it available in
  // case any of the permutations fail.
  writeConfiguration();

  auto isQleverInternalId = [&](const auto& id) {
    return indexBuilderData.vocabularyMetaData_.isQleverInternalId(id);
  };

  // auto secondSorter = makeSorter<SecondPermutation>("second");
  auto& firstSorter = *indexBuilderData.sorter_;

  // For the first permutation, perform a unique.
  auto firstSorterWithUnique =
<<<<<<< HEAD
      ad_utility::uniqueBlockView(firstSorter.getSortedOutput());

  if (!loadAllPermutations_) {
    auto secondSorter =
        createFirstPermutationPair(NumColumnsIndexBuilding, isInternalId,
                                   std::move(firstSorterWithUnique));
    configurationJson_["has-all-permutations"] = false;
  } else if (loadAllPermutations_ && !usePatterns_) {
    auto secondSorter = makeSorter<SecondPermutation>("second");
    createFirstPermutationPair(NumColumnsIndexBuilding, isInternalId,
                               std::move(firstSorterWithUnique), secondSorter);
    auto thirdSorter = makeSorter<ThirdPermutation>("third");
    createSecondPermutationPair(NumColumnsIndexBuilding, isInternalId,
                                secondSorter.getSortedBlocks<0>(), thirdSorter);
    secondSorter.clear();
    createThirdPermutationPair(NumColumnsIndexBuilding, isInternalId,
                               thirdSorter.getSortedBlocks<0>());
    configurationJson_["has-all-permutations"] = true;

  } else if (loadAllPermutations_) {
    auto secondSorter =
        createFirstPermutationPair(NumColumnsIndexBuilding, isInternalId,
                                   std::move(firstSorterWithUnique));
    auto thirdSorter =
        makeSorter<ThirdPermutation, NumColumnsIndexBuilding + 1>("third");
    createSecondPermutationPair(NumColumnsIndexBuilding + 1, isInternalId,
                                secondSorter.value()->getSortedBlocks<0>(),
                                thirdSorter);
    secondSorter.value()->clear();
    createThirdPermutationPair(NumColumnsIndexBuilding + 1, isInternalId,
=======
      ad_utility::uniqueBlockView(firstSorter.getSortedBlocks<0>());

  createFirstPermutationPair(isQleverInternalId,
                             std::move(firstSorterWithUnique), secondSorter);
  configurationJson_["has-all-permutations"] = false;
  if (loadAllPermutations_) {
    auto thirdSorter = makeSorter<ThirdPermutation>("third");
    createSecondPermutationPair(isQleverInternalId,
                                secondSorter.getSortedBlocks<0>(), thirdSorter);
    secondSorter.clear();
    createThirdPermutationPair(isQleverInternalId,
>>>>>>> 2ec587d9
                               thirdSorter.getSortedBlocks<0>());
    configurationJson_["has-all-permutations"] = true;
  }

  // Dump the configuration again in case the permutations have added some
  // information.
  writeConfiguration();
  LOG(INFO) << "Index build completed" << std::endl;
}

// _____________________________________________________________________________
IndexBuilderDataAsStxxlVector IndexImpl::passFileForVocabulary(
    std::shared_ptr<TurtleParserBase> parser, size_t linesPerPartial) {
  parser->integerOverflowBehavior() = turtleParserIntegerOverflowBehavior_;
  parser->invalidLiteralsAreSkipped() = turtleParserSkipIllegalLiterals_;
  ad_utility::Synchronized<std::unique_ptr<TripleVec>> idTriples(
      std::make_unique<TripleVec>(onDiskBase_ + ".unsorted-triples.dat", 1_GB,
                                  allocator_));
  bool parserExhausted = false;

  size_t i = 0;
  // already count the numbers of triples that will be used for the language
  // filter
  size_t numFiles = 0;

  // we add extra triples
  std::vector<size_t> actualPartialSizes;

  // Each of these futures corresponds to the processing and writing of one
  // batch of triples and partial vocabulary.
  std::array<std::future<void>, 3> writePartialVocabularyFuture;

  ad_utility::CachingMemoryResource cachingMemoryResource;
  ItemAlloc itemAlloc(&cachingMemoryResource);
  while (!parserExhausted) {
    size_t actualCurrentPartialSize = 0;

    std::vector<std::array<Id, 3>> localWriter;

    std::array<std::optional<ItemMapManager>, NUM_PARALLEL_ITEM_MAPS> itemArray;

    {
      auto p = ad_pipeline::setupParallelPipeline<NUM_PARALLEL_ITEM_MAPS>(
          parserBatchSize_,
          // when called, returns an optional to the next triple. If
          // `linesPerPartial` triples were parsed, return std::nullopt. when
          // the parser is unable to deliver triples, set parserExhausted to
          // true and return std::nullopt. this is exactly the behavior we need,
          // as a first step in the parallel Pipeline.
          ParserBatcher(parser, linesPerPartial,
                        [&]() { parserExhausted = true; }),
          // get the Ids for the original triple and the possibly added language
          // Tag triples using the provided HashMaps via itemArray. See
          // documentation of the function for more details
          getIdMapLambdas<NUM_PARALLEL_ITEM_MAPS>(&itemArray, linesPerPartial,
                                                  &(vocab_.getCaseComparator()),
                                                  this, itemAlloc));

      while (auto opt = p.getNextValue()) {
        i++;
        for (const auto& innerOpt : opt.value()) {
          if (innerOpt) {
            actualCurrentPartialSize++;
            localWriter.push_back(innerOpt.value());
          }
        }
        if (i % 100'000'000 == 0) {
          LOG(INFO) << "Input triples processed: " << i << std::endl;
        }
      }
      LOG(TIMING) << "WaitTimes for Pipeline in msecs\n";
      for (const auto& t : p.getWaitingTime()) {
        LOG(TIMING)
            << std::chrono::duration_cast<std::chrono::milliseconds>(t).count()
            << " msecs" << std::endl;
      }

      parser->printAndResetQueueStatistics();
    }

    // localWriter.finish();
    // wait until sorting the last partial vocabulary has finished
    // to control the number of threads and the amount of memory used at the
    // same time. typically sorting is finished before we reach again here so
    // it is not a bottleneck.
    ad_utility::Timer sortFutureTimer{ad_utility::Timer::Started};
    if (writePartialVocabularyFuture[0].valid()) {
      writePartialVocabularyFuture[0].get();
    }
    LOG(TIMING)
        << "Time spent waiting for the writing of a previous vocabulary: "
        << sortFutureTimer.msecs().count() << "ms." << std::endl;
    auto moveMap = [](std::optional<ItemMapManager>&& el) {
      return std::move(el.value()).moveMap();
    };
    std::array<ItemMapAndBuffer, NUM_PARALLEL_ITEM_MAPS> convertedMaps =
        ad_utility::transformArray(std::move(itemArray), moveMap);
    auto oldItemPtr = std::make_unique<ItemMapArray>(std::move(convertedMaps));
    for (auto it = writePartialVocabularyFuture.begin() + 1;
         it < writePartialVocabularyFuture.end(); ++it) {
      *(it - 1) = std::move(*it);
    }
    writePartialVocabularyFuture[writePartialVocabularyFuture.size() - 1] =
        writeNextPartialVocabulary(i, numFiles, actualCurrentPartialSize,
                                   std::move(oldItemPtr),
                                   std::move(localWriter), &idTriples);
    numFiles++;
    // Save the information how many triples this partial vocabulary actually
    // deals with we will use this later for mapping from partial to global
    // ids
    actualPartialSizes.push_back(actualCurrentPartialSize);
  }
  for (auto& future : writePartialVocabularyFuture) {
    if (future.valid()) {
      future.get();
    }
  }
  LOG(INFO) << "Done, total number of triples read: " << i
            << " [may contain duplicates]" << std::endl;
  LOG(INFO) << "Number of QLever-internal triples created: "
            << (*idTriples.wlock())->size() << " [may contain duplicates]"
            << std::endl;

  size_t sizeInternalVocabulary = 0;
  std::vector<std::string> prefixes;
  if (vocabPrefixCompressed_) {
    LOG(INFO) << "Merging partial vocabularies in byte order "
              << "(internal only) ..." << std::endl;
    VocabularyMerger m;
    auto compressionOutfile = ad_utility::makeOfstream(
        onDiskBase_ + TMP_BASENAME_COMPRESSION + INTERNAL_VOCAB_SUFFIX);
    auto internalVocabularyActionCompression =
        [&compressionOutfile](const auto& word) {
          compressionOutfile << RdfEscaping::escapeNewlinesAndBackslashes(word)
                             << '\n';
        };
    m._noIdMapsAndIgnoreExternalVocab = true;
    auto mergeResult = m.mergeVocabulary(
        onDiskBase_ + TMP_BASENAME_COMPRESSION, numFiles, std::less<>(),
        internalVocabularyActionCompression, memoryLimitIndexBuilding());
    sizeInternalVocabulary = mergeResult.numWordsTotal_;
    LOG(INFO) << "Number of words in internal vocabulary: "
              << sizeInternalVocabulary << std::endl;
    // Flush and close the created vocabulary, s.t. the prefix compression sees
    // all of its contents.
    compressionOutfile.close();
    // We have to use the "normally" sorted vocabulary for the prefix
    // compression.
    std::string vocabFileForPrefixCalculation =
        onDiskBase_ + TMP_BASENAME_COMPRESSION + INTERNAL_VOCAB_SUFFIX;
    prefixes = calculatePrefixes(vocabFileForPrefixCalculation,
                                 NUM_COMPRESSION_PREFIXES, 1, true);
    ad_utility::deleteFile(vocabFileForPrefixCalculation);
  }

  LOG(INFO) << "Merging partial vocabularies in Unicode order "
            << "(internal and external) ..." << std::endl;
  const VocabularyMerger::VocabularyMetaData mergeRes = [&]() {
    VocabularyMerger v;
    auto sortPred = [cmp = &(vocab_.getCaseComparator())](std::string_view a,
                                                          std::string_view b) {
      return (*cmp)(a, b, decltype(vocab_)::SortLevel::TOTAL);
    };
    auto wordWriter =
        vocab_.makeUncompressingWordWriter(onDiskBase_ + INTERNAL_VOCAB_SUFFIX);
    auto internalVocabularyAction = [&wordWriter](const auto& word) {
      wordWriter.push(word.data(), word.size());
    };
    return v.mergeVocabulary(onDiskBase_, numFiles, sortPred,
                             internalVocabularyAction,
                             memoryLimitIndexBuilding());
  }();
  LOG(DEBUG) << "Finished merging partial vocabularies" << std::endl;
  IndexBuilderDataAsStxxlVector res;
  res.vocabularyMetaData_ = mergeRes;
  res.prefixes_ = std::move(prefixes);
  LOG(INFO) << "Number of words in external vocabulary: "
            << res.vocabularyMetaData_.numWordsTotal_ - sizeInternalVocabulary
            << std::endl;

  res.idTriples = std::move(*idTriples.wlock());
  res.actualPartialSizes = std::move(actualPartialSizes);

  LOG(INFO) << "Removing temporary files ..." << std::endl;
  for (size_t n = 0; n < numFiles; ++n) {
    deleteTemporaryFile(absl::StrCat(onDiskBase_, PARTIAL_VOCAB_FILE_NAME, n));
    if (vocabPrefixCompressed_) {
      deleteTemporaryFile(absl::StrCat(onDiskBase_, TMP_BASENAME_COMPRESSION,
                                       PARTIAL_VOCAB_FILE_NAME, n));
    }
  }

  return res;
}

// _____________________________________________________________________________
std::unique_ptr<ad_utility::CompressedExternalIdTableSorterTypeErased>
IndexImpl::convertPartialToGlobalIds(
    TripleVec& data, const vector<size_t>& actualLinesPerPartial,
    size_t linesPerPartial) {
  LOG(INFO) << "Converting triples from local IDs to global IDs ..."
            << std::endl;
  LOG(DEBUG) << "Triples per partial vocabulary: " << linesPerPartial
             << std::endl;

  // Iterate over all partial vocabularies.
  auto resultPtr =
      [&]() -> std::unique_ptr<
                ad_utility::CompressedExternalIdTableSorterTypeErased> {
    if (loadAllPermutations()) {
      return std::make_unique<FirstPermutationSorter>(
          onDiskBase_ + ".first-sorter.dat",
          memoryLimitIndexBuilding() / NUM_EXTERNAL_SORTERS_AT_SAME_TIME,
          allocator_);
    } else {
      return std::make_unique<ExternalSorter<SortByPSO>>(
          onDiskBase_ + ".first-sorter.dat",
          memoryLimitIndexBuilding() / NUM_EXTERNAL_SORTERS_AT_SAME_TIME,
          allocator_);
    }
  }();
  auto& result = *resultPtr;
  size_t i = 0;
  auto triplesGenerator = data.getRows();
  auto it = triplesGenerator.begin();
  // using Buffer = std::vector<Triple>;
  using Buffer = IdTableStatic<3>;
  using Map = ad_utility::HashMap<Id, Id>;

  ad_utility::TaskQueue<true> lookupQueue(30, 10,
                                          "looking up local to global IDs");
  // This queue will be used to push the converted triples to the sorter. It is
  // important that it has only one thread because it will not be used in a
  // thread-safe way.
  ad_utility::TaskQueue<true> writeQueue(30, 1, "Writing global Ids to file");

  // For all triple elements find their mapping from partial to global ids.
  auto transformTriple = [](auto&& curTriple, auto& idMap) {
    for (auto& id : curTriple) {
      // TODO<joka92> Since the mapping only maps `VocabIndex->VocabIndex`,
      // probably the mapping should also be defined as `HashMap<VocabIndex,
      // VocabIndex>` instead of `HashMap<Id, Id>`
      if (id.getDatatype() != Datatype::VocabIndex) {
        continue;
      }
      auto iterator = idMap.find(id);
      AD_CORRECTNESS_CHECK(iterator != idMap.end());
      id = iterator->second;
    }
  };

  // Return a lambda that pushes all the triples to the sorter. Must only be
  // called single-threaded.
  auto getWriteTask = [&result, &i](Buffer triples) {
    return [&result, &i,
            triples = std::make_shared<IdTableStatic<0>>(
                std::move(triples).toDynamic())] {
      result.pushBlock(*triples);
      size_t newI = i + triples->size();
      if ((newI / 100'000'000) > (i / 100'000'000)) {
        LOG(INFO) << "Triples converted: " << i << std::endl;
      }
      i = newI;
    };
  };

  // Return a lambda that for each of the `triples` transforms its partial to
  // global IDs using the `idMap`. The map is passed as a `shared_ptr` because
  // multiple batches need access to the same map.
  auto getLookupTask = [&writeQueue, &transformTriple, &getWriteTask](
                           Buffer triples, std::shared_ptr<Map> idMap) {
    return
        [&writeQueue, triples = std::make_shared<Buffer>(std::move(triples)),
         idMap = std::move(idMap), &getWriteTask, &transformTriple]() mutable {
          using Ref = typename std::decay_t<decltype(*triples)>::row_reference;
          for (Ref triple : *triples) {
            transformTriple(triple, *idMap);
          }
          writeQueue.push(getWriteTask(std::move(*triples)));
        };
  };

  std::atomic<size_t> nextPartialVocabulary = 0;
  // Return the mapping from partial to global Ids for the batch with idx
  // `nextPartialVocabulary` and increase that counter by one. Return `nullopt`
  // if there are no more partial vocabularies to read.
  auto createNextVocab = [&nextPartialVocabulary, &actualLinesPerPartial,
                          this]() -> std::optional<std::pair<size_t, Map>> {
    auto idx = nextPartialVocabulary.fetch_add(1, std::memory_order_relaxed);
    if (idx >= actualLinesPerPartial.size()) {
      return std::nullopt;
    }
    std::string mmapFilename = absl::StrCat(onDiskBase_, PARTIAL_MMAP_IDS, idx);
    auto map = IdMapFromPartialIdMapFile(mmapFilename);
    // Delete the temporary file in which we stored this map
    deleteTemporaryFile(mmapFilename);
    return std::pair{idx, std::move(map)};
  };

  // Set up a generator that yields all the mappings in order, but reads them in
  // parallel.
  auto mappings = ad_utility::data_structures::queueManager<
      ad_utility::data_structures::OrderedThreadSafeQueue<Map>>(
      10, 5, createNextVocab);

  // TODO<C++23> Use `views::enumerate`.
  size_t batchIdx = 0;
  for (auto& mapping : mappings) {
    auto idMap = std::make_shared<Map>(std::move(mapping));

    const size_t bufferSize = BUFFER_SIZE_PARTIAL_TO_GLOBAL_ID_MAPPINGS;
    Buffer buffer{ad_utility::makeUnlimitedAllocator<Id>()};
    buffer.reserve(bufferSize);
    auto pushBatch = [&buffer, &idMap, &lookupQueue, &getLookupTask,
                      bufferSize]() {
      lookupQueue.push(getLookupTask(std::move(buffer), idMap));
      buffer.clear();
      buffer.reserve(bufferSize);
    };
    // Update the triples that belong to this partial vocabulary.
    for ([[maybe_unused]] auto idx :
         ad_utility::integerRange(actualLinesPerPartial[batchIdx])) {
      buffer.push_back(*it);
      if (buffer.size() >= bufferSize) {
        pushBatch();
      }
      ++it;
    }
    if (!buffer.empty()) {
      pushBatch();
    }
    ++batchIdx;
  }
  lookupQueue.finish();
  writeQueue.finish();
  LOG(INFO) << "Done, total number of triples converted: " << i << std::endl;
  return resultPtr;
}

// _____________________________________________________________________________
std::pair<IndexImpl::IndexMetaDataMmapDispatcher::WriteType,
          IndexImpl::IndexMetaDataMmapDispatcher::WriteType>
IndexImpl::createPermutationPairImpl(size_t numColumns, const string& fileName1,
                                     const string& fileName2,
                                     auto&& sortedTriples,
                                     std::array<size_t, 3> permutation,
                                     auto&&... perTripleCallbacks) {
  LOG(INFO) << "Creating a pair of index permutations ..." << std::endl;
  using MetaData = IndexMetaDataMmapDispatcher::WriteType;
  MetaData metaData1, metaData2;
  static_assert(MetaData::_isMmapBased);
  metaData1.setup(fileName1 + MMAP_FILE_SUFFIX, ad_utility::CreateTag{});
  metaData2.setup(fileName2 + MMAP_FILE_SUFFIX, ad_utility::CreateTag{});

  CompressedRelationWriter writer1{numColumns - 1,
                                   ad_utility::File(fileName1, "w"),
                                   blocksizePermutationPerColumn_};
  CompressedRelationWriter writer2{numColumns - 1,
                                   ad_utility::File(fileName2, "w"),
                                   blocksizePermutationPerColumn_};

  // Lift a callback that works on single elements to a callback that works on
  // blocks.
  auto liftCallback = [](auto callback) {
    return [callback](const auto& block) mutable {
      std::ranges::for_each(block, callback);
    };
  };
  auto callback1 =
      liftCallback([&metaData1](const auto& md) { metaData1.add(md); });
  auto callback2 =
      liftCallback([&metaData2](const auto& md) { metaData2.add(md); });

  std::vector<std::function<void(const IdTableStatic<0>&)>> perBlockCallbacks{
      liftCallback(perTripleCallbacks)...};

  std::tie(metaData1.blockData(), metaData2.blockData()) =
      CompressedRelationWriter::createPermutationPair(
          fileName1, {writer1, callback1}, {writer2, callback2},
          AD_FWD(sortedTriples), permutation, perBlockCallbacks);

  // There previously was a bug in the CompressedIdTableSorter that lead to
  // semantically correct blocks, but with too large block sizes for the twin
  // relation. This assertion would have caught this bug.
  AD_CORRECTNESS_CHECK(metaData1.blockData().size() ==
                       metaData2.blockData().size());

  return {std::move(metaData1), std::move(metaData2)};
}

// ________________________________________________________________________
std::pair<IndexImpl::IndexMetaDataMmapDispatcher::WriteType,
          IndexImpl::IndexMetaDataMmapDispatcher::WriteType>
IndexImpl::createPermutations(size_t numColumns, auto&& sortedTriples,
                              const Permutation& p1, const Permutation& p2,
                              auto&&... perTripleCallbacks) {
  auto metaData = createPermutationPairImpl(
      numColumns, onDiskBase_ + ".index" + p1.fileSuffix_,
      onDiskBase_ + ".index" + p2.fileSuffix_, AD_FWD(sortedTriples),
      p1.keyOrder_, AD_FWD(perTripleCallbacks)...);

  LOG(INFO) << "Statistics for " << p1.readableName_ << ": "
            << metaData.first.statistics() << std::endl;
  LOG(INFO) << "Statistics for " << p2.readableName_ << ": "
            << metaData.second.statistics() << std::endl;

  return metaData;
}

// ________________________________________________________________________
void IndexImpl::createPermutationPair(size_t numColumns, auto&& sortedTriples,
                                      const Permutation& p1,
                                      const Permutation& p2,
                                      auto&&... perTripleCallbacks) {
  auto [metaData1, metaData2] = createPermutations(
      numColumns, AD_FWD(sortedTriples), p1, p2, AD_FWD(perTripleCallbacks)...);
  // Set the name of this newly created pair of `IndexMetaData` objects.
  // NOTE: When `setKbName` was called, it set the name of pso_.meta_,
  // pso_.meta_, ... which however are not used during index building.
  // `getKbName` simple reads one of these names.
  auto writeMetadata = [this](auto& metaData, const auto& permutation) {
    metaData.setName(getKbName());
    ad_utility::File f(
        absl::StrCat(onDiskBase_, ".index", permutation.fileSuffix_), "r+");
    metaData.appendToFile(&f);
  };
  LOG(INFO) << "Writing meta data for " << p1.readableName_ << " and "
            << p2.readableName_ << " ..." << std::endl;
  writeMetadata(metaData1, p1);
  writeMetadata(metaData2, p2);
}

// _____________________________________________________________________________
void IndexImpl::createFromOnDiskIndex(const string& onDiskBase) {
  setOnDiskBase(onDiskBase);
  readConfiguration();
  vocab_.readFromFile(onDiskBase_ + INTERNAL_VOCAB_SUFFIX,
                      onDiskBase_ + EXTERNAL_VOCAB_SUFFIX);

  totalVocabularySize_ = vocab_.size() + vocab_.getExternalVocab().size();
  LOG(DEBUG) << "Number of words in internal and external vocabulary: "
             << totalVocabularySize_ << std::endl;
  pso_.loadFromDisk(onDiskBase_);
  pos_.loadFromDisk(onDiskBase_);

  if (loadAllPermutations_) {
    ops_.loadFromDisk(onDiskBase_);
    osp_.loadFromDisk(onDiskBase_);
    spo_.loadFromDisk(onDiskBase_);
    sop_.loadFromDisk(onDiskBase_);
  } else {
    LOG(INFO) << "Only the PSO and POS permutation were loaded, SPARQL queries "
                 "with predicate variables will therefore not work"
              << std::endl;
  }

  if (usePatterns_) {
    try {
      PatternCreator::readPatternsFromFile(
          onDiskBase_ + ".index.patterns", avgNumDistinctSubjectsPerPredicate_,
          avgNumDistinctPredicatesPerSubject_,
          numDistinctSubjectPredicatePairs_, patterns_, hasPattern_);
    } catch (const std::exception& e) {
      LOG(WARN) << "Could not load the patterns. The internal predicate "
                   "`ql:has-predicate` is therefore not available (and certain "
                   "queries that benefit from that predicate will be slower)."
                   "To suppress this warning, start the server with "
                   "the `--no-patterns` option. The error message was "
                << e.what() << std::endl;
      usePatterns_ = false;
    }
  }
}

// _____________________________________________________________________________
void IndexImpl::throwExceptionIfNoPatterns() const {
  if (!usePatterns_) {
    AD_THROW(
        "The requested feature requires a loaded patterns file ("
        "do not specify the --no-patterns option for this to work)");
  }
}

// _____________________________________________________________________________
const vector<PatternID>& IndexImpl::getHasPattern() const {
  throwExceptionIfNoPatterns();
  return hasPattern_;
}

// _____________________________________________________________________________
const CompactVectorOfStrings<Id>& IndexImpl::getHasPredicate() const {
  throwExceptionIfNoPatterns();
  return hasPredicate_;
}

// _____________________________________________________________________________
const CompactVectorOfStrings<Id>& IndexImpl::getPatterns() const {
  throwExceptionIfNoPatterns();
  return patterns_;
}

// _____________________________________________________________________________
double IndexImpl::getAvgNumDistinctPredicatesPerSubject() const {
  throwExceptionIfNoPatterns();
  return avgNumDistinctPredicatesPerSubject_;
}

// _____________________________________________________________________________
double IndexImpl::getAvgNumDistinctSubjectsPerPredicate() const {
  throwExceptionIfNoPatterns();
  return avgNumDistinctSubjectsPerPredicate_;
}

// _____________________________________________________________________________
size_t IndexImpl::getNumDistinctSubjectPredicatePairs() const {
  throwExceptionIfNoPatterns();
  return numDistinctSubjectPredicatePairs_;
}

// _____________________________________________________________________________
template <class T>
void IndexImpl::writeAsciiListFile(const string& filename, const T& ids) const {
  std::ofstream f(filename);

  for (size_t i = 0; i < ids.size(); ++i) {
    f << ids[i] << ' ';
  }
  f.close();
}

template void IndexImpl::writeAsciiListFile<vector<Id>>(
    const string& filename, const vector<Id>& ids) const;

template void IndexImpl::writeAsciiListFile<vector<Score>>(
    const string& filename, const vector<Score>& ids) const;

// _____________________________________________________________________________
bool IndexImpl::isLiteral(const string& object) const {
  return decltype(vocab_)::isLiteral(object);
}

// _____________________________________________________________________________
void IndexImpl::setKbName(const string& name) {
  pos_.setKbName(name);
  pso_.setKbName(name);
  sop_.setKbName(name);
  spo_.setKbName(name);
  ops_.setKbName(name);
  osp_.setKbName(name);
}

// ____________________________________________________________________________
void IndexImpl::setOnDiskBase(const std::string& onDiskBase) {
  onDiskBase_ = onDiskBase;
}

// ____________________________________________________________________________
void IndexImpl::setKeepTempFiles(bool keepTempFiles) {
  keepTempFiles_ = keepTempFiles;
}

// _____________________________________________________________________________
bool& IndexImpl::usePatterns() { return usePatterns_; }

// _____________________________________________________________________________
bool& IndexImpl::loadAllPermutations() { return loadAllPermutations_; }

// ____________________________________________________________________________
void IndexImpl::setSettingsFile(const std::string& filename) {
  settingsFileName_ = filename;
}

// ____________________________________________________________________________
void IndexImpl::setPrefixCompression(bool compressed) {
  vocabPrefixCompressed_ = compressed;
}

// ____________________________________________________________________________
void IndexImpl::writeConfiguration() const {
  // Copy the configuration and add the current commit hash.
  auto configuration = configurationJson_;
  configuration["git-hash"] = std::string(qlever::version::GitHash);
  configuration["index-format-version"] = qlever::indexFormatVersion;
  auto f = ad_utility::makeOfstream(onDiskBase_ + CONFIGURATION_FILE);
  f << configuration;
}

// ___________________________________________________________________________
void IndexImpl::readConfiguration() {
  auto f = ad_utility::makeIfstream(onDiskBase_ + CONFIGURATION_FILE);
  f >> configurationJson_;
  if (configurationJson_.find("git-hash") != configurationJson_.end()) {
    LOG(INFO) << "The git hash used to build this index was "
              << std::string(configurationJson_["git-hash"]).substr(0, 6)
              << std::endl;
  } else {
    LOG(INFO) << "The index was built before git commit hashes were stored in "
                 "the index meta data"
              << std::endl;
  }

  if (configurationJson_.find("index-format-version") !=
      configurationJson_.end()) {
    auto indexFormatVersion = static_cast<qlever::IndexFormatVersion>(
        configurationJson_["index-format-version"]);
    const auto& currentVersion = qlever::indexFormatVersion;
    if (indexFormatVersion != currentVersion) {
      if (indexFormatVersion.date_.toBits() > currentVersion.date_.toBits()) {
        LOG(ERROR) << "The version of QLever you are using is too old for this "
                      "index. Please use a version of QLever that is "
                      "compatible with this index"
                      " (PR = "
                   << indexFormatVersion.prNumber_ << ", Date = "
                   << indexFormatVersion.date_.toStringAndType().first << ")."
                   << std::endl;
      } else {
        LOG(ERROR) << "The index is too old for this version of QLever. "
                      "We recommend that you rebuild the index and start the "
                      "server with the current master. Alternatively start the "
                      "engine with a version of QLever that is compatible with "
                      "this index (PR = "
                   << indexFormatVersion.prNumber_ << ", Date = "
                   << indexFormatVersion.date_.toStringAndType().first << ")."
                   << std::endl;
      }
      throw std::runtime_error{
          "Incompatible index format, see log message for details"};
    }
  } else {
    LOG(ERROR) << "This index was built before versioning was introduced for "
                  "QLever's index format. Please rebuild your index using the "
                  "current version of QLever."
               << std::endl;
    throw std::runtime_error{
        "Incompatible index format, see log message for details"};
  }

  if (configurationJson_.find("prefixes") != configurationJson_.end()) {
    if (configurationJson_["prefixes"]) {
      vector<string> prefixes;
      auto prefixFile = ad_utility::makeIfstream(onDiskBase_ + PREFIX_FILE);
      for (string prefix; std::getline(prefixFile, prefix);) {
        prefixes.emplace_back(std::move(prefix));
      }
      vocab_.buildCodebookForPrefixCompression(prefixes);
    } else {
      vocab_.buildCodebookForPrefixCompression(std::vector<std::string>());
    }
  }

  if (configurationJson_.find("prefixes-external") !=
      configurationJson_.end()) {
    vocab_.initializeExternalizePrefixes(
        configurationJson_["prefixes-external"]);
  }

  if (configurationJson_.count("ignore-case")) {
    LOG(ERROR) << ERROR_IGNORE_CASE_UNSUPPORTED << '\n';
    throw std::runtime_error("Deprecated key \"ignore-case\" in index build");
  }

  if (configurationJson_.count("locale")) {
    std::string lang{configurationJson_["locale"]["language"]};
    std::string country{configurationJson_["locale"]["country"]};
    bool ignorePunctuation{configurationJson_["locale"]["ignore-punctuation"]};
    vocab_.setLocale(lang, country, ignorePunctuation);
    textVocab_.setLocale(lang, country, ignorePunctuation);
  } else {
    LOG(ERROR) << "Key \"locale\" is missing in the metadata. This is probably "
                  "and old index build that is no longer supported by QLever. "
                  "Please rebuild your index\n";
    throw std::runtime_error(
        "Missing required key \"locale\" in index build's metadata");
  }

  if (configurationJson_.find("languages-internal") !=
      configurationJson_.end()) {
    vocab_.initializeInternalizedLangs(
        configurationJson_["languages-internal"]);
  }

  auto loadDataMember = [this]<typename Target>(
                            std::string_view key, Target& target,
                            std::optional<std::type_identity_t<Target>>
                                defaultValue = std::nullopt) {
    auto it = configurationJson_.find(key);
    if (it == configurationJson_.end()) {
      if (defaultValue.has_value()) {
        target = std::move(defaultValue.value());
      } else {
        throw std::runtime_error{absl::StrCat(
            "The required key \"", key,
            "\" was not found in the `meta-data.json`. Most likely this index "
            "was built with an older version of QLever and should be rebuilt")};
      }
    } else {
      target = Target{*it};
    }
  };

  loadDataMember("has-all-permutations", loadAllPermutations_, true);

  loadDataMember("num-predicates-normal", numPredicatesNormal_);
  // These might be missing if there are only two permutations.
  loadDataMember("num-subjects-normal", numSubjectsNormal_, 0);
  loadDataMember("num-objects-normal", numObjectsNormal_, 0);
  loadDataMember("num-triples-normal", numTriplesNormal_);
}

// ___________________________________________________________________________
LangtagAndTriple IndexImpl::tripleToInternalRepresentation(
    TurtleTriple&& triple) const {
  LangtagAndTriple result{"", {}};
  auto& resultTriple = result.triple_;
  resultTriple[0] = std::move(triple.subject_);
  resultTriple[1] = std::move(triple.predicate_);

  // If the object of the triple can be directly folded into an ID, do so. Note
  // that the actual folding is done by the `TripleComponent`.
  std::optional<Id> idIfNotString = triple.object_.toValueIdIfNotString();

  // TODO<joka921> The following statement could be simplified by a helper
  // function "optionalCast";
  if (idIfNotString.has_value()) {
    resultTriple[2] = idIfNotString.value();
  } else {
    // `toRdfLiteral` handles literals as well as IRIs correctly.
    resultTriple[2] = std::move(triple.object_).toRdfLiteral();
  }

  for (size_t i = 0; i < 3; ++i) {
    auto& el = resultTriple[i];
    if (!std::holds_alternative<PossiblyExternalizedIriOrLiteral>(el)) {
      // If we already have an ID, we can just continue;
      continue;
    }
    auto& component = std::get<PossiblyExternalizedIriOrLiteral>(el);
    auto& iriOrLiteral = component.iriOrLiteral_;
    iriOrLiteral = vocab_.getLocaleManager().normalizeUtf8(iriOrLiteral);
    if (vocab_.shouldBeExternalized(iriOrLiteral)) {
      component.isExternal_ = true;
    }
    // Only the third element (the object) might contain a language tag.
    if (i == 2 && isLiteral(iriOrLiteral)) {
      result.langtag_ = decltype(vocab_)::getLanguage(iriOrLiteral);
    }
  }
  return result;
}

// ___________________________________________________________________________
void IndexImpl::readIndexBuilderSettingsFromFile() {
  json j;  // if we have no settings, we still have to initialize some default
           // values
  if (!settingsFileName_.empty()) {
    auto f = ad_utility::makeIfstream(settingsFileName_);
    f >> j;
  }

  if (j.find("prefixes-external") != j.end()) {
    vocab_.initializeExternalizePrefixes(j["prefixes-external"]);
    configurationJson_["prefixes-external"] = j["prefixes-external"];
  }

  if (j.count("ignore-case")) {
    LOG(ERROR) << ERROR_IGNORE_CASE_UNSUPPORTED << '\n';
    throw std::runtime_error("Deprecated key \"ignore-case\" in settings JSON");
  }

  /**
   * ICU uses two separate arguments for each Locale, the language ("en" or
   * "fr"...) and the country ("GB", "CA"...). The encoding has to be known at
   * compile time for ICU and will always be UTF-8 so it is not part of the
   * locale setting.
   */

  {
    std::string lang = LOCALE_DEFAULT_LANG;
    std::string country = LOCALE_DEFAULT_COUNTRY;
    bool ignorePunctuation = LOCALE_DEFAULT_IGNORE_PUNCTUATION;
    if (j.count("locale")) {
      lang = std::string{j["locale"]["language"]};
      country = std::string{j["locale"]["country"]};
      ignorePunctuation = bool{j["locale"]["ignore-punctuation"]};
    } else {
      LOG(INFO) << "Locale was not specified in settings file, default is "
                   "en_US"
                << std::endl;
    }
    LOG(INFO) << "You specified \"locale = " << lang << "_" << country << "\" "
              << "and \"ignore-punctuation = " << ignorePunctuation << "\""
              << std::endl;

    if (lang != LOCALE_DEFAULT_LANG || country != LOCALE_DEFAULT_COUNTRY) {
      LOG(WARN) << "You are using Locale settings that differ from the default "
                   "language or country.\n\t"
                << "This should work but is untested by the QLever team. If "
                   "you are running into unexpected problems,\n\t"
                << "Please make sure to also report your used locale when "
                   "filing a bug report. Also note that changing the\n\t"
                << "locale requires to completely rebuild the index\n";
    }
    vocab_.setLocale(lang, country, ignorePunctuation);
    textVocab_.setLocale(lang, country, ignorePunctuation);
    configurationJson_["locale"]["language"] = lang;
    configurationJson_["locale"]["country"] = country;
    configurationJson_["locale"]["ignore-punctuation"] = ignorePunctuation;
  }

  if (j.find("languages-internal") != j.end()) {
    vocab_.initializeInternalizedLangs(j["languages-internal"]);
    configurationJson_["languages-internal"] = j["languages-internal"];
  }
  if (j.count("ascii-prefixes-only")) {
    onlyAsciiTurtlePrefixes_ = static_cast<bool>(j["ascii-prefixes-only"]);
  }
  if (onlyAsciiTurtlePrefixes_) {
    LOG(INFO) << WARNING_ASCII_ONLY_PREFIXES << std::endl;
  }

  if (j.count("parallel-parsing")) {
    useParallelParser_ = static_cast<bool>(j["parallel-parsing"]);
  }
  if (useParallelParser_) {
    LOG(INFO) << WARNING_PARALLEL_PARSING << std::endl;
  }

  if (j.count("num-triples-per-batch")) {
    numTriplesPerBatch_ = size_t{j["num-triples-per-batch"]};
    LOG(INFO)
        << "You specified \"num-triples-per-batch = " << numTriplesPerBatch_
        << "\", choose a lower value if the index builder runs out of memory"
        << std::endl;
  }

  if (j.count("parser-batch-size")) {
    parserBatchSize_ = size_t{j["parser-batch-size"]};
    LOG(INFO) << "Overriding setting parser-batch-size to " << parserBatchSize_
              << " This might influence performance during index build."
              << std::endl;
  }

  std::string overflowingIntegersThrow = "overflowing-integers-throw";
  std::string overflowingIntegersBecomeDoubles =
      "overflowing-integers-become-doubles";
  std::string allIntegersBecomeDoubles = "all-integers-become-doubles";
  std::vector<std::string_view> allModes{overflowingIntegersThrow,
                                         overflowingIntegersBecomeDoubles,
                                         allIntegersBecomeDoubles};
  std::string key = "parser-integer-overflow-behavior";
  if (j.count(key)) {
    auto value = j[key];
    if (value == overflowingIntegersThrow) {
      LOG(INFO) << "Integers that cannot be represented by QLever will throw "
                   "an exception"
                << std::endl;
      turtleParserIntegerOverflowBehavior_ =
          TurtleParserIntegerOverflowBehavior::Error;
    } else if (value == overflowingIntegersBecomeDoubles) {
      LOG(INFO) << "Integers that cannot be represented by QLever will be "
                   "converted to doubles"
                << std::endl;
      turtleParserIntegerOverflowBehavior_ =
          TurtleParserIntegerOverflowBehavior::OverflowingToDouble;
    } else if (value == allIntegersBecomeDoubles) {
      LOG(INFO) << "All integers will be converted to doubles" << std::endl;
      turtleParserIntegerOverflowBehavior_ =
          TurtleParserIntegerOverflowBehavior::OverflowingToDouble;
    } else {
      AD_CONTRACT_CHECK(std::find(allModes.begin(), allModes.end(), value) ==
                        allModes.end());
      LOG(ERROR) << "Invalid value for " << key << std::endl;
      LOG(INFO) << "The currently supported values are "
                << absl::StrJoin(allModes, ",") << std::endl;
    }
  } else {
    turtleParserIntegerOverflowBehavior_ =
        TurtleParserIntegerOverflowBehavior::Error;
    LOG(INFO) << "Integers that cannot be represented by QLever will throw an "
                 "exception (this is the default behavior)"
              << std::endl;
  }
}

// ___________________________________________________________________________
std::future<void> IndexImpl::writeNextPartialVocabulary(
    size_t numLines, size_t numFiles, size_t actualCurrentPartialSize,
    std::unique_ptr<ItemMapArray> items, auto localIds,
    ad_utility::Synchronized<std::unique_ptr<TripleVec>>* globalWritePtr) {
  LOG(DEBUG) << "Input triples read in this section: " << numLines << std::endl;
  LOG(DEBUG)
      << "Triples processed, also counting internal triples added by QLever: "
      << actualCurrentPartialSize << std::endl;
  std::future<void> resultFuture;
  string partialFilename =
      absl::StrCat(onDiskBase_, PARTIAL_VOCAB_FILE_NAME, numFiles);
  string partialCompressionFilename = absl::StrCat(
      onDiskBase_, TMP_BASENAME_COMPRESSION, PARTIAL_VOCAB_FILE_NAME, numFiles);

  auto lambda = [localIds = std::move(localIds), globalWritePtr,
                 items = std::move(items), vocab = &vocab_, partialFilename,
                 partialCompressionFilename, numFiles,
                 vocabPrefixCompressed = vocabPrefixCompressed_]() mutable {
    auto vec = [&]() {
      ad_utility::TimeBlockAndLog l{"vocab maps to vector"};
      return vocabMapsToVector(*items);
    }();
    const auto identicalPred = [&c = vocab->getCaseComparator()](
                                   const auto& a, const auto& b) {
      return c(a.second.splitVal_, b.second.splitVal_,
               decltype(vocab_)::SortLevel::TOTAL);
    };
    {
      ad_utility::TimeBlockAndLog l{"sorting by unicode order"};
      sortVocabVector(&vec, identicalPred, true);
    }
    auto mapping = [&]() {
      ad_utility::TimeBlockAndLog l{"creating internal mapping"};
      return createInternalMapping(&vec);
    }();
    LOG(TRACE) << "Finished creating of Mapping vocabulary" << std::endl;
    // since now adjacent duplicates also have the same Ids, it suffices to
    // compare those
    {
      ad_utility::TimeBlockAndLog l{"removing duplicates from the input"};
      vec.erase(std::unique(vec.begin(), vec.end(),
                            [](const auto& a, const auto& b) {
                              return a.second.id_ == b.second.id_;
                            }),
                vec.end());
    }
    // The writing to the STXXL vector has to be done in order, to
    // make the update from local to global ids work.

    auto writeTriplesFuture = std::async(
        std::launch::async,
        [&globalWritePtr, &localIds, &mapping, &numFiles]() {
          globalWritePtr->withWriteLockAndOrdered(
              [&](auto& writerPtr) {
                writeMappedIdsToExtVec(localIds, mapping, &writerPtr);
              },
              numFiles);
        });
    {
      ad_utility::TimeBlockAndLog l{"write partial vocabulary"};
      writePartialVocabularyToFile(vec, partialFilename);
    }
    if (vocabPrefixCompressed) {
      // sort according to the actual byte values
      LOG(TRACE) << "Start sorting of vocabulary for prefix compression"
                 << std::endl;
      std::erase_if(vec, [](const auto& a) {
        return a.second.splitVal_.isExternalized_;
      });
      {
        ad_utility::TimeBlockAndLog l{"sorting for compression"};
        sortVocabVector(
            &vec,
            [](const auto& a, const auto& b) { return a.first < b.first; },
            true);
      }
      writePartialVocabularyToFile(vec, partialCompressionFilename);
    }
    LOG(TRACE) << "Finished writing the partial vocabulary" << std::endl;
    vec.clear();
    {
      ad_utility::TimeBlockAndLog l{"writing to global file"};
      writeTriplesFuture.get();
    }
  };

  return std::async(std::launch::async, std::move(lambda));
}

// ____________________________________________________________________________
IndexImpl::NumNormalAndInternal IndexImpl::numTriples() const {
  return {numTriplesNormal_, PSO().meta_.getNofTriples() - numTriplesNormal_};
}

// ____________________________________________________________________________
Permutation& IndexImpl::getPermutation(Permutation::Enum p) {
  using enum Permutation::Enum;
  switch (p) {
    case PSO:
      return pso_;
    case POS:
      return pos_;
    case SPO:
      return spo_;
    case SOP:
      return sop_;
    case OSP:
      return osp_;
    case OPS:
      return ops_;
  }
  AD_FAIL();
}

// ____________________________________________________________________________
const Permutation& IndexImpl::getPermutation(Permutation::Enum p) const {
  return const_cast<IndexImpl&>(*this).getPermutation(p);
}

// __________________________________________________________________________
Index::NumNormalAndInternal IndexImpl::numDistinctSubjects() const {
  if (hasAllPermutations()) {
    auto numActually = numSubjectsNormal_;
    return {numActually, spo_.metaData().getNofDistinctC1() - numActually};
  } else {
    AD_THROW(
        "Can only get # distinct subjects if all 6 permutations "
        "have been registered on sever start (and index build time) "
        "with the -a option.");
  }
}

// __________________________________________________________________________
Index::NumNormalAndInternal IndexImpl::numDistinctObjects() const {
  if (hasAllPermutations()) {
    auto numActually = numObjectsNormal_;
    return {numActually, osp_.metaData().getNofDistinctC1() - numActually};
  } else {
    AD_THROW(
        "Can only get # distinct objects if all 6 permutations "
        "have been registered on sever start (and index build time) "
        "with the -a option.");
  }
}

// __________________________________________________________________________
Index::NumNormalAndInternal IndexImpl::numDistinctPredicates() const {
  auto numActually = numPredicatesNormal_;
  return {numActually, pso_.metaData().getNofDistinctC1() - numActually};
}

// __________________________________________________________________________
Index::NumNormalAndInternal IndexImpl::numDistinctCol0(
    Permutation::Enum permutation) const {
  switch (permutation) {
    case Permutation::SOP:
    case Permutation::SPO:
      return numDistinctSubjects();
    case Permutation::OPS:
    case Permutation::OSP:
      return numDistinctObjects();
    case Permutation::POS:
    case Permutation::PSO:
      return numDistinctPredicates();
    default:
      AD_FAIL();
  }
}

// ___________________________________________________________________________
size_t IndexImpl::getCardinality(Id id, Permutation::Enum permutation) const {
  if (const auto& p = getPermutation(permutation);
      p.metaData().col0IdExists(id)) {
    return p.metaData().getMetaData(id).getNofElements();
  }
  return 0;
}

// ___________________________________________________________________________
size_t IndexImpl::getCardinality(const TripleComponent& comp,
                                 Permutation::Enum permutation) const {
  // TODO<joka921> This special case is only relevant for the `PSO` and `POS`
  // permutations, but this internal predicate should never appear in subjects
  // or objects anyway.
  // TODO<joka921> Find out what the effect of this special case is for the
  // query planning.
  if (comp == INTERNAL_TEXT_MATCH_PREDICATE) {
    return TEXT_PREDICATE_CARDINALITY_ESTIMATE;
  }
  if (std::optional<Id> relId = comp.toValueId(getVocab()); relId.has_value()) {
    return getCardinality(relId.value(), permutation);
  }
  return 0;
}

// TODO<joka921> Once we have an overview over the folding this logic should
// probably not be in the index class.
std::optional<string> IndexImpl::idToOptionalString(VocabIndex id) const {
  return vocab_.indexToOptionalString(id);
}

std::optional<string> IndexImpl::idToOptionalString(WordVocabIndex id) const {
  return textVocab_.indexToOptionalString(id);
}

// ___________________________________________________________________________
bool IndexImpl::getId(const string& element, Id* id) const {
  // TODO<joka921> we should parse doubles correctly in the SparqlParser and
  // then return the correct ids here or somewhere else.
  VocabIndex vocabId;
  auto success = getVocab().getId(element, &vocabId);
  *id = Id::makeFromVocabIndex(vocabId);
  return success;
}

// ___________________________________________________________________________
std::pair<Id, Id> IndexImpl::prefix_range(const std::string& prefix) const {
  // TODO<joka921> Do we need prefix ranges for numbers?
  auto [begin, end] = vocab_.prefix_range(prefix);
  return {Id::makeFromVocabIndex(begin), Id::makeFromVocabIndex(end)};
}

// _____________________________________________________________________________
vector<float> IndexImpl::getMultiplicities(
    const TripleComponent& key, Permutation::Enum permutation) const {
  const auto& p = getPermutation(permutation);
  std::optional<Id> keyId = key.toValueId(getVocab());
  vector<float> res;
  if (keyId.has_value() && p.meta_.col0IdExists(keyId.value())) {
    auto metaData = p.meta_.getMetaData(keyId.value());
    res.push_back(metaData.getCol1Multiplicity());
    res.push_back(metaData.getCol2Multiplicity());
  } else {
    res.push_back(1);
    res.push_back(1);
  }
  return res;
}

// ___________________________________________________________________
vector<float> IndexImpl::getMultiplicities(
    Permutation::Enum permutation) const {
  const auto& p = getPermutation(permutation);
  auto numTriples = static_cast<float>(this->numTriples().normalAndInternal_());
  std::array<float, 3> m{
      numTriples / numDistinctSubjects().normalAndInternal_(),
      numTriples / numDistinctPredicates().normalAndInternal_(),
      numTriples / numDistinctObjects().normalAndInternal_()};
  return {m[p.keyOrder_[0]], m[p.keyOrder_[1]], m[p.keyOrder_[2]]};
}

// _____________________________________________________________________________
IdTable IndexImpl::scan(
    const TripleComponent& col0String,
    std::optional<std::reference_wrapper<const TripleComponent>> col1String,
    const Permutation::Enum& permutation,
    Permutation::ColumnIndicesRef additionalColumns,
    std::shared_ptr<ad_utility::CancellationHandle> cancellationHandle) const {
  std::optional<Id> col0Id = col0String.toValueId(getVocab());
  std::optional<Id> col1Id =
      col1String.has_value() ? col1String.value().get().toValueId(getVocab())
                             : std::nullopt;
  if (!col0Id.has_value() || (col1String.has_value() && !col1Id.has_value())) {
    size_t numColumns = col1String.has_value() ? 1 : 2;
    return IdTable{numColumns, allocator_};
  }
  return scan(col0Id.value(), col1Id, permutation, additionalColumns,
              std::move(cancellationHandle));
}
// _____________________________________________________________________________
IdTable IndexImpl::scan(
    Id col0Id, std::optional<Id> col1Id, Permutation::Enum p,
    Permutation::ColumnIndicesRef additionalColumns,
    std::shared_ptr<ad_utility::CancellationHandle> cancellationHandle) const {
  return getPermutation(p).scan(col0Id, col1Id, additionalColumns,
                                std::move(cancellationHandle));
}

// _____________________________________________________________________________
size_t IndexImpl::getResultSizeOfScan(
    const TripleComponent& col0, const TripleComponent& col1,
    const Permutation::Enum& permutation) const {
  std::optional<Id> col0Id = col0.toValueId(getVocab());
  std::optional<Id> col1Id = col1.toValueId(getVocab());
  if (!col0Id.has_value() || !col1Id.has_value()) {
    return 0;
  }
  const Permutation& p = getPermutation(permutation);
  return p.getResultSizeOfScan(col0Id.value(), col1Id.value());
}

// _____________________________________________________________________________
void IndexImpl::deleteTemporaryFile(const string& path) {
  if (!keepTempFiles_) {
    ad_utility::deleteFile(path);
  }
}

namespace {

// Return a lambda that is called repeatedly with triples that are sorted by the
// `idx`-th column and counts the number of distinct entities that occur in a
// triple where none of the elements fulfills the `isQleverInternalId`
// predicate. This is used to cound the number of distinct subjects, objects,
// and predicates during the index building.
template <size_t idx>
auto makeNumDistinctIdsCounter =
    [](size_t& numDistinctIds,
       ad_utility::InvocableWithExactReturnType<bool, Id> auto
           isQleverInternalId) {
      return [lastId = std::optional<Id>{}, &numDistinctIds,
              isInternalId =
                  std::move(isQleverInternalId)](const auto& triple) mutable {
        const auto& id = triple[idx];
        if (id != lastId && !std::ranges::any_of(triple, isInternalId)) {
          numDistinctIds++;
          lastId = id;
        }
      };
    };
}  // namespace

// _____________________________________________________________________________
template <typename... NextSorter>
requires(sizeof...(NextSorter) <= 1)
void IndexImpl::createPSOAndPOS(size_t numColumns, auto& isInternalId,
                                BlocksOfTriples sortedTriples,
                                NextSorter&&... nextSorter)

{
  size_t numTriplesNormal = 0;
  auto countTriplesNormal = [&numTriplesNormal,
                             &isInternalId](const auto& triple) mutable {
    numTriplesNormal += std::ranges::none_of(triple, isInternalId);
  };
  size_t numPredicatesNormal = 0;
  createPermutationPair(
      numColumns, AD_FWD(sortedTriples), pso_, pos_,
      nextSorter.makePushCallback()...,
      makeNumDistinctIdsCounter<1>(numPredicatesNormal, isInternalId),
      countTriplesNormal);
  configurationJson_["num-predicates-normal"] = numPredicatesNormal;
  configurationJson_["num-triples-normal"] = numTriplesNormal;
  writeConfiguration();
};

// _____________________________________________________________________________
template <typename... NextSorter>
requires(sizeof...(NextSorter) <= 1)
std::optional<std::unique_ptr<PatternCreatorNew::OSPSorter4Cols>>
IndexImpl::createSPOAndSOP(size_t numColumns, auto& isInternalId,
                           BlocksOfTriples sortedTriples,
                           NextSorter&&... nextSorter) {
  size_t numSubjectsNormal = 0;
  auto numSubjectCounter =
      makeNumDistinctIdsCounter<0>(numSubjectsNormal, isInternalId);
  if (usePatterns_) {
    // TODO<joka921> magic constant.
    PatternCreatorNew patternCreator{onDiskBase_ + ".index.patterns.new", 4_GB};
    PatternCreator patternCreatorOld{onDiskBase_ + ".index.patterns"};
    auto pushTripleToPatterns = [&patternCreator, &patternCreatorOld,
                                 &isInternalId](const auto& triple) {
      bool ignoreForPatterns = std::ranges::any_of(triple, isInternalId);
      auto tripleArr = std::array{triple[0], triple[1], triple[2]};
      patternCreator.processTriple(tripleArr, ignoreForPatterns);
      if (!ignoreForPatterns) {
        patternCreatorOld.processTriple(tripleArr);
      }
    };
    createPermutationPair(numColumns, AD_FWD(sortedTriples), spo_, sop_,
                          nextSorter.makePushCallback()...,
                          pushTripleToPatterns, numSubjectCounter);
    patternCreator.finish();
    configurationJson_["num-subjects-normal"] = numSubjectsNormal;
    writeConfiguration();
    return std::move(patternCreator).getAllTriplesWithPatternSortedByOSP();
  } else {
    createPermutationPair(numColumns, AD_FWD(sortedTriples), spo_, sop_,
                          nextSorter.makePushCallback()..., numSubjectCounter);
    configurationJson_["num-subjects-normal"] = numSubjectsNormal;
    writeConfiguration();
    return std::nullopt;
  }
};

// _____________________________________________________________________________
template <typename... NextSorter>
requires(sizeof...(NextSorter) <= 1)
void IndexImpl::createOSPAndOPS(size_t numColumns, auto& isInternalId,
                                BlocksOfTriples sortedTriples,
                                NextSorter&&... nextSorter) {
  // For the last pair of permutations we don't need a next sorter, so we
  // have no fourth argument.
  size_t numObjectsNormal = 0;
  createPermutationPair(
      numColumns, AD_FWD(sortedTriples), osp_, ops_,
      nextSorter.makePushCallback()...,
      makeNumDistinctIdsCounter<2>(numObjectsNormal, isInternalId));
  configurationJson_["num-objects-normal"] = numObjectsNormal;
  configurationJson_["has-all-permutations"] = true;
  writeConfiguration();
};

// _____________________________________________________________________________
template <typename Comparator, size_t I>
ExternalSorter<Comparator, I> IndexImpl::makeSorter(
    std::string_view permutationName) const {
  return {absl::StrCat(onDiskBase_, ".", permutationName, "-sorter.dat"),
          memoryLimitIndexBuilding() / NUM_EXTERNAL_SORTERS_AT_SAME_TIME,
          allocator_};
}<|MERGE_RESOLUTION|>--- conflicted
+++ resolved
@@ -150,50 +150,36 @@
 
   // For the first permutation, perform a unique.
   auto firstSorterWithUnique =
-<<<<<<< HEAD
       ad_utility::uniqueBlockView(firstSorter.getSortedOutput());
 
   if (!loadAllPermutations_) {
     auto secondSorter =
-        createFirstPermutationPair(NumColumnsIndexBuilding, isInternalId,
+        createFirstPermutationPair(NumColumnsIndexBuilding, isQleverInternalId,
                                    std::move(firstSorterWithUnique));
     configurationJson_["has-all-permutations"] = false;
   } else if (loadAllPermutations_ && !usePatterns_) {
     auto secondSorter = makeSorter<SecondPermutation>("second");
-    createFirstPermutationPair(NumColumnsIndexBuilding, isInternalId,
+    createFirstPermutationPair(NumColumnsIndexBuilding, isQleverInternalId,
                                std::move(firstSorterWithUnique), secondSorter);
     auto thirdSorter = makeSorter<ThirdPermutation>("third");
-    createSecondPermutationPair(NumColumnsIndexBuilding, isInternalId,
+    createSecondPermutationPair(NumColumnsIndexBuilding, isQleverInternalId,
                                 secondSorter.getSortedBlocks<0>(), thirdSorter);
     secondSorter.clear();
-    createThirdPermutationPair(NumColumnsIndexBuilding, isInternalId,
+    createThirdPermutationPair(NumColumnsIndexBuilding, isQleverInternalId,
                                thirdSorter.getSortedBlocks<0>());
     configurationJson_["has-all-permutations"] = true;
 
   } else if (loadAllPermutations_) {
     auto secondSorter =
-        createFirstPermutationPair(NumColumnsIndexBuilding, isInternalId,
+        createFirstPermutationPair(NumColumnsIndexBuilding, isQleverInternalId,
                                    std::move(firstSorterWithUnique));
     auto thirdSorter =
         makeSorter<ThirdPermutation, NumColumnsIndexBuilding + 1>("third");
-    createSecondPermutationPair(NumColumnsIndexBuilding + 1, isInternalId,
+    createSecondPermutationPair(NumColumnsIndexBuilding + 1, isQleverInternalId,
                                 secondSorter.value()->getSortedBlocks<0>(),
                                 thirdSorter);
     secondSorter.value()->clear();
-    createThirdPermutationPair(NumColumnsIndexBuilding + 1, isInternalId,
-=======
-      ad_utility::uniqueBlockView(firstSorter.getSortedBlocks<0>());
-
-  createFirstPermutationPair(isQleverInternalId,
-                             std::move(firstSorterWithUnique), secondSorter);
-  configurationJson_["has-all-permutations"] = false;
-  if (loadAllPermutations_) {
-    auto thirdSorter = makeSorter<ThirdPermutation>("third");
-    createSecondPermutationPair(isQleverInternalId,
-                                secondSorter.getSortedBlocks<0>(), thirdSorter);
-    secondSorter.clear();
-    createThirdPermutationPair(isQleverInternalId,
->>>>>>> 2ec587d9
+    createThirdPermutationPair(NumColumnsIndexBuilding + 1, isQleverInternalId,
                                thirdSorter.getSortedBlocks<0>());
     configurationJson_["has-all-permutations"] = true;
   }
