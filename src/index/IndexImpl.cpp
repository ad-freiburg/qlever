--- conflicted
+++ resolved
@@ -1434,15 +1434,9 @@
 
 // Return a lambda that is called repeatedly with triples that are sorted by the
 // `idx`-th column and counts the number of distinct entities that occur in a
-<<<<<<< HEAD
 // triple where the triple is not internal (which is determined by the Graph
 // ID). This is used to count the number of distinct subjects, objects, and
 // predicates during the index building.
-=======
-// triple where none of the elements fulfills the `isQleverInternalId`
-// predicate. This is used to count the number of distinct subjects, objects,
-// and predicates during the index building.
->>>>>>> 16f3f70e
 template <size_t idx>
 constexpr auto makeNumDistinctIdsCounter = [](size_t& numDistinctIds) {
   return [lastId = std::optional<Id>{}, &numDistinctIds,
@@ -1472,7 +1466,8 @@
                                  qlever::specialIds.at(INTERNAL_GRAPH_IRI)](
                                 const auto& triple) mutable {
     ++numTriplesTotal;
-    numTriplesNormal += static_cast<size_t>(triple[ADDITIONAL_COLUMN_GRAPH_ID] != internalGraph);
+    numTriplesNormal += static_cast<size_t>(
+        triple[ADDITIONAL_COLUMN_GRAPH_ID] != internalGraph);
   };
   size_t numPredicatesNormal = 0;
   auto predicateCounter = makeNumDistinctIdsCounter<1>(numPredicatesNormal);
