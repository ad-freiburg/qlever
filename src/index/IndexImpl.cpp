--- conflicted
+++ resolved
@@ -472,14 +472,7 @@
         continue;
       }
       auto iterator = idMap.find(id);
-<<<<<<< HEAD
-      if (iterator == idMap.end()) {
-        LOG(ERROR) << "Not found in partial vocabulary: " << id << std::endl;
-        AD_FAIL();
-      }
-=======
       AD_CORRECTNESS_CHECK(iterator != idMap.end());
->>>>>>> 77d7573b
       id = iterator->second;
     }
   };
@@ -541,18 +534,11 @@
   for (auto& mapping : mappings) {
     auto idMap = std::make_shared<Map>(std::move(mapping));
 
-<<<<<<< HEAD
-    static constexpr size_t bufferSize = 10'000;
-    std::vector<Triple> buffer;
-    buffer.reserve(bufferSize);
-    auto pushBatch = [&buffer, &idMap, &lookupQueue, &getLookupTask]() {
-=======
     const size_t bufferSize = BUFFER_SIZE_PARTIAL_TO_GLOBAL_ID_MAPPINGS;
     std::vector<Triple> buffer;
     buffer.reserve(bufferSize);
     auto pushBatch = [&buffer, &idMap, &lookupQueue, &getLookupTask,
                       bufferSize]() {
->>>>>>> 77d7573b
       lookupQueue.push(getLookupTask(std::move(buffer), idMap));
       buffer.clear();
       buffer.reserve(bufferSize);
@@ -565,17 +551,10 @@
         pushBatch();
       }
       ++it;
-<<<<<<< HEAD
     }
     if (!buffer.empty()) {
       pushBatch();
     }
-=======
-    }
-    if (!buffer.empty()) {
-      pushBatch();
-    }
->>>>>>> 77d7573b
     ++batchIdx;
   }
   lookupQueue.finish();
