--- conflicted
+++ resolved
@@ -1379,22 +1379,14 @@
     std::optional<std::reference_wrapper<const TripleComponent>> col1String,
     const Permutation::Enum& permutation,
     Permutation::ColumnIndicesRef additionalColumns,
-<<<<<<< HEAD
-    const ad_utility::SharedCancellationHandle& cancellationHandle) const {
+    const ad_utility::SharedCancellationHandle& cancellationHandle,
+    const LimitOffsetClause& limitOffset) const {
   std::optional<Id> col0Id =
       col0String.toValueIdNoAdd(getVocab(), deltaTriples_->localVocab());
   std::optional<Id> col1Id = col1String.has_value()
                                  ? col1String.value().get().toValueIdNoAdd(
                                        getVocab(), deltaTriples_->localVocab())
                                  : std::nullopt;
-=======
-    const ad_utility::SharedCancellationHandle& cancellationHandle,
-    const LimitOffsetClause& limitOffset) const {
-  std::optional<Id> col0Id = col0String.toValueId(getVocab());
-  std::optional<Id> col1Id =
-      col1String.has_value() ? col1String.value().get().toValueId(getVocab())
-                             : std::nullopt;
->>>>>>> 14d6e1cc
   if (!col0Id.has_value() || (col1String.has_value() && !col1Id.has_value())) {
     size_t numColumns = col1String.has_value() ? 1 : 2;
     cancellationHandle->throwIfCancelled();
