// Copyright 2014, University of Freiburg,
// Chair of Algorithms and Data Structures.
// Authors:
//   2014-2017 Björn Buchhold (buchhold@informatik.uni-freiburg.de)
//   2018-     Johannes Kalmbach (kalmbach@informatik.uni-freiburg.de)

#include "./IndexImpl.h"

#include <algorithm>
#include <cmath>
#include <cstdio>
#include <future>
#include <optional>
#include <unordered_map>

#include "CompilationInfo.h"
#include "absl/strings/str_join.h"
#include "engine/AddCombinedRowToTable.h"
#include "index/IndexFormatVersion.h"
#include "index/PrefixHeuristic.h"
#include "index/TriplesView.h"
#include "index/VocabularyGenerator.h"
#include "parser/ParallelParseBuffer.h"
#include "util/BatchedPipeline.h"
#include "util/CachingMemoryResource.h"
#include "util/CompressionUsingZstd/ZstdWrapper.h"
#include "util/HashMap.h"
#include "util/JoinAlgorithms/JoinAlgorithms.h"
#include "util/Serializer/FileSerializer.h"
#include "util/ThreadSafeQueue.h"
#include "util/TupleHelpers.h"
#include "util/TypeTraits.h"

using std::array;
using namespace ad_utility::memory_literals;

// During the index building we typically have two permutation sortings present
// at the same time, as we directly push the triples from the first sorting to
// the second sorting. We therefore have to adjust the amount of memory per
// external sorter.
static constexpr size_t NUM_EXTERNAL_SORTERS_AT_SAME_TIME = 2u;

// _____________________________________________________________________________
IndexImpl::IndexImpl(ad_utility::AllocatorWithLimit<Id> allocator)
    : allocator_{std::move(allocator)} {};

// _____________________________________________________________________________
IndexBuilderDataAsFirstPermutationSorter IndexImpl::createIdTriplesAndVocab(
    std::shared_ptr<TurtleParserBase> parser) {
  auto indexBuilderData =
      passFileForVocabulary(std::move(parser), numTriplesPerBatch_);
  // first save the total number of words, this is needed to initialize the
  // dense IndexMetaData variants
  totalVocabularySize_ = indexBuilderData.vocabularyMetaData_.numWordsTotal_;
  LOG(DEBUG) << "Number of words in internal and external vocabulary: "
             << totalVocabularySize_ << std::endl;

  LOG(INFO) << "Converting external vocabulary to binary format ..."
            << std::endl;
  vocab_.externalizeLiteralsFromTextFile(
      onDiskBase_ + EXTERNAL_LITS_TEXT_FILE_NAME,
      onDiskBase_ + EXTERNAL_VOCAB_SUFFIX);
  deleteTemporaryFile(onDiskBase_ + EXTERNAL_LITS_TEXT_FILE_NAME);
  // clear vocabulary to save ram (only information from partial binary files
  // used from now on). This will preserve information about externalized
  // Prefixes etc.
  vocab_.clear();
  auto firstSorter = convertPartialToGlobalIds(
      *indexBuilderData.idTriples, indexBuilderData.actualPartialSizes,
      NUM_TRIPLES_PER_PARTIAL_VOCAB);

  return {indexBuilderData, std::move(firstSorter)};
}

// _____________________________________________________________________________
void IndexImpl::compressInternalVocabularyIfSpecified(
    const std::vector<std::string>& prefixes) {
  // If we have no compression, this will also copy the whole vocabulary.
  // but since we expect compression to be the default case, this  should not
  // hurt.
  string vocabFile = onDiskBase_ + INTERNAL_VOCAB_SUFFIX;
  string vocabFileTmp = onDiskBase_ + ".vocabularyTmp";
  if (vocabPrefixCompressed_) {
    auto prefixFile = ad_utility::makeOfstream(onDiskBase_ + PREFIX_FILE);
    for (const auto& prefix : prefixes) {
      prefixFile << RdfEscaping::escapeNewlinesAndBackslashes(prefix)
                 << std::endl;
    }
  }
  configurationJson_["prefixes"] = vocabPrefixCompressed_;
  LOG(INFO) << "Writing compressed vocabulary to disk ..." << std::endl;

  vocab_.buildCodebookForPrefixCompression(prefixes);
  auto wordReader = RdfsVocabulary::makeUncompressedDiskIterator(vocabFile);
  auto wordWriter = vocab_.makeCompressedWordWriter(vocabFileTmp);
  for (const auto& word : wordReader) {
    wordWriter.push(word);
  }
  wordWriter.finish();
  LOG(DEBUG) << "Finished writing compressed vocabulary" << std::endl;

  if (std::rename(vocabFileTmp.c_str(), vocabFile.c_str())) {
    LOG(INFO) << "Error: Rename the prefixed vocab file " << vocabFileTmp
              << " to " << vocabFile << " set errno to " << errno
              << ". Terminating..." << std::endl;
    AD_FAIL();
  }
}

std::unique_ptr<TurtleParserBase> IndexImpl::makeTurtleParser(
    const std::string& filename) {
  auto setTokenizer = [this,
                       &filename]<template <typename> typename ParserTemplate>()
      -> std::unique_ptr<TurtleParserBase> {
    if (onlyAsciiTurtlePrefixes_) {
      return std::make_unique<ParserTemplate<TokenizerCtre>>(filename);
    } else {
      return std::make_unique<ParserTemplate<Tokenizer>>(filename);
    }
  };

  if (useParallelParser_) {
    return setTokenizer.template operator()<TurtleParallelParser>();
  } else {
    return setTokenizer.template operator()<TurtleStreamParser>();
  }
}

// Several helper functions for joining the OSP permutation with the patterns.
namespace {
// Return an input range of the blocks that are returned by the external sorter
// to which `sorterPtr` points. Only the subset/permutation specified by the
// `columnIndices` will be returned for each block.
auto lazyScanWithPermutedColumns(auto& sorterPtr, auto columnIndices) {
  auto setSubset = [columnIndices](auto& idTable) {
    idTable.setColumnSubset(columnIndices);
  };
  return ad_utility::inPlaceTransformView(
      ad_utility::OwningView{sorterPtr->template getSortedBlocks<0>()},
      setSubset);
}

// Perform a lazy optional block join on the first column of `leftInput` and
// `rightInput`. The `resultCallback` will be called for each block of resulting
// rows. Assumes that `leftInput` and `rightInput` have 6 columns in total, so
// the result will have 5 columns.
auto lazyOptionalJoinOnFirstColumn(auto& leftInput, auto& rightInput,
                                   auto resultCallback) {
  auto projection = [](const auto& row) -> Id { return row[0]; };
  auto projectionForComparator = []<typename T>(const T& rowOrId) {
    if constexpr (ad_utility::SimilarTo<T, Id>) {
      return rowOrId;
    } else {
      return rowOrId[0];
    }
  };
  auto comparator = [&projectionForComparator](const auto& l, const auto& r) {
    return projectionForComparator(l) < projectionForComparator(r);
  };

  // There are 5 columns in the result (3 from the triple, as well as subject
  // patterns of the subject and object).
  IdTable outputTable{5, ad_utility::makeUnlimitedAllocator<Id>()};
  // The first argument is the number of join columns.
  auto rowAdder = ad_utility::AddCombinedRowToIdTable{
      1, std::move(outputTable), BUFFER_SIZE_JOIN_PATTERNS_WITH_OSP,
      resultCallback};

  ad_utility::zipperJoinForBlocksWithoutUndef(leftInput, rightInput, comparator,
                                              rowAdder, projection, projection,
                                              std::true_type{});
  rowAdder.flush();
}

// In the pattern column replace UNDEF (which is created by the optional join)
// by the special `NO_PATTERN` ID and undo the permutation of the columns that
// was only needed for the join algorithm.
auto fixBlockAfterPatternJoin(auto block) {
  // The permutation must be the inverse of the original permutation, which just
  // switches the third column (the object) into the first column (where the
  // join column is expected by the algorithms).
  block.value().setColumnSubset(std::array<ColumnIndex, 5>{2, 1, 0, 3, 4});
  std::ranges::for_each(block.value().getColumn(4), [](Id& id) {
    id = id.isUndefined() ? Id::makeFromInt(NO_PATTERN) : id;
  });
  return std::move(block.value()).template toStatic<0>();
}
}  // namespace

// ____________________________________________________________________________
std::unique_ptr<ExternalSorter<SortByPSO, 5>> IndexImpl::buildOspWithPatterns(
    PatternCreatorNew::TripleSorter sortersFromPatternCreator,
    auto isQleverInternalId) {
  auto&& [hasPatternPredicateSortedByPSO, secondSorter] =
      sortersFromPatternCreator;
  // We need the patterns twice: once for the additional column, and once for
  // the additional permutation.
  hasPatternPredicateSortedByPSO->moveResultOnMerge() = false;
  // The column with index 1 always is `has-predicate` and is not needed here.
  // Note that the order of the columns during index building  is alwasy `SPO`,
  // but the sorting might be different (PSO in this case).
  auto lazyPatternScan = lazyScanWithPermutedColumns(
      hasPatternPredicateSortedByPSO, std::array<ColumnIndex, 2>{0, 2});
  ad_utility::data_structures::ThreadSafeQueue<IdTable> queue{4};

  // The permutation (2, 1, 0, 3) switches the third column (the object) with
  // the first column (where the join column is expected by the algorithms).
  // This permutation is reverted as part of the `fixBlockAfterPatternJoin`
  // function.
  auto ospAsBlocksTransformed = lazyScanWithPermutedColumns(
      secondSorter, std::array<ColumnIndex, 4>{2, 1, 0, 3});

  // Run the actual join between the OSP permutation and the `has-pattern`
  // predicate on a background thread. The result will be pushed to the `queue`
  // so that we can consume it asynchronously.
  ad_utility::JThread joinWithPatternThread{
      [&queue, &ospAsBlocksTransformed, &lazyPatternScan] {
        // Setup the callback for the join that will buffer the results and push
        // them to the queue.
        IdTable outputBufferTable{5, ad_utility::makeUnlimitedAllocator<Id>()};
        auto pushToQueue =
            [&, bufferSize =
                    BUFFER_SIZE_JOIN_PATTERNS_WITH_OSP.load()](IdTable& table) {
              if (table.numRows() >= bufferSize) {
                if (!outputBufferTable.empty()) {
                  queue.push(std::move(outputBufferTable));
                  outputBufferTable.clear();
                }
                queue.push(std::move(table));
              } else {
                outputBufferTable.insertAtEnd(table.begin(), table.end());
                if (outputBufferTable.size() >= bufferSize) {
                  queue.push(std::move(outputBufferTable));
                  outputBufferTable.clear();
                }
              }
              table.clear();
            };

        lazyOptionalJoinOnFirstColumn(ospAsBlocksTransformed, lazyPatternScan,
                                      pushToQueue);

        // We still might have some buffered results left, push them to the
        // queue and then finish the queue.
        if (!outputBufferTable.empty()) {
          queue.push(std::move(outputBufferTable));
          outputBufferTable.clear();
        }
        queue.finish();
      }};

  // Set up a generator that yields blocks with the following columns:
  // S P O PatternOfS PatternOfO, sorted by OPS.
  auto blockGenerator =
      [](auto& queue) -> cppcoro::generator<IdTableStatic<0>> {
    while (auto block = queue.pop()) {
      co_yield fixBlockAfterPatternJoin(std::move(block));
    }
  }(queue);

  // Actually create the permutations.
  auto thirdSorter =
      makeSorterPtr<ThirdPermutation, NumColumnsIndexBuilding + 2>("third");
  createSecondPermutationPair(NumColumnsIndexBuilding + 2, isQleverInternalId,
                              std::move(blockGenerator), *thirdSorter);
  // Add the `ql:has-pattern` predicate to the sorter such that it will become
  // part of the PSO and POS permutation.
  LOG(INFO) << "Adding " << hasPatternPredicateSortedByPSO->size()
            << " additional triples to the POS and PSO permutation for the "
               "`ql:has-pattern` predicate ..."
            << std::endl;
  auto noPattern = Id::makeFromInt(NO_PATTERN);
  static_assert(NumColumnsIndexBuilding == 3);
  for (const auto& row : hasPatternPredicateSortedByPSO->sortedView()) {
    // The repetition of the pattern index (`row[2]`) for the fourth column is
    // useful for generic unit testing, but not needed otherwise.
    thirdSorter->push(std::array{row[0], row[1], row[2], row[2], noPattern});
  }
  return thirdSorter;
}
// _____________________________________________________________________________
void IndexImpl::createFromFile(const string& filename) {
  if (!loadAllPermutations_ && usePatterns_) {
    throw std::runtime_error{
        "The patterns can only be built when all 6 permutations are created"};
  }
  LOG(INFO) << "Processing input triples from " << filename << " ..."
            << std::endl;

  readIndexBuilderSettingsFromFile();

  IndexBuilderDataAsFirstPermutationSorter indexBuilderData =
      createIdTriplesAndVocab(makeTurtleParser(filename));

  compressInternalVocabularyIfSpecified(indexBuilderData.prefixes_);

  // Write the configuration already at this point, so we have it available in
  // case any of the permutations fail.
  writeConfiguration();

  auto isQleverInternalId = [&indexBuilderData](const auto& id) {
    // The special internal IDs like `ql:has-pattern` (see `SpecialIds.h`)
    // have the datatype `UNDEFINED`.
    return indexBuilderData.vocabularyMetaData_.isQleverInternalId(id) ||
           id.getDatatype() == Datatype::Undefined;
  };

  // For the first permutation, perform a unique.
  auto firstSorterWithUnique =
      ad_utility::uniqueBlockView(indexBuilderData.sorter_->getSortedOutput());

  if (!loadAllPermutations_) {
    // Only two permutations, no patterns, in this case the `firstSorter` is a
    // PSO sorter, and `createPermutationPair` creates PSO/POS permutations.
    createFirstPermutationPair(NumColumnsIndexBuilding, isQleverInternalId,
                               std::move(firstSorterWithUnique));
    configurationJson_["has-all-permutations"] = false;
  } else if (loadAllPermutations_ && !usePatterns_) {
    // Without patterns we explicitly have to pass in the next sorters to all
    // permutation creating functions.
    auto secondSorter = makeSorter<SecondPermutation>("second");
    createFirstPermutationPair(NumColumnsIndexBuilding, isQleverInternalId,
                               std::move(firstSorterWithUnique), secondSorter);
    auto thirdSorter = makeSorter<ThirdPermutation>("third");
    createSecondPermutationPair(NumColumnsIndexBuilding, isQleverInternalId,
                                secondSorter.getSortedBlocks<0>(), thirdSorter);
    secondSorter.clear();
    createThirdPermutationPair(NumColumnsIndexBuilding, isQleverInternalId,
                               thirdSorter.getSortedBlocks<0>());
    configurationJson_["has-all-permutations"] = true;
  } else {
    // Load all permutations and also load the patterns. In this case the
    // `createFirstPermutationPair` function returns the next sorter, already
    // enriched with the patterns of the subjects in the triple.
    auto patternOutput =
        createFirstPermutationPair(NumColumnsIndexBuilding, isQleverInternalId,
                                   std::move(firstSorterWithUnique));
    auto thirdSorterPtr = buildOspWithPatterns(std::move(patternOutput.value()),
                                               isQleverInternalId);
    createThirdPermutationPair(NumColumnsIndexBuilding + 2, isQleverInternalId,
                               thirdSorterPtr->template getSortedBlocks<0>());
    configurationJson_["has-all-permutations"] = true;
  }

  // Dump the configuration again in case the permutations have added some
  // information.
  writeConfiguration();
  LOG(INFO) << "Index build completed" << std::endl;
}

// _____________________________________________________________________________
IndexBuilderDataAsStxxlVector IndexImpl::passFileForVocabulary(
    std::shared_ptr<TurtleParserBase> parser, size_t linesPerPartial) {
  parser->integerOverflowBehavior() = turtleParserIntegerOverflowBehavior_;
  parser->invalidLiteralsAreSkipped() = turtleParserSkipIllegalLiterals_;
  ad_utility::Synchronized<std::unique_ptr<TripleVec>> idTriples(
      std::make_unique<TripleVec>(onDiskBase_ + ".unsorted-triples.dat", 1_GB,
                                  allocator_));
  bool parserExhausted = false;

  size_t i = 0;
  // already count the numbers of triples that will be used for the language
  // filter
  size_t numFiles = 0;

  // we add extra triples
  std::vector<size_t> actualPartialSizes;

  // Each of these futures corresponds to the processing and writing of one
  // batch of triples and partial vocabulary.
  std::array<std::future<void>, 3> writePartialVocabularyFuture;

  ad_utility::CachingMemoryResource cachingMemoryResource;
  ItemAlloc itemAlloc(&cachingMemoryResource);
  while (!parserExhausted) {
    size_t actualCurrentPartialSize = 0;

    std::vector<std::array<Id, 3>> localWriter;

    std::array<std::optional<ItemMapManager>, NUM_PARALLEL_ITEM_MAPS> itemArray;

    {
      auto p = ad_pipeline::setupParallelPipeline<NUM_PARALLEL_ITEM_MAPS>(
          parserBatchSize_,
          // when called, returns an optional to the next triple. If
          // `linesPerPartial` triples were parsed, return std::nullopt. when
          // the parser is unable to deliver triples, set parserExhausted to
          // true and return std::nullopt. this is exactly the behavior we need,
          // as a first step in the parallel Pipeline.
          ParserBatcher(parser, linesPerPartial,
                        [&]() { parserExhausted = true; }),
          // get the Ids for the original triple and the possibly added language
          // Tag triples using the provided HashMaps via itemArray. See
          // documentation of the function for more details
          getIdMapLambdas<NUM_PARALLEL_ITEM_MAPS>(&itemArray, linesPerPartial,
                                                  &(vocab_.getCaseComparator()),
                                                  this, itemAlloc));

      while (auto opt = p.getNextValue()) {
        i++;
        for (const auto& innerOpt : opt.value()) {
          if (innerOpt) {
            actualCurrentPartialSize++;
            localWriter.push_back(innerOpt.value());
          }
        }
        if (i % 100'000'000 == 0) {
          LOG(INFO) << "Input triples processed: " << i << std::endl;
        }
      }
      LOG(TIMING) << "WaitTimes for Pipeline in msecs\n";
      for (const auto& t : p.getWaitingTime()) {
        LOG(TIMING)
            << std::chrono::duration_cast<std::chrono::milliseconds>(t).count()
            << " msecs" << std::endl;
      }

      parser->printAndResetQueueStatistics();
    }

    // localWriter.finish();
    // wait until sorting the last partial vocabulary has finished
    // to control the number of threads and the amount of memory used at the
    // same time. typically sorting is finished before we reach again here so
    // it is not a bottleneck.
    ad_utility::Timer sortFutureTimer{ad_utility::Timer::Started};
    if (writePartialVocabularyFuture[0].valid()) {
      writePartialVocabularyFuture[0].get();
    }
    LOG(TIMING)
        << "Time spent waiting for the writing of a previous vocabulary: "
        << sortFutureTimer.msecs().count() << "ms." << std::endl;
    auto moveMap = [](std::optional<ItemMapManager>&& el) {
      return std::move(el.value()).moveMap();
    };
    std::array<ItemMapAndBuffer, NUM_PARALLEL_ITEM_MAPS> convertedMaps =
        ad_utility::transformArray(std::move(itemArray), moveMap);
    auto oldItemPtr = std::make_unique<ItemMapArray>(std::move(convertedMaps));
    for (auto it = writePartialVocabularyFuture.begin() + 1;
         it < writePartialVocabularyFuture.end(); ++it) {
      *(it - 1) = std::move(*it);
    }
    writePartialVocabularyFuture[writePartialVocabularyFuture.size() - 1] =
        writeNextPartialVocabulary(i, numFiles, actualCurrentPartialSize,
                                   std::move(oldItemPtr),
                                   std::move(localWriter), &idTriples);
    numFiles++;
    // Save the information how many triples this partial vocabulary actually
    // deals with we will use this later for mapping from partial to global
    // ids
    actualPartialSizes.push_back(actualCurrentPartialSize);
  }
  for (auto& future : writePartialVocabularyFuture) {
    if (future.valid()) {
      future.get();
    }
  }
  LOG(INFO) << "Done, total number of triples read: " << i
            << " [may contain duplicates]" << std::endl;
  LOG(INFO) << "Number of QLever-internal triples created: "
            << (*idTriples.wlock())->size() << " [may contain duplicates]"
            << std::endl;

  size_t sizeInternalVocabulary = 0;
  std::vector<std::string> prefixes;
  if (vocabPrefixCompressed_) {
    LOG(INFO) << "Merging partial vocabularies in byte order "
              << "(internal only) ..." << std::endl;
    VocabularyMerger m;
    auto compressionOutfile = ad_utility::makeOfstream(
        onDiskBase_ + TMP_BASENAME_COMPRESSION + INTERNAL_VOCAB_SUFFIX);
    auto internalVocabularyActionCompression =
        [&compressionOutfile](const auto& word) {
          compressionOutfile << RdfEscaping::escapeNewlinesAndBackslashes(word)
                             << '\n';
        };
    m._noIdMapsAndIgnoreExternalVocab = true;
    auto mergeResult = m.mergeVocabulary(
        onDiskBase_ + TMP_BASENAME_COMPRESSION, numFiles, std::less<>(),
        internalVocabularyActionCompression, memoryLimitIndexBuilding());
    sizeInternalVocabulary = mergeResult.numWordsTotal_;
    LOG(INFO) << "Number of words in internal vocabulary: "
              << sizeInternalVocabulary << std::endl;
    // Flush and close the created vocabulary, s.t. the prefix compression sees
    // all of its contents.
    compressionOutfile.close();
    // We have to use the "normally" sorted vocabulary for the prefix
    // compression.
    std::string vocabFileForPrefixCalculation =
        onDiskBase_ + TMP_BASENAME_COMPRESSION + INTERNAL_VOCAB_SUFFIX;
    prefixes = calculatePrefixes(vocabFileForPrefixCalculation,
                                 NUM_COMPRESSION_PREFIXES, 1, true);
    ad_utility::deleteFile(vocabFileForPrefixCalculation);
  }

  LOG(INFO) << "Merging partial vocabularies in Unicode order "
            << "(internal and external) ..." << std::endl;
  const VocabularyMerger::VocabularyMetaData mergeRes = [&]() {
    VocabularyMerger v;
    auto sortPred = [cmp = &(vocab_.getCaseComparator())](std::string_view a,
                                                          std::string_view b) {
      return (*cmp)(a, b, decltype(vocab_)::SortLevel::TOTAL);
    };
    auto wordWriter =
        vocab_.makeUncompressingWordWriter(onDiskBase_ + INTERNAL_VOCAB_SUFFIX);
    auto internalVocabularyAction = [&wordWriter](const auto& word) {
      wordWriter.push(word.data(), word.size());
    };
    return v.mergeVocabulary(onDiskBase_, numFiles, sortPred,
                             internalVocabularyAction,
                             memoryLimitIndexBuilding());
  }();
  LOG(DEBUG) << "Finished merging partial vocabularies" << std::endl;
  IndexBuilderDataAsStxxlVector res;
  res.vocabularyMetaData_ = mergeRes;
  res.prefixes_ = std::move(prefixes);
  LOG(INFO) << "Number of words in external vocabulary: "
            << res.vocabularyMetaData_.numWordsTotal_ - sizeInternalVocabulary
            << std::endl;

  res.idTriples = std::move(*idTriples.wlock());
  res.actualPartialSizes = std::move(actualPartialSizes);

  LOG(INFO) << "Removing temporary files ..." << std::endl;
  for (size_t n = 0; n < numFiles; ++n) {
    deleteTemporaryFile(absl::StrCat(onDiskBase_, PARTIAL_VOCAB_FILE_NAME, n));
    if (vocabPrefixCompressed_) {
      deleteTemporaryFile(absl::StrCat(onDiskBase_, TMP_BASENAME_COMPRESSION,
                                       PARTIAL_VOCAB_FILE_NAME, n));
    }
  }

  return res;
}

// _____________________________________________________________________________
std::unique_ptr<ad_utility::CompressedExternalIdTableSorterTypeErased>
IndexImpl::convertPartialToGlobalIds(
    TripleVec& data, const vector<size_t>& actualLinesPerPartial,
    size_t linesPerPartial) {
  LOG(INFO) << "Converting triples from local IDs to global IDs ..."
            << std::endl;
  LOG(DEBUG) << "Triples per partial vocabulary: " << linesPerPartial
             << std::endl;

  // Iterate over all partial vocabularies.
  auto resultPtr =
      [&]() -> std::unique_ptr<
                ad_utility::CompressedExternalIdTableSorterTypeErased> {
    if (loadAllPermutations()) {
      return makeSorterPtr<FirstPermutation>("first");
    } else {
      return makeSorterPtr<SortByPSO>("first");
    }
  }();
  auto& result = *resultPtr;
  size_t i = 0;
  auto triplesGenerator = data.getRows();
  auto it = triplesGenerator.begin();
  using Buffer = IdTableStatic<3>;
  using Map = ad_utility::HashMap<Id, Id>;

  ad_utility::TaskQueue<true> lookupQueue(30, 10,
                                          "looking up local to global IDs");
  // This queue will be used to push the converted triples to the sorter. It is
  // important that it has only one thread because it will not be used in a
  // thread-safe way.
  ad_utility::TaskQueue<true> writeQueue(30, 1, "Writing global Ids to file");

  // For all triple elements find their mapping from partial to global ids.
  auto transformTriple = [](Buffer::row_reference& curTriple, auto& idMap) {
    for (auto& id : curTriple) {
      // TODO<joka92> Since the mapping only maps `VocabIndex->VocabIndex`,
      // probably the mapping should also be defined as `HashMap<VocabIndex,
      // VocabIndex>` instead of `HashMap<Id, Id>`
      if (id.getDatatype() != Datatype::VocabIndex) {
        continue;
      }
      auto iterator = idMap.find(id);
      AD_CORRECTNESS_CHECK(iterator != idMap.end());
      id = iterator->second;
    }
  };

  // Return a lambda that pushes all the triples to the sorter. Must only be
  // called single-threaded.
  auto getWriteTask = [&result, &i](Buffer triples) {
    return [&result, &i,
            triples = std::make_shared<IdTableStatic<0>>(
                std::move(triples).toDynamic())] {
      result.pushBlock(*triples);
      size_t newI = i + triples->size();
      static constexpr size_t progressInterval = 100'000'000;
      if ((newI / progressInterval) > (i / progressInterval)) {
        LOG(INFO) << "Triples converted: "
                  << (newI / progressInterval) * progressInterval << std::endl;
      }
      i = newI;
    };
  };

  // Return a lambda that for each of the `triples` transforms its partial to
  // global IDs using the `idMap`. The map is passed as a `shared_ptr` because
  // multiple batches need access to the same map.
  auto getLookupTask = [&writeQueue, &transformTriple, &getWriteTask](
                           Buffer triples, std::shared_ptr<Map> idMap) {
    return
        [&writeQueue, triples = std::make_shared<Buffer>(std::move(triples)),
         idMap = std::move(idMap), &getWriteTask, &transformTriple]() mutable {
          for (Buffer::row_reference triple : *triples) {
            transformTriple(triple, *idMap);
          }
          writeQueue.push(getWriteTask(std::move(*triples)));
        };
  };

  std::atomic<size_t> nextPartialVocabulary = 0;
  // Return the mapping from partial to global Ids for the batch with idx
  // `nextPartialVocabulary` and increase that counter by one. Return `nullopt`
  // if there are no more partial vocabularies to read.
  auto createNextVocab = [&nextPartialVocabulary, &actualLinesPerPartial,
                          this]() -> std::optional<std::pair<size_t, Map>> {
    auto idx = nextPartialVocabulary.fetch_add(1, std::memory_order_relaxed);
    if (idx >= actualLinesPerPartial.size()) {
      return std::nullopt;
    }
    std::string mmapFilename = absl::StrCat(onDiskBase_, PARTIAL_MMAP_IDS, idx);
    auto map = IdMapFromPartialIdMapFile(mmapFilename);
    // Delete the temporary file in which we stored this map
    deleteTemporaryFile(mmapFilename);
    return std::pair{idx, std::move(map)};
  };

  // Set up a generator that yields all the mappings in order, but reads them in
  // parallel.
  auto mappings = ad_utility::data_structures::queueManager<
      ad_utility::data_structures::OrderedThreadSafeQueue<Map>>(
      10, 5, createNextVocab);

  // TODO<C++23> Use `views::enumerate`.
  size_t batchIdx = 0;
  for (auto& mapping : mappings) {
    auto idMap = std::make_shared<Map>(std::move(mapping));

    const size_t bufferSize = BUFFER_SIZE_PARTIAL_TO_GLOBAL_ID_MAPPINGS;
    Buffer buffer{ad_utility::makeUnlimitedAllocator<Id>()};
    buffer.reserve(bufferSize);
    auto pushBatch = [&buffer, &idMap, &lookupQueue, &getLookupTask,
                      bufferSize]() {
      lookupQueue.push(getLookupTask(std::move(buffer), idMap));
      buffer.clear();
      buffer.reserve(bufferSize);
    };
    // Update the triples that belong to this partial vocabulary.
    for ([[maybe_unused]] auto idx :
         ad_utility::integerRange(actualLinesPerPartial[batchIdx])) {
      buffer.push_back(*it);
      if (buffer.size() >= bufferSize) {
        pushBatch();
      }
      ++it;
    }
    if (!buffer.empty()) {
      pushBatch();
    }
    ++batchIdx;
  }
  lookupQueue.finish();
  writeQueue.finish();
  LOG(INFO) << "Done, total number of triples converted: " << i << std::endl;
  return resultPtr;
}

// _____________________________________________________________________________
std::pair<IndexImpl::IndexMetaDataMmapDispatcher::WriteType,
          IndexImpl::IndexMetaDataMmapDispatcher::WriteType>
IndexImpl::createPermutationPairImpl(size_t numColumns, const string& fileName1,
                                     const string& fileName2,
                                     auto&& sortedTriples,
                                     std::array<size_t, 3> permutation,
                                     auto&&... perTripleCallbacks) {
  LOG(INFO) << "Creating a pair of index permutations ..." << std::endl;
  using MetaData = IndexMetaDataMmapDispatcher::WriteType;
  MetaData metaData1, metaData2;
  static_assert(MetaData::_isMmapBased);
  metaData1.setup(fileName1 + MMAP_FILE_SUFFIX, ad_utility::CreateTag{});
  metaData2.setup(fileName2 + MMAP_FILE_SUFFIX, ad_utility::CreateTag{});

  CompressedRelationWriter writer1{numColumns - 1,
                                   ad_utility::File(fileName1, "w"),
                                   blocksizePermutationPerColumn_};
  CompressedRelationWriter writer2{numColumns - 1,
                                   ad_utility::File(fileName2, "w"),
                                   blocksizePermutationPerColumn_};

  // Lift a callback that works on single elements to a callback that works on
  // blocks.
  auto liftCallback = [](auto callback) {
    return [callback](const auto& block) mutable {
      std::ranges::for_each(block, callback);
    };
  };
  auto callback1 =
      liftCallback([&metaData1](const auto& md) { metaData1.add(md); });
  auto callback2 =
      liftCallback([&metaData2](const auto& md) { metaData2.add(md); });

  std::vector<std::function<void(const IdTableStatic<0>&)>> perBlockCallbacks{
      liftCallback(perTripleCallbacks)...};

  std::tie(metaData1.blockData(), metaData2.blockData()) =
      CompressedRelationWriter::createPermutationPair(
          fileName1, {writer1, callback1}, {writer2, callback2},
          AD_FWD(sortedTriples), permutation, perBlockCallbacks);

  // There previously was a bug in the CompressedIdTableSorter that lead to
  // semantically correct blocks, but with too large block sizes for the twin
  // relation. This assertion would have caught this bug.
  AD_CORRECTNESS_CHECK(metaData1.blockData().size() ==
                       metaData2.blockData().size());

  return {std::move(metaData1), std::move(metaData2)};
}

// ________________________________________________________________________
std::pair<IndexImpl::IndexMetaDataMmapDispatcher::WriteType,
          IndexImpl::IndexMetaDataMmapDispatcher::WriteType>
IndexImpl::createPermutations(size_t numColumns, auto&& sortedTriples,
                              const Permutation& p1, const Permutation& p2,
                              auto&&... perTripleCallbacks) {
  auto metaData = createPermutationPairImpl(
      numColumns, onDiskBase_ + ".index" + p1.fileSuffix_,
      onDiskBase_ + ".index" + p2.fileSuffix_, AD_FWD(sortedTriples),
      p1.keyOrder_, AD_FWD(perTripleCallbacks)...);

  LOG(INFO) << "Statistics for " << p1.readableName_ << ": "
            << metaData.first.statistics() << std::endl;
  LOG(INFO) << "Statistics for " << p2.readableName_ << ": "
            << metaData.second.statistics() << std::endl;

  return metaData;
}

// ________________________________________________________________________
void IndexImpl::createPermutationPair(size_t numColumns, auto&& sortedTriples,
                                      const Permutation& p1,
                                      const Permutation& p2,
                                      auto&&... perTripleCallbacks) {
  auto [metaData1, metaData2] = createPermutations(
      numColumns, AD_FWD(sortedTriples), p1, p2, AD_FWD(perTripleCallbacks)...);
  // Set the name of this newly created pair of `IndexMetaData` objects.
  // NOTE: When `setKbName` was called, it set the name of pso_.meta_,
  // pso_.meta_, ... which however are not used during index building.
  // `getKbName` simple reads one of these names.
  auto writeMetadata = [this](auto& metaData, const auto& permutation) {
    metaData.setName(getKbName());
    ad_utility::File f(
        absl::StrCat(onDiskBase_, ".index", permutation.fileSuffix_), "r+");
    metaData.appendToFile(&f);
  };
  LOG(INFO) << "Writing meta data for " << p1.readableName_ << " and "
            << p2.readableName_ << " ..." << std::endl;
  writeMetadata(metaData1, p1);
  writeMetadata(metaData2, p2);
}

// _____________________________________________________________________________
void IndexImpl::createFromOnDiskIndex(const string& onDiskBase) {
  setOnDiskBase(onDiskBase);
  readConfiguration();
  vocab_.readFromFile(onDiskBase_ + INTERNAL_VOCAB_SUFFIX,
                      onDiskBase_ + EXTERNAL_VOCAB_SUFFIX);

  totalVocabularySize_ = vocab_.size() + vocab_.getExternalVocab().size();
  LOG(DEBUG) << "Number of words in internal and external vocabulary: "
             << totalVocabularySize_ << std::endl;
<<<<<<< HEAD
=======

  pso_.loadFromDisk(onDiskBase_);
  pos_.loadFromDisk(onDiskBase_);

  if (loadAllPermutations_) {
    ops_.loadFromDisk(onDiskBase_);
    osp_.loadFromDisk(onDiskBase_);
    spo_.loadFromDisk(onDiskBase_);
    sop_.loadFromDisk(onDiskBase_);
  } else {
    LOG(INFO) << "Only the PSO and POS permutation were loaded, SPARQL queries "
                 "with predicate variables will therefore not work"
              << std::endl;
  }
>>>>>>> f7c2c321

  // We have to load the patterns first to figure out if the patterns were built
  // at all.
  if (usePatterns_) {
    try {
      PatternCreatorNew::readPatternsFromFile(
          onDiskBase_ + ".index.patterns", avgNumDistinctSubjectsPerPredicate_,
          avgNumDistinctPredicatesPerSubject_,
          numDistinctSubjectPredicatePairs_, patterns_);
    } catch (const std::exception& e) {
      LOG(WARN) << "Could not load the patterns. The internal predicate "
                   "`ql:has-predicate` is therefore not available (and certain "
                   "queries that benefit from that predicate will be slower)."
                   "To suppress this warning, start the server with "
                   "the `--no-patterns` option. The error message was "
                << e.what() << std::endl;
      usePatterns_ = false;
    }
  }

  pso_.loadFromDisk(onDiskBase_, false);
  pos_.loadFromDisk(onDiskBase_, false);

  if (loadAllPermutations_) {
    ops_.loadFromDisk(onDiskBase_);
    osp_.loadFromDisk(onDiskBase_);
    spo_.loadFromDisk(onDiskBase_);
    sop_.loadFromDisk(onDiskBase_);
  } else {
    LOG(INFO) << "Only the PSO and POS permutation were loaded, SPARQL queries "
                 "with predicate variables will therefore not work"
              << std::endl;
  }
}

// _____________________________________________________________________________
void IndexImpl::throwExceptionIfNoPatterns() const {
  if (!usePatterns_) {
    AD_THROW(
        "The requested feature requires a loaded patterns file ("
        "do not specify the --no-patterns option for this to work)");
  }
}

// _____________________________________________________________________________
const CompactVectorOfStrings<Id>& IndexImpl::getPatterns() const {
  throwExceptionIfNoPatterns();
  return patterns_;
}

// _____________________________________________________________________________
double IndexImpl::getAvgNumDistinctPredicatesPerSubject() const {
  throwExceptionIfNoPatterns();
  return avgNumDistinctPredicatesPerSubject_;
}

// _____________________________________________________________________________
double IndexImpl::getAvgNumDistinctSubjectsPerPredicate() const {
  throwExceptionIfNoPatterns();
  return avgNumDistinctSubjectsPerPredicate_;
}

// _____________________________________________________________________________
size_t IndexImpl::getNumDistinctSubjectPredicatePairs() const {
  throwExceptionIfNoPatterns();
  return numDistinctSubjectPredicatePairs_;
}

// _____________________________________________________________________________
template <class T>
void IndexImpl::writeAsciiListFile(const string& filename, const T& ids) const {
  std::ofstream f(filename);

  for (size_t i = 0; i < ids.size(); ++i) {
    f << ids[i] << ' ';
  }
  f.close();
}

template void IndexImpl::writeAsciiListFile<vector<Id>>(
    const string& filename, const vector<Id>& ids) const;

template void IndexImpl::writeAsciiListFile<vector<Score>>(
    const string& filename, const vector<Score>& ids) const;

// _____________________________________________________________________________
bool IndexImpl::isLiteral(const string& object) const {
  return decltype(vocab_)::isLiteral(object);
}

// _____________________________________________________________________________
void IndexImpl::setKbName(const string& name) {
  pos_.setKbName(name);
  pso_.setKbName(name);
  sop_.setKbName(name);
  spo_.setKbName(name);
  ops_.setKbName(name);
  osp_.setKbName(name);
}

// ____________________________________________________________________________
void IndexImpl::setOnDiskBase(const std::string& onDiskBase) {
  onDiskBase_ = onDiskBase;
}

// ____________________________________________________________________________
void IndexImpl::setKeepTempFiles(bool keepTempFiles) {
  keepTempFiles_ = keepTempFiles;
}

// _____________________________________________________________________________
bool& IndexImpl::usePatterns() { return usePatterns_; }

// _____________________________________________________________________________
bool& IndexImpl::loadAllPermutations() { return loadAllPermutations_; }

// ____________________________________________________________________________
void IndexImpl::setSettingsFile(const std::string& filename) {
  settingsFileName_ = filename;
}

// ____________________________________________________________________________
void IndexImpl::setPrefixCompression(bool compressed) {
  vocabPrefixCompressed_ = compressed;
}

// ____________________________________________________________________________
void IndexImpl::writeConfiguration() const {
  // Copy the configuration and add the current commit hash.
  auto configuration = configurationJson_;
  configuration["git-hash"] = std::string(qlever::version::GitHash);
  configuration["index-format-version"] = qlever::indexFormatVersion;
  auto f = ad_utility::makeOfstream(onDiskBase_ + CONFIGURATION_FILE);
  f << configuration;
}

// ___________________________________________________________________________
void IndexImpl::readConfiguration() {
  auto f = ad_utility::makeIfstream(onDiskBase_ + CONFIGURATION_FILE);
  f >> configurationJson_;
  if (configurationJson_.find("git-hash") != configurationJson_.end()) {
    LOG(INFO) << "The git hash used to build this index was "
              << std::string(configurationJson_["git-hash"]).substr(0, 6)
              << std::endl;
  } else {
    LOG(INFO) << "The index was built before git commit hashes were stored in "
                 "the index meta data"
              << std::endl;
  }

  if (configurationJson_.find("index-format-version") !=
      configurationJson_.end()) {
    auto indexFormatVersion = static_cast<qlever::IndexFormatVersion>(
        configurationJson_["index-format-version"]);
    const auto& currentVersion = qlever::indexFormatVersion;
    if (indexFormatVersion != currentVersion) {
      if (indexFormatVersion.date_.toBits() > currentVersion.date_.toBits()) {
        LOG(ERROR) << "The version of QLever you are using is too old for this "
                      "index. Please use a version of QLever that is "
                      "compatible with this index"
                      " (PR = "
                   << indexFormatVersion.prNumber_ << ", Date = "
                   << indexFormatVersion.date_.toStringAndType().first << ")."
                   << std::endl;
      } else {
        LOG(ERROR) << "The index is too old for this version of QLever. "
                      "We recommend that you rebuild the index and start the "
                      "server with the current master. Alternatively start the "
                      "engine with a version of QLever that is compatible with "
                      "this index (PR = "
                   << indexFormatVersion.prNumber_ << ", Date = "
                   << indexFormatVersion.date_.toStringAndType().first << ")."
                   << std::endl;
      }
      throw std::runtime_error{
          "Incompatible index format, see log message for details"};
    }
  } else {
    LOG(ERROR) << "This index was built before versioning was introduced for "
                  "QLever's index format. Please rebuild your index using the "
                  "current version of QLever."
               << std::endl;
    throw std::runtime_error{
        "Incompatible index format, see log message for details"};
  }

  if (configurationJson_.find("prefixes") != configurationJson_.end()) {
    if (configurationJson_["prefixes"]) {
      vector<string> prefixes;
      auto prefixFile = ad_utility::makeIfstream(onDiskBase_ + PREFIX_FILE);
      for (string prefix; std::getline(prefixFile, prefix);) {
        prefixes.emplace_back(
            RdfEscaping::unescapeNewlinesAndBackslashes(prefix));
      }
      vocab_.buildCodebookForPrefixCompression(prefixes);
    } else {
      vocab_.buildCodebookForPrefixCompression(std::vector<std::string>());
    }
  }

  if (configurationJson_.find("prefixes-external") !=
      configurationJson_.end()) {
    vocab_.initializeExternalizePrefixes(
        configurationJson_["prefixes-external"]);
  }

  if (configurationJson_.count("ignore-case")) {
    LOG(ERROR) << ERROR_IGNORE_CASE_UNSUPPORTED << '\n';
    throw std::runtime_error("Deprecated key \"ignore-case\" in index build");
  }

  if (configurationJson_.count("locale")) {
    std::string lang{configurationJson_["locale"]["language"]};
    std::string country{configurationJson_["locale"]["country"]};
    bool ignorePunctuation{configurationJson_["locale"]["ignore-punctuation"]};
    vocab_.setLocale(lang, country, ignorePunctuation);
    textVocab_.setLocale(lang, country, ignorePunctuation);
  } else {
    LOG(ERROR) << "Key \"locale\" is missing in the metadata. This is probably "
                  "and old index build that is no longer supported by QLever. "
                  "Please rebuild your index\n";
    throw std::runtime_error(
        "Missing required key \"locale\" in index build's metadata");
  }

  if (configurationJson_.find("languages-internal") !=
      configurationJson_.end()) {
    vocab_.initializeInternalizedLangs(
        configurationJson_["languages-internal"]);
  }

  auto loadDataMember = [this]<typename Target>(
                            std::string_view key, Target& target,
                            std::optional<std::type_identity_t<Target>>
                                defaultValue = std::nullopt) {
    auto it = configurationJson_.find(key);
    if (it == configurationJson_.end()) {
      if (defaultValue.has_value()) {
        target = std::move(defaultValue.value());
      } else {
        throw std::runtime_error{absl::StrCat(
            "The required key \"", key,
            "\" was not found in the `meta-data.json`. Most likely this index "
            "was built with an older version of QLever and should be rebuilt")};
      }
    } else {
      target = Target{*it};
    }
  };

  loadDataMember("has-all-permutations", loadAllPermutations_, true);

  loadDataMember("num-predicates-normal", numPredicatesNormal_);
  // These might be missing if there are only two permutations.
  loadDataMember("num-subjects-normal", numSubjectsNormal_, 0);
  loadDataMember("num-objects-normal", numObjectsNormal_, 0);
  loadDataMember("num-triples-normal", numTriplesNormal_);
}

// ___________________________________________________________________________
LangtagAndTriple IndexImpl::tripleToInternalRepresentation(
    TurtleTriple&& triple) const {
  LangtagAndTriple result{"", {}};
  auto& resultTriple = result.triple_;
  resultTriple[0] = std::move(triple.subject_);
  resultTriple[1] = std::move(triple.predicate_);

  // If the object of the triple can be directly folded into an ID, do so. Note
  // that the actual folding is done by the `TripleComponent`.
  std::optional<Id> idIfNotString = triple.object_.toValueIdIfNotString();

  // TODO<joka921> The following statement could be simplified by a helper
  // function "optionalCast";
  if (idIfNotString.has_value()) {
    resultTriple[2] = idIfNotString.value();
  } else {
    // `toRdfLiteral` handles literals as well as IRIs correctly.
    resultTriple[2] = std::move(triple.object_).toRdfLiteral();
  }

  for (size_t i = 0; i < 3; ++i) {
    auto& el = resultTriple[i];
    if (!std::holds_alternative<PossiblyExternalizedIriOrLiteral>(el)) {
      // If we already have an ID, we can just continue;
      continue;
    }
    auto& component = std::get<PossiblyExternalizedIriOrLiteral>(el);
    auto& iriOrLiteral = component.iriOrLiteral_;
    iriOrLiteral = vocab_.getLocaleManager().normalizeUtf8(iriOrLiteral);
    if (vocab_.shouldBeExternalized(iriOrLiteral)) {
      component.isExternal_ = true;
    }
    // Only the third element (the object) might contain a language tag.
    if (i == 2 && isLiteral(iriOrLiteral)) {
      result.langtag_ = decltype(vocab_)::getLanguage(iriOrLiteral);
    }
  }
  return result;
}

// ___________________________________________________________________________
void IndexImpl::readIndexBuilderSettingsFromFile() {
  json j;  // if we have no settings, we still have to initialize some default
           // values
  if (!settingsFileName_.empty()) {
    auto f = ad_utility::makeIfstream(settingsFileName_);
    f >> j;
  }

  if (j.find("prefixes-external") != j.end()) {
    vocab_.initializeExternalizePrefixes(j["prefixes-external"]);
    configurationJson_["prefixes-external"] = j["prefixes-external"];
  }

  if (j.count("ignore-case")) {
    LOG(ERROR) << ERROR_IGNORE_CASE_UNSUPPORTED << '\n';
    throw std::runtime_error("Deprecated key \"ignore-case\" in settings JSON");
  }

  /**
   * ICU uses two separate arguments for each Locale, the language ("en" or
   * "fr"...) and the country ("GB", "CA"...). The encoding has to be known at
   * compile time for ICU and will always be UTF-8 so it is not part of the
   * locale setting.
   */

  {
    std::string lang = LOCALE_DEFAULT_LANG;
    std::string country = LOCALE_DEFAULT_COUNTRY;
    bool ignorePunctuation = LOCALE_DEFAULT_IGNORE_PUNCTUATION;
    if (j.count("locale")) {
      lang = std::string{j["locale"]["language"]};
      country = std::string{j["locale"]["country"]};
      ignorePunctuation = bool{j["locale"]["ignore-punctuation"]};
    } else {
      LOG(INFO) << "Locale was not specified in settings file, default is "
                   "en_US"
                << std::endl;
    }
    LOG(INFO) << "You specified \"locale = " << lang << "_" << country << "\" "
              << "and \"ignore-punctuation = " << ignorePunctuation << "\""
              << std::endl;

    if (lang != LOCALE_DEFAULT_LANG || country != LOCALE_DEFAULT_COUNTRY) {
      LOG(WARN) << "You are using Locale settings that differ from the default "
                   "language or country.\n\t"
                << "This should work but is untested by the QLever team. If "
                   "you are running into unexpected problems,\n\t"
                << "Please make sure to also report your used locale when "
                   "filing a bug report. Also note that changing the\n\t"
                << "locale requires to completely rebuild the index\n";
    }
    vocab_.setLocale(lang, country, ignorePunctuation);
    textVocab_.setLocale(lang, country, ignorePunctuation);
    configurationJson_["locale"]["language"] = lang;
    configurationJson_["locale"]["country"] = country;
    configurationJson_["locale"]["ignore-punctuation"] = ignorePunctuation;
  }

  if (j.find("languages-internal") != j.end()) {
    vocab_.initializeInternalizedLangs(j["languages-internal"]);
    configurationJson_["languages-internal"] = j["languages-internal"];
  }
  if (j.count("ascii-prefixes-only")) {
    onlyAsciiTurtlePrefixes_ = static_cast<bool>(j["ascii-prefixes-only"]);
  }
  if (onlyAsciiTurtlePrefixes_) {
    LOG(INFO) << WARNING_ASCII_ONLY_PREFIXES << std::endl;
  }

  if (j.count("parallel-parsing")) {
    useParallelParser_ = static_cast<bool>(j["parallel-parsing"]);
  }
  if (useParallelParser_) {
    LOG(INFO) << WARNING_PARALLEL_PARSING << std::endl;
  }

  if (j.count("num-triples-per-batch")) {
    numTriplesPerBatch_ = size_t{j["num-triples-per-batch"]};
    LOG(INFO)
        << "You specified \"num-triples-per-batch = " << numTriplesPerBatch_
        << "\", choose a lower value if the index builder runs out of memory"
        << std::endl;
  }

  if (j.count("parser-batch-size")) {
    parserBatchSize_ = size_t{j["parser-batch-size"]};
    LOG(INFO) << "Overriding setting parser-batch-size to " << parserBatchSize_
              << " This might influence performance during index build."
              << std::endl;
  }

  std::string overflowingIntegersThrow = "overflowing-integers-throw";
  std::string overflowingIntegersBecomeDoubles =
      "overflowing-integers-become-doubles";
  std::string allIntegersBecomeDoubles = "all-integers-become-doubles";
  std::vector<std::string_view> allModes{overflowingIntegersThrow,
                                         overflowingIntegersBecomeDoubles,
                                         allIntegersBecomeDoubles};
  std::string key = "parser-integer-overflow-behavior";
  if (j.count(key)) {
    auto value = static_cast<std::string>(j[key]);
    if (value == overflowingIntegersThrow) {
      LOG(INFO) << "Integers that cannot be represented by QLever will throw "
                   "an exception"
                << std::endl;
      turtleParserIntegerOverflowBehavior_ =
          TurtleParserIntegerOverflowBehavior::Error;
    } else if (value == overflowingIntegersBecomeDoubles) {
      LOG(INFO) << "Integers that cannot be represented by QLever will be "
                   "converted to doubles"
                << std::endl;
      turtleParserIntegerOverflowBehavior_ =
          TurtleParserIntegerOverflowBehavior::OverflowingToDouble;
    } else if (value == allIntegersBecomeDoubles) {
      LOG(INFO) << "All integers will be converted to doubles" << std::endl;
      turtleParserIntegerOverflowBehavior_ =
          TurtleParserIntegerOverflowBehavior::OverflowingToDouble;
    } else {
      AD_CONTRACT_CHECK(std::ranges::find(allModes, value) == allModes.end());
      LOG(ERROR) << "Invalid value for " << key << std::endl;
      LOG(INFO) << "The currently supported values are "
                << absl::StrJoin(allModes, ",") << std::endl;
    }
  } else {
    turtleParserIntegerOverflowBehavior_ =
        TurtleParserIntegerOverflowBehavior::Error;
    LOG(INFO) << "Integers that cannot be represented by QLever will throw an "
                 "exception (this is the default behavior)"
              << std::endl;
  }
}

// ___________________________________________________________________________
std::future<void> IndexImpl::writeNextPartialVocabulary(
    size_t numLines, size_t numFiles, size_t actualCurrentPartialSize,
    std::unique_ptr<ItemMapArray> items, auto localIds,
    ad_utility::Synchronized<std::unique_ptr<TripleVec>>* globalWritePtr) {
  LOG(DEBUG) << "Input triples read in this section: " << numLines << std::endl;
  LOG(DEBUG)
      << "Triples processed, also counting internal triples added by QLever: "
      << actualCurrentPartialSize << std::endl;
  std::future<void> resultFuture;
  string partialFilename =
      absl::StrCat(onDiskBase_, PARTIAL_VOCAB_FILE_NAME, numFiles);
  string partialCompressionFilename = absl::StrCat(
      onDiskBase_, TMP_BASENAME_COMPRESSION, PARTIAL_VOCAB_FILE_NAME, numFiles);

  auto lambda = [localIds = std::move(localIds), globalWritePtr,
                 items = std::move(items), vocab = &vocab_, partialFilename,
                 partialCompressionFilename, numFiles,
                 vocabPrefixCompressed = vocabPrefixCompressed_]() mutable {
    auto vec = [&]() {
      ad_utility::TimeBlockAndLog l{"vocab maps to vector"};
      return vocabMapsToVector(*items);
    }();
    const auto identicalPred = [&c = vocab->getCaseComparator()](
                                   const auto& a, const auto& b) {
      return c(a.second.splitVal_, b.second.splitVal_,
               decltype(vocab_)::SortLevel::TOTAL);
    };
    {
      ad_utility::TimeBlockAndLog l{"sorting by unicode order"};
      sortVocabVector(&vec, identicalPred, true);
    }
    auto mapping = [&]() {
      ad_utility::TimeBlockAndLog l{"creating internal mapping"};
      return createInternalMapping(&vec);
    }();
    LOG(TRACE) << "Finished creating of Mapping vocabulary" << std::endl;
    // since now adjacent duplicates also have the same Ids, it suffices to
    // compare those
    {
      ad_utility::TimeBlockAndLog l{"removing duplicates from the input"};
      vec.erase(std::unique(vec.begin(), vec.end(),
                            [](const auto& a, const auto& b) {
                              return a.second.id_ == b.second.id_;
                            }),
                vec.end());
    }
    // The writing to the STXXL vector has to be done in order, to
    // make the update from local to global ids work.

    auto writeTriplesFuture = std::async(
        std::launch::async,
        [&globalWritePtr, &localIds, &mapping, &numFiles]() {
          globalWritePtr->withWriteLockAndOrdered(
              [&](auto& writerPtr) {
                writeMappedIdsToExtVec(localIds, mapping, &writerPtr);
              },
              numFiles);
        });
    {
      ad_utility::TimeBlockAndLog l{"write partial vocabulary"};
      writePartialVocabularyToFile(vec, partialFilename);
    }
    if (vocabPrefixCompressed) {
      // sort according to the actual byte values
      LOG(TRACE) << "Start sorting of vocabulary for prefix compression"
                 << std::endl;
      std::erase_if(vec, [](const auto& a) {
        return a.second.splitVal_.isExternalized_;
      });
      {
        ad_utility::TimeBlockAndLog l{"sorting for compression"};
        sortVocabVector(
            &vec,
            [](const auto& a, const auto& b) { return a.first < b.first; },
            true);
      }
      writePartialVocabularyToFile(vec, partialCompressionFilename);
    }
    LOG(TRACE) << "Finished writing the partial vocabulary" << std::endl;
    vec.clear();
    {
      ad_utility::TimeBlockAndLog l{"writing to global file"};
      writeTriplesFuture.get();
    }
  };

  return std::async(std::launch::async, std::move(lambda));
}

// ____________________________________________________________________________
IndexImpl::NumNormalAndInternal IndexImpl::numTriples() const {
  return {numTriplesNormal_, PSO().meta_.getNofTriples() - numTriplesNormal_};
}

// ____________________________________________________________________________
Permutation& IndexImpl::getPermutation(Permutation::Enum p) {
  using enum Permutation::Enum;
  switch (p) {
    case PSO:
      return pso_;
    case POS:
      return pos_;
    case SPO:
      return spo_;
    case SOP:
      return sop_;
    case OSP:
      return osp_;
    case OPS:
      return ops_;
  }
  AD_FAIL();
}

// ____________________________________________________________________________
const Permutation& IndexImpl::getPermutation(Permutation::Enum p) const {
  return const_cast<IndexImpl&>(*this).getPermutation(p);
}

// __________________________________________________________________________
Index::NumNormalAndInternal IndexImpl::numDistinctSubjects() const {
  if (hasAllPermutations()) {
    auto numActually = numSubjectsNormal_;
    return {numActually, spo_.metaData().getNofDistinctC1() - numActually};
  } else {
    AD_THROW(
        "Can only get # distinct subjects if all 6 permutations "
        "have been registered on sever start (and index build time) "
        "with the -a option.");
  }
}

// __________________________________________________________________________
Index::NumNormalAndInternal IndexImpl::numDistinctObjects() const {
  if (hasAllPermutations()) {
    auto numActually = numObjectsNormal_;
    return {numActually, osp_.metaData().getNofDistinctC1() - numActually};
  } else {
    AD_THROW(
        "Can only get # distinct objects if all 6 permutations "
        "have been registered on sever start (and index build time) "
        "with the -a option.");
  }
}

// __________________________________________________________________________
Index::NumNormalAndInternal IndexImpl::numDistinctPredicates() const {
  auto numActually = numPredicatesNormal_;
  return {numActually, pso_.metaData().getNofDistinctC1() - numActually};
}

// __________________________________________________________________________
Index::NumNormalAndInternal IndexImpl::numDistinctCol0(
    Permutation::Enum permutation) const {
  switch (permutation) {
    case Permutation::SOP:
    case Permutation::SPO:
      return numDistinctSubjects();
    case Permutation::OPS:
    case Permutation::OSP:
      return numDistinctObjects();
    case Permutation::POS:
    case Permutation::PSO:
      return numDistinctPredicates();
    default:
      AD_FAIL();
  }
}

// ___________________________________________________________________________
size_t IndexImpl::getCardinality(Id id, Permutation::Enum permutation) const {
  return getPermutation(permutation).getResultSizeOfScan(id);
}

// ___________________________________________________________________________
size_t IndexImpl::getCardinality(const TripleComponent& comp,
                                 Permutation::Enum permutation) const {
  // TODO<joka921> This special case is only relevant for the `PSO` and `POS`
  // permutations, but this internal predicate should never appear in subjects
  // or objects anyway.
  // TODO<joka921> Find out what the effect of this special case is for the
  // query planning.
  if (comp == INTERNAL_TEXT_MATCH_PREDICATE) {
    return TEXT_PREDICATE_CARDINALITY_ESTIMATE;
  }
  if (std::optional<Id> relId = comp.toValueId(getVocab()); relId.has_value()) {
    return getCardinality(relId.value(), permutation);
  }
  return 0;
}

// TODO<joka921> Once we have an overview over the folding this logic should
// probably not be in the index class.
std::optional<string> IndexImpl::idToOptionalString(VocabIndex id) const {
  return vocab_.indexToOptionalString(id);
}

std::optional<string> IndexImpl::idToOptionalString(WordVocabIndex id) const {
  return textVocab_.indexToOptionalString(id);
}

// ___________________________________________________________________________
bool IndexImpl::getId(const string& element, Id* id) const {
  // TODO<joka921> we should parse doubles correctly in the SparqlParser and
  // then return the correct ids here or somewhere else.
  VocabIndex vocabId;
  auto success = getVocab().getId(element, &vocabId);
  *id = Id::makeFromVocabIndex(vocabId);
  return success;
}

// ___________________________________________________________________________
std::pair<Id, Id> IndexImpl::prefix_range(const std::string& prefix) const {
  // TODO<joka921> Do we need prefix ranges for numbers?
  auto [begin, end] = vocab_.prefix_range(prefix);
  return {Id::makeFromVocabIndex(begin), Id::makeFromVocabIndex(end)};
}

// _____________________________________________________________________________
vector<float> IndexImpl::getMultiplicities(
    const TripleComponent& key, Permutation::Enum permutation) const {
  const auto& p = getPermutation(permutation);
  std::optional<Id> keyId = key.toValueId(getVocab());
  vector<float> res;
  if (keyId.has_value() && p.meta_.col0IdExists(keyId.value())) {
    auto metaData = p.meta_.getMetaData(keyId.value());
    res.push_back(metaData.getCol1Multiplicity());
    res.push_back(metaData.getCol2Multiplicity());
  } else {
    res.push_back(1);
    res.push_back(1);
  }
  return res;
}

// ___________________________________________________________________
vector<float> IndexImpl::getMultiplicities(
    Permutation::Enum permutation) const {
  const auto& p = getPermutation(permutation);
  auto numTriples = static_cast<float>(this->numTriples().normalAndInternal_());
  std::array<float, 3> m{
      numTriples / numDistinctSubjects().normalAndInternal_(),
      numTriples / numDistinctPredicates().normalAndInternal_(),
      numTriples / numDistinctObjects().normalAndInternal_()};
  return {m[p.keyOrder_[0]], m[p.keyOrder_[1]], m[p.keyOrder_[2]]};
}

// _____________________________________________________________________________
IdTable IndexImpl::scan(
    const TripleComponent& col0String,
    std::optional<std::reference_wrapper<const TripleComponent>> col1String,
    const Permutation::Enum& permutation,
    Permutation::ColumnIndicesRef additionalColumns,
    ad_utility::SharedCancellationHandle cancellationHandle) const {
  std::optional<Id> col0Id = col0String.toValueId(getVocab());
  std::optional<Id> col1Id =
      col1String.has_value() ? col1String.value().get().toValueId(getVocab())
                             : std::nullopt;
  if (!col0Id.has_value() || (col1String.has_value() && !col1Id.has_value())) {
    size_t numColumns = col1String.has_value() ? 1 : 2;
    return IdTable{numColumns, allocator_};
  }
  return scan(col0Id.value(), col1Id, permutation, additionalColumns,
              std::move(cancellationHandle));
}
// _____________________________________________________________________________
IdTable IndexImpl::scan(
    Id col0Id, std::optional<Id> col1Id, Permutation::Enum p,
    Permutation::ColumnIndicesRef additionalColumns,
    ad_utility::SharedCancellationHandle cancellationHandle) const {
  return getPermutation(p).scan(col0Id, col1Id, additionalColumns,
                                std::move(cancellationHandle));
}

// _____________________________________________________________________________
size_t IndexImpl::getResultSizeOfScan(
    const TripleComponent& col0, const TripleComponent& col1,
    const Permutation::Enum& permutation) const {
  std::optional<Id> col0Id = col0.toValueId(getVocab());
  std::optional<Id> col1Id = col1.toValueId(getVocab());
  if (!col0Id.has_value() || !col1Id.has_value()) {
    return 0;
  }
  const Permutation& p = getPermutation(permutation);
  return p.getResultSizeOfScan(col0Id.value(), col1Id.value());
}

// _____________________________________________________________________________
void IndexImpl::deleteTemporaryFile(const string& path) {
  if (!keepTempFiles_) {
    ad_utility::deleteFile(path);
  }
}

namespace {

// Return a lambda that is called repeatedly with triples that are sorted by the
// `idx`-th column and counts the number of distinct entities that occur in a
// triple where none of the elements fulfills the `isQleverInternalId`
// predicate. This is used to cound the number of distinct subjects, objects,
// and predicates during the index building.
template <size_t idx>
auto makeNumDistinctIdsCounter =
    [](size_t& numDistinctIds,
       ad_utility::InvocableWithExactReturnType<bool, Id> auto
           isQleverInternalId) {
      return [lastId = std::optional<Id>{}, &numDistinctIds,
              isInternalId =
                  std::move(isQleverInternalId)](const auto& triple) mutable {
        const auto& id = triple[idx];
        if (id != lastId && !std::ranges::any_of(triple, isInternalId)) {
          numDistinctIds++;
          lastId = id;
        }
      };
    };
}  // namespace

// _____________________________________________________________________________
template <typename... NextSorter>
requires(sizeof...(NextSorter) <= 1)
void IndexImpl::createPSOAndPOS(size_t numColumns, auto& isInternalId,
                                BlocksOfTriples sortedTriples,
                                NextSorter&&... nextSorter)

{
  size_t numTriplesNormal = 0;
  auto countTriplesNormal = [&numTriplesNormal,
                             &isInternalId](const auto& triple) mutable {
    numTriplesNormal += std::ranges::none_of(triple, isInternalId);
  };
  size_t numPredicatesNormal = 0;
  createPermutationPair(
      numColumns, AD_FWD(sortedTriples), pso_, pos_,
      nextSorter.makePushCallback()...,
      makeNumDistinctIdsCounter<1>(numPredicatesNormal, isInternalId),
      countTriplesNormal);
  configurationJson_["num-predicates-normal"] = numPredicatesNormal;
  configurationJson_["num-triples-normal"] = numTriplesNormal;
  writeConfiguration();
};

// _____________________________________________________________________________
template <typename... NextSorter>
requires(sizeof...(NextSorter) <= 1)
std::optional<PatternCreatorNew::TripleSorter> IndexImpl::createSPOAndSOP(
    size_t numColumns, auto& isInternalId, BlocksOfTriples sortedTriples,
    NextSorter&&... nextSorter) {
  size_t numSubjectsNormal = 0;
  auto numSubjectCounter =
      makeNumDistinctIdsCounter<0>(numSubjectsNormal, isInternalId);
  std::optional<PatternCreatorNew::TripleSorter> result;
  if (usePatterns_) {
    // We will return the next sorter.
    AD_CORRECTNESS_CHECK(sizeof...(nextSorter) == 0);
    // For now (especially for testing) We build the new pattern format as well
    // as the old one to see that they match.
    PatternCreatorNew patternCreator{
        onDiskBase_ + ".index.patterns",
        memoryLimitIndexBuilding() / NUM_EXTERNAL_SORTERS_AT_SAME_TIME};
    auto pushTripleToPatterns = [&patternCreator,
                                 &isInternalId](const auto& triple) {
      bool ignoreForPatterns = std::ranges::any_of(triple, isInternalId);
      auto tripleArr = std::array{triple[0], triple[1], triple[2]};
      patternCreator.processTriple(tripleArr, ignoreForPatterns);
    };
    createPermutationPair(numColumns, AD_FWD(sortedTriples), spo_, sop_,
                          nextSorter.makePushCallback()...,
                          pushTripleToPatterns, numSubjectCounter);
    patternCreator.finish();
    configurationJson_["num-subjects-normal"] = numSubjectsNormal;
    writeConfiguration();
    result = std::move(patternCreator).getTripleSorter();
  } else {
    AD_CORRECTNESS_CHECK(sizeof...(nextSorter) == 1);
    createPermutationPair(numColumns, AD_FWD(sortedTriples), spo_, sop_,
                          nextSorter.makePushCallback()..., numSubjectCounter);
  }
  configurationJson_["num-subjects-normal"] = numSubjectsNormal;
  writeConfiguration();
  return result;
};

// _____________________________________________________________________________
template <typename... NextSorter>
requires(sizeof...(NextSorter) <= 1)
void IndexImpl::createOSPAndOPS(size_t numColumns, auto& isInternalId,
                                BlocksOfTriples sortedTriples,
                                NextSorter&&... nextSorter) {
  // For the last pair of permutations we don't need a next sorter, so we
  // have no fourth argument.
  size_t numObjectsNormal = 0;
  createPermutationPair(
      numColumns, AD_FWD(sortedTriples), osp_, ops_,
      nextSorter.makePushCallback()...,
      makeNumDistinctIdsCounter<2>(numObjectsNormal, isInternalId));
  configurationJson_["num-objects-normal"] = numObjectsNormal;
  configurationJson_["has-all-permutations"] = true;
  writeConfiguration();
};

// _____________________________________________________________________________
template <typename Comparator, size_t I, bool returnPtr>
auto IndexImpl::makeSorterImpl(std::string_view permutationName) const {
  using Sorter = ExternalSorter<Comparator, I>;
  auto apply = [](auto&&... args) {
    if constexpr (returnPtr) {
      return std::make_unique<Sorter>(AD_FWD(args)...);
    } else {
      return Sorter{AD_FWD(args)...};
    }
  };
  return apply(absl::StrCat(onDiskBase_, ".", permutationName, "-sorter.dat"),
               memoryLimitIndexBuilding() / NUM_EXTERNAL_SORTERS_AT_SAME_TIME,
               allocator_);
}

// _____________________________________________________________________________
template <typename Comparator, size_t I>
ExternalSorter<Comparator, I> IndexImpl::makeSorter(
    std::string_view permutationName) const {
  return makeSorterImpl<Comparator, I, false>(permutationName);
}
// _____________________________________________________________________________
template <typename Comparator, size_t I>
std::unique_ptr<ExternalSorter<Comparator, I>> IndexImpl::makeSorterPtr(
    std::string_view permutationName) const {
  return makeSorterImpl<Comparator, I, true>(permutationName);
}

// _____________________________________________________________________________
void IndexImpl::makeIndexFromAdditionalTriples(
    ExternalSorter<SortByPSO>&& additionalTriples) {
  auto onDiskBaseCpy = onDiskBase_;
  onDiskBase_ += ADDITIONAL_TRIPLES_SUFFIX;
  createPermutationPair(3, std::move(additionalTriples).getSortedBlocks<0>(),
                        pso_, pos_);
  onDiskBase_ = onDiskBaseCpy;
}<|MERGE_RESOLUTION|>--- conflicted
+++ resolved
@@ -774,23 +774,6 @@
   totalVocabularySize_ = vocab_.size() + vocab_.getExternalVocab().size();
   LOG(DEBUG) << "Number of words in internal and external vocabulary: "
              << totalVocabularySize_ << std::endl;
-<<<<<<< HEAD
-=======
-
-  pso_.loadFromDisk(onDiskBase_);
-  pos_.loadFromDisk(onDiskBase_);
-
-  if (loadAllPermutations_) {
-    ops_.loadFromDisk(onDiskBase_);
-    osp_.loadFromDisk(onDiskBase_);
-    spo_.loadFromDisk(onDiskBase_);
-    sop_.loadFromDisk(onDiskBase_);
-  } else {
-    LOG(INFO) << "Only the PSO and POS permutation were loaded, SPARQL queries "
-                 "with predicate variables will therefore not work"
-              << std::endl;
-  }
->>>>>>> f7c2c321
 
   // We have to load the patterns first to figure out if the patterns were built
   // at all.
@@ -811,8 +794,8 @@
     }
   }
 
-  pso_.loadFromDisk(onDiskBase_, false);
-  pos_.loadFromDisk(onDiskBase_, false);
+  pso_.loadFromDisk(onDiskBase_);
+  pos_.loadFromDisk(onDiskBase_);
 
   if (loadAllPermutations_) {
     ops_.loadFromDisk(onDiskBase_);
