--- conflicted
+++ resolved
@@ -375,11 +375,7 @@
     m._noIdMapsAndIgnoreExternalVocab = true;
     auto mergeResult = m.mergeVocabulary(
         onDiskBase_ + TMP_BASENAME_COMPRESSION, numFiles, std::less<>(),
-<<<<<<< HEAD
         internalVocabularyActionCompression, memoryLimitIndexBuilding());
-=======
-        internalVocabularyActionCompression, stxxlMemory());
->>>>>>> ebba4472
     sizeInternalVocabulary = mergeResult.numWordsTotal_;
     LOG(INFO) << "Number of words in internal vocabulary: "
               << sizeInternalVocabulary << std::endl;
@@ -409,12 +405,8 @@
       wordWriter.push(word.data(), word.size());
     };
     return v.mergeVocabulary(onDiskBase_, numFiles, sortPred,
-<<<<<<< HEAD
                              internalVocabularyAction,
                              memoryLimitIndexBuilding());
-=======
-                             internalVocabularyAction, stxxlMemory());
->>>>>>> ebba4472
   }();
   LOG(DEBUG) << "Finished merging partial vocabularies" << std::endl;
   IndexBuilderDataAsStxxlVector res;
