--- conflicted
+++ resolved
@@ -24,9 +24,9 @@
 #include "util/CachingMemoryResource.h"
 #include "util/CompressionUsingZstd/ZstdWrapper.h"
 #include "util/HashMap.h"
+#include "util/RtreeFileReader.h"
 #include "util/Serializer/FileSerializer.h"
 #include "util/TupleHelpers.h"
-#include "util/RtreeFileReader.h"
 
 using std::array;
 using namespace ad_utility::memory_literals;
@@ -376,16 +376,10 @@
         []([[maybe_unused]] const auto& word,
            [[maybe_unused]] const auto& index) {};
     m._noIdMapsAndIgnoreExternalVocab = true;
-<<<<<<< HEAD
     auto mergeResult =
         m.mergeVocabulary(onDiskBase_ + TMP_BASENAME_COMPRESSION, numFiles,
                           std::less<>(), internalVocabularyActionCompression,
-                          externalVocabularyActionCompression);
-=======
-    auto mergeResult = m.mergeVocabulary(
-        onDiskBase_ + TMP_BASENAME_COMPRESSION, numFiles, std::less<>(),
-        internalVocabularyActionCompression, stxxlMemory());
->>>>>>> 2ad34820
+                          externalVocabularyActionCompression, stxxlMemory());
     sizeInternalVocabulary = mergeResult.numWordsTotal_;
     LOG(INFO) << "Number of words in internal vocabulary: "
               << sizeInternalVocabulary << std::endl;
@@ -421,30 +415,27 @@
       std::optional<BasicGeometry::BoundingBox> boundingBox =
           BasicGeometry::ConvertWordToRtreeEntry(word);
       if (boundingBox) {
-        FileReaderWithoutIndex::SaveEntry(boundingBox.value(), index, convertOfs);
+        FileReaderWithoutIndex::SaveEntry(boundingBox.value(), index,
+                                          convertOfs);
       }
     };
-<<<<<<< HEAD
     auto externalVocabularyAction = [&convertOfs](const auto& word,
                                                   const auto& index) {
       std::optional<BasicGeometry::BoundingBox> boundingBox =
           BasicGeometry::ConvertWordToRtreeEntry(word);
       if (boundingBox) {
-        FileReaderWithoutIndex::SaveEntry(boundingBox.value(), index, convertOfs);
+        FileReaderWithoutIndex::SaveEntry(boundingBox.value(), index,
+                                          convertOfs);
       }
     };
 
-    VocabularyMerger::VocabularyMetaData result =
-        v.mergeVocabulary(onDiskBase_, numFiles, sortPred,
-                          internalVocabularyAction, externalVocabularyAction);
+    VocabularyMerger::VocabularyMetaData result = v.mergeVocabulary(
+        onDiskBase_, numFiles, sortPred, internalVocabularyAction,
+        externalVocabularyAction, stxxlMemory());
 
     convertOfs.close();
 
     return result;
-=======
-    return v.mergeVocabulary(onDiskBase_, numFiles, sortPred,
-                             internalVocabularyAction, stxxlMemory());
->>>>>>> 2ad34820
   }();
   LOG(DEBUG) << "Finished merging partial vocabularies" << std::endl;
   IndexBuilderDataAsStxxlVector res;
@@ -458,7 +449,8 @@
   LOG(INFO) << "Building the Rtree..." << std::endl;
   try {
     Rtree rtree = Rtree(1300000000000);
-    rtree.BuildTree(onDiskBase_, ".vocabulary.boundingbox", 16, "./rtree_build");
+    rtree.BuildTree(onDiskBase_, ".vocabulary.boundingbox", 16,
+                    "./rtree_build");
     LOG(INFO) << "Finished building the Rtree" << std::endl;
   } catch (const std::exception& e) {
     LOG(INFO) << e.what() << std::endl;
