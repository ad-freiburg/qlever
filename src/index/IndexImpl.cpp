--- conflicted
+++ resolved
@@ -701,13 +701,8 @@
 void IndexImpl::createFromOnDiskIndex(const string& onDiskBase) {
   setOnDiskBase(onDiskBase);
   readConfiguration();
-<<<<<<< HEAD
-  vocab_.readFromFile(onDiskBase_ + INTERNAL_VOCAB_SUFFIX,
-                      onDiskBase_ + EXTERNAL_VOCAB_SUFFIX);
+  vocab_.readFromFile(onDiskBase_ + VOCAB_SUFFIX);
   globalSingletonComparator_ = &vocab_.getCaseComparator();
-=======
-  vocab_.readFromFile(onDiskBase_ + VOCAB_SUFFIX);
->>>>>>> 9582b191
 
   LOG(DEBUG) << "Number of words in internal and external vocabulary: "
              << vocab_.size() << std::endl;
