--- conflicted
+++ resolved
@@ -679,21 +679,13 @@
 }
 
 // ________________________________________________________________________
-<<<<<<< HEAD
 template <typename SortedTriplesType, typename... CallbackTypes>
-void IndexImpl::createPermutationPair(size_t numColumns,
-                                      SortedTriplesType&& sortedTriples,
-                                      const Permutation& p1,
-                                      const Permutation& p2,
-                                      CallbackTypes&&... perTripleCallbacks) {
-  auto [metaData1, metaData2] = createPermutations(
-=======
-size_t IndexImpl::createPermutationPair(size_t numColumns, auto&& sortedTriples,
+size_t IndexImpl::createPermutationPair(size_t numColumns,
+                                        SortedTriplesType&& sortedTriples,
                                         const Permutation& p1,
                                         const Permutation& p2,
-                                        auto&&... perTripleCallbacks) {
+                                        CallbackTypes&&... perTripleCallbacks) {
   auto [numDistinctC0, metaData1, metaData2] = createPermutations(
->>>>>>> 07a42ef9
       numColumns, AD_FWD(sortedTriples), p1, p2, AD_FWD(perTripleCallbacks)...);
   // Set the name of this newly created pair of `IndexMetaData` objects.
   // NOTE: When `setKbName` was called, it set the name of pso_.meta_,
@@ -717,7 +709,7 @@
 // TODO: Do we really need to make `SortedTriplesType` a template parameter (or
 // `auto&&` as it was before)? To me it looks like this function (and others of
 // its kind) are always called with `sortedTriples` of type `BlocksOfTriples`.
-template void IndexImpl::createPermutationPair<IndexImpl::BlocksOfTriples>(
+template size_t IndexImpl::createPermutationPair<IndexImpl::BlocksOfTriples>(
     size_t, IndexImpl::BlocksOfTriples&&, const Permutation&,
     const Permutation&);
 
