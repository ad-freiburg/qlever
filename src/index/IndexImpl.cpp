--- conflicted
+++ resolved
@@ -43,17 +43,11 @@
 static constexpr size_t NUM_EXTERNAL_SORTERS_AT_SAME_TIME = 2u;
 
 // _____________________________________________________________________________
-<<<<<<< HEAD
 IndexImpl::IndexImpl(ad_utility::AllocatorWithLimit<Id> allocator,
                      std::unique_ptr<DeltaTriples> deltaTriples)
-    : deltaTriples_(std::move(deltaTriples)),
-      allocator_{std::move(allocator)} {};
-=======
-IndexImpl::IndexImpl(ad_utility::AllocatorWithLimit<Id> allocator)
-    : allocator_{std::move(allocator)} {
+    : deltaTriples_(std::move(deltaTriples)), allocator_{std::move(allocator)} {
   globalSingletonIndex_ = this;
 };
->>>>>>> 06a23fd2
 
 // _____________________________________________________________________________
 IndexBuilderDataAsFirstPermutationSorter IndexImpl::createIdTriplesAndVocab(
@@ -1433,19 +1427,8 @@
     Permutation::ColumnIndicesRef additionalColumns,
     const ad_utility::SharedCancellationHandle& cancellationHandle,
     const LimitOffsetClause& limitOffset) const {
-<<<<<<< HEAD
-  std::optional<Id> col0Id =
-      col0String.toValueIdNoAdd(getVocab(), deltaTriples_->localVocab());
-  std::optional<Id> col1Id = col1String.has_value()
-                                 ? col1String.value().get().toValueIdNoAdd(
-                                       getVocab(), deltaTriples_->localVocab())
-                                 : std::nullopt;
-  if (!col0Id.has_value() || (col1String.has_value() && !col1Id.has_value())) {
-    size_t numColumns = col1String.has_value() ? 1 : 2;
-=======
   auto scanSpecification = scanSpecificationAsTc.toScanSpecification(*this);
   if (!scanSpecification.has_value()) {
->>>>>>> 06a23fd2
     cancellationHandle->throwIfCancelled();
     return IdTable{
         scanSpecificationAsTc.numColumns() + additionalColumns.size(),
