--- conflicted
+++ resolved
@@ -9,7 +9,6 @@
 #include <algorithm>
 #include <cstdio>
 #include <future>
-#include <numeric>
 #include <optional>
 #include <unordered_map>
 
@@ -59,49 +58,23 @@
   return {indexBuilderData, std::move(firstSorter)};
 }
 
-// _____________________________________________________________________________
 std::unique_ptr<TurtleParserBase> IndexImpl::makeTurtleParser(
-    const std::string& filename, Index::Filetype type) {
-  using Res = std::unique_ptr<TurtleParserBase>;
-
-  auto tokenize = [this](auto f) -> Res {
+    const std::string& filename) {
+  auto setTokenizer = [this,
+                       &filename]<template <typename> typename ParserTemplate>()
+      -> std::unique_ptr<TurtleParserBase> {
     if (onlyAsciiTurtlePrefixes_) {
-      return f.template operator()<TokenizerCtre>();
+      return std::make_unique<ParserTemplate<TokenizerCtre>>(filename);
     } else {
-      return f.template operator()<Tokenizer>();
+      return std::make_unique<ParserTemplate<Tokenizer>>(filename);
     }
   };
-  auto typeDispatch = [type](auto f) {
-    return [type, f]<typename TokenizerT>() -> Res {
-      if (type == Index::Filetype::Turtle) {
-        return f.template operator()<TurtleParser, TokenizerT>();
-      } else {
-        return f.template operator()<NQuadParser, TokenizerT>();
-      }
-    };
-  };
-
-  auto chooseParallel = [this](auto f) {
-    return [this,
-            f]<template <typename> typename ParserImpl, typename TokenizerT>()
-               -> Res {
-      if (useParallelParser_) {
-        return f.template
-        operator()<TurtleParallelParser, ParserImpl, TokenizerT>();
-      } else {
-        return f
-            .template operator()<TurtleStreamParser, ParserImpl, TokenizerT>();
-      }
-    };
-  };
-
-  auto make = [&filename]<template <typename> typename ParserTemplate,
-                          template <typename> typename ParserImpl,
-                          typename TokenizerT>() -> Res {
-    return std::make_unique<ParserTemplate<ParserImpl<TokenizerT>>>(filename);
-  };
-
-  return tokenize(typeDispatch(chooseParallel(make)));
+
+  if (useParallelParser_) {
+    return setTokenizer.template operator()<TurtleParallelParser>();
+  } else {
+    return setTokenizer.template operator()<TurtleStreamParser>();
+  }
 }
 
 // Several helper functions for joining the OSP permutation with the patterns.
@@ -137,10 +110,9 @@
                projectionForComparator(r)) < 0;
   };
 
-  // There are 6 columns in the result (4 from the triple + graph ID, as well as
-  // subject patterns of the subject and object).
-  IdTable outputTable{NumColumnsIndexBuilding + 2,
-                      ad_utility::makeUnlimitedAllocator<Id>()};
+  // There are 5 columns in the result (3 from the triple, as well as subject
+  // patterns of the subject and object).
+  IdTable outputTable{5, ad_utility::makeUnlimitedAllocator<Id>()};
   // The first argument is the number of join columns.
   auto rowAdder = ad_utility::AddCombinedRowToIdTable{
       1, std::move(outputTable),
@@ -153,16 +125,6 @@
   rowAdder.flush();
 }
 
-// Return the array {2, 1, 0, 3, 4, 5, ..., numColumns - 1};
-template <size_t numColumns>
-constexpr auto makePermutationFirstThirdSwitched = []() {
-  static_assert(numColumns >= 3);
-  std::array<ColumnIndex, numColumns> permutation{};
-  std::ranges::generate(permutation,
-                        [x = ColumnIndex{0}]() mutable { return x++; });
-  std::swap(permutation[0], permutation[2]);
-  return permutation;
-};
 // In the pattern column replace UNDEF (which is created by the optional join)
 // by the special `NO_PATTERN` ID and undo the permutation of the columns that
 // was only needed for the join algorithm.
@@ -170,20 +132,18 @@
   // The permutation must be the inverse of the original permutation, which just
   // switches the third column (the object) into the first column (where the
   // join column is expected by the algorithms).
-  static constexpr auto permutation =
-      makePermutationFirstThirdSwitched<NumColumnsIndexBuilding + 2>();
-  block.value().setColumnSubset(permutation);
-  std::ranges::for_each(
-      block.value().getColumn(ADDITIONAL_COLUMN_INDEX_OBJECT_PATTERN),
-      [](Id& id) { id = id.isUndefined() ? Id::makeFromInt(NO_PATTERN) : id; });
+  block.value().setColumnSubset(std::array<ColumnIndex, 5>{2, 1, 0, 3, 4});
+  std::ranges::for_each(block.value().getColumn(4), [](Id& id) {
+    id = id.isUndefined() ? Id::makeFromInt(NO_PATTERN) : id;
+  });
   return std::move(block.value()).template toStatic<0>();
 }
 }  // namespace
 
 // ____________________________________________________________________________
-std::unique_ptr<ExternalSorter<SortByPSO, NumColumnsIndexBuilding + 2>>
-IndexImpl::buildOspWithPatterns(
-    PatternCreator::TripleSorter sortersFromPatternCreator) {
+std::unique_ptr<ExternalSorter<SortByPSO, 5>> IndexImpl::buildOspWithPatterns(
+    PatternCreator::TripleSorter sortersFromPatternCreator,
+    auto isQleverInternalId) {
   auto&& [hasPatternPredicateSortedByPSO, secondSorter] =
       sortersFromPatternCreator;
   // We need the patterns twice: once for the additional column, and once for
@@ -201,8 +161,7 @@
   // This permutation is reverted as part of the `fixBlockAfterPatternJoin`
   // function.
   auto ospAsBlocksTransformed = lazyScanWithPermutedColumns(
-      secondSorter,
-      makePermutationFirstThirdSwitched<NumColumnsIndexBuilding + 1>());
+      secondSorter, std::array<ColumnIndex, 4>{2, 1, 0, 3});
 
   // Run the actual join between the OSP permutation and the `has-pattern`
   // predicate on a background thread. The result will be pushed to the `queue`
@@ -211,8 +170,7 @@
       [&queue, &ospAsBlocksTransformed, &lazyPatternScan] {
         // Setup the callback for the join that will buffer the results and push
         // them to the queue.
-        IdTable outputBufferTable{NumColumnsIndexBuilding + 2,
-                                  ad_utility::makeUnlimitedAllocator<Id>()};
+        IdTable outputBufferTable{5, ad_utility::makeUnlimitedAllocator<Id>()};
         auto pushToQueue =
             [&, bufferSize =
                     BUFFER_SIZE_JOIN_PATTERNS_WITH_OSP.load()](IdTable& table) {
@@ -261,7 +219,7 @@
   // Actually create the permutations.
   auto thirdSorter =
       makeSorterPtr<ThirdPermutation, NumColumnsIndexBuilding + 2>("third");
-  createSecondPermutationPair(NumColumnsIndexBuilding + 2,
+  createSecondPermutationPair(NumColumnsIndexBuilding + 2, isQleverInternalId,
                               std::move(blockGenerator), *thirdSorter);
   secondSorter->clear();
   // Add the `ql:has-pattern` predicate to the sorter such that it will become
@@ -271,21 +229,17 @@
                "the internal `ql:has-pattern` ..."
             << std::endl;
   auto noPattern = Id::makeFromInt(NO_PATTERN);
-  static_assert(NumColumnsIndexBuilding == 4,
-                "When adding additional payload columns, the following code "
-                "has to be changed");
-  Id internalGraph = qlever::specialIds.at(INTERNAL_GRAPH_IRI);
+  static_assert(NumColumnsIndexBuilding == 3);
   for (const auto& row : hasPatternPredicateSortedByPSO->sortedView()) {
-    // The repetition of the pattern index (`row[2]`) for the fifth column is
+    // The repetition of the pattern index (`row[2]`) for the fourth column is
     // useful for generic unit testing, but not needed otherwise.
-    thirdSorter->push(
-        std::array{row[0], row[1], row[2], internalGraph, row[2], noPattern});
+    thirdSorter->push(std::array{row[0], row[1], row[2], row[2], noPattern});
   }
   hasPatternPredicateSortedByPSO->clear();
   return thirdSorter;
 }
 // _____________________________________________________________________________
-void IndexImpl::createFromFile(const string& filename, Index::Filetype type) {
+void IndexImpl::createFromFile(const string& filename) {
   if (!loadAllPermutations_ && usePatterns_) {
     throw std::runtime_error{
         "The patterns can only be built when all 6 permutations are created"};
@@ -296,11 +250,18 @@
   readIndexBuilderSettingsFromFile();
 
   IndexBuilderDataAsFirstPermutationSorter indexBuilderData =
-      createIdTriplesAndVocab(makeTurtleParser(filename, type));
+      createIdTriplesAndVocab(makeTurtleParser(filename));
 
   // Write the configuration already at this point, so we have it available in
   // case any of the permutations fail.
   writeConfiguration();
+
+  auto isQleverInternalId = [&indexBuilderData](const auto& id) {
+    // The special internal IDs like `ql:has-pattern` (see `SpecialIds.h`)
+    // have the datatype `UNDEFINED`.
+    return indexBuilderData.vocabularyMetaData_.isQleverInternalId(id) ||
+           id.getDatatype() == Datatype::Undefined;
+  };
 
   auto& firstSorter = *indexBuilderData.sorter_;
   // For the first permutation, perform a unique.
@@ -310,34 +271,35 @@
   if (!loadAllPermutations_) {
     // Only two permutations, no patterns, in this case the `firstSorter` is a
     // PSO sorter, and `createPermutationPair` creates PSO/POS permutations.
-    createFirstPermutationPair(NumColumnsIndexBuilding,
+    createFirstPermutationPair(NumColumnsIndexBuilding, isQleverInternalId,
                                std::move(firstSorterWithUnique));
     configurationJson_["has-all-permutations"] = false;
   } else if (loadAllPermutations_ && !usePatterns_) {
     // Without patterns we explicitly have to pass in the next sorters to all
     // permutation creating functions.
     auto secondSorter = makeSorter<SecondPermutation>("second");
-    createFirstPermutationPair(NumColumnsIndexBuilding,
+    createFirstPermutationPair(NumColumnsIndexBuilding, isQleverInternalId,
                                std::move(firstSorterWithUnique), secondSorter);
     firstSorter.clearUnderlying();
 
     auto thirdSorter = makeSorter<ThirdPermutation>("third");
-    createSecondPermutationPair(NumColumnsIndexBuilding,
+    createSecondPermutationPair(NumColumnsIndexBuilding, isQleverInternalId,
                                 secondSorter.getSortedBlocks<0>(), thirdSorter);
     secondSorter.clear();
-    createThirdPermutationPair(NumColumnsIndexBuilding,
+    createThirdPermutationPair(NumColumnsIndexBuilding, isQleverInternalId,
                                thirdSorter.getSortedBlocks<0>());
     configurationJson_["has-all-permutations"] = true;
   } else {
     // Load all permutations and also load the patterns. In this case the
     // `createFirstPermutationPair` function returns the next sorter, already
     // enriched with the patterns of the subjects in the triple.
-    auto patternOutput = createFirstPermutationPair(
-        NumColumnsIndexBuilding, std::move(firstSorterWithUnique));
+    auto patternOutput =
+        createFirstPermutationPair(NumColumnsIndexBuilding, isQleverInternalId,
+                                   std::move(firstSorterWithUnique));
     firstSorter.clearUnderlying();
-    auto thirdSorterPtr =
-        buildOspWithPatterns(std::move(patternOutput.value()));
-    createThirdPermutationPair(NumColumnsIndexBuilding + 2,
+    auto thirdSorterPtr = buildOspWithPatterns(std::move(patternOutput.value()),
+                                               isQleverInternalId);
+    createThirdPermutationPair(NumColumnsIndexBuilding + 2, isQleverInternalId,
                                thirdSorterPtr->template getSortedBlocks<0>());
     configurationJson_["has-all-permutations"] = true;
   }
@@ -379,7 +341,7 @@
   while (!parserExhausted) {
     size_t actualCurrentPartialSize = 0;
 
-    std::vector<std::array<Id, NumColumnsIndexBuilding>> localWriter;
+    std::vector<std::array<Id, 3>> localWriter;
 
     std::array<std::optional<ItemMapManager>, NUM_PARALLEL_ITEM_MAPS> itemArray;
 
@@ -520,7 +482,7 @@
   auto& result = *resultPtr;
   auto triplesGenerator = data.getRows();
   auto it = triplesGenerator.begin();
-  using Buffer = IdTableStatic<NumColumnsIndexBuilding>;
+  using Buffer = IdTableStatic<3>;
   using Map = ad_utility::HashMap<Id, Id>;
 
   ad_utility::TaskQueue<true> lookupQueue(30, 10,
@@ -987,33 +949,21 @@
     }
   }
 
-  // The following lambda deals with triple elements that might be strings
-  // (literals or IRIs) as well as values that can be decoded into the IRI
-  // directly. These currently are the object and the graph ID of the triple.
-  auto handleStringOrId = [&triple, &resultTriple](auto getter, size_t index) {
-    // If the object of the triple can be directly folded into an ID, do so.
-    // Note that the actual folding is done by the `TripleComponent`.
-    auto& el = std::invoke(getter, triple);
-    std::optional<Id> idIfNotString = el.toValueIdIfNotString();
-
-    // TODO<joka921> The following statement could be simplified by a helper
-    // function "optionalCast";
-    if (idIfNotString.has_value()) {
-      resultTriple[index] = idIfNotString.value();
-    } else {
-      // `toRdfLiteral` handles literals as well as IRIs correctly.
-      resultTriple[index] = std::move(el);
-    }
-  };
-  handleStringOrId(&TurtleTriple::object_, 2);
-  handleStringOrId(&TurtleTriple::graphIri_, 3);
-  // If we ever add additional elements to the triples then we have to change
-  // this position.
-  static_assert(NumColumnsIndexBuilding == 4,
-                "This place probably has to be changed when additional payload "
-                "columns are added to the index");
-
-  for (auto& el : resultTriple) {
+  // If the object of the triple can be directly folded into an ID, do so. Note
+  // that the actual folding is done by the `TripleComponent`.
+  std::optional<Id> idIfNotString = triple.object_.toValueIdIfNotString();
+
+  // TODO<joka921> The following statement could be simplified by a helper
+  // function "optionalCast";
+  if (idIfNotString.has_value()) {
+    resultTriple[2] = idIfNotString.value();
+  } else {
+    // `toRdfLiteral` handles literals as well as IRIs correctly.
+    resultTriple[2] = std::move(triple.object_);
+  }
+
+  for (size_t i = 0; i < 3; ++i) {
+    auto& el = resultTriple[i];
     if (!std::holds_alternative<PossiblyExternalizedIriOrLiteral>(el)) {
       // If we already have an ID, we can just continue;
       continue;
@@ -1456,33 +1406,30 @@
 
 // Return a lambda that is called repeatedly with triples that are sorted by the
 // `idx`-th column and counts the number of distinct entities that occur in a
-<<<<<<< HEAD
-// triple where the triple is not internal (which is determined by the Graph
-// ID). This is used to count the number of distinct subjects, objects, and
-// predicates during the index building.
-=======
 // triple where none of the elements fulfills the `isQleverInternalId`
 // predicate. This is used to count the number of distinct subjects, objects,
 // and predicates during the index building.
->>>>>>> 4a18d3ba
 template <size_t idx>
-constexpr auto makeNumDistinctIdsCounter = [](size_t& numDistinctIds) {
-  return [lastId = std::optional<Id>{}, &numDistinctIds,
-          internalGraph = qlever::specialIds.at(INTERNAL_GRAPH_IRI)](
-             const auto& triple) mutable {
-    const auto& id = triple[idx];
-    if (id != lastId && triple[ADDITIONAL_COLUMN_GRAPH_ID] != internalGraph) {
-      numDistinctIds++;
-      lastId = id;
-    }
-  };
-};
+auto makeNumDistinctIdsCounter =
+    [](size_t& numDistinctIds,
+       ad_utility::InvocableWithExactReturnType<bool, Id> auto
+           isQleverInternalId) {
+      return [lastId = std::optional<Id>{}, &numDistinctIds,
+              isInternalId =
+                  std::move(isQleverInternalId)](const auto& triple) mutable {
+        const auto& id = triple[idx];
+        if (id != lastId && !std::ranges::any_of(triple, isInternalId)) {
+          numDistinctIds++;
+          lastId = id;
+        }
+      };
+    };
 }  // namespace
 
 // _____________________________________________________________________________
 template <typename... NextSorter>
 requires(sizeof...(NextSorter) <= 1)
-void IndexImpl::createPSOAndPOS(size_t numColumns,
+void IndexImpl::createPSOAndPOS(size_t numColumns, auto& isInternalId,
                                 BlocksOfTriples sortedTriples,
                                 NextSorter&&... nextSorter)
 
@@ -1490,15 +1437,13 @@
   size_t numTriplesNormal = 0;
   size_t numTriplesTotal = 0;
   auto countTriplesNormal = [&numTriplesNormal, &numTriplesTotal,
-                             internalGraph =
-                                 qlever::specialIds.at(INTERNAL_GRAPH_IRI)](
-                                const auto& triple) mutable {
+                             &isInternalId](const auto& triple) mutable {
     ++numTriplesTotal;
-    numTriplesNormal += static_cast<size_t>(
-        triple[ADDITIONAL_COLUMN_GRAPH_ID] != internalGraph);
+    numTriplesNormal += std::ranges::none_of(triple, isInternalId);
   };
   size_t numPredicatesNormal = 0;
-  auto predicateCounter = makeNumDistinctIdsCounter<1>(numPredicatesNormal);
+  auto predicateCounter =
+      makeNumDistinctIdsCounter<1>(numPredicatesNormal, isInternalId);
   size_t numPredicatesTotal =
       createPermutationPair(numColumns, AD_FWD(sortedTriples), pso_, pos_,
                             nextSorter.makePushCallback()...,
@@ -1515,11 +1460,12 @@
 template <typename... NextSorter>
 requires(sizeof...(NextSorter) <= 1)
 std::optional<PatternCreator::TripleSorter> IndexImpl::createSPOAndSOP(
-    size_t numColumns, BlocksOfTriples sortedTriples,
+    size_t numColumns, auto& isInternalId, BlocksOfTriples sortedTriples,
     NextSorter&&... nextSorter) {
   size_t numSubjectsNormal = 0;
   size_t numSubjectsTotal = 0;
-  auto numSubjectCounter = makeNumDistinctIdsCounter<0>(numSubjectsNormal);
+  auto numSubjectCounter =
+      makeNumDistinctIdsCounter<0>(numSubjectsNormal, isInternalId);
   std::optional<PatternCreator::TripleSorter> result;
   if (usePatterns_) {
     // We will return the next sorter.
@@ -1530,14 +1476,9 @@
         onDiskBase_ + ".index.patterns",
         memoryLimitIndexBuilding() / NUM_EXTERNAL_SORTERS_AT_SAME_TIME};
     auto pushTripleToPatterns = [&patternCreator,
-                                 internalGraph = qlever::specialIds.at(
-                                     INTERNAL_GRAPH_IRI)](const auto& triple) {
-      bool ignoreForPatterns =
-          triple[ADDITIONAL_COLUMN_GRAPH_ID] == internalGraph;
-      static_assert(NumColumnsIndexBuilding == 4,
-                    "this place probably has to be changed when additional "
-                    "payload columns are added");
-      auto tripleArr = std::array{triple[0], triple[1], triple[2], triple[3]};
+                                 &isInternalId](const auto& triple) {
+      bool ignoreForPatterns = std::ranges::any_of(triple, isInternalId);
+      auto tripleArr = std::array{triple[0], triple[1], triple[2]};
       patternCreator.processTriple(tripleArr, ignoreForPatterns);
     };
     numSubjectsTotal = createPermutationPair(
@@ -1568,13 +1509,14 @@
 // _____________________________________________________________________________
 template <typename... NextSorter>
 requires(sizeof...(NextSorter) <= 1)
-void IndexImpl::createOSPAndOPS(size_t numColumns,
+void IndexImpl::createOSPAndOPS(size_t numColumns, auto& isInternalId,
                                 BlocksOfTriples sortedTriples,
                                 NextSorter&&... nextSorter) {
   // For the last pair of permutations we don't need a next sorter, so we
   // have no fourth argument.
   size_t numObjectsNormal = 0;
-  auto objectCounter = makeNumDistinctIdsCounter<2>(numObjectsNormal);
+  auto objectCounter =
+      makeNumDistinctIdsCounter<2>(numObjectsNormal, isInternalId);
   size_t numObjectsTotal = createPermutationPair(
       numColumns, AD_FWD(sortedTriples), osp_, ops_,
       nextSorter.makePushCallback()..., std::ref(objectCounter));
