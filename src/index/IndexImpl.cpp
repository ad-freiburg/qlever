--- conflicted
+++ resolved
@@ -325,20 +325,12 @@
     }
     LOG(TIMING)
         << "Time spent waiting for the writing of a previous vocabulary: "
-<<<<<<< HEAD
         << sortFutureTimer.msecs().count() << "ms." << std::endl;
-    std::array<ItemMap, NUM_PARALLEL_ITEM_MAPS> convertedMaps;
-    for (size_t j = 0; j < NUM_PARALLEL_ITEM_MAPS; ++j) {
-      convertedMaps[j] = std::move(itemArray[j]).moveMap();
-    }
-=======
-        << sortFutureTimer.msecs() << "ms." << std::endl;
     auto moveMap = [](std::optional<ItemMapManager>&& el) {
       return std::move(el.value()).moveMap();
     };
     std::array<ItemMapAndBuffer, NUM_PARALLEL_ITEM_MAPS> convertedMaps =
         ad_utility::transformArray(std::move(itemArray), moveMap);
->>>>>>> 4cc4e7cf
     auto oldItemPtr = std::make_unique<ItemMapArray>(std::move(convertedMaps));
     for (auto it = writePartialVocabularyFuture.begin() + 1;
          it < writePartialVocabularyFuture.end(); ++it) {
