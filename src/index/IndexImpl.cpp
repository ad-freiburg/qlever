// Copyright 2014, University of Freiburg,
// Chair of Algorithms and Data Structures.
// Authors:
//   2014-2017 Björn Buchhold (buchhold@informatik.uni-freiburg.de)
//   2018-     Johannes Kalmbach (kalmbach@informatik.uni-freiburg.de)

#include "./IndexImpl.h"

#include <algorithm>
#include <cmath>
#include <cstdio>
#include <future>
#include <optional>
#include <unordered_map>

#include "CompilationInfo.h"
#include "absl/strings/str_join.h"
#include "engine/AddCombinedRowToTable.h"
#include "index/IndexFormatVersion.h"
#include "index/PrefixHeuristic.h"
#include "index/TriplesView.h"
#include "index/VocabularyGenerator.h"
#include "parser/ParallelParseBuffer.h"
#include "util/BatchedPipeline.h"
#include "util/CachingMemoryResource.h"
#include "util/CompressionUsingZstd/ZstdWrapper.h"
#include "util/HashMap.h"
#include "util/JoinAlgorithms/JoinAlgorithms.h"
#include "util/Serializer/FileSerializer.h"
#include "util/ThreadSafeQueue.h"
#include "util/TupleHelpers.h"
#include "util/TypeTraits.h"

using std::array;
using namespace ad_utility::memory_literals;

// During the index building we typically have two permutation sortings present
// at the same time, as we directly push the triples from the first sorting to
// the second sorting. We therefore have to adjust the amount of memory per
// external sorter.
static constexpr size_t NUM_EXTERNAL_SORTERS_AT_SAME_TIME = 2u;

// _____________________________________________________________________________
IndexImpl::IndexImpl(ad_utility::AllocatorWithLimit<Id> allocator)
    : allocator_{std::move(allocator)} {};

// _____________________________________________________________________________
IndexBuilderDataAsFirstPermutationSorter IndexImpl::createIdTriplesAndVocab(
    std::shared_ptr<TurtleParserBase> parser) {
  auto indexBuilderData =
      passFileForVocabulary(std::move(parser), numTriplesPerBatch_);
  // first save the total number of words, this is needed to initialize the
  // dense IndexMetaData variants
  totalVocabularySize_ = indexBuilderData.vocabularyMetaData_.numWordsTotal_;
  LOG(DEBUG) << "Number of words in internal and external vocabulary: "
             << totalVocabularySize_ << std::endl;

  LOG(INFO) << "Converting external vocabulary to binary format ..."
            << std::endl;
  vocab_.externalizeLiteralsFromTextFile(
      onDiskBase_ + EXTERNAL_LITS_TEXT_FILE_NAME,
      onDiskBase_ + EXTERNAL_VOCAB_SUFFIX);
  deleteTemporaryFile(onDiskBase_ + EXTERNAL_LITS_TEXT_FILE_NAME);
  // clear vocabulary to save ram (only information from partial binary files
  // used from now on). This will preserve information about externalized
  // Prefixes etc.
  vocab_.clear();
  auto firstSorter = convertPartialToGlobalIds(
      *indexBuilderData.idTriples, indexBuilderData.actualPartialSizes,
      NUM_TRIPLES_PER_PARTIAL_VOCAB);

  return {indexBuilderData, std::move(firstSorter)};
}

// _____________________________________________________________________________
void IndexImpl::compressInternalVocabularyIfSpecified(
    const std::vector<std::string>& prefixes) {
  // If we have no compression, this will also copy the whole vocabulary.
  // but since we expect compression to be the default case, this  should not
  // hurt.
  string vocabFile = onDiskBase_ + INTERNAL_VOCAB_SUFFIX;
  string vocabFileTmp = onDiskBase_ + ".vocabularyTmp";
  if (vocabPrefixCompressed_) {
    auto prefixFile = ad_utility::makeOfstream(onDiskBase_ + PREFIX_FILE);
    for (const auto& prefix : prefixes) {
      prefixFile << RdfEscaping::escapeNewlinesAndBackslashes(prefix)
                 << std::endl;
    }
  }
  configurationJson_["prefixes"] = vocabPrefixCompressed_;
  LOG(INFO) << "Writing compressed vocabulary to disk ..." << std::endl;

  vocab_.buildCodebookForPrefixCompression(prefixes);
  auto wordReader = RdfsVocabulary::makeUncompressedDiskIterator(vocabFile);
  auto wordWriter = vocab_.makeCompressedWordWriter(vocabFileTmp);
  for (const auto& word : wordReader) {
    wordWriter.push(word);
  }
  wordWriter.finish();
  LOG(DEBUG) << "Finished writing compressed vocabulary" << std::endl;

  if (std::rename(vocabFileTmp.c_str(), vocabFile.c_str())) {
    LOG(INFO) << "Error: Rename the prefixed vocab file " << vocabFileTmp
              << " to " << vocabFile << " set errno to " << errno
              << ". Terminating..." << std::endl;
    AD_FAIL();
  }
}

std::unique_ptr<TurtleParserBase> IndexImpl::makeTurtleParser(
    const std::string& filename) {
  auto setTokenizer = [this,
                       &filename]<template <typename> typename ParserTemplate>()
      -> std::unique_ptr<TurtleParserBase> {
    if (onlyAsciiTurtlePrefixes_) {
      return std::make_unique<ParserTemplate<TokenizerCtre>>(filename);
    } else {
      return std::make_unique<ParserTemplate<Tokenizer>>(filename);
    }
  };

  if (useParallelParser_) {
    return setTokenizer.template operator()<TurtleParallelParser>();
  } else {
    return setTokenizer.template operator()<TurtleStreamParser>();
  }
}

// Several helper functions for joining the OSP permutation with the patterns.
namespace {
// Return an input range of the blocks that are returned by the external sorter
// to which `sorterPtr` points. Only the subset/permutation specified by the
// `columnIndices` will be returned for each block.
auto lazyScanWithPermutedColumns(auto& sorterPtr, auto columnIndices) {
  auto setSubset = [columnIndices](auto& idTable) {
    idTable.setColumnSubset(columnIndices);
  };
  return ad_utility::inPlaceTransformView(
      ad_utility::OwningView{sorterPtr->template getSortedBlocks<0>()},
      setSubset);
}

// Perform a lazy optional block join on the first column of `leftInput` and
// `rightInput`. The `resultCallback` will be called for each block of resulting
// rows. Assumes that `leftInput` and `rightInput` have 6 columns in total, so
// the result will have 5 columns.
auto lazyOptionalJoinOnFirstColumn(auto& leftInput, auto& rightInput,
                                   auto resultCallback) {
  auto projection = [](const auto& row) -> Id { return row[0]; };
  auto projectionForComparator = []<typename T>(const T& rowOrId) {
    if constexpr (ad_utility::SimilarTo<T, Id>) {
      return rowOrId;
    } else {
      return rowOrId[0];
    }
  };
  auto comparator = [&projectionForComparator](const auto& l, const auto& r) {
    return projectionForComparator(l) < projectionForComparator(r);
  };

  // There are 5 columns in the result (3 from the triple, as well as subject
  // patterns of the subject and object).
  IdTable outputTable{5, ad_utility::makeUnlimitedAllocator<Id>()};
  // The first argument is the number of join columns.
  auto rowAdder = ad_utility::AddCombinedRowToIdTable{
      1, std::move(outputTable), BUFFER_SIZE_JOIN_PATTERNS_WITH_OSP,
      resultCallback};

  ad_utility::zipperJoinForBlocksWithoutUndef(leftInput, rightInput, comparator,
                                              rowAdder, projection, projection,
                                              std::true_type{});
  rowAdder.flush();
}

// In the pattern column replace UNDEF (which is created by the optional join)
// by the special `NO_PATTERN` ID and undo the permutation of the columns that
// was only needed for the join algorithm.
auto fixBlockAfterPatternJoin(auto block) {
  // The permutation must be the inverse of the original permutation, which just
  // switches the third column (the object) into the first column (where the
  // join column is expected by the algorithms).
  block.value().setColumnSubset(std::array<ColumnIndex, 5>{2, 1, 0, 3, 4});
  std::ranges::for_each(block.value().getColumn(4), [](Id& id) {
    id = id.isUndefined() ? Id::makeFromInt(NO_PATTERN) : id;
  });
  return std::move(block.value()).template toStatic<0>();
}
}  // namespace

// ____________________________________________________________________________
std::unique_ptr<ExternalSorter<SortByPSO, 5>> IndexImpl::buildOspWithPatterns(
    PatternCreatorNew::TripleSorter sortersFromPatternCreator,
    auto isQleverInternalId) {
  auto&& [hasPatternPredicateSortedByPSO, secondSorter] =
      sortersFromPatternCreator;
  // We need the patterns twice: once for the additional column, and once for
  // the additional permutation.
  hasPatternPredicateSortedByPSO->moveResultOnMerge() = false;
  // The column with index 1 always is `has-predicate` and is not needed here.
  // Note that the order of the columns during index building  is alwasy `SPO`,
  // but the sorting might be different (PSO in this case).
  auto lazyPatternScan = lazyScanWithPermutedColumns(
      hasPatternPredicateSortedByPSO, std::array<ColumnIndex, 2>{0, 2});
  ad_utility::data_structures::ThreadSafeQueue<IdTable> queue{4};

  // The permutation (2, 1, 0, 3) switches the third column (the object) with
  // the first column (where the join column is expected by the algorithms).
  // This permutation is reverted as part of the `fixBlockAfterPatternJoin`
  // function.
  auto ospAsBlocksTransformed = lazyScanWithPermutedColumns(
      secondSorter, std::array<ColumnIndex, 4>{2, 1, 0, 3});

  // Run the actual join between the OSP permutation and the `has-pattern`
  // predicate on a background thread. The result will be pushed to the `queue`
  // so that we can consume it asynchronously.
  ad_utility::JThread joinWithPatternThread{
      [&queue, &ospAsBlocksTransformed, &lazyPatternScan] {
        // Setup the callback for the join that will buffer the results and push
        // them to the queue.
        IdTable outputBufferTable{5, ad_utility::makeUnlimitedAllocator<Id>()};
        auto pushToQueue =
            [&, bufferSize =
                    BUFFER_SIZE_JOIN_PATTERNS_WITH_OSP.load()](IdTable& table) {
              if (table.numRows() >= bufferSize) {
                if (!outputBufferTable.empty()) {
                  queue.push(std::move(outputBufferTable));
                  outputBufferTable.clear();
                }
                queue.push(std::move(table));
              } else {
                outputBufferTable.insertAtEnd(table.begin(), table.end());
                if (outputBufferTable.size() >= bufferSize) {
                  queue.push(std::move(outputBufferTable));
                  outputBufferTable.clear();
                }
              }
              table.clear();
            };

        lazyOptionalJoinOnFirstColumn(ospAsBlocksTransformed, lazyPatternScan,
                                      pushToQueue);

        // We still might have some buffered results left, push them to the
        // queue and then finish the queue.
        if (!outputBufferTable.empty()) {
          queue.push(std::move(outputBufferTable));
          outputBufferTable.clear();
        }
        queue.finish();
      }};

  // Set up a generator that yields blocks with the following columns:
  // S P O PatternOfS PatternOfO, sorted by OPS.
  auto blockGenerator =
      [](auto& queue) -> cppcoro::generator<IdTableStatic<0>> {
    while (auto block = queue.pop()) {
      co_yield fixBlockAfterPatternJoin(std::move(block));
    }
  }(queue);

  // Actually create the permutations.
  auto thirdSorter =
      makeSorterPtr<ThirdPermutation, NumColumnsIndexBuilding + 2>("third");
  createSecondPermutationPair(NumColumnsIndexBuilding + 2, isQleverInternalId,
                              std::move(blockGenerator), *thirdSorter);
<<<<<<< HEAD

  makeIndexFromAdditionalTriples(std::move(*hasPatternPredicateSortedByPSO));
=======
  // Add the `ql:has-pattern` predicate to the sorter such that it will become
  // part of the PSO and POS permutation.
  LOG(INFO) << "Adding " << hasPatternPredicateSortedByPSO->size()
            << " additional triples to the POS and PSO permutation for the "
               "`ql:has-pattern` predicate ..."
            << std::endl;
  auto noPattern = Id::makeFromInt(NO_PATTERN);
  static_assert(NumColumnsIndexBuilding == 3);
  for (const auto& row : hasPatternPredicateSortedByPSO->sortedView()) {
    // The repetition of the pattern index (`row[2]`) for the fourth column is
    // useful for generic unit testing, but not needed otherwise.
    thirdSorter->push(std::array{row[0], row[1], row[2], row[2], noPattern});
  }
>>>>>>> 4a9bf235
  return thirdSorter;
}
// _____________________________________________________________________________
void IndexImpl::createFromFile(const string& filename) {
  if (!loadAllPermutations_ && usePatterns_) {
    throw std::runtime_error{
        "The patterns can only be built when all 6 permutations are created"};
  }
  LOG(INFO) << "Processing input triples from " << filename << " ..."
            << std::endl;

  readIndexBuilderSettingsFromFile();

  IndexBuilderDataAsFirstPermutationSorter indexBuilderData =
      createIdTriplesAndVocab(makeTurtleParser(filename));

  compressInternalVocabularyIfSpecified(indexBuilderData.prefixes_);

  // Write the configuration already at this point, so we have it available in
  // case any of the permutations fail.
  writeConfiguration();

  auto isQleverInternalId = [&indexBuilderData](const auto& id) {
    // The special internal IDs like `ql:has-pattern` (see `SpecialIds.h`)
    // have the datatype `UNDEFINED`.
    return indexBuilderData.vocabularyMetaData_.isQleverInternalId(id) ||
           id.getDatatype() == Datatype::Undefined;
  };

  // For the first permutation, perform a unique.
  auto firstSorterWithUnique =
      ad_utility::uniqueBlockView(indexBuilderData.sorter_->getSortedOutput());

  if (!loadAllPermutations_) {
    // Only two permutations, no patterns, in this case the `firstSorter` is a
    // PSO sorter, and `createPermutationPair` creates PSO/POS permutations.
    createFirstPermutationPair(NumColumnsIndexBuilding, isQleverInternalId,
                               std::move(firstSorterWithUnique));
    configurationJson_["has-all-permutations"] = false;
  } else if (loadAllPermutations_ && !usePatterns_) {
    // Without patterns we explicitly have to pass in the next sorters to all
    // permutation creating functions.
    auto secondSorter = makeSorter<SecondPermutation>("second");
    createFirstPermutationPair(NumColumnsIndexBuilding, isQleverInternalId,
                               std::move(firstSorterWithUnique), secondSorter);
    auto thirdSorter = makeSorter<ThirdPermutation>("third");
    createSecondPermutationPair(NumColumnsIndexBuilding, isQleverInternalId,
                                secondSorter.getSortedBlocks<0>(), thirdSorter);
    secondSorter.clear();
    createThirdPermutationPair(NumColumnsIndexBuilding, isQleverInternalId,
                               thirdSorter.getSortedBlocks<0>());
    configurationJson_["has-all-permutations"] = true;
  } else {
    // Load all permutations and also load the patterns. In this case the
    // `createFirstPermutationPair` function returns the next sorter, already
    // enriched with the patterns of the subjects in the triple.
    auto patternOutput =
        createFirstPermutationPair(NumColumnsIndexBuilding, isQleverInternalId,
                                   std::move(firstSorterWithUnique));
    auto thirdSorterPtr = buildOspWithPatterns(std::move(patternOutput.value()),
                                               isQleverInternalId);
    createThirdPermutationPair(NumColumnsIndexBuilding + 2, isQleverInternalId,
                               thirdSorterPtr->template getSortedBlocks<0>());
    configurationJson_["has-all-permutations"] = true;
  }

  // Dump the configuration again in case the permutations have added some
  // information.
  writeConfiguration();
  LOG(INFO) << "Index build completed" << std::endl;
}

// _____________________________________________________________________________
IndexBuilderDataAsStxxlVector IndexImpl::passFileForVocabulary(
    std::shared_ptr<TurtleParserBase> parser, size_t linesPerPartial) {
  parser->integerOverflowBehavior() = turtleParserIntegerOverflowBehavior_;
  parser->invalidLiteralsAreSkipped() = turtleParserSkipIllegalLiterals_;
  ad_utility::Synchronized<std::unique_ptr<TripleVec>> idTriples(
      std::make_unique<TripleVec>(onDiskBase_ + ".unsorted-triples.dat", 1_GB,
                                  allocator_));
  bool parserExhausted = false;

  size_t i = 0;
  // already count the numbers of triples that will be used for the language
  // filter
  size_t numFiles = 0;

  // we add extra triples
  std::vector<size_t> actualPartialSizes;

  // Each of these futures corresponds to the processing and writing of one
  // batch of triples and partial vocabulary.
  std::array<std::future<void>, 3> writePartialVocabularyFuture;

  ad_utility::CachingMemoryResource cachingMemoryResource;
  ItemAlloc itemAlloc(&cachingMemoryResource);
  while (!parserExhausted) {
    size_t actualCurrentPartialSize = 0;

    std::vector<std::array<Id, 3>> localWriter;

    std::array<std::optional<ItemMapManager>, NUM_PARALLEL_ITEM_MAPS> itemArray;

    {
      auto p = ad_pipeline::setupParallelPipeline<NUM_PARALLEL_ITEM_MAPS>(
          parserBatchSize_,
          // when called, returns an optional to the next triple. If
          // `linesPerPartial` triples were parsed, return std::nullopt. when
          // the parser is unable to deliver triples, set parserExhausted to
          // true and return std::nullopt. this is exactly the behavior we need,
          // as a first step in the parallel Pipeline.
          ParserBatcher(parser, linesPerPartial,
                        [&]() { parserExhausted = true; }),
          // get the Ids for the original triple and the possibly added language
          // Tag triples using the provided HashMaps via itemArray. See
          // documentation of the function for more details
          getIdMapLambdas<NUM_PARALLEL_ITEM_MAPS>(&itemArray, linesPerPartial,
                                                  &(vocab_.getCaseComparator()),
                                                  this, itemAlloc));

      while (auto opt = p.getNextValue()) {
        i++;
        for (const auto& innerOpt : opt.value()) {
          if (innerOpt) {
            actualCurrentPartialSize++;
            localWriter.push_back(innerOpt.value());
          }
        }
        if (i % 100'000'000 == 0) {
          LOG(INFO) << "Input triples processed: " << i << std::endl;
        }
      }
      LOG(TIMING) << "WaitTimes for Pipeline in msecs\n";
      for (const auto& t : p.getWaitingTime()) {
        LOG(TIMING)
            << std::chrono::duration_cast<std::chrono::milliseconds>(t).count()
            << " msecs" << std::endl;
      }

      parser->printAndResetQueueStatistics();
    }

    // localWriter.finish();
    // wait until sorting the last partial vocabulary has finished
    // to control the number of threads and the amount of memory used at the
    // same time. typically sorting is finished before we reach again here so
    // it is not a bottleneck.
    ad_utility::Timer sortFutureTimer{ad_utility::Timer::Started};
    if (writePartialVocabularyFuture[0].valid()) {
      writePartialVocabularyFuture[0].get();
    }
    LOG(TIMING)
        << "Time spent waiting for the writing of a previous vocabulary: "
        << sortFutureTimer.msecs().count() << "ms." << std::endl;
    auto moveMap = [](std::optional<ItemMapManager>&& el) {
      return std::move(el.value()).moveMap();
    };
    std::array<ItemMapAndBuffer, NUM_PARALLEL_ITEM_MAPS> convertedMaps =
        ad_utility::transformArray(std::move(itemArray), moveMap);
    auto oldItemPtr = std::make_unique<ItemMapArray>(std::move(convertedMaps));
    for (auto it = writePartialVocabularyFuture.begin() + 1;
         it < writePartialVocabularyFuture.end(); ++it) {
      *(it - 1) = std::move(*it);
    }
    writePartialVocabularyFuture[writePartialVocabularyFuture.size() - 1] =
        writeNextPartialVocabulary(i, numFiles, actualCurrentPartialSize,
                                   std::move(oldItemPtr),
                                   std::move(localWriter), &idTriples);
    numFiles++;
    // Save the information how many triples this partial vocabulary actually
    // deals with we will use this later for mapping from partial to global
    // ids
    actualPartialSizes.push_back(actualCurrentPartialSize);
  }
  for (auto& future : writePartialVocabularyFuture) {
    if (future.valid()) {
      future.get();
    }
  }
  LOG(INFO) << "Done, total number of triples read: " << i
            << " [may contain duplicates]" << std::endl;
  LOG(INFO) << "Number of QLever-internal triples created: "
            << (*idTriples.wlock())->size() << " [may contain duplicates]"
            << std::endl;

  size_t sizeInternalVocabulary = 0;
  std::vector<std::string> prefixes;
  if (vocabPrefixCompressed_) {
    LOG(INFO) << "Merging partial vocabularies in byte order "
              << "(internal only) ..." << std::endl;
    VocabularyMerger m;
    auto compressionOutfile = ad_utility::makeOfstream(
        onDiskBase_ + TMP_BASENAME_COMPRESSION + INTERNAL_VOCAB_SUFFIX);
    auto internalVocabularyActionCompression =
        [&compressionOutfile](const auto& word) {
          compressionOutfile << RdfEscaping::escapeNewlinesAndBackslashes(word)
                             << '\n';
        };
    m._noIdMapsAndIgnoreExternalVocab = true;
    auto mergeResult = m.mergeVocabulary(
        onDiskBase_ + TMP_BASENAME_COMPRESSION, numFiles, std::less<>(),
        internalVocabularyActionCompression, memoryLimitIndexBuilding());
    sizeInternalVocabulary = mergeResult.numWordsTotal_;
    LOG(INFO) << "Number of words in internal vocabulary: "
              << sizeInternalVocabulary << std::endl;
    // Flush and close the created vocabulary, s.t. the prefix compression sees
    // all of its contents.
    compressionOutfile.close();
    // We have to use the "normally" sorted vocabulary for the prefix
    // compression.
    std::string vocabFileForPrefixCalculation =
        onDiskBase_ + TMP_BASENAME_COMPRESSION + INTERNAL_VOCAB_SUFFIX;
    prefixes = calculatePrefixes(vocabFileForPrefixCalculation,
                                 NUM_COMPRESSION_PREFIXES, 1, true);
    ad_utility::deleteFile(vocabFileForPrefixCalculation);
  }

  LOG(INFO) << "Merging partial vocabularies in Unicode order "
            << "(internal and external) ..." << std::endl;
  const VocabularyMerger::VocabularyMetaData mergeRes = [&]() {
    VocabularyMerger v;
    auto sortPred = [cmp = &(vocab_.getCaseComparator())](std::string_view a,
                                                          std::string_view b) {
      return (*cmp)(a, b, decltype(vocab_)::SortLevel::TOTAL);
    };
    auto wordWriter =
        vocab_.makeUncompressingWordWriter(onDiskBase_ + INTERNAL_VOCAB_SUFFIX);
    auto internalVocabularyAction = [&wordWriter](const auto& word) {
      wordWriter.push(word.data(), word.size());
    };
    return v.mergeVocabulary(onDiskBase_, numFiles, sortPred,
                             internalVocabularyAction,
                             memoryLimitIndexBuilding());
  }();
  LOG(DEBUG) << "Finished merging partial vocabularies" << std::endl;
  IndexBuilderDataAsStxxlVector res;
  res.vocabularyMetaData_ = mergeRes;
  res.prefixes_ = std::move(prefixes);
  LOG(INFO) << "Number of words in external vocabulary: "
            << res.vocabularyMetaData_.numWordsTotal_ - sizeInternalVocabulary
            << std::endl;

  res.idTriples = std::move(*idTriples.wlock());
  res.actualPartialSizes = std::move(actualPartialSizes);

  LOG(INFO) << "Removing temporary files ..." << std::endl;
  for (size_t n = 0; n < numFiles; ++n) {
    deleteTemporaryFile(absl::StrCat(onDiskBase_, PARTIAL_VOCAB_FILE_NAME, n));
    if (vocabPrefixCompressed_) {
      deleteTemporaryFile(absl::StrCat(onDiskBase_, TMP_BASENAME_COMPRESSION,
                                       PARTIAL_VOCAB_FILE_NAME, n));
    }
  }

  return res;
}

// _____________________________________________________________________________
std::unique_ptr<ad_utility::CompressedExternalIdTableSorterTypeErased>
IndexImpl::convertPartialToGlobalIds(
    TripleVec& data, const vector<size_t>& actualLinesPerPartial,
    size_t linesPerPartial) {
  LOG(INFO) << "Converting triples from local IDs to global IDs ..."
            << std::endl;
  LOG(DEBUG) << "Triples per partial vocabulary: " << linesPerPartial
             << std::endl;

  // Iterate over all partial vocabularies.
  auto resultPtr =
      [&]() -> std::unique_ptr<
                ad_utility::CompressedExternalIdTableSorterTypeErased> {
    if (loadAllPermutations()) {
      return makeSorterPtr<FirstPermutation>("first");
    } else {
      return makeSorterPtr<SortByPSO>("first");
    }
  }();
  auto& result = *resultPtr;
  size_t i = 0;
  auto triplesGenerator = data.getRows();
  auto it = triplesGenerator.begin();
  using Buffer = IdTableStatic<3>;
  using Map = ad_utility::HashMap<Id, Id>;

  ad_utility::TaskQueue<true> lookupQueue(30, 10,
                                          "looking up local to global IDs");
  // This queue will be used to push the converted triples to the sorter. It is
  // important that it has only one thread because it will not be used in a
  // thread-safe way.
  ad_utility::TaskQueue<true> writeQueue(30, 1, "Writing global Ids to file");

  // For all triple elements find their mapping from partial to global ids.
  auto transformTriple = [](Buffer::row_reference& curTriple, auto& idMap) {
    for (auto& id : curTriple) {
      // TODO<joka92> Since the mapping only maps `VocabIndex->VocabIndex`,
      // probably the mapping should also be defined as `HashMap<VocabIndex,
      // VocabIndex>` instead of `HashMap<Id, Id>`
      if (id.getDatatype() != Datatype::VocabIndex) {
        continue;
      }
      auto iterator = idMap.find(id);
      AD_CORRECTNESS_CHECK(iterator != idMap.end());
      id = iterator->second;
    }
  };

  // Return a lambda that pushes all the triples to the sorter. Must only be
  // called single-threaded.
  auto getWriteTask = [&result, &i](Buffer triples) {
    return [&result, &i,
            triples = std::make_shared<IdTableStatic<0>>(
                std::move(triples).toDynamic())] {
      result.pushBlock(*triples);
      size_t newI = i + triples->size();
      static constexpr size_t progressInterval = 100'000'000;
      if ((newI / progressInterval) > (i / progressInterval)) {
        LOG(INFO) << "Triples converted: "
                  << (newI / progressInterval) * progressInterval << std::endl;
      }
      i = newI;
    };
  };

  // Return a lambda that for each of the `triples` transforms its partial to
  // global IDs using the `idMap`. The map is passed as a `shared_ptr` because
  // multiple batches need access to the same map.
  auto getLookupTask = [&writeQueue, &transformTriple, &getWriteTask](
                           Buffer triples, std::shared_ptr<Map> idMap) {
    return
        [&writeQueue, triples = std::make_shared<Buffer>(std::move(triples)),
         idMap = std::move(idMap), &getWriteTask, &transformTriple]() mutable {
          for (Buffer::row_reference triple : *triples) {
            transformTriple(triple, *idMap);
          }
          writeQueue.push(getWriteTask(std::move(*triples)));
        };
  };

  std::atomic<size_t> nextPartialVocabulary = 0;
  // Return the mapping from partial to global Ids for the batch with idx
  // `nextPartialVocabulary` and increase that counter by one. Return `nullopt`
  // if there are no more partial vocabularies to read.
  auto createNextVocab = [&nextPartialVocabulary, &actualLinesPerPartial,
                          this]() -> std::optional<std::pair<size_t, Map>> {
    auto idx = nextPartialVocabulary.fetch_add(1, std::memory_order_relaxed);
    if (idx >= actualLinesPerPartial.size()) {
      return std::nullopt;
    }
    std::string mmapFilename = absl::StrCat(onDiskBase_, PARTIAL_MMAP_IDS, idx);
    auto map = IdMapFromPartialIdMapFile(mmapFilename);
    // Delete the temporary file in which we stored this map
    deleteTemporaryFile(mmapFilename);
    return std::pair{idx, std::move(map)};
  };

  // Set up a generator that yields all the mappings in order, but reads them in
  // parallel.
  auto mappings = ad_utility::data_structures::queueManager<
      ad_utility::data_structures::OrderedThreadSafeQueue<Map>>(
      10, 5, createNextVocab);

  // TODO<C++23> Use `views::enumerate`.
  size_t batchIdx = 0;
  for (auto& mapping : mappings) {
    auto idMap = std::make_shared<Map>(std::move(mapping));

    const size_t bufferSize = BUFFER_SIZE_PARTIAL_TO_GLOBAL_ID_MAPPINGS;
    Buffer buffer{ad_utility::makeUnlimitedAllocator<Id>()};
    buffer.reserve(bufferSize);
    auto pushBatch = [&buffer, &idMap, &lookupQueue, &getLookupTask,
                      bufferSize]() {
      lookupQueue.push(getLookupTask(std::move(buffer), idMap));
      buffer.clear();
      buffer.reserve(bufferSize);
    };
    // Update the triples that belong to this partial vocabulary.
    for ([[maybe_unused]] auto idx :
         ad_utility::integerRange(actualLinesPerPartial[batchIdx])) {
      buffer.push_back(*it);
      if (buffer.size() >= bufferSize) {
        pushBatch();
      }
      ++it;
    }
    if (!buffer.empty()) {
      pushBatch();
    }
    ++batchIdx;
  }
  lookupQueue.finish();
  writeQueue.finish();
  LOG(INFO) << "Done, total number of triples converted: " << i << std::endl;
  return resultPtr;
}

// _____________________________________________________________________________
std::pair<IndexImpl::IndexMetaDataMmapDispatcher::WriteType,
          IndexImpl::IndexMetaDataMmapDispatcher::WriteType>
IndexImpl::createPermutationPairImpl(size_t numColumns, const string& fileName1,
                                     const string& fileName2,
                                     auto&& sortedTriples,
                                     std::array<size_t, 3> permutation,
                                     auto&&... perTripleCallbacks) {
  LOG(INFO) << "Creating a pair of index permutations ..." << std::endl;
  using MetaData = IndexMetaDataMmapDispatcher::WriteType;
  MetaData metaData1, metaData2;
  static_assert(MetaData::_isMmapBased);
  metaData1.setup(fileName1 + MMAP_FILE_SUFFIX, ad_utility::CreateTag{});
  metaData2.setup(fileName2 + MMAP_FILE_SUFFIX, ad_utility::CreateTag{});

  CompressedRelationWriter writer1{numColumns - 1,
                                   ad_utility::File(fileName1, "w"),
                                   blocksizePermutationPerColumn_};
  CompressedRelationWriter writer2{numColumns - 1,
                                   ad_utility::File(fileName2, "w"),
                                   blocksizePermutationPerColumn_};

  // Lift a callback that works on single elements to a callback that works on
  // blocks.
  auto liftCallback = [](auto callback) {
    return [callback](const auto& block) mutable {
      std::ranges::for_each(block, callback);
    };
  };
  auto callback1 =
      liftCallback([&metaData1](const auto& md) { metaData1.add(md); });
  auto callback2 =
      liftCallback([&metaData2](const auto& md) { metaData2.add(md); });

  std::vector<std::function<void(const IdTableStatic<0>&)>> perBlockCallbacks{
      liftCallback(perTripleCallbacks)...};

  std::tie(metaData1.blockData(), metaData2.blockData()) =
      CompressedRelationWriter::createPermutationPair(
          fileName1, {writer1, callback1}, {writer2, callback2},
          AD_FWD(sortedTriples), permutation, perBlockCallbacks);

  // There previously was a bug in the CompressedIdTableSorter that lead to
  // semantically correct blocks, but with too large block sizes for the twin
  // relation. This assertion would have caught this bug.
  AD_CORRECTNESS_CHECK(metaData1.blockData().size() ==
                       metaData2.blockData().size());

  return {std::move(metaData1), std::move(metaData2)};
}

// ________________________________________________________________________
std::pair<IndexImpl::IndexMetaDataMmapDispatcher::WriteType,
          IndexImpl::IndexMetaDataMmapDispatcher::WriteType>
IndexImpl::createPermutations(size_t numColumns, auto&& sortedTriples,
                              const Permutation& p1, const Permutation& p2,
                              auto&&... perTripleCallbacks) {
  auto metaData = createPermutationPairImpl(
      numColumns, onDiskBase_ + ".index" + p1.fileSuffix_,
      onDiskBase_ + ".index" + p2.fileSuffix_, AD_FWD(sortedTriples),
      p1.keyOrder_, AD_FWD(perTripleCallbacks)...);

  LOG(INFO) << "Statistics for " << p1.readableName_ << ": "
            << metaData.first.statistics() << std::endl;
  LOG(INFO) << "Statistics for " << p2.readableName_ << ": "
            << metaData.second.statistics() << std::endl;

  return metaData;
}

// ________________________________________________________________________
void IndexImpl::createPermutationPair(size_t numColumns, auto&& sortedTriples,
                                      const Permutation& p1,
                                      const Permutation& p2,
                                      auto&&... perTripleCallbacks) {
  auto [metaData1, metaData2] = createPermutations(
      numColumns, AD_FWD(sortedTriples), p1, p2, AD_FWD(perTripleCallbacks)...);
  // Set the name of this newly created pair of `IndexMetaData` objects.
  // NOTE: When `setKbName` was called, it set the name of pso_.meta_,
  // pso_.meta_, ... which however are not used during index building.
  // `getKbName` simple reads one of these names.
  auto writeMetadata = [this](auto& metaData, const auto& permutation) {
    metaData.setName(getKbName());
    ad_utility::File f(
        absl::StrCat(onDiskBase_, ".index", permutation.fileSuffix_), "r+");
    metaData.appendToFile(&f);
  };
  LOG(INFO) << "Writing meta data for " << p1.readableName_ << " and "
            << p2.readableName_ << " ..." << std::endl;
  writeMetadata(metaData1, p1);
  writeMetadata(metaData2, p2);
}

// _____________________________________________________________________________
void IndexImpl::createFromOnDiskIndex(const string& onDiskBase) {
  setOnDiskBase(onDiskBase);
  readConfiguration();
  vocab_.readFromFile(onDiskBase_ + INTERNAL_VOCAB_SUFFIX,
                      onDiskBase_ + EXTERNAL_VOCAB_SUFFIX);

  totalVocabularySize_ = vocab_.size() + vocab_.getExternalVocab().size();
  LOG(DEBUG) << "Number of words in internal and external vocabulary: "
             << totalVocabularySize_ << std::endl;
<<<<<<< HEAD
=======

  pso_.loadFromDisk(onDiskBase_);
  pos_.loadFromDisk(onDiskBase_);

  if (loadAllPermutations_) {
    ops_.loadFromDisk(onDiskBase_);
    osp_.loadFromDisk(onDiskBase_);
    spo_.loadFromDisk(onDiskBase_);
    sop_.loadFromDisk(onDiskBase_);
  } else {
    LOG(INFO) << "Only the PSO and POS permutation were loaded, SPARQL queries "
                 "with predicate variables will therefore not work"
              << std::endl;
  }
>>>>>>> 4a9bf235

  // We have to load the patterns first to figure out if the patterns were built
  // at all.
  if (usePatterns_) {
    try {
      PatternCreatorNew::readPatternsFromFile(
          onDiskBase_ + ".index.patterns", avgNumDistinctSubjectsPerPredicate_,
          avgNumDistinctPredicatesPerSubject_,
          numDistinctSubjectPredicatePairs_, patterns_);
    } catch (const std::exception& e) {
      LOG(WARN) << "Could not load the patterns. The internal predicate "
                   "`ql:has-predicate` is therefore not available (and certain "
                   "queries that benefit from that predicate will be slower)."
                   "To suppress this warning, start the server with "
                   "the `--no-patterns` option. The error message was "
                << e.what() << std::endl;
      usePatterns_ = false;
    }
  }

  pso_.loadFromDisk(onDiskBase_, false, !usePatterns());
  pos_.loadFromDisk(onDiskBase_, false, !usePatterns());

  if (loadAllPermutations_) {
    ops_.loadFromDisk(onDiskBase_);
    osp_.loadFromDisk(onDiskBase_);
    spo_.loadFromDisk(onDiskBase_);
    sop_.loadFromDisk(onDiskBase_);
  } else {
    LOG(INFO) << "Only the PSO and POS permutation were loaded, SPARQL queries "
                 "with predicate variables will therefore not work"
              << std::endl;
  }
}

// _____________________________________________________________________________
void IndexImpl::throwExceptionIfNoPatterns() const {
  if (!usePatterns_) {
    AD_THROW(
        "The requested feature requires a loaded patterns file ("
        "do not specify the --no-patterns option for this to work)");
  }
}

// _____________________________________________________________________________
const CompactVectorOfStrings<Id>& IndexImpl::getPatterns() const {
  throwExceptionIfNoPatterns();
  return patterns_;
}

// _____________________________________________________________________________
double IndexImpl::getAvgNumDistinctPredicatesPerSubject() const {
  throwExceptionIfNoPatterns();
  return avgNumDistinctPredicatesPerSubject_;
}

// _____________________________________________________________________________
double IndexImpl::getAvgNumDistinctSubjectsPerPredicate() const {
  throwExceptionIfNoPatterns();
  return avgNumDistinctSubjectsPerPredicate_;
}

// _____________________________________________________________________________
size_t IndexImpl::getNumDistinctSubjectPredicatePairs() const {
  throwExceptionIfNoPatterns();
  return numDistinctSubjectPredicatePairs_;
}

// _____________________________________________________________________________
template <class T>
void IndexImpl::writeAsciiListFile(const string& filename, const T& ids) const {
  std::ofstream f(filename);

  for (size_t i = 0; i < ids.size(); ++i) {
    f << ids[i] << ' ';
  }
  f.close();
}

template void IndexImpl::writeAsciiListFile<vector<Id>>(
    const string& filename, const vector<Id>& ids) const;

template void IndexImpl::writeAsciiListFile<vector<Score>>(
    const string& filename, const vector<Score>& ids) const;

// _____________________________________________________________________________
bool IndexImpl::isLiteral(const string& object) const {
  return decltype(vocab_)::isLiteral(object);
}

// _____________________________________________________________________________
void IndexImpl::setKbName(const string& name) {
  pos_.setKbName(name);
  pso_.setKbName(name);
  sop_.setKbName(name);
  spo_.setKbName(name);
  ops_.setKbName(name);
  osp_.setKbName(name);
}

// ____________________________________________________________________________
void IndexImpl::setOnDiskBase(const std::string& onDiskBase) {
  onDiskBase_ = onDiskBase;
}

// ____________________________________________________________________________
void IndexImpl::setKeepTempFiles(bool keepTempFiles) {
  keepTempFiles_ = keepTempFiles;
}

// _____________________________________________________________________________
bool& IndexImpl::usePatterns() { return usePatterns_; }

// _____________________________________________________________________________
bool& IndexImpl::loadAllPermutations() { return loadAllPermutations_; }

// ____________________________________________________________________________
void IndexImpl::setSettingsFile(const std::string& filename) {
  settingsFileName_ = filename;
}

// ____________________________________________________________________________
void IndexImpl::setPrefixCompression(bool compressed) {
  vocabPrefixCompressed_ = compressed;
}

// ____________________________________________________________________________
void IndexImpl::writeConfiguration() const {
  // Copy the configuration and add the current commit hash.
  auto configuration = configurationJson_;
  configuration["git-hash"] = std::string(qlever::version::GitHash);
  configuration["index-format-version"] = qlever::indexFormatVersion;
  auto f = ad_utility::makeOfstream(onDiskBase_ + CONFIGURATION_FILE);
  f << configuration;
}

// ___________________________________________________________________________
void IndexImpl::readConfiguration() {
  auto f = ad_utility::makeIfstream(onDiskBase_ + CONFIGURATION_FILE);
  f >> configurationJson_;
  if (configurationJson_.find("git-hash") != configurationJson_.end()) {
    LOG(INFO) << "The git hash used to build this index was "
              << std::string(configurationJson_["git-hash"]).substr(0, 6)
              << std::endl;
  } else {
    LOG(INFO) << "The index was built before git commit hashes were stored in "
                 "the index meta data"
              << std::endl;
  }

  if (configurationJson_.find("index-format-version") !=
      configurationJson_.end()) {
    auto indexFormatVersion = static_cast<qlever::IndexFormatVersion>(
        configurationJson_["index-format-version"]);
    const auto& currentVersion = qlever::indexFormatVersion;
    if (indexFormatVersion != currentVersion) {
      if (indexFormatVersion.date_.toBits() > currentVersion.date_.toBits()) {
        LOG(ERROR) << "The version of QLever you are using is too old for this "
                      "index. Please use a version of QLever that is "
                      "compatible with this index"
                      " (PR = "
                   << indexFormatVersion.prNumber_ << ", Date = "
                   << indexFormatVersion.date_.toStringAndType().first << ")."
                   << std::endl;
      } else {
        LOG(ERROR) << "The index is too old for this version of QLever. "
                      "We recommend that you rebuild the index and start the "
                      "server with the current master. Alternatively start the "
                      "engine with a version of QLever that is compatible with "
                      "this index (PR = "
                   << indexFormatVersion.prNumber_ << ", Date = "
                   << indexFormatVersion.date_.toStringAndType().first << ")."
                   << std::endl;
      }
      throw std::runtime_error{
          "Incompatible index format, see log message for details"};
    }
  } else {
    LOG(ERROR) << "This index was built before versioning was introduced for "
                  "QLever's index format. Please rebuild your index using the "
                  "current version of QLever."
               << std::endl;
    throw std::runtime_error{
        "Incompatible index format, see log message for details"};
  }

  if (configurationJson_.find("prefixes") != configurationJson_.end()) {
    if (configurationJson_["prefixes"]) {
      vector<string> prefixes;
      auto prefixFile = ad_utility::makeIfstream(onDiskBase_ + PREFIX_FILE);
      for (string prefix; std::getline(prefixFile, prefix);) {
        prefixes.emplace_back(
            RdfEscaping::unescapeNewlinesAndBackslashes(prefix));
      }
      vocab_.buildCodebookForPrefixCompression(prefixes);
    } else {
      vocab_.buildCodebookForPrefixCompression(std::vector<std::string>());
    }
  }

  if (configurationJson_.find("prefixes-external") !=
      configurationJson_.end()) {
    vocab_.initializeExternalizePrefixes(
        configurationJson_["prefixes-external"]);
  }

  if (configurationJson_.count("ignore-case")) {
    LOG(ERROR) << ERROR_IGNORE_CASE_UNSUPPORTED << '\n';
    throw std::runtime_error("Deprecated key \"ignore-case\" in index build");
  }

  if (configurationJson_.count("locale")) {
    std::string lang{configurationJson_["locale"]["language"]};
    std::string country{configurationJson_["locale"]["country"]};
    bool ignorePunctuation{configurationJson_["locale"]["ignore-punctuation"]};
    vocab_.setLocale(lang, country, ignorePunctuation);
    textVocab_.setLocale(lang, country, ignorePunctuation);
  } else {
    LOG(ERROR) << "Key \"locale\" is missing in the metadata. This is probably "
                  "and old index build that is no longer supported by QLever. "
                  "Please rebuild your index\n";
    throw std::runtime_error(
        "Missing required key \"locale\" in index build's metadata");
  }

  if (configurationJson_.find("languages-internal") !=
      configurationJson_.end()) {
    vocab_.initializeInternalizedLangs(
        configurationJson_["languages-internal"]);
  }

  auto loadDataMember = [this]<typename Target>(
                            std::string_view key, Target& target,
                            std::optional<std::type_identity_t<Target>>
                                defaultValue = std::nullopt) {
    auto it = configurationJson_.find(key);
    if (it == configurationJson_.end()) {
      if (defaultValue.has_value()) {
        target = std::move(defaultValue.value());
      } else {
        throw std::runtime_error{absl::StrCat(
            "The required key \"", key,
            "\" was not found in the `meta-data.json`. Most likely this index "
            "was built with an older version of QLever and should be rebuilt")};
      }
    } else {
      target = Target{*it};
    }
  };

  loadDataMember("has-all-permutations", loadAllPermutations_, true);

  loadDataMember("num-predicates-normal", numPredicatesNormal_);
  // These might be missing if there are only two permutations.
  loadDataMember("num-subjects-normal", numSubjectsNormal_, 0);
  loadDataMember("num-objects-normal", numObjectsNormal_, 0);
  loadDataMember("num-triples-normal", numTriplesNormal_);
}

// ___________________________________________________________________________
LangtagAndTriple IndexImpl::tripleToInternalRepresentation(
    TurtleTriple&& triple) const {
  LangtagAndTriple result{"", {}};
  auto& resultTriple = result.triple_;
  resultTriple[0] = std::move(triple.subject_);
  resultTriple[1] = std::move(triple.predicate_);

  // If the object of the triple can be directly folded into an ID, do so. Note
  // that the actual folding is done by the `TripleComponent`.
  std::optional<Id> idIfNotString = triple.object_.toValueIdIfNotString();

  // TODO<joka921> The following statement could be simplified by a helper
  // function "optionalCast";
  if (idIfNotString.has_value()) {
    resultTriple[2] = idIfNotString.value();
  } else {
    // `toRdfLiteral` handles literals as well as IRIs correctly.
    resultTriple[2] = std::move(triple.object_).toRdfLiteral();
  }

  for (size_t i = 0; i < 3; ++i) {
    auto& el = resultTriple[i];
    if (!std::holds_alternative<PossiblyExternalizedIriOrLiteral>(el)) {
      // If we already have an ID, we can just continue;
      continue;
    }
    auto& component = std::get<PossiblyExternalizedIriOrLiteral>(el);
    auto& iriOrLiteral = component.iriOrLiteral_;
    iriOrLiteral = vocab_.getLocaleManager().normalizeUtf8(iriOrLiteral);
    if (vocab_.shouldBeExternalized(iriOrLiteral)) {
      component.isExternal_ = true;
    }
    // Only the third element (the object) might contain a language tag.
    if (i == 2 && isLiteral(iriOrLiteral)) {
      result.langtag_ = decltype(vocab_)::getLanguage(iriOrLiteral);
    }
  }
  return result;
}

// ___________________________________________________________________________
void IndexImpl::readIndexBuilderSettingsFromFile() {
  json j;  // if we have no settings, we still have to initialize some default
           // values
  if (!settingsFileName_.empty()) {
    auto f = ad_utility::makeIfstream(settingsFileName_);
    f >> j;
  }

  if (j.find("prefixes-external") != j.end()) {
    vocab_.initializeExternalizePrefixes(j["prefixes-external"]);
    configurationJson_["prefixes-external"] = j["prefixes-external"];
  }

  if (j.count("ignore-case")) {
    LOG(ERROR) << ERROR_IGNORE_CASE_UNSUPPORTED << '\n';
    throw std::runtime_error("Deprecated key \"ignore-case\" in settings JSON");
  }

  /**
   * ICU uses two separate arguments for each Locale, the language ("en" or
   * "fr"...) and the country ("GB", "CA"...). The encoding has to be known at
   * compile time for ICU and will always be UTF-8 so it is not part of the
   * locale setting.
   */

  {
    std::string lang = LOCALE_DEFAULT_LANG;
    std::string country = LOCALE_DEFAULT_COUNTRY;
    bool ignorePunctuation = LOCALE_DEFAULT_IGNORE_PUNCTUATION;
    if (j.count("locale")) {
      lang = std::string{j["locale"]["language"]};
      country = std::string{j["locale"]["country"]};
      ignorePunctuation = bool{j["locale"]["ignore-punctuation"]};
    } else {
      LOG(INFO) << "Locale was not specified in settings file, default is "
                   "en_US"
                << std::endl;
    }
    LOG(INFO) << "You specified \"locale = " << lang << "_" << country << "\" "
              << "and \"ignore-punctuation = " << ignorePunctuation << "\""
              << std::endl;

    if (lang != LOCALE_DEFAULT_LANG || country != LOCALE_DEFAULT_COUNTRY) {
      LOG(WARN) << "You are using Locale settings that differ from the default "
                   "language or country.\n\t"
                << "This should work but is untested by the QLever team. If "
                   "you are running into unexpected problems,\n\t"
                << "Please make sure to also report your used locale when "
                   "filing a bug report. Also note that changing the\n\t"
                << "locale requires to completely rebuild the index\n";
    }
    vocab_.setLocale(lang, country, ignorePunctuation);
    textVocab_.setLocale(lang, country, ignorePunctuation);
    configurationJson_["locale"]["language"] = lang;
    configurationJson_["locale"]["country"] = country;
    configurationJson_["locale"]["ignore-punctuation"] = ignorePunctuation;
  }

  if (j.find("languages-internal") != j.end()) {
    vocab_.initializeInternalizedLangs(j["languages-internal"]);
    configurationJson_["languages-internal"] = j["languages-internal"];
  }
  if (j.count("ascii-prefixes-only")) {
    onlyAsciiTurtlePrefixes_ = static_cast<bool>(j["ascii-prefixes-only"]);
  }
  if (onlyAsciiTurtlePrefixes_) {
    LOG(INFO) << WARNING_ASCII_ONLY_PREFIXES << std::endl;
  }

  if (j.count("parallel-parsing")) {
    useParallelParser_ = static_cast<bool>(j["parallel-parsing"]);
  }
  if (useParallelParser_) {
    LOG(INFO) << WARNING_PARALLEL_PARSING << std::endl;
  }

  if (j.count("num-triples-per-batch")) {
    numTriplesPerBatch_ = size_t{j["num-triples-per-batch"]};
    LOG(INFO)
        << "You specified \"num-triples-per-batch = " << numTriplesPerBatch_
        << "\", choose a lower value if the index builder runs out of memory"
        << std::endl;
  }

  if (j.count("parser-batch-size")) {
    parserBatchSize_ = size_t{j["parser-batch-size"]};
    LOG(INFO) << "Overriding setting parser-batch-size to " << parserBatchSize_
              << " This might influence performance during index build."
              << std::endl;
  }

  std::string overflowingIntegersThrow = "overflowing-integers-throw";
  std::string overflowingIntegersBecomeDoubles =
      "overflowing-integers-become-doubles";
  std::string allIntegersBecomeDoubles = "all-integers-become-doubles";
  std::vector<std::string_view> allModes{overflowingIntegersThrow,
                                         overflowingIntegersBecomeDoubles,
                                         allIntegersBecomeDoubles};
  std::string key = "parser-integer-overflow-behavior";
  if (j.count(key)) {
    auto value = static_cast<std::string>(j[key]);
    if (value == overflowingIntegersThrow) {
      LOG(INFO) << "Integers that cannot be represented by QLever will throw "
                   "an exception"
                << std::endl;
      turtleParserIntegerOverflowBehavior_ =
          TurtleParserIntegerOverflowBehavior::Error;
    } else if (value == overflowingIntegersBecomeDoubles) {
      LOG(INFO) << "Integers that cannot be represented by QLever will be "
                   "converted to doubles"
                << std::endl;
      turtleParserIntegerOverflowBehavior_ =
          TurtleParserIntegerOverflowBehavior::OverflowingToDouble;
    } else if (value == allIntegersBecomeDoubles) {
      LOG(INFO) << "All integers will be converted to doubles" << std::endl;
      turtleParserIntegerOverflowBehavior_ =
          TurtleParserIntegerOverflowBehavior::OverflowingToDouble;
    } else {
      AD_CONTRACT_CHECK(std::ranges::find(allModes, value) == allModes.end());
      LOG(ERROR) << "Invalid value for " << key << std::endl;
      LOG(INFO) << "The currently supported values are "
                << absl::StrJoin(allModes, ",") << std::endl;
    }
  } else {
    turtleParserIntegerOverflowBehavior_ =
        TurtleParserIntegerOverflowBehavior::Error;
    LOG(INFO) << "Integers that cannot be represented by QLever will throw an "
                 "exception (this is the default behavior)"
              << std::endl;
  }
}

// ___________________________________________________________________________
std::future<void> IndexImpl::writeNextPartialVocabulary(
    size_t numLines, size_t numFiles, size_t actualCurrentPartialSize,
    std::unique_ptr<ItemMapArray> items, auto localIds,
    ad_utility::Synchronized<std::unique_ptr<TripleVec>>* globalWritePtr) {
  LOG(DEBUG) << "Input triples read in this section: " << numLines << std::endl;
  LOG(DEBUG)
      << "Triples processed, also counting internal triples added by QLever: "
      << actualCurrentPartialSize << std::endl;
  std::future<void> resultFuture;
  string partialFilename =
      absl::StrCat(onDiskBase_, PARTIAL_VOCAB_FILE_NAME, numFiles);
  string partialCompressionFilename = absl::StrCat(
      onDiskBase_, TMP_BASENAME_COMPRESSION, PARTIAL_VOCAB_FILE_NAME, numFiles);

  auto lambda = [localIds = std::move(localIds), globalWritePtr,
                 items = std::move(items), vocab = &vocab_, partialFilename,
                 partialCompressionFilename, numFiles,
                 vocabPrefixCompressed = vocabPrefixCompressed_]() mutable {
    auto vec = [&]() {
      ad_utility::TimeBlockAndLog l{"vocab maps to vector"};
      return vocabMapsToVector(*items);
    }();
    const auto identicalPred = [&c = vocab->getCaseComparator()](
                                   const auto& a, const auto& b) {
      return c(a.second.splitVal_, b.second.splitVal_,
               decltype(vocab_)::SortLevel::TOTAL);
    };
    {
      ad_utility::TimeBlockAndLog l{"sorting by unicode order"};
      sortVocabVector(&vec, identicalPred, true);
    }
    auto mapping = [&]() {
      ad_utility::TimeBlockAndLog l{"creating internal mapping"};
      return createInternalMapping(&vec);
    }();
    LOG(TRACE) << "Finished creating of Mapping vocabulary" << std::endl;
    // since now adjacent duplicates also have the same Ids, it suffices to
    // compare those
    {
      ad_utility::TimeBlockAndLog l{"removing duplicates from the input"};
      vec.erase(std::unique(vec.begin(), vec.end(),
                            [](const auto& a, const auto& b) {
                              return a.second.id_ == b.second.id_;
                            }),
                vec.end());
    }
    // The writing to the STXXL vector has to be done in order, to
    // make the update from local to global ids work.

    auto writeTriplesFuture = std::async(
        std::launch::async,
        [&globalWritePtr, &localIds, &mapping, &numFiles]() {
          globalWritePtr->withWriteLockAndOrdered(
              [&](auto& writerPtr) {
                writeMappedIdsToExtVec(localIds, mapping, &writerPtr);
              },
              numFiles);
        });
    {
      ad_utility::TimeBlockAndLog l{"write partial vocabulary"};
      writePartialVocabularyToFile(vec, partialFilename);
    }
    if (vocabPrefixCompressed) {
      // sort according to the actual byte values
      LOG(TRACE) << "Start sorting of vocabulary for prefix compression"
                 << std::endl;
      std::erase_if(vec, [](const auto& a) {
        return a.second.splitVal_.isExternalized_;
      });
      {
        ad_utility::TimeBlockAndLog l{"sorting for compression"};
        sortVocabVector(
            &vec,
            [](const auto& a, const auto& b) { return a.first < b.first; },
            true);
      }
      writePartialVocabularyToFile(vec, partialCompressionFilename);
    }
    LOG(TRACE) << "Finished writing the partial vocabulary" << std::endl;
    vec.clear();
    {
      ad_utility::TimeBlockAndLog l{"writing to global file"};
      writeTriplesFuture.get();
    }
  };

  return std::async(std::launch::async, std::move(lambda));
}

// ____________________________________________________________________________
IndexImpl::NumNormalAndInternal IndexImpl::numTriples() const {
  return {numTriplesNormal_, PSO().meta_.getNofTriples() - numTriplesNormal_};
}

// ____________________________________________________________________________
Permutation& IndexImpl::getPermutation(Permutation::Enum p) {
  using enum Permutation::Enum;
  switch (p) {
    case PSO:
      return pso_;
    case POS:
      return pos_;
    case SPO:
      return spo_;
    case SOP:
      return sop_;
    case OSP:
      return osp_;
    case OPS:
      return ops_;
  }
  AD_FAIL();
}

// ____________________________________________________________________________
const Permutation& IndexImpl::getPermutation(Permutation::Enum p) const {
  return const_cast<IndexImpl&>(*this).getPermutation(p);
}

// __________________________________________________________________________
Index::NumNormalAndInternal IndexImpl::numDistinctSubjects() const {
  if (hasAllPermutations()) {
    auto numActually = numSubjectsNormal_;
    return {numActually, spo_.metaData().getNofDistinctC1() - numActually};
  } else {
    AD_THROW(
        "Can only get # distinct subjects if all 6 permutations "
        "have been registered on sever start (and index build time) "
        "with the -a option.");
  }
}

// __________________________________________________________________________
Index::NumNormalAndInternal IndexImpl::numDistinctObjects() const {
  if (hasAllPermutations()) {
    auto numActually = numObjectsNormal_;
    return {numActually, osp_.metaData().getNofDistinctC1() - numActually};
  } else {
    AD_THROW(
        "Can only get # distinct objects if all 6 permutations "
        "have been registered on sever start (and index build time) "
        "with the -a option.");
  }
}

// __________________________________________________________________________
Index::NumNormalAndInternal IndexImpl::numDistinctPredicates() const {
  auto numActually = numPredicatesNormal_;
  return {numActually, pso_.metaData().getNofDistinctC1() - numActually};
}

// __________________________________________________________________________
Index::NumNormalAndInternal IndexImpl::numDistinctCol0(
    Permutation::Enum permutation) const {
  switch (permutation) {
    case Permutation::SOP:
    case Permutation::SPO:
      return numDistinctSubjects();
    case Permutation::OPS:
    case Permutation::OSP:
      return numDistinctObjects();
    case Permutation::POS:
    case Permutation::PSO:
      return numDistinctPredicates();
    default:
      AD_FAIL();
  }
}

// ___________________________________________________________________________
size_t IndexImpl::getCardinality(Id id, Permutation::Enum permutation) const {
  return getPermutation(permutation).getResultSizeOfScan(id);
}

// ___________________________________________________________________________
size_t IndexImpl::getCardinality(const TripleComponent& comp,
                                 Permutation::Enum permutation) const {
  // TODO<joka921> This special case is only relevant for the `PSO` and `POS`
  // permutations, but this internal predicate should never appear in subjects
  // or objects anyway.
  // TODO<joka921> Find out what the effect of this special case is for the
  // query planning.
  if (comp == INTERNAL_TEXT_MATCH_PREDICATE) {
    return TEXT_PREDICATE_CARDINALITY_ESTIMATE;
  }
  if (std::optional<Id> relId = comp.toValueId(getVocab()); relId.has_value()) {
    return getCardinality(relId.value(), permutation);
  }
  return 0;
}

// TODO<joka921> Once we have an overview over the folding this logic should
// probably not be in the index class.
std::optional<string> IndexImpl::idToOptionalString(VocabIndex id) const {
  return vocab_.indexToOptionalString(id);
}

std::optional<string> IndexImpl::idToOptionalString(WordVocabIndex id) const {
  return textVocab_.indexToOptionalString(id);
}

// ___________________________________________________________________________
bool IndexImpl::getId(const string& element, Id* id) const {
  // TODO<joka921> we should parse doubles correctly in the SparqlParser and
  // then return the correct ids here or somewhere else.
  VocabIndex vocabId;
  auto success = getVocab().getId(element, &vocabId);
  *id = Id::makeFromVocabIndex(vocabId);
  return success;
}

// ___________________________________________________________________________
std::pair<Id, Id> IndexImpl::prefix_range(const std::string& prefix) const {
  // TODO<joka921> Do we need prefix ranges for numbers?
  auto [begin, end] = vocab_.prefix_range(prefix);
  return {Id::makeFromVocabIndex(begin), Id::makeFromVocabIndex(end)};
}

// _____________________________________________________________________________
vector<float> IndexImpl::getMultiplicities(
    const TripleComponent& key, Permutation::Enum permutation) const {
  const auto& p = getPermutation(permutation);
  std::optional<Id> keyId = key.toValueId(getVocab());
  vector<float> res;
  if (keyId.has_value() && p.meta_.col0IdExists(keyId.value())) {
    auto metaData = p.meta_.getMetaData(keyId.value());
    res.push_back(metaData.getCol1Multiplicity());
    res.push_back(metaData.getCol2Multiplicity());
  } else {
    res.push_back(1);
    res.push_back(1);
  }
  return res;
}

// ___________________________________________________________________
vector<float> IndexImpl::getMultiplicities(
    Permutation::Enum permutation) const {
  const auto& p = getPermutation(permutation);
  auto numTriples = static_cast<float>(this->numTriples().normalAndInternal_());
  std::array<float, 3> m{
      numTriples / numDistinctSubjects().normalAndInternal_(),
      numTriples / numDistinctPredicates().normalAndInternal_(),
      numTriples / numDistinctObjects().normalAndInternal_()};
  return {m[p.keyOrder_[0]], m[p.keyOrder_[1]], m[p.keyOrder_[2]]};
}

// _____________________________________________________________________________
IdTable IndexImpl::scan(
    const TripleComponent& col0String,
    std::optional<std::reference_wrapper<const TripleComponent>> col1String,
    const Permutation::Enum& permutation,
    Permutation::ColumnIndicesRef additionalColumns,
    ad_utility::SharedCancellationHandle cancellationHandle) const {
  std::optional<Id> col0Id = col0String.toValueId(getVocab());
  std::optional<Id> col1Id =
      col1String.has_value() ? col1String.value().get().toValueId(getVocab())
                             : std::nullopt;
  if (!col0Id.has_value() || (col1String.has_value() && !col1Id.has_value())) {
    size_t numColumns = col1String.has_value() ? 1 : 2;
    return IdTable{numColumns, allocator_};
  }
  return scan(col0Id.value(), col1Id, permutation, additionalColumns,
              std::move(cancellationHandle));
}
// _____________________________________________________________________________
IdTable IndexImpl::scan(
    Id col0Id, std::optional<Id> col1Id, Permutation::Enum p,
    Permutation::ColumnIndicesRef additionalColumns,
    ad_utility::SharedCancellationHandle cancellationHandle) const {
  return getPermutation(p).scan(col0Id, col1Id, additionalColumns,
                                std::move(cancellationHandle));
}

// _____________________________________________________________________________
size_t IndexImpl::getResultSizeOfScan(
    const TripleComponent& col0, const TripleComponent& col1,
    const Permutation::Enum& permutation) const {
  std::optional<Id> col0Id = col0.toValueId(getVocab());
  std::optional<Id> col1Id = col1.toValueId(getVocab());
  if (!col0Id.has_value() || !col1Id.has_value()) {
    return 0;
  }
  const Permutation& p = getPermutation(permutation);
  return p.getResultSizeOfScan(col0Id.value(), col1Id.value());
}

// _____________________________________________________________________________
void IndexImpl::deleteTemporaryFile(const string& path) {
  if (!keepTempFiles_) {
    ad_utility::deleteFile(path);
  }
}

namespace {

// Return a lambda that is called repeatedly with triples that are sorted by the
// `idx`-th column and counts the number of distinct entities that occur in a
// triple where none of the elements fulfills the `isQleverInternalId`
// predicate. This is used to cound the number of distinct subjects, objects,
// and predicates during the index building.
template <size_t idx>
auto makeNumDistinctIdsCounter =
    [](size_t& numDistinctIds,
       ad_utility::InvocableWithExactReturnType<bool, Id> auto
           isQleverInternalId) {
      return [lastId = std::optional<Id>{}, &numDistinctIds,
              isInternalId =
                  std::move(isQleverInternalId)](const auto& triple) mutable {
        const auto& id = triple[idx];
        if (id != lastId && !std::ranges::any_of(triple, isInternalId)) {
          numDistinctIds++;
          lastId = id;
        }
      };
    };
}  // namespace

// _____________________________________________________________________________
template <typename... NextSorter>
requires(sizeof...(NextSorter) <= 1)
void IndexImpl::createPSOAndPOS(size_t numColumns, auto& isInternalId,
                                BlocksOfTriples sortedTriples,
                                NextSorter&&... nextSorter)

{
  size_t numTriplesNormal = 0;
  auto countTriplesNormal = [&numTriplesNormal,
                             &isInternalId](const auto& triple) mutable {
    numTriplesNormal += std::ranges::none_of(triple, isInternalId);
  };
  size_t numPredicatesNormal = 0;
  createPermutationPair(
      numColumns, AD_FWD(sortedTriples), pso_, pos_,
      nextSorter.makePushCallback()...,
      makeNumDistinctIdsCounter<1>(numPredicatesNormal, isInternalId),
      countTriplesNormal);
  configurationJson_["num-predicates-normal"] = numPredicatesNormal;
  configurationJson_["num-triples-normal"] = numTriplesNormal;
  writeConfiguration();
};

// _____________________________________________________________________________
template <typename... NextSorter>
requires(sizeof...(NextSorter) <= 1)
std::optional<PatternCreatorNew::TripleSorter> IndexImpl::createSPOAndSOP(
    size_t numColumns, auto& isInternalId, BlocksOfTriples sortedTriples,
    NextSorter&&... nextSorter) {
  size_t numSubjectsNormal = 0;
  auto numSubjectCounter =
      makeNumDistinctIdsCounter<0>(numSubjectsNormal, isInternalId);
  std::optional<PatternCreatorNew::TripleSorter> result;
  if (usePatterns_) {
    // We will return the next sorter.
    AD_CORRECTNESS_CHECK(sizeof...(nextSorter) == 0);
    // For now (especially for testing) We build the new pattern format as well
    // as the old one to see that they match.
    PatternCreatorNew patternCreator{
        onDiskBase_ + ".index.patterns",
        memoryLimitIndexBuilding() / NUM_EXTERNAL_SORTERS_AT_SAME_TIME};
    auto pushTripleToPatterns = [&patternCreator,
                                 &isInternalId](const auto& triple) {
      bool ignoreForPatterns = std::ranges::any_of(triple, isInternalId);
      auto tripleArr = std::array{triple[0], triple[1], triple[2]};
      patternCreator.processTriple(tripleArr, ignoreForPatterns);
    };
    createPermutationPair(numColumns, AD_FWD(sortedTriples), spo_, sop_,
                          nextSorter.makePushCallback()...,
                          pushTripleToPatterns, numSubjectCounter);
    patternCreator.finish();
    configurationJson_["num-subjects-normal"] = numSubjectsNormal;
    writeConfiguration();
    result = std::move(patternCreator).getTripleSorter();
  } else {
    AD_CORRECTNESS_CHECK(sizeof...(nextSorter) == 1);
    createPermutationPair(numColumns, AD_FWD(sortedTriples), spo_, sop_,
                          nextSorter.makePushCallback()..., numSubjectCounter);
  }
  configurationJson_["num-subjects-normal"] = numSubjectsNormal;
  writeConfiguration();
  return result;
};

// _____________________________________________________________________________
template <typename... NextSorter>
requires(sizeof...(NextSorter) <= 1)
void IndexImpl::createOSPAndOPS(size_t numColumns, auto& isInternalId,
                                BlocksOfTriples sortedTriples,
                                NextSorter&&... nextSorter) {
  // For the last pair of permutations we don't need a next sorter, so we
  // have no fourth argument.
  size_t numObjectsNormal = 0;
  createPermutationPair(
      numColumns, AD_FWD(sortedTriples), osp_, ops_,
      nextSorter.makePushCallback()...,
      makeNumDistinctIdsCounter<2>(numObjectsNormal, isInternalId));
  configurationJson_["num-objects-normal"] = numObjectsNormal;
  configurationJson_["has-all-permutations"] = true;
  writeConfiguration();
};

// _____________________________________________________________________________
template <typename Comparator, size_t I, bool returnPtr>
auto IndexImpl::makeSorterImpl(std::string_view permutationName) const {
  using Sorter = ExternalSorter<Comparator, I>;
  auto apply = [](auto&&... args) {
    if constexpr (returnPtr) {
      return std::make_unique<Sorter>(AD_FWD(args)...);
    } else {
      return Sorter{AD_FWD(args)...};
    }
  };
  return apply(absl::StrCat(onDiskBase_, ".", permutationName, "-sorter.dat"),
               memoryLimitIndexBuilding() / NUM_EXTERNAL_SORTERS_AT_SAME_TIME,
               allocator_);
}

// _____________________________________________________________________________
template <typename Comparator, size_t I>
ExternalSorter<Comparator, I> IndexImpl::makeSorter(
    std::string_view permutationName) const {
  return makeSorterImpl<Comparator, I, false>(permutationName);
}
// _____________________________________________________________________________
template <typename Comparator, size_t I>
std::unique_ptr<ExternalSorter<Comparator, I>> IndexImpl::makeSorterPtr(
    std::string_view permutationName) const {
  return makeSorterImpl<Comparator, I, true>(permutationName);
}

// _____________________________________________________________________________
void IndexImpl::makeIndexFromAdditionalTriples(
    ExternalSorter<SortByPSO>&& additionalTriples) {
  auto onDiskBaseCpy = onDiskBase_;
  onDiskBase_ += ADDITIONAL_TRIPLES_SUFFIX;
  createPermutationPair(3, std::move(additionalTriples).getSortedBlocks<0>(),
                        pso_, pos_);
  onDiskBase_ = onDiskBaseCpy;
}<|MERGE_RESOLUTION|>--- conflicted
+++ resolved
@@ -263,10 +263,6 @@
       makeSorterPtr<ThirdPermutation, NumColumnsIndexBuilding + 2>("third");
   createSecondPermutationPair(NumColumnsIndexBuilding + 2, isQleverInternalId,
                               std::move(blockGenerator), *thirdSorter);
-<<<<<<< HEAD
-
-  makeIndexFromAdditionalTriples(std::move(*hasPatternPredicateSortedByPSO));
-=======
   // Add the `ql:has-pattern` predicate to the sorter such that it will become
   // part of the PSO and POS permutation.
   LOG(INFO) << "Adding " << hasPatternPredicateSortedByPSO->size()
@@ -280,7 +276,6 @@
     // useful for generic unit testing, but not needed otherwise.
     thirdSorter->push(std::array{row[0], row[1], row[2], row[2], noPattern});
   }
->>>>>>> 4a9bf235
   return thirdSorter;
 }
 // _____________________________________________________________________________
@@ -779,23 +774,7 @@
   totalVocabularySize_ = vocab_.size() + vocab_.getExternalVocab().size();
   LOG(DEBUG) << "Number of words in internal and external vocabulary: "
              << totalVocabularySize_ << std::endl;
-<<<<<<< HEAD
-=======
-
-  pso_.loadFromDisk(onDiskBase_);
-  pos_.loadFromDisk(onDiskBase_);
-
-  if (loadAllPermutations_) {
-    ops_.loadFromDisk(onDiskBase_);
-    osp_.loadFromDisk(onDiskBase_);
-    spo_.loadFromDisk(onDiskBase_);
-    sop_.loadFromDisk(onDiskBase_);
-  } else {
-    LOG(INFO) << "Only the PSO and POS permutation were loaded, SPARQL queries "
-                 "with predicate variables will therefore not work"
-              << std::endl;
-  }
->>>>>>> 4a9bf235
+
 
   // We have to load the patterns first to figure out if the patterns were built
   // at all.
@@ -816,8 +795,8 @@
     }
   }
 
-  pso_.loadFromDisk(onDiskBase_, false, !usePatterns());
-  pos_.loadFromDisk(onDiskBase_, false, !usePatterns());
+  pso_.loadFromDisk(onDiskBase_, false);
+  pos_.loadFromDisk(onDiskBase_, false);
 
   if (loadAllPermutations_) {
     ops_.loadFromDisk(onDiskBase_);
