--- conflicted
+++ resolved
@@ -555,12 +555,7 @@
       return (*cmp)(a, b, decltype(vocab_)::SortLevel::TOTAL);
     };
     auto wordCallback = vocab_.makeWordWriter(onDiskBase_ + VOCAB_SUFFIX);
-<<<<<<< HEAD
-    return ad_utility::vocabulary_merger::mergeVocabulary(
-=======
-    wordCallback.readableName() = "internal vocabulary";
     auto mergedVocabMeta = ad_utility::vocabulary_merger::mergeVocabulary(
->>>>>>> 95e6371b
         onDiskBase_, numFiles, sortPred, wordCallback,
         memoryLimitIndexBuilding());
     wordCallback.finish();
