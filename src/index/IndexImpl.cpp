// Copyright 2014, University of Freiburg,
// Chair of Algorithms and Data Structures.
// Authors:
//   2014-2017 Björn Buchhold (buchhold@informatik.uni-freiburg.de)
//   2018-     Johannes Kalmbach (kalmbach@informatik.uni-freiburg.de)

#include "./IndexImpl.h"

#include <algorithm>
#include <cmath>
#include <cstdio>
#include <future>
#include <optional>
#include <unordered_map>

#include "CompilationInfo.h"
#include "absl/strings/str_join.h"
#include "engine/AddCombinedRowToTable.h"
#include "index/IndexFormatVersion.h"
#include "index/PrefixHeuristic.h"
#include "index/TriplesView.h"
#include "index/VocabularyGenerator.h"
#include "parser/ParallelParseBuffer.h"
#include "util/BatchedPipeline.h"
#include "util/CachingMemoryResource.h"
#include "util/CompressionUsingZstd/ZstdWrapper.h"
#include "util/HashMap.h"
#include "util/JoinAlgorithms/JoinAlgorithms.h"
#include "util/Serializer/FileSerializer.h"
#include "util/TupleHelpers.h"
#include "util/TypeTraits.h"

using std::array;
using namespace ad_utility::memory_literals;

// During the index building we typically have two permutation sortings present
// at the same time, as we directly push the triples from the first sorting to
// the second sorting. We therefore have to adjust the amount of memory per
// external sorter.
static constexpr size_t NUM_EXTERNAL_SORTERS_AT_SAME_TIME = 2u;

// _____________________________________________________________________________
IndexImpl::IndexImpl(ad_utility::AllocatorWithLimit<Id> allocator)
    : allocator_{std::move(allocator)} {};

// _____________________________________________________________________________
IndexBuilderDataAsFirstPermutationSorter IndexImpl::createIdTriplesAndVocab(
    std::shared_ptr<TurtleParserBase> parser) {
  auto indexBuilderData =
      passFileForVocabulary(std::move(parser), numTriplesPerBatch_);
  // first save the total number of words, this is needed to initialize the
  // dense IndexMetaData variants
  totalVocabularySize_ = indexBuilderData.vocabularyMetaData_.numWordsTotal_;
  LOG(DEBUG) << "Number of words in internal and external vocabulary: "
             << totalVocabularySize_ << std::endl;

  LOG(INFO) << "Converting external vocabulary to binary format ..."
            << std::endl;
  vocab_.externalizeLiteralsFromTextFile(
      onDiskBase_ + EXTERNAL_LITS_TEXT_FILE_NAME,
      onDiskBase_ + EXTERNAL_VOCAB_SUFFIX);
  deleteTemporaryFile(onDiskBase_ + EXTERNAL_LITS_TEXT_FILE_NAME);
  // clear vocabulary to save ram (only information from partial binary files
  // used from now on). This will preserve information about externalized
  // Prefixes etc.
  vocab_.clear();
  auto firstSorter = convertPartialToGlobalIds(
      *indexBuilderData.idTriples, indexBuilderData.actualPartialSizes,
      NUM_TRIPLES_PER_PARTIAL_VOCAB);

  return {indexBuilderData, std::move(firstSorter)};
}

// _____________________________________________________________________________
void IndexImpl::compressInternalVocabularyIfSpecified(
    const std::vector<std::string>& prefixes) {
  // If we have no compression, this will also copy the whole vocabulary.
  // but since we expect compression to be the default case, this  should not
  // hurt.
  string vocabFile = onDiskBase_ + INTERNAL_VOCAB_SUFFIX;
  string vocabFileTmp = onDiskBase_ + ".vocabularyTmp";
  if (vocabPrefixCompressed_) {
    auto prefixFile = ad_utility::makeOfstream(onDiskBase_ + PREFIX_FILE);
    for (const auto& prefix : prefixes) {
      prefixFile << prefix << std::endl;
    }
  }
  configurationJson_["prefixes"] = vocabPrefixCompressed_;
  LOG(INFO) << "Writing compressed vocabulary to disk ..." << std::endl;

  vocab_.buildCodebookForPrefixCompression(prefixes);
  auto wordReader = RdfsVocabulary::makeUncompressedDiskIterator(vocabFile);
  auto wordWriter = vocab_.makeCompressedWordWriter(vocabFileTmp);
  for (const auto& word : wordReader) {
    wordWriter.push(word);
  }
  wordWriter.finish();
  LOG(DEBUG) << "Finished writing compressed vocabulary" << std::endl;

  if (std::rename(vocabFileTmp.c_str(), vocabFile.c_str())) {
    LOG(INFO) << "Error: Rename the prefixed vocab file " << vocabFileTmp
              << " to " << vocabFile << " set errno to " << errno
              << ". Terminating..." << std::endl;
    AD_FAIL();
  }
}
<<<<<<< HEAD

std::unique_ptr<TurtleParserBase> IndexImpl::makeTurtleParser(
    const std::string& filename) {
  auto setTokenizer = [this,
                       &filename]<template <typename> typename ParserTemplate>()
      -> std::unique_ptr<TurtleParserBase> {
    if (onlyAsciiTurtlePrefixes_) {
      return std::make_unique<ParserTemplate<TokenizerCtre>>(filename);
    } else {
      return std::make_unique<ParserTemplate<Tokenizer>>(filename);
    }
  };

  if (useParallelParser_) {
    return setTokenizer.template operator()<TurtleParallelParser>();
  } else {
    return setTokenizer.template operator()<TurtleStreamParser>();
  }
}
// _____________________________________________________________________________
void IndexImpl::createFromFile(const string& filename) {
  if (!loadAllPermutations_ && usePatterns_) {
    throw std::runtime_error{
        "The patterns can only be built when all 6 permutations are created"};
  }
  LOG(INFO) << "Processing input triples from " << filename << " ..."
            << std::endl;

  readIndexBuilderSettingsFromFile();

  IndexBuilderDataAsFirstPermutationSorter indexBuilderData =
      createIdTriplesAndVocab(makeTurtleParser(filename));

  compressInternalVocabularyIfSpecified(indexBuilderData.prefixes_);

  // Write the configuration already at this point, so we have it available in
  // case any of the permutations fail.
  writeConfiguration();

  auto isInternalId = [&](const auto& id) {
    return indexBuilderData.vocabularyMetaData_.isInternalId(id);
  };

  // auto secondSorter = makeSorter<SecondPermutation>("second");
  auto& firstSorter = *indexBuilderData.sorter_;

  // For the first permutation, perform a unique.
  auto firstSorterWithUnique =
      ad_utility::uniqueBlockView(firstSorter.getSortedOutput());

  if (!loadAllPermutations_) {
    auto secondSorter =
        createFirstPermutationPair(NumColumnsIndexBuilding, isInternalId,
                                   std::move(firstSorterWithUnique));
    configurationJson_["has-all-permutations"] = false;
  } else if (loadAllPermutations_ && !usePatterns_) {
    auto secondSorter = makeSorter<SecondPermutation>("second");
    createFirstPermutationPair(NumColumnsIndexBuilding, isInternalId,
                               std::move(firstSorterWithUnique), secondSorter);
    auto thirdSorter = makeSorter<ThirdPermutation>("third");
    createSecondPermutationPair(NumColumnsIndexBuilding, isInternalId,
                                secondSorter.getSortedBlocks<0>(), thirdSorter);
    secondSorter.clear();
    createThirdPermutationPair(NumColumnsIndexBuilding, isInternalId,
                               thirdSorter.getSortedBlocks<0>());
    configurationJson_["has-all-permutations"] = true;

  } else if (loadAllPermutations_) {
    auto [secondSorter, patternsPSO] =
        createFirstPermutationPair(NumColumnsIndexBuilding, isInternalId,
                                   std::move(firstSorterWithUnique))
            .value();
    auto makePtrAndBool = [](auto range)
        -> cppcoro::generator<
            std::pair<decltype(std::addressof(*range.begin())), bool>> {
      for (auto& el : range) {
        auto pair = std::pair{std::addressof(el), false};
        co_yield pair;
      }
    };
    auto lazyPatternScan = std::views::transform(
        ad_utility::OwningView{
            makePtrAndBool(patternsPSO->template getSortedBlocks<0>())},
        [](auto& idTableAndBool) -> decltype(auto) {
          auto& idTable = *idTableAndBool.first;
          if (idTableAndBool.second) {
            return idTable;
          }
          idTableAndBool.second = true;
          idTable.setColumnSubset(std::array<ColumnIndex, 2>{0, 2});
          return idTable;
        });
    ad_utility::data_structures::ThreadSafeQueue<IdTable> queue{4};
    ad_utility::JThread joinWithPatternThread{[&] {
      auto ospAsblocks = makePtrAndBool(secondSorter->getSortedBlocks<0>());

      auto ospAsBlocksTransformed =
          ospAsblocks |
          std::views::transform(
              [](auto& idTableAndBool) mutable -> decltype(auto) {
                auto& idTable = *idTableAndBool.first;
                if (idTableAndBool.second) {
                  return idTable;
                }
                idTableAndBool.second = true;
                idTable.setColumnSubset(std::array<ColumnIndex, 4>{2, 1, 0, 3});
                return idTable;
              });
      auto projection = [](const auto& row) -> Id { return row[0]; };
      auto compareProjection = []<typename T>(const T& row) {
        if constexpr (ad_utility::SimilarTo<T, Id>) {
          return row;
        } else {
          return row[0];
        }
      };
      auto comparator = [&compareProjection](const auto& l, const auto& r) {
        return compareProjection(l) < compareProjection(r);
      };
      IdTable outputBufferTable{5, ad_utility::makeUnlimitedAllocator<Id>()};
      auto pushToQueue = [&](IdTable& table) {
        if (table.numRows() >= 50000) {
          if (!outputBufferTable.empty()) {
            queue.push(std::move(outputBufferTable));
            outputBufferTable.clear();
          }
          queue.push(std::move(table));
        } else {
          outputBufferTable.insertAtEnd(table.begin(), table.end());
          if (outputBufferTable.size() >= 50'000) {
            queue.push(std::move(outputBufferTable));
            outputBufferTable.clear();
          }
        }
        table.clear();
      };
      IdTable outputTable{5, ad_utility::makeUnlimitedAllocator<Id>()};
      auto rowAdder =
          ad_utility::AddCombinedRowToIdTable<decltype(pushToQueue)>{
              1, std::move(outputTable), 100'000, pushToQueue};
      ad_utility::zipperJoinForBlocksWithoutUndef(
          ospAsBlocksTransformed, lazyPatternScan, comparator, rowAdder,
          projection, projection, std::true_type{});
      rowAdder.flush();
      if (!outputBufferTable.empty()) {
        queue.push(std::move(outputBufferTable));
        outputBufferTable.clear();
      }
      queue.finish();
    }};

    auto blockGenerator =
        [](auto& queue) -> cppcoro::generator<IdTableStatic<0>> {
      while (auto block = queue.pop()) {
        block.value().setColumnSubset(
            std::array<ColumnIndex, 5>{2, 1, 0, 3, 4});
        std::ranges::for_each(block.value().getColumn(4), [](Id& id) {
          id = id.isUndefined() ? Id::makeFromInt(NO_PATTERN) : id;
        });
        IdTableStatic<0> staticBlock =
            std::move(block.value()).template toStatic<0>();
        co_yield staticBlock;
      }
    }(queue);

    // auto opsViewWithBothPatternColumns = std::views::join(blockGenerator);
    auto thirdSorter =
        makeSorter<ThirdPermutation, NumColumnsIndexBuilding + 2>("third");
    createSecondPermutationPair(NumColumnsIndexBuilding + 2, isInternalId,
                                std::move(blockGenerator), thirdSorter);
    secondSorter->clear();
    createThirdPermutationPair(NumColumnsIndexBuilding + 2, isInternalId,
                               thirdSorter.getSortedBlocks<0>());
    configurationJson_["has-all-permutations"] = true;
=======

std::unique_ptr<TurtleParserBase> IndexImpl::makeTurtleParser(
    const std::string& filename) {
  auto setTokenizer = [this,
                       &filename]<template <typename> typename ParserTemplate>()
      -> std::unique_ptr<TurtleParserBase> {
    if (onlyAsciiTurtlePrefixes_) {
      return std::make_unique<ParserTemplate<TokenizerCtre>>(filename);
    } else {
      return std::make_unique<ParserTemplate<Tokenizer>>(filename);
    }
  };

  if (useParallelParser_) {
    return setTokenizer.template operator()<TurtleParallelParser>();
  } else {
    return setTokenizer.template operator()<TurtleStreamParser>();
  }
}
// _____________________________________________________________________________
void IndexImpl::createFromFile(const string& filename) {
  if (!loadAllPermutations_ && usePatterns_) {
    throw std::runtime_error{
        "The patterns can only be built when all 6 permutations are created"};
  }
  LOG(INFO) << "Processing input triples from " << filename << " ..."
            << std::endl;

  readIndexBuilderSettingsFromFile();

  IndexBuilderDataAsFirstPermutationSorter indexBuilderData =
      createIdTriplesAndVocab(makeTurtleParser(filename));

  compressInternalVocabularyIfSpecified(indexBuilderData.prefixes_);

  // Write the configuration already at this point, so we have it available in
  // case any of the permutations fail.
  writeConfiguration();

  auto isQleverInternalId = [&indexBuilderData](const auto& id) {
    return indexBuilderData.vocabularyMetaData_.isQleverInternalId(id);
  };

  // For the first permutation, perform a unique.
  auto firstSorterWithUnique =
      ad_utility::uniqueBlockView(indexBuilderData.sorter_->getSortedOutput());

  if (!loadAllPermutations_) {
    // Only two permutations, no patterns, in this case the `firstSorter` is a
    // PSO sorter, and `createPermutationPair` creates PSO/POS permutations.
    createFirstPermutationPair(NumColumnsIndexBuilding, isQleverInternalId,
                               std::move(firstSorterWithUnique));
    configurationJson_["has-all-permutations"] = false;
  } else if (loadAllPermutations_ && !usePatterns_) {
    // Without patterns we explicitly have to pass in the next sorters to all
    // permutation creating functions.
    auto secondSorter = makeSorter<SecondPermutation>("second");
    createFirstPermutationPair(NumColumnsIndexBuilding, isQleverInternalId,
                               std::move(firstSorterWithUnique), secondSorter);
    auto thirdSorter = makeSorter<ThirdPermutation>("third");
    createSecondPermutationPair(NumColumnsIndexBuilding, isQleverInternalId,
                                secondSorter.getSortedBlocks<0>(), thirdSorter);
    secondSorter.clear();
    createThirdPermutationPair(NumColumnsIndexBuilding, isQleverInternalId,
                               thirdSorter.getSortedBlocks<0>());
    configurationJson_["has-all-permutations"] = true;
  } else {
    // Load all permutations and also load the patterns. In this case the
    // `createFirstPermutationPair` function returns the next sorter, already
    // enriched with the patterns of the subjects in the triple.
    auto secondSorter =
        createFirstPermutationPair(NumColumnsIndexBuilding, isQleverInternalId,
                                   std::move(firstSorterWithUnique));
    // We have one additional column (the patterns).
    auto thirdSorter =
        makeSorter<ThirdPermutation, NumColumnsIndexBuilding + 1>("third");
    createSecondPermutationPair(NumColumnsIndexBuilding + 1, isQleverInternalId,
                                secondSorter.value()->getSortedBlocks<0>(),
                                thirdSorter);
    secondSorter.value()->clear();
    createThirdPermutationPair(NumColumnsIndexBuilding + 1, isQleverInternalId,
                               thirdSorter.getSortedBlocks<0>());
    configurationJson_["has-all-permutations"] = true;
>>>>>>> 8a917460
  }

  // Dump the configuration again in case the permutations have added some
  // information.
  writeConfiguration();
  LOG(INFO) << "Index build completed" << std::endl;
}

// _____________________________________________________________________________
IndexBuilderDataAsStxxlVector IndexImpl::passFileForVocabulary(
    std::shared_ptr<TurtleParserBase> parser, size_t linesPerPartial) {
  parser->integerOverflowBehavior() = turtleParserIntegerOverflowBehavior_;
  parser->invalidLiteralsAreSkipped() = turtleParserSkipIllegalLiterals_;
  ad_utility::Synchronized<std::unique_ptr<TripleVec>> idTriples(
      std::make_unique<TripleVec>(onDiskBase_ + ".unsorted-triples.dat", 1_GB,
                                  allocator_));
  bool parserExhausted = false;

  size_t i = 0;
  // already count the numbers of triples that will be used for the language
  // filter
  size_t numFiles = 0;

  // we add extra triples
  std::vector<size_t> actualPartialSizes;

  // Each of these futures corresponds to the processing and writing of one
  // batch of triples and partial vocabulary.
  std::array<std::future<void>, 3> writePartialVocabularyFuture;

  ad_utility::CachingMemoryResource cachingMemoryResource;
  ItemAlloc itemAlloc(&cachingMemoryResource);
  while (!parserExhausted) {
    size_t actualCurrentPartialSize = 0;

    std::vector<std::array<Id, 3>> localWriter;

    std::array<std::optional<ItemMapManager>, NUM_PARALLEL_ITEM_MAPS> itemArray;

    {
      auto p = ad_pipeline::setupParallelPipeline<NUM_PARALLEL_ITEM_MAPS>(
          parserBatchSize_,
          // when called, returns an optional to the next triple. If
          // `linesPerPartial` triples were parsed, return std::nullopt. when
          // the parser is unable to deliver triples, set parserExhausted to
          // true and return std::nullopt. this is exactly the behavior we need,
          // as a first step in the parallel Pipeline.
          ParserBatcher(parser, linesPerPartial,
                        [&]() { parserExhausted = true; }),
          // get the Ids for the original triple and the possibly added language
          // Tag triples using the provided HashMaps via itemArray. See
          // documentation of the function for more details
          getIdMapLambdas<NUM_PARALLEL_ITEM_MAPS>(&itemArray, linesPerPartial,
                                                  &(vocab_.getCaseComparator()),
                                                  this, itemAlloc));

      while (auto opt = p.getNextValue()) {
        i++;
        for (const auto& innerOpt : opt.value()) {
          if (innerOpt) {
            actualCurrentPartialSize++;
            localWriter.push_back(innerOpt.value());
          }
        }
        if (i % 100'000'000 == 0) {
          LOG(INFO) << "Input triples processed: " << i << std::endl;
        }
      }
      LOG(TIMING) << "WaitTimes for Pipeline in msecs\n";
      for (const auto& t : p.getWaitingTime()) {
        LOG(TIMING)
            << std::chrono::duration_cast<std::chrono::milliseconds>(t).count()
            << " msecs" << std::endl;
      }

      parser->printAndResetQueueStatistics();
    }

    // localWriter.finish();
    // wait until sorting the last partial vocabulary has finished
    // to control the number of threads and the amount of memory used at the
    // same time. typically sorting is finished before we reach again here so
    // it is not a bottleneck.
    ad_utility::Timer sortFutureTimer{ad_utility::Timer::Started};
    if (writePartialVocabularyFuture[0].valid()) {
      writePartialVocabularyFuture[0].get();
    }
    LOG(TIMING)
        << "Time spent waiting for the writing of a previous vocabulary: "
        << sortFutureTimer.msecs().count() << "ms." << std::endl;
    auto moveMap = [](std::optional<ItemMapManager>&& el) {
      return std::move(el.value()).moveMap();
    };
    std::array<ItemMapAndBuffer, NUM_PARALLEL_ITEM_MAPS> convertedMaps =
        ad_utility::transformArray(std::move(itemArray), moveMap);
    auto oldItemPtr = std::make_unique<ItemMapArray>(std::move(convertedMaps));
    for (auto it = writePartialVocabularyFuture.begin() + 1;
         it < writePartialVocabularyFuture.end(); ++it) {
      *(it - 1) = std::move(*it);
    }
    writePartialVocabularyFuture[writePartialVocabularyFuture.size() - 1] =
        writeNextPartialVocabulary(i, numFiles, actualCurrentPartialSize,
                                   std::move(oldItemPtr),
                                   std::move(localWriter), &idTriples);
    numFiles++;
    // Save the information how many triples this partial vocabulary actually
    // deals with we will use this later for mapping from partial to global
    // ids
    actualPartialSizes.push_back(actualCurrentPartialSize);
  }
  for (auto& future : writePartialVocabularyFuture) {
    if (future.valid()) {
      future.get();
    }
  }
  LOG(INFO) << "Done, total number of triples read: " << i
            << " [may contain duplicates]" << std::endl;
  LOG(INFO) << "Number of QLever-internal triples created: "
            << (*idTriples.wlock())->size() << " [may contain duplicates]"
            << std::endl;

  size_t sizeInternalVocabulary = 0;
  std::vector<std::string> prefixes;
  if (vocabPrefixCompressed_) {
    LOG(INFO) << "Merging partial vocabularies in byte order "
              << "(internal only) ..." << std::endl;
    VocabularyMerger m;
    auto compressionOutfile = ad_utility::makeOfstream(
        onDiskBase_ + TMP_BASENAME_COMPRESSION + INTERNAL_VOCAB_SUFFIX);
    auto internalVocabularyActionCompression =
        [&compressionOutfile](const auto& word) {
          compressionOutfile << RdfEscaping::escapeNewlinesAndBackslashes(word)
                             << '\n';
        };
    m._noIdMapsAndIgnoreExternalVocab = true;
    auto mergeResult = m.mergeVocabulary(
        onDiskBase_ + TMP_BASENAME_COMPRESSION, numFiles, std::less<>(),
        internalVocabularyActionCompression, memoryLimitIndexBuilding());
    sizeInternalVocabulary = mergeResult.numWordsTotal_;
    LOG(INFO) << "Number of words in internal vocabulary: "
              << sizeInternalVocabulary << std::endl;
    // Flush and close the created vocabulary, s.t. the prefix compression sees
    // all of its contents.
    compressionOutfile.close();
    // We have to use the "normally" sorted vocabulary for the prefix
    // compression.
    std::string vocabFileForPrefixCalculation =
        onDiskBase_ + TMP_BASENAME_COMPRESSION + INTERNAL_VOCAB_SUFFIX;
    prefixes = calculatePrefixes(vocabFileForPrefixCalculation,
                                 NUM_COMPRESSION_PREFIXES, 1, true);
    ad_utility::deleteFile(vocabFileForPrefixCalculation);
  }

  LOG(INFO) << "Merging partial vocabularies in Unicode order "
            << "(internal and external) ..." << std::endl;
  const VocabularyMerger::VocabularyMetaData mergeRes = [&]() {
    VocabularyMerger v;
    auto sortPred = [cmp = &(vocab_.getCaseComparator())](std::string_view a,
                                                          std::string_view b) {
      return (*cmp)(a, b, decltype(vocab_)::SortLevel::TOTAL);
    };
    auto wordWriter =
        vocab_.makeUncompressingWordWriter(onDiskBase_ + INTERNAL_VOCAB_SUFFIX);
    auto internalVocabularyAction = [&wordWriter](const auto& word) {
      wordWriter.push(word.data(), word.size());
    };
    return v.mergeVocabulary(onDiskBase_, numFiles, sortPred,
                             internalVocabularyAction,
                             memoryLimitIndexBuilding());
  }();
  LOG(DEBUG) << "Finished merging partial vocabularies" << std::endl;
  IndexBuilderDataAsStxxlVector res;
  res.vocabularyMetaData_ = mergeRes;
  res.prefixes_ = std::move(prefixes);
  LOG(INFO) << "Number of words in external vocabulary: "
            << res.vocabularyMetaData_.numWordsTotal_ - sizeInternalVocabulary
            << std::endl;

  res.idTriples = std::move(*idTriples.wlock());
  res.actualPartialSizes = std::move(actualPartialSizes);

  LOG(INFO) << "Removing temporary files ..." << std::endl;
  for (size_t n = 0; n < numFiles; ++n) {
    deleteTemporaryFile(absl::StrCat(onDiskBase_, PARTIAL_VOCAB_FILE_NAME, n));
    if (vocabPrefixCompressed_) {
      deleteTemporaryFile(absl::StrCat(onDiskBase_, TMP_BASENAME_COMPRESSION,
                                       PARTIAL_VOCAB_FILE_NAME, n));
    }
  }

  return res;
}

// _____________________________________________________________________________
std::unique_ptr<ad_utility::CompressedExternalIdTableSorterTypeErased>
IndexImpl::convertPartialToGlobalIds(
    TripleVec& data, const vector<size_t>& actualLinesPerPartial,
    size_t linesPerPartial) {
  LOG(INFO) << "Converting triples from local IDs to global IDs ..."
            << std::endl;
  LOG(DEBUG) << "Triples per partial vocabulary: " << linesPerPartial
             << std::endl;

  // Iterate over all partial vocabularies.
  auto resultPtr =
      [&]() -> std::unique_ptr<
                ad_utility::CompressedExternalIdTableSorterTypeErased> {
    if (loadAllPermutations()) {
<<<<<<< HEAD
      return std::make_unique<FirstPermutationSorter>(
          onDiskBase_ + ".first-sorter.dat",
          memoryLimitIndexBuilding() / NUM_EXTERNAL_SORTERS_AT_SAME_TIME,
          allocator_);
    } else {
      return std::make_unique<ExternalSorter<SortByPSO>>(
          onDiskBase_ + ".first-sorter.dat",
          memoryLimitIndexBuilding() / NUM_EXTERNAL_SORTERS_AT_SAME_TIME,
          allocator_);
=======
      return makeSorterPtr<FirstPermutation>("first");
    } else {
      return makeSorterPtr<SortByPSO>("first");
>>>>>>> 8a917460
    }
  }();
  auto& result = *resultPtr;
  size_t i = 0;
  auto triplesGenerator = data.getRows();
  auto it = triplesGenerator.begin();
<<<<<<< HEAD
  // using Buffer = std::vector<Triple>;
=======
>>>>>>> 8a917460
  using Buffer = IdTableStatic<3>;
  using Map = ad_utility::HashMap<Id, Id>;

  ad_utility::TaskQueue<true> lookupQueue(30, 10,
                                          "looking up local to global IDs");
  // This queue will be used to push the converted triples to the sorter. It is
  // important that it has only one thread because it will not be used in a
  // thread-safe way.
  ad_utility::TaskQueue<true> writeQueue(30, 1, "Writing global Ids to file");

  // For all triple elements find their mapping from partial to global ids.
<<<<<<< HEAD
  auto transformTriple = [](auto&& curTriple, auto& idMap) {
=======
  auto transformTriple = [](Buffer::row_reference& curTriple, auto& idMap) {
>>>>>>> 8a917460
    for (auto& id : curTriple) {
      // TODO<joka92> Since the mapping only maps `VocabIndex->VocabIndex`,
      // probably the mapping should also be defined as `HashMap<VocabIndex,
      // VocabIndex>` instead of `HashMap<Id, Id>`
      if (id.getDatatype() != Datatype::VocabIndex) {
        continue;
      }
      auto iterator = idMap.find(id);
      AD_CORRECTNESS_CHECK(iterator != idMap.end());
      id = iterator->second;
    }
  };

  // Return a lambda that pushes all the triples to the sorter. Must only be
  // called single-threaded.
  auto getWriteTask = [&result, &i](Buffer triples) {
    return [&result, &i,
            triples = std::make_shared<IdTableStatic<0>>(
                std::move(triples).toDynamic())] {
      result.pushBlock(*triples);
      size_t newI = i + triples->size();
<<<<<<< HEAD
      if ((newI / 100'000'000) > (i / 100'000'000)) {
        LOG(INFO) << "Triples converted: " << i << std::endl;
=======
      static constexpr size_t progressInterval = 100'000'000;
      if ((newI / progressInterval) > (i / progressInterval)) {
        LOG(INFO) << "Triples converted: "
                  << (newI / progressInterval) * progressInterval << std::endl;
>>>>>>> 8a917460
      }
      i = newI;
    };
  };

  // Return a lambda that for each of the `triples` transforms its partial to
  // global IDs using the `idMap`. The map is passed as a `shared_ptr` because
  // multiple batches need access to the same map.
  auto getLookupTask = [&writeQueue, &transformTriple, &getWriteTask](
                           Buffer triples, std::shared_ptr<Map> idMap) {
    return
        [&writeQueue, triples = std::make_shared<Buffer>(std::move(triples)),
         idMap = std::move(idMap), &getWriteTask, &transformTriple]() mutable {
<<<<<<< HEAD
          using Ref = typename std::decay_t<decltype(*triples)>::row_reference;
          for (Ref triple : *triples) {
=======
          for (Buffer::row_reference triple : *triples) {
>>>>>>> 8a917460
            transformTriple(triple, *idMap);
          }
          writeQueue.push(getWriteTask(std::move(*triples)));
        };
  };

  std::atomic<size_t> nextPartialVocabulary = 0;
  // Return the mapping from partial to global Ids for the batch with idx
  // `nextPartialVocabulary` and increase that counter by one. Return `nullopt`
  // if there are no more partial vocabularies to read.
  auto createNextVocab = [&nextPartialVocabulary, &actualLinesPerPartial,
                          this]() -> std::optional<std::pair<size_t, Map>> {
    auto idx = nextPartialVocabulary.fetch_add(1, std::memory_order_relaxed);
    if (idx >= actualLinesPerPartial.size()) {
      return std::nullopt;
    }
    std::string mmapFilename = absl::StrCat(onDiskBase_, PARTIAL_MMAP_IDS, idx);
    auto map = IdMapFromPartialIdMapFile(mmapFilename);
    // Delete the temporary file in which we stored this map
    deleteTemporaryFile(mmapFilename);
    return std::pair{idx, std::move(map)};
  };

  // Set up a generator that yields all the mappings in order, but reads them in
  // parallel.
  auto mappings = ad_utility::data_structures::queueManager<
      ad_utility::data_structures::OrderedThreadSafeQueue<Map>>(
      10, 5, createNextVocab);

  // TODO<C++23> Use `views::enumerate`.
  size_t batchIdx = 0;
  for (auto& mapping : mappings) {
    auto idMap = std::make_shared<Map>(std::move(mapping));

    const size_t bufferSize = BUFFER_SIZE_PARTIAL_TO_GLOBAL_ID_MAPPINGS;
    Buffer buffer{ad_utility::makeUnlimitedAllocator<Id>()};
    buffer.reserve(bufferSize);
    auto pushBatch = [&buffer, &idMap, &lookupQueue, &getLookupTask,
                      bufferSize]() {
      lookupQueue.push(getLookupTask(std::move(buffer), idMap));
      buffer.clear();
      buffer.reserve(bufferSize);
    };
    // Update the triples that belong to this partial vocabulary.
    for ([[maybe_unused]] auto idx :
         ad_utility::integerRange(actualLinesPerPartial[batchIdx])) {
      buffer.push_back(*it);
      if (buffer.size() >= bufferSize) {
        pushBatch();
      }
      ++it;
    }
    if (!buffer.empty()) {
      pushBatch();
    }
    ++batchIdx;
  }
  lookupQueue.finish();
  writeQueue.finish();
  LOG(INFO) << "Done, total number of triples converted: " << i << std::endl;
  return resultPtr;
}

// _____________________________________________________________________________
std::pair<IndexImpl::IndexMetaDataMmapDispatcher::WriteType,
          IndexImpl::IndexMetaDataMmapDispatcher::WriteType>
IndexImpl::createPermutationPairImpl(size_t numColumns, const string& fileName1,
                                     const string& fileName2,
                                     auto&& sortedTriples,
                                     std::array<size_t, 3> permutation,
                                     auto&&... perTripleCallbacks) {
  LOG(INFO) << "Creating a pair of index permutations ..." << std::endl;
  using MetaData = IndexMetaDataMmapDispatcher::WriteType;
  MetaData metaData1, metaData2;
  static_assert(MetaData::_isMmapBased);
  metaData1.setup(fileName1 + MMAP_FILE_SUFFIX, ad_utility::CreateTag{});
  metaData2.setup(fileName2 + MMAP_FILE_SUFFIX, ad_utility::CreateTag{});

  CompressedRelationWriter writer1{numColumns - 1,
                                   ad_utility::File(fileName1, "w"),
                                   blocksizePermutationPerColumn_};
  CompressedRelationWriter writer2{numColumns - 1,
                                   ad_utility::File(fileName2, "w"),
                                   blocksizePermutationPerColumn_};

  // Lift a callback that works on single elements to a callback that works on
  // blocks.
  auto liftCallback = [](auto callback) {
    return [callback](const auto& block) mutable {
      std::ranges::for_each(block, callback);
    };
  };
  auto callback1 =
      liftCallback([&metaData1](const auto& md) { metaData1.add(md); });
  auto callback2 =
      liftCallback([&metaData2](const auto& md) { metaData2.add(md); });

  std::vector<std::function<void(const IdTableStatic<0>&)>> perBlockCallbacks{
      liftCallback(perTripleCallbacks)...};

  std::tie(metaData1.blockData(), metaData2.blockData()) =
      CompressedRelationWriter::createPermutationPair(
          fileName1, {writer1, callback1}, {writer2, callback2},
          AD_FWD(sortedTriples), permutation, perBlockCallbacks);

  // There previously was a bug in the CompressedIdTableSorter that lead to
  // semantically correct blocks, but with too large block sizes for the twin
  // relation. This assertion would have caught this bug.
  AD_CORRECTNESS_CHECK(metaData1.blockData().size() ==
                       metaData2.blockData().size());

  return {std::move(metaData1), std::move(metaData2)};
}

// ________________________________________________________________________
std::pair<IndexImpl::IndexMetaDataMmapDispatcher::WriteType,
          IndexImpl::IndexMetaDataMmapDispatcher::WriteType>
IndexImpl::createPermutations(size_t numColumns, auto&& sortedTriples,
                              const Permutation& p1, const Permutation& p2,
                              auto&&... perTripleCallbacks) {
  auto metaData = createPermutationPairImpl(
      numColumns, onDiskBase_ + ".index" + p1.fileSuffix_,
      onDiskBase_ + ".index" + p2.fileSuffix_, AD_FWD(sortedTriples),
      p1.keyOrder_, AD_FWD(perTripleCallbacks)...);

  LOG(INFO) << "Statistics for " << p1.readableName_ << ": "
            << metaData.first.statistics() << std::endl;
  LOG(INFO) << "Statistics for " << p2.readableName_ << ": "
            << metaData.second.statistics() << std::endl;

  return metaData;
}

// ________________________________________________________________________
void IndexImpl::createPermutationPair(size_t numColumns, auto&& sortedTriples,
                                      const Permutation& p1,
                                      const Permutation& p2,
                                      auto&&... perTripleCallbacks) {
  auto [metaData1, metaData2] = createPermutations(
      numColumns, AD_FWD(sortedTriples), p1, p2, AD_FWD(perTripleCallbacks)...);
  // Set the name of this newly created pair of `IndexMetaData` objects.
  // NOTE: When `setKbName` was called, it set the name of pso_.meta_,
  // pso_.meta_, ... which however are not used during index building.
  // `getKbName` simple reads one of these names.
  auto writeMetadata = [this](auto& metaData, const auto& permutation) {
    metaData.setName(getKbName());
    ad_utility::File f(
        absl::StrCat(onDiskBase_, ".index", permutation.fileSuffix_), "r+");
    metaData.appendToFile(&f);
  };
  LOG(INFO) << "Writing meta data for " << p1.readableName_ << " and "
            << p2.readableName_ << " ..." << std::endl;
  writeMetadata(metaData1, p1);
  writeMetadata(metaData2, p2);
}

// _____________________________________________________________________________
void IndexImpl::createFromOnDiskIndex(const string& onDiskBase) {
  setOnDiskBase(onDiskBase);
  readConfiguration();
  vocab_.readFromFile(onDiskBase_ + INTERNAL_VOCAB_SUFFIX,
                      onDiskBase_ + EXTERNAL_VOCAB_SUFFIX);

  totalVocabularySize_ = vocab_.size() + vocab_.getExternalVocab().size();
  LOG(DEBUG) << "Number of words in internal and external vocabulary: "
             << totalVocabularySize_ << std::endl;
  pso_.loadFromDisk(onDiskBase_);
  pos_.loadFromDisk(onDiskBase_);

  if (loadAllPermutations_) {
    ops_.loadFromDisk(onDiskBase_);
    osp_.loadFromDisk(onDiskBase_);
    spo_.loadFromDisk(onDiskBase_);
    sop_.loadFromDisk(onDiskBase_);
  } else {
    LOG(INFO) << "Only the PSO and POS permutation were loaded, SPARQL queries "
                 "with predicate variables will therefore not work"
              << std::endl;
  }

  if (usePatterns_) {
    try {
      PatternCreator::readPatternsFromFile(
          onDiskBase_ + ".index.patterns", avgNumDistinctSubjectsPerPredicate_,
          avgNumDistinctPredicatesPerSubject_,
          numDistinctSubjectPredicatePairs_, patterns_, hasPattern_);
    } catch (const std::exception& e) {
      LOG(WARN) << "Could not load the patterns. The internal predicate "
                   "`ql:has-predicate` is therefore not available (and certain "
                   "queries that benefit from that predicate will be slower)."
                   "To suppress this warning, start the server with "
                   "the `--no-patterns` option. The error message was "
                << e.what() << std::endl;
      usePatterns_ = false;
    }
  }
}

// _____________________________________________________________________________
void IndexImpl::throwExceptionIfNoPatterns() const {
  if (!usePatterns_) {
    AD_THROW(
        "The requested feature requires a loaded patterns file ("
        "do not specify the --no-patterns option for this to work)");
  }
}

// _____________________________________________________________________________
const vector<PatternID>& IndexImpl::getHasPattern() const {
  throwExceptionIfNoPatterns();
  return hasPattern_;
}

// _____________________________________________________________________________
const CompactVectorOfStrings<Id>& IndexImpl::getHasPredicate() const {
  throwExceptionIfNoPatterns();
  return hasPredicate_;
}

// _____________________________________________________________________________
const CompactVectorOfStrings<Id>& IndexImpl::getPatterns() const {
  throwExceptionIfNoPatterns();
  return patterns_;
}

// _____________________________________________________________________________
double IndexImpl::getAvgNumDistinctPredicatesPerSubject() const {
  throwExceptionIfNoPatterns();
  return avgNumDistinctPredicatesPerSubject_;
}

// _____________________________________________________________________________
double IndexImpl::getAvgNumDistinctSubjectsPerPredicate() const {
  throwExceptionIfNoPatterns();
  return avgNumDistinctSubjectsPerPredicate_;
}

// _____________________________________________________________________________
size_t IndexImpl::getNumDistinctSubjectPredicatePairs() const {
  throwExceptionIfNoPatterns();
  return numDistinctSubjectPredicatePairs_;
}

// _____________________________________________________________________________
template <class T>
void IndexImpl::writeAsciiListFile(const string& filename, const T& ids) const {
  std::ofstream f(filename);

  for (size_t i = 0; i < ids.size(); ++i) {
    f << ids[i] << ' ';
  }
  f.close();
}

template void IndexImpl::writeAsciiListFile<vector<Id>>(
    const string& filename, const vector<Id>& ids) const;

template void IndexImpl::writeAsciiListFile<vector<Score>>(
    const string& filename, const vector<Score>& ids) const;

// _____________________________________________________________________________
bool IndexImpl::isLiteral(const string& object) const {
  return decltype(vocab_)::isLiteral(object);
}

// _____________________________________________________________________________
void IndexImpl::setKbName(const string& name) {
  pos_.setKbName(name);
  pso_.setKbName(name);
  sop_.setKbName(name);
  spo_.setKbName(name);
  ops_.setKbName(name);
  osp_.setKbName(name);
}

// ____________________________________________________________________________
void IndexImpl::setOnDiskBase(const std::string& onDiskBase) {
  onDiskBase_ = onDiskBase;
}

// ____________________________________________________________________________
void IndexImpl::setKeepTempFiles(bool keepTempFiles) {
  keepTempFiles_ = keepTempFiles;
}

// _____________________________________________________________________________
bool& IndexImpl::usePatterns() { return usePatterns_; }

// _____________________________________________________________________________
bool& IndexImpl::loadAllPermutations() { return loadAllPermutations_; }

// ____________________________________________________________________________
void IndexImpl::setSettingsFile(const std::string& filename) {
  settingsFileName_ = filename;
}

// ____________________________________________________________________________
void IndexImpl::setPrefixCompression(bool compressed) {
  vocabPrefixCompressed_ = compressed;
}

// ____________________________________________________________________________
void IndexImpl::writeConfiguration() const {
  // Copy the configuration and add the current commit hash.
  auto configuration = configurationJson_;
  configuration["git-hash"] = std::string(qlever::version::GitHash);
  configuration["index-format-version"] = qlever::indexFormatVersion;
  auto f = ad_utility::makeOfstream(onDiskBase_ + CONFIGURATION_FILE);
  f << configuration;
}

// ___________________________________________________________________________
void IndexImpl::readConfiguration() {
  auto f = ad_utility::makeIfstream(onDiskBase_ + CONFIGURATION_FILE);
  f >> configurationJson_;
  if (configurationJson_.find("git-hash") != configurationJson_.end()) {
    LOG(INFO) << "The git hash used to build this index was "
              << std::string(configurationJson_["git-hash"]).substr(0, 6)
              << std::endl;
  } else {
    LOG(INFO) << "The index was built before git commit hashes were stored in "
                 "the index meta data"
              << std::endl;
  }

  if (configurationJson_.find("index-format-version") !=
      configurationJson_.end()) {
    auto indexFormatVersion = static_cast<qlever::IndexFormatVersion>(
        configurationJson_["index-format-version"]);
    const auto& currentVersion = qlever::indexFormatVersion;
    if (indexFormatVersion != currentVersion) {
      if (indexFormatVersion.date_.toBits() > currentVersion.date_.toBits()) {
        LOG(ERROR) << "The version of QLever you are using is too old for this "
                      "index. Please use a version of QLever that is "
                      "compatible with this index"
                      " (PR = "
                   << indexFormatVersion.prNumber_ << ", Date = "
                   << indexFormatVersion.date_.toStringAndType().first << ")."
                   << std::endl;
      } else {
        LOG(ERROR) << "The index is too old for this version of QLever. "
                      "We recommend that you rebuild the index and start the "
                      "server with the current master. Alternatively start the "
                      "engine with a version of QLever that is compatible with "
                      "this index (PR = "
                   << indexFormatVersion.prNumber_ << ", Date = "
                   << indexFormatVersion.date_.toStringAndType().first << ")."
                   << std::endl;
      }
      throw std::runtime_error{
          "Incompatible index format, see log message for details"};
    }
  } else {
    LOG(ERROR) << "This index was built before versioning was introduced for "
                  "QLever's index format. Please rebuild your index using the "
                  "current version of QLever."
               << std::endl;
    throw std::runtime_error{
        "Incompatible index format, see log message for details"};
  }

  if (configurationJson_.find("prefixes") != configurationJson_.end()) {
    if (configurationJson_["prefixes"]) {
      vector<string> prefixes;
      auto prefixFile = ad_utility::makeIfstream(onDiskBase_ + PREFIX_FILE);
      for (string prefix; std::getline(prefixFile, prefix);) {
        prefixes.emplace_back(std::move(prefix));
      }
      vocab_.buildCodebookForPrefixCompression(prefixes);
    } else {
      vocab_.buildCodebookForPrefixCompression(std::vector<std::string>());
    }
  }

  if (configurationJson_.find("prefixes-external") !=
      configurationJson_.end()) {
    vocab_.initializeExternalizePrefixes(
        configurationJson_["prefixes-external"]);
  }

  if (configurationJson_.count("ignore-case")) {
    LOG(ERROR) << ERROR_IGNORE_CASE_UNSUPPORTED << '\n';
    throw std::runtime_error("Deprecated key \"ignore-case\" in index build");
  }

  if (configurationJson_.count("locale")) {
    std::string lang{configurationJson_["locale"]["language"]};
    std::string country{configurationJson_["locale"]["country"]};
    bool ignorePunctuation{configurationJson_["locale"]["ignore-punctuation"]};
    vocab_.setLocale(lang, country, ignorePunctuation);
    textVocab_.setLocale(lang, country, ignorePunctuation);
  } else {
    LOG(ERROR) << "Key \"locale\" is missing in the metadata. This is probably "
                  "and old index build that is no longer supported by QLever. "
                  "Please rebuild your index\n";
    throw std::runtime_error(
        "Missing required key \"locale\" in index build's metadata");
  }

  if (configurationJson_.find("languages-internal") !=
      configurationJson_.end()) {
    vocab_.initializeInternalizedLangs(
        configurationJson_["languages-internal"]);
  }

  auto loadDataMember = [this]<typename Target>(
                            std::string_view key, Target& target,
                            std::optional<std::type_identity_t<Target>>
                                defaultValue = std::nullopt) {
    auto it = configurationJson_.find(key);
    if (it == configurationJson_.end()) {
      if (defaultValue.has_value()) {
        target = std::move(defaultValue.value());
      } else {
        throw std::runtime_error{absl::StrCat(
            "The required key \"", key,
            "\" was not found in the `meta-data.json`. Most likely this index "
            "was built with an older version of QLever and should be rebuilt")};
      }
    } else {
      target = Target{*it};
    }
  };

  loadDataMember("has-all-permutations", loadAllPermutations_, true);

  loadDataMember("num-predicates-normal", numPredicatesNormal_);
  // These might be missing if there are only two permutations.
  loadDataMember("num-subjects-normal", numSubjectsNormal_, 0);
  loadDataMember("num-objects-normal", numObjectsNormal_, 0);
  loadDataMember("num-triples-normal", numTriplesNormal_);
}

// ___________________________________________________________________________
LangtagAndTriple IndexImpl::tripleToInternalRepresentation(
    TurtleTriple&& triple) const {
  LangtagAndTriple result{"", {}};
  auto& resultTriple = result.triple_;
  resultTriple[0] = std::move(triple.subject_);
  resultTriple[1] = std::move(triple.predicate_);

  // If the object of the triple can be directly folded into an ID, do so. Note
  // that the actual folding is done by the `TripleComponent`.
  std::optional<Id> idIfNotString = triple.object_.toValueIdIfNotString();

  // TODO<joka921> The following statement could be simplified by a helper
  // function "optionalCast";
  if (idIfNotString.has_value()) {
    resultTriple[2] = idIfNotString.value();
  } else {
    // `toRdfLiteral` handles literals as well as IRIs correctly.
    resultTriple[2] = std::move(triple.object_).toRdfLiteral();
  }

  for (size_t i = 0; i < 3; ++i) {
    auto& el = resultTriple[i];
    if (!std::holds_alternative<PossiblyExternalizedIriOrLiteral>(el)) {
      // If we already have an ID, we can just continue;
      continue;
    }
    auto& component = std::get<PossiblyExternalizedIriOrLiteral>(el);
    auto& iriOrLiteral = component.iriOrLiteral_;
    iriOrLiteral = vocab_.getLocaleManager().normalizeUtf8(iriOrLiteral);
    if (vocab_.shouldBeExternalized(iriOrLiteral)) {
      component.isExternal_ = true;
    }
    // Only the third element (the object) might contain a language tag.
    if (i == 2 && isLiteral(iriOrLiteral)) {
      result.langtag_ = decltype(vocab_)::getLanguage(iriOrLiteral);
    }
  }
  return result;
}

// ___________________________________________________________________________
void IndexImpl::readIndexBuilderSettingsFromFile() {
  json j;  // if we have no settings, we still have to initialize some default
           // values
  if (!settingsFileName_.empty()) {
    auto f = ad_utility::makeIfstream(settingsFileName_);
    f >> j;
  }

  if (j.find("prefixes-external") != j.end()) {
    vocab_.initializeExternalizePrefixes(j["prefixes-external"]);
    configurationJson_["prefixes-external"] = j["prefixes-external"];
  }

  if (j.count("ignore-case")) {
    LOG(ERROR) << ERROR_IGNORE_CASE_UNSUPPORTED << '\n';
    throw std::runtime_error("Deprecated key \"ignore-case\" in settings JSON");
  }

  /**
   * ICU uses two separate arguments for each Locale, the language ("en" or
   * "fr"...) and the country ("GB", "CA"...). The encoding has to be known at
   * compile time for ICU and will always be UTF-8 so it is not part of the
   * locale setting.
   */

  {
    std::string lang = LOCALE_DEFAULT_LANG;
    std::string country = LOCALE_DEFAULT_COUNTRY;
    bool ignorePunctuation = LOCALE_DEFAULT_IGNORE_PUNCTUATION;
    if (j.count("locale")) {
      lang = std::string{j["locale"]["language"]};
      country = std::string{j["locale"]["country"]};
      ignorePunctuation = bool{j["locale"]["ignore-punctuation"]};
    } else {
      LOG(INFO) << "Locale was not specified in settings file, default is "
                   "en_US"
                << std::endl;
    }
    LOG(INFO) << "You specified \"locale = " << lang << "_" << country << "\" "
              << "and \"ignore-punctuation = " << ignorePunctuation << "\""
              << std::endl;

    if (lang != LOCALE_DEFAULT_LANG || country != LOCALE_DEFAULT_COUNTRY) {
      LOG(WARN) << "You are using Locale settings that differ from the default "
                   "language or country.\n\t"
                << "This should work but is untested by the QLever team. If "
                   "you are running into unexpected problems,\n\t"
                << "Please make sure to also report your used locale when "
                   "filing a bug report. Also note that changing the\n\t"
                << "locale requires to completely rebuild the index\n";
    }
    vocab_.setLocale(lang, country, ignorePunctuation);
    textVocab_.setLocale(lang, country, ignorePunctuation);
    configurationJson_["locale"]["language"] = lang;
    configurationJson_["locale"]["country"] = country;
    configurationJson_["locale"]["ignore-punctuation"] = ignorePunctuation;
  }

  if (j.find("languages-internal") != j.end()) {
    vocab_.initializeInternalizedLangs(j["languages-internal"]);
    configurationJson_["languages-internal"] = j["languages-internal"];
  }
  if (j.count("ascii-prefixes-only")) {
    onlyAsciiTurtlePrefixes_ = static_cast<bool>(j["ascii-prefixes-only"]);
  }
  if (onlyAsciiTurtlePrefixes_) {
    LOG(INFO) << WARNING_ASCII_ONLY_PREFIXES << std::endl;
  }

  if (j.count("parallel-parsing")) {
    useParallelParser_ = static_cast<bool>(j["parallel-parsing"]);
  }
  if (useParallelParser_) {
    LOG(INFO) << WARNING_PARALLEL_PARSING << std::endl;
  }

  if (j.count("num-triples-per-batch")) {
    numTriplesPerBatch_ = size_t{j["num-triples-per-batch"]};
    LOG(INFO)
        << "You specified \"num-triples-per-batch = " << numTriplesPerBatch_
        << "\", choose a lower value if the index builder runs out of memory"
        << std::endl;
  }

  if (j.count("parser-batch-size")) {
    parserBatchSize_ = size_t{j["parser-batch-size"]};
    LOG(INFO) << "Overriding setting parser-batch-size to " << parserBatchSize_
              << " This might influence performance during index build."
              << std::endl;
  }

  std::string overflowingIntegersThrow = "overflowing-integers-throw";
  std::string overflowingIntegersBecomeDoubles =
      "overflowing-integers-become-doubles";
  std::string allIntegersBecomeDoubles = "all-integers-become-doubles";
  std::vector<std::string_view> allModes{overflowingIntegersThrow,
                                         overflowingIntegersBecomeDoubles,
                                         allIntegersBecomeDoubles};
  std::string key = "parser-integer-overflow-behavior";
  if (j.count(key)) {
    auto value = j[key];
    if (value == overflowingIntegersThrow) {
      LOG(INFO) << "Integers that cannot be represented by QLever will throw "
                   "an exception"
                << std::endl;
      turtleParserIntegerOverflowBehavior_ =
          TurtleParserIntegerOverflowBehavior::Error;
    } else if (value == overflowingIntegersBecomeDoubles) {
      LOG(INFO) << "Integers that cannot be represented by QLever will be "
                   "converted to doubles"
                << std::endl;
      turtleParserIntegerOverflowBehavior_ =
          TurtleParserIntegerOverflowBehavior::OverflowingToDouble;
    } else if (value == allIntegersBecomeDoubles) {
      LOG(INFO) << "All integers will be converted to doubles" << std::endl;
      turtleParserIntegerOverflowBehavior_ =
          TurtleParserIntegerOverflowBehavior::OverflowingToDouble;
    } else {
      AD_CONTRACT_CHECK(std::find(allModes.begin(), allModes.end(), value) ==
                        allModes.end());
      LOG(ERROR) << "Invalid value for " << key << std::endl;
      LOG(INFO) << "The currently supported values are "
                << absl::StrJoin(allModes, ",") << std::endl;
    }
  } else {
    turtleParserIntegerOverflowBehavior_ =
        TurtleParserIntegerOverflowBehavior::Error;
    LOG(INFO) << "Integers that cannot be represented by QLever will throw an "
                 "exception (this is the default behavior)"
              << std::endl;
  }
}

// ___________________________________________________________________________
std::future<void> IndexImpl::writeNextPartialVocabulary(
    size_t numLines, size_t numFiles, size_t actualCurrentPartialSize,
    std::unique_ptr<ItemMapArray> items, auto localIds,
    ad_utility::Synchronized<std::unique_ptr<TripleVec>>* globalWritePtr) {
  LOG(DEBUG) << "Input triples read in this section: " << numLines << std::endl;
  LOG(DEBUG)
      << "Triples processed, also counting internal triples added by QLever: "
      << actualCurrentPartialSize << std::endl;
  std::future<void> resultFuture;
  string partialFilename =
      absl::StrCat(onDiskBase_, PARTIAL_VOCAB_FILE_NAME, numFiles);
  string partialCompressionFilename = absl::StrCat(
      onDiskBase_, TMP_BASENAME_COMPRESSION, PARTIAL_VOCAB_FILE_NAME, numFiles);

  auto lambda = [localIds = std::move(localIds), globalWritePtr,
                 items = std::move(items), vocab = &vocab_, partialFilename,
                 partialCompressionFilename, numFiles,
                 vocabPrefixCompressed = vocabPrefixCompressed_]() mutable {
    auto vec = [&]() {
      ad_utility::TimeBlockAndLog l{"vocab maps to vector"};
      return vocabMapsToVector(*items);
    }();
    const auto identicalPred = [&c = vocab->getCaseComparator()](
                                   const auto& a, const auto& b) {
      return c(a.second.splitVal_, b.second.splitVal_,
               decltype(vocab_)::SortLevel::TOTAL);
    };
    {
      ad_utility::TimeBlockAndLog l{"sorting by unicode order"};
      sortVocabVector(&vec, identicalPred, true);
    }
    auto mapping = [&]() {
      ad_utility::TimeBlockAndLog l{"creating internal mapping"};
      return createInternalMapping(&vec);
    }();
    LOG(TRACE) << "Finished creating of Mapping vocabulary" << std::endl;
    // since now adjacent duplicates also have the same Ids, it suffices to
    // compare those
    {
      ad_utility::TimeBlockAndLog l{"removing duplicates from the input"};
      vec.erase(std::unique(vec.begin(), vec.end(),
                            [](const auto& a, const auto& b) {
                              return a.second.id_ == b.second.id_;
                            }),
                vec.end());
    }
    // The writing to the STXXL vector has to be done in order, to
    // make the update from local to global ids work.

    auto writeTriplesFuture = std::async(
        std::launch::async,
        [&globalWritePtr, &localIds, &mapping, &numFiles]() {
          globalWritePtr->withWriteLockAndOrdered(
              [&](auto& writerPtr) {
                writeMappedIdsToExtVec(localIds, mapping, &writerPtr);
              },
              numFiles);
        });
    {
      ad_utility::TimeBlockAndLog l{"write partial vocabulary"};
      writePartialVocabularyToFile(vec, partialFilename);
    }
    if (vocabPrefixCompressed) {
      // sort according to the actual byte values
      LOG(TRACE) << "Start sorting of vocabulary for prefix compression"
                 << std::endl;
      std::erase_if(vec, [](const auto& a) {
        return a.second.splitVal_.isExternalized_;
      });
      {
        ad_utility::TimeBlockAndLog l{"sorting for compression"};
        sortVocabVector(
            &vec,
            [](const auto& a, const auto& b) { return a.first < b.first; },
            true);
      }
      writePartialVocabularyToFile(vec, partialCompressionFilename);
    }
    LOG(TRACE) << "Finished writing the partial vocabulary" << std::endl;
    vec.clear();
    {
      ad_utility::TimeBlockAndLog l{"writing to global file"};
      writeTriplesFuture.get();
    }
  };

  return std::async(std::launch::async, std::move(lambda));
}

// ____________________________________________________________________________
IndexImpl::NumNormalAndInternal IndexImpl::numTriples() const {
  return {numTriplesNormal_, PSO().meta_.getNofTriples() - numTriplesNormal_};
}

// ____________________________________________________________________________
Permutation& IndexImpl::getPermutation(Permutation::Enum p) {
  using enum Permutation::Enum;
  switch (p) {
    case PSO:
      return pso_;
    case POS:
      return pos_;
    case SPO:
      return spo_;
    case SOP:
      return sop_;
    case OSP:
      return osp_;
    case OPS:
      return ops_;
  }
  AD_FAIL();
}

// ____________________________________________________________________________
const Permutation& IndexImpl::getPermutation(Permutation::Enum p) const {
  return const_cast<IndexImpl&>(*this).getPermutation(p);
}

// __________________________________________________________________________
Index::NumNormalAndInternal IndexImpl::numDistinctSubjects() const {
  if (hasAllPermutations()) {
    auto numActually = numSubjectsNormal_;
    return {numActually, spo_.metaData().getNofDistinctC1() - numActually};
  } else {
    AD_THROW(
        "Can only get # distinct subjects if all 6 permutations "
        "have been registered on sever start (and index build time) "
        "with the -a option.");
  }
}

// __________________________________________________________________________
Index::NumNormalAndInternal IndexImpl::numDistinctObjects() const {
  if (hasAllPermutations()) {
    auto numActually = numObjectsNormal_;
    return {numActually, osp_.metaData().getNofDistinctC1() - numActually};
  } else {
    AD_THROW(
        "Can only get # distinct objects if all 6 permutations "
        "have been registered on sever start (and index build time) "
        "with the -a option.");
  }
}

// __________________________________________________________________________
Index::NumNormalAndInternal IndexImpl::numDistinctPredicates() const {
  auto numActually = numPredicatesNormal_;
  return {numActually, pso_.metaData().getNofDistinctC1() - numActually};
}

// __________________________________________________________________________
Index::NumNormalAndInternal IndexImpl::numDistinctCol0(
    Permutation::Enum permutation) const {
  switch (permutation) {
    case Permutation::SOP:
    case Permutation::SPO:
      return numDistinctSubjects();
    case Permutation::OPS:
    case Permutation::OSP:
      return numDistinctObjects();
    case Permutation::POS:
    case Permutation::PSO:
      return numDistinctPredicates();
    default:
      AD_FAIL();
  }
}

// ___________________________________________________________________________
size_t IndexImpl::getCardinality(Id id, Permutation::Enum permutation) const {
  if (const auto& p = getPermutation(permutation);
      p.metaData().col0IdExists(id)) {
    return p.metaData().getMetaData(id).getNofElements();
  }
  return 0;
}

// ___________________________________________________________________________
size_t IndexImpl::getCardinality(const TripleComponent& comp,
                                 Permutation::Enum permutation) const {
  // TODO<joka921> This special case is only relevant for the `PSO` and `POS`
  // permutations, but this internal predicate should never appear in subjects
  // or objects anyway.
  // TODO<joka921> Find out what the effect of this special case is for the
  // query planning.
  if (comp == INTERNAL_TEXT_MATCH_PREDICATE) {
    return TEXT_PREDICATE_CARDINALITY_ESTIMATE;
  }
  if (std::optional<Id> relId = comp.toValueId(getVocab()); relId.has_value()) {
    return getCardinality(relId.value(), permutation);
  }
  return 0;
}

// TODO<joka921> Once we have an overview over the folding this logic should
// probably not be in the index class.
std::optional<string> IndexImpl::idToOptionalString(VocabIndex id) const {
  return vocab_.indexToOptionalString(id);
}

std::optional<string> IndexImpl::idToOptionalString(WordVocabIndex id) const {
  return textVocab_.indexToOptionalString(id);
}

// ___________________________________________________________________________
bool IndexImpl::getId(const string& element, Id* id) const {
  // TODO<joka921> we should parse doubles correctly in the SparqlParser and
  // then return the correct ids here or somewhere else.
  VocabIndex vocabId;
  auto success = getVocab().getId(element, &vocabId);
  *id = Id::makeFromVocabIndex(vocabId);
  return success;
}

// ___________________________________________________________________________
std::pair<Id, Id> IndexImpl::prefix_range(const std::string& prefix) const {
  // TODO<joka921> Do we need prefix ranges for numbers?
  auto [begin, end] = vocab_.prefix_range(prefix);
  return {Id::makeFromVocabIndex(begin), Id::makeFromVocabIndex(end)};
}

// _____________________________________________________________________________
vector<float> IndexImpl::getMultiplicities(
    const TripleComponent& key, Permutation::Enum permutation) const {
  const auto& p = getPermutation(permutation);
  std::optional<Id> keyId = key.toValueId(getVocab());
  vector<float> res;
  if (keyId.has_value() && p.meta_.col0IdExists(keyId.value())) {
    auto metaData = p.meta_.getMetaData(keyId.value());
    res.push_back(metaData.getCol1Multiplicity());
    res.push_back(metaData.getCol2Multiplicity());
  } else {
    res.push_back(1);
    res.push_back(1);
  }
  return res;
}

// ___________________________________________________________________
vector<float> IndexImpl::getMultiplicities(
    Permutation::Enum permutation) const {
  const auto& p = getPermutation(permutation);
  auto numTriples = static_cast<float>(this->numTriples().normalAndInternal_());
  std::array<float, 3> m{
      numTriples / numDistinctSubjects().normalAndInternal_(),
      numTriples / numDistinctPredicates().normalAndInternal_(),
      numTriples / numDistinctObjects().normalAndInternal_()};
  return {m[p.keyOrder_[0]], m[p.keyOrder_[1]], m[p.keyOrder_[2]]};
}

// _____________________________________________________________________________
IdTable IndexImpl::scan(
    const TripleComponent& col0String,
    std::optional<std::reference_wrapper<const TripleComponent>> col1String,
    const Permutation::Enum& permutation,
    Permutation::ColumnIndicesRef additionalColumns,
    ad_utility::SharedCancellationHandle cancellationHandle) const {
  std::optional<Id> col0Id = col0String.toValueId(getVocab());
  std::optional<Id> col1Id =
      col1String.has_value() ? col1String.value().get().toValueId(getVocab())
                             : std::nullopt;
  if (!col0Id.has_value() || (col1String.has_value() && !col1Id.has_value())) {
    size_t numColumns = col1String.has_value() ? 1 : 2;
    return IdTable{numColumns, allocator_};
  }
  return scan(col0Id.value(), col1Id, permutation, additionalColumns,
              std::move(cancellationHandle));
}
// _____________________________________________________________________________
IdTable IndexImpl::scan(
    Id col0Id, std::optional<Id> col1Id, Permutation::Enum p,
    Permutation::ColumnIndicesRef additionalColumns,
    ad_utility::SharedCancellationHandle cancellationHandle) const {
  return getPermutation(p).scan(col0Id, col1Id, additionalColumns,
                                std::move(cancellationHandle));
}

// _____________________________________________________________________________
size_t IndexImpl::getResultSizeOfScan(
    const TripleComponent& col0, const TripleComponent& col1,
    const Permutation::Enum& permutation) const {
  std::optional<Id> col0Id = col0.toValueId(getVocab());
  std::optional<Id> col1Id = col1.toValueId(getVocab());
  if (!col0Id.has_value() || !col1Id.has_value()) {
    return 0;
  }
  const Permutation& p = getPermutation(permutation);
  return p.getResultSizeOfScan(col0Id.value(), col1Id.value());
}

// _____________________________________________________________________________
void IndexImpl::deleteTemporaryFile(const string& path) {
  if (!keepTempFiles_) {
    ad_utility::deleteFile(path);
  }
}

namespace {

// Return a lambda that is called repeatedly with triples that are sorted by the
// `idx`-th column and counts the number of distinct entities that occur in a
<<<<<<< HEAD
// triple where none of the elements fulfills the `isInternalId` predicate.
// This is used to cound the number of distinct subjects, objects, and
// predicates during the index building.
template <size_t idx>
auto makeNumDistinctIdsCounter =
    [](size_t& numDistinctIds,
       ad_utility::InvocableWithExactReturnType<bool, Id> auto isInternalId) {
      return
          [lastId = std::optional<Id>{}, &numDistinctIds,
           isInternalId = std::move(isInternalId)](const auto& triple) mutable {
            const auto& id = triple[idx];
            if (id != lastId && !std::ranges::any_of(triple, isInternalId)) {
              numDistinctIds++;
              lastId = id;
            }
          };
=======
// triple where none of the elements fulfills the `isQleverInternalId`
// predicate. This is used to cound the number of distinct subjects, objects,
// and predicates during the index building.
template <size_t idx>
auto makeNumDistinctIdsCounter =
    [](size_t& numDistinctIds,
       ad_utility::InvocableWithExactReturnType<bool, Id> auto
           isQleverInternalId) {
      return [lastId = std::optional<Id>{}, &numDistinctIds,
              isInternalId =
                  std::move(isQleverInternalId)](const auto& triple) mutable {
        const auto& id = triple[idx];
        if (id != lastId && !std::ranges::any_of(triple, isInternalId)) {
          numDistinctIds++;
          lastId = id;
        }
      };
>>>>>>> 8a917460
    };
}  // namespace

// _____________________________________________________________________________
template <typename... NextSorter>
requires(sizeof...(NextSorter) <= 1)
void IndexImpl::createPSOAndPOS(size_t numColumns, auto& isInternalId,
                                BlocksOfTriples sortedTriples,
                                NextSorter&&... nextSorter)

{
  size_t numTriplesNormal = 0;
  auto countTriplesNormal = [&numTriplesNormal,
                             &isInternalId](const auto& triple) mutable {
    numTriplesNormal += std::ranges::none_of(triple, isInternalId);
  };
  size_t numPredicatesNormal = 0;
  createPermutationPair(
      numColumns, AD_FWD(sortedTriples), pso_, pos_,
      nextSorter.makePushCallback()...,
      makeNumDistinctIdsCounter<1>(numPredicatesNormal, isInternalId),
      countTriplesNormal);
  configurationJson_["num-predicates-normal"] = numPredicatesNormal;
  configurationJson_["num-triples-normal"] = numTriplesNormal;
  writeConfiguration();
};

// _____________________________________________________________________________
template <typename... NextSorter>
requires(sizeof...(NextSorter) <= 1)
<<<<<<< HEAD
std::optional<std::pair<std::unique_ptr<PatternCreatorNew::OSPSorter4Cols>,
                        std::unique_ptr<PatternCreatorNew::PSOSorter>>>
=======
std::optional<std::unique_ptr<PatternCreatorNew::OSPSorter4Cols>>
>>>>>>> 8a917460
IndexImpl::createSPOAndSOP(size_t numColumns, auto& isInternalId,
                           BlocksOfTriples sortedTriples,
                           NextSorter&&... nextSorter) {
  size_t numSubjectsNormal = 0;
  auto numSubjectCounter =
      makeNumDistinctIdsCounter<0>(numSubjectsNormal, isInternalId);
<<<<<<< HEAD
  if (usePatterns_) {
    // TODO<joka921> magic constant.
    PatternCreatorNew patternCreator{onDiskBase_ + ".index.patterns.new", 4_GB};
=======
  std::optional<std::unique_ptr<PatternCreatorNew::OSPSorter4Cols>> result;
  if (usePatterns_) {
    // We will return the next sorter.
    AD_CORRECTNESS_CHECK(sizeof...(nextSorter) == 0);
    // For now (especially for testing) We build the new pattern format as well
    // as the old one to see that they match.
    PatternCreatorNew patternCreator{
        onDiskBase_ + ".index.patterns.new",
        memoryLimitIndexBuilding() / NUM_EXTERNAL_SORTERS_AT_SAME_TIME};
>>>>>>> 8a917460
    PatternCreator patternCreatorOld{onDiskBase_ + ".index.patterns"};
    auto pushTripleToPatterns = [&patternCreator, &patternCreatorOld,
                                 &isInternalId](const auto& triple) {
      bool ignoreForPatterns = std::ranges::any_of(triple, isInternalId);
      auto tripleArr = std::array{triple[0], triple[1], triple[2]};
      patternCreator.processTriple(tripleArr, ignoreForPatterns);
      if (!ignoreForPatterns) {
        patternCreatorOld.processTriple(tripleArr);
      }
    };
    createPermutationPair(numColumns, AD_FWD(sortedTriples), spo_, sop_,
                          nextSorter.makePushCallback()...,
                          pushTripleToPatterns, numSubjectCounter);
    patternCreator.finish();
    configurationJson_["num-subjects-normal"] = numSubjectsNormal;
    writeConfiguration();
<<<<<<< HEAD
    return std::pair{
        std::move(patternCreator).getAllTriplesWithPatternSortedByOSP(),
        std::move(patternCreator).getHasPatternSortedByPSO()};
  } else {
    createPermutationPair(numColumns, AD_FWD(sortedTriples), spo_, sop_,
                          nextSorter.makePushCallback()..., numSubjectCounter);
    configurationJson_["num-subjects-normal"] = numSubjectsNormal;
    writeConfiguration();
    return std::nullopt;
  }
=======
    result = std::move(patternCreator).getAllTriplesWithPatternSortedByOSP();
  } else {
    AD_CORRECTNESS_CHECK(sizeof...(nextSorter) == 1);
    createPermutationPair(numColumns, AD_FWD(sortedTriples), spo_, sop_,
                          nextSorter.makePushCallback()..., numSubjectCounter);
  }
  configurationJson_["num-subjects-normal"] = numSubjectsNormal;
  writeConfiguration();
  return result;
>>>>>>> 8a917460
};

// _____________________________________________________________________________
template <typename... NextSorter>
requires(sizeof...(NextSorter) <= 1)
void IndexImpl::createOSPAndOPS(size_t numColumns, auto& isInternalId,
                                BlocksOfTriples sortedTriples,
                                NextSorter&&... nextSorter) {
  // For the last pair of permutations we don't need a next sorter, so we
  // have no fourth argument.
  size_t numObjectsNormal = 0;
  createPermutationPair(
      numColumns, AD_FWD(sortedTriples), osp_, ops_,
      nextSorter.makePushCallback()...,
      makeNumDistinctIdsCounter<2>(numObjectsNormal, isInternalId));
  configurationJson_["num-objects-normal"] = numObjectsNormal;
  configurationJson_["has-all-permutations"] = true;
  writeConfiguration();
};

// _____________________________________________________________________________
<<<<<<< HEAD
template <typename Comparator, size_t I>
ExternalSorter<Comparator, I> IndexImpl::makeSorter(
    std::string_view permutationName) const {
  return {absl::StrCat(onDiskBase_, ".", permutationName, "-sorter.dat"),
          memoryLimitIndexBuilding() / NUM_EXTERNAL_SORTERS_AT_SAME_TIME,
          allocator_};
=======
template <typename Comparator, size_t I, bool returnPtr>
auto IndexImpl::makeSorterImpl(std::string_view permutationName) const {
  using Sorter = ExternalSorter<Comparator, I>;
  auto apply = [](auto&&... args) {
    if constexpr (returnPtr) {
      return std::make_unique<Sorter>(AD_FWD(args)...);
    } else {
      return Sorter{AD_FWD(args)...};
    }
  };
  return apply(absl::StrCat(onDiskBase_, ".", permutationName, "-sorter.dat"),
               memoryLimitIndexBuilding() / NUM_EXTERNAL_SORTERS_AT_SAME_TIME,
               allocator_);
}

// _____________________________________________________________________________
template <typename Comparator, size_t I>
ExternalSorter<Comparator, I> IndexImpl::makeSorter(
    std::string_view permutationName) const {
  return makeSorterImpl<Comparator, I, false>(permutationName);
}
// _____________________________________________________________________________
template <typename Comparator, size_t I>
std::unique_ptr<ExternalSorter<Comparator, I>> IndexImpl::makeSorterPtr(
    std::string_view permutationName) const {
  return makeSorterImpl<Comparator, I, true>(permutationName);
>>>>>>> 8a917460
}<|MERGE_RESOLUTION|>--- conflicted
+++ resolved
@@ -104,7 +104,6 @@
     AD_FAIL();
   }
 }
-<<<<<<< HEAD
 
 std::unique_ptr<TurtleParserBase> IndexImpl::makeTurtleParser(
     const std::string& filename) {
@@ -144,17 +143,49 @@
   // case any of the permutations fail.
   writeConfiguration();
 
-  auto isInternalId = [&](const auto& id) {
-    return indexBuilderData.vocabularyMetaData_.isInternalId(id);
+  auto isQleverInternalId = [&indexBuilderData](const auto& id) {
+    return indexBuilderData.vocabularyMetaData_.isQleverInternalId(id);
   };
-
-  // auto secondSorter = makeSorter<SecondPermutation>("second");
-  auto& firstSorter = *indexBuilderData.sorter_;
 
   // For the first permutation, perform a unique.
   auto firstSorterWithUnique =
-      ad_utility::uniqueBlockView(firstSorter.getSortedOutput());
-
+      ad_utility::uniqueBlockView(indexBuilderData.sorter_->getSortedOutput());
+
+  if (!loadAllPermutations_) {
+    // Only two permutations, no patterns, in this case the `firstSorter` is a
+    // PSO sorter, and `createPermutationPair` creates PSO/POS permutations.
+    createFirstPermutationPair(NumColumnsIndexBuilding, isQleverInternalId,
+                               std::move(firstSorterWithUnique));
+    configurationJson_["has-all-permutations"] = false;
+  } else if (loadAllPermutations_ && !usePatterns_) {
+    // Without patterns we explicitly have to pass in the next sorters to all
+    // permutation creating functions.
+    auto secondSorter = makeSorter<SecondPermutation>("second");
+    createFirstPermutationPair(NumColumnsIndexBuilding, isQleverInternalId,
+                               std::move(firstSorterWithUnique), secondSorter);
+    auto thirdSorter = makeSorter<ThirdPermutation>("third");
+    createSecondPermutationPair(NumColumnsIndexBuilding, isQleverInternalId,
+                                secondSorter.getSortedBlocks<0>(), thirdSorter);
+    secondSorter.clear();
+    createThirdPermutationPair(NumColumnsIndexBuilding, isQleverInternalId,
+                               thirdSorter.getSortedBlocks<0>());
+    configurationJson_["has-all-permutations"] = true;
+  } else {
+    // Load all permutations and also load the patterns. In this case the
+    // `createFirstPermutationPair` function returns the next sorter, already
+    // enriched with the patterns of the subjects in the triple.
+    auto secondSorter =
+        createFirstPermutationPair(NumColumnsIndexBuilding, isQleverInternalId,
+                                   std::move(firstSorterWithUnique));
+    // We have one additional column (the patterns).
+    auto thirdSorter =
+        makeSorter<ThirdPermutation, NumColumnsIndexBuilding + 1>("third");
+    createSecondPermutationPair(NumColumnsIndexBuilding + 1, isQleverInternalId,
+                                secondSorter.value()->getSortedBlocks<0>(),
+                                thirdSorter);
+    secondSorter.value()->clear();
+    createThirdPermutationPair(NumColumnsIndexBuilding + 1, isQleverInternalId,
+                               thirdSorter.getSortedBlocks<0>());
   if (!loadAllPermutations_) {
     auto secondSorter =
         createFirstPermutationPair(NumColumnsIndexBuilding, isInternalId,
@@ -279,91 +310,6 @@
     createThirdPermutationPair(NumColumnsIndexBuilding + 2, isInternalId,
                                thirdSorter.getSortedBlocks<0>());
     configurationJson_["has-all-permutations"] = true;
-=======
-
-std::unique_ptr<TurtleParserBase> IndexImpl::makeTurtleParser(
-    const std::string& filename) {
-  auto setTokenizer = [this,
-                       &filename]<template <typename> typename ParserTemplate>()
-      -> std::unique_ptr<TurtleParserBase> {
-    if (onlyAsciiTurtlePrefixes_) {
-      return std::make_unique<ParserTemplate<TokenizerCtre>>(filename);
-    } else {
-      return std::make_unique<ParserTemplate<Tokenizer>>(filename);
-    }
-  };
-
-  if (useParallelParser_) {
-    return setTokenizer.template operator()<TurtleParallelParser>();
-  } else {
-    return setTokenizer.template operator()<TurtleStreamParser>();
-  }
-}
-// _____________________________________________________________________________
-void IndexImpl::createFromFile(const string& filename) {
-  if (!loadAllPermutations_ && usePatterns_) {
-    throw std::runtime_error{
-        "The patterns can only be built when all 6 permutations are created"};
-  }
-  LOG(INFO) << "Processing input triples from " << filename << " ..."
-            << std::endl;
-
-  readIndexBuilderSettingsFromFile();
-
-  IndexBuilderDataAsFirstPermutationSorter indexBuilderData =
-      createIdTriplesAndVocab(makeTurtleParser(filename));
-
-  compressInternalVocabularyIfSpecified(indexBuilderData.prefixes_);
-
-  // Write the configuration already at this point, so we have it available in
-  // case any of the permutations fail.
-  writeConfiguration();
-
-  auto isQleverInternalId = [&indexBuilderData](const auto& id) {
-    return indexBuilderData.vocabularyMetaData_.isQleverInternalId(id);
-  };
-
-  // For the first permutation, perform a unique.
-  auto firstSorterWithUnique =
-      ad_utility::uniqueBlockView(indexBuilderData.sorter_->getSortedOutput());
-
-  if (!loadAllPermutations_) {
-    // Only two permutations, no patterns, in this case the `firstSorter` is a
-    // PSO sorter, and `createPermutationPair` creates PSO/POS permutations.
-    createFirstPermutationPair(NumColumnsIndexBuilding, isQleverInternalId,
-                               std::move(firstSorterWithUnique));
-    configurationJson_["has-all-permutations"] = false;
-  } else if (loadAllPermutations_ && !usePatterns_) {
-    // Without patterns we explicitly have to pass in the next sorters to all
-    // permutation creating functions.
-    auto secondSorter = makeSorter<SecondPermutation>("second");
-    createFirstPermutationPair(NumColumnsIndexBuilding, isQleverInternalId,
-                               std::move(firstSorterWithUnique), secondSorter);
-    auto thirdSorter = makeSorter<ThirdPermutation>("third");
-    createSecondPermutationPair(NumColumnsIndexBuilding, isQleverInternalId,
-                                secondSorter.getSortedBlocks<0>(), thirdSorter);
-    secondSorter.clear();
-    createThirdPermutationPair(NumColumnsIndexBuilding, isQleverInternalId,
-                               thirdSorter.getSortedBlocks<0>());
-    configurationJson_["has-all-permutations"] = true;
-  } else {
-    // Load all permutations and also load the patterns. In this case the
-    // `createFirstPermutationPair` function returns the next sorter, already
-    // enriched with the patterns of the subjects in the triple.
-    auto secondSorter =
-        createFirstPermutationPair(NumColumnsIndexBuilding, isQleverInternalId,
-                                   std::move(firstSorterWithUnique));
-    // We have one additional column (the patterns).
-    auto thirdSorter =
-        makeSorter<ThirdPermutation, NumColumnsIndexBuilding + 1>("third");
-    createSecondPermutationPair(NumColumnsIndexBuilding + 1, isQleverInternalId,
-                                secondSorter.value()->getSortedBlocks<0>(),
-                                thirdSorter);
-    secondSorter.value()->clear();
-    createThirdPermutationPair(NumColumnsIndexBuilding + 1, isQleverInternalId,
-                               thirdSorter.getSortedBlocks<0>());
-    configurationJson_["has-all-permutations"] = true;
->>>>>>> 8a917460
   }
 
   // Dump the configuration again in case the permutations have added some
@@ -572,31 +518,15 @@
       [&]() -> std::unique_ptr<
                 ad_utility::CompressedExternalIdTableSorterTypeErased> {
     if (loadAllPermutations()) {
-<<<<<<< HEAD
-      return std::make_unique<FirstPermutationSorter>(
-          onDiskBase_ + ".first-sorter.dat",
-          memoryLimitIndexBuilding() / NUM_EXTERNAL_SORTERS_AT_SAME_TIME,
-          allocator_);
-    } else {
-      return std::make_unique<ExternalSorter<SortByPSO>>(
-          onDiskBase_ + ".first-sorter.dat",
-          memoryLimitIndexBuilding() / NUM_EXTERNAL_SORTERS_AT_SAME_TIME,
-          allocator_);
-=======
       return makeSorterPtr<FirstPermutation>("first");
     } else {
       return makeSorterPtr<SortByPSO>("first");
->>>>>>> 8a917460
     }
   }();
   auto& result = *resultPtr;
   size_t i = 0;
   auto triplesGenerator = data.getRows();
   auto it = triplesGenerator.begin();
-<<<<<<< HEAD
-  // using Buffer = std::vector<Triple>;
-=======
->>>>>>> 8a917460
   using Buffer = IdTableStatic<3>;
   using Map = ad_utility::HashMap<Id, Id>;
 
@@ -608,11 +538,7 @@
   ad_utility::TaskQueue<true> writeQueue(30, 1, "Writing global Ids to file");
 
   // For all triple elements find their mapping from partial to global ids.
-<<<<<<< HEAD
-  auto transformTriple = [](auto&& curTriple, auto& idMap) {
-=======
   auto transformTriple = [](Buffer::row_reference& curTriple, auto& idMap) {
->>>>>>> 8a917460
     for (auto& id : curTriple) {
       // TODO<joka92> Since the mapping only maps `VocabIndex->VocabIndex`,
       // probably the mapping should also be defined as `HashMap<VocabIndex,
@@ -634,15 +560,10 @@
                 std::move(triples).toDynamic())] {
       result.pushBlock(*triples);
       size_t newI = i + triples->size();
-<<<<<<< HEAD
-      if ((newI / 100'000'000) > (i / 100'000'000)) {
-        LOG(INFO) << "Triples converted: " << i << std::endl;
-=======
       static constexpr size_t progressInterval = 100'000'000;
       if ((newI / progressInterval) > (i / progressInterval)) {
         LOG(INFO) << "Triples converted: "
                   << (newI / progressInterval) * progressInterval << std::endl;
->>>>>>> 8a917460
       }
       i = newI;
     };
@@ -656,12 +577,7 @@
     return
         [&writeQueue, triples = std::make_shared<Buffer>(std::move(triples)),
          idMap = std::move(idMap), &getWriteTask, &transformTriple]() mutable {
-<<<<<<< HEAD
-          using Ref = typename std::decay_t<decltype(*triples)>::row_reference;
-          for (Ref triple : *triples) {
-=======
           for (Buffer::row_reference triple : *triples) {
->>>>>>> 8a917460
             transformTriple(triple, *idMap);
           }
           writeQueue.push(getWriteTask(std::move(*triples)));
@@ -1573,24 +1489,6 @@
 
 // Return a lambda that is called repeatedly with triples that are sorted by the
 // `idx`-th column and counts the number of distinct entities that occur in a
-<<<<<<< HEAD
-// triple where none of the elements fulfills the `isInternalId` predicate.
-// This is used to cound the number of distinct subjects, objects, and
-// predicates during the index building.
-template <size_t idx>
-auto makeNumDistinctIdsCounter =
-    [](size_t& numDistinctIds,
-       ad_utility::InvocableWithExactReturnType<bool, Id> auto isInternalId) {
-      return
-          [lastId = std::optional<Id>{}, &numDistinctIds,
-           isInternalId = std::move(isInternalId)](const auto& triple) mutable {
-            const auto& id = triple[idx];
-            if (id != lastId && !std::ranges::any_of(triple, isInternalId)) {
-              numDistinctIds++;
-              lastId = id;
-            }
-          };
-=======
 // triple where none of the elements fulfills the `isQleverInternalId`
 // predicate. This is used to cound the number of distinct subjects, objects,
 // and predicates during the index building.
@@ -1608,7 +1506,6 @@
           lastId = id;
         }
       };
->>>>>>> 8a917460
     };
 }  // namespace
 
@@ -1639,23 +1536,13 @@
 // _____________________________________________________________________________
 template <typename... NextSorter>
 requires(sizeof...(NextSorter) <= 1)
-<<<<<<< HEAD
-std::optional<std::pair<std::unique_ptr<PatternCreatorNew::OSPSorter4Cols>,
-                        std::unique_ptr<PatternCreatorNew::PSOSorter>>>
-=======
 std::optional<std::unique_ptr<PatternCreatorNew::OSPSorter4Cols>>
->>>>>>> 8a917460
 IndexImpl::createSPOAndSOP(size_t numColumns, auto& isInternalId,
                            BlocksOfTriples sortedTriples,
                            NextSorter&&... nextSorter) {
   size_t numSubjectsNormal = 0;
   auto numSubjectCounter =
       makeNumDistinctIdsCounter<0>(numSubjectsNormal, isInternalId);
-<<<<<<< HEAD
-  if (usePatterns_) {
-    // TODO<joka921> magic constant.
-    PatternCreatorNew patternCreator{onDiskBase_ + ".index.patterns.new", 4_GB};
-=======
   std::optional<std::unique_ptr<PatternCreatorNew::OSPSorter4Cols>> result;
   if (usePatterns_) {
     // We will return the next sorter.
@@ -1665,7 +1552,6 @@
     PatternCreatorNew patternCreator{
         onDiskBase_ + ".index.patterns.new",
         memoryLimitIndexBuilding() / NUM_EXTERNAL_SORTERS_AT_SAME_TIME};
->>>>>>> 8a917460
     PatternCreator patternCreatorOld{onDiskBase_ + ".index.patterns"};
     auto pushTripleToPatterns = [&patternCreator, &patternCreatorOld,
                                  &isInternalId](const auto& triple) {
@@ -1682,18 +1568,6 @@
     patternCreator.finish();
     configurationJson_["num-subjects-normal"] = numSubjectsNormal;
     writeConfiguration();
-<<<<<<< HEAD
-    return std::pair{
-        std::move(patternCreator).getAllTriplesWithPatternSortedByOSP(),
-        std::move(patternCreator).getHasPatternSortedByPSO()};
-  } else {
-    createPermutationPair(numColumns, AD_FWD(sortedTriples), spo_, sop_,
-                          nextSorter.makePushCallback()..., numSubjectCounter);
-    configurationJson_["num-subjects-normal"] = numSubjectsNormal;
-    writeConfiguration();
-    return std::nullopt;
-  }
-=======
     result = std::move(patternCreator).getAllTriplesWithPatternSortedByOSP();
   } else {
     AD_CORRECTNESS_CHECK(sizeof...(nextSorter) == 1);
@@ -1703,7 +1577,6 @@
   configurationJson_["num-subjects-normal"] = numSubjectsNormal;
   writeConfiguration();
   return result;
->>>>>>> 8a917460
 };
 
 // _____________________________________________________________________________
@@ -1725,14 +1598,6 @@
 };
 
 // _____________________________________________________________________________
-<<<<<<< HEAD
-template <typename Comparator, size_t I>
-ExternalSorter<Comparator, I> IndexImpl::makeSorter(
-    std::string_view permutationName) const {
-  return {absl::StrCat(onDiskBase_, ".", permutationName, "-sorter.dat"),
-          memoryLimitIndexBuilding() / NUM_EXTERNAL_SORTERS_AT_SAME_TIME,
-          allocator_};
-=======
 template <typename Comparator, size_t I, bool returnPtr>
 auto IndexImpl::makeSorterImpl(std::string_view permutationName) const {
   using Sorter = ExternalSorter<Comparator, I>;
@@ -1759,5 +1624,4 @@
 std::unique_ptr<ExternalSorter<Comparator, I>> IndexImpl::makeSorterPtr(
     std::string_view permutationName) const {
   return makeSorterImpl<Comparator, I, true>(permutationName);
->>>>>>> 8a917460
 }