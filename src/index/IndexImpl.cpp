// Copyright 2014 - 2025, University of Freiburg
// Chair of Algorithms and Data Structures
// Authors: Björn Buchhold <buchhold@cs.uni-freiburg.de> [2014-2017]
//          Johannes Kalmbach <kalmbach@cs.uni-freiburg.de>

#include "index/IndexImpl.h"

#include <absl/strings/str_join.h>

#include <cstdio>
#include <future>
#include <numeric>
#include <optional>
#include <utility>

#include "CompilationInfo.h"
#include "backports/algorithm.h"
#include "engine/AddCombinedRowToTable.h"
#include "index/Index.h"
#include "index/IndexFormatVersion.h"
#include "index/VocabularyMerger.h"
#include "parser/ParallelParseBuffer.h"
#include "util/BatchedPipeline.h"
#include "util/CachingMemoryResource.h"
#include "util/Generator.h"
#include "util/HashMap.h"
#include "util/InputRangeUtils.h"
#include "util/Iterators.h"
#include "util/JoinAlgorithms/JoinAlgorithms.h"
#include "util/ProgressBar.h"
#include "util/ThreadSafeQueue.h"
#include "util/Timer.h"
#include "util/TypeTraits.h"
#include "util/Views.h"

using std::array;
using namespace ad_utility::memory_literals;

// During the index building we typically have two permutations present at the
// same time, as we directly push the triples from the first sorting to the
// second sorting. We therefore have to adjust the amount of memory per external
// sorter.
static constexpr size_t NUM_EXTERNAL_SORTERS_AT_SAME_TIME = 2u;

// _____________________________________________________________________________
IndexImpl::IndexImpl(ad_utility::AllocatorWithLimit<Id> allocator)
    : allocator_{std::move(allocator)} {
  globalSingletonIndex_ = this;
  deltaTriples_.emplace(*this);
};

// _____________________________________________________________________________
IndexBuilderDataAsFirstPermutationSorter IndexImpl::createIdTriplesAndVocab(
    std::shared_ptr<RdfParserBase> parser) {
  auto indexBuilderData =
      passFileForVocabulary(std::move(parser), numTriplesPerBatch_);

  auto isQleverInternalTriple = [&indexBuilderData](const auto& triple) {
    auto internal = [&indexBuilderData](Id id) {
      return indexBuilderData.vocabularyMetaData_.isQleverInternalId(id);
    };
    return internal(triple[0]) || internal(triple[1]) || internal(triple[2]);
  };

  auto firstSorter = convertPartialToGlobalIds(
      *indexBuilderData.idTriples, indexBuilderData.actualPartialSizes,
      NUM_TRIPLES_PER_PARTIAL_VOCAB, isQleverInternalTriple);

  return {indexBuilderData, std::move(firstSorter)};
}

// _____________________________________________________________________________
std::unique_ptr<RdfParserBase> IndexImpl::makeRdfParser(
    const std::vector<Index::InputFileSpecification>& files) const {
  AD_CONTRACT_CHECK(
      parserBufferSize().getBytes() > 0,
      "The buffer size of the RDF parser must be greater than zero");
  AD_CONTRACT_CHECK(
      memoryLimitIndexBuilding().getBytes() > 0,
      " memory limit for index building must be greater than zero");
  return std::make_unique<RdfMultifileParser>(files, &encodedIriManager(),
                                              parserBufferSize());
}

// Several helper functions for joining the OSP permutation with the patterns.
namespace {
// Return an input range of the blocks that are returned by the external sorter
// to which `sorterPtr` points. Only the subset/permutation specified by the
// `columnIndices` will be returned for each block.
template <typename T1, typename T2>
static auto lazyScanWithPermutedColumns(T1& sorterPtr, T2 columnIndices) {
  auto setSubset = [columnIndices](auto& idTable) {
    idTable.setColumnSubset(columnIndices);
    return std::move(idTable);
  };

  return ad_utility::CachingTransformInputRange{
      ad_utility::OwningView{sorterPtr->template getSortedBlocks<0>()},
      setSubset};
}

// Perform a lazy optional block join on the first column of `leftInput` and
// `rightInput`. The `resultCallback` will be called for each block of resulting
// rows. Assumes that `leftInput` and `rightInput` have 6 columns in total, so
// the result will have 5 columns.
template <typename T1, typename T2, typename F>
static auto lazyOptionalJoinOnFirstColumn(T1& leftInput, T2& rightInput,
                                          F resultCallback) {
  auto projection = [](const auto& row) -> Id { return row[0]; };
  auto projectionForComparator = [](const auto& rowOrId) -> const Id& {
    using T = std::decay_t<decltype(rowOrId)>;
    if constexpr (ad_utility::SimilarTo<T, Id>) {
      return rowOrId;
    } else {
      return rowOrId[0];
    }
  };
  auto comparator = [&projectionForComparator](const auto& l, const auto& r) {
    return projectionForComparator(l).compareWithoutLocalVocab(
               projectionForComparator(r)) < 0;
  };

  // There are 6 columns in the result (4 from the triple + graph ID, as well as
  // subject patterns of the subject and object).
  IdTable outputTable{NumColumnsIndexBuilding + 2,
                      ad_utility::makeUnlimitedAllocator<Id>()};
  // The first argument is the number of join columns.
  auto rowAdder = ad_utility::AddCombinedRowToIdTable{
      1,
      std::move(outputTable),
      std::make_shared<ad_utility::CancellationHandle<>>(),
      true,
      BUFFER_SIZE_JOIN_PATTERNS_WITH_OSP(),
      resultCallback};

  ad_utility::zipperJoinForBlocksWithoutUndef(leftInput, rightInput, comparator,
                                              rowAdder, projection, projection,
                                              ad_utility::OptionalJoinTag{});
  rowAdder.flush();
}

// Return the array {2, 1, 0, 3, 4, 5, ..., numColumns - 1};
template <size_t numColumns>
constexpr auto makePermutationFirstThirdSwitched = []() {
  static_assert(numColumns >= 3);
  std::array<ColumnIndex, numColumns> permutation{};
  std::iota(permutation.begin(), permutation.end(), ColumnIndex{0});
  std::swap(permutation[0], permutation[2]);
  return permutation;
};
// In the pattern column replace UNDEF (which is created by the optional join)
// by the special `NoPattern` ID and undo the permutation of the columns that
// was only needed for the join algorithm.
template <typename T>
static auto fixBlockAfterPatternJoin(T block) {
  // The permutation must be the inverse of the original permutation, which just
  // switches the third column (the object) into the first column (where the
  // join column is expected by the algorithms).
  static QL_CONSTEXPR auto permutation =
      makePermutationFirstThirdSwitched<NumColumnsIndexBuilding + 2>();
  block.value().setColumnSubset(permutation);
  ql::ranges::for_each(
      block.value().getColumn(ADDITIONAL_COLUMN_INDEX_OBJECT_PATTERN),
      [](Id& id) {
        id = id.isUndefined() ? Id::makeFromInt(Pattern::NoPattern) : id;
      });
  return std::move(block.value()).template toStatic<0>();
}
}  // namespace

// ____________________________________________________________________________
template <typename InternalTripleSorter>
std::unique_ptr<ExternalSorter<SortByPSO, NumColumnsIndexBuilding + 2>>
IndexImpl::buildOspWithPatterns(
    PatternCreator::TripleSorter sortersFromPatternCreator,
    InternalTripleSorter& internalTripleSorter) {
  auto&& [hasPatternPredicateSortedByPSO, secondSorter] =
      sortersFromPatternCreator;
  // We need the patterns twice: once for the additional column, and once for
  // the additional permutation.
  hasPatternPredicateSortedByPSO->moveResultOnMerge() = false;

  // Lambda that creates and returns a generator that reads the `has-pattern`
  // relation. Only reads columns 0 and 2 (subject and object pattern), since
  // column 1 is always the `has-pattern` predicate. The relation is sorted by
  // PSO, so the result is sorted by subject and then object.
  //
  // NOTE: We will iterate over the `hasPatternPredicateSortedByPSO` twice. It
  // is important that the respective generators are not active at the same
  // time, otherwise the assertion `!mergeIsActive_.load()` in
  // `CompressedExternalIdTableSorter::getSortedBlocks` will fail. We therefore
  // scope the lifetime of this generator inside the `joinWithPatternThread`.
  // That is, when we are done with the join (which we now explicitly wait
  // for before starting the second generator, see below), the generator is
  // destroyed.
  auto getLazyPatternScan = [&]() {
    return lazyScanWithPermutedColumns(hasPatternPredicateSortedByPSO,
                                       std::array<ColumnIndex, 2>{0, 2});
  };

  // Create a producer-consumer queue with space for up to four `IdTable`s.
  ad_utility::data_structures::ThreadSafeQueue<IdTable> queue{4};

  // The permutation (2, 1, 0, 3) switches the third column (the object) with
  // the first column (where the join column is expected by the algorithms).
  // This permutation is reverted as part of the `fixBlockAfterPatternJoin`
  // function.
  auto ospAsBlocksTransformed = lazyScanWithPermutedColumns(
      secondSorter,
      makePermutationFirstThirdSwitched<NumColumnsIndexBuilding + 1>());

  // Run the actual join between the OSP permutation and the `has-pattern`
  // predicate on a background thread. The result will be pushed to the `queue`
  // so that we can consume it asynchronously.
  ad_utility::JThread joinWithPatternThread{
      [&queue, &ospAsBlocksTransformed,
       lazyPatternScan = getLazyPatternScan()]() mutable {
        // Setup the callback for the join that will buffer the results and push
        // them to the queue.
        IdTable outputBufferTable{NumColumnsIndexBuilding + 2,
                                  ad_utility::makeUnlimitedAllocator<Id>()};
        auto pushToQueue = [&, bufferSize =
                                   BUFFER_SIZE_JOIN_PATTERNS_WITH_OSP().load()](
                               IdTable& table, LocalVocab&) {
          if (table.numRows() >= bufferSize) {
            if (!outputBufferTable.empty()) {
              queue.push(std::move(outputBufferTable));
              outputBufferTable.clear();
            }
            queue.push(std::move(table));
          } else {
            outputBufferTable.insertAtEnd(table);
            if (outputBufferTable.size() >= bufferSize) {
              queue.push(std::move(outputBufferTable));
              outputBufferTable.clear();
            }
          }
          table.clear();
        };

        lazyOptionalJoinOnFirstColumn(ospAsBlocksTransformed, lazyPatternScan,
                                      pushToQueue);

        // We still might have some buffered results left, push them to the
        // queue and then finish the queue.
        if (!outputBufferTable.empty()) {
          queue.push(std::move(outputBufferTable));
          outputBufferTable.clear();
        }
        queue.finish();
      }};

  // Set up a generator that yields blocks with the following columns:
  // S P O PatternOfS PatternOfO, sorted by OPS.
  // If an exception occurs in the block that is consuming the blocks yielded
  // from this generator, we have to explicitly finish the `queue`, otherwise
  // there will be a deadlock because the threads involved in the queue can
  // never join.
  auto get{[&queue]() -> std::optional<IdTableStatic<0>> {
    if (auto block = queue.pop()) {
      return fixBlockAfterPatternJoin(std::move(block));
    }
    return std::nullopt;
  }};
  using namespace ad_utility;
  auto blockGenerator = InputRangeTypeErased{
      CallbackOnEndView{InputRangeFromGetCallable{std::move(get)},
                        [&queue]() { queue.finish(); }}};
  // Actually create the permutations.
  auto thirdSorter =
      makeSorterPtr<ThirdPermutation, NumColumnsIndexBuilding + 2>("third");
  createSecondPermutationPair(NumColumnsIndexBuilding + 2,
                              std::move(blockGenerator), *thirdSorter);
  joinWithPatternThread.join();
  secondSorter->clear();
  // Add the `ql:has-pattern` predicate to the sorter such that it will become
  // part of the PSO and POS permutation.
  AD_LOG_INFO << "Adding " << hasPatternPredicateSortedByPSO->size()
              << " triples to the POS and PSO permutation for "
                 "the internal `ql:has-pattern` ..."
              << std::endl;
  static_assert(NumColumnsIndexBuilding == 4,
                "When adding additional payload columns, the following code "
                "has to be changed");
  Id internalGraph = idOfInternalGraphDuringIndexBuilding_.value();
  // Note: We are getting the patterns sorted by PSO and then sorting them again
  // by PSO.
  // TODO<joka921> Simply get the output unsorted (should be cheaper).
  for (const auto& row : hasPatternPredicateSortedByPSO->sortedView()) {
    internalTripleSorter.push(
        std::array{row[0], row[1], row[2], internalGraph});
  }
  hasPatternPredicateSortedByPSO->clear();
  return thirdSorter;
}

// _____________________________________________________________________________
template <typename InternalTriplePsoSorter>
std::pair<size_t, size_t> IndexImpl::createInternalPSOandPOS(
    InternalTriplePsoSorter&& internalTriplesPsoSorter) {
  auto onDiskBaseBackup = onDiskBase_;
  auto configurationJsonBackup = configurationJson_;
  onDiskBase_.append(QLEVER_INTERNAL_INDEX_INFIX);

  // TODO<joka921> As soon as `uniqueBlockView` is no longer a `generator` the
  // explicit `BlocksOfTriples` constructor can be removed again.
  auto internalTriplesUnique = BlocksOfTriples{ad_utility::uniqueBlockView(
      internalTriplesPsoSorter.template getSortedBlocks<0>())};
  createPSOAndPOSImpl(NumColumnsIndexBuilding, std::move(internalTriplesUnique),
                      false);
  onDiskBase_ = std::move(onDiskBaseBackup);
  // The "normal" triples from the "internal" index builder are actually
  // internal.
  size_t numTriplesInternal =
      static_cast<NumNormalAndInternal>(configurationJson_["num-triples"])
          .normal;
  size_t numPredicatesInternal =
      static_cast<NumNormalAndInternal>(configurationJson_["num-predicates"])
          .normal;
  configurationJson_ = std::move(configurationJsonBackup);
  return {numTriplesInternal, numPredicatesInternal};
}

// _____________________________________________________________________________
void IndexImpl::updateInputFileSpecificationsAndLog(
    std::vector<Index::InputFileSpecification>& spec,
    std::optional<bool> parallelParsingSpecifiedViaJson) {
  std::string pleaseUseParallelParsingOption =
      "please use the command-line option --parse-parallel or -p";
  // Parallel parsing specified in the `settings.json` file. This is deprecated
  // for a single input stream and forbidden for multiple input streams.
  if (parallelParsingSpecifiedViaJson.has_value()) {
    if (spec.size() == 1) {
      AD_LOG_WARN
          << "Parallel parsing set in the `.settings.json` file; this is "
             "deprecated, "
          << pleaseUseParallelParsingOption << std::endl;
      spec.at(0).parseInParallel_ = parallelParsingSpecifiedViaJson.value();
    } else {
      throw std::runtime_error{absl::StrCat(
          "Parallel parsing set in the `.settings.json` file; this is "
          "forbidden for multiple input streams, ",
          pleaseUseParallelParsingOption)};
    }
  }
  // For a single input stream, if parallel parsing is not specified explicitly
  // on the command line, we set if implicitly for backward compatibility.
  if (!parallelParsingSpecifiedViaJson.has_value() && spec.size() == 1 &&
      !spec.at(0).parseInParallelSetExplicitly_) {
    AD_LOG_WARN
        << "Implicitly using the parallel parser for a single input file "
           "for reasons of backward compatibility; this is deprecated, "
        << pleaseUseParallelParsingOption << std::endl;
    spec.at(0).parseInParallel_ = true;
  }
  // For a single input stream, show the name and whether we parse in parallel.
  // For multiple input streams, only show the number of streams.
  if (spec.size() == 1) {
    AD_LOG_INFO << "Processing triples from single input stream "
                << spec.at(0).filename_ << " (parallel = "
                << (spec.at(0).parseInParallel_ ? "true" : "false") << ") ..."
                << std::endl;
  } else {
    AD_LOG_INFO << "Processing triples from " << spec.size()
                << " input streams ..." << std::endl;
  }
}

// _____________________________________________________________________________
void IndexImpl::createFromFiles(
    std::vector<Index::InputFileSpecification> files) {
  if (!loadAllPermutations_ && usePatterns_) {
    throw std::runtime_error{
        "The patterns can only be built when all 6 permutations are created"};
  }

  configurationJson_["encoded-iri-prefixes"] = encodedIriManager();

  vocab_.resetToType(vocabularyTypeForIndexBuilding_);

  readIndexBuilderSettingsFromFile();

  updateInputFileSpecificationsAndLog(files, useParallelParser_);
  IndexBuilderDataAsFirstPermutationSorter indexBuilderData =
      createIdTriplesAndVocab(makeRdfParser(files));

  // Write the configuration already at this point, so we have it available in
  // case any of the permutations fail.
  writeConfiguration();

  auto& firstSorter = *indexBuilderData.sorter_.firstPermutationSorter_;

  size_t numTriplesInternal = 0;
  size_t numPredicatesInternal = 0;

  // Create the internal PSO and POS permutations. This has to be called AFTER
  // all triples have been added to the `internalTriplesPso_` sorter, in
  // particular, after the patterns have been created.
  auto createInternalPsoAndPosAndSetMetadata = [this, &numTriplesInternal,
                                                &numPredicatesInternal,
                                                &indexBuilderData]() {
    std::tie(numTriplesInternal, numPredicatesInternal) =
        createInternalPSOandPOS(*indexBuilderData.sorter_.internalTriplesPso_);
  };

  // TODO: this will become ad_utility::InputRangeErased so no conversion
  // will be needed after https://github.com/ad-freiburg/qlever/pull/2208
  // For the first permutation, perform a unique.
  auto firstSorterWithUnique{ad_utility::InputRangeTypeErased{
      ad_utility::uniqueBlockView(firstSorter.getSortedOutput())}};

  if (!loadAllPermutations_) {
    createInternalPsoAndPosAndSetMetadata();
    // Only two permutations, no patterns, in this case the `firstSorter` is a
    // PSO sorter, and `createPermutationPair` creates PSO/POS permutations.
    createFirstPermutationPair(NumColumnsIndexBuilding,
                               std::move(firstSorterWithUnique));
    configurationJson_["has-all-permutations"] = false;
  } else if (!usePatterns_) {
    createInternalPsoAndPosAndSetMetadata();
    // Without patterns, we explicitly have to pass in the next sorters to all
    // permutation creating functions.
    auto secondSorter = makeSorter<SecondPermutation>("second");
    createFirstPermutationPair(NumColumnsIndexBuilding,
                               std::move(firstSorterWithUnique), secondSorter);
    firstSorter.clearUnderlying();

    auto thirdSorter = makeSorter<ThirdPermutation>("third");
    createSecondPermutationPair(NumColumnsIndexBuilding,
                                secondSorter.getSortedBlocks<0>(), thirdSorter);
    secondSorter.clear();
    createThirdPermutationPair(NumColumnsIndexBuilding,
                               thirdSorter.getSortedBlocks<0>());
    configurationJson_["has-all-permutations"] = true;
  } else {
    // Load all permutations and also load the patterns. In this case the
    // `createFirstPermutationPair` function returns the next sorter, already
    // enriched with the patterns of the subjects in the triple.
    auto patternOutput = createFirstPermutationPair(
        NumColumnsIndexBuilding, std::move(firstSorterWithUnique));
    firstSorter.clearUnderlying();
    auto thirdSorterPtr =
        buildOspWithPatterns(std::move(patternOutput.value()),
                             *indexBuilderData.sorter_.internalTriplesPso_);
    createInternalPsoAndPosAndSetMetadata();
    createThirdPermutationPair(NumColumnsIndexBuilding + 2,
                               thirdSorterPtr->template getSortedBlocks<0>());
    configurationJson_["has-all-permutations"] = true;
  }

  configurationJson_["num-blank-nodes-total"] =
      indexBuilderData.vocabularyMetaData_.getNextBlankNodeIndex();

  addInternalStatisticsToConfiguration(numTriplesInternal,
                                       numPredicatesInternal);
  AD_LOG_INFO << "Index build completed" << std::endl;
}

// _____________________________________________________________________________
void IndexImpl::addInternalStatisticsToConfiguration(
    size_t numTriplesInternal, size_t numPredicatesInternal) {
  // Combine the number of normal triples and predicates with their internal
  // counterparts.
  auto numTriples =
      static_cast<NumNormalAndInternal>(configurationJson_["num-triples"]);
  auto numPredicates =
      static_cast<NumNormalAndInternal>(configurationJson_["num-predicates"]);
  numTriples.internal = numTriplesInternal;
  numPredicates.internal = numPredicatesInternal;
  configurationJson_["num-triples"] = numTriples;
  configurationJson_["num-predicates"] = numPredicates;
  writeConfiguration();
}

// _____________________________________________________________________________
IndexBuilderDataAsExternalVector IndexImpl::passFileForVocabulary(
    std::shared_ptr<RdfParserBase> parser, size_t linesPerPartial) {
  parser->integerOverflowBehavior() = turtleParserIntegerOverflowBehavior_;
  parser->invalidLiteralsAreSkipped() = turtleParserSkipIllegalLiterals_;
  ad_utility::Synchronized<std::unique_ptr<TripleVec>> idTriples(
      std::make_unique<TripleVec>(onDiskBase_ + ".unsorted-triples.dat", 1_GB,
                                  allocator_));
  AD_LOG_INFO << "Parsing input triples and creating partial vocabularies, one "
                 "per batch ..."
              << std::endl;
  bool parserExhausted = false;

  // already count the numbers of triples that will be used for the language
  // filter
  size_t numFiles = 0;

  // we add extra triples
  std::vector<size_t> actualPartialSizes;

  // Each of these futures corresponds to the processing and writing of one
  // batch of triples and partial vocabulary.
  std::array<std::future<void>, 3> writePartialVocabularyFuture;

  // Show progress and statistics for the number of triples parsed, in
  // particular, the average processing time for a batch of 10M triples (see
  // `DEFAULT_PROGRESS_BAR_BATCH_SIZE`).
  //
  // NOTE: Some input generation processes (for example, `osm2rdf` for the OSM
  // data) have a long startup time before they produce the first triple, but
  // then produce triples fast. If we would count that startup time towards the
  // first batch, the reported average batch processing time would be
  // distorted. We therefore stop the timer here, and then start it when the
  // first triple is parsed (see `numTriplesParsedTimer.cont()` below).
  size_t numTriplesParsed = 0;
  ad_utility::ProgressBar progressBar{numTriplesParsed, "Triples parsed: "};
  ad_utility::Timer& numTriplesParsedTimer = progressBar.getTimer();
  numTriplesParsedTimer.stop();

  ad_utility::CachingMemoryResource cachingMemoryResource;
  ItemAlloc itemAlloc(&cachingMemoryResource);
  while (!parserExhausted) {
    size_t actualCurrentPartialSize = 0;

    std::vector<std::array<Id, NumColumnsIndexBuilding>> localWriter;

    std::array<std::optional<ItemMapManager>, NUM_PARALLEL_ITEM_MAPS> itemArray;

    {
      auto p = ad_pipeline::setupParallelPipeline<NUM_PARALLEL_ITEM_MAPS>(
          parserBatchSize_,
          // when called, returns an optional to the next triple. If
          // `linesPerPartial` triples were parsed, return std::nullopt. when
          // the parser is unable to deliver triples, set parserExhausted to
          // true and return std::nullopt. this is exactly the behavior we need,
          // as a first step in the parallel Pipeline.
          ParserBatcher(parser, linesPerPartial,
                        [&]() { parserExhausted = true; }),
          // get the Ids for the original triple and the possibly added language
          // Tag triples using the provided HashMaps via itemArray. See
          // documentation of the function for more details
          getIdMapLambdas<NUM_PARALLEL_ITEM_MAPS>(&itemArray, linesPerPartial,
                                                  &(vocab_.getCaseComparator()),
                                                  this, itemAlloc));

      while (auto opt = p.getNextValue()) {
        numTriplesParsedTimer.cont();
        for (const auto& innerOpt : opt.value()) {
          if (innerOpt) {
            actualCurrentPartialSize++;
            localWriter.push_back(innerOpt.value());
          }
        }
        numTriplesParsed++;
        if (progressBar.update()) {
          AD_LOG_INFO << progressBar.getProgressString() << std::flush;
        }
      }
      AD_LOG_TIMING << "WaitTimes for Pipeline in msecs\n";
      for (const auto& t : p.getWaitingTime()) {
        AD_LOG_TIMING
            << std::chrono::duration_cast<std::chrono::milliseconds>(t).count()
            << " msecs" << std::endl;
      }

      parser->printAndResetQueueStatistics();
    }

    // localWriter.finish();
    // wait until sorting the last partial vocabulary has finished
    // to control the number of threads and the amount of memory used at the
    // same time. typically sorting is finished before we reach again here so
    // it is not a bottleneck.
    ad_utility::Timer sortFutureTimer{ad_utility::Timer::Started};
    if (writePartialVocabularyFuture[0].valid()) {
      writePartialVocabularyFuture[0].get();
    }
    AD_LOG_TIMING
        << "Time spent waiting for the writing of a previous vocabulary: "
        << sortFutureTimer.msecs().count() << "ms." << std::endl;
    auto moveMap = [](std::optional<ItemMapManager>&& el) {
      return std::move(el.value()).moveMap();
    };
    std::array<ItemMapAndBuffer, NUM_PARALLEL_ITEM_MAPS> convertedMaps =
        ad_utility::transformArray(std::move(itemArray), moveMap);
    auto oldItemPtr = std::make_unique<ItemMapArray>(std::move(convertedMaps));
    for (auto it = writePartialVocabularyFuture.begin() + 1;
         it < writePartialVocabularyFuture.end(); ++it) {
      *(it - 1) = std::move(*it);
    }
    writePartialVocabularyFuture[writePartialVocabularyFuture.size() - 1] =
        writeNextPartialVocabulary(
            numTriplesParsed, numFiles, actualCurrentPartialSize,
            std::move(oldItemPtr), std::move(localWriter), &idTriples);
    numFiles++;
    // Save the information how many triples this partial vocabulary actually
    // deals with we will use this later for mapping from partial to global
    // ids
    actualPartialSizes.push_back(actualCurrentPartialSize);
  }
  AD_LOG_INFO << progressBar.getFinalProgressString() << std::flush;
  for (auto& future : writePartialVocabularyFuture) {
    if (future.valid()) {
      future.get();
    }
  }
  AD_LOG_INFO << "Number of triples created (including QLever-internal ones): "
              << (*idTriples.wlock())->size() << " [may contain duplicates]"
              << std::endl;
  AD_LOG_INFO << "Number of partial vocabularies created: " << numFiles
              << std::endl;

  size_t sizeInternalVocabulary = 0;
  std::vector<std::string> prefixes;

  AD_LOG_INFO << "Merging partial vocabularies ..." << std::endl;
  const ad_utility::vocabulary_merger::VocabularyMetaData mergeRes = [&]() {
    auto sortPred = [cmp = &(vocab_.getCaseComparator())](std::string_view a,
                                                          std::string_view b) {
      return (*cmp)(a, b, decltype(vocab_)::SortLevel::TOTAL);
    };
    auto wordCallbackPtr = vocab_.makeWordWriterPtr(onDiskBase_ + VOCAB_SUFFIX);
    auto& wordCallback = *wordCallbackPtr;
    wordCallback.readableName() = "internal vocabulary";
    auto mergedVocabMeta = ad_utility::vocabulary_merger::mergeVocabulary(
        onDiskBase_, numFiles, sortPred, wordCallback,
        memoryLimitIndexBuilding());
    wordCallback.finish();
    return mergedVocabMeta;
  }();
  AD_LOG_DEBUG << "Finished merging partial vocabularies" << std::endl;
  IndexBuilderDataAsExternalVector res;
  res.vocabularyMetaData_ = mergeRes;
  idOfHasPatternDuringIndexBuilding_ =
      mergeRes.specialIdMapping().at(HAS_PATTERN_PREDICATE);
  idOfInternalGraphDuringIndexBuilding_ =
      mergeRes.specialIdMapping().at(QLEVER_INTERNAL_GRAPH_IRI);
  AD_LOG_INFO << "Number of words in external vocabulary: "
              << res.vocabularyMetaData_.numWordsTotal() -
                     sizeInternalVocabulary
              << std::endl;

  res.idTriples = std::move(*idTriples.wlock());
  res.actualPartialSizes = std::move(actualPartialSizes);

  AD_LOG_DEBUG << "Removing temporary files ..." << std::endl;
  for (size_t n = 0; n < numFiles; ++n) {
    deleteTemporaryFile(
        absl::StrCat(onDiskBase_, PARTIAL_VOCAB_WORDS_INFIX, n));
  }

  return res;
}

// _____________________________________________________________________________
template <typename Func>
auto IndexImpl::convertPartialToGlobalIds(
    TripleVec& data, const std::vector<size_t>& actualLinesPerPartial,
    size_t linesPerPartial, Func isQLeverInternalTriple)
    -> FirstPermutationSorterAndInternalTriplesAsPso {
  AD_LOG_INFO << "Converting triples from local IDs to global IDs ..."
              << std::endl;
  AD_LOG_DEBUG << "Triples per partial vocabulary: " << linesPerPartial
               << std::endl;

  // Iterate over all partial vocabularies.
  auto resultPtr =
      [&]() -> std::unique_ptr<
                ad_utility::CompressedExternalIdTableSorterTypeErased> {
    if (loadAllPermutations()) {
      return makeSorterPtr<FirstPermutation>("first");
    } else {
      return makeSorterPtr<SortByPSO>("first");
    }
  }();
  auto internalTriplesPtr =
      makeSorterPtr<SortByPSO, NumColumnsIndexBuilding>("internalTriples");
  auto& result = *resultPtr;
  auto& internalResult = *internalTriplesPtr;
  auto triplesGenerator = data.getRows();
  // static_assert(!std::is_const_v<decltype(triplesGenerator)>);
  // static_assert(std::is_const_v<decltype(triplesGenerator)>);
  auto it = triplesGenerator.begin();
  using Buffer = IdTableStatic<NumColumnsIndexBuilding>;
  struct Buffers {
    IdTableStatic<NumColumnsIndexBuilding> triples_;
    IdTableStatic<NumColumnsIndexBuilding> internalTriples_;
  };
  using Map = ad_utility::HashMap<Id, Id>;

  ad_utility::TaskQueue<true> lookupQueue(30, 10,
                                          "looking up local to global IDs");
  // This queue will be used to push the converted triples to the sorter. It is
  // important that it has only one thread because it will not be used in a
  // thread-safe way.
  ad_utility::TaskQueue<true> writeQueue(30, 1, "Writing global Ids to file");

  // For all triple elements find their mapping from partial to global ids.
  auto transformTriple = [](Buffer::row_reference& curTriple, auto& idMap) {
    for (auto& id : curTriple) {
      // TODO<joka92> Since the mapping only maps `VocabIndex->VocabIndex`,
      // probably the mapping should also be defined as `HashMap<VocabIndex,
      // VocabIndex>` instead of `HashMap<Id, Id>`
      if (id.getDatatype() != Datatype::VocabIndex) {
        // Check that all the internal, special IDs which we have introduced
        // for performance reasons are eliminated.
        AD_CORRECTNESS_CHECK(id.getDatatype() != Datatype::Undefined);
        continue;
      }
      auto iterator = idMap.find(id);
      AD_CORRECTNESS_CHECK(iterator != idMap.end());
      id = iterator->second;
    }
  };

  // Return a lambda that pushes all the triples to the sorter. Must only be
  // called single-threaded.
  size_t numTriplesConverted = 0;
  ad_utility::ProgressBar progressBar{numTriplesConverted,
                                      "Triples converted: "};
  auto getWriteTask = [&result, &internalResult, &numTriplesConverted,
                       &progressBar](Buffers buffers) {
    return [&result, &internalResult, &numTriplesConverted, &progressBar,
            triples = std::make_shared<IdTableStatic<0>>(
                std::move(buffers.triples_).toDynamic()),
            internalTriples = std::make_shared<IdTableStatic<0>>(
                std::move(buffers.internalTriples_).toDynamic())] {
      result.pushBlock(*triples);
      internalResult.pushBlock(*internalTriples);

      numTriplesConverted += triples->size();
      numTriplesConverted += internalTriples->size();
      if (progressBar.update()) {
        AD_LOG_INFO << progressBar.getProgressString() << std::flush;
      }
    };
  };

  // Return a lambda that for each of the `triples` transforms its partial to
  // global IDs using the `idMap`. The map is passed as a `shared_ptr` because
  // multiple batches need access to the same map.
  auto getLookupTask = [&isQLeverInternalTriple, &writeQueue, &transformTriple,
                        &getWriteTask](Buffer triples,
                                       std::shared_ptr<Map> idMap) {
    return [&isQLeverInternalTriple, &writeQueue,
            triples = std::make_shared<Buffer>(std::move(triples)),
            idMap = std::move(idMap), &getWriteTask,
            &transformTriple]() mutable {
      for (Buffer::row_reference triple : *triples) {
        transformTriple(triple, *idMap);
      }
      auto beginInternal =
          std::partition(triples->begin(), triples->end(),
                         [&isQLeverInternalTriple](const auto& row) {
                           return !isQLeverInternalTriple(row);
                         });
      IdTableStatic<NumColumnsIndexBuilding> internalTriples(
          triples->getAllocator());
      // TODO<joka921> We could leave the partitioned complete block as is,
      // and change the interface of the compressed sorters s.t. we can
      // push only a part of a block. We then would safe the copy of the
      // internal triples here, but I am not sure whether this is worth it.
      internalTriples.insertAtEnd(*triples, beginInternal - triples->begin(),
                                  triples->end() - triples->begin());
      triples->resize(beginInternal - triples->begin());

      Buffers buffers{std::move(*triples), std::move(internalTriples)};

      writeQueue.push(getWriteTask(std::move(buffers)));
    };
  };

  std::atomic<size_t> nextPartialVocabulary = 0;
  // Return the mapping from partial to global Ids for the batch with idx
  // `nextPartialVocabulary` and increase that counter by one. Return `nullopt`
  // if there are no more partial vocabularies to read.
  auto createNextVocab = [&nextPartialVocabulary, &actualLinesPerPartial,
                          this]() -> std::optional<std::pair<size_t, Map>> {
    auto idx = nextPartialVocabulary.fetch_add(1, std::memory_order_relaxed);
    if (idx >= actualLinesPerPartial.size()) {
      return std::nullopt;
    }
    std::string filename =
        absl::StrCat(onDiskBase_, PARTIAL_VOCAB_IDMAP_INFIX, idx);
    auto map =
        ad_utility::vocabulary_merger::IdMapFromPartialIdMapFile(filename);
    // Delete the temporary file in which we stored this map
    deleteTemporaryFile(filename);
    return std::pair{idx, std::move(map)};
  };

  // Set up a generator that yields all the mappings in order, but reads them in
  // parallel.
  auto mappings = ad_utility::data_structures::queueManager<
      ad_utility::data_structures::OrderedThreadSafeQueue<Map>>(
      10, 5, createNextVocab);

  // TODO<C++23> Use `views::enumerate`.
  size_t batchIdx = 0;
  for (auto& mapping : mappings) {
    auto idMap = std::make_shared<Map>(std::move(mapping));

    const size_t bufferSize = BUFFER_SIZE_PARTIAL_TO_GLOBAL_ID_MAPPINGS();
    Buffer buffer{ad_utility::makeUnlimitedAllocator<Id>()};
    buffer.reserve(bufferSize);
    auto pushBatch = [&buffer, &idMap, &lookupQueue, &getLookupTask,
                      bufferSize]() {
      lookupQueue.push(getLookupTask(std::move(buffer), idMap));
      buffer.clear();
      buffer.reserve(bufferSize);
    };
    // Update the triples that belong to this partial vocabulary.
    for ([[maybe_unused]] auto idx :
         ad_utility::integerRange(actualLinesPerPartial[batchIdx])) {
      buffer.push_back(*it);
      if (buffer.size() >= bufferSize) {
        pushBatch();
      }
      ++it;
    }
    if (!buffer.empty()) {
      pushBatch();
    }
    ++batchIdx;
  }
  lookupQueue.finish();
  writeQueue.finish();
  AD_LOG_INFO << progressBar.getFinalProgressString() << std::flush;
  return {std::move(resultPtr), std::move(internalTriplesPtr)};
}

// _____________________________________________________________________________
template <typename T, typename... Callbacks>
std::tuple<size_t, IndexImpl::IndexMetaDataMmapDispatcher::WriteType,
           IndexImpl::IndexMetaDataMmapDispatcher::WriteType>
IndexImpl::createPermutationPairImpl(size_t numColumns,
                                     const std::string& fileName1,
                                     const std::string& fileName2,
                                     T&& sortedTriples,
                                     Permutation::KeyOrder permutation,
                                     Callbacks&&... perTripleCallbacks) {
  using MetaData = IndexMetaDataMmapDispatcher::WriteType;
  MetaData metaData1, metaData2;
  static_assert(MetaData::isMmapBased_);
  metaData1.setup(fileName1 + MMAP_FILE_SUFFIX, ad_utility::CreateTag{});
  metaData2.setup(fileName2 + MMAP_FILE_SUFFIX, ad_utility::CreateTag{});

  CompressedRelationWriter writer1{numColumns, ad_utility::File(fileName1, "w"),
                                   blocksizePermutationPerColumn_};
  CompressedRelationWriter writer2{numColumns, ad_utility::File(fileName2, "w"),
                                   blocksizePermutationPerColumn_};

  // Lift a callback that works on single elements to a callback that works on
  // blocks.
  auto liftCallback = [](auto callback) {
    return [callback](const auto& block) mutable {
      ql::ranges::for_each(block, callback);
    };
  };
  auto callback1 =
      liftCallback([&metaData1](const auto& md) { metaData1.add(md); });
  auto callback2 =
      liftCallback([&metaData2](const auto& md) { metaData2.add(md); });

  std::vector<std::function<void(const IdTableStatic<0>&)>> perBlockCallbacks{
      liftCallback(perTripleCallbacks)...};

  auto [numDistinctCol0, blockData1, blockData2] =
      CompressedRelationWriter::createPermutationPair(
          fileName1, {writer1, callback1}, {writer2, callback2},
          AD_FWD(sortedTriples), permutation, perBlockCallbacks);
  metaData1.blockData() = std::move(blockData1);
  metaData2.blockData() = std::move(blockData2);

  return {numDistinctCol0, std::move(metaData1), std::move(metaData2)};
}

// ________________________________________________________________________
template <typename T, typename... Callbacks>
std::tuple<size_t, IndexImpl::IndexMetaDataMmapDispatcher::WriteType,
           IndexImpl::IndexMetaDataMmapDispatcher::WriteType>
IndexImpl::createPermutations(size_t numColumns, T&& sortedTriples,
                              const Permutation& p1, const Permutation& p2,
                              Callbacks&&... perTripleCallbacks) {
  AD_LOG_INFO << "Creating permutations " << p1.readableName() << " and "
              << p2.readableName() << " ..." << std::endl;
  auto metaData = createPermutationPairImpl(
      numColumns, onDiskBase_ + ".index" + p1.fileSuffix(),
      onDiskBase_ + ".index" + p2.fileSuffix(), AD_FWD(sortedTriples),
      p1.keyOrder(), AD_FWD(perTripleCallbacks)...);

  auto& [numDistinctCol0, meta1, meta2] = metaData;
  meta1.calculateStatistics(numDistinctCol0);
  meta2.calculateStatistics(numDistinctCol0);
  AD_LOG_INFO << "Statistics for " << p1.readableName() << ": "
              << meta1.statistics() << std::endl;
  AD_LOG_INFO << "Statistics for " << p2.readableName() << ": "
              << meta2.statistics() << std::endl;

  return metaData;
}

// ________________________________________________________________________
template <typename SortedTriplesType, typename... CallbackTypes>
size_t IndexImpl::createPermutationPair(size_t numColumns,
                                        SortedTriplesType&& sortedTriples,
                                        const Permutation& p1,
                                        const Permutation& p2,
                                        CallbackTypes&&... perTripleCallbacks) {
  auto [numDistinctC0, metaData1, metaData2] = createPermutations(
      numColumns, AD_FWD(sortedTriples), p1, p2, AD_FWD(perTripleCallbacks)...);
  // Set the name of this newly created pair of `IndexMetaData` objects.
  // NOTE: When `setKbName` was called, it set the name of pso_.meta_,
  // pso_.meta_, ... which however are not used during index building.
  // `getKbName` simple reads one of these names.
  auto writeMetadata = [this](auto& metaData, const auto& permutation) {
    metaData.setName(getKbName());
    ad_utility::File f(
        absl::StrCat(onDiskBase_, ".index", permutation.fileSuffix()), "r+");
    metaData.appendToFile(&f);
  };
  AD_LOG_DEBUG << "Writing meta data for " << p1.readableName() << " and "
               << p2.readableName() << " ..." << std::endl;
  writeMetadata(metaData1, p1);
  writeMetadata(metaData2, p2);
  return numDistinctC0;
}

// _____________________________________________________________________________
void IndexImpl::createFromOnDiskIndex(const std::string& onDiskBase,
                                      bool persistUpdatesOnDisk) {
  setOnDiskBase(onDiskBase);
  readConfiguration();
  vocab_.readFromFile(onDiskBase_ + VOCAB_SUFFIX);
  globalSingletonComparator_ = &vocab_.getCaseComparator();

  AD_LOG_DEBUG << "Number of words in internal and external vocabulary: "
               << vocab_.size() << std::endl;

  // Load the permutations and register the original metadata for the delta
  // triples.
  // The setting of the metadata doesn't affect the contents of the delta
  // triples, so we don't need to call `writeToDisk`, therefore the second
  // argument to `modify` is `false`.
  auto setMetadata = [this](const Permutation& permutation) {
    deltaTriplesManager().modify<void>(
        [&permutation](DeltaTriples& deltaTriples) {
          permutation.setOriginalMetadataForDeltaTriples(deltaTriples);
        },
        false, false);
  };

  auto load = [this, &setMetadata](PermutationPtr permutation,
                                   bool loadInternalPermutation = false) {
    permutation->loadFromDisk(onDiskBase_, loadInternalPermutation);
    setMetadata(*permutation);
  };

  load(pso_, true);
  load(pos_, true);
  if (loadAllPermutations_) {
    load(ops_);
    load(osp_);
    load(spo_);
    load(sop_);
  } else {
    AD_LOG_INFO
        << "Only the PSO and POS permutation were loaded, SPARQL queries "
           "with predicate variables will therefore not work"
        << std::endl;
  }

  // We have to load the patterns first to figure out if the patterns were built
  // at all.
  if (usePatterns_) {
    try {
      PatternCreator::readPatternsFromFile(
          onDiskBase_ + ".index.patterns", avgNumDistinctSubjectsPerPredicate_,
          avgNumDistinctPredicatesPerSubject_,
          numDistinctSubjectPredicatePairs_, patterns_);
    } catch (const std::exception& e) {
      AD_LOG_WARN
          << "Could not load the patterns. The internal predicate "
             "`ql:has-predicate` is therefore not available (and certain "
             "queries that benefit from that predicate will be slower)."
             "To suppress this warning, start the server with "
             "the `--no-patterns` option. The error message was "
          << e.what() << std::endl;
      usePatterns_ = false;
    }
  }
  if (persistUpdatesOnDisk) {
    deltaTriples_.value().setFilenameForPersistentUpdatesAndReadFromDisk(
        onDiskBase + ".update-triples");
  }
}

// _____________________________________________________________________________
void IndexImpl::throwExceptionIfNoPatterns() const {
  AD_CONTRACT_CHECK(
      usePatterns_,
      "The requested feature requires a loaded patterns file ("
      "do not specify the --no-patterns option for this to work)");
}

// _____________________________________________________________________________
const CompactVectorOfStrings<Id>& IndexImpl::getPatterns() const {
  throwExceptionIfNoPatterns();
  return patterns_;
}

// _____________________________________________________________________________
double IndexImpl::getAvgNumDistinctPredicatesPerSubject() const {
  throwExceptionIfNoPatterns();
  return avgNumDistinctPredicatesPerSubject_;
}

// _____________________________________________________________________________
double IndexImpl::getAvgNumDistinctSubjectsPerPredicate() const {
  throwExceptionIfNoPatterns();
  return avgNumDistinctSubjectsPerPredicate_;
}

// _____________________________________________________________________________
size_t IndexImpl::getNumDistinctSubjectPredicatePairs() const {
  throwExceptionIfNoPatterns();
  return numDistinctSubjectPredicatePairs_;
}

// _____________________________________________________________________________
bool IndexImpl::isLiteral(std::string_view object) const {
  return decltype(vocab_)::stringIsLiteral(object);
}

// _____________________________________________________________________________
void IndexImpl::setKbName(const std::string& name) {
  pos_->setKbName(name);
  pso_->setKbName(name);
  sop_->setKbName(name);
  spo_->setKbName(name);
  ops_->setKbName(name);
  osp_->setKbName(name);
}

// ____________________________________________________________________________
void IndexImpl::setOnDiskBase(const std::string& onDiskBase) {
  onDiskBase_ = onDiskBase;
}

// ____________________________________________________________________________
void IndexImpl::setKeepTempFiles(bool keepTempFiles) {
  keepTempFiles_ = keepTempFiles;
}

// _____________________________________________________________________________
bool& IndexImpl::usePatterns() { return usePatterns_; }

// _____________________________________________________________________________
bool& IndexImpl::loadAllPermutations() { return loadAllPermutations_; }

// ____________________________________________________________________________
void IndexImpl::setSettingsFile(const std::string& filename) {
  settingsFileName_ = filename;
}

// ____________________________________________________________________________
void IndexImpl::writeConfiguration() const {
  // Copy the configuration and add the current commit hash.
  auto configuration = configurationJson_;
  configuration["git-hash"] =
      *qlever::version::gitShortHashWithoutLinking.wlock();
  configuration["index-format-version"] = qlever::indexFormatVersion;
  auto f = ad_utility::makeOfstream(onDiskBase_ + CONFIGURATION_FILE);
  f << configuration;
}

// ___________________________________________________________________________
void IndexImpl::readConfiguration() {
  auto f = ad_utility::makeIfstream(onDiskBase_ + CONFIGURATION_FILE);
  f >> configurationJson_;
  if (configurationJson_.find("git-hash") != configurationJson_.end()) {
    AD_LOG_INFO << "The git hash used to build this index was "
                << configurationJson_["git-hash"] << std::endl;
  } else {
    AD_LOG_INFO
        << "The index was built before git commit hashes were stored in "
           "the index meta data"
        << std::endl;
  }

  if (configurationJson_.find("index-format-version") !=
      configurationJson_.end()) {
    auto indexFormatVersion = static_cast<qlever::IndexFormatVersion>(
        configurationJson_["index-format-version"]);
    const auto& currentVersion = qlever::indexFormatVersion;
    if (indexFormatVersion != currentVersion) {
      if (indexFormatVersion.date_.toBits() > currentVersion.date_.toBits()) {
        AD_LOG_ERROR
            << "The version of QLever you are using is too old for this "
               "index. Please use a version of QLever that is "
               "compatible with this index"
               " (PR = "
            << indexFormatVersion.prNumber_
            << ", Date = " << indexFormatVersion.date_.toStringAndType().first
            << ")." << std::endl;
      } else {
        AD_LOG_ERROR
            << "The index is too old for this version of QLever. "
               "We recommend that you rebuild the index and start the "
               "server with the current master. Alternatively start the "
               "engine with a version of QLever that is compatible with "
               "this index (PR = "
            << indexFormatVersion.prNumber_
            << ", Date = " << indexFormatVersion.date_.toStringAndType().first
            << ")." << std::endl;
      }
      throw std::runtime_error{
          "Incompatible index format, see log message for details"};
    }
  } else {
    AD_LOG_ERROR
        << "This index was built before versioning was introduced for "
           "QLever's index format. Please rebuild your index using the "
           "current version of QLever."
        << std::endl;
    throw std::runtime_error{
        "Incompatible index format, see log message for details"};
  }

  if (configurationJson_.find("prefixes-external") !=
      configurationJson_.end()) {
    vocab_.initializeExternalizePrefixes(
        configurationJson_["prefixes-external"]);
  }

  if (configurationJson_.count("ignore-case")) {
    AD_LOG_ERROR << ERROR_IGNORE_CASE_UNSUPPORTED << '\n';
    throw std::runtime_error("Deprecated key \"ignore-case\" in index build");
  }

  if (configurationJson_.count("locale")) {
    std::string lang{configurationJson_["locale"]["language"]};
    std::string country{configurationJson_["locale"]["country"]};
    bool ignorePunctuation{configurationJson_["locale"]["ignore-punctuation"]};
    vocab_.setLocale(lang, country, ignorePunctuation);
    textVocab_.setLocale(lang, country, ignorePunctuation);
  } else {
    AD_LOG_ERROR
        << "Key \"locale\" is missing in the metadata. This is probably "
           "and old index build that is no longer supported by QLever. "
           "Please rebuild your index\n";
    throw std::runtime_error(
        "Missing required key \"locale\" in index build's metadata");
  }

  if (configurationJson_.find("languages-internal") !=
      configurationJson_.end()) {
    vocab_.initializeInternalizedLangs(
        configurationJson_["languages-internal"]);
  }

  auto loadDataMember = [this](std::string_view key, auto& target,
                               std::optional<ql::type_identity_t<
                                   std::decay_t<decltype(target)>>>
                                   defaultValue = std::nullopt) {
    using Target = std::decay_t<decltype(target)>;
    auto it = configurationJson_.find(key);
    if (it == configurationJson_.end()) {
      if (defaultValue.has_value()) {
        target = std::move(defaultValue.value());
      } else {
        throw std::runtime_error{absl::StrCat(
            "The required key \"", key,
            "\" was not found in the `meta-data.json`. Most likely this index "
            "was built with an older version of QLever and should be rebuilt")};
      }
    } else {
      target = static_cast<Target>(*it);
    }
  };

  loadDataMember("git-hash", gitShortHash_);
  loadDataMember("has-all-permutations", loadAllPermutations_, true);
  loadDataMember("num-predicates", numPredicates_);
  // These might be missing if there are only two permutations.
  loadDataMember("num-subjects", numSubjects_, NumNormalAndInternal{});
  loadDataMember("num-objects", numObjects_, NumNormalAndInternal{});
  loadDataMember("num-triples", numTriples_, NumNormalAndInternal{});
  loadDataMember("num-non-literals-text-index", nofNonLiteralsInTextIndex_, 0);
  loadDataMember("text-scoring-metric", textScoringMetric_,
                 TextScoringMetric::EXPLICIT);
  loadDataMember("b-and-k-parameter-for-text-scoring",
                 bAndKParamForTextScoring_, std::make_pair(0.75, 1.75));

  ad_utility::VocabularyType vocabType(
      ad_utility::VocabularyType::Enum::OnDiskCompressed);
  loadDataMember("vocabulary-type", vocabType, vocabType);
  vocab_.resetToType(vocabType);

  // Initialize BlankNodeManager
  uint64_t numBlankNodesTotal;
  loadDataMember("num-blank-nodes-total", numBlankNodesTotal);
  blankNodeManager_ =
      std::make_unique<ad_utility::BlankNodeManager>(numBlankNodesTotal);

  loadDataMember("encoded-iri-prefixes", encodedIriManager_,
                 EncodedIriManager{});

  // Compute unique ID for this index.
  //
  // TODO: This is a simplistic way. It would be better to incorporate bytes
  // from the index files.
  indexId_ = absl::StrCat("#", getKbName(), ".", numTriples_.normal, ".",
                          numSubjects_.normal, ".", numPredicates_.normal, ".",
                          numObjects_.normal);
}

// ___________________________________________________________________________
LangtagAndTriple IndexImpl::tripleToInternalRepresentation(
    TurtleTriple&& triple) const {
  LangtagAndTriple result{"", {}};
  auto& resultTriple = result.triple_;
  if (triple.object_.isLiteral()) {
    const auto& lit = triple.object_.getLiteral();
    if (lit.hasLanguageTag()) {
      result.langtag_ = std::string(asStringViewUnsafe(lit.getLanguageTag()));
    }
  }

  // The following lambda deals with triple elements that might be strings
  // (literals or IRIs) as well as values that can be decoded into the IRI
  // directly. These currently are the object and the graph ID of the triple.
  // The `index` is the index of the element within the triple. For example if
  // the `getter` is `subject_` then the index has to be `0`.
  auto handleStringOrId = [this, &triple, &resultTriple](auto getter,
                                                         size_t index) {
    // If the object of the triple can be directly folded into an ID, do so.
    // Note that the actual folding is done by the `TripleComponent`.
    auto& el = std::invoke(getter, triple);
    std::optional<Id> idIfNotString =
        el.toValueIdIfNotString(&encodedIriManager());

    // TODO<joka921> The following statement could be simplified by a helper
    // function "optionalCast";
    if (idIfNotString.has_value()) {
      resultTriple[index] = idIfNotString.value();
    } else {
      // `toRdfLiteral` handles literals as well as IRIs correctly.
      resultTriple[index] = std::move(el);
    }
  };
  handleStringOrId(&TurtleTriple::subject_, 0);
  handleStringOrId(&TurtleTriple::predicate_, 1);
  handleStringOrId(&TurtleTriple::object_, 2);
  handleStringOrId(&TurtleTriple::graphIri_, 3);
  // If we ever add additional elements to the triples then we have to change
  // this position.
  static_assert(NumColumnsIndexBuilding == 4,
                "This place probably has to be changed when additional payload "
                "columns are added to the index");

  for (auto& el : resultTriple) {
    if (!std::holds_alternative<PossiblyExternalizedIriOrLiteral>(el)) {
      // If we already have an ID, we can just continue;
      continue;
    }
    auto& component = std::get<PossiblyExternalizedIriOrLiteral>(el);
    const auto& iriOrLiteral = component.iriOrLiteral_;
    // TODO<joka921> Perform this normalization right at the beginning of the
    // parsing. iriOrLiteral =
    // vocab_.getLocaleManager().normalizeUtf8(iriOrLiteral);
    if (vocab_.shouldBeExternalized(iriOrLiteral.toRdfLiteral())) {
      component.isExternal_ = true;
    }
  }
  return result;
}

// ___________________________________________________________________________
void IndexImpl::readIndexBuilderSettingsFromFile() {
  nlohmann::json j;  // if we have no settings, we still have to initialize some
                     // default values
  if (!settingsFileName_.empty()) {
    auto f = ad_utility::makeIfstream(settingsFileName_);
    f >> j;
  }

  if (j.find("prefixes-external") != j.end()) {
    vocab_.initializeExternalizePrefixes(j["prefixes-external"]);
    configurationJson_["prefixes-external"] = j["prefixes-external"];
  }

  if (j.count("ignore-case")) {
    AD_LOG_ERROR << ERROR_IGNORE_CASE_UNSUPPORTED << '\n';
    throw std::runtime_error("Deprecated key \"ignore-case\" in settings JSON");
  }

  /**
   * ICU uses two separate arguments for each Locale, the language ("en" or
   * "fr"...) and the country ("GB", "CA"...). The encoding has to be known at
   * compile time for ICU and will always be UTF-8 so it is not part of the
   * locale setting.
   */

  {
    std::string lang{LOCALE_DEFAULT_LANG};
    std::string country{LOCALE_DEFAULT_COUNTRY};
    bool ignorePunctuation = LOCALE_DEFAULT_IGNORE_PUNCTUATION;
    if (j.count("locale")) {
      lang = std::string{j["locale"]["language"]};
      country = std::string{j["locale"]["country"]};
      ignorePunctuation = bool{j["locale"]["ignore-punctuation"]};
    } else {
      AD_LOG_INFO << "Locale was not specified in settings file, default is "
                     "en_US"
                  << std::endl;
    }
    AD_LOG_INFO << "You specified \"locale = " << lang << "_" << country
                << "\" "
                << "and \"ignore-punctuation = " << ignorePunctuation << "\""
                << std::endl;

    if (lang != LOCALE_DEFAULT_LANG || country != LOCALE_DEFAULT_COUNTRY) {
      AD_LOG_WARN
          << "You are using Locale settings that differ from the default "
             "language or country.\n\t"
          << "This should work but is untested by the QLever team. If "
             "you are running into unexpected problems,\n\t"
          << "Please make sure to also report your used locale when "
             "filing a bug report. Also note that changing the\n\t"
          << "locale requires to completely rebuild the index\n";
    }
    vocab_.setLocale(lang, country, ignorePunctuation);
    textVocab_.setLocale(lang, country, ignorePunctuation);
    configurationJson_["locale"]["language"] = lang;
    configurationJson_["locale"]["country"] = country;
    configurationJson_["locale"]["ignore-punctuation"] = ignorePunctuation;
  }

  if (j.find("languages-internal") != j.end()) {
    vocab_.initializeInternalizedLangs(j["languages-internal"]);
    configurationJson_["languages-internal"] = j["languages-internal"];
  }
  if (j.count("ascii-prefixes-only")) {
    onlyAsciiTurtlePrefixes_ = static_cast<bool>(j["ascii-prefixes-only"]);
  }
  if (onlyAsciiTurtlePrefixes_) {
    AD_LOG_INFO << WARNING_ASCII_ONLY_PREFIXES << std::endl;
  }

  if (j.count("parallel-parsing")) {
    useParallelParser_ = static_cast<bool>(j["parallel-parsing"]);
  }
  if (useParallelParser_) {
    AD_LOG_INFO << WARNING_PARALLEL_PARSING << std::endl;
  }

  if (j.count("num-triples-per-batch")) {
    numTriplesPerBatch_ = size_t{j["num-triples-per-batch"]};
    AD_LOG_INFO
        << "You specified \"num-triples-per-batch = " << numTriplesPerBatch_
        << "\", choose a lower value if the index builder runs out of memory"
        << std::endl;
  }

  if (j.count("parser-batch-size")) {
    parserBatchSize_ = size_t{j["parser-batch-size"]};
    AD_LOG_INFO << "Overriding setting parser-batch-size to "
                << parserBatchSize_
                << " This might influence performance during index build."
                << std::endl;
  }

  std::string overflowingIntegersThrow = "overflowing-integers-throw";
  std::string overflowingIntegersBecomeDoubles =
      "overflowing-integers-become-doubles";
  std::string allIntegersBecomeDoubles = "all-integers-become-doubles";
  std::vector<std::string_view> allModes{overflowingIntegersThrow,
                                         overflowingIntegersBecomeDoubles,
                                         allIntegersBecomeDoubles};
  std::string key = "parser-integer-overflow-behavior";
  if (j.count(key)) {
    auto value = static_cast<std::string>(j[key]);
    if (value == overflowingIntegersThrow) {
      AD_LOG_INFO << "Integers that cannot be represented by QLever will throw "
                     "an exception"
                  << std::endl;
      turtleParserIntegerOverflowBehavior_ =
          TurtleParserIntegerOverflowBehavior::Error;
    } else if (value == overflowingIntegersBecomeDoubles) {
      AD_LOG_INFO << "Integers that cannot be represented by QLever will be "
                     "converted to doubles"
                  << std::endl;
      turtleParserIntegerOverflowBehavior_ =
          TurtleParserIntegerOverflowBehavior::OverflowingToDouble;
    } else if (value == allIntegersBecomeDoubles) {
      AD_LOG_INFO << "All integers will be converted to doubles" << std::endl;
      turtleParserIntegerOverflowBehavior_ =
          TurtleParserIntegerOverflowBehavior::OverflowingToDouble;
    } else {
      AD_CONTRACT_CHECK(ql::ranges::find(allModes, value) == allModes.end());
      AD_LOG_ERROR << "Invalid value for " << key << std::endl;
      AD_LOG_INFO << "The currently supported values are "
                  << absl::StrJoin(allModes, ",") << std::endl;
    }
  } else {
    turtleParserIntegerOverflowBehavior_ =
        TurtleParserIntegerOverflowBehavior::Error;
    AD_LOG_INFO << "By default, integers that cannot be represented by QLever "
                   "will throw an "
                   "exception"
                << std::endl;
  }
}

// ___________________________________________________________________________
std::future<void> IndexImpl::writeNextPartialVocabulary(
    size_t numLines, size_t numFiles, size_t actualCurrentPartialSize,
    std::unique_ptr<ItemMapArray> items, auto localIds,
    ad_utility::Synchronized<std::unique_ptr<TripleVec>>* globalWritePtr) {
  using namespace ad_utility::vocabulary_merger;
  AD_LOG_DEBUG << "Input triples read in this section: " << numLines
               << std::endl;
  AD_LOG_DEBUG
      << "Triples processed, also counting internal triples added by QLever: "
      << actualCurrentPartialSize << std::endl;
  std::future<void> resultFuture;
  std::string partialFilename =
      absl::StrCat(onDiskBase_, PARTIAL_VOCAB_WORDS_INFIX, numFiles);

  auto lambda = [localIds = std::move(localIds), globalWritePtr,
                 items = std::move(items), vocab = &vocab_, partialFilename,
                 numFiles]() mutable {
    auto vec = [&]() {
      ad_utility::TimeBlockAndLog l{"vocab maps to vector"};
      return vocabMapsToVector(*items);
    }();
    const auto identicalPred = [&c = vocab->getCaseComparator()](
                                   const auto& a, const auto& b) {
      return c(a.second.splitVal_, b.second.splitVal_,
               decltype(vocab_)::SortLevel::TOTAL);
    };
    {
      ad_utility::TimeBlockAndLog l{"sorting by unicode order"};
      sortVocabVector(&vec, identicalPred, true);
    }
    auto mapping = [&]() {
      ad_utility::TimeBlockAndLog l{"creating internal mapping"};
      return createInternalMapping(vec);
    }();
    AD_LOG_TRACE << "Finished creating of Mapping vocabulary" << std::endl;
    // since now adjacent duplicates also have the same Ids, it suffices to
    // compare those
    {
      ad_utility::TimeBlockAndLog l{"removing duplicates from the input"};
      vec.erase(std::unique(vec.begin(), vec.end(),
                            [](const auto& a, const auto& b) {
                              return a.second.id_ == b.second.id_;
                            }),
                vec.end());
    }
    // The writing to the external vector has to be done in order, to
    // make the update from local to global ids work.

    auto writeTriplesFuture = std::async(
        std::launch::async,
        [&globalWritePtr, &localIds, &mapping, &numFiles]() {
          globalWritePtr->withWriteLockAndOrdered(
              [&](auto& writerPtr) {
                writeMappedIdsToExtVec(localIds, mapping, &writerPtr);
              },
              numFiles);
        });
    {
      ad_utility::TimeBlockAndLog l{"write partial vocabulary"};
      writePartialVocabularyToFile(vec, partialFilename);
    }
    AD_LOG_TRACE << "Finished writing the partial vocabulary" << std::endl;
    vec.clear();
    {
      ad_utility::TimeBlockAndLog l{"writing to global file"};
      writeTriplesFuture.get();
    }
  };

  return std::async(std::launch::async, std::move(lambda));
}

// ____________________________________________________________________________
IndexImpl::NumNormalAndInternal IndexImpl::numTriples() const {
  return numTriples_;
}

// ____________________________________________________________________________
IndexImpl::PermutationPtr IndexImpl::getPermutationPtr(Permutation::Enum p) {
  using enum Permutation::Enum;
  switch (p) {
    case PSO:
      return pso_;
    case POS:
      return pos_;
    case SPO:
      return spo_;
    case SOP:
      return sop_;
    case OSP:
      return osp_;
    case OPS:
      return ops_;
  }
  AD_FAIL();
}

// ____________________________________________________________________________
Permutation& IndexImpl::getPermutation(Permutation::Enum p) {
  return *getPermutationPtr(p);
}

// ____________________________________________________________________________
const Permutation& IndexImpl::getPermutation(Permutation::Enum p) const {
  return const_cast<IndexImpl&>(*this).getPermutation(p);
}

// ____________________________________________________________________________
std::shared_ptr<const Permutation> IndexImpl::getPermutationPtr(
    Permutation::Enum p) const {
  return const_cast<IndexImpl&>(*this).getPermutationPtr(p);
}

// __________________________________________________________________________
Index::NumNormalAndInternal IndexImpl::numDistinctSubjects() const {
  AD_CONTRACT_CHECK(
      hasAllPermutations(),
      "Can only get # distinct subjects if all 6 permutations "
      "have been registered on sever start (and index build time) "
      "with the -a option.");
  return numSubjects_;
}

// __________________________________________________________________________
Index::NumNormalAndInternal IndexImpl::numDistinctObjects() const {
  AD_CONTRACT_CHECK(
      hasAllPermutations(),
      "Can only get # distinct objects if all 6 permutations "
      "have been registered on sever start (and index build time) "
      "with the -a option.");
  return numObjects_;
}

// __________________________________________________________________________
Index::NumNormalAndInternal IndexImpl::numDistinctPredicates() const {
  return numPredicates_;
}

// __________________________________________________________________________
Index::NumNormalAndInternal IndexImpl::numDistinctCol0(
    Permutation::Enum permutation) const {
  switch (permutation) {
    case Permutation::SOP:
    case Permutation::SPO:
      return numDistinctSubjects();
    case Permutation::OPS:
    case Permutation::OSP:
      return numDistinctObjects();
    case Permutation::POS:
    case Permutation::PSO:
      return numDistinctPredicates();
    default:
      AD_FAIL();
  }
}

// ___________________________________________________________________________
size_t IndexImpl::getCardinality(
    Id id, Permutation::Enum permutation,
    const LocatedTriplesState& locatedTriplesState) const {
  if (const auto& meta =
          getPermutation(permutation).getMetadata(id, locatedTriplesState);
      meta.has_value()) {
    return meta.value().numRows_;
  }
  return 0;
}

// ___________________________________________________________________________
size_t IndexImpl::getCardinality(
    const TripleComponent& comp, Permutation::Enum permutation,
    const LocatedTriplesState& locatedTriplesState) const {
  // TODO<joka921> This special case is only relevant for the `PSO` and `POS`
  // permutations, but this internal predicate should never appear in subjects
  // or objects anyway.
  // TODO<joka921> Find out what the effect of this special case is for the
  // query planning.
  if (comp == QLEVER_INTERNAL_TEXT_MATCH_PREDICATE) {
    return TEXT_PREDICATE_CARDINALITY_ESTIMATE;
  }
  if (std::optional<Id> relId =
          comp.toValueId(getVocab(), encodedIriManager())) {
    return getCardinality(relId.value(), permutation, locatedTriplesState);
  }
  return 0;
}

// ___________________________________________________________________________
RdfsVocabulary::AccessReturnType IndexImpl::indexToString(VocabIndex id) const {
  return vocab_[id];
}

// ___________________________________________________________________________
TextVocabulary::AccessReturnType IndexImpl::indexToString(
    WordVocabIndex id) const {
  return textVocab_[id];
}

// ___________________________________________________________________________
Index::Vocab::PrefixRanges IndexImpl::prefixRanges(
    std::string_view prefix) const {
  // TODO<joka921> Do we need prefix ranges for numbers?
  return vocab_.prefixRanges(prefix);
}

// _____________________________________________________________________________
std::vector<float> IndexImpl::getMultiplicities(
    const TripleComponent& key, const Permutation& permutation,
    const LocatedTriplesState& locatedTriplesState) const {
  if (auto keyId = key.toValueId(getVocab(), encodedIriManager())) {
    auto meta = permutation.getMetadata(keyId.value(), locatedTriplesState);
    if (meta.has_value()) {
      return {meta.value().getCol1Multiplicity(),
              meta.value().getCol2Multiplicity()};
    }
  }
  return {1.0f, 1.0f};
}

// _____________________________________________________________________________
std::vector<float> IndexImpl::getMultiplicities(
    const Permutation& permutation) const {
  auto numTriples = static_cast<float>(this->numTriples().normal);
  std::array multiplicities{numTriples / numDistinctSubjects().normal,
                            numTriples / numDistinctPredicates().normal,
                            numTriples / numDistinctObjects().normal};
  auto permuted = permutation.keyOrder().permuteTriple(multiplicities);
  return {permuted.begin(), permuted.end()};
}

// _____________________________________________________________________________
<<<<<<< HEAD
IdTable IndexImpl::scan(
    const ScanSpecificationAsTripleComponent& scanSpecificationAsTc,
    const Permutation::Enum& permutation,
    Permutation::ColumnIndicesRef additionalColumns,
    const ad_utility::SharedCancellationHandle& cancellationHandle,
    const LocatedTriplesState& locatedTriplesState,
    const LimitOffsetClause& limitOffset) const {
  auto scanSpecification = scanSpecificationAsTc.toScanSpecification(*this);
  return scan(scanSpecification, permutation, additionalColumns,
              cancellationHandle, locatedTriplesState, limitOffset);
}
// _____________________________________________________________________________
IdTable IndexImpl::scan(
    const ScanSpecification& scanSpecification, Permutation::Enum p,
    Permutation::ColumnIndicesRef additionalColumns,
    const ad_utility::SharedCancellationHandle& cancellationHandle,
    const LocatedTriplesState& locatedTriplesState,
    const LimitOffsetClause& limitOffset) const {
  const auto& perm = getPermutation(p);
  return perm.scan(
      perm.getScanSpecAndBlocks(scanSpecification, locatedTriplesState),
      additionalColumns, cancellationHandle, locatedTriplesState, limitOffset);
}

// _____________________________________________________________________________
=======
>>>>>>> 5b09c6a5
size_t IndexImpl::getResultSizeOfScan(
    const ScanSpecification& scanSpecification,
    const Permutation::Enum& permutation,
    const LocatedTriplesState& locatedTriplesState) const {
  const auto& perm = getPermutation(permutation);
  return perm.getResultSizeOfScan(
      perm.getScanSpecAndBlocks(scanSpecification, locatedTriplesState),
      locatedTriplesState);
}

// _____________________________________________________________________________
void IndexImpl::deleteTemporaryFile(const std::string& path) {
  if (!keepTempFiles_) {
    ad_utility::deleteFile(path);
  }
}

namespace {

// Return a lambda that is called repeatedly with triples that are sorted by the
// `idx`-th column and counts the number of distinct entities that occur in a
// triple. This is used to count the number of distinct subjects, objects,
// and predicates during the index building.
template <size_t idx>
constexpr auto makeNumDistinctIdsCounter = [](size_t& numDistinctIds) {
  return [lastId = std::optional<Id>{},
          &numDistinctIds](const auto& triple) mutable {
    const auto& id = triple[idx];
    if (id != lastId) {
      numDistinctIds++;
      lastId = id;
    }
  };
};
}  // namespace

// _____________________________________________________________________________
CPP_template_def(typename... NextSorter)(requires(
    sizeof...(NextSorter) <=
    1)) void IndexImpl::createPSOAndPOSImpl(size_t numColumns,
                                            BlocksOfTriples sortedTriples,
                                            bool doWriteConfiguration,
                                            NextSorter&&... nextSorter)

{
  size_t numTriplesNormal = 0;
  size_t numTriplesTotal = 0;
  auto countTriplesNormal = [&numTriplesNormal, &numTriplesTotal](
                                [[maybe_unused]] const auto& triple) mutable {
    ++numTriplesTotal;
    ++numTriplesNormal;
  };
  size_t numPredicatesNormal = 0;
  auto predicateCounter = makeNumDistinctIdsCounter<1>(numPredicatesNormal);
  size_t numPredicatesTotal =
      createPermutationPair(numColumns, AD_FWD(sortedTriples), *pso_, *pos_,
                            nextSorter.makePushCallback()...,
                            std::ref(predicateCounter), countTriplesNormal);
  configurationJson_["num-predicates"] =
      NumNormalAndInternal::fromNormalAndTotal(numPredicatesNormal,
                                               numPredicatesTotal);
  configurationJson_["num-triples"] = NumNormalAndInternal::fromNormalAndTotal(
      numTriplesNormal, numTriplesTotal);
  if (doWriteConfiguration) {
    writeConfiguration();
  }
};

// _____________________________________________________________________________
CPP_template_def(typename... NextSorter)(
    requires(sizeof...(NextSorter) <=
             1)) void IndexImpl::createPSOAndPOS(size_t numColumns,
                                                 BlocksOfTriples sortedTriples,
                                                 NextSorter&&... nextSorter) {
  createPSOAndPOSImpl(numColumns, std::move(sortedTriples), true,
                      AD_FWD(nextSorter)...);
}

// _____________________________________________________________________________
CPP_template_def(typename... NextSorter)(requires(sizeof...(NextSorter) <= 1))
    std::optional<PatternCreator::TripleSorter> IndexImpl::createSPOAndSOP(
        size_t numColumns, BlocksOfTriples sortedTriples,
        NextSorter&&... nextSorter) {
  size_t numSubjectsNormal = 0;
  size_t numSubjectsTotal = 0;
  auto numSubjectCounter = makeNumDistinctIdsCounter<0>(numSubjectsNormal);
  std::optional<PatternCreator::TripleSorter> result;
  if (usePatterns_) {
    // We will return the next sorter.
    AD_CORRECTNESS_CHECK(sizeof...(nextSorter) == 0);
    // For now (especially for testing) We build the new pattern format as well
    // as the old one to see that they match.
    PatternCreator patternCreator{
        onDiskBase_ + ".index.patterns",
        idOfHasPatternDuringIndexBuilding_.value(),
        memoryLimitIndexBuilding() / NUM_EXTERNAL_SORTERS_AT_SAME_TIME};
    auto pushTripleToPatterns = [&patternCreator](const auto& triple) {
      bool ignoreForPatterns = false;
      static_assert(NumColumnsIndexBuilding == 4,
                    "this place probably has to be changed when additional "
                    "payload columns are added");
      auto tripleArr = std::array{triple[0], triple[1], triple[2], triple[3]};
      patternCreator.processTriple(tripleArr, ignoreForPatterns);
    };
    numSubjectsTotal = createPermutationPair(
        numColumns, AD_FWD(sortedTriples), *spo_, *sop_,
        nextSorter.makePushCallback()..., pushTripleToPatterns,
        std::ref(numSubjectCounter));
    patternCreator.finish();
    configurationJson_["num-subjects"] =
        NumNormalAndInternal::fromNormalAndTotal(numSubjectsNormal,
                                                 numSubjectsTotal);
    writeConfiguration();
    result = std::move(patternCreator).getTripleSorter();
  } else {
    AD_CORRECTNESS_CHECK(sizeof...(nextSorter) == 1);
    numSubjectsTotal = createPermutationPair(
        numColumns, AD_FWD(sortedTriples), *spo_, *sop_,
        nextSorter.makePushCallback()..., std::ref(numSubjectCounter));
    configurationJson_["num-subjects"] =
        NumNormalAndInternal::fromNormalAndTotal(numSubjectsNormal,
                                                 numSubjectsTotal);
  }
  configurationJson_["num-subjects"] = NumNormalAndInternal::fromNormalAndTotal(
      numSubjectsNormal, numSubjectsTotal);
  writeConfiguration();
  return result;
};

// _____________________________________________________________________________
CPP_template_def(typename... NextSorter)(
    requires(sizeof...(NextSorter) <=
             1)) void IndexImpl::createOSPAndOPS(size_t numColumns,
                                                 BlocksOfTriples sortedTriples,
                                                 NextSorter&&... nextSorter) {
  // For the last pair of permutations we don't need a next sorter, so we
  // have no fourth argument.
  size_t numObjectsNormal = 0;
  auto objectCounter = makeNumDistinctIdsCounter<2>(numObjectsNormal);
  size_t numObjectsTotal = createPermutationPair(
      numColumns, AD_FWD(sortedTriples), *osp_, *ops_,
      nextSorter.makePushCallback()..., std::ref(objectCounter));
  configurationJson_["num-objects"] = NumNormalAndInternal::fromNormalAndTotal(
      numObjectsNormal, numObjectsTotal);
  configurationJson_["has-all-permutations"] = true;
  writeConfiguration();
};

// _____________________________________________________________________________
template <typename Comparator, size_t I, bool returnPtr>
auto IndexImpl::makeSorterImpl(std::string_view permutationName) const {
  using Sorter = ExternalSorter<Comparator, I>;
  auto apply = [](auto&&... args) {
    if constexpr (returnPtr) {
      return std::make_unique<Sorter>(AD_FWD(args)...);
    } else {
      return Sorter{AD_FWD(args)...};
    }
  };
  return apply(absl::StrCat(onDiskBase_, ".", permutationName, "-sorter.dat"),
               memoryLimitIndexBuilding() / NUM_EXTERNAL_SORTERS_AT_SAME_TIME,
               allocator_);
}

// _____________________________________________________________________________
template <typename Comparator, size_t I>
ExternalSorter<Comparator, I> IndexImpl::makeSorter(
    std::string_view permutationName) const {
  return makeSorterImpl<Comparator, I, false>(permutationName);
}
// _____________________________________________________________________________
template <typename Comparator, size_t I>
std::unique_ptr<ExternalSorter<Comparator, I>> IndexImpl::makeSorterPtr(
    std::string_view permutationName) const {
  return makeSorterImpl<Comparator, I, true>(permutationName);
}

// _____________________________________________________________________________
ad_utility::BlankNodeManager* IndexImpl::getBlankNodeManager() const {
  AD_CONTRACT_CHECK(blankNodeManager_);
  return blankNodeManager_.get();
}

// _____________________________________________________________________________
void IndexImpl::setPrefixesForEncodedValues(
    std::vector<std::string> prefixesWithoutAngleBrackets) {
  encodedIriManager_ =
      EncodedIriManager{std::move(prefixesWithoutAngleBrackets)};
}<|MERGE_RESOLUTION|>--- conflicted
+++ resolved
@@ -1639,34 +1639,6 @@
 }
 
 // _____________________________________________________________________________
-<<<<<<< HEAD
-IdTable IndexImpl::scan(
-    const ScanSpecificationAsTripleComponent& scanSpecificationAsTc,
-    const Permutation::Enum& permutation,
-    Permutation::ColumnIndicesRef additionalColumns,
-    const ad_utility::SharedCancellationHandle& cancellationHandle,
-    const LocatedTriplesState& locatedTriplesState,
-    const LimitOffsetClause& limitOffset) const {
-  auto scanSpecification = scanSpecificationAsTc.toScanSpecification(*this);
-  return scan(scanSpecification, permutation, additionalColumns,
-              cancellationHandle, locatedTriplesState, limitOffset);
-}
-// _____________________________________________________________________________
-IdTable IndexImpl::scan(
-    const ScanSpecification& scanSpecification, Permutation::Enum p,
-    Permutation::ColumnIndicesRef additionalColumns,
-    const ad_utility::SharedCancellationHandle& cancellationHandle,
-    const LocatedTriplesState& locatedTriplesState,
-    const LimitOffsetClause& limitOffset) const {
-  const auto& perm = getPermutation(p);
-  return perm.scan(
-      perm.getScanSpecAndBlocks(scanSpecification, locatedTriplesState),
-      additionalColumns, cancellationHandle, locatedTriplesState, limitOffset);
-}
-
-// _____________________________________________________________________________
-=======
->>>>>>> 5b09c6a5
 size_t IndexImpl::getResultSizeOfScan(
     const ScanSpecification& scanSpecification,
     const Permutation::Enum& permutation,
