--- conflicted
+++ resolved
@@ -578,42 +578,11 @@
   metaData1.setup(fileName1 + MMAP_FILE_SUFFIX, ad_utility::CreateTag{});
   metaData2.setup(fileName2 + MMAP_FILE_SUFFIX, ad_utility::CreateTag{});
 
-<<<<<<< HEAD
   static constexpr size_t NumColumns = 2;
   CompressedRelationWriter writer1{NumColumns, ad_utility::File(fileName1, "w"),
                                    blocksizePermutationPerColumn_};
   CompressedRelationWriter writer2{NumColumns, ad_utility::File(fileName2, "w"),
                                    blocksizePermutationPerColumn_};
-
-  // Iterate over the vector and identify "relation" boundaries, where a
-  // "relation" is the sequence of sortedTriples equal first component. For PSO
-  // and POS, this is a predicate (of which "relation" is a synonym).
-  LOG(INFO) << "Creating a pair of index permutations ... " << std::endl;
-  size_t from = 0;
-  std::optional<Id> currentRel;
-  BufferedIdTable buffer{
-      2,
-      std::array{
-          ad_utility::BufferedVector<Id>{THRESHOLD_RELATION_CREATION,
-                                         fileName1 + ".tmp.mmap-buffer-col0"},
-          ad_utility::BufferedVector<Id>{THRESHOLD_RELATION_CREATION,
-                                         fileName1 + ".tmp.mmap-buffer-col1"}}};
-  size_t distinctCol1 = 0;
-  Id lastLhs = ID_NO_VALUE;
-  uint64_t totalNumTriples = 0;
-  auto addCurrentRelation = [&metaData1, &metaData2, &writer1, &writer2,
-                             &currentRel, &buffer, &distinctCol1]() {
-    auto md1 = writer1.addRelation(currentRel.value(), buffer, distinctCol1);
-    auto md2 = writeSwitchedRel(&writer2, currentRel.value(), &buffer);
-    md1.setCol2Multiplicity(md2.getCol1Multiplicity());
-    md2.setCol2Multiplicity(md1.getCol1Multiplicity());
-    metaData1.add(md1);
-    metaData2.add(md2);
-=======
-  CompressedRelationWriter writer1{ad_utility::File(fileName1, "w"),
-                                   blocksizePermutation_};
-  CompressedRelationWriter writer2{ad_utility::File(fileName2, "w"),
-                                   blocksizePermutation_};
 
   // Lift a callback that works on single elements to a callback that works on
   // blocks.
@@ -621,7 +590,6 @@
     return [callback](const auto& block) mutable {
       std::ranges::for_each(block, callback);
     };
->>>>>>> 3acd33cc
   };
   auto callback1 =
       liftCallback([&metaData1](const auto& md) { metaData1.add(md); });
@@ -1397,12 +1365,8 @@
     const TripleComponent& col0String,
     std::optional<std::reference_wrapper<const TripleComponent>> col1String,
     const Permutation::Enum& permutation,
-<<<<<<< HEAD
     Permutation::ColumnIndices additionalColumns,
-    ad_utility::SharedConcurrentTimeoutTimer timer) const {
-=======
     std::shared_ptr<ad_utility::CancellationHandle> cancellationHandle) const {
->>>>>>> 3acd33cc
   std::optional<Id> col0Id = col0String.toValueId(getVocab());
   std::optional<Id> col1Id =
       col1String.has_value() ? col1String.value().get().toValueId(getVocab())
@@ -1411,25 +1375,14 @@
     size_t numColumns = col1String.has_value() ? 1 : 2;
     return IdTable{numColumns, allocator_};
   }
-<<<<<<< HEAD
-  return scan(col0Id.value(), col1Id, permutation, additionalColumns, timer);
+  return scan(col0Id.value(), col1Id, permutation, additionalColumns, std::move(cancellationHandle));
 }
 // _____________________________________________________________________________
 IdTable IndexImpl::scan(Id col0Id, std::optional<Id> col1Id,
                         Permutation::Enum p,
                         Permutation::ColumnIndices additionalColumns,
-                        ad_utility::SharedConcurrentTimeoutTimer timer) const {
-  return getPermutation(p).scan(col0Id, col1Id, additionalColumns, timer);
-=======
-  return scan(col0Id.value(), col1Id, permutation,
-              std::move(cancellationHandle));
-}
-// _____________________________________________________________________________
-IdTable IndexImpl::scan(
-    Id col0Id, std::optional<Id> col1Id, Permutation::Enum p,
     std::shared_ptr<ad_utility::CancellationHandle> cancellationHandle) const {
-  return getPermutation(p).scan(col0Id, col1Id, std::move(cancellationHandle));
->>>>>>> 3acd33cc
+  return getPermutation(p).scan(col0Id, col1Id, additionalColumns, std::move(cancellationHandle));
 }
 
 // _____________________________________________________________________________
