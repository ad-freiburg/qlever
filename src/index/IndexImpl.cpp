--- conflicted
+++ resolved
@@ -3,8 +3,6 @@
 // Authors:
 //   2014-2017 Björn Buchhold (buchhold@informatik.uni-freiburg.de)
 //   2018-     Johannes Kalmbach (kalmbach@informatik.uni-freiburg.de)
-
-#include "./IndexImpl.h"
 
 #include <algorithm>
 #include <cmath>
@@ -13,6 +11,7 @@
 #include <optional>
 #include <unordered_map>
 
+#include "./IndexImpl.h"
 #include "CompilationInfo.h"
 #include "absl/strings/str_join.h"
 #include "index/ConstantsIndexBuilding.h"
@@ -32,9 +31,6 @@
 #include "util/json.h"
 
 using std::array;
-<<<<<<< HEAD
-using namespace std::string_literals;
-=======
 using namespace ad_utility::memory_literals;
 
 // During the index building we typically have two permutation sortings present
@@ -42,7 +38,6 @@
 // the second sorting. We therefore have to adjust the amount of memory per
 // external sorter.
 static constexpr size_t NUM_EXTERNAL_SORTERS_AT_SAME_TIME = 2u;
->>>>>>> 85c30c09
 
 // _____________________________________________________________________________
 IndexImpl::IndexImpl(ad_utility::AllocatorWithLimit<Id> allocator)
