// Copyright 2014, University of Freiburg,
// Chair of Algorithms and Data Structures.
// Authors:
//   2014-2017 Björn Buchhold (buchhold@informatik.uni-freiburg.de)
//   2018-     Johannes Kalmbach (kalmbach@informatik.uni-freiburg.de)

#include "./IndexImpl.h"

#include <algorithm>
#include <cmath>
#include <cstdio>
#include <future>
#include <optional>
<<<<<<< HEAD
#include <stdexcept>
#include <stxxl/algorithm>
#include <stxxl/map>
=======
>>>>>>> 45d12eee
#include <unordered_map>

#include "CompilationInfo.h"
#include "absl/strings/str_join.h"
#include "index/ConstantsIndexBuilding.h"
#include "index/IndexFormatVersion.h"
#include "index/PrefixHeuristic.h"
#include "index/TriplesView.h"
#include "index/VocabularyGenerator.h"
#include "parser/ParallelParseBuffer.h"
#include "util/BatchedPipeline.h"
#include "util/CompressionUsingZstd/ZstdWrapper.h"
#include "util/ConfigManager/ConfigManager.h"
#include "util/ConfigManager/ConfigOption.h"
#include "util/Date.h"
#include "util/HashMap.h"
#include "util/Serializer/FileSerializer.h"
#include "util/TupleHelpers.h"
#include "util/json.h"

using std::array;

// _____________________________________________________________________________
IndexImpl::IndexImpl(ad_utility::AllocatorWithLimit<Id> allocator)
    : allocator_{std::move(allocator)} {};

// _____________________________________________________________________________
IndexBuilderDataAsPsoSorter IndexImpl::createIdTriplesAndVocab(
    std::shared_ptr<TurtleParserBase> parser) {
  auto indexBuilderData =
      passFileForVocabulary(std::move(parser), numTriplesPerBatch_);
  // first save the total number of words, this is needed to initialize the
  // dense IndexMetaData variants
  totalVocabularySize_ = indexBuilderData.vocabularyMetaData_.numWordsTotal_;
  LOG(DEBUG) << "Number of words in internal and external vocabulary: "
             << totalVocabularySize_ << std::endl;

  LOG(INFO) << "Converting external vocabulary to binary format ..."
            << std::endl;
  vocab_.externalizeLiteralsFromTextFile(
      onDiskBase_ + EXTERNAL_LITS_TEXT_FILE_NAME,
      onDiskBase_ + EXTERNAL_VOCAB_SUFFIX);
  deleteTemporaryFile(onDiskBase_ + EXTERNAL_LITS_TEXT_FILE_NAME);
  // clear vocabulary to save ram (only information from partial binary files
  // used from now on). This will preserve information about externalized
  // Prefixes etc.
  vocab_.clear();
  auto psoSorter = convertPartialToGlobalIds(
      *indexBuilderData.idTriples, indexBuilderData.actualPartialSizes,
      NUM_TRIPLES_PER_PARTIAL_VOCAB);

  return {indexBuilderData, std::move(psoSorter)};
}

// Compute patterns and write them to `filename`. Triples where the predicate is
// in [langPredLowerBound, langPredUpperBound). `spoTriplesView` must be
// input-spoTriplesView and yield SPO-sorted triples of IDs.
void createPatternsFromSpoTriplesView(auto&& spoTriplesView,
                                      const std::string& filename,
                                      auto&& isInternalId) {
  PatternCreator patternCreator{filename};
  for (const auto& triple : spoTriplesView) {
    if (!std::ranges::any_of(triple, isInternalId)) {
      patternCreator.processTriple(triple);
    }
  }
  patternCreator.finish();
}

// _____________________________________________________________________________
void IndexImpl::createFromFile(const string& filename) {
  LOG(INFO) << "Processing input triples from " << filename << " ..."
            << std::endl;
  string indexFilename = onDiskBase_ + ".index";

  readIndexBuilderSettingsFromFile();

  auto setTokenizer = [this,
                       &filename]<template <typename> typename ParserTemplate>()
      -> std::unique_ptr<TurtleParserBase> {
    if (onlyAsciiTurtlePrefixes_) {
      return std::make_unique<ParserTemplate<TokenizerCtre>>(filename);
    } else {
      return std::make_unique<ParserTemplate<Tokenizer>>(filename);
    }
  };

  std::unique_ptr<TurtleParserBase> parser = [&setTokenizer, this]() {
    if (useParallelParser_) {
      return setTokenizer.template operator()<TurtleParallelParser>();
    } else {
      return setTokenizer.template operator()<TurtleStreamParser>();
    }
  }();

  IndexBuilderDataAsPsoSorter indexBuilderData =
      createIdTriplesAndVocab(std::move(parser));

  // If we have no compression, this will also copy the whole vocabulary.
  // but since we expect compression to be the default case, this  should not
  // hurt.
  string vocabFile = onDiskBase_ + INTERNAL_VOCAB_SUFFIX;
  string vocabFileTmp = onDiskBase_ + ".vocabularyTmp";
  const std::vector<string>& prefixes = indexBuilderData.prefixes_;
  if (vocabPrefixCompressed_) {
    auto prefixFile = ad_utility::makeOfstream(onDiskBase_ + PREFIX_FILE);
    for (const auto& prefix : prefixes) {
      prefixFile << prefix << std::endl;
    }
  }
  configurationJson_["prefixes"] = vocabPrefixCompressed_;
  LOG(INFO) << "Writing compressed vocabulary to disk ..." << std::endl;

  vocab_.buildCodebookForPrefixCompression(prefixes);
  auto wordReader = RdfsVocabulary::makeUncompressedDiskIterator(vocabFile);
  auto wordWriter = vocab_.makeCompressedWordWriter(vocabFileTmp);
  for (const auto& word : wordReader) {
    wordWriter.push(word);
  }
  wordWriter.finish();

  LOG(DEBUG) << "Finished writing compressed vocabulary" << std::endl;

  // TODO<joka921> maybe move this to its own function.
  if (std::rename(vocabFileTmp.c_str(), vocabFile.c_str())) {
    LOG(INFO) << "Error: Rename the prefixed vocab file " << vocabFileTmp
              << " to " << vocabFile << " set errno to " << errno
              << ". Terminating..." << std::endl;
    AD_FAIL();
  }

  // Write the configuration already at this point, so we have it available in
  // case any of the permutations fail.
  writeConfiguration();

  auto isInternalId = [&](const auto& id) {
    const auto& v = indexBuilderData.vocabularyMetaData_;
    auto isInRange = [&](const auto& range) {
      return range.begin() <= id && id < range.end();
    };
    return isInRange(v.internalEntities_) || isInRange(v.langTaggedPredicates_);
  };

  auto makeNumEntitiesCounter = [&isInternalId](size_t& numEntities,
                                                size_t idx) {
    // TODO<joka921> Make the `index` a template parameter.
    return [lastEntity = std::optional<Id>{}, &numEntities, &isInternalId,
            idx](const auto& triple) mutable {
      const auto& id = triple[idx];
      if (id != lastEntity && !std::ranges::any_of(triple, isInternalId)) {
        numEntities++;
      }
      lastEntity = id;
    };
  };

  size_t numTriplesNormal = 0;
  auto countActualTriples = [&numTriplesNormal,
                             &isInternalId](const auto& triple) mutable {
    numTriplesNormal += !std::ranges::any_of(triple, isInternalId);
  };

  StxxlSorter<SortBySPO> spoSorter{stxxlMemoryInBytes() / 5};
  auto& psoSorter = *indexBuilderData.psoSorter;
  // For the first permutation, perform a unique.
  auto uniqueSorter = ad_utility::uniqueView(psoSorter.sortedView());

  size_t numPredicatesNormal = 0;
  createPermutationPair(
      std::move(uniqueSorter), pso_, pos_, spoSorter.makePushCallback(),
      makeNumEntitiesCounter(numPredicatesNormal, 1), countActualTriples);
  configurationJson_["num-predicates-normal"] = numPredicatesNormal;
  configurationJson_["num-triples-normal"] = numTriplesNormal;
  writeConfiguration();
  psoSorter.clear();

  if (loadAllPermutations_) {
    // After the SPO permutation, create patterns if so desired.
    StxxlSorter<SortByOSP> ospSorter{stxxlMemoryInBytes() / 5};
    size_t numSubjectsNormal = 0;
    auto numSubjectCounter = makeNumEntitiesCounter(numSubjectsNormal, 0);
    if (usePatterns_) {
      PatternCreator patternCreator{onDiskBase_ + ".index.patterns"};
      auto pushTripleToPatterns = [&patternCreator,
                                   &isInternalId](const auto& triple) {
        if (!std::ranges::any_of(triple, isInternalId)) {
          patternCreator.processTriple(triple);
        }
      };
      createPermutationPair(spoSorter.sortedView(), spo_, sop_,
                            ospSorter.makePushCallback(), pushTripleToPatterns,
                            numSubjectCounter);
      patternCreator.finish();
    } else {
      createPermutationPair(spoSorter.sortedView(), spo_, sop_,
                            ospSorter.makePushCallback(), numSubjectCounter);
    }
    spoSorter.clear();
    configurationJson_["num-subjects-normal"] = numSubjectsNormal;
    writeConfiguration();

    // For the last pair of permutations we don't need a next sorter, so we have
    // no fourth argument.
    size_t numObjectsNormal = 0;
    createPermutationPair(ospSorter.sortedView(), osp_, ops_,
                          makeNumEntitiesCounter(numObjectsNormal, 2));
    configurationJson_["num-objects-normal"] = numObjectsNormal;
    configurationJson_["has-all-permutations"] = true;
  } else {
    if (usePatterns_) {
      createPatternsFromSpoTriplesView(spoSorter.sortedView(),
                                       onDiskBase_ + ".index.patterns",
                                       isInternalId);
    }
    configurationJson_["has-all-permutations"] = false;
  }
  LOG(DEBUG) << "Finished writing permutations" << std::endl;

  // Dump the configuration again in case the permutations have added some
  // information.
  writeConfiguration();
  LOG(INFO) << "Index build completed" << std::endl;
}

// _____________________________________________________________________________
IndexBuilderDataAsStxxlVector IndexImpl::passFileForVocabulary(
    std::shared_ptr<TurtleParserBase> parser, size_t linesPerPartial) {
  parser->integerOverflowBehavior() = turtleParserIntegerOverflowBehavior_;
  parser->invalidLiteralsAreSkipped() = turtleParserSkipIllegalLiterals_;
  std::unique_ptr<TripleVec> idTriples(new TripleVec());
  ad_utility::Synchronized<TripleVec::bufwriter_type> writer(*idTriples);
  bool parserExhausted = false;

  size_t i = 0;
  // already count the numbers of triples that will be used for the language
  // filter
  size_t numFiles = 0;

  // we add extra triples
  std::vector<size_t> actualPartialSizes;

  // Each of these futures corresponds to the processing and writing of one
  // batch of triples and partial vocabulary.
  std::array<std::future<void>, 3> writePartialVocabularyFuture;
  while (!parserExhausted) {
    size_t actualCurrentPartialSize = 0;

    std::vector<std::array<Id, 3>> localWriter;

    std::array<ItemMapManager, NUM_PARALLEL_ITEM_MAPS> itemArray;

    {
      auto p = ad_pipeline::setupParallelPipeline<3, NUM_PARALLEL_ITEM_MAPS>(
          parserBatchSize_,
          // when called, returns an optional to the next triple. If
          // `linesPerPartial` triples were parsed, return std::nullopt. when
          // the parser is unable to deliver triples, set parserExhausted to
          // true and return std::nullopt. this is exactly the behavior we need,
          // as a first step in the parallel Pipeline.
          ParserBatcher(parser, linesPerPartial,
                        [&]() { parserExhausted = true; }),
          // convert each triple to the internal representation (e.g. special
          // values for Numbers, externalized literals, etc.)
          [this](TurtleTriple&& t) -> LangtagAndTriple {
            return tripleToInternalRepresentation(std::move(t));
          },

          // get the Ids for the original triple and the possibly added language
          // Tag triples using the provided HashMaps via itemArray. See
          // documentation of the function for more details
          getIdMapLambdas<NUM_PARALLEL_ITEM_MAPS>(
              &itemArray, linesPerPartial, &(vocab_.getCaseComparator())));

      while (auto opt = p.getNextValue()) {
        i++;
        for (const auto& innerOpt : opt.value()) {
          if (innerOpt) {
            actualCurrentPartialSize++;
            localWriter.push_back(innerOpt.value());
          }
        }
        if (i % 100'000'000 == 0) {
          LOG(INFO) << "Input triples processed: " << i << std::endl;
        }
      }
      LOG(TIMING) << "WaitTimes for Pipeline in msecs\n";
      for (const auto& t : p.getWaitingTime()) {
        LOG(TIMING) << ad_utility::Timer::toMilliseconds(t) << " msecs"
                    << std::endl;
      }

      parser->printAndResetQueueStatistics();
    }

    // localWriter.finish();
    // wait until sorting the last partial vocabulary has finished
    // to control the number of threads and the amount of memory used at the
    // same time. typically sorting is finished before we reach again here so
    // it is not a bottleneck.
    ad_utility::Timer sortFutureTimer{ad_utility::Timer::Started};
    if (writePartialVocabularyFuture[0].valid()) {
      writePartialVocabularyFuture[0].get();
    }
    LOG(TIMING)
        << "Time spent waiting for the writing of a previous vocabulary: "
        << sortFutureTimer.msecs() << "ms." << std::endl;
    std::array<ItemMap, NUM_PARALLEL_ITEM_MAPS> convertedMaps;
    for (size_t j = 0; j < NUM_PARALLEL_ITEM_MAPS; ++j) {
      convertedMaps[j] = std::move(itemArray[j]).moveMap();
    }
    auto oldItemPtr = std::make_unique<ItemMapArray>(std::move(convertedMaps));
    for (auto it = writePartialVocabularyFuture.begin() + 1;
         it < writePartialVocabularyFuture.end(); ++it) {
      *(it - 1) = std::move(*it);
    }
    writePartialVocabularyFuture[writePartialVocabularyFuture.size() - 1] =
        writeNextPartialVocabulary(i, numFiles, actualCurrentPartialSize,
                                   std::move(oldItemPtr),
                                   std::move(localWriter), &writer);
    numFiles++;
    // Save the information how many triples this partial vocabulary actually
    // deals with we will use this later for mapping from partial to global
    // ids
    actualPartialSizes.push_back(actualCurrentPartialSize);
  }
  for (auto& future : writePartialVocabularyFuture) {
    if (future.valid()) {
      future.get();
    }
  }
  writer.wlock()->finish();
  LOG(INFO) << "Done, total number of triples read: " << i
            << " [may contain duplicates]" << std::endl;
  LOG(INFO) << "Number of QLever-internal triples created: "
            << (idTriples->size() - i) << " [may contain duplicates]"
            << std::endl;

  size_t sizeInternalVocabulary = 0;
  std::vector<std::string> prefixes;
  if (vocabPrefixCompressed_) {
    LOG(INFO) << "Merging partial vocabularies in byte order "
              << "(internal only) ..." << std::endl;
    VocabularyMerger m;
    auto compressionOutfile = ad_utility::makeOfstream(
        onDiskBase_ + TMP_BASENAME_COMPRESSION + INTERNAL_VOCAB_SUFFIX);
    auto internalVocabularyActionCompression =
        [&compressionOutfile](const auto& word) {
          compressionOutfile << RdfEscaping::escapeNewlinesAndBackslashes(word)
                             << '\n';
        };
    m._noIdMapsAndIgnoreExternalVocab = true;
    auto mergeResult =
        m.mergeVocabulary(onDiskBase_ + TMP_BASENAME_COMPRESSION, numFiles,
                          std::less<>(), internalVocabularyActionCompression);
    sizeInternalVocabulary = mergeResult.numWordsTotal_;
    LOG(INFO) << "Number of words in internal vocabulary: "
              << sizeInternalVocabulary << std::endl;
    // Flush and close the created vocabulary, s.t. the prefix compression sees
    // all of its contents.
    compressionOutfile.close();
    // We have to use the "normally" sorted vocabulary for the prefix
    // compression.
    std::string vocabFileForPrefixCalculation =
        onDiskBase_ + TMP_BASENAME_COMPRESSION + INTERNAL_VOCAB_SUFFIX;
    prefixes = calculatePrefixes(vocabFileForPrefixCalculation,
                                 NUM_COMPRESSION_PREFIXES, 1, true);
    ad_utility::deleteFile(vocabFileForPrefixCalculation);
  }

  LOG(INFO) << "Merging partial vocabularies in Unicode order "
            << "(internal and external) ..." << std::endl;
  const VocabularyMerger::VocabularyMetaData mergeRes = [&]() {
    VocabularyMerger v;
    auto sortPred = [cmp = &(vocab_.getCaseComparator())](std::string_view a,
                                                          std::string_view b) {
      return (*cmp)(a, b, decltype(vocab_)::SortLevel::TOTAL);
    };
    auto wordWriter =
        vocab_.makeUncompressingWordWriter(onDiskBase_ + INTERNAL_VOCAB_SUFFIX);
    auto internalVocabularyAction = [&wordWriter](const auto& word) {
      wordWriter.push(word.data(), word.size());
    };
    return v.mergeVocabulary(onDiskBase_, numFiles, sortPred,
                             internalVocabularyAction);
  }();
  LOG(DEBUG) << "Finished merging partial vocabularies" << std::endl;
  IndexBuilderDataAsStxxlVector res;
  res.vocabularyMetaData_ = mergeRes;
  res.prefixes_ = std::move(prefixes);
  LOG(INFO) << "Number of words in external vocabulary: "
            << res.vocabularyMetaData_.numWordsTotal_ - sizeInternalVocabulary
            << std::endl;

  res.idTriples = std::move(idTriples);
  res.actualPartialSizes = std::move(actualPartialSizes);

  LOG(INFO) << "Removing temporary files ..." << std::endl;
  for (size_t n = 0; n < numFiles; ++n) {
    deleteTemporaryFile(absl::StrCat(onDiskBase_, PARTIAL_VOCAB_FILE_NAME, n));
    if (vocabPrefixCompressed_) {
      deleteTemporaryFile(absl::StrCat(onDiskBase_, TMP_BASENAME_COMPRESSION,
                                       PARTIAL_VOCAB_FILE_NAME, n));
    }
  }

  return res;
}

// _____________________________________________________________________________
std::unique_ptr<PsoSorter> IndexImpl::convertPartialToGlobalIds(
    TripleVec& data, const vector<size_t>& actualLinesPerPartial,
    size_t linesPerPartial) {
  LOG(INFO) << "Converting triples from local IDs to global IDs ..."
            << std::endl;
  LOG(DEBUG) << "Triples per partial vocabulary: " << linesPerPartial
             << std::endl;

  // Iterate over all partial vocabularies.
  TripleVec::bufreader_type reader(data);
  auto resultPtr = std::make_unique<PsoSorter>(stxxlMemoryInBytes() / 5);
  auto& result = *resultPtr;
  size_t i = 0;
  for (size_t partialNum = 0; partialNum < actualLinesPerPartial.size();
       partialNum++) {
    std::string mmapFilename =
        absl::StrCat(onDiskBase_, PARTIAL_MMAP_IDS, partialNum);
    LOG(DEBUG) << "Reading ID map from: " << mmapFilename << std::endl;
    ad_utility::HashMap<Id, Id> idMap = IdMapFromPartialIdMapFile(mmapFilename);
    // Delete the temporary file in which we stored this map
    deleteTemporaryFile(mmapFilename);

    // update the triples for which this partial vocabulary was responsible
    for (size_t tmpNum = 0; tmpNum < actualLinesPerPartial[partialNum];
         ++tmpNum) {
      std::array<Id, 3> curTriple = *reader;
      ++reader;

      // For all triple elements find their mapping from partial to global ids.
      for (size_t k = 0; k < 3; ++k) {
        // TODO<joka921> The Maps should actually store `VocabIndex`es
        if (curTriple[k].getDatatype() != Datatype::VocabIndex) {
          continue;
        }
        auto iterator = idMap.find(curTriple[k]);
        if (iterator == idMap.end()) {
          LOG(INFO) << "Not found in partial vocabulary: " << curTriple[k]
                    << std::endl;
          AD_FAIL();
        }
        // TODO<joka921> at some point we have to check for out of range.
        curTriple[k] = iterator->second;
      }

      // update the Element
      result.push(curTriple);
      ++i;
      if (i % 100'000'000 == 0) {
        LOG(INFO) << "Triples converted: " << i << std::endl;
      }
    }
  }
  LOG(INFO) << "Done, total number of triples converted: " << i << std::endl;
  return resultPtr;
}

// _____________________________________________________________________________
std::optional<std::pair<IndexImpl::IndexMetaDataMmapDispatcher::WriteType,
                        IndexImpl::IndexMetaDataMmapDispatcher::WriteType>>
IndexImpl::createPermutationPairImpl(const string& fileName1,
                                     const string& fileName2,
                                     auto&& sortedTriples, size_t c0, size_t c1,
                                     size_t c2, auto&&... perTripleCallbacks) {
  using MetaData = IndexMetaDataMmapDispatcher::WriteType;
  MetaData metaData1, metaData2;
  if constexpr (MetaData::_isMmapBased) {
    metaData1.setup(fileName1 + MMAP_FILE_SUFFIX, ad_utility::CreateTag{});
    metaData2.setup(fileName2 + MMAP_FILE_SUFFIX, ad_utility::CreateTag{});
  }

  CompressedRelationWriter writer1{ad_utility::File(fileName1, "w"),
                                   blocksizePermutationInBytes_};
  CompressedRelationWriter writer2{ad_utility::File(fileName2, "w"),
                                   blocksizePermutationInBytes_};

  // Iterate over the vector and identify "relation" boundaries, where a
  // "relation" is the sequence of sortedTriples equal first component. For PSO
  // and POS, this is a predicate (of which "relation" is a synonym).
  LOG(INFO) << "Creating a pair of index permutations ... " << std::endl;
  size_t from = 0;
  std::optional<Id> currentRel;
  BufferedIdTable buffer{
      2,
      std::array{
          ad_utility::BufferedVector<Id>{THRESHOLD_RELATION_CREATION,
                                         fileName1 + ".tmp.mmap-buffer-col0"},
          ad_utility::BufferedVector<Id>{THRESHOLD_RELATION_CREATION,
                                         fileName1 + ".tmp.mmap-buffer-col1"}}};
  size_t distinctCol1 = 0;
  Id lastLhs = ID_NO_VALUE;
  uint64_t totalNumTriples = 0;
  auto addCurrentRelation = [&metaData1, &metaData2, &writer1, &writer2,
                             &currentRel, &buffer, &distinctCol1]() {
    auto md1 = writer1.addRelation(currentRel.value(), buffer, distinctCol1);
    auto md2 = writeSwitchedRel(&writer2, currentRel.value(), &buffer);
    md1.setCol2Multiplicity(md2.getCol1Multiplicity());
    md2.setCol2Multiplicity(md1.getCol1Multiplicity());
    metaData1.add(md1);
    metaData2.add(md2);
  };
  for (auto triple : AD_FWD(sortedTriples)) {
    if (!currentRel.has_value()) {
      currentRel = triple[c0];
    }
    // Call each of the `perTripleCallbacks` for the current triple
    (..., perTripleCallbacks(triple));
    ++totalNumTriples;
    if (triple[c0] != currentRel) {
      addCurrentRelation();
      buffer.clear();
      distinctCol1 = 1;
      currentRel = triple[c0];
    } else {
      distinctCol1 += triple[c1] != lastLhs;
    }
    buffer.push_back(std::array{triple[c1], triple[c2]});
    lastLhs = triple[c1];
  }
  if (from < totalNumTriples) {
    addCurrentRelation();
  }

  metaData1.blockData() = std::move(writer1).getFinishedBlocks();
  metaData2.blockData() = std::move(writer2).getFinishedBlocks();

  return std::make_pair(std::move(metaData1), std::move(metaData2));
}

// __________________________________________________________________________
CompressedRelationMetadata IndexImpl::writeSwitchedRel(
    CompressedRelationWriter* out, Id currentRel, BufferedIdTable* bufPtr) {
  // Sort according to the "switched" relation.
  // TODO<joka921> The swapping is rather inefficient, as we have to iterate
  // over the whole file. Maybe the `CompressedRelationWriter` should take
  // the switched relations directly.
  auto& buffer = *bufPtr;

  AD_CONTRACT_CHECK(buffer.numColumns() == 2);
  for (BufferedIdTable::row_reference row : buffer) {
    std::swap(row[0], row[1]);
  }
  std::ranges::sort(buffer, [](const auto& a, const auto& b) {
    return std::ranges::lexicographical_compare(a, b);
  });
  Id lastLhs = std::numeric_limits<Id>::max();

  size_t distinctC1 = 0;
  for (const auto& el : buffer.getColumn(0)) {
    distinctC1 += el != lastLhs;
    lastLhs = el;
  }
  return out->addRelation(currentRel, buffer, distinctC1);
}

// ________________________________________________________________________
std::optional<std::pair<IndexImpl::IndexMetaDataMmapDispatcher::WriteType,
                        IndexImpl::IndexMetaDataMmapDispatcher::WriteType>>
IndexImpl::createPermutations(auto&& sortedTriples, const Permutation& p1,
                              const Permutation& p2,
                              auto&&... perTripleCallbacks) {
  auto metaData = createPermutationPairImpl(
      onDiskBase_ + ".index" + p1.fileSuffix_,
      onDiskBase_ + ".index" + p2.fileSuffix_, AD_FWD(sortedTriples),
      p1.keyOrder_[0], p1.keyOrder_[1], p1.keyOrder_[2],
      AD_FWD(perTripleCallbacks)...);

  if (metaData.has_value()) {
    auto& mdv = metaData.value();
    LOG(INFO) << "Statistics for " << p1.readableName_ << ": "
              << mdv.first.statistics() << std::endl;
    LOG(INFO) << "Statistics for " << p2.readableName_ << ": "
              << mdv.second.statistics() << std::endl;
  }

  return metaData;
}

// ________________________________________________________________________
void IndexImpl::createPermutationPair(auto&& sortedTriples,
                                      const Permutation& p1,
                                      const Permutation& p2,
                                      auto&&... perTripleCallbacks) {
  auto metaData = createPermutations(AD_FWD(sortedTriples), p1, p2,
                                     AD_FWD(perTripleCallbacks)...);
  // Set the name of this newly created pair of `IndexMetaData` objects.
  // NOTE: When `setKbName` was called, it set the name of pso_.meta_,
  // pso_.meta_, ... which however are not used during index building.
  // `getKbName` simple reads one of these names.
  metaData.value().first.setName(getKbName());
  metaData.value().second.setName(getKbName());
  if (metaData) {
    LOG(INFO) << "Writing meta data for " << p1.readableName_ << " and "
              << p2.readableName_ << " ..." << std::endl;
    ad_utility::File f1(onDiskBase_ + ".index" + p1.fileSuffix_, "r+");
    metaData.value().first.appendToFile(&f1);
    ad_utility::File f2(onDiskBase_ + ".index" + p2.fileSuffix_, "r+");
    metaData.value().second.appendToFile(&f2);
  }
}

// _____________________________________________________________________________
void IndexImpl::addPatternsToExistingIndex() {
  // auto [langPredLowerBound, langPredUpperBound] = vocab_.prefix_range("@");
  //  We only iterate over the SPO permutation which typically only has few
  //  triples per subject, so it should be safe to not apply a memory limit
  //  here.
  AD_FAIL();
  /*
  ad_utility::AllocatorWithLimit<Id> allocator{
      ad_utility::makeAllocationMemoryLeftThreadsafeObject(
          std::numeric_limits<uint64_t>::max())};
  auto iterator = TriplesView(spo_, allocator);
  createPatternsFromSpoTriplesView(iterator, onDiskBase_ + ".index.patterns",
                                   Id::makeFromVocabIndex(langPredLowerBound),
                                   Id::makeFromVocabIndex(langPredUpperBound));
                                   */
  // TODO<joka921> Remove the AD_FAIL() again.
}

// _____________________________________________________________________________
void IndexImpl::createFromOnDiskIndex(const string& onDiskBase) {
  setOnDiskBase(onDiskBase);
  readConfiguration();
  vocab_.readFromFile(onDiskBase_ + INTERNAL_VOCAB_SUFFIX,
                      onDiskBase_ + EXTERNAL_VOCAB_SUFFIX);

  totalVocabularySize_ = vocab_.size() + vocab_.getExternalVocab().size();
  LOG(DEBUG) << "Number of words in internal and external vocabulary: "
             << totalVocabularySize_ << std::endl;
  pso_.loadFromDisk(onDiskBase_);
  pos_.loadFromDisk(onDiskBase_);

  if (loadAllPermutations_) {
    ops_.loadFromDisk(onDiskBase_);
    osp_.loadFromDisk(onDiskBase_);
    spo_.loadFromDisk(onDiskBase_);
    sop_.loadFromDisk(onDiskBase_);
  } else {
    LOG(INFO) << "Only the PSO and POS permutation were loaded, SPARQL queries "
                 "with predicate variables will therefore not work"
              << std::endl;
  }

  if (usePatterns_) {
    PatternCreator::readPatternsFromFile(
        onDiskBase_ + ".index.patterns", avgNumDistinctSubjectsPerPredicate_,
        avgNumDistinctPredicatesPerSubject_, numDistinctSubjectPredicatePairs_,
        patterns_, hasPattern_);
  }
}

// _____________________________________________________________________________
void IndexImpl::throwExceptionIfNoPatterns() const {
  if (!usePatterns_) {
    AD_THROW(
        "The requested feature requires a loaded patterns file ("
        "do not specify the --no-patterns option for this to work)");
  }
}

// _____________________________________________________________________________
const vector<PatternID>& IndexImpl::getHasPattern() const {
  throwExceptionIfNoPatterns();
  return hasPattern_;
}

// _____________________________________________________________________________
const CompactVectorOfStrings<Id>& IndexImpl::getHasPredicate() const {
  throwExceptionIfNoPatterns();
  return hasPredicate_;
}

// _____________________________________________________________________________
const CompactVectorOfStrings<Id>& IndexImpl::getPatterns() const {
  throwExceptionIfNoPatterns();
  return patterns_;
}

// _____________________________________________________________________________
double IndexImpl::getAvgNumDistinctPredicatesPerSubject() const {
  throwExceptionIfNoPatterns();
  return avgNumDistinctPredicatesPerSubject_;
}

// _____________________________________________________________________________
double IndexImpl::getAvgNumDistinctSubjectsPerPredicate() const {
  throwExceptionIfNoPatterns();
  return avgNumDistinctSubjectsPerPredicate_;
}

// _____________________________________________________________________________
size_t IndexImpl::getNumDistinctSubjectPredicatePairs() const {
  throwExceptionIfNoPatterns();
  return numDistinctSubjectPredicatePairs_;
}

// _____________________________________________________________________________
template <class T>
void IndexImpl::writeAsciiListFile(const string& filename, const T& ids) const {
  std::ofstream f(filename);

  for (size_t i = 0; i < ids.size(); ++i) {
    f << ids[i] << ' ';
  }
  f.close();
}

template void IndexImpl::writeAsciiListFile<vector<Id>>(
    const string& filename, const vector<Id>& ids) const;

template void IndexImpl::writeAsciiListFile<vector<Score>>(
    const string& filename, const vector<Score>& ids) const;

// _____________________________________________________________________________
bool IndexImpl::isLiteral(const string& object) const {
  return decltype(vocab_)::isLiteral(object);
}

// _____________________________________________________________________________
void IndexImpl::setKbName(const string& name) {
  pos_.setKbName(name);
  pso_.setKbName(name);
  sop_.setKbName(name);
  spo_.setKbName(name);
  ops_.setKbName(name);
  osp_.setKbName(name);
}

// ____________________________________________________________________________
void IndexImpl::setOnDiskBase(const std::string& onDiskBase) {
  onDiskBase_ = onDiskBase;
}

// ____________________________________________________________________________
void IndexImpl::setKeepTempFiles(bool keepTempFiles) {
  keepTempFiles_ = keepTempFiles;
}

// _____________________________________________________________________________
void IndexImpl::setUsePatterns(bool usePatterns) { usePatterns_ = usePatterns; }

// _____________________________________________________________________________
void IndexImpl::setLoadAllPermutations(bool loadAllPermutations) {
  loadAllPermutations_ = loadAllPermutations;
}

// ____________________________________________________________________________
void IndexImpl::setSettingsFile(const std::string& filename) {
  settingsFileName_ = filename;
}

// ____________________________________________________________________________
void IndexImpl::setPrefixCompression(bool compressed) {
  vocabPrefixCompressed_ = compressed;
}

// ____________________________________________________________________________
void IndexImpl::writeConfiguration() const {
  // Copy the configuration and add the current commit hash.
  auto configuration = configurationJson_;
  configuration["git-hash"] = std::string(qlever::version::GitHash);
  configuration["index-format-version"] = qlever::indexFormatVersion;
  auto f = ad_utility::makeOfstream(onDiskBase_ + CONFIGURATION_FILE);
  f << configuration;
}

// ___________________________________________________________________________
void IndexImpl::readConfiguration() {
  ad_utility::ConfigManager config{};

  // TODO Write a description.
  std::string gitHash;
  config.addOption<std::string>("git-hash", "", &gitHash, std::string{});

  // TODO Write a description.
  bool boolPrefixes;
  const ad_utility::ConfigOption* prefixesOption =
      config.addOption<bool>("prefixes", "", &boolPrefixes, false);

  // TODO Write a description.
  bool hasAllPermutations;
  config.addOption<bool>("has-all-permutations", "", &hasAllPermutations, true);

  // TODO Write a description.
  std::vector<std::string> prefixesExternal;
  config.addOption<std::vector<std::string>>(
      "prefixes-external", "", &prefixesExternal, std::vector<std::string>{});

  // TODO Write a description.
  std::string lang;
  config.addOption<std::string>(std::vector<std::string>{"locale", "language"},
                                "", &lang);

  // TODO Write a description.
  std::string country;
  config.addOption<std::string>(std::vector<std::string>{"locale", "country"},
                                "", &country);

  // TODO Write a description.
  bool ignorePunctuation;
  config.addOption<bool>(
      std::vector<std::string>{"locale", "ignore-punctuation"}, "",
      &ignorePunctuation);

  // TODO Write a description.
  std::vector<std::string> languagesInternal;
  config.addOption<std::vector<std::string>>("languages-internal", "",
                                             &languagesInternal, {"en"});

  // TODO Write a description.
  config.addOption<size_t>("num-predicates-normal", "", &numPredicatesNormal_);
  config.addOption<size_t>("num-subjects-normal", "", &numSubjectsNormal_);
  config.addOption<size_t>("num-objects-normal", "", &numObjectsNormal_);
  config.addOption<size_t>("num-triples-normal", "", &numTriplesNormal_);

  // TODO Make this cleaner, than just catching all the fields of the object.
  size_t indexFormatVersionPullRequestNumber;
  config.addOption(
      std::vector<std::string>{"index-format-version", "pull-request-number"},
      "The number of the pull request that changed the index format most "
      "recently.",
      &indexFormatVersionPullRequestNumber);
  std::string indexFormatVersionDate;
  config.addOption(std::vector<std::string>{"index-format-version", "date"},
                   "The date of the last breaking change of the index format.",
                   &indexFormatVersionDate);

  // One of the options can't be done with `ConfigManager`.
  ad_utility::makeIfstream(onDiskBase_ + CONFIGURATION_FILE) >>
      configurationJson_;
  config.parseConfig(fileToJson(onDiskBase_ + CONFIGURATION_FILE));

  if (!gitHash.empty()) {
    configurationJson_["git-hash"] = gitHash;
    LOG(INFO) << "The git hash used to build this index was "
              << gitHash.substr(0, 6) << std::endl;
  } else {
    LOG(INFO) << "The index was built before git commit hashes were stored in "
                 "the index meta data"
              << std::endl;
  }

  // Is the index format version up to date?
  auto indexFormatVersion = qlever::IndexFormatVersion{
      indexFormatVersionPullRequestNumber,
      DateOrLargeYear::parseXsdDate(indexFormatVersionDate)};
  const auto& currentVersion = qlever::indexFormatVersion;
  if (indexFormatVersion != currentVersion) {
    if (indexFormatVersion.date_.toBits() > currentVersion.date_.toBits()) {
      LOG(ERROR) << "The version of QLever you are using is too old for this "
                    "index. Please use a version of QLever that is "
                    "compatible with this index"
                    " (PR = "
                 << indexFormatVersion.prNumber_ << ", Date = "
                 << indexFormatVersion.date_.toStringAndType().first << ")."
                 << std::endl;
    } else {
      LOG(ERROR) << "The index is too old for this version of QLever. "
                    "We recommend that you rebuild the index and start the "
                    "server with the current master. Alternatively start the "
                    "engine with a version of QLever that is compatible with "
                    "this index (PR = "
                 << indexFormatVersion.prNumber_ << ", Date = "
                 << indexFormatVersion.date_.toStringAndType().first << ")."
                 << std::endl;
    }
    throw std::runtime_error{
        "Incompatible index format, see log message for details"};
  }

  // Slight problem here: I have no idea, what kind of value `"prefixes"` points
  // to. So I had to guess.
  /*
  if (configurationJson_.find("prefixes") != configurationJson_.end()) {
    if (configurationJson_["prefixes"]) {
      vector<string> prefixes;
      auto prefixFile = ad_utility::makeIfstream(onDiskBase_ + PREFIX_FILE);
      for (string prefix; std::getline(prefixFile, prefix);) {
        prefixes.emplace_back(std::move(prefix));
      }
      vocab_.buildCodebookForPrefixCompression(prefixes);
    } else {
      vocab_.buildCodebookForPrefixCompression(std::vector<std::string>());
    }
  }
  */
  if (prefixesOption->wasSetAtRuntime()) {
    configurationJson_["prefixes"] = boolPrefixes;
    if (boolPrefixes) {
      vector<string> prefixes;
      auto prefixFile = ad_utility::makeIfstream(onDiskBase_ + PREFIX_FILE);
      for (string prefix; std::getline(prefixFile, prefix);) {
        prefixes.emplace_back(std::move(prefix));
      }
      vocab_.buildCodebookForPrefixCompression(prefixes);
    } else {
      vocab_.buildCodebookForPrefixCompression(std::vector<std::string>());
    }
  }

  vocab_.initializeExternalizePrefixes(prefixesExternal);
  configurationJson_["prefixes-external"] = prefixesExternal;

  configurationJson_["locale"]["language"] = lang;
  configurationJson_["locale"]["country"] = country;
  configurationJson_["locale"]["ignore-punctuation"] = ignorePunctuation;
  vocab_.setLocale(lang, country, ignorePunctuation);
  textVocab_.setLocale(lang, country, ignorePunctuation);

  vocab_.initializeInternalizedLangs(languagesInternal);
  configurationJson_["languages-internal"] = languagesInternal;

  // Once again, I can only guess, what kind of value should be at
  // `"has-all-permutations"`.
  /*
  if (configurationJson_.find("has-all-permutations") !=
          configurationJson_.end() &&
      configurationJson_["has-all-permutations"] == false) {
    // If the permutations simply don't exist, then we can never load them.
    loadAllPermutations_ = false;
  }
  */
  if (!hasAllPermutations) {
    configurationJson_["has-all-permutations"] = false;
    // If the permutations simply don't exist, then we can never load them.
    loadAllPermutations_ = false;
  }

  configurationJson_["num-predicates-normal"] = numPredicatesNormal_;
  configurationJson_["num-subjects-normal"] = numSubjectsNormal_;
  configurationJson_["num-objects-normal"] = numObjectsNormal_;
  configurationJson_["num-triples-normal"] = numTriplesNormal_;
}

// ___________________________________________________________________________
LangtagAndTriple IndexImpl::tripleToInternalRepresentation(
    TurtleTriple&& triple) const {
  LangtagAndTriple result{"", {}};
  auto& resultTriple = result._triple;
  resultTriple[0] = std::move(triple.subject_);
  resultTriple[1] = std::move(triple.predicate_);

  // If the object of the triple can be directly folded into an ID, do so. Note
  // that the actual folding is done by the `TripleComponent`.
  std::optional<Id> idIfNotString = triple.object_.toValueIdIfNotString();

  // TODO<joka921> The following statement could be simplified by a helper
  // function "optionalCast";
  if (idIfNotString.has_value()) {
    resultTriple[2] = idIfNotString.value();
  } else {
    // `toRdfLiteral` handles literals as well as IRIs correctly.
    resultTriple[2] = std::move(triple.object_).toRdfLiteral();
  }

  for (size_t i = 0; i < 3; ++i) {
    auto& el = resultTriple[i];
    if (!std::holds_alternative<PossiblyExternalizedIriOrLiteral>(el)) {
      // If we already have an ID, we can just continue;
      continue;
    }
    auto& component = std::get<PossiblyExternalizedIriOrLiteral>(el);
    auto& iriOrLiteral = component._iriOrLiteral;
    iriOrLiteral = vocab_.getLocaleManager().normalizeUtf8(iriOrLiteral);
    if (vocab_.shouldBeExternalized(iriOrLiteral)) {
      component._isExternal = true;
    }
    // Only the third element (the object) might contain a language tag.
    if (i == 2 && isLiteral(iriOrLiteral)) {
      result._langtag = decltype(vocab_)::getLanguage(iriOrLiteral);
    }
  }
  return result;
}

// ___________________________________________________________________________
void IndexImpl::readIndexBuilderSettingsFromFile() {
  ad_utility::ConfigManager config{};

  // TODO Write a description.
  std::vector<std::string> prefixesExternal;
  config.addOption<std::vector<std::string>>(
      "prefixes-external", "", &prefixesExternal, std::vector<std::string>{});

  // TODO Write a description.
  std::vector<std::string> languagesInternal;
  config.addOption<std::vector<std::string>>("languages-internal", "",
                                             &languagesInternal, {"en"});

  // TODO Write a description.
  std::string lang;
  const ad_utility::ConfigOption* langOption = config.addOption<std::string>(
      std::vector<std::string>{"locale", "language"}, "", &lang,
      LOCALE_DEFAULT_LANG);

  // TODO Write a description.
  std::string country;
  const ad_utility::ConfigOption* countryOption = config.addOption<std::string>(
      std::vector<std::string>{"locale", "country"}, "", &country,
      LOCALE_DEFAULT_COUNTRY);

  // TODO Write a description.
  bool ignorePunctuation;
  const ad_utility::ConfigOption* ignorePunctuationOption =
      config.addOption<bool>(
          std::vector<std::string>{"locale", "ignore-punctuation"}, "",
          &ignorePunctuation, LOCALE_DEFAULT_IGNORE_PUNCTUATION);

  // TODO Write a description.
  bool asciiPrefixesOnly;
  config.addOption<bool>("ascii-prefixes-only", "", &asciiPrefixesOnly, false);

  // TODO Write a description.
  size_t numTriplesPerBatch;
  config.addOption<size_t>("num-triples-per-batch", "", &numTriplesPerBatch,
                           static_cast<size_t>(NUM_TRIPLES_PER_PARTIAL_VOCAB));

  // TODO Write a description.
  size_t parserBatchSize;
  config.addOption<size_t>("parser-batch-size", "", &parserBatchSize,
                           PARSER_BATCH_SIZE);

  // TODO Write a description.
  std::string parserIntegerOverflowBehavior;
  config.addOption<std::string>("parser-integer-overflow-behavior", "",
                                &parserIntegerOverflowBehavior,
                                std::string{"overflowing-integers-throw"});

  // Set the options.
  if (!settingsFileName_.empty()) {
    config.parseConfig(fileToJson(settingsFileName_));
  } else {
    config.parseConfig(json(json::value_t::object));
  }

  vocab_.initializeExternalizePrefixes(prefixesExternal);
  configurationJson_["prefixes-external"] = prefixesExternal;

  /**
   * ICU uses two separate arguments for each Locale, the language ("en" or
   * "fr"...) and the country ("GB", "CA"...). The encoding has to be known at
   * compile time for ICU and will always be UTF-8 so it is not part of the
   * locale setting.
   */

  if (langOption->wasSetAtRuntime() != countryOption->wasSetAtRuntime() ||
      countryOption->wasSetAtRuntime() !=
          ignorePunctuationOption->wasSetAtRuntime()) {
    throw std::runtime_error(absl::StrCat(
        "All three options under 'locale' must be set, or none of them.",
        config.printConfigurationDoc(true)));
  }

  LOG(INFO) << "You specified \"locale = " << lang << "_" << country << "\" "
            << "and \"ignore-punctuation = " << ignorePunctuation << "\""
            << std::endl;

  if (lang != LOCALE_DEFAULT_LANG || country != LOCALE_DEFAULT_COUNTRY) {
    LOG(WARN) << "You are using Locale settings that differ from the default "
                 "language or country.\n\t"
              << "This should work but is untested by the QLever team. If "
                 "you are running into unexpected problems,\n\t"
              << "Please make sure to also report your used locale when "
                 "filing a bug report. Also note that changing the\n\t"
              << "locale requires to completely rebuild the index\n";
  }
<<<<<<< HEAD
  vocab_.setLocale(lang, country, ignorePunctuation);
  textVocab_.setLocale(lang, country, ignorePunctuation);
  configurationJson_["locale"]["language"] = lang;
  configurationJson_["locale"]["country"] = country;
  configurationJson_["locale"]["ignore-punctuation"] = ignorePunctuation;

  vocab_.initializeInternalizedLangs(languagesInternal);
  configurationJson_["languages-internal"] = languagesInternal;

  if constexpr (std::is_same_v<std::decay_t<Parser>, TurtleParserAuto>) {
    if (asciiPrefixesOnly) {
      LOG(INFO) << WARNING_ASCII_ONLY_PREFIXES << std::endl;
      onlyAsciiTurtlePrefixes_ = true;
    } else {
      onlyAsciiTurtlePrefixes_ = false;
    }
  } else {
    LOG(WARN) << "You specified the ascii-prefixes-only but a parser that is "
                 "not the Turtle stream parser. This means that this setting "
                 "is ignored."
              << std::endl;
=======
  if (j.count("ascii-prefixes-only")) {
    onlyAsciiTurtlePrefixes_ = static_cast<bool>(j["ascii-prefixes-only"]);
  }
  if (onlyAsciiTurtlePrefixes_) {
    LOG(INFO) << WARNING_ASCII_ONLY_PREFIXES << std::endl;
  }

  if (j.count("parallel-parsing")) {
    useParallelParser_ = static_cast<bool>(j["parallel-parsing"]);
  }
  if (useParallelParser_) {
    LOG(INFO) << WARNING_PARALLEL_PARSING << std::endl;
>>>>>>> 45d12eee
  }

  numTriplesPerBatch_ = numTriplesPerBatch;

  parserBatchSize_ = parserBatchSize;

  std::string overflowingIntegersThrow = "overflowing-integers-throw";
  std::string overflowingIntegersBecomeDoubles =
      "overflowing-integers-become-doubles";
  std::string allIntegersBecomeDoubles = "all-integers-become-doubles";
  std::vector<std::string_view> allModes{overflowingIntegersThrow,
                                         overflowingIntegersBecomeDoubles,
                                         allIntegersBecomeDoubles};
  if (parserIntegerOverflowBehavior == overflowingIntegersThrow) {
    LOG(INFO) << "Integers that cannot be represented by QLever will throw "
                 "an exception"
              << std::endl;
    turtleParserIntegerOverflowBehavior_ =
        TurtleParserIntegerOverflowBehavior::Error;
  } else if (parserIntegerOverflowBehavior ==
             overflowingIntegersBecomeDoubles) {
    LOG(INFO) << "Integers that cannot be represented by QLever will be "
                 "converted to doubles"
              << std::endl;
    turtleParserIntegerOverflowBehavior_ =
        TurtleParserIntegerOverflowBehavior::OverflowingToDouble;
  } else if (parserIntegerOverflowBehavior == allIntegersBecomeDoubles) {
    LOG(INFO) << "All integers will be converted to doubles" << std::endl;
    turtleParserIntegerOverflowBehavior_ =
        TurtleParserIntegerOverflowBehavior::OverflowingToDouble;
  } else {
    AD_CONTRACT_CHECK(std::find(allModes.begin(), allModes.end(),
                                parserIntegerOverflowBehavior) ==
                      allModes.end());
    LOG(ERROR) << "Invalid value for parser-integer-overflow-behavior"
               << std::endl;
    LOG(INFO) << "The currently supported values are "
              << absl::StrJoin(allModes, ",") << std::endl;
  }

  // Logging used configuration options.
  LOG(INFO) << config.printConfigurationDoc(true);
}

// ___________________________________________________________________________
std::future<void> IndexImpl::writeNextPartialVocabulary(
    size_t numLines, size_t numFiles, size_t actualCurrentPartialSize,
    std::unique_ptr<ItemMapArray> items, auto localIds,
    ad_utility::Synchronized<TripleVec::bufwriter_type>* globalWritePtr) {
  LOG(DEBUG) << "Input triples read in this section: " << numLines << std::endl;
  LOG(DEBUG)
      << "Triples processed, also counting internal triples added by QLever: "
      << actualCurrentPartialSize << std::endl;
  std::future<void> resultFuture;
  string partialFilename =
      absl::StrCat(onDiskBase_, PARTIAL_VOCAB_FILE_NAME, numFiles);
  string partialCompressionFilename = absl::StrCat(
      onDiskBase_, TMP_BASENAME_COMPRESSION, PARTIAL_VOCAB_FILE_NAME, numFiles);

  auto lambda = [localIds = std::move(localIds), globalWritePtr,
                 items = std::move(items), vocab = &vocab_, partialFilename,
                 partialCompressionFilename, numFiles,
                 vocabPrefixCompressed = vocabPrefixCompressed_]() mutable {
    auto vec = vocabMapsToVector(std::move(items));
    const auto identicalPred = [&c = vocab->getCaseComparator()](
                                   const auto& a, const auto& b) {
      return c(a.second.m_splitVal, b.second.m_splitVal,
               decltype(vocab_)::SortLevel::TOTAL);
    };
    LOG(TIMING) << "Start sorting of vocabulary with #elements: " << vec.size()
                << std::endl;
    sortVocabVector(&vec, identicalPred, true);
    LOG(TIMING) << "Finished sorting of vocabulary" << std::endl;
    auto mapping = createInternalMapping(&vec);
    LOG(TIMING) << "Finished creating of Mapping vocabulary" << std::endl;
    auto sz = vec.size();
    // since now adjacent duplicates also have the same Ids, it suffices to
    // compare those
    vec.erase(std::unique(vec.begin(), vec.end(),
                          [](const auto& a, const auto& b) {
                            return a.second.m_id == b.second.m_id;
                          }),
              vec.end());
    LOG(TRACE) << "Removed " << sz - vec.size()
               << " Duplicates from the local partial vocabularies\n";
    // The writing to the STXXL vector has to be done in order, to
    // make the update from local to global ids work.
    globalWritePtr->withWriteLockAndOrdered(
        [&](auto& writerPtr) {
          writeMappedIdsToExtVec(localIds, mapping, &writerPtr);
        },
        numFiles);
    writePartialVocabularyToFile(vec, partialFilename);
    if (vocabPrefixCompressed) {
      // sort according to the actual byte values
      LOG(TIMING) << "Start sorting of vocabulary for prefix compression"
                  << std::endl;
      sortVocabVector(
          &vec, [](const auto& a, const auto& b) { return a.first < b.first; },
          false);
      LOG(TIMING) << "Finished sorting of vocabulary for prefix compression"
                  << std::endl;
      LOG(TIMING) << "Remove externalized words from prefix compression"
                  << std::endl;
      std::erase_if(vec, [](const auto& a) {
        return a.second.m_splitVal.isExternalized;
      });
      writePartialVocabularyToFile(vec, partialCompressionFilename);
    }
    LOG(TIMING) << "Finished writing the partial vocabulary" << std::endl;
    vec.clear();
  };

  return std::async(std::launch::async, std::move(lambda));
}

// ____________________________________________________________________________
IndexImpl::NumNormalAndInternal IndexImpl::numTriples() const {
  return {numTriplesNormal_, PSO().meta_.getNofTriples() - numTriplesNormal_};
}

// ____________________________________________________________________________
Permutation& IndexImpl::getPermutation(Permutation::Enum p) {
  using enum Permutation::Enum;
  switch (p) {
    case PSO:
      return pso_;
    case POS:
      return pos_;
    case SPO:
      return spo_;
    case SOP:
      return sop_;
    case OSP:
      return osp_;
    case OPS:
      return ops_;
  }
  AD_FAIL();
}

// ____________________________________________________________________________
const Permutation& IndexImpl::getPermutation(Permutation::Enum p) const {
  return const_cast<IndexImpl&>(*this).getPermutation(p);
}

// __________________________________________________________________________
Index::NumNormalAndInternal IndexImpl::numDistinctSubjects() const {
  if (hasAllPermutations()) {
    auto numActually = numSubjectsNormal_;
    return {numActually, spo_.metaData().getNofDistinctC1() - numActually};
  } else {
    AD_THROW(
        "Can only get # distinct subjects if all 6 permutations "
        "have been registered on sever start (and index build time) "
        "with the -a option.");
  }
}

// __________________________________________________________________________
Index::NumNormalAndInternal IndexImpl::numDistinctObjects() const {
  if (hasAllPermutations()) {
    auto numActually = numObjectsNormal_;
    return {numActually, osp_.metaData().getNofDistinctC1() - numActually};
  } else {
    AD_THROW(
        "Can only get # distinct objects if all 6 permutations "
        "have been registered on sever start (and index build time) "
        "with the -a option.");
  }
}

// __________________________________________________________________________
Index::NumNormalAndInternal IndexImpl::numDistinctPredicates() const {
  auto numActually = numPredicatesNormal_;
  return {numActually, pso_.metaData().getNofDistinctC1() - numActually};
}

// __________________________________________________________________________
Index::NumNormalAndInternal IndexImpl::numDistinctCol0(
    Permutation::Enum permutation) const {
  switch (permutation) {
    case Permutation::SOP:
    case Permutation::SPO:
      return numDistinctSubjects();
    case Permutation::OPS:
    case Permutation::OSP:
      return numDistinctObjects();
    case Permutation::POS:
    case Permutation::PSO:
      return numDistinctPredicates();
    default:
      AD_FAIL();
  }
}

// ___________________________________________________________________________
size_t IndexImpl::getCardinality(Id id, Permutation::Enum permutation) const {
  if (const auto& p = getPermutation(permutation);
      p.metaData().col0IdExists(id)) {
    return p.metaData().getMetaData(id).getNofElements();
  }
  return 0;
}

// ___________________________________________________________________________
size_t IndexImpl::getCardinality(const TripleComponent& comp,
                                 Permutation::Enum permutation) const {
  // TODO<joka921> This special case is only relevant for the `PSO` and `POS`
  // permutations, but this internal predicate should never appear in subjects
  // or objects anyway.
  // TODO<joka921> Find out what the effect of this special case is for the
  // query planning.
  if (comp == INTERNAL_TEXT_MATCH_PREDICATE) {
    return TEXT_PREDICATE_CARDINALITY_ESTIMATE;
  }
  if (std::optional<Id> relId = comp.toValueId(getVocab()); relId.has_value()) {
    return getCardinality(relId.value(), permutation);
  }
  return 0;
}

// TODO<joka921> Once we have an overview over the folding this logic should
// probably not be in the index class.
std::optional<string> IndexImpl::idToOptionalString(VocabIndex id) const {
  return vocab_.indexToOptionalString(id);
}

// ___________________________________________________________________________
bool IndexImpl::getId(const string& element, Id* id) const {
  // TODO<joka921> we should parse doubles correctly in the SparqlParser and
  // then return the correct ids here or somewhere else.
  VocabIndex vocabId;
  auto success = getVocab().getId(element, &vocabId);
  *id = Id::makeFromVocabIndex(vocabId);
  return success;
}

// ___________________________________________________________________________
std::pair<Id, Id> IndexImpl::prefix_range(const std::string& prefix) const {
  // TODO<joka921> Do we need prefix ranges for numbers?
  auto [begin, end] = vocab_.prefix_range(prefix);
  return {Id::makeFromVocabIndex(begin), Id::makeFromVocabIndex(end)};
}

// _____________________________________________________________________________
vector<float> IndexImpl::getMultiplicities(
    const TripleComponent& key, Permutation::Enum permutation) const {
  const auto& p = getPermutation(permutation);
  std::optional<Id> keyId = key.toValueId(getVocab());
  vector<float> res;
  if (keyId.has_value() && p.meta_.col0IdExists(keyId.value())) {
    auto metaData = p.meta_.getMetaData(keyId.value());
    res.push_back(metaData.getCol1Multiplicity());
    res.push_back(metaData.getCol2Multiplicity());
  } else {
    res.push_back(1);
    res.push_back(1);
  }
  return res;
}

// ___________________________________________________________________
vector<float> IndexImpl::getMultiplicities(
    Permutation::Enum permutation) const {
  const auto& p = getPermutation(permutation);
  auto numTriples = static_cast<float>(this->numTriples().normalAndInternal_());
  std::array<float, 3> m{
      numTriples / numDistinctSubjects().normalAndInternal_(),
      numTriples / numDistinctPredicates().normalAndInternal_(),
      numTriples / numDistinctObjects().normalAndInternal_()};
  return {m[p.keyOrder_[0]], m[p.keyOrder_[1]], m[p.keyOrder_[2]]};
}

// _____________________________________________________________________________
IdTable IndexImpl::scan(
    const TripleComponent& col0String,
    std::optional<std::reference_wrapper<const TripleComponent>> col1String,
    const Permutation::Enum& permutation,
    ad_utility::SharedConcurrentTimeoutTimer timer) const {
  std::optional<Id> col0Id = col0String.toValueId(getVocab());
  std::optional<Id> col1Id =
      col1String.has_value() ? col1String.value().get().toValueId(getVocab())
                             : std::nullopt;
  if (!col0Id.has_value() || (col1String.has_value() && !col1Id.has_value())) {
    size_t numColumns = col1String.has_value() ? 1 : 2;
    return IdTable{numColumns, allocator_};
  }
  return scan(col0Id.value(), col1Id, permutation, timer);
}
// _____________________________________________________________________________
IdTable IndexImpl::scan(Id col0Id, std::optional<Id> col1Id,
                        Permutation::Enum p,
                        ad_utility::SharedConcurrentTimeoutTimer timer) const {
  return getPermutation(p).scan(col0Id, col1Id, timer);
}

// _____________________________________________________________________________
size_t IndexImpl::getResultSizeOfScan(
    const TripleComponent& col0, const TripleComponent& col1,
    const Permutation::Enum& permutation) const {
  std::optional<Id> col0Id = col0.toValueId(getVocab());
  std::optional<Id> col1Id = col1.toValueId(getVocab());
  if (!col0Id.has_value() || !col1Id.has_value()) {
    return 0;
  }
  const Permutation& p = getPermutation(permutation);
  return p.getResultSizeOfScan(col0Id.value(), col1Id.value());
}

// _____________________________________________________________________________
void IndexImpl::deleteTemporaryFile(const string& path) {
  if (!keepTempFiles_) {
    ad_utility::deleteFile(path);
  }
}<|MERGE_RESOLUTION|>--- conflicted
+++ resolved
@@ -11,12 +11,6 @@
 #include <cstdio>
 #include <future>
 #include <optional>
-<<<<<<< HEAD
-#include <stdexcept>
-#include <stxxl/algorithm>
-#include <stxxl/map>
-=======
->>>>>>> 45d12eee
 #include <unordered_map>
 
 #include "CompilationInfo.h"
@@ -1035,8 +1029,12 @@
           &ignorePunctuation, LOCALE_DEFAULT_IGNORE_PUNCTUATION);
 
   // TODO Write a description.
-  bool asciiPrefixesOnly;
-  config.addOption<bool>("ascii-prefixes-only", "", &asciiPrefixesOnly, false);
+  config.addOption<bool>("ascii-prefixes-only", "", &onlyAsciiTurtlePrefixes_,
+                         onlyAsciiTurtlePrefixes_);
+
+  // TODO Write a description.
+  config.addOption<bool>("parallel-parsing", "", &useParallelParser_,
+                         useParallelParser_);
 
   // TODO Write a description.
   size_t numTriplesPerBatch;
@@ -1092,7 +1090,6 @@
                  "filing a bug report. Also note that changing the\n\t"
               << "locale requires to completely rebuild the index\n";
   }
-<<<<<<< HEAD
   vocab_.setLocale(lang, country, ignorePunctuation);
   textVocab_.setLocale(lang, country, ignorePunctuation);
   configurationJson_["locale"]["language"] = lang;
@@ -1102,32 +1099,12 @@
   vocab_.initializeInternalizedLangs(languagesInternal);
   configurationJson_["languages-internal"] = languagesInternal;
 
-  if constexpr (std::is_same_v<std::decay_t<Parser>, TurtleParserAuto>) {
-    if (asciiPrefixesOnly) {
-      LOG(INFO) << WARNING_ASCII_ONLY_PREFIXES << std::endl;
-      onlyAsciiTurtlePrefixes_ = true;
-    } else {
-      onlyAsciiTurtlePrefixes_ = false;
-    }
-  } else {
-    LOG(WARN) << "You specified the ascii-prefixes-only but a parser that is "
-                 "not the Turtle stream parser. This means that this setting "
-                 "is ignored."
-              << std::endl;
-=======
-  if (j.count("ascii-prefixes-only")) {
-    onlyAsciiTurtlePrefixes_ = static_cast<bool>(j["ascii-prefixes-only"]);
-  }
   if (onlyAsciiTurtlePrefixes_) {
     LOG(INFO) << WARNING_ASCII_ONLY_PREFIXES << std::endl;
   }
 
-  if (j.count("parallel-parsing")) {
-    useParallelParser_ = static_cast<bool>(j["parallel-parsing"]);
-  }
   if (useParallelParser_) {
     LOG(INFO) << WARNING_PARALLEL_PARSING << std::endl;
->>>>>>> 45d12eee
   }
 
   numTriplesPerBatch_ = numTriplesPerBatch;
