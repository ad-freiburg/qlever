// Copyright 2014 - 2025, University of Freiburg
// Chair of Algorithms and Data Structures
// Authors: Björn Buchhold <buchhold@cs.uni-freiburg.de> [2014-2017]
//          Johannes Kalmbach <kalmbach@cs.uni-freiburg.de>

#include "./IndexImpl.h"

#include <cstdio>
#include <future>
#include <numeric>
#include <optional>
#include <unordered_map>

#include "CompilationInfo.h"
#include "Index.h"
#include "absl/strings/str_join.h"
#include "backports/algorithm.h"
#include "engine/AddCombinedRowToTable.h"
#include "engine/CallFixedSize.h"
#include "index/IndexFormatVersion.h"
#include "index/VocabularyMerger.h"
#include "parser/ParallelParseBuffer.h"
#include "parser/Tokenizer.h"
#include "parser/TokenizerCtre.h"
#include "util/BatchedPipeline.h"
#include "util/CachingMemoryResource.h"
#include "util/HashMap.h"
#include "util/JoinAlgorithms/JoinAlgorithms.h"
#include "util/ProgressBar.h"
#include "util/ThreadSafeQueue.h"
#include "util/TypeTraits.h"

using std::array;
using namespace ad_utility::memory_literals;

// During the index building we typically have two permutations present at the
// same time, as we directly push the triples from the first sorting to the
// second sorting. We therefore have to adjust the amount of memory per external
// sorter.
static constexpr size_t NUM_EXTERNAL_SORTERS_AT_SAME_TIME = 2u;

// _____________________________________________________________________________
IndexImpl::IndexImpl(ad_utility::AllocatorWithLimit<Id> allocator)
    : allocator_{std::move(allocator)} {
  globalSingletonIndex_ = this;
  deltaTriples_.emplace(*this);
};

// _____________________________________________________________________________
IndexBuilderDataAsFirstPermutationSorter IndexImpl::createIdTriplesAndVocab(
    std::shared_ptr<RdfParserBase> parser) {
  auto indexBuilderData =
      passFileForVocabulary(std::move(parser), numTriplesPerBatch_);

  auto isQleverInternalTriple = [&indexBuilderData](const auto& triple) {
    auto internal = [&indexBuilderData](Id id) {
      return indexBuilderData.vocabularyMetaData_.isQleverInternalId(id);
    };
    return internal(triple[0]) || internal(triple[1]) || internal(triple[2]);
  };

  auto firstSorter = convertPartialToGlobalIds(
      *indexBuilderData.idTriples, indexBuilderData.actualPartialSizes,
      NUM_TRIPLES_PER_PARTIAL_VOCAB, isQleverInternalTriple);

  return {indexBuilderData, std::move(firstSorter)};
}

// _____________________________________________________________________________
std::unique_ptr<RdfParserBase> IndexImpl::makeRdfParser(
    const std::vector<Index::InputFileSpecification>& files) const {
  return std::make_unique<RdfMultifileParser>(files, parserBufferSize());
}

// Several helper functions for joining the OSP permutation with the patterns.
namespace {
// Return an input range of the blocks that are returned by the external sorter
// to which `sorterPtr` points. Only the subset/permutation specified by the
// `columnIndices` will be returned for each block.
auto lazyScanWithPermutedColumns(auto& sorterPtr, auto columnIndices) {
  auto setSubset = [columnIndices](auto& idTable) {
    idTable.setColumnSubset(columnIndices);
  };
  return ad_utility::inPlaceTransformView(
      ad_utility::OwningView{sorterPtr->template getSortedBlocks<0>()},
      setSubset);
}

// Perform a lazy optional block join on the first column of `leftInput` and
// `rightInput`. The `resultCallback` will be called for each block of resulting
// rows. Assumes that `leftInput` and `rightInput` have 6 columns in total, so
// the result will have 5 columns.
auto lazyOptionalJoinOnFirstColumn(auto& leftInput, auto& rightInput,
                                   auto resultCallback) {
  auto projection = [](const auto& row) -> Id { return row[0]; };
  auto projectionForComparator = [](const auto& rowOrId) -> const Id& {
    using T = std::decay_t<decltype(rowOrId)>;
    if constexpr (ad_utility::SimilarTo<T, Id>) {
      return rowOrId;
    } else {
      return rowOrId[0];
    }
  };
  auto comparator = [&projectionForComparator](const auto& l, const auto& r) {
    return projectionForComparator(l).compareWithoutLocalVocab(
               projectionForComparator(r)) < 0;
  };

  // There are 6 columns in the result (4 from the triple + graph ID, as well as
  // subject patterns of the subject and object).
  IdTable outputTable{NumColumnsIndexBuilding + 2,
                      ad_utility::makeUnlimitedAllocator<Id>()};
  // The first argument is the number of join columns.
  auto rowAdder = ad_utility::AddCombinedRowToIdTable{
      1, std::move(outputTable),
      std::make_shared<ad_utility::CancellationHandle<>>(),
      BUFFER_SIZE_JOIN_PATTERNS_WITH_OSP, resultCallback};

  ad_utility::zipperJoinForBlocksWithoutUndef(leftInput, rightInput, comparator,
                                              rowAdder, projection, projection,
                                              std::true_type{});
  rowAdder.flush();
}

// Return the array {2, 1, 0, 3, 4, 5, ..., numColumns - 1};
template <size_t numColumns>
constexpr auto makePermutationFirstThirdSwitched = []() {
  static_assert(numColumns >= 3);
  std::array<ColumnIndex, numColumns> permutation{};
  std::iota(permutation.begin(), permutation.end(), ColumnIndex{0});
  std::swap(permutation[0], permutation[2]);
  return permutation;
};
// In the pattern column replace UNDEF (which is created by the optional join)
// by the special `NoPattern` ID and undo the permutation of the columns that
// was only needed for the join algorithm.
auto fixBlockAfterPatternJoin(auto block) {
  // The permutation must be the inverse of the original permutation, which just
  // switches the third column (the object) into the first column (where the
  // join column is expected by the algorithms).
  static constexpr auto permutation =
      makePermutationFirstThirdSwitched<NumColumnsIndexBuilding + 2>();
  block.value().setColumnSubset(permutation);
  ql::ranges::for_each(
      block.value().getColumn(ADDITIONAL_COLUMN_INDEX_OBJECT_PATTERN),
      [](Id& id) {
        id = id.isUndefined() ? Id::makeFromInt(Pattern::NoPattern) : id;
      });
  return std::move(block.value()).template toStatic<0>();
}
}  // namespace

// ____________________________________________________________________________
std::unique_ptr<ExternalSorter<SortByPSO, NumColumnsIndexBuilding + 2>>
IndexImpl::buildOspWithPatterns(
    PatternCreator::TripleSorter sortersFromPatternCreator,
    auto& internalTripleSorter) {
  auto&& [hasPatternPredicateSortedByPSO, secondSorter] =
      sortersFromPatternCreator;
  // We need the patterns twice: once for the additional column, and once for
  // the additional permutation.
  hasPatternPredicateSortedByPSO->moveResultOnMerge() = false;
  // The column with index 1 always is `has-predicate` and is not needed here.
  // Note that the order of the columns during index building  is always `SPO`,
  // but the sorting might be different (PSO in this case).
  auto lazyPatternScan = lazyScanWithPermutedColumns(
      hasPatternPredicateSortedByPSO, std::array<ColumnIndex, 2>{0, 2});
  ad_utility::data_structures::ThreadSafeQueue<IdTable> queue{4};

  // The permutation (2, 1, 0, 3) switches the third column (the object) with
  // the first column (where the join column is expected by the algorithms).
  // This permutation is reverted as part of the `fixBlockAfterPatternJoin`
  // function.
  auto ospAsBlocksTransformed = lazyScanWithPermutedColumns(
      secondSorter,
      makePermutationFirstThirdSwitched<NumColumnsIndexBuilding + 1>());

  // Run the actual join between the OSP permutation and the `has-pattern`
  // predicate on a background thread. The result will be pushed to the `queue`
  // so that we can consume it asynchronously.
  ad_utility::JThread joinWithPatternThread{
      [&queue, &ospAsBlocksTransformed, &lazyPatternScan] {
        // Setup the callback for the join that will buffer the results and push
        // them to the queue.
        IdTable outputBufferTable{NumColumnsIndexBuilding + 2,
                                  ad_utility::makeUnlimitedAllocator<Id>()};
        auto pushToQueue = [&, bufferSize =
                                   BUFFER_SIZE_JOIN_PATTERNS_WITH_OSP.load()](
                               IdTable& table, LocalVocab&) {
          if (table.numRows() >= bufferSize) {
            if (!outputBufferTable.empty()) {
              queue.push(std::move(outputBufferTable));
              outputBufferTable.clear();
            }
            queue.push(std::move(table));
          } else {
            outputBufferTable.insertAtEnd(table);
            if (outputBufferTable.size() >= bufferSize) {
              queue.push(std::move(outputBufferTable));
              outputBufferTable.clear();
            }
          }
          table.clear();
        };

        lazyOptionalJoinOnFirstColumn(ospAsBlocksTransformed, lazyPatternScan,
                                      pushToQueue);

        // We still might have some buffered results left, push them to the
        // queue and then finish the queue.
        if (!outputBufferTable.empty()) {
          queue.push(std::move(outputBufferTable));
          outputBufferTable.clear();
        }
        queue.finish();
      }};

  // Set up a generator that yields blocks with the following columns:
  // S P O PatternOfS PatternOfO, sorted by OPS.
  auto blockGenerator =
      [](auto& queue) -> cppcoro::generator<IdTableStatic<0>> {
    // If an exception occurs in the block that is consuming the blocks yielded
    // from this generator, we have to explicitly finish the `queue`, otherwise
    // there will be a deadlock because the threads involved in the queue can
    // never join.
    absl::Cleanup cl{[&queue]() { queue.finish(); }};
    while (auto block = queue.pop()) {
      co_yield fixBlockAfterPatternJoin(std::move(block));
    }
  }(queue);

  // Actually create the permutations.
  auto thirdSorter =
      makeSorterPtr<ThirdPermutation, NumColumnsIndexBuilding + 2>("third");
  createSecondPermutationPair(NumColumnsIndexBuilding + 2,
                              std::move(blockGenerator), *thirdSorter);
  secondSorter->clear();
  // Add the `ql:has-pattern` predicate to the sorter such that it will become
  // part of the PSO and POS permutation.
  AD_LOG_INFO << "Adding " << hasPatternPredicateSortedByPSO->size()
              << " triples to the POS and PSO permutation for "
                 "the internal `ql:has-pattern` ..."
              << std::endl;
  static_assert(NumColumnsIndexBuilding == 4,
                "When adding additional payload columns, the following code "
                "has to be changed");
  Id internalGraph = idOfInternalGraphDuringIndexBuilding_.value();
  // Note: We are getting the patterns sorted by PSO and then sorting them again
  // by PSO.
  // TODO<joka921> Simply get the output unsorted (should be cheaper).
  for (const auto& row : hasPatternPredicateSortedByPSO->sortedView()) {
    internalTripleSorter.push(
        std::array{row[0], row[1], row[2], internalGraph});
  }
  hasPatternPredicateSortedByPSO->clear();
  return thirdSorter;
}

// _____________________________________________________________________________
std::pair<size_t, size_t> IndexImpl::createInternalPSOandPOS(
    auto&& internalTriplesPsoSorter) {
  auto onDiskBaseBackup = onDiskBase_;
  auto configurationJsonBackup = configurationJson_;
  onDiskBase_.append(QLEVER_INTERNAL_INDEX_INFIX);
  auto internalTriplesUnique = ad_utility::uniqueBlockView(
      internalTriplesPsoSorter.template getSortedBlocks<0>());
  createPSOAndPOSImpl(NumColumnsIndexBuilding, std::move(internalTriplesUnique),
                      false);
  onDiskBase_ = std::move(onDiskBaseBackup);
  // The "normal" triples from the "internal" index builder are actually
  // internal.
  size_t numTriplesInternal =
      static_cast<NumNormalAndInternal>(configurationJson_["num-triples"])
          .normal;
  size_t numPredicatesInternal =
      static_cast<NumNormalAndInternal>(configurationJson_["num-predicates"])
          .normal;
  configurationJson_ = std::move(configurationJsonBackup);
  return {numTriplesInternal, numPredicatesInternal};
}

// _____________________________________________________________________________
void IndexImpl::updateInputFileSpecificationsAndLog(
    std::vector<Index::InputFileSpecification>& spec,
    std::optional<bool> parallelParsingSpecifiedViaJson) {
  std::string pleaseUseParallelParsingOption =
      "please use the command-line option --parse-parallel or -p";
  // Parallel parsing specified in the `settings.json` file. This is deprecated
  // for a single input stream and forbidden for multiple input streams.
  if (parallelParsingSpecifiedViaJson.has_value()) {
    if (spec.size() == 1) {
      AD_LOG_WARN
          << "Parallel parsing set in the `.settings.json` file; this is "
             "deprecated, "
          << pleaseUseParallelParsingOption << std::endl;
      spec.at(0).parseInParallel_ = parallelParsingSpecifiedViaJson.value();
    } else {
      throw std::runtime_error{absl::StrCat(
          "Parallel parsing set in the `.settings.json` file; this is "
          "forbidden for multiple input streams, ",
          pleaseUseParallelParsingOption)};
    }
  }
  // For a single input stream, if parallel parsing is not specified explicitly
  // on the command line, we set if implicitly for backward compatibility.
  if (!parallelParsingSpecifiedViaJson.has_value() && spec.size() == 1 &&
      !spec.at(0).parseInParallelSetExplicitly_) {
    AD_LOG_WARN
        << "Implicitly using the parallel parser for a single input file "
           "for reasons of backward compatibility; this is deprecated, "
        << pleaseUseParallelParsingOption << std::endl;
    spec.at(0).parseInParallel_ = true;
  }
  // For a single input stream, show the name and whether we parse in parallel.
  // For multiple input streams, only show the number of streams.
  if (spec.size() == 1) {
    AD_LOG_INFO << "Processing triples from single input stream "
                << spec.at(0).filename_ << " (parallel = "
                << (spec.at(0).parseInParallel_ ? "true" : "false") << ") ..."
                << std::endl;
  } else {
    AD_LOG_INFO << "Processing triples from " << spec.size()
                << " input streams ..." << std::endl;
  }
}

// _____________________________________________________________________________
void IndexImpl::createFromFiles(
    std::vector<Index::InputFileSpecification> files) {
  if (!loadAllPermutations_ && usePatterns_) {
    throw std::runtime_error{
        "The patterns can only be built when all 6 permutations are created"};
  }

  vocab_.resetToType(vocabularyTypeForIndexBuilding_);

  readIndexBuilderSettingsFromFile();

  updateInputFileSpecificationsAndLog(files, useParallelParser_);
  IndexBuilderDataAsFirstPermutationSorter indexBuilderData =
      createIdTriplesAndVocab(makeRdfParser(files));

  // Write the configuration already at this point, so we have it available in
  // case any of the permutations fail.
  writeConfiguration();

  auto& firstSorter = *indexBuilderData.sorter_.firstPermutationSorter_;

  size_t numTriplesInternal = 0;
  size_t numPredicatesInternal = 0;

  // Create the internal PSO and POS permutations. This has to be called AFTER
  // all triples have been added to the `internalTriplesPso_` sorter, in
  // particular, after the patterns have been created.
  auto createInternalPsoAndPosAndSetMetadata = [this, &numTriplesInternal,
                                                &numPredicatesInternal,
                                                &indexBuilderData]() {
    std::tie(numTriplesInternal, numPredicatesInternal) =
        createInternalPSOandPOS(*indexBuilderData.sorter_.internalTriplesPso_);
  };

  // For the first permutation, perform a unique.
  auto firstSorterWithUnique =
      ad_utility::uniqueBlockView(firstSorter.getSortedOutput());

  if (!loadAllPermutations_) {
    createInternalPsoAndPosAndSetMetadata();
    // Only two permutations, no patterns, in this case the `firstSorter` is a
    // PSO sorter, and `createPermutationPair` creates PSO/POS permutations.
    createFirstPermutationPair(NumColumnsIndexBuilding,
                               std::move(firstSorterWithUnique));
    configurationJson_["has-all-permutations"] = false;
  } else if (!usePatterns_) {
    createInternalPsoAndPosAndSetMetadata();
    // Without patterns, we explicitly have to pass in the next sorters to all
    // permutation creating functions.
    auto secondSorter = makeSorter<SecondPermutation>("second");
    createFirstPermutationPair(NumColumnsIndexBuilding,
                               std::move(firstSorterWithUnique), secondSorter);
    firstSorter.clearUnderlying();

    auto thirdSorter = makeSorter<ThirdPermutation>("third");
    createSecondPermutationPair(NumColumnsIndexBuilding,
                                secondSorter.getSortedBlocks<0>(), thirdSorter);
    secondSorter.clear();
    createThirdPermutationPair(NumColumnsIndexBuilding,
                               thirdSorter.getSortedBlocks<0>());
    configurationJson_["has-all-permutations"] = true;
  } else {
    // Load all permutations and also load the patterns. In this case the
    // `createFirstPermutationPair` function returns the next sorter, already
    // enriched with the patterns of the subjects in the triple.
    auto patternOutput = createFirstPermutationPair(
        NumColumnsIndexBuilding, std::move(firstSorterWithUnique));
    firstSorter.clearUnderlying();
    auto thirdSorterPtr =
        buildOspWithPatterns(std::move(patternOutput.value()),
                             *indexBuilderData.sorter_.internalTriplesPso_);
    createInternalPsoAndPosAndSetMetadata();
    createThirdPermutationPair(NumColumnsIndexBuilding + 2,

                               thirdSorterPtr->template getSortedBlocks<0>());
    configurationJson_["has-all-permutations"] = true;
  }

  configurationJson_["num-blank-nodes-total"] =
      indexBuilderData.vocabularyMetaData_.getNextBlankNodeIndex();

  addInternalStatisticsToConfiguration(numTriplesInternal,
                                       numPredicatesInternal);
  AD_LOG_INFO << "Index build completed" << std::endl;
}

// _____________________________________________________________________________
void IndexImpl::addInternalStatisticsToConfiguration(
    size_t numTriplesInternal, size_t numPredicatesInternal) {
  // Combine the number of normal triples and predicates with their internal
  // counterparts.
  auto numTriples =
      static_cast<NumNormalAndInternal>(configurationJson_["num-triples"]);
  auto numPredicates =
      static_cast<NumNormalAndInternal>(configurationJson_["num-predicates"]);
  numTriples.internal = numTriplesInternal;
  numPredicates.internal = numPredicatesInternal;
  configurationJson_["num-triples"] = numTriples;
  configurationJson_["num-predicates"] = numPredicates;
  writeConfiguration();
}

// _____________________________________________________________________________
IndexBuilderDataAsExternalVector IndexImpl::passFileForVocabulary(
    std::shared_ptr<RdfParserBase> parser, size_t linesPerPartial) {
  parser->integerOverflowBehavior() = turtleParserIntegerOverflowBehavior_;
  parser->invalidLiteralsAreSkipped() = turtleParserSkipIllegalLiterals_;
  ad_utility::Synchronized<std::unique_ptr<TripleVec>> idTriples(
      std::make_unique<TripleVec>(onDiskBase_ + ".unsorted-triples.dat", 1_GB,
                                  allocator_));
  AD_LOG_INFO << "Parsing input triples and creating partial vocabularies, one "
                 "per batch ..."
              << std::endl;
  bool parserExhausted = false;

  // already count the numbers of triples that will be used for the language
  // filter
  size_t numFiles = 0;

  // we add extra triples
  std::vector<size_t> actualPartialSizes;

  // Each of these futures corresponds to the processing and writing of one
  // batch of triples and partial vocabulary.
  std::array<std::future<void>, 3> writePartialVocabularyFuture;

  ad_utility::CachingMemoryResource cachingMemoryResource;
  ItemAlloc itemAlloc(&cachingMemoryResource);
  size_t numTriplesProcessed = 0;
  ad_utility::ProgressBar progressBar{numTriplesProcessed, "Triples parsed: "};
  while (!parserExhausted) {
    size_t actualCurrentPartialSize = 0;

    std::vector<std::array<Id, NumColumnsIndexBuilding>> localWriter;

    std::array<std::optional<ItemMapManager>, NUM_PARALLEL_ITEM_MAPS> itemArray;

    {
      auto p = ad_pipeline::setupParallelPipeline<NUM_PARALLEL_ITEM_MAPS>(
          parserBatchSize_,
          // when called, returns an optional to the next triple. If
          // `linesPerPartial` triples were parsed, return std::nullopt. when
          // the parser is unable to deliver triples, set parserExhausted to
          // true and return std::nullopt. this is exactly the behavior we need,
          // as a first step in the parallel Pipeline.
          ParserBatcher(parser, linesPerPartial,
                        [&]() { parserExhausted = true; }),
          // get the Ids for the original triple and the possibly added language
          // Tag triples using the provided HashMaps via itemArray. See
          // documentation of the function for more details
          getIdMapLambdas<NUM_PARALLEL_ITEM_MAPS>(&itemArray, linesPerPartial,
                                                  &(vocab_.getCaseComparator()),
                                                  this, itemAlloc));

      while (auto opt = p.getNextValue()) {
        for (const auto& innerOpt : opt.value()) {
          if (innerOpt) {
            actualCurrentPartialSize++;
            localWriter.push_back(innerOpt.value());
          }
        }
        numTriplesProcessed++;
        if (progressBar.update()) {
          AD_LOG_INFO << progressBar.getProgressString() << std::flush;
        }
      }
      AD_LOG_TIMING << "WaitTimes for Pipeline in msecs\n";
      for (const auto& t : p.getWaitingTime()) {
        AD_LOG_TIMING
            << std::chrono::duration_cast<std::chrono::milliseconds>(t).count()
            << " msecs" << std::endl;
      }

      parser->printAndResetQueueStatistics();
    }

    // localWriter.finish();
    // wait until sorting the last partial vocabulary has finished
    // to control the number of threads and the amount of memory used at the
    // same time. typically sorting is finished before we reach again here so
    // it is not a bottleneck.
    ad_utility::Timer sortFutureTimer{ad_utility::Timer::Started};
    if (writePartialVocabularyFuture[0].valid()) {
      writePartialVocabularyFuture[0].get();
    }
    AD_LOG_TIMING
        << "Time spent waiting for the writing of a previous vocabulary: "
        << sortFutureTimer.msecs().count() << "ms." << std::endl;
    auto moveMap = [](std::optional<ItemMapManager>&& el) {
      return std::move(el.value()).moveMap();
    };
    std::array<ItemMapAndBuffer, NUM_PARALLEL_ITEM_MAPS> convertedMaps =
        ad_utility::transformArray(std::move(itemArray), moveMap);
    auto oldItemPtr = std::make_unique<ItemMapArray>(std::move(convertedMaps));
    for (auto it = writePartialVocabularyFuture.begin() + 1;
         it < writePartialVocabularyFuture.end(); ++it) {
      *(it - 1) = std::move(*it);
    }
    writePartialVocabularyFuture[writePartialVocabularyFuture.size() - 1] =
        writeNextPartialVocabulary(
            numTriplesProcessed, numFiles, actualCurrentPartialSize,
            std::move(oldItemPtr), std::move(localWriter), &idTriples);
    numFiles++;
    // Save the information how many triples this partial vocabulary actually
    // deals with we will use this later for mapping from partial to global
    // ids
    actualPartialSizes.push_back(actualCurrentPartialSize);
  }
  AD_LOG_INFO << progressBar.getFinalProgressString() << std::flush;
  for (auto& future : writePartialVocabularyFuture) {
    if (future.valid()) {
      future.get();
    }
  }
  AD_LOG_INFO << "Number of triples created (including QLever-internal ones): "
              << (*idTriples.wlock())->size() << " [may contain duplicates]"
              << std::endl;
  AD_LOG_INFO << "Number of partial vocabularies created: " << numFiles
              << std::endl;

  size_t sizeInternalVocabulary = 0;
  std::vector<std::string> prefixes;

  AD_LOG_INFO << "Merging partial vocabularies ..." << std::endl;
  const ad_utility::vocabulary_merger::VocabularyMetaData mergeRes = [&]() {
    auto sortPred = [cmp = &(vocab_.getCaseComparator())](std::string_view a,
                                                          std::string_view b) {
      return (*cmp)(a, b, decltype(vocab_)::SortLevel::TOTAL);
    };
    auto wordCallback = vocab_.makeWordWriter(onDiskBase_ + VOCAB_SUFFIX);
<<<<<<< HEAD
    return ad_utility::vocabulary_merger::mergeVocabulary(
=======
    wordCallback.readableName() = "internal vocabulary";
    auto mergedVocabMeta = ad_utility::vocabulary_merger::mergeVocabulary(
>>>>>>> 95e6371b
        onDiskBase_, numFiles, sortPred, wordCallback,
        memoryLimitIndexBuilding());
    wordCallback.finish();
    return mergedVocabMeta;
  }();
  AD_LOG_DEBUG << "Finished merging partial vocabularies" << std::endl;
  IndexBuilderDataAsExternalVector res;
  res.vocabularyMetaData_ = mergeRes;
  idOfHasPatternDuringIndexBuilding_ =
      mergeRes.specialIdMapping().at(HAS_PATTERN_PREDICATE);
  idOfInternalGraphDuringIndexBuilding_ =
      mergeRes.specialIdMapping().at(QLEVER_INTERNAL_GRAPH_IRI);
  AD_LOG_INFO << "Number of words in external vocabulary: "
              << res.vocabularyMetaData_.numWordsTotal() -
                     sizeInternalVocabulary
              << std::endl;

  res.idTriples = std::move(*idTriples.wlock());
  res.actualPartialSizes = std::move(actualPartialSizes);

  AD_LOG_DEBUG << "Removing temporary files ..." << std::endl;
  for (size_t n = 0; n < numFiles; ++n) {
    deleteTemporaryFile(absl::StrCat(onDiskBase_, PARTIAL_VOCAB_FILE_NAME, n));
  }

  return res;
}

// _____________________________________________________________________________
auto IndexImpl::convertPartialToGlobalIds(
    TripleVec& data, const vector<size_t>& actualLinesPerPartial,
    size_t linesPerPartial, auto isQLeverInternalTriple)
    -> FirstPermutationSorterAndInternalTriplesAsPso {
  AD_LOG_INFO << "Converting triples from local IDs to global IDs ..."
              << std::endl;
  AD_LOG_DEBUG << "Triples per partial vocabulary: " << linesPerPartial
               << std::endl;

  // Iterate over all partial vocabularies.
  auto resultPtr =
      [&]() -> std::unique_ptr<
                ad_utility::CompressedExternalIdTableSorterTypeErased> {
    if (loadAllPermutations()) {
      return makeSorterPtr<FirstPermutation>("first");
    } else {
      return makeSorterPtr<SortByPSO>("first");
    }
  }();
  auto internalTriplesPtr =
      makeSorterPtr<SortByPSO, NumColumnsIndexBuilding>("internalTriples");
  auto& result = *resultPtr;
  auto& internalResult = *internalTriplesPtr;
  auto triplesGenerator = data.getRows();
  // static_assert(!std::is_const_v<decltype(triplesGenerator)>);
  // static_assert(std::is_const_v<decltype(triplesGenerator)>);
  auto it = triplesGenerator.begin();
  using Buffer = IdTableStatic<NumColumnsIndexBuilding>;
  struct Buffers {
    IdTableStatic<NumColumnsIndexBuilding> triples_;
    IdTableStatic<NumColumnsIndexBuilding> internalTriples_;
  };
  using Map = ad_utility::HashMap<Id, Id>;

  ad_utility::TaskQueue<true> lookupQueue(30, 10,
                                          "looking up local to global IDs");
  // This queue will be used to push the converted triples to the sorter. It is
  // important that it has only one thread because it will not be used in a
  // thread-safe way.
  ad_utility::TaskQueue<true> writeQueue(30, 1, "Writing global Ids to file");

  // For all triple elements find their mapping from partial to global ids.
  auto transformTriple = [](Buffer::row_reference& curTriple, auto& idMap) {
    for (auto& id : curTriple) {
      // TODO<joka92> Since the mapping only maps `VocabIndex->VocabIndex`,
      // probably the mapping should also be defined as `HashMap<VocabIndex,
      // VocabIndex>` instead of `HashMap<Id, Id>`
      if (id.getDatatype() != Datatype::VocabIndex) {
        // Check that all the internal, special IDs which we have introduced
        // for performance reasons are eliminated.
        AD_CORRECTNESS_CHECK(id.getDatatype() != Datatype::Undefined);
        continue;
      }
      auto iterator = idMap.find(id);
      AD_CORRECTNESS_CHECK(iterator != idMap.end());
      id = iterator->second;
    }
  };

  // Return a lambda that pushes all the triples to the sorter. Must only be
  // called single-threaded.
  size_t numTriplesConverted = 0;
  ad_utility::ProgressBar progressBar{numTriplesConverted,
                                      "Triples converted: "};
  auto getWriteTask = [&result, &internalResult, &numTriplesConverted,
                       &progressBar](Buffers buffers) {
    return [&result, &internalResult, &numTriplesConverted, &progressBar,
            triples = std::make_shared<IdTableStatic<0>>(
                std::move(buffers.triples_).toDynamic()),
            internalTriples = std::make_shared<IdTableStatic<0>>(
                std::move(buffers.internalTriples_).toDynamic())] {
      result.pushBlock(*triples);
      internalResult.pushBlock(*internalTriples);

      numTriplesConverted += triples->size();
      numTriplesConverted += internalTriples->size();
      if (progressBar.update()) {
        AD_LOG_INFO << progressBar.getProgressString() << std::flush;
      }
    };
  };

  // Return a lambda that for each of the `triples` transforms its partial to
  // global IDs using the `idMap`. The map is passed as a `shared_ptr` because
  // multiple batches need access to the same map.
  auto getLookupTask = [&isQLeverInternalTriple, &writeQueue, &transformTriple,
                        &getWriteTask](Buffer triples,
                                       std::shared_ptr<Map> idMap) {
    return [&isQLeverInternalTriple, &writeQueue,
            triples = std::make_shared<Buffer>(std::move(triples)),
            idMap = std::move(idMap), &getWriteTask,
            &transformTriple]() mutable {
      for (Buffer::row_reference triple : *triples) {
        transformTriple(triple, *idMap);
      }
      auto beginInternal =
          std::partition(triples->begin(), triples->end(),
                         [&isQLeverInternalTriple](const auto& row) {
                           return !isQLeverInternalTriple(row);
                         });
      IdTableStatic<NumColumnsIndexBuilding> internalTriples(
          triples->getAllocator());
      // TODO<joka921> We could leave the partitioned complete block as is,
      // and change the interface of the compressed sorters s.t. we can
      // push only a part of a block. We then would safe the copy of the
      // internal triples here, but I am not sure whether this is worth it.
      internalTriples.insertAtEnd(*triples, beginInternal - triples->begin(),
                                  triples->end() - triples->begin());
      triples->resize(beginInternal - triples->begin());

      Buffers buffers{std::move(*triples), std::move(internalTriples)};

      writeQueue.push(getWriteTask(std::move(buffers)));
    };
  };

  std::atomic<size_t> nextPartialVocabulary = 0;
  // Return the mapping from partial to global Ids for the batch with idx
  // `nextPartialVocabulary` and increase that counter by one. Return `nullopt`
  // if there are no more partial vocabularies to read.
  auto createNextVocab = [&nextPartialVocabulary, &actualLinesPerPartial,
                          this]() -> std::optional<std::pair<size_t, Map>> {
    auto idx = nextPartialVocabulary.fetch_add(1, std::memory_order_relaxed);
    if (idx >= actualLinesPerPartial.size()) {
      return std::nullopt;
    }
    std::string mmapFilename = absl::StrCat(onDiskBase_, PARTIAL_MMAP_IDS, idx);
    auto map =
        ad_utility::vocabulary_merger::IdMapFromPartialIdMapFile(mmapFilename);
    // Delete the temporary file in which we stored this map
    deleteTemporaryFile(mmapFilename);
    return std::pair{idx, std::move(map)};
  };

  // Set up a generator that yields all the mappings in order, but reads them in
  // parallel.
  auto mappings = ad_utility::data_structures::queueManager<
      ad_utility::data_structures::OrderedThreadSafeQueue<Map>>(
      10, 5, createNextVocab);

  // TODO<C++23> Use `views::enumerate`.
  size_t batchIdx = 0;
  for (auto& mapping : mappings) {
    auto idMap = std::make_shared<Map>(std::move(mapping));

    const size_t bufferSize = BUFFER_SIZE_PARTIAL_TO_GLOBAL_ID_MAPPINGS;
    Buffer buffer{ad_utility::makeUnlimitedAllocator<Id>()};
    buffer.reserve(bufferSize);
    auto pushBatch = [&buffer, &idMap, &lookupQueue, &getLookupTask,
                      bufferSize]() {
      lookupQueue.push(getLookupTask(std::move(buffer), idMap));
      buffer.clear();
      buffer.reserve(bufferSize);
    };
    // Update the triples that belong to this partial vocabulary.
    for ([[maybe_unused]] auto idx :
         ad_utility::integerRange(actualLinesPerPartial[batchIdx])) {
      buffer.push_back(*it);
      if (buffer.size() >= bufferSize) {
        pushBatch();
      }
      ++it;
    }
    if (!buffer.empty()) {
      pushBatch();
    }
    ++batchIdx;
  }
  lookupQueue.finish();
  writeQueue.finish();
  AD_LOG_INFO << progressBar.getFinalProgressString() << std::flush;
  return {std::move(resultPtr), std::move(internalTriplesPtr)};
}

// _____________________________________________________________________________
std::tuple<size_t, IndexImpl::IndexMetaDataMmapDispatcher::WriteType,
           IndexImpl::IndexMetaDataMmapDispatcher::WriteType>
IndexImpl::createPermutationPairImpl(size_t numColumns, const string& fileName1,
                                     const string& fileName2,
                                     auto&& sortedTriples,
                                     Permutation::KeyOrder permutation,
                                     auto&&... perTripleCallbacks) {
  using MetaData = IndexMetaDataMmapDispatcher::WriteType;
  MetaData metaData1, metaData2;
  static_assert(MetaData::isMmapBased_);
  metaData1.setup(fileName1 + MMAP_FILE_SUFFIX, ad_utility::CreateTag{});
  metaData2.setup(fileName2 + MMAP_FILE_SUFFIX, ad_utility::CreateTag{});

  CompressedRelationWriter writer1{numColumns, ad_utility::File(fileName1, "w"),
                                   blocksizePermutationPerColumn_};
  CompressedRelationWriter writer2{numColumns, ad_utility::File(fileName2, "w"),
                                   blocksizePermutationPerColumn_};

  // Lift a callback that works on single elements to a callback that works on
  // blocks.
  auto liftCallback = [](auto callback) {
    return [callback](const auto& block) mutable {
      ql::ranges::for_each(block, callback);
    };
  };
  auto callback1 =
      liftCallback([&metaData1](const auto& md) { metaData1.add(md); });
  auto callback2 =
      liftCallback([&metaData2](const auto& md) { metaData2.add(md); });

  std::vector<std::function<void(const IdTableStatic<0>&)>> perBlockCallbacks{
      liftCallback(perTripleCallbacks)...};

  auto [numDistinctCol0, blockData1, blockData2] =
      CompressedRelationWriter::createPermutationPair(
          fileName1, {writer1, callback1}, {writer2, callback2},
          AD_FWD(sortedTriples), permutation, perBlockCallbacks);
  metaData1.blockData() = std::move(blockData1);
  metaData2.blockData() = std::move(blockData2);

  // There previously was a bug in the CompressedIdTableSorter that lead to
  // semantically correct blocks, but with too large block sizes for the twin
  // relation. This assertion would have caught this bug.
  AD_CORRECTNESS_CHECK(metaData1.blockData().size() ==
                       metaData2.blockData().size());

  return {numDistinctCol0, std::move(metaData1), std::move(metaData2)};
}

// ________________________________________________________________________
std::tuple<size_t, IndexImpl::IndexMetaDataMmapDispatcher::WriteType,
           IndexImpl::IndexMetaDataMmapDispatcher::WriteType>
IndexImpl::createPermutations(size_t numColumns, auto&& sortedTriples,
                              const Permutation& p1, const Permutation& p2,
                              auto&&... perTripleCallbacks) {
  AD_LOG_INFO << "Creating permutations " << p1.readableName() << " and "
              << p2.readableName() << " ..." << std::endl;
  auto metaData = createPermutationPairImpl(
      numColumns, onDiskBase_ + ".index" + p1.fileSuffix(),
      onDiskBase_ + ".index" + p2.fileSuffix(), AD_FWD(sortedTriples),
      p1.keyOrder(), AD_FWD(perTripleCallbacks)...);

  auto& [numDistinctCol0, meta1, meta2] = metaData;
  meta1.calculateStatistics(numDistinctCol0);
  meta2.calculateStatistics(numDistinctCol0);
  AD_LOG_INFO << "Statistics for " << p1.readableName() << ": "
              << meta1.statistics() << std::endl;
  AD_LOG_INFO << "Statistics for " << p2.readableName() << ": "
              << meta2.statistics() << std::endl;

  return metaData;
}

// ________________________________________________________________________
template <typename SortedTriplesType, typename... CallbackTypes>
size_t IndexImpl::createPermutationPair(size_t numColumns,
                                        SortedTriplesType&& sortedTriples,
                                        const Permutation& p1,
                                        const Permutation& p2,
                                        CallbackTypes&&... perTripleCallbacks) {
  auto [numDistinctC0, metaData1, metaData2] = createPermutations(
      numColumns, AD_FWD(sortedTriples), p1, p2, AD_FWD(perTripleCallbacks)...);
  // Set the name of this newly created pair of `IndexMetaData` objects.
  // NOTE: When `setKbName` was called, it set the name of pso_.meta_,
  // pso_.meta_, ... which however are not used during index building.
  // `getKbName` simple reads one of these names.
  auto writeMetadata = [this](auto& metaData, const auto& permutation) {
    metaData.setName(getKbName());
    ad_utility::File f(
        absl::StrCat(onDiskBase_, ".index", permutation.fileSuffix()), "r+");
    metaData.appendToFile(&f);
  };
  AD_LOG_DEBUG << "Writing meta data for " << p1.readableName() << " and "
               << p2.readableName() << " ..." << std::endl;
  writeMetadata(metaData1, p1);
  writeMetadata(metaData2, p2);
  return numDistinctC0;
}

// _____________________________________________________________________________
void IndexImpl::createFromOnDiskIndex(const string& onDiskBase,
                                      bool persistUpdatesOnDisk) {
  setOnDiskBase(onDiskBase);
  readConfiguration();
  vocab_.readFromFile(onDiskBase_ + VOCAB_SUFFIX);
  globalSingletonComparator_ = &vocab_.getCaseComparator();

  AD_LOG_DEBUG << "Number of words in internal and external vocabulary: "
               << vocab_.size() << std::endl;

  auto range1 =
      vocab_.prefixRanges(QLEVER_INTERNAL_PREFIX_IRI_WITHOUT_CLOSING_BRACKET);
  auto range2 = vocab_.prefixRanges("@");
  auto isInternalId = [range1, range2](Id id) {
    // TODO<joka921> What about internal vocab stuff for update queries? this
    // has to be added also to the external permutation.
    if (id.getDatatype() != Datatype::VocabIndex) {
      return false;
    }
    return range1.contain(id.getVocabIndex()) ||
           range2.contain(id.getVocabIndex());
  };

  // Load the permutations and register the original metadata for the delta
  // triples.
  // TODO<joka921> We could delegate the setting of the metadata to the
  // `Permutation`class, but we first have to deal with The delta triples for
  // the additional permutations.
  // The setting of the metadata doesn't affect the contents of the delta
  // triples, so we don't need to call `writeToDisk`, therefore the second
  // argument to `modify` is `false`.
  auto setMetadata = [this](const Permutation& p) {
    deltaTriplesManager().modify<void>(
        [&p](DeltaTriples& deltaTriples) {
          deltaTriples.setOriginalMetadata(p.permutation(),
                                           p.metaData().blockDataShared());
        },
        false);
  };

  auto load = [this, &isInternalId, &setMetadata](
                  Permutation& permutation,
                  bool loadInternalPermutation = false) {
    permutation.loadFromDisk(onDiskBase_, isInternalId,
                             loadInternalPermutation);
    setMetadata(permutation);
  };

  load(pso_, true);
  load(pos_, true);
  if (loadAllPermutations_) {
    load(ops_);
    load(osp_);
    load(spo_);
    load(sop_);
  } else {
    AD_LOG_INFO
        << "Only the PSO and POS permutation were loaded, SPARQL queries "
           "with predicate variables will therefore not work"
        << std::endl;
  }

  // We have to load the patterns first to figure out if the patterns were built
  // at all.
  if (usePatterns_) {
    try {
      PatternCreator::readPatternsFromFile(
          onDiskBase_ + ".index.patterns", avgNumDistinctSubjectsPerPredicate_,
          avgNumDistinctPredicatesPerSubject_,
          numDistinctSubjectPredicatePairs_, patterns_);
    } catch (const std::exception& e) {
      AD_LOG_WARN
          << "Could not load the patterns. The internal predicate "
             "`ql:has-predicate` is therefore not available (and certain "
             "queries that benefit from that predicate will be slower)."
             "To suppress this warning, start the server with "
             "the `--no-patterns` option. The error message was "
          << e.what() << std::endl;
      usePatterns_ = false;
    }
  }
  if (persistUpdatesOnDisk) {
    deltaTriples_.value().setFilenameForPersistentUpdatesAndReadFromDisk(
        onDiskBase + ".update-triples");
  }
}

// _____________________________________________________________________________
void IndexImpl::throwExceptionIfNoPatterns() const {
  AD_CONTRACT_CHECK(
      usePatterns_,
      "The requested feature requires a loaded patterns file ("
      "do not specify the --no-patterns option for this to work)");
}

// _____________________________________________________________________________
const CompactVectorOfStrings<Id>& IndexImpl::getPatterns() const {
  throwExceptionIfNoPatterns();
  return patterns_;
}

// _____________________________________________________________________________
double IndexImpl::getAvgNumDistinctPredicatesPerSubject() const {
  throwExceptionIfNoPatterns();
  return avgNumDistinctPredicatesPerSubject_;
}

// _____________________________________________________________________________
double IndexImpl::getAvgNumDistinctSubjectsPerPredicate() const {
  throwExceptionIfNoPatterns();
  return avgNumDistinctSubjectsPerPredicate_;
}

// _____________________________________________________________________________
size_t IndexImpl::getNumDistinctSubjectPredicatePairs() const {
  throwExceptionIfNoPatterns();
  return numDistinctSubjectPredicatePairs_;
}

// _____________________________________________________________________________
bool IndexImpl::isLiteral(std::string_view object) const {
  return decltype(vocab_)::stringIsLiteral(object);
}

// _____________________________________________________________________________
void IndexImpl::setKbName(const string& name) {
  pos_.setKbName(name);
  pso_.setKbName(name);
  sop_.setKbName(name);
  spo_.setKbName(name);
  ops_.setKbName(name);
  osp_.setKbName(name);
}

// ____________________________________________________________________________
void IndexImpl::setOnDiskBase(const std::string& onDiskBase) {
  onDiskBase_ = onDiskBase;
}

// ____________________________________________________________________________
void IndexImpl::setKeepTempFiles(bool keepTempFiles) {
  keepTempFiles_ = keepTempFiles;
}

// _____________________________________________________________________________
bool& IndexImpl::usePatterns() { return usePatterns_; }

// _____________________________________________________________________________
bool& IndexImpl::loadAllPermutations() { return loadAllPermutations_; }

// ____________________________________________________________________________
void IndexImpl::setSettingsFile(const std::string& filename) {
  settingsFileName_ = filename;
}

// ____________________________________________________________________________
void IndexImpl::writeConfiguration() const {
  // Copy the configuration and add the current commit hash.
  auto configuration = configurationJson_;
  configuration["git-hash"] =
      *qlever::version::gitShortHashWithoutLinking.wlock();
  configuration["index-format-version"] = qlever::indexFormatVersion;
  auto f = ad_utility::makeOfstream(onDiskBase_ + CONFIGURATION_FILE);
  f << configuration;
}

// ___________________________________________________________________________
void IndexImpl::readConfiguration() {
  auto f = ad_utility::makeIfstream(onDiskBase_ + CONFIGURATION_FILE);
  f >> configurationJson_;
  if (configurationJson_.find("git-hash") != configurationJson_.end()) {
    AD_LOG_INFO << "The git hash used to build this index was "
                << configurationJson_["git-hash"] << std::endl;
  } else {
    AD_LOG_INFO
        << "The index was built before git commit hashes were stored in "
           "the index meta data"
        << std::endl;
  }

  if (configurationJson_.find("index-format-version") !=
      configurationJson_.end()) {
    auto indexFormatVersion = static_cast<qlever::IndexFormatVersion>(
        configurationJson_["index-format-version"]);
    const auto& currentVersion = qlever::indexFormatVersion;
    if (indexFormatVersion != currentVersion) {
      if (indexFormatVersion.date_.toBits() > currentVersion.date_.toBits()) {
        AD_LOG_ERROR
            << "The version of QLever you are using is too old for this "
               "index. Please use a version of QLever that is "
               "compatible with this index"
               " (PR = "
            << indexFormatVersion.prNumber_
            << ", Date = " << indexFormatVersion.date_.toStringAndType().first
            << ")." << std::endl;
      } else {
        AD_LOG_ERROR
            << "The index is too old for this version of QLever. "
               "We recommend that you rebuild the index and start the "
               "server with the current master. Alternatively start the "
               "engine with a version of QLever that is compatible with "
               "this index (PR = "
            << indexFormatVersion.prNumber_
            << ", Date = " << indexFormatVersion.date_.toStringAndType().first
            << ")." << std::endl;
      }
      throw std::runtime_error{
          "Incompatible index format, see log message for details"};
    }
  } else {
    AD_LOG_ERROR
        << "This index was built before versioning was introduced for "
           "QLever's index format. Please rebuild your index using the "
           "current version of QLever."
        << std::endl;
    throw std::runtime_error{
        "Incompatible index format, see log message for details"};
  }

  if (configurationJson_.find("prefixes-external") !=
      configurationJson_.end()) {
    vocab_.initializeExternalizePrefixes(
        configurationJson_["prefixes-external"]);
  }

  if (configurationJson_.count("ignore-case")) {
    AD_LOG_ERROR << ERROR_IGNORE_CASE_UNSUPPORTED << '\n';
    throw std::runtime_error("Deprecated key \"ignore-case\" in index build");
  }

  if (configurationJson_.count("locale")) {
    std::string lang{configurationJson_["locale"]["language"]};
    std::string country{configurationJson_["locale"]["country"]};
    bool ignorePunctuation{configurationJson_["locale"]["ignore-punctuation"]};
    vocab_.setLocale(lang, country, ignorePunctuation);
    textVocab_.setLocale(lang, country, ignorePunctuation);
  } else {
    AD_LOG_ERROR
        << "Key \"locale\" is missing in the metadata. This is probably "
           "and old index build that is no longer supported by QLever. "
           "Please rebuild your index\n";
    throw std::runtime_error(
        "Missing required key \"locale\" in index build's metadata");
  }

  if (configurationJson_.find("languages-internal") !=
      configurationJson_.end()) {
    vocab_.initializeInternalizedLangs(
        configurationJson_["languages-internal"]);
  }

  auto loadDataMember = [this](std::string_view key, auto& target,
                               std::optional<std::type_identity_t<
                                   std::decay_t<decltype(target)>>>
                                   defaultValue = std::nullopt) {
    using Target = std::decay_t<decltype(target)>;
    auto it = configurationJson_.find(key);
    if (it == configurationJson_.end()) {
      if (defaultValue.has_value()) {
        target = std::move(defaultValue.value());
      } else {
        throw std::runtime_error{absl::StrCat(
            "The required key \"", key,
            "\" was not found in the `meta-data.json`. Most likely this index "
            "was built with an older version of QLever and should be rebuilt")};
      }
    } else {
      target = static_cast<Target>(*it);
    }
  };

  loadDataMember("has-all-permutations", loadAllPermutations_, true);
  loadDataMember("num-predicates", numPredicates_);
  // These might be missing if there are only two permutations.
  loadDataMember("num-subjects", numSubjects_, NumNormalAndInternal{});
  loadDataMember("num-objects", numObjects_, NumNormalAndInternal{});
  loadDataMember("num-triples", numTriples_, NumNormalAndInternal{});
  loadDataMember("num-non-literals-text-index", nofNonLiteralsInTextIndex_, 0);
  loadDataMember("text-scoring-metric", textScoringMetric_,
                 TextScoringMetric::EXPLICIT);
  loadDataMember("b-and-k-parameter-for-text-scoring",
                 bAndKParamForTextScoring_, std::make_pair(0.75, 1.75));

  ad_utility::VocabularyType vocabType(
      ad_utility::VocabularyType::Enum::CompressedOnDisk);
  loadDataMember("vocabulary-type", vocabType, vocabType);
  vocab_.resetToType(vocabType);

  // Initialize BlankNodeManager
  uint64_t numBlankNodesTotal;
  loadDataMember("num-blank-nodes-total", numBlankNodesTotal);
  blankNodeManager_ =
      std::make_unique<ad_utility::BlankNodeManager>(numBlankNodesTotal);

  // Compute unique ID for this index.
  //
  // TODO: This is a simplistic way. It would be better to incorporate bytes
  // from the index files.
  indexId_ = absl::StrCat("#", getKbName(), ".", numTriples_.normal, ".",
                          numSubjects_.normal, ".", numPredicates_.normal, ".",
                          numObjects_.normal);
}

// ___________________________________________________________________________
LangtagAndTriple IndexImpl::tripleToInternalRepresentation(
    TurtleTriple&& triple) const {
  LangtagAndTriple result{"", {}};
  auto& resultTriple = result.triple_;
  resultTriple[0] = std::move(triple.subject_);
  resultTriple[1] = TripleComponent{std::move(triple.predicate_)};
  if (triple.object_.isLiteral()) {
    const auto& lit = triple.object_.getLiteral();
    if (lit.hasLanguageTag()) {
      result.langtag_ = std::string(asStringViewUnsafe(lit.getLanguageTag()));
    }
  }

  // The following lambda deals with triple elements that might be strings
  // (literals or IRIs) as well as values that can be decoded into the IRI
  // directly. These currently are the object and the graph ID of the triple.
  // The `index` is the index of the element within the triple. For example if
  // the `getter` is `subject_` then the index has to be `0`.
  auto handleStringOrId = [&triple, &resultTriple](auto getter, size_t index) {
    // If the object of the triple can be directly folded into an ID, do so.
    // Note that the actual folding is done by the `TripleComponent`.
    auto& el = std::invoke(getter, triple);
    std::optional<Id> idIfNotString = el.toValueIdIfNotString();

    // TODO<joka921> The following statement could be simplified by a helper
    // function "optionalCast";
    if (idIfNotString.has_value()) {
      resultTriple[index] = idIfNotString.value();
    } else {
      // `toRdfLiteral` handles literals as well as IRIs correctly.
      resultTriple[index] = std::move(el);
    }
  };
  handleStringOrId(&TurtleTriple::object_, 2);
  handleStringOrId(&TurtleTriple::graphIri_, 3);
  // If we ever add additional elements to the triples then we have to change
  // this position.
  static_assert(NumColumnsIndexBuilding == 4,
                "This place probably has to be changed when additional payload "
                "columns are added to the index");

  for (auto& el : resultTriple) {
    if (!std::holds_alternative<PossiblyExternalizedIriOrLiteral>(el)) {
      // If we already have an ID, we can just continue;
      continue;
    }
    auto& component = std::get<PossiblyExternalizedIriOrLiteral>(el);
    const auto& iriOrLiteral = component.iriOrLiteral_;
    // TODO<joka921> Perform this normalization right at the beginning of the
    // parsing. iriOrLiteral =
    // vocab_.getLocaleManager().normalizeUtf8(iriOrLiteral);
    if (vocab_.shouldBeExternalized(iriOrLiteral.toRdfLiteral())) {
      component.isExternal_ = true;
    }
  }
  return result;
}

// ___________________________________________________________________________
void IndexImpl::readIndexBuilderSettingsFromFile() {
  json j;  // if we have no settings, we still have to initialize some default
           // values
  if (!settingsFileName_.empty()) {
    auto f = ad_utility::makeIfstream(settingsFileName_);
    f >> j;
  }

  if (j.find("prefixes-external") != j.end()) {
    vocab_.initializeExternalizePrefixes(j["prefixes-external"]);
    configurationJson_["prefixes-external"] = j["prefixes-external"];
  }

  if (j.count("ignore-case")) {
    AD_LOG_ERROR << ERROR_IGNORE_CASE_UNSUPPORTED << '\n';
    throw std::runtime_error("Deprecated key \"ignore-case\" in settings JSON");
  }

  /**
   * ICU uses two separate arguments for each Locale, the language ("en" or
   * "fr"...) and the country ("GB", "CA"...). The encoding has to be known at
   * compile time for ICU and will always be UTF-8 so it is not part of the
   * locale setting.
   */

  {
    std::string lang{LOCALE_DEFAULT_LANG};
    std::string country{LOCALE_DEFAULT_COUNTRY};
    bool ignorePunctuation = LOCALE_DEFAULT_IGNORE_PUNCTUATION;
    if (j.count("locale")) {
      lang = std::string{j["locale"]["language"]};
      country = std::string{j["locale"]["country"]};
      ignorePunctuation = bool{j["locale"]["ignore-punctuation"]};
    } else {
      AD_LOG_INFO << "Locale was not specified in settings file, default is "
                     "en_US"
                  << std::endl;
    }
    AD_LOG_INFO << "You specified \"locale = " << lang << "_" << country
                << "\" "
                << "and \"ignore-punctuation = " << ignorePunctuation << "\""
                << std::endl;

    if (lang != LOCALE_DEFAULT_LANG || country != LOCALE_DEFAULT_COUNTRY) {
      AD_LOG_WARN
          << "You are using Locale settings that differ from the default "
             "language or country.\n\t"
          << "This should work but is untested by the QLever team. If "
             "you are running into unexpected problems,\n\t"
          << "Please make sure to also report your used locale when "
             "filing a bug report. Also note that changing the\n\t"
          << "locale requires to completely rebuild the index\n";
    }
    vocab_.setLocale(lang, country, ignorePunctuation);
    textVocab_.setLocale(lang, country, ignorePunctuation);
    configurationJson_["locale"]["language"] = lang;
    configurationJson_["locale"]["country"] = country;
    configurationJson_["locale"]["ignore-punctuation"] = ignorePunctuation;
  }

  if (j.find("languages-internal") != j.end()) {
    vocab_.initializeInternalizedLangs(j["languages-internal"]);
    configurationJson_["languages-internal"] = j["languages-internal"];
  }
  if (j.count("ascii-prefixes-only")) {
    onlyAsciiTurtlePrefixes_ = static_cast<bool>(j["ascii-prefixes-only"]);
  }
  if (onlyAsciiTurtlePrefixes_) {
    AD_LOG_INFO << WARNING_ASCII_ONLY_PREFIXES << std::endl;
  }

  if (j.count("parallel-parsing")) {
    useParallelParser_ = static_cast<bool>(j["parallel-parsing"]);
  }
  if (useParallelParser_) {
    AD_LOG_INFO << WARNING_PARALLEL_PARSING << std::endl;
  }

  if (j.count("num-triples-per-batch")) {
    numTriplesPerBatch_ = size_t{j["num-triples-per-batch"]};
    AD_LOG_INFO
        << "You specified \"num-triples-per-batch = " << numTriplesPerBatch_
        << "\", choose a lower value if the index builder runs out of memory"
        << std::endl;
  }

  if (j.count("parser-batch-size")) {
    parserBatchSize_ = size_t{j["parser-batch-size"]};
    AD_LOG_INFO << "Overriding setting parser-batch-size to "
                << parserBatchSize_
                << " This might influence performance during index build."
                << std::endl;
  }

  std::string overflowingIntegersThrow = "overflowing-integers-throw";
  std::string overflowingIntegersBecomeDoubles =
      "overflowing-integers-become-doubles";
  std::string allIntegersBecomeDoubles = "all-integers-become-doubles";
  std::vector<std::string_view> allModes{overflowingIntegersThrow,
                                         overflowingIntegersBecomeDoubles,
                                         allIntegersBecomeDoubles};
  std::string key = "parser-integer-overflow-behavior";
  if (j.count(key)) {
    auto value = static_cast<std::string>(j[key]);
    if (value == overflowingIntegersThrow) {
      AD_LOG_INFO << "Integers that cannot be represented by QLever will throw "
                     "an exception"
                  << std::endl;
      turtleParserIntegerOverflowBehavior_ =
          TurtleParserIntegerOverflowBehavior::Error;
    } else if (value == overflowingIntegersBecomeDoubles) {
      AD_LOG_INFO << "Integers that cannot be represented by QLever will be "
                     "converted to doubles"
                  << std::endl;
      turtleParserIntegerOverflowBehavior_ =
          TurtleParserIntegerOverflowBehavior::OverflowingToDouble;
    } else if (value == allIntegersBecomeDoubles) {
      AD_LOG_INFO << "All integers will be converted to doubles" << std::endl;
      turtleParserIntegerOverflowBehavior_ =
          TurtleParserIntegerOverflowBehavior::OverflowingToDouble;
    } else {
      AD_CONTRACT_CHECK(ql::ranges::find(allModes, value) == allModes.end());
      AD_LOG_ERROR << "Invalid value for " << key << std::endl;
      AD_LOG_INFO << "The currently supported values are "
                  << absl::StrJoin(allModes, ",") << std::endl;
    }
  } else {
    turtleParserIntegerOverflowBehavior_ =
        TurtleParserIntegerOverflowBehavior::Error;
    AD_LOG_INFO << "By default, integers that cannot be represented by QLever "
                   "will throw an "
                   "exception"
                << std::endl;
  }
}

// ___________________________________________________________________________
std::future<void> IndexImpl::writeNextPartialVocabulary(
    size_t numLines, size_t numFiles, size_t actualCurrentPartialSize,
    std::unique_ptr<ItemMapArray> items, auto localIds,
    ad_utility::Synchronized<std::unique_ptr<TripleVec>>* globalWritePtr) {
  using namespace ad_utility::vocabulary_merger;
  AD_LOG_DEBUG << "Input triples read in this section: " << numLines
               << std::endl;
  AD_LOG_DEBUG
      << "Triples processed, also counting internal triples added by QLever: "
      << actualCurrentPartialSize << std::endl;
  std::future<void> resultFuture;
  string partialFilename =
      absl::StrCat(onDiskBase_, PARTIAL_VOCAB_FILE_NAME, numFiles);
  string partialCompressionFilename = absl::StrCat(
      onDiskBase_, TMP_BASENAME_COMPRESSION, PARTIAL_VOCAB_FILE_NAME, numFiles);

  auto lambda = [localIds = std::move(localIds), globalWritePtr,
                 items = std::move(items), vocab = &vocab_, partialFilename,
                 partialCompressionFilename, numFiles]() mutable {
    auto vec = [&]() {
      ad_utility::TimeBlockAndLog l{"vocab maps to vector"};
      return vocabMapsToVector(*items);
    }();
    const auto identicalPred = [&c = vocab->getCaseComparator()](
                                   const auto& a, const auto& b) {
      return c(a.second.splitVal_, b.second.splitVal_,
               decltype(vocab_)::SortLevel::TOTAL);
    };
    {
      ad_utility::TimeBlockAndLog l{"sorting by unicode order"};
      sortVocabVector(&vec, identicalPred, true);
    }
    auto mapping = [&]() {
      ad_utility::TimeBlockAndLog l{"creating internal mapping"};
      return createInternalMapping(&vec);
    }();
    AD_LOG_TRACE << "Finished creating of Mapping vocabulary" << std::endl;
    // since now adjacent duplicates also have the same Ids, it suffices to
    // compare those
    {
      ad_utility::TimeBlockAndLog l{"removing duplicates from the input"};
      vec.erase(std::unique(vec.begin(), vec.end(),
                            [](const auto& a, const auto& b) {
                              return a.second.id_ == b.second.id_;
                            }),
                vec.end());
    }
    // The writing to the external vector has to be done in order, to
    // make the update from local to global ids work.

    auto writeTriplesFuture = std::async(
        std::launch::async,
        [&globalWritePtr, &localIds, &mapping, &numFiles]() {
          globalWritePtr->withWriteLockAndOrdered(
              [&](auto& writerPtr) {
                writeMappedIdsToExtVec(localIds, mapping, &writerPtr);
              },
              numFiles);
        });
    {
      ad_utility::TimeBlockAndLog l{"write partial vocabulary"};
      writePartialVocabularyToFile(vec, partialFilename);
    }
    AD_LOG_TRACE << "Finished writing the partial vocabulary" << std::endl;
    vec.clear();
    {
      ad_utility::TimeBlockAndLog l{"writing to global file"};
      writeTriplesFuture.get();
    }
  };

  return std::async(std::launch::async, std::move(lambda));
}

// ____________________________________________________________________________
IndexImpl::NumNormalAndInternal IndexImpl::numTriples() const {
  return numTriples_;
}

// ____________________________________________________________________________
Permutation& IndexImpl::getPermutation(Permutation::Enum p) {
  using enum Permutation::Enum;
  switch (p) {
    case PSO:
      return pso_;
    case POS:
      return pos_;
    case SPO:
      return spo_;
    case SOP:
      return sop_;
    case OSP:
      return osp_;
    case OPS:
      return ops_;
  }
  AD_FAIL();
}

// ____________________________________________________________________________
const Permutation& IndexImpl::getPermutation(Permutation::Enum p) const {
  return const_cast<IndexImpl&>(*this).getPermutation(p);
}

// __________________________________________________________________________
Index::NumNormalAndInternal IndexImpl::numDistinctSubjects() const {
  AD_CONTRACT_CHECK(
      hasAllPermutations(),
      "Can only get # distinct subjects if all 6 permutations "
      "have been registered on sever start (and index build time) "
      "with the -a option.");
  return numSubjects_;
}

// __________________________________________________________________________
Index::NumNormalAndInternal IndexImpl::numDistinctObjects() const {
  AD_CONTRACT_CHECK(
      hasAllPermutations(),
      "Can only get # distinct objects if all 6 permutations "
      "have been registered on sever start (and index build time) "
      "with the -a option.");
  return numObjects_;
}

// __________________________________________________________________________
Index::NumNormalAndInternal IndexImpl::numDistinctPredicates() const {
  return numPredicates_;
}

// __________________________________________________________________________
Index::NumNormalAndInternal IndexImpl::numDistinctCol0(
    Permutation::Enum permutation) const {
  switch (permutation) {
    case Permutation::SOP:
    case Permutation::SPO:
      return numDistinctSubjects();
    case Permutation::OPS:
    case Permutation::OSP:
      return numDistinctObjects();
    case Permutation::POS:
    case Permutation::PSO:
      return numDistinctPredicates();
    default:
      AD_FAIL();
  }
}

// ___________________________________________________________________________
size_t IndexImpl::getCardinality(
    Id id, Permutation::Enum permutation,
    const LocatedTriplesSnapshot& locatedTriplesSnapshot) const {
  if (const auto& meta =
          getPermutation(permutation).getMetadata(id, locatedTriplesSnapshot);
      meta.has_value()) {
    return meta.value().numRows_;
  }
  return 0;
}

// ___________________________________________________________________________
size_t IndexImpl::getCardinality(
    const TripleComponent& comp, Permutation::Enum permutation,
    const LocatedTriplesSnapshot& locatedTriplesSnapshot) const {
  // TODO<joka921> This special case is only relevant for the `PSO` and `POS`
  // permutations, but this internal predicate should never appear in subjects
  // or objects anyway.
  // TODO<joka921> Find out what the effect of this special case is for the
  // query planning.
  if (comp == QLEVER_INTERNAL_TEXT_MATCH_PREDICATE) {
    return TEXT_PREDICATE_CARDINALITY_ESTIMATE;
  }
  if (std::optional<Id> relId = comp.toValueId(getVocab()); relId.has_value()) {
    return getCardinality(relId.value(), permutation, locatedTriplesSnapshot);
  }
  return 0;
}

// ___________________________________________________________________________
RdfsVocabulary::AccessReturnType IndexImpl::indexToString(VocabIndex id) const {
  return vocab_[id];
}

// ___________________________________________________________________________
TextVocabulary::AccessReturnType IndexImpl::indexToString(
    WordVocabIndex id) const {
  return textVocab_[id];
}

// ___________________________________________________________________________
Index::Vocab::PrefixRanges IndexImpl::prefixRanges(
    std::string_view prefix) const {
  // TODO<joka921> Do we need prefix ranges for numbers?
  return vocab_.prefixRanges(prefix);
}

// _____________________________________________________________________________
vector<float> IndexImpl::getMultiplicities(
    const TripleComponent& key, Permutation::Enum permutation,
    const LocatedTriplesSnapshot& locatedTriplesSnapshot) const {
  if (auto keyId = key.toValueId(getVocab()); keyId.has_value()) {
    auto meta = getPermutation(permutation)
                    .getMetadata(keyId.value(), locatedTriplesSnapshot);
    if (meta.has_value()) {
      return {meta.value().getCol1Multiplicity(),
              meta.value().getCol2Multiplicity()};
    }
  }
  return {1.0f, 1.0f};
}

// _____________________________________________________________________________
vector<float> IndexImpl::getMultiplicities(
    Permutation::Enum permutation) const {
  const auto& p = getPermutation(permutation);
  auto numTriples = static_cast<float>(this->numTriples().normal);
  std::array multiplicities{numTriples / numDistinctSubjects().normal,
                            numTriples / numDistinctPredicates().normal,
                            numTriples / numDistinctObjects().normal};
  auto permuted = p.keyOrder().permuteTriple(multiplicities);
  return {permuted.begin(), permuted.end()};
}

// _____________________________________________________________________________
IdTable IndexImpl::scan(
    const ScanSpecificationAsTripleComponent& scanSpecificationAsTc,
    const Permutation::Enum& permutation,
    Permutation::ColumnIndicesRef additionalColumns,
    const ad_utility::SharedCancellationHandle& cancellationHandle,
    const LocatedTriplesSnapshot& locatedTriplesSnapshot,
    const LimitOffsetClause& limitOffset) const {
  auto scanSpecification = scanSpecificationAsTc.toScanSpecification(*this);
  return scan(scanSpecification, permutation, additionalColumns,
              cancellationHandle, locatedTriplesSnapshot, limitOffset);
}
// _____________________________________________________________________________
IdTable IndexImpl::scan(
    const ScanSpecification& scanSpecification, Permutation::Enum p,
    Permutation::ColumnIndicesRef additionalColumns,
    const ad_utility::SharedCancellationHandle& cancellationHandle,
    const LocatedTriplesSnapshot& locatedTriplesSnapshot,
    const LimitOffsetClause& limitOffset) const {
  return getPermutation(p).scan(scanSpecification, additionalColumns,
                                cancellationHandle, locatedTriplesSnapshot,
                                limitOffset);
}

// _____________________________________________________________________________
size_t IndexImpl::getResultSizeOfScan(
    const ScanSpecification& scanSpecification,
    const Permutation::Enum& permutation,
    const LocatedTriplesSnapshot& locatedTriplesSnapshot) const {
  return getPermutation(permutation)
      .getResultSizeOfScan(scanSpecification, locatedTriplesSnapshot);
}

// _____________________________________________________________________________
void IndexImpl::deleteTemporaryFile(const string& path) {
  if (!keepTempFiles_) {
    ad_utility::deleteFile(path);
  }
}

namespace {

// Return a lambda that is called repeatedly with triples that are sorted by the
// `idx`-th column and counts the number of distinct entities that occur in a
// triple. This is used to count the number of distinct subjects, objects,
// and predicates during the index building.
template <size_t idx>
constexpr auto makeNumDistinctIdsCounter = [](size_t& numDistinctIds) {
  return [lastId = std::optional<Id>{},
          &numDistinctIds](const auto& triple) mutable {
    const auto& id = triple[idx];
    if (id != lastId) {
      numDistinctIds++;
      lastId = id;
    }
  };
};
}  // namespace

// _____________________________________________________________________________
CPP_template_def(typename... NextSorter)(requires(
    sizeof...(NextSorter) <=
    1)) void IndexImpl::createPSOAndPOSImpl(size_t numColumns,
                                            BlocksOfTriples sortedTriples,
                                            bool doWriteConfiguration,
                                            NextSorter&&... nextSorter)

{
  size_t numTriplesNormal = 0;
  size_t numTriplesTotal = 0;
  auto countTriplesNormal = [&numTriplesNormal, &numTriplesTotal](
                                [[maybe_unused]] const auto& triple) mutable {
    ++numTriplesTotal;
    ++numTriplesNormal;
  };
  size_t numPredicatesNormal = 0;
  auto predicateCounter = makeNumDistinctIdsCounter<1>(numPredicatesNormal);
  size_t numPredicatesTotal =
      createPermutationPair(numColumns, AD_FWD(sortedTriples), pso_, pos_,
                            nextSorter.makePushCallback()...,
                            std::ref(predicateCounter), countTriplesNormal);
  configurationJson_["num-predicates"] =
      NumNormalAndInternal::fromNormalAndTotal(numPredicatesNormal,
                                               numPredicatesTotal);
  configurationJson_["num-triples"] = NumNormalAndInternal::fromNormalAndTotal(
      numTriplesNormal, numTriplesTotal);
  if (doWriteConfiguration) {
    writeConfiguration();
  }
};

// _____________________________________________________________________________
CPP_template_def(typename... NextSorter)(
    requires(sizeof...(NextSorter) <=
             1)) void IndexImpl::createPSOAndPOS(size_t numColumns,
                                                 BlocksOfTriples sortedTriples,
                                                 NextSorter&&... nextSorter) {
  createPSOAndPOSImpl(numColumns, std::move(sortedTriples), true,
                      AD_FWD(nextSorter)...);
}

// _____________________________________________________________________________
CPP_template_def(typename... NextSorter)(requires(sizeof...(NextSorter) <= 1))
    std::optional<PatternCreator::TripleSorter> IndexImpl::createSPOAndSOP(
        size_t numColumns, BlocksOfTriples sortedTriples,
        NextSorter&&... nextSorter) {
  size_t numSubjectsNormal = 0;
  size_t numSubjectsTotal = 0;
  auto numSubjectCounter = makeNumDistinctIdsCounter<0>(numSubjectsNormal);
  std::optional<PatternCreator::TripleSorter> result;
  if (usePatterns_) {
    // We will return the next sorter.
    AD_CORRECTNESS_CHECK(sizeof...(nextSorter) == 0);
    // For now (especially for testing) We build the new pattern format as well
    // as the old one to see that they match.
    PatternCreator patternCreator{
        onDiskBase_ + ".index.patterns",
        idOfHasPatternDuringIndexBuilding_.value(),
        memoryLimitIndexBuilding() / NUM_EXTERNAL_SORTERS_AT_SAME_TIME};
    auto pushTripleToPatterns = [&patternCreator](const auto& triple) {
      bool ignoreForPatterns = false;
      static_assert(NumColumnsIndexBuilding == 4,
                    "this place probably has to be changed when additional "
                    "payload columns are added");
      auto tripleArr = std::array{triple[0], triple[1], triple[2], triple[3]};
      patternCreator.processTriple(tripleArr, ignoreForPatterns);
    };
    numSubjectsTotal = createPermutationPair(
        numColumns, AD_FWD(sortedTriples), spo_, sop_,
        nextSorter.makePushCallback()..., pushTripleToPatterns,
        std::ref(numSubjectCounter));
    patternCreator.finish();
    configurationJson_["num-subjects"] =
        NumNormalAndInternal::fromNormalAndTotal(numSubjectsNormal,
                                                 numSubjectsTotal);
    writeConfiguration();
    result = std::move(patternCreator).getTripleSorter();
  } else {
    AD_CORRECTNESS_CHECK(sizeof...(nextSorter) == 1);
    numSubjectsTotal = createPermutationPair(
        numColumns, AD_FWD(sortedTriples), spo_, sop_,
        nextSorter.makePushCallback()..., std::ref(numSubjectCounter));
    configurationJson_["num-subjects"] =
        NumNormalAndInternal::fromNormalAndTotal(numSubjectsNormal,
                                                 numSubjectsTotal);
  }
  configurationJson_["num-subjects"] = NumNormalAndInternal::fromNormalAndTotal(
      numSubjectsNormal, numSubjectsTotal);
  writeConfiguration();
  return result;
};

// _____________________________________________________________________________
CPP_template_def(typename... NextSorter)(
    requires(sizeof...(NextSorter) <=
             1)) void IndexImpl::createOSPAndOPS(size_t numColumns,
                                                 BlocksOfTriples sortedTriples,
                                                 NextSorter&&... nextSorter) {
  // For the last pair of permutations we don't need a next sorter, so we
  // have no fourth argument.
  size_t numObjectsNormal = 0;
  auto objectCounter = makeNumDistinctIdsCounter<2>(numObjectsNormal);
  size_t numObjectsTotal = createPermutationPair(
      numColumns, AD_FWD(sortedTriples), osp_, ops_,
      nextSorter.makePushCallback()..., std::ref(objectCounter));
  configurationJson_["num-objects"] = NumNormalAndInternal::fromNormalAndTotal(
      numObjectsNormal, numObjectsTotal);
  configurationJson_["has-all-permutations"] = true;
  writeConfiguration();
};

// _____________________________________________________________________________
template <typename Comparator, size_t I, bool returnPtr>
auto IndexImpl::makeSorterImpl(std::string_view permutationName) const {
  using Sorter = ExternalSorter<Comparator, I>;
  auto apply = [](auto&&... args) {
    if constexpr (returnPtr) {
      return std::make_unique<Sorter>(AD_FWD(args)...);
    } else {
      return Sorter{AD_FWD(args)...};
    }
  };
  return apply(absl::StrCat(onDiskBase_, ".", permutationName, "-sorter.dat"),
               memoryLimitIndexBuilding() / NUM_EXTERNAL_SORTERS_AT_SAME_TIME,
               allocator_);
}

// _____________________________________________________________________________
template <typename Comparator, size_t I>
ExternalSorter<Comparator, I> IndexImpl::makeSorter(
    std::string_view permutationName) const {
  return makeSorterImpl<Comparator, I, false>(permutationName);
}
// _____________________________________________________________________________
template <typename Comparator, size_t I>
std::unique_ptr<ExternalSorter<Comparator, I>> IndexImpl::makeSorterPtr(
    std::string_view permutationName) const {
  return makeSorterImpl<Comparator, I, true>(permutationName);
}

// _____________________________________________________________________________
ad_utility::BlankNodeManager* IndexImpl::getBlankNodeManager() const {
  AD_CONTRACT_CHECK(blankNodeManager_);
  return blankNodeManager_.get();
}<|MERGE_RESOLUTION|>--- conflicted
+++ resolved
@@ -332,8 +332,6 @@
         "The patterns can only be built when all 6 permutations are created"};
   }
 
-  vocab_.resetToType(vocabularyTypeForIndexBuilding_);
-
   readIndexBuilderSettingsFromFile();
 
   updateInputFileSpecificationsAndLog(files, useParallelParser_);
@@ -555,12 +553,8 @@
       return (*cmp)(a, b, decltype(vocab_)::SortLevel::TOTAL);
     };
     auto wordCallback = vocab_.makeWordWriter(onDiskBase_ + VOCAB_SUFFIX);
-<<<<<<< HEAD
-    return ad_utility::vocabulary_merger::mergeVocabulary(
-=======
     wordCallback.readableName() = "internal vocabulary";
     auto mergedVocabMeta = ad_utility::vocabulary_merger::mergeVocabulary(
->>>>>>> 95e6371b
         onDiskBase_, numFiles, sortPred, wordCallback,
         memoryLimitIndexBuilding());
     wordCallback.finish();
@@ -985,7 +979,7 @@
 }
 
 // _____________________________________________________________________________
-bool IndexImpl::isLiteral(std::string_view object) const {
+bool IndexImpl::isLiteral(const string& object) const {
   return decltype(vocab_)::stringIsLiteral(object);
 }
 
@@ -1147,11 +1141,6 @@
                  TextScoringMetric::EXPLICIT);
   loadDataMember("b-and-k-parameter-for-text-scoring",
                  bAndKParamForTextScoring_, std::make_pair(0.75, 1.75));
-
-  ad_utility::VocabularyType vocabType(
-      ad_utility::VocabularyType::Enum::CompressedOnDisk);
-  loadDataMember("vocabulary-type", vocabType, vocabType);
-  vocab_.resetToType(vocabType);
 
   // Initialize BlankNodeManager
   uint64_t numBlankNodesTotal;
@@ -1543,13 +1532,10 @@
 }
 
 // ___________________________________________________________________________
-RdfsVocabulary::AccessReturnType IndexImpl::indexToString(VocabIndex id) const {
-  return vocab_[id];
-}
+std::string IndexImpl::indexToString(VocabIndex id) const { return vocab_[id]; }
 
 // ___________________________________________________________________________
-TextVocabulary::AccessReturnType IndexImpl::indexToString(
-    WordVocabIndex id) const {
+std::string_view IndexImpl::indexToString(WordVocabIndex id) const {
   return textVocab_[id];
 }
 
