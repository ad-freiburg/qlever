--- conflicted
+++ resolved
@@ -373,17 +373,11 @@
     configurationJson_["has-all-permutations"] = true;
   }
 
-<<<<<<< HEAD
   configurationJson_["num-blank-nodes-total"] =
       indexBuilderData.vocabularyMetaData_.getNextBlankNodeIndex();
 
-  // Dump the configuration again in case the permutations have added some
-  // information.
-  writeConfiguration();
-=======
   addInternalStatisticsToConfiguration(numTriplesInternal,
                                        numPredicatesInternal);
->>>>>>> fb7b50bb
   LOG(INFO) << "Index build completed" << std::endl;
 }
 
