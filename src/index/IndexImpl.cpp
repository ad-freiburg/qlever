--- conflicted
+++ resolved
@@ -1324,16 +1324,6 @@
 
 // _____________________________________________________________________________
 size_t IndexImpl::getResultSizeOfScan(
-<<<<<<< HEAD
-    const TripleComponent& col0String, const TripleComponent& col1String,
-    const Permutation::Enum& permutation) const {
-  std::optional<Id> col0Id = col0String.toValueId(getVocab());
-  std::optional<Id> col1Id = col1String.toValueId(getVocab());
-  const Permutation& p = getPermutation(permutation);
-  if (!col0Id.has_value() || !col1Id.has_value()) {
-    return 0;
-  }
-=======
     const TripleComponent& col0, const TripleComponent& col1,
     const Permutation::Enum& permutation) const {
   std::optional<Id> col0Id = col0.toValueId(getVocab());
@@ -1342,7 +1332,6 @@
     return 0;
   }
   const Permutation& p = getPermutation(permutation);
->>>>>>> 55be9617
   return p.getResultSizeOfScan(col0Id.value(), col1Id.value());
 }
 
