--- conflicted
+++ resolved
@@ -30,11 +30,8 @@
 #include "util/HashMap.h"
 #include "util/Serializer/FileSerializer.h"
 #include "util/TupleHelpers.h"
-<<<<<<< HEAD
+#include "util/TypeTraits.h"
 #include "util/json.h"
-=======
-#include "util/TypeTraits.h"
->>>>>>> d2782a4b
 
 using std::array;
 using namespace ad_utility::memory_literals;
@@ -799,8 +796,8 @@
 
   // TODO Write a description.
   config.addOption("num-predicates-normal", "", &numPredicatesNormal_);
-  config.addOption("num-subjects-normal", "", &numSubjectsNormal_);
-  config.addOption("num-objects-normal", "", &numObjectsNormal_);
+  config.addOption("num-subjects-normal", "", &numSubjectsNormal_, 0UL);
+  config.addOption("num-objects-normal", "", &numObjectsNormal_, 0UL);
   config.addOption("num-triples-normal", "", &numTriplesNormal_);
 
   /*
@@ -893,41 +890,12 @@
   vocab_.setLocale(lang, country, ignorePunctuation);
   textVocab_.setLocale(lang, country, ignorePunctuation);
 
-<<<<<<< HEAD
   vocab_.initializeInternalizedLangs(languagesInternal);
 
   if (!hasAllPermutations) {
     // If the permutations simply don't exist, then we can never load them.
     loadAllPermutations_ = false;
   }
-=======
-  auto loadDataMember = [this]<typename Target>(
-                            std::string_view key, Target& target,
-                            std::optional<std::type_identity_t<Target>>
-                                defaultValue = std::nullopt) {
-    auto it = configurationJson_.find(key);
-    if (it == configurationJson_.end()) {
-      if (defaultValue.has_value()) {
-        target = std::move(defaultValue.value());
-      } else {
-        throw std::runtime_error{absl::StrCat(
-            "The required key \"", key,
-            "\" was not found in the `meta-data.json`. Most likely this index "
-            "was built with an older version of QLever and should be rebuilt")};
-      }
-    } else {
-      target = Target{*it};
-    }
-  };
-
-  loadDataMember("has-all-permutations", loadAllPermutations_, true);
-
-  loadDataMember("num-predicates-normal", numPredicatesNormal_);
-  // These might be missing if there are only two permutations.
-  loadDataMember("num-subjects-normal", numSubjectsNormal_, 0);
-  loadDataMember("num-objects-normal", numObjectsNormal_, 0);
-  loadDataMember("num-triples-normal", numTriplesNormal_);
->>>>>>> d2782a4b
 }
 
 // ___________________________________________________________________________
