--- conflicted
+++ resolved
@@ -6,9 +6,6 @@
         DocsDB.cpp FTSAlgorithms.cpp
         PrefixHeuristic.cpp CompressedRelation.cpp
         PatternCreator.cpp ScanSpecification.cpp
-<<<<<<< HEAD
-        CompressedBlockPrefiltering.cpp)
-=======
+        CompressedBlockPrefiltering.cpp
         DeltaTriples.cpp LocalVocabEntry.cpp)
->>>>>>> 77ea2c68
 qlever_target_link_libraries(index util parser vocabulary ${STXXL_LIBRARIES})