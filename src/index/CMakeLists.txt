add_subdirectory(vocabulary)
add_library(index
        Index.cpp IndexImpl.cpp IndexImpl.Text.cpp
        Vocabulary.cpp VocabularyOnDisk.cpp
        LocatedTriples.cpp Permutation.cpp TextMetaData.cpp
        DocsDB.cpp FTSAlgorithms.cpp
        PrefixHeuristic.cpp CompressedRelation.cpp
<<<<<<< HEAD
        PatternCreator.cpp ScanSpecification.cpp CompressedBlockPrefiltering.cpp)
qlever_target_link_libraries(index util parser vocabulary compilationInfo ${STXXL_LIBRARIES})
=======
        PatternCreator.cpp ScanSpecification.cpp)
qlever_target_link_libraries(index util parser vocabulary ${STXXL_LIBRARIES})
>>>>>>> d5315d2b
<|MERGE_RESOLUTION|>--- conflicted
+++ resolved
@@ -5,10 +5,5 @@
         LocatedTriples.cpp Permutation.cpp TextMetaData.cpp
         DocsDB.cpp FTSAlgorithms.cpp
         PrefixHeuristic.cpp CompressedRelation.cpp
-<<<<<<< HEAD
         PatternCreator.cpp ScanSpecification.cpp CompressedBlockPrefiltering.cpp)
-qlever_target_link_libraries(index util parser vocabulary compilationInfo ${STXXL_LIBRARIES})
-=======
-        PatternCreator.cpp ScanSpecification.cpp)
-qlever_target_link_libraries(index util parser vocabulary ${STXXL_LIBRARIES})
->>>>>>> d5315d2b
+qlever_target_link_libraries(index util parser vocabulary ${STXXL_LIBRARIES})