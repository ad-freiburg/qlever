add_subdirectory(vocabulary)
add_library(index
<<<<<<< HEAD
        Index.h Index.cpp
        IndexImpl.cpp IndexImpl.Text.cpp
        Vocabulary.h Vocabulary.cpp
        VocabularyGenerator.h VocabularyGeneratorImpl.h
        ConstantsIndexBuilding.h
        VocabularyOnDisk.h VocabularyOnDisk.cpp
        IndexMetaData.h IndexMetaDataImpl.h
        MetaDataHandler.h
        LocatedTriples.h LocatedTriples.cpp
        StxxlSortFunctors.h
        TextMetaData.cpp TextMetaData.h
        DocsDB.cpp DocsDB.h
        FTSAlgorithms.cpp FTSAlgorithms.h
        PrefixHeuristic.cpp PrefixHeuristic.h
        CompressedRelation.h CompressedRelation.cpp
        PatternCreator.h PatternCreator.cpp)

=======
        Index.cpp IndexImpl.cpp IndexImpl.Text.cpp
        Vocabulary.cpp VocabularyOnDisk.cpp
        Permutation.cpp TextMetaData.cpp
        DocsDB.cpp FTSAlgorithms.cpp
        PrefixHeuristic.cpp CompressedRelation.cpp
        PatternCreator.cpp)
>>>>>>> 8e64baba
qlever_target_link_libraries(index util parser vocabulary compilationInfo ${STXXL_LIBRARIES})<|MERGE_RESOLUTION|>--- conflicted
+++ resolved
@@ -1,29 +1,9 @@
 add_subdirectory(vocabulary)
 add_library(index
-<<<<<<< HEAD
-        Index.h Index.cpp
-        IndexImpl.cpp IndexImpl.Text.cpp
-        Vocabulary.h Vocabulary.cpp
-        VocabularyGenerator.h VocabularyGeneratorImpl.h
-        ConstantsIndexBuilding.h
-        VocabularyOnDisk.h VocabularyOnDisk.cpp
-        IndexMetaData.h IndexMetaDataImpl.h
-        MetaDataHandler.h
-        LocatedTriples.h LocatedTriples.cpp
-        StxxlSortFunctors.h
-        TextMetaData.cpp TextMetaData.h
-        DocsDB.cpp DocsDB.h
-        FTSAlgorithms.cpp FTSAlgorithms.h
-        PrefixHeuristic.cpp PrefixHeuristic.h
-        CompressedRelation.h CompressedRelation.cpp
-        PatternCreator.h PatternCreator.cpp)
-
-=======
         Index.cpp IndexImpl.cpp IndexImpl.Text.cpp
         Vocabulary.cpp VocabularyOnDisk.cpp
-        Permutation.cpp TextMetaData.cpp
+        LocatedTriples.cpp Permutation.cpp TextMetaData.cpp
         DocsDB.cpp FTSAlgorithms.cpp
         PrefixHeuristic.cpp CompressedRelation.cpp
         PatternCreator.cpp)
->>>>>>> 8e64baba
 qlever_target_link_libraries(index util parser vocabulary compilationInfo ${STXXL_LIBRARIES})