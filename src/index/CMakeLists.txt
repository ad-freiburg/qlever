--- conflicted
+++ resolved
@@ -7,10 +7,5 @@
         PrefixHeuristic.cpp CompressedRelation.cpp
         PatternCreator.cpp ScanSpecification.cpp
         DeltaTriples.cpp LocalVocabEntry.cpp TextScoring.cpp TextScoringEnum.cpp TextIndexReadWrite.cpp
-<<<<<<< HEAD
-        TextIndexBuilder.cpp TextIndexLiteralFilter.cpp)
-qlever_target_link_libraries(index util parser vocabulary)
-=======
-        TextIndexBuilder.cpp GraphFilter.cpp)
-qlever_target_link_libraries(index util parser vocabulary global)
->>>>>>> d961f2da
+        TextIndexBuilder.cpp TextIndexLiteralFilter.cpp GraphFilter.cpp)
+qlever_target_link_libraries(index util parser vocabulary)