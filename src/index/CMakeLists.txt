--- conflicted
+++ resolved
@@ -5,10 +5,6 @@
         LocatedTriples.cpp Permutation.cpp TextMetaData.cpp
         DocsDB.cpp FTSAlgorithms.cpp
         PrefixHeuristic.cpp CompressedRelation.cpp
-<<<<<<< HEAD
-        PatternCreator.cpp
+        PatternCreator.cpp ScanSpecification.cpp
         DeltaTriples.cpp)
-=======
-        PatternCreator.cpp ScanSpecification.cpp)
->>>>>>> 06a23fd2
 qlever_target_link_libraries(index util parser vocabulary compilationInfo ${STXXL_LIBRARIES})