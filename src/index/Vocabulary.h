--- conflicted
+++ resolved
@@ -1,13 +1,10 @@
-// Copyright 2011 - 2024, University of Freiburg,
-// Chair of Algorithms and Data Structures.
-<<<<<<< HEAD
-// Authors: Björn Buchhold <buchholb>,
-//          Johannes Kalmbach<joka921> (johannes.kalmbach@gmail.com)
-=======
+// Copyright 2011 - 2024
+// University of Freiburg
+// Chair of Algorithms and Data Structures
+//
 // Authors: Björn Buchhold <buchhold@gmail.com>
-//          Johannes Kalmbach <kalmbach@cs.uni-freiburg.de
+//          Johannes Kalmbach <kalmbach@cs.uni-freiburg.de>
 //          Hannah Bast <bast@cs.uni-freiburg.de>
->>>>>>> 198fcfb4
 
 #pragma once
 
@@ -118,15 +115,6 @@
   static constexpr bool isCompressed_ =
       std::is_same_v<StringType, CompressedString>;
 
-<<<<<<< HEAD
-  // If a word starts with one of those prefixes it will be externalized
-  vector<std::string> externalizedPrefixes_;
-
-  // If a word uses one of these language tags it will be internalized,
-  // defaults to English
-  vector<std::string> internalizedLangs_{"en"};
-
-=======
   // If a word uses one of these language tags it will be internalized.
   vector<std::string> internalizedLangs_{"en"};
 
@@ -136,7 +124,6 @@
   // externalized.
   vector<std::string> externalizedPrefixes_;
 
->>>>>>> 198fcfb4
   using PrefixCompressedVocabulary =
       CompressedVocabulary<VocabularyInMemory, PrefixCompressor>;
   using InternalCompressedVocabulary =
@@ -152,15 +139,12 @@
       UnicodeVocabulary<VocabularyOnDisk, ComparatorType>;
   ExternalVocabulary externalVocabulary_;
 
-<<<<<<< HEAD
   // ID ranges for IRIs, blank nodes, and literals. Used for the efficient
   // computation of the `isIRI`, `isBlankNode`, and `isLiteral` functions.
   PrefixRanges prefixRangesIris_;
   PrefixRanges prefixRangesBlankNodes_;
   PrefixRanges prefixRangesLiterals_;
 
-=======
->>>>>>> 198fcfb4
  public:
   using SortLevel = typename ComparatorType::Level;
   using IndexType = IndexT;
@@ -299,11 +283,7 @@
     return internalVocabulary_.getComparator();
   }
 
-<<<<<<< HEAD
-  /// Get prefix ranges for the given prefix.
-=======
   // Get prefix ranges for the given prefix.
->>>>>>> 198fcfb4
   PrefixRanges prefixRanges(std::string_view prefix) const;
 
   [[nodiscard]] const LocaleManager& getLocaleManager() const {
@@ -317,10 +297,6 @@
   // _______________________________________________________________
   IndexType upper_bound(const string& word, const SortLevel level) const;
 
-<<<<<<< HEAD
- public:
-=======
->>>>>>> 198fcfb4
   const ExternalVocabulary& getExternalVocab() const {
     return externalVocabulary_;
   }
