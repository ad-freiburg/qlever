// Copyright 2011, University of Freiburg,
// Chair of Algorithms and Data Structures.
// Authors: Björn Buchhold <buchholb>,
//          Johannes Kalmbach<joka921> (johannes.kalmbach@gmail.com)
//

#pragma once

#include <algorithm>
#include <cassert>
#include <fstream>
#include <functional>
#include <optional>
#include <string>
#include <string_view>
#include <vector>

#include "../global/Constants.h"
#include "../global/Id.h"
#include "../global/Pattern.h"
#include "../util/Exception.h"
#include "../util/HashMap.h"
#include "../util/HashSet.h"
#include "../util/Log.h"
#include "../util/StringUtils.h"
#include "./CompressedString.h"
#include "./StringSortComparator.h"
#include "./vocabulary/CompressedVocabulary.h"
#include "./vocabulary/PrefixCompressor.h"
#include "./vocabulary/UnicodeVocabulary.h"
#include "./vocabulary/VocabularyInMemory.h"
#include "VocabularyOnDisk.h"

using std::string;
using std::vector;

template <class StringType>
using AccessReturnType_t =
    std::conditional_t<std::is_same_v<StringType, CompressedString>,
                       std::string, std::string_view>;

template <typename IndexT = WordVocabIndex>
struct IdRange {
  IdRange() : _first(), _last() {}

  IdRange(IndexT first, IndexT last) : _first(first), _last(last) {}

  IndexT _first;
  IndexT _last;
};

//! Stream operator for convenience.
<<<<<<< HEAD
template <typename IndexT>
inline std::ostream& operator<<(std::ostream& stream,
                                const IdRange<IndexT>& idRange) {
=======
template <typename IndexType>
inline std::ostream& operator<<(std::ostream& stream,
                                const IdRange<IndexType>& idRange) {
>>>>>>> d0f6d4ec
  return stream << '[' << idRange._first << ", " << idRange._last << ']';
}

// simple class for members of a prefix compression codebook
struct Prefix {
  Prefix() = default;
  Prefix(char prefix, const string& fulltext)
      : _prefix(prefix), _fulltext(fulltext) {}

  char _prefix;
  string _fulltext;
};

//! A vocabulary. Wraps a vector of strings
//! and provides additional methods for retrieval.
//! Template parameters that are supported are:
//! std::string -> no compression is applied
//! CompressedString -> prefix compression is applied
<<<<<<< HEAD
template <typename StringType, typename ComparatorType,
          typename IndexT = VocabIndex>
=======
template <typename StringType, typename ComparatorType, typename IndexT>
>>>>>>> d0f6d4ec
class Vocabulary {
  // The different type of data that is stored in the vocabulary
  enum class Datatypes { Literal, Iri, Float, Date };

  template <typename T, typename R = void>
  using enable_if_compressed =
      std::enable_if_t<std::is_same_v<T, CompressedString>>;

  template <typename T, typename R = void>
  using enable_if_uncompressed =
      std::enable_if_t<!std::is_same_v<T, CompressedString>>;

 public:
  using SortLevel = typename ComparatorType::Level;
  using IndexType = IndexT;

  template <
      typename = std::enable_if_t<std::is_same_v<StringType, string> ||
                                  std::is_same_v<StringType, CompressedString>>>
  Vocabulary() {}
  Vocabulary& operator=(Vocabulary&&) noexcept = default;
  Vocabulary(Vocabulary&&) noexcept = default;

  // variable for dispatching
  static constexpr bool _isCompressed =
      std::is_same_v<StringType, CompressedString>;

  virtual ~Vocabulary() = default;

  //! clear all the contents, but not the settings for prefixes etc
  void clear() {
    _internalVocabulary.close();
    _externalVocabulary.close();
  }
  //! Read the vocabulary from file.
  void readFromFile(const string& fileName, const string& extLitsFileName = "");

  //! Write the vocabulary to a file.
  // We don't need to write compressed vocabularies with the current index
  // building procedure
  template <typename U = StringType, typename = enable_if_uncompressed<U>>
  void writeToFile(const string& fileName) const;

  //! Get the word with the given idx or an empty optional if the
  //! word is not in the vocabulary.
  //! Only enabled when uncompressed which also means no externalization
  template <typename U = StringType, typename = enable_if_uncompressed<U>>
  std::optional<std::string_view> operator[](IndexType idx) const;

  //! Get the word with the given idx or an empty optional if the
  //! word is not in the vocabulary. Returns an lvalue because compressed or
  //! externalized words don't allow references
  template <typename U = StringType>
  [[nodiscard]] std::optional<string> indexToOptionalString(
      IndexType idx) const;

  //! Get the word with the given idx.
  //! lvalue for compressedString and const& for string-based vocabulary
  AccessReturnType_t<StringType> at(IndexType idx) const;

  // AccessReturnType_t<StringType> at(IndexType idx) const { return
  // operator[](id); }

  //! Get the number of words in the vocabulary.
  [[nodiscard]] size_t size() const { return _internalVocabulary.size(); }

  //! Get an Id from the vocabulary for some "normal" word.
  //! Return value signals if something was found at all.
  bool getId(const string& word, IndexType* idx) const;

  //! Get an Id range that matches a prefix.
  //! Return value signals if something was found at all.
  //! CAVEAT! TODO<discovered by joka921>: This is only used for the text index,
  //! and uses a range, where the last index is still within the range which is
  //! against C++ conventions!
  // consider using the prefixRange function.
  bool getIdRangeForFullTextPrefix(const string& word,
                                   IdRange<IndexType>* range) const;

  ad_utility::HashMap<Datatypes, std::pair<IndexType, IndexType>>
  getRangesForDatatypes() const;

  template <typename U = StringType, typename = enable_if_compressed<U>>
  void printRangesForDatatypes();

  // only used during Index building, not needed for compressed vocabulary
  void createFromSet(const ad_utility::HashSet<std::string>& set);

  static bool isLiteral(const string& word);

  bool shouldBeExternalized(const string& word) const;

  bool shouldEntityBeExternalized(const string& word) const;

  bool shouldLiteralBeExternalized(const string& word) const;

  // only still needed for text vocabulary
  void externalizeLiteralsFromTextFile(const string& textFileName,
                                       const string& outFileName) {
    _externalVocabulary.getUnderlyingVocabulary().buildFromTextFile(
        textFileName, outFileName);
  }

  static string getLanguage(const string& literal);

  // initialize compression with a list of prefixes
  // The prefixes do not have to be in any specific order
  //
  // StringRange prefixes can be of any type where
  // for (const string& el : prefixes {}
  // works
  template <typename StringRange, typename U = StringType,
            typename = enable_if_compressed<U>>
  void buildCodebookForPrefixCompression(const StringRange& prefixes);

  // set the list of prefixes for words which will become part of the
  // externalized vocabulary. Good for entity names that normally don't appear
  // in queries or results but take a lot of space (e.g. Wikidata statements)
  //
  // StringRange prefixes can be of any type where
  // for (const string& el : prefixes {}
  // works
  template <class StringRange>
  void initializeExternalizePrefixes(const StringRange& prefixes);

  // set the list of languages (in "en" language code format) that should be
  // kept internalized. By default this is just English
  //
  // StringRange prefixes can be of any type where
  // for (const string& el : prefixes {}
  // works
  template <class StringRange>
  void initializeInternalizedLangs(const StringRange& prefixes);

  void setLocale(const std::string& language, const std::string& country,
                 bool ignorePunctuation);

  // _____________________________________________________________________
  const ComparatorType& getCaseComparator() const {
    return _internalVocabulary.getComparator();
  }

  /// returns the range of IDs where strings of the vocabulary start with the
  /// prefix according to the collation level the first Id is included in the
  /// range, the last one not. Currently only supports the Primary collation
  /// level, due to limitations in the StringSortComparators
  std::pair<IndexType, IndexType> prefix_range(const string& prefix) const;

  [[nodiscard]] const LocaleManager& getLocaleManager() const {
    return getCaseComparator().getLocaleManager();
  }

  // Wraps std::lower_bound and returns an index instead of an iterator
  IndexType lower_bound(const string& word,
                        const SortLevel level = SortLevel::QUARTERNARY) const;

  // _______________________________________________________________
  IndexType upper_bound(const string& word, const SortLevel level) const;

 private:
  // If a word starts with one of those prefixes it will be externalized
  vector<std::string> _externalizedPrefixes;

  // If a word uses one of these language tags it will be internalized,
  // defaults to English
  vector<std::string> _internalizedLangs{"en"};

  using PrefixCompressedVocabulary =
      CompressedVocabulary<VocabularyInMemory, PrefixCompressor>;
  using InternalCompressedVocabulary =
      UnicodeVocabulary<PrefixCompressedVocabulary, ComparatorType>;
  using InternalUncompressedVocabulary =
      UnicodeVocabulary<VocabularyInMemory, ComparatorType>;
  using InternalVocabulary =
      std::conditional_t<_isCompressed, InternalCompressedVocabulary,
                         InternalUncompressedVocabulary>;
  InternalVocabulary _internalVocabulary;

  using ExternalVocabulary =
      UnicodeVocabulary<VocabularyOnDisk, ComparatorType>;
  ExternalVocabulary _externalVocabulary;

 public:
  const ExternalVocabulary& getExternalVocab() const {
    return _externalVocabulary;
  }
  auto makeUncompressingWordWriter(const std::string& filename) {
    return VocabularyInMemory::WordWriter{filename};
  }

  template <typename U = StringType, typename = enable_if_compressed<U>>
  auto makeCompressedWordWriter(const std::string& filename) {
    return _internalVocabulary.getUnderlyingVocabulary().makeDiskWriter(
        filename);
  }

  static auto makeUncompressedDiskIterator(const string& filename) {
    return VocabularyInMemory::makeWordDiskIterator(filename);
  }
};

using RdfsVocabulary =
    Vocabulary<CompressedString, TripleComponentComparator, VocabIndex>;
using TextVocabulary =
    Vocabulary<std::string, SimpleStringComparator, WordVocabIndex>;

// _______________________________________________________________
template <typename S, typename C, typename I>
template <typename>
std::optional<string> Vocabulary<S, C, I>::indexToOptionalString(
    IndexType idx) const {
  if (idx.get() < _internalVocabulary.size()) {
    return std::optional<string>(_internalVocabulary[idx.get()]);
  } else {
    // this word must be externalized
    idx.get() -= _internalVocabulary.size();
    AD_CONTRACT_CHECK(idx.get() < _externalVocabulary.size());
    return _externalVocabulary[idx.get()];
  }
}<|MERGE_RESOLUTION|>--- conflicted
+++ resolved
@@ -50,15 +50,9 @@
 };
 
 //! Stream operator for convenience.
-<<<<<<< HEAD
-template <typename IndexT>
-inline std::ostream& operator<<(std::ostream& stream,
-                                const IdRange<IndexT>& idRange) {
-=======
 template <typename IndexType>
 inline std::ostream& operator<<(std::ostream& stream,
                                 const IdRange<IndexType>& idRange) {
->>>>>>> d0f6d4ec
   return stream << '[' << idRange._first << ", " << idRange._last << ']';
 }
 
@@ -77,12 +71,7 @@
 //! Template parameters that are supported are:
 //! std::string -> no compression is applied
 //! CompressedString -> prefix compression is applied
-<<<<<<< HEAD
-template <typename StringType, typename ComparatorType,
-          typename IndexT = VocabIndex>
-=======
 template <typename StringType, typename ComparatorType, typename IndexT>
->>>>>>> d0f6d4ec
 class Vocabulary {
   // The different type of data that is stored in the vocabulary
   enum class Datatypes { Literal, Iri, Float, Date };
