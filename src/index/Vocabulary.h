// Copyright 2011 - 2024
// University of Freiburg
// Chair of Algorithms and Data Structures
//
// Authors: Björn Buchhold <buchhold@gmail.com>
//          Johannes Kalmbach <kalmbach@cs.uni-freiburg.de>
//          Hannah Bast <bast@cs.uni-freiburg.de>

#ifndef QLEVER_SRC_INDEX_VOCABULARY_H
#define QLEVER_SRC_INDEX_VOCABULARY_H

#include <cassert>
#include <fstream>
#include <functional>
#include <optional>
#include <string>
#include <string_view>
#include <vector>

#include "backports/algorithm.h"
#include "global/Constants.h"
#include "global/Id.h"
#include "global/Pattern.h"
#include "index/StringSortComparator.h"
#include "index/vocabulary/PolymorphicVocabulary.h"
#include "index/vocabulary/UnicodeVocabulary.h"
#include "index/vocabulary/VocabularyInMemory.h"
#include "util/Exception.h"
#include "util/HashMap.h"
#include "util/HashSet.h"
#include "util/Log.h"
#include "util/StringUtils.h"

using std::string;
using std::vector;

template <typename IndexT = WordVocabIndex>
class IdRange {
 public:
  IdRange() = default;
  IdRange(IndexT first, IndexT last) : first_(first), last_(last) {
    AD_CORRECTNESS_CHECK(first <= last);
  }
  IndexT first() const { return first_; }
  IndexT last() const { return last_; }

 private:
  IndexT first_{};
  IndexT last_{};
};

// Stream operator for convenience.
template <typename IndexType>
inline std::ostream& operator<<(std::ostream& stream,
                                const IdRange<IndexType>& idRange) {
  return stream << '[' << idRange.first_ << ", " << idRange.last_ << ']';
}

// A vocabulary. Wraps a vector of strings and provides additional methods for
// retrieval.
template <typename UnderlyingVocabulary, typename ComparatorType,
          typename IndexT>
class Vocabulary {
 public:
  // The type that is returned by the `operator[]` of this vocabulary. Typically
  // either `std::string` or `std::string_view`.
  using AccessReturnType =
      decltype(std::declval<const UnderlyingVocabulary&>()[0]);

  // The index ranges for a prefix + a function to check whether a given index
  // is contained in one of them.
  //
  // NOTE: There are currently two ranges, one for the internal and one for the
  // external vocabulary. It would be easy to add more ranges.
  struct PrefixRanges {
   public:
    using Ranges = std::array<std::pair<IndexT, IndexT>, 1>;

   private:
    Ranges ranges_{};

   public:
    PrefixRanges() = default;
    explicit PrefixRanges(const Ranges& ranges);
    const Ranges& ranges() const { return ranges_; }
    bool operator==(const PrefixRanges& ranges) const = default;
    bool contain(IndexT index) const;
  };

 private:
  // The different type of data that is stored in the vocabulary
  enum class Datatypes { Literal, Iri, Float, Date };

  // If a literal uses one of these language tags or starts with one of these
  // prefixes, it will be externalized. By default, everything is externalized.
  // Both of these settings can be overridden using the `settings.json` file.
  //
  // NOTE: Qlever-internal prefixes are currently always internalized, no matter
  // how `internalizedLangs_` and `externalizedPrefixes_` are set.
  vector<std::string> internalizedLangs_;
  vector<std::string> externalizedPrefixes_{""};

  using VocabularyWithUnicodeComparator =
      UnicodeVocabulary<UnderlyingVocabulary, ComparatorType>;

  VocabularyWithUnicodeComparator vocabulary_;

  // ID ranges for IRIs and literals. Used for the efficient computation of the
  // `isIRI` and `isLiteral` functions.
  PrefixRanges prefixRangesIris_;
  PrefixRanges prefixRangesLiterals_;

 public:
  using SortLevel = typename ComparatorType::Level;
  using IndexType = IndexT;

  Vocabulary() = default;
  Vocabulary& operator=(Vocabulary&&) noexcept = default;
  Vocabulary(Vocabulary&&) noexcept = default;

  virtual ~Vocabulary() = default;

  //! Read the vocabulary from file.
  void readFromFile(const string& fileName);

  // Get the word with the given `idx`. Throw if the `idx` is not contained
  // in the vocabulary.
  AccessReturnType operator[](IndexType idx) const;

  //! Get the number of words in the vocabulary.
  [[nodiscard]] size_t size() const { return vocabulary_.size(); }

  //! Get an Id from the vocabulary for some "normal" word.
  //! Return value signals if something was found at all.
  bool getId(std::string_view word, IndexType* idx) const;

  // Get the index range for the given prefix or `std::nullopt` if no word with
  // the given prefix exists in the vocabulary.
  //
  // TODO<discovered by joka921>: This is only used for the text index, and
  // uses a range, where the last index is still within the range which is
  // against C++ conventions! Consider using the `prefix_range` function.
  //
  // NOTE: Unlike `prefixRanges`, this only looks in the internal vocabulary,
  // which is OK because for the text index, the external vocabulary is always
  // empty.
  std::optional<IdRange<IndexType>> getIdRangeForFullTextPrefix(
      const string& word) const;

  // only used during Index building, not needed for compressed vocabulary
  void createFromSet(const ad_utility::HashSet<std::string>& set,
                     const std::string& filename);

  static bool stringIsLiteral(std::string_view s);

  bool isIri(IndexT index) const { return prefixRangesIris_.contain(index); }
  bool isLiteral(IndexT index) const {
    return prefixRangesLiterals_.contain(index);
  }

  bool shouldBeExternalized(std::string_view word) const;

  bool shouldEntityBeExternalized(std::string_view word) const;

  bool shouldLiteralBeExternalized(std::string_view word) const;

  static string_view getLanguage(std::string_view literal);

  // set the list of prefixes for words which will become part of the
  // externalized vocabulary. Good for entity names that normally don't appear
  // in queries or results but take a lot of space (e.g. Wikidata statements)
  //
  // StringRange prefixes can be of any type where
  // for (const string& el : prefixes {}
  // works
  template <class StringRange>
  void initializeExternalizePrefixes(const StringRange& prefixes);

  // set the list of languages (in "en" language code format) that should be
  // kept internalized. By default this is just English
  //
  // StringRange prefixes can be of any type where
  // for (const string& el : prefixes {}
  // works
  template <class StringRange>
  void initializeInternalizedLangs(const StringRange& prefixes);

  void setLocale(const std::string& language, const std::string& country,
                 bool ignorePunctuation);

  // _____________________________________________________________________
  const ComparatorType& getCaseComparator() const {
    return vocabulary_.getComparator();
  }

  // Get prefix ranges for the given prefix.
  PrefixRanges prefixRanges(std::string_view prefix) const;

  [[nodiscard]] const LocaleManager& getLocaleManager() const {
    return getCaseComparator().getLocaleManager();
  }

  // Wraps std::lower_bound and returns an index instead of an iterator
  IndexType lower_bound(std::string_view word,
                        const SortLevel level = SortLevel::QUARTERNARY) const;

  // _______________________________________________________________
  IndexType upper_bound(const string& word,
                        const SortLevel level = SortLevel::QUARTERNARY) const;

  // Get a writer for the vocab that has an `operator()` method to
  // which the single words + the information whether they shall be cached in
  // the internal vocabulary  have to be pushed one by one to add words to the
  // vocabulary.
  UnderlyingVocabulary::WordWriter makeWordWriter(
      const std::string& filename) const {
    // Note: In GCC this triggers a move construction of the created
    // `DiskWriter`, although mandatory copy elision should kick in here
    // according to our understanding (and does in clang). We could investigate
    // whether this is a bug in GCC or whether we are missing something.
    return vocabulary_.getUnderlyingVocabulary().makeDiskWriter(filename);
  }

  // If the `UnderlyingVocabulary` is a `PolymorphicVocabulary`, close the
  // vocabulary and set the type of the vocabulary according to the `type`
  // argument (see the `PolymorphicVocabulary` class for details).
  void resetToType(ad_utility::VocabularyType type) {
    if constexpr (std::is_same_v<UnderlyingVocabulary, PolymorphicVocabulary>) {
      vocabulary_.getUnderlyingVocabulary().resetToType(type);
    }
  }
};

<<<<<<< HEAD
namespace detail {
// Thecompile-time definitions `_QLEVER_VOCAB_UNCOMPRESSED_IN_MEMORY` can be
// used to disable the external vocab and the compression of the vocab at
// compile time. NOTE: These change the binary format of QLever's index, so
// changing them requires rebuilding of the indices.

#ifdef _QLEVER_VOCAB_UNCOMPRESSED_IN_MEMORY
using UnderlyingVocabRdfsVocabulary = VocabularyInMemory;
#else
using UnderlyingVocabRdfsVocabulary = PolymorphicVocabulary;
#endif

using UnderlyingVocabTextVocabulary = VocabularyInMemory;
}  // namespace detail

using RdfsVocabulary = Vocabulary<detail::UnderlyingVocabRdfsVocabulary,
                                  TripleComponentComparator, VocabIndex>;
using TextVocabulary = Vocabulary<detail::UnderlyingVocabTextVocabulary,
                                  SimpleStringComparator, WordVocabIndex>;
=======
using RdfsVocabulary =
    Vocabulary<CompressedString, TripleComponentComparator, VocabIndex>;
using TextVocabulary =
    Vocabulary<std::string, SimpleStringComparator, WordVocabIndex>;

#endif  // QLEVER_SRC_INDEX_VOCABULARY_H
>>>>>>> f2eb25a4
<|MERGE_RESOLUTION|>--- conflicted
+++ resolved
@@ -231,7 +231,6 @@
   }
 };
 
-<<<<<<< HEAD
 namespace detail {
 // Thecompile-time definitions `_QLEVER_VOCAB_UNCOMPRESSED_IN_MEMORY` can be
 // used to disable the external vocab and the compression of the vocab at
@@ -251,11 +250,5 @@
                                   TripleComponentComparator, VocabIndex>;
 using TextVocabulary = Vocabulary<detail::UnderlyingVocabTextVocabulary,
                                   SimpleStringComparator, WordVocabIndex>;
-=======
-using RdfsVocabulary =
-    Vocabulary<CompressedString, TripleComponentComparator, VocabIndex>;
-using TextVocabulary =
-    Vocabulary<std::string, SimpleStringComparator, WordVocabIndex>;
-
-#endif  // QLEVER_SRC_INDEX_VOCABULARY_H
->>>>>>> f2eb25a4
+
+#endif  // QLEVER_SRC_INDEX_VOCABULARY_H