--- conflicted
+++ resolved
@@ -102,16 +102,9 @@
   vector<std::string> internalizedLangs_;
   vector<std::string> externalizedPrefixes_{""};
 
-<<<<<<< HEAD
-  using UnderlyingVocabulary = SplitGeoVocabulary<
-      StringType, ComparatorType, IndexT,
-      std::conditional_t<isCompressed_,
-                         CompressedVocabulary<VocabularyInternalExternal>,
-                         VocabularyInMemory>>;
-=======
->>>>>>> 76f09840
   using VocabularyWithUnicodeComparator =
-      UnicodeVocabulary<UnderlyingVocabulary, ComparatorType>;
+      UnicodeVocabulary<SplitGeoVocabulary<UnderlyingVocabulary>,
+                        ComparatorType>;
 
   VocabularyWithUnicodeComparator vocabulary_;
 
