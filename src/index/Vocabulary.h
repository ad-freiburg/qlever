--- conflicted
+++ resolved
@@ -108,13 +108,8 @@
 
   //! clear all the contents, but not the settings for prefixes etc
   void clear() {
-<<<<<<< HEAD
-    _words.clear();
-    _externalLiterals.close();
-=======
     _internalVocabulary.clear();
-    _externalVocabulary.clear();
->>>>>>> c6acf420
+    _externalVocabulary.close();
   }
   //! Read the vocabulary from file.
   void readFromFile(const string& fileName, const string& extLitsFileName = "");
