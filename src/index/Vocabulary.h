--- conflicted
+++ resolved
@@ -136,11 +136,7 @@
   // This function determines if precomputed `GeometryInfo` is available for
   // this vocabulary. More specifically, `isGeoInfoAvailable` returns `true` if
   // there is an underlying `GeoVocabulary` such that `getGeoInfo` will return a
-<<<<<<< HEAD
-  // `GeometryInfo` object for all indicies pointing to valid geometries in the
-=======
   // `GeometryInfo` object for all indices pointing to valid geometries in the
->>>>>>> 07943bc5
   // `GeoVocabulary`. If this function returns `false`, `getGeoInfo` will return
   // `std::nullopt` for any input, because no precomputed `GeometryInfo` is
   // available.
