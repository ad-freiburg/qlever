// Copyright 2011 - 2024
// University of Freiburg
// Chair of Algorithms and Data Structures
//
// Authors: Björn Buchhold <buchhold@gmail.com>
//          Johannes Kalmbach <kalmbach@cs.uni-freiburg.de>
//          Hannah Bast <bast@cs.uni-freiburg.de>

#ifndef QLEVER_SRC_INDEX_VOCABULARY_H
#define QLEVER_SRC_INDEX_VOCABULARY_H

#include <cassert>
#include <fstream>
#include <functional>
#include <optional>
#include <string>
#include <string_view>
#include <vector>

#include "backports/algorithm.h"
#include "global/Constants.h"
#include "global/Id.h"
#include "global/Pattern.h"
#include "index/StringSortComparator.h"
#include "index/vocabulary/PolymorphicVocabulary.h"
#include "index/vocabulary/UnicodeVocabulary.h"
#include "index/vocabulary/VocabularyInMemory.h"
#include "util/Exception.h"
#include "util/HashMap.h"
#include "util/HashSet.h"
#include "util/Log.h"
#include "util/StringUtils.h"

using std::string;
using std::vector;

template <typename IndexT = WordVocabIndex>
class IdRange {
 public:
  IdRange() = default;
  IdRange(IndexT first, IndexT last) : first_(first), last_(last) {
    AD_CORRECTNESS_CHECK(first <= last);
  }
  IndexT first() const { return first_; }
  IndexT last() const { return last_; }

 private:
  IndexT first_{};
  IndexT last_{};
};

// Stream operator for convenience.
template <typename IndexType>
inline std::ostream& operator<<(std::ostream& stream,
                                const IdRange<IndexType>& idRange) {
  return stream << '[' << idRange.first_ << ", " << idRange.last_ << ']';
}

// A vocabulary. Wraps a vector of strings and provides additional methods for
// retrieval.
template <typename UnderlyingVocabulary, typename ComparatorType,
          typename IndexT>
class Vocabulary {
 public:
  // The type that is returned by the `operator[]` of this vocabulary. Typically
  // either `std::string` or `std::string_view`.
  using AccessReturnType =
      decltype(std::declval<const UnderlyingVocabulary&>()[0]);

  // The index ranges for a prefix + a function to check whether a given index
  // is contained in one of them.
  //
  // NOTE: There are currently two ranges, one for the internal and one for the
  // external vocabulary. It would be easy to add more ranges.
  struct PrefixRanges {
   public:
    using Ranges = std::array<std::pair<IndexT, IndexT>, 1>;

   private:
    Ranges ranges_{};

   public:
    PrefixRanges() = default;
    explicit PrefixRanges(const Ranges& ranges);
    const Ranges& ranges() const { return ranges_; }
    bool operator==(const PrefixRanges& ranges) const = default;
    bool contain(IndexT index) const;
  };

 private:
  // The different type of data that is stored in the vocabulary
  enum class Datatypes { Literal, Iri, Float, Date };

  // If a literal uses one of these language tags or starts with one of these
  // prefixes, it will be externalized. By default, everything is externalized.
  // Both of these settings can be overridden using the `settings.json` file.
  //
  // NOTE: Qlever-internal prefixes are currently always internalized, no matter
  // how `internalizedLangs_` and `externalizedPrefixes_` are set.
  vector<std::string> internalizedLangs_;
  vector<std::string> externalizedPrefixes_{""};

  using VocabularyWithUnicodeComparator =
      UnicodeVocabulary<UnderlyingVocabulary, ComparatorType>;

  VocabularyWithUnicodeComparator vocabulary_;

  // ID ranges for IRIs and literals. Used for the efficient computation of the
  // `isIRI` and `isLiteral` functions.
  PrefixRanges prefixRangesIris_;
  PrefixRanges prefixRangesLiterals_;

 public:
  using SortLevel = typename ComparatorType::Level;
  using IndexType = IndexT;

  Vocabulary() = default;
  Vocabulary& operator=(Vocabulary&&) noexcept = default;
  Vocabulary(Vocabulary&&) noexcept = default;

  virtual ~Vocabulary() = default;

  //! Read the vocabulary from file.
  void readFromFile(const string& fileName);

  // Get the word with the given `idx`. Throw if the `idx` is not contained
  // in the vocabulary.
  AccessReturnType operator[](IndexType idx) const;

  //! Get the number of words in the vocabulary.
  [[nodiscard]] size_t size() const { return vocabulary_.size(); }

  //! Get an Id from the vocabulary for some "normal" word.
  //! Return value signals if something was found at all.
  bool getId(std::string_view word, IndexType* idx) const;

  // Get the index range for the given prefix or `std::nullopt` if no word with
  // the given prefix exists in the vocabulary.
  //
  // TODO<discovered by joka921>: This is only used for the text index, and
  // uses a range, where the last index is still within the range which is
  // against C++ conventions! Consider using the `prefix_range` function.
  //
  // NOTE: Unlike `prefixRanges`, this only looks in the internal vocabulary,
  // which is OK because for the text index, the external vocabulary is always
  // empty.
  std::optional<IdRange<IndexType>> getIdRangeForFullTextPrefix(
      const string& word) const;

  // only used during Index building, not needed for compressed vocabulary
  void createFromSet(const ad_utility::HashSet<std::string>& set,
                     const std::string& filename);

  static bool stringIsLiteral(std::string_view s);

  bool isIri(IndexT index) const { return prefixRangesIris_.contain(index); }
  bool isLiteral(IndexT index) const {
    return prefixRangesLiterals_.contain(index);
  }

  bool shouldBeExternalized(std::string_view word) const;

  bool shouldEntityBeExternalized(std::string_view word) const;

  bool shouldLiteralBeExternalized(std::string_view word) const;

  static string_view getLanguage(std::string_view literal);

  // set the list of prefixes for words which will become part of the
  // externalized vocabulary. Good for entity names that normally don't appear
  // in queries or results but take a lot of space (e.g. Wikidata statements)
  //
  // StringRange prefixes can be of any type where
  // for (const string& el : prefixes {}
  // works
  template <class StringRange>
  void initializeExternalizePrefixes(const StringRange& prefixes);

  // set the list of languages (in "en" language code format) that should be
  // kept internalized. By default this is just English
  //
  // StringRange prefixes can be of any type where
  // for (const string& el : prefixes {}
  // works
  template <class StringRange>
  void initializeInternalizedLangs(const StringRange& prefixes);

  void setLocale(const std::string& language, const std::string& country,
                 bool ignorePunctuation);

  // _____________________________________________________________________
  const ComparatorType& getCaseComparator() const {
    return vocabulary_.getComparator();
  }

  // Get prefix ranges for the given prefix.
  PrefixRanges prefixRanges(std::string_view prefix) const;

  [[nodiscard]] const LocaleManager& getLocaleManager() const {
    return getCaseComparator().getLocaleManager();
  }

  // Wraps std::lower_bound and returns an index instead of an iterator
  IndexType lower_bound(std::string_view word,
                        const SortLevel level = SortLevel::QUARTERNARY) const;

  // _______________________________________________________________
  IndexType upper_bound(const string& word,
                        const SortLevel level = SortLevel::QUARTERNARY) const;

  // Get a writer for the vocab that has an `operator()` method to
  // which the single words + the information whether they shall be cached in
  // the internal vocabulary  have to be pushed one by one to add words to the
  // vocabulary.
  UnderlyingVocabulary::WordWriter makeWordWriter(
      const std::string& filename) const {
    // Note: In GCC this triggers a move construction of the created
    // `DiskWriter`, although mandatory copy elision should kick in here
    // according to our understanding (and does in clang). We could investigate
    // whether this is a bug in GCC or whether we are missing something.
    return vocabulary_.getUnderlyingVocabulary().makeDiskWriter(filename);
  }

  // If the `UnderlyingVocabulary` is a `PolymorphicVocabulary`, close the
  // vocabulary and set the type of the vocabulary according to the `type`
  // argument (see the `PolymorphicVocabulary` class for details).
  void resetToType(ad_utility::VocabularyType type) {
    if constexpr (std::is_same_v<UnderlyingVocabulary, PolymorphicVocabulary>) {
      vocabulary_.getUnderlyingVocabulary().resetToType(type);
    }
  }
};

<<<<<<< HEAD
namespace detail {
// Thecompile-time definitions `_QLEVER_VOCAB_UNCOMPRESSED_IN_MEMORY` can be
// used to disable the external vocab and the compression of the vocab at
// compile time. NOTE: These change the binary format of QLever's index, so
// changing them requires rebuilding of the indices.

#ifdef _QLEVER_VOCAB_UNCOMPRESSED_IN_MEMORY
using UnderlyingVocabRdfsVocabulary = VocabularyInMemory;
#else
using UnderlyingVocabRdfsVocabulary = PolymorphicVocabulary;
#endif

using UnderlyingVocabTextVocabulary = VocabularyInMemory;
}  // namespace detail

using RdfsVocabulary = Vocabulary<detail::UnderlyingVocabRdfsVocabulary,
                                  TripleComponentComparator, VocabIndex>;
using TextVocabulary = Vocabulary<detail::UnderlyingVocabTextVocabulary,
                                  SimpleStringComparator, WordVocabIndex>;
=======
using RdfsVocabulary =
    Vocabulary<CompressedString, TripleComponentComparator, VocabIndex>;
using TextVocabulary =
    Vocabulary<std::string, SimpleStringComparator, WordVocabIndex>;

#endif  // QLEVER_SRC_INDEX_VOCABULARY_H
>>>>>>> 95e6371b
<|MERGE_RESOLUTION|>--- conflicted
+++ resolved
@@ -21,10 +21,13 @@
 #include "global/Constants.h"
 #include "global/Id.h"
 #include "global/Pattern.h"
+#include "index/CompressedString.h"
 #include "index/StringSortComparator.h"
-#include "index/vocabulary/PolymorphicVocabulary.h"
+#include "index/VocabularyOnDisk.h"
+#include "index/vocabulary/CompressedVocabulary.h"
 #include "index/vocabulary/UnicodeVocabulary.h"
 #include "index/vocabulary/VocabularyInMemory.h"
+#include "index/vocabulary/VocabularyInternalExternal.h"
 #include "util/Exception.h"
 #include "util/HashMap.h"
 #include "util/HashSet.h"
@@ -33,6 +36,11 @@
 
 using std::string;
 using std::vector;
+
+template <class StringType>
+using AccessReturnType_t =
+    std::conditional_t<std::is_same_v<StringType, CompressedString>,
+                       std::string, std::string_view>;
 
 template <typename IndexT = WordVocabIndex>
 class IdRange {
@@ -57,16 +65,12 @@
 }
 
 // A vocabulary. Wraps a vector of strings and provides additional methods for
-// retrieval.
-template <typename UnderlyingVocabulary, typename ComparatorType,
-          typename IndexT>
+// retrieval. Template parameters that are supported are:
+// std::string -> no compression is applied
+// CompressedString -> prefix compression is applied
+template <typename StringType, typename ComparatorType, typename IndexT>
 class Vocabulary {
  public:
-  // The type that is returned by the `operator[]` of this vocabulary. Typically
-  // either `std::string` or `std::string_view`.
-  using AccessReturnType =
-      decltype(std::declval<const UnderlyingVocabulary&>()[0]);
-
   // The index ranges for a prefix + a function to check whether a given index
   // is contained in one of them.
   //
@@ -91,6 +95,17 @@
   // The different type of data that is stored in the vocabulary
   enum class Datatypes { Literal, Iri, Float, Date };
 
+  template <typename T, typename R = void>
+  using enable_if_compressed =
+      std::enable_if_t<std::is_same_v<T, CompressedString>>;
+
+  template <typename T, typename R = void>
+  using enable_if_uncompressed =
+      std::enable_if_t<!std::is_same_v<T, CompressedString>>;
+
+  static constexpr bool isCompressed_ =
+      std::is_same_v<StringType, CompressedString>;
+
   // If a literal uses one of these language tags or starts with one of these
   // prefixes, it will be externalized. By default, everything is externalized.
   // Both of these settings can be overridden using the `settings.json` file.
@@ -100,6 +115,10 @@
   vector<std::string> internalizedLangs_;
   vector<std::string> externalizedPrefixes_{""};
 
+  using UnderlyingVocabulary =
+      std::conditional_t<isCompressed_,
+                         CompressedVocabulary<VocabularyInternalExternal>,
+                         VocabularyInMemory>;
   using VocabularyWithUnicodeComparator =
       UnicodeVocabulary<UnderlyingVocabulary, ComparatorType>;
 
@@ -114,7 +133,10 @@
   using SortLevel = typename ComparatorType::Level;
   using IndexType = IndexT;
 
-  Vocabulary() = default;
+  template <
+      typename = std::enable_if_t<std::is_same_v<StringType, string> ||
+                                  std::is_same_v<StringType, CompressedString>>>
+  Vocabulary() {}
   Vocabulary& operator=(Vocabulary&&) noexcept = default;
   Vocabulary(Vocabulary&&) noexcept = default;
 
@@ -125,7 +147,10 @@
 
   // Get the word with the given `idx`. Throw if the `idx` is not contained
   // in the vocabulary.
-  AccessReturnType operator[](IndexType idx) const;
+  AccessReturnType_t<StringType> operator[](IndexType idx) const;
+
+  // AccessReturnType_t<StringType> at(IndexType idx) const { return
+  // operator[](id); }
 
   //! Get the number of words in the vocabulary.
   [[nodiscard]] size_t size() const { return vocabulary_.size(); }
@@ -214,48 +239,13 @@
   // vocabulary.
   UnderlyingVocabulary::WordWriter makeWordWriter(
       const std::string& filename) const {
-    // Note: In GCC this triggers a move construction of the created
-    // `DiskWriter`, although mandatory copy elision should kick in here
-    // according to our understanding (and does in clang). We could investigate
-    // whether this is a bug in GCC or whether we are missing something.
     return vocabulary_.getUnderlyingVocabulary().makeDiskWriter(filename);
   }
-
-  // If the `UnderlyingVocabulary` is a `PolymorphicVocabulary`, close the
-  // vocabulary and set the type of the vocabulary according to the `type`
-  // argument (see the `PolymorphicVocabulary` class for details).
-  void resetToType(ad_utility::VocabularyType type) {
-    if constexpr (std::is_same_v<UnderlyingVocabulary, PolymorphicVocabulary>) {
-      vocabulary_.getUnderlyingVocabulary().resetToType(type);
-    }
-  }
 };
 
-<<<<<<< HEAD
-namespace detail {
-// Thecompile-time definitions `_QLEVER_VOCAB_UNCOMPRESSED_IN_MEMORY` can be
-// used to disable the external vocab and the compression of the vocab at
-// compile time. NOTE: These change the binary format of QLever's index, so
-// changing them requires rebuilding of the indices.
-
-#ifdef _QLEVER_VOCAB_UNCOMPRESSED_IN_MEMORY
-using UnderlyingVocabRdfsVocabulary = VocabularyInMemory;
-#else
-using UnderlyingVocabRdfsVocabulary = PolymorphicVocabulary;
-#endif
-
-using UnderlyingVocabTextVocabulary = VocabularyInMemory;
-}  // namespace detail
-
-using RdfsVocabulary = Vocabulary<detail::UnderlyingVocabRdfsVocabulary,
-                                  TripleComponentComparator, VocabIndex>;
-using TextVocabulary = Vocabulary<detail::UnderlyingVocabTextVocabulary,
-                                  SimpleStringComparator, WordVocabIndex>;
-=======
 using RdfsVocabulary =
     Vocabulary<CompressedString, TripleComponentComparator, VocabIndex>;
 using TextVocabulary =
     Vocabulary<std::string, SimpleStringComparator, WordVocabIndex>;
 
-#endif  // QLEVER_SRC_INDEX_VOCABULARY_H
->>>>>>> 95e6371b
+#endif  // QLEVER_SRC_INDEX_VOCABULARY_H