// Copyright 2011 - 2025
// University of Freiburg
// Chair of Algorithms and Data Structures
//
// Authors: Björn Buchhold <buchhold@gmail.com>
//          Johannes Kalmbach <kalmbach@cs.uni-freiburg.de>
//          Hannah Bast <bast@cs.uni-freiburg.de>
//          Christoph Ullinger <ullingec@cs.uni-freiburg.de>

#ifndef QLEVER_SRC_INDEX_VOCABULARY_H
#define QLEVER_SRC_INDEX_VOCABULARY_H

#include <cassert>
#include <fstream>
#include <functional>
#include <optional>
#include <string>
#include <string_view>
#include <vector>

#include "backports/algorithm.h"
#include "global/Constants.h"
#include "global/Id.h"
#include "global/Pattern.h"
#include "index/StringSortComparator.h"
#include "index/vocabulary/CompressedVocabulary.h"
<<<<<<< HEAD
#include "index/vocabulary/GeoVocabulary.h"
#include "index/vocabulary/SplitVocabulary.h"
=======
#include "index/vocabulary/PolymorphicVocabulary.h"
>>>>>>> 7e03d6e7
#include "index/vocabulary/UnicodeVocabulary.h"
#include "index/vocabulary/VocabularyInMemory.h"
#include "util/Exception.h"
#include "util/GeometryInfo.h"
#include "util/HashMap.h"
#include "util/HashSet.h"
#include "util/Log.h"

using std::string;
using std::vector;

template <typename IndexT = WordVocabIndex>
class IdRange {
 public:
  IdRange() = default;
  IdRange(IndexT first, IndexT last) : first_(first), last_(last) {
    AD_CORRECTNESS_CHECK(first <= last);
  }
  IndexT first() const { return first_; }
  IndexT last() const { return last_; }

 private:
  IndexT first_{};
  IndexT last_{};
};

// Stream operator for convenience.
template <typename IndexType>
inline std::ostream& operator<<(std::ostream& stream,
                                const IdRange<IndexType>& idRange) {
  return stream << '[' << idRange.first_ << ", " << idRange.last_ << ']';
}

// A vocabulary. Wraps a vector of strings and provides additional methods for
// retrieval. It is templated on the type of the underlying vocabulary
// implementation, which can be any of the implementations in the
// `index/vocabulary` directory
template <typename UnderlyingVocabulary, typename ComparatorType,
          typename IndexT>
class Vocabulary {
 public:
  // The index ranges for a prefix + a function to check whether a given index
  // is contained in one of them.
  //
  // NOTE: There are currently two ranges, one for the internal and one for the
  // external vocabulary. It would be easy to add more ranges.
  struct PrefixRanges {
   public:
    using Ranges = std::array<std::pair<IndexT, IndexT>, 1>;

   private:
    Ranges ranges_{};

   public:
    PrefixRanges() = default;
    explicit PrefixRanges(const Ranges& ranges);
    const Ranges& ranges() const { return ranges_; }
    bool operator==(const PrefixRanges& ranges) const = default;
    bool contain(IndexT index) const;
  };

 private:
  // The different type of data that is stored in the vocabulary
  enum class Datatypes { Literal, Iri, Float, Date };

  // If a literal uses one of these language tags or starts with one of these
  // prefixes, it will be externalized. By default, everything is externalized.
  // Both of these settings can be overridden using the `settings.json` file.
  //
  // NOTE: Qlever-internal prefixes are currently always internalized, no matter
  // how `internalizedLangs_` and `externalizedPrefixes_` are set.
  vector<std::string> internalizedLangs_;
  vector<std::string> externalizedPrefixes_{""};

  using VocabularyWithUnicodeComparator =
      UnicodeVocabulary<SplitGeoVocabulary<UnderlyingVocabulary>,
                        ComparatorType>;

  VocabularyWithUnicodeComparator vocabulary_;

  // ID ranges for IRIs and literals. Used for the efficient computation of the
  // `isIRI` and `isLiteral` functions.
  PrefixRanges prefixRangesIris_;
  PrefixRanges prefixRangesLiterals_;

 public:
  using SortLevel = typename ComparatorType::Level;
  using IndexType = IndexT;
  // The type that is returned by the `operator[]` of this vocabulary. Typically
  // either `std::string` or `std::string_view`.
  using AccessReturnType =
      decltype(std::declval<const UnderlyingVocabulary&>()[0]);

  Vocabulary() = default;
  Vocabulary& operator=(Vocabulary&&) noexcept = default;
  Vocabulary(Vocabulary&&) noexcept = default;

  virtual ~Vocabulary() = default;

  //! Read the vocabulary from file.
  void readFromFile(const string& filename);

  // Get the word with the given `idx`. Throw if the `idx` is not contained
  // in the vocabulary.
  AccessReturnType operator[](IndexType idx) const;

  //! Get the number of words in the vocabulary.
  [[nodiscard]] size_t size() const { return vocabulary_.size(); }

  //! Get an Id from the vocabulary for some "normal" word.
  //! Return value signals if something was found at all.
  bool getId(std::string_view word, IndexType* idx) const;

  // Retrieve a `GeometryInfo` object from the underlying `GeoVocabulary`. The
  // index parameter is expected to have the geo literal marker bit, otherwise
  // `std::nullopt` is returned.
  std::optional<ad_utility::GeometryInfo> getGeoInfo(IndexType idx) const;

  // Get the index range for the given prefix or `std::nullopt` if no word with
  // the given prefix exists in the vocabulary.
  //
  // TODO<discovered by joka921>: This is only used for the text index, and
  // uses a range, where the last index is still within the range which is
  // against C++ conventions! Consider using the `prefix_range` function.
  //
  // NOTE: Unlike `prefixRanges`, this only looks in the internal vocabulary,
  // which is OK because for the text index, the external vocabulary is always
  // empty.
  std::optional<IdRange<IndexType>> getIdRangeForFullTextPrefix(
      const string& word) const;

  // only used during Index building, not needed for compressed vocabulary
  void createFromSet(const ad_utility::HashSet<std::string>& set,
                     const std::string& filename);

  static bool stringIsLiteral(std::string_view s);

  bool isIri(IndexT index) const { return prefixRangesIris_.contain(index); }
  bool isLiteral(IndexT index) const {
    return prefixRangesLiterals_.contain(index);
  }

  bool shouldBeExternalized(std::string_view word) const;

  bool shouldEntityBeExternalized(std::string_view word) const;

  bool shouldLiteralBeExternalized(std::string_view word) const;

  static string_view getLanguage(std::string_view literal);

  // set the list of prefixes for words which will become part of the
  // externalized vocabulary. Good for entity names that normally don't appear
  // in queries or results but take a lot of space (e.g. Wikidata statements)
  //
  // StringRange prefixes can be of any type where
  // for (const string& el : prefixes {}
  // works
  template <class StringRange>
  void initializeExternalizePrefixes(const StringRange& prefixes);

  // set the list of languages (in "en" language code format) that should be
  // kept internalized. By default this is just English
  //
  // StringRange prefixes can be of any type where
  // for (const string& el : prefixes {}
  // works
  template <class StringRange>
  void initializeInternalizedLangs(const StringRange& prefixes);

  void setLocale(const std::string& language, const std::string& country,
                 bool ignorePunctuation);

  // _____________________________________________________________________
  const ComparatorType& getCaseComparator() const {
    return vocabulary_.getComparator();
  }

  // Get prefix ranges for the given prefix.
  PrefixRanges prefixRanges(std::string_view prefix) const;

  [[nodiscard]] const LocaleManager& getLocaleManager() const {
    return getCaseComparator().getLocaleManager();
  }

  // Get bounds for a given prefix. Since the underlying vocabulary is a
  // SplitVocabulary, the template parameter applySplit indicates whether all
  // lookups should only be done in the main vocabulary or whether the lookup
  // should be performed on the special split vocabulary.
  template <bool getUpperBound, bool applySplit = false>
  IndexType boundImpl(std::string_view word,
                      const SortLevel level = SortLevel::QUARTERNARY) const {
    WordAndIndex wordAndIndex;
    uint8_t marker = 0;
    if constexpr (applySplit) {
      marker = vocabulary_.getUnderlyingVocabulary().getMarkerForWord(word);
    }
    if constexpr (getUpperBound) {
      wordAndIndex = vocabulary_.upper_bound(word, level, marker);
    } else {
      wordAndIndex = vocabulary_.lower_bound(word, level, marker);
    }
    return IndexType::make(wordAndIndex.indexOrDefault(size()));
  };

  // Wraps std::lower_bound and returns an index instead of an iterator
  template <bool applySplit = false>
  IndexType lower_bound(std::string_view word,
                        const SortLevel level = SortLevel::QUARTERNARY) const {
    return boundImpl<false, applySplit>(word, level);
  };

  // _______________________________________________________________
  template <bool applySplit = false>
  IndexType upper_bound(const string& word,
                        SortLevel level = SortLevel::QUARTERNARY) const {
    return boundImpl<true, applySplit>(word, level);
  };

  // Get a writer for the vocab that has an `operator()` method to
  // which the single words + the information whether they shall be cached in
  // the internal vocabulary  have to be pushed one by one to add words to the
  // vocabulary.
  auto makeWordWriterPtr(const std::string& filename) const {
    return vocabulary_.getUnderlyingVocabulary().makeWordWriterPtr(filename);
  }

  // If the `UnderlyingVocabulary` is a `PolymorphicVocabulary`, close the
  // vocabulary and set the type of the vocabulary according to the `type`
  // argument (see the `PolymorphicVocabulary` class for details).
  void resetToType(ad_utility::VocabularyType type) {
    if constexpr (std::is_same_v<UnderlyingVocabulary, PolymorphicVocabulary>) {
      vocabulary_.getUnderlyingVocabulary().resetToType(type);
    }
  }
};

namespace detail {
// Thecompile-time definitions `QLEVER_VOCAB_UNCOMPRESSED_IN_MEMORY` can be
// used to disable the external vocab and the compression of the vocab at
// compile time. NOTE: These change the binary format of QLever's index, so
// changing them requires rebuilding of the indices.

#ifdef QLEVER_VOCAB_UNCOMPRESSED_IN_MEMORY
using UnderlyingVocabRdfsVocabulary = VocabularyInMemory;
#else
using UnderlyingVocabRdfsVocabulary = PolymorphicVocabulary;
#endif

using UnderlyingVocabTextVocabulary = VocabularyInMemory;
}  // namespace detail

using RdfsVocabulary = Vocabulary<detail::UnderlyingVocabRdfsVocabulary,
                                  TripleComponentComparator, VocabIndex>;
using TextVocabulary = Vocabulary<detail::UnderlyingVocabTextVocabulary,
                                  SimpleStringComparator, WordVocabIndex>;

#endif  // QLEVER_SRC_INDEX_VOCABULARY_H<|MERGE_RESOLUTION|>--- conflicted
+++ resolved
@@ -24,12 +24,9 @@
 #include "global/Pattern.h"
 #include "index/StringSortComparator.h"
 #include "index/vocabulary/CompressedVocabulary.h"
-<<<<<<< HEAD
 #include "index/vocabulary/GeoVocabulary.h"
+#include "index/vocabulary/PolymorphicVocabulary.h"
 #include "index/vocabulary/SplitVocabulary.h"
-=======
-#include "index/vocabulary/PolymorphicVocabulary.h"
->>>>>>> 7e03d6e7
 #include "index/vocabulary/UnicodeVocabulary.h"
 #include "index/vocabulary/VocabularyInMemory.h"
 #include "util/Exception.h"
@@ -253,7 +250,7 @@
   // the internal vocabulary  have to be pushed one by one to add words to the
   // vocabulary.
   auto makeWordWriterPtr(const std::string& filename) const {
-    return vocabulary_.getUnderlyingVocabulary().makeWordWriterPtr(filename);
+    return vocabulary_.getUnderlyingVocabulary().makeDiskWriterPtr(filename);
   }
 
   // If the `UnderlyingVocabulary` is a `PolymorphicVocabulary`, close the
@@ -264,6 +261,15 @@
       vocabulary_.getUnderlyingVocabulary().resetToType(type);
     }
   }
+
+  // If the `UnderlyingVocabulary` is a `PolymorphicVocabulary`, close the
+  // vocabulary and set the type of the vocabulary according to the `type`
+  // argument (see the `PolymorphicVocabulary` class for details).
+  void resetToType(ad_utility::VocabularyType type) {
+    if constexpr (std::is_same_v<UnderlyingVocabulary, PolymorphicVocabulary>) {
+      vocabulary_.getUnderlyingVocabulary().resetToType(type);
+    }
+  }
 };
 
 namespace detail {
