// Copyright 2011 - 2024
// University of Freiburg
// Chair of Algorithms and Data Structures
//
// Authors: Björn Buchhold <buchhold@gmail.com>
//          Johannes Kalmbach <kalmbach@cs.uni-freiburg.de>
//          Hannah Bast <bast@cs.uni-freiburg.de>

#ifndef QLEVER_SRC_INDEX_VOCABULARY_H
#define QLEVER_SRC_INDEX_VOCABULARY_H

#include <cassert>
#include <fstream>
#include <functional>
#include <optional>
#include <string>
#include <string_view>
#include <vector>

#include "backports/algorithm.h"
#include "global/Constants.h"
#include "global/Id.h"
#include "global/Pattern.h"
#include "index/StringSortComparator.h"
<<<<<<< HEAD
#include "index/vocabulary/PolymorphicVocabulary.h"
#include "index/vocabulary/UnicodeVocabulary.h"
#include "index/vocabulary/VocabularyInMemory.h"
=======
#include "index/vocabulary/CompressedVocabulary.h"
#include "index/vocabulary/UnicodeVocabulary.h"
#include "index/vocabulary/VocabularyInMemory.h"
#include "index/vocabulary/VocabularyInternalExternal.h"
#include "index/vocabulary/VocabularyOnDisk.h"
>>>>>>> 84aff6d2
#include "util/Exception.h"
#include "util/HashMap.h"
#include "util/HashSet.h"
#include "util/Log.h"
#include "util/StringUtils.h"

using std::string;
using std::vector;

template <typename IndexT = WordVocabIndex>
class IdRange {
 public:
  IdRange() = default;
  IdRange(IndexT first, IndexT last) : first_(first), last_(last) {
    AD_CORRECTNESS_CHECK(first <= last);
  }
  IndexT first() const { return first_; }
  IndexT last() const { return last_; }

 private:
  IndexT first_{};
  IndexT last_{};
};

// Stream operator for convenience.
template <typename IndexType>
inline std::ostream& operator<<(std::ostream& stream,
                                const IdRange<IndexType>& idRange) {
  return stream << '[' << idRange.first_ << ", " << idRange.last_ << ']';
}

// A vocabulary. Wraps a vector of strings and provides additional methods for
// retrieval.
template <typename UnderlyingVocabulary, typename ComparatorType,
          typename IndexT>
class Vocabulary {
 public:
  // The type that is returned by the `operator[]` of this vocabulary. Typically
  // either `std::string` or `std::string_view`.
  using AccessReturnType =
      decltype(std::declval<const UnderlyingVocabulary&>()[0]);

  // The index ranges for a prefix + a function to check whether a given index
  // is contained in one of them.
  //
  // NOTE: There are currently two ranges, one for the internal and one for the
  // external vocabulary. It would be easy to add more ranges.
  struct PrefixRanges {
   public:
    using Ranges = std::array<std::pair<IndexT, IndexT>, 1>;

   private:
    Ranges ranges_{};

   public:
    PrefixRanges() = default;
    explicit PrefixRanges(const Ranges& ranges);
    const Ranges& ranges() const { return ranges_; }
    bool operator==(const PrefixRanges& ranges) const = default;
    bool contain(IndexT index) const;
  };

 private:
  // The different type of data that is stored in the vocabulary
  enum class Datatypes { Literal, Iri, Float, Date };

  // If a literal uses one of these language tags or starts with one of these
  // prefixes, it will be externalized. By default, everything is externalized.
  // Both of these settings can be overridden using the `settings.json` file.
  //
  // NOTE: Qlever-internal prefixes are currently always internalized, no matter
  // how `internalizedLangs_` and `externalizedPrefixes_` are set.
  vector<std::string> internalizedLangs_;
  vector<std::string> externalizedPrefixes_{""};

  using VocabularyWithUnicodeComparator =
      UnicodeVocabulary<UnderlyingVocabulary, ComparatorType>;

  VocabularyWithUnicodeComparator vocabulary_;

  // ID ranges for IRIs and literals. Used for the efficient computation of the
  // `isIRI` and `isLiteral` functions.
  PrefixRanges prefixRangesIris_;
  PrefixRanges prefixRangesLiterals_;

 public:
  using SortLevel = typename ComparatorType::Level;
  using IndexType = IndexT;
  using AccessReturnType = AccessReturnType_t<StringType>;

  Vocabulary() = default;
  Vocabulary& operator=(Vocabulary&&) noexcept = default;
  Vocabulary(Vocabulary&&) noexcept = default;

  virtual ~Vocabulary() = default;

  //! Read the vocabulary from file.
  void readFromFile(const string& fileName);

  // Get the word with the given `idx`. Throw if the `idx` is not contained
  // in the vocabulary.
  AccessReturnType operator[](IndexType idx) const;

  //! Get the number of words in the vocabulary.
  [[nodiscard]] size_t size() const { return vocabulary_.size(); }

  //! Get an Id from the vocabulary for some "normal" word.
  //! Return value signals if something was found at all.
  bool getId(std::string_view word, IndexType* idx) const;

  // Get the index range for the given prefix or `std::nullopt` if no word with
  // the given prefix exists in the vocabulary.
  //
  // TODO<discovered by joka921>: This is only used for the text index, and
  // uses a range, where the last index is still within the range which is
  // against C++ conventions! Consider using the `prefix_range` function.
  //
  // NOTE: Unlike `prefixRanges`, this only looks in the internal vocabulary,
  // which is OK because for the text index, the external vocabulary is always
  // empty.
  std::optional<IdRange<IndexType>> getIdRangeForFullTextPrefix(
      const string& word) const;

  // only used during Index building, not needed for compressed vocabulary
  void createFromSet(const ad_utility::HashSet<std::string>& set,
                     const std::string& filename);

  static bool stringIsLiteral(std::string_view s);

  bool isIri(IndexT index) const { return prefixRangesIris_.contain(index); }
  bool isLiteral(IndexT index) const {
    return prefixRangesLiterals_.contain(index);
  }

  bool shouldBeExternalized(std::string_view word) const;

  bool shouldEntityBeExternalized(std::string_view word) const;

  bool shouldLiteralBeExternalized(std::string_view word) const;

  static string_view getLanguage(std::string_view literal);

  // set the list of prefixes for words which will become part of the
  // externalized vocabulary. Good for entity names that normally don't appear
  // in queries or results but take a lot of space (e.g. Wikidata statements)
  //
  // StringRange prefixes can be of any type where
  // for (const string& el : prefixes {}
  // works
  template <class StringRange>
  void initializeExternalizePrefixes(const StringRange& prefixes);

  // set the list of languages (in "en" language code format) that should be
  // kept internalized. By default this is just English
  //
  // StringRange prefixes can be of any type where
  // for (const string& el : prefixes {}
  // works
  template <class StringRange>
  void initializeInternalizedLangs(const StringRange& prefixes);

  void setLocale(const std::string& language, const std::string& country,
                 bool ignorePunctuation);

  // _____________________________________________________________________
  const ComparatorType& getCaseComparator() const {
    return vocabulary_.getComparator();
  }

  // Get prefix ranges for the given prefix.
  PrefixRanges prefixRanges(std::string_view prefix) const;

  [[nodiscard]] const LocaleManager& getLocaleManager() const {
    return getCaseComparator().getLocaleManager();
  }

  // Wraps std::lower_bound and returns an index instead of an iterator
  IndexType lower_bound(std::string_view word,
                        const SortLevel level = SortLevel::QUARTERNARY) const;

  // _______________________________________________________________
  IndexType upper_bound(const string& word,
                        SortLevel level = SortLevel::QUARTERNARY) const;

  // Get a writer for the vocab that has an `operator()` method to
  // which the single words + the information whether they shall be cached in
  // the internal vocabulary  have to be pushed one by one to add words to the
  // vocabulary.
<<<<<<< HEAD
  UnderlyingVocabulary::WordWriter makeWordWriter(
      const std::string& filename) const {
    // Note: In GCC this triggers a move construction of the created
    // `DiskWriter`, although mandatory copy elision should kick in here
    // according to our understanding (and does in clang). We could investigate
    // whether this is a bug in GCC or whether we are missing something.
    return vocabulary_.getUnderlyingVocabulary().makeDiskWriter(filename);
=======
  auto makeWordWriterPtr(const std::string& filename) const {
    return vocabulary_.getUnderlyingVocabulary().makeDiskWriterPtr(filename);
>>>>>>> 84aff6d2
  }

  // If the `UnderlyingVocabulary` is a `PolymorphicVocabulary`, close the
  // vocabulary and set the type of the vocabulary according to the `type`
  // argument (see the `PolymorphicVocabulary` class for details).
  void resetToType(ad_utility::VocabularyType type) {
    if constexpr (std::is_same_v<UnderlyingVocabulary, PolymorphicVocabulary>) {
      vocabulary_.getUnderlyingVocabulary().resetToType(type);
    }
  }
};

namespace detail {
// Thecompile-time definitions `_QLEVER_VOCAB_UNCOMPRESSED_IN_MEMORY` can be
// used to disable the external vocab and the compression of the vocab at
// compile time. NOTE: These change the binary format of QLever's index, so
// changing them requires rebuilding of the indices.

#ifdef _QLEVER_VOCAB_UNCOMPRESSED_IN_MEMORY
using UnderlyingVocabRdfsVocabulary = VocabularyInMemory;
#else
using UnderlyingVocabRdfsVocabulary = PolymorphicVocabulary;
#endif

using UnderlyingVocabTextVocabulary = VocabularyInMemory;
}  // namespace detail

using RdfsVocabulary = Vocabulary<detail::UnderlyingVocabRdfsVocabulary,
                                  TripleComponentComparator, VocabIndex>;
using TextVocabulary = Vocabulary<detail::UnderlyingVocabTextVocabulary,
                                  SimpleStringComparator, WordVocabIndex>;

#endif  // QLEVER_SRC_INDEX_VOCABULARY_H<|MERGE_RESOLUTION|>--- conflicted
+++ resolved
@@ -22,17 +22,9 @@
 #include "global/Id.h"
 #include "global/Pattern.h"
 #include "index/StringSortComparator.h"
-<<<<<<< HEAD
-#include "index/vocabulary/PolymorphicVocabulary.h"
-#include "index/vocabulary/UnicodeVocabulary.h"
-#include "index/vocabulary/VocabularyInMemory.h"
-=======
 #include "index/vocabulary/CompressedVocabulary.h"
 #include "index/vocabulary/UnicodeVocabulary.h"
 #include "index/vocabulary/VocabularyInMemory.h"
-#include "index/vocabulary/VocabularyInternalExternal.h"
-#include "index/vocabulary/VocabularyOnDisk.h"
->>>>>>> 84aff6d2
 #include "util/Exception.h"
 #include "util/HashMap.h"
 #include "util/HashSet.h"
@@ -221,18 +213,8 @@
   // which the single words + the information whether they shall be cached in
   // the internal vocabulary  have to be pushed one by one to add words to the
   // vocabulary.
-<<<<<<< HEAD
-  UnderlyingVocabulary::WordWriter makeWordWriter(
-      const std::string& filename) const {
-    // Note: In GCC this triggers a move construction of the created
-    // `DiskWriter`, although mandatory copy elision should kick in here
-    // according to our understanding (and does in clang). We could investigate
-    // whether this is a bug in GCC or whether we are missing something.
-    return vocabulary_.getUnderlyingVocabulary().makeDiskWriter(filename);
-=======
   auto makeWordWriterPtr(const std::string& filename) const {
     return vocabulary_.getUnderlyingVocabulary().makeDiskWriterPtr(filename);
->>>>>>> 84aff6d2
   }
 
   // If the `UnderlyingVocabulary` is a `PolymorphicVocabulary`, close the
