// Copyright 2018, University of Freiburg,
// Chair of Algorithms and Data Structures.
// Author: Johannes Kalmbach <johannes.kalmbach@gmail.com>
#pragma once

#include <string>
#include <utility>

#include "engine/idTable/CompressedExternalIdTable.h"
#include "global/Constants.h"
#include "global/Id.h"
#include "index/ConstantsIndexBuilding.h"
#include "index/IndexBuilderTypes.h"
#include "index/Vocabulary.h"
#include "util/HashMap.h"
#include "util/MmapVector.h"

using IdPairMMapVec = ad_utility::MmapVector<std::pair<Id, Id>>;
using IdPairMMapVecView = ad_utility::MmapVectorView<std::pair<Id, Id>>;

using TripleVec = ad_utility::CompressedExternalIdTable<3>;

/**
 * Class for merging the partial vocabularies. The main function is still in the
 * `mergeVocabulary` function, but the parallel pipeline is easier when this is
 * encapsulated within a class.
 */
class VocabularyMerger {
 public:
  // If this is set, then we will only output the internal vocabulary.
  // This is useful for the prefix compression, where we don't need the
  // external part of the vocabulary and the mapping from local to global IDs.
  bool _noIdMapsAndIgnoreExternalVocab = false;
  // result of a call to mergeVocabulary
  struct VocabularyMetaData {
    // This struct is used to incrementally construct the range of IDs that
    // correspond to a given prefix. To use it, all the words from the
    // vocabulary must be passed to the member function `addIfWordMatches` in
    // sorted order. After that, the range `[begin(), end())` is the range of
    // all the words that start with the prefix.
    struct IdRangeForPrefix {
      explicit IdRangeForPrefix(std::string prefix)
          : prefix_{std::move(prefix)} {}
      // Check if `word` starts with the `prefix_`. If so, `wordIndex`
      // will become part of the range that this struct represents.
      // For this to work, all the words that start with the `prefix_` have to
      // be passed in consecutively and their indices have to be consecutive
      // and ascending.
      void addIfWordMatches(std::string_view word, size_t wordIndex) {
        if (!word.starts_with(prefix_)) {
          return;
        }
        if (!beginWasSeen_) {
          begin_ = Id::makeFromVocabIndex(VocabIndex::make(wordIndex));
          beginWasSeen_ = true;
        }
        end_ = Id::makeFromVocabIndex(VocabIndex::make(wordIndex + 1));
      }

      Id begin() const { return begin_; }
      Id end() const { return end_; }

      // Return true iff the `id` belongs to this range.
      bool contains(Id id) const { return begin_ <= id && id < end_; }

     private:
      Id begin_ = ID_NO_VALUE;
      Id end_ = ID_NO_VALUE;
      std::string prefix_;
      bool beginWasSeen_ = false;
    };

    size_t numWordsTotal_ = 0;  // that many distinct words were found (size of
                                // the vocabulary)
    IdRangeForPrefix langTaggedPredicates_{"@"};
    IdRangeForPrefix internalEntities_{INTERNAL_ENTITIES_URI_PREFIX};

    // Return true iff the `id` belongs to one of the two ranges that contain
<<<<<<< HEAD
    // the internal IDs.
    bool isInternalId(Id id) const {
=======
    // the internal IDs that were added by QLever and were not part of the
    // input.
    bool isQleverInternalId(Id id) const {
>>>>>>> 8a917460
      return internalEntities_.contains(id) ||
             langTaggedPredicates_.contains(id);
    }
  };

 private:
  // private data members

  // The result (mostly metadata) which we'll return.
  VocabularyMetaData metaData_;
  std::optional<TripleComponentWithIndex> lastTripleComponent_ = std::nullopt;
  std::ofstream outfileExternal_;
  // we will store pairs of <partialId, globalId>
  std::vector<IdPairMMapVec> idVecs_;

  const size_t _bufferSize = 10000000;

 public:
  VocabularyMerger() = default;

  // _______________________________________________________________
  // merge the partial vocabularies in the  binary files
  // fileIdx + PARTIAL_VOCAB_FILE_NAME + to_string(i)
  // where 0 <= i < numFiles
  // Directly Writes .vocabulary file at fileIdx (no more need to pass
  // through Vocabulary class
  // Writes file "externalTextFile" which can be used to directly write external
  // Literals
  // Returns the number of total Words merged and via the parameters
  // the lower and upper bound of language tagged predicates
  // Argument comparator gives the way to order strings (case-sensitive or not)
  // This automatically resets the inner members after finishing, to leave the
  // external interface stateless
  template <typename Comp, typename InternalVocabularyAction>
  VocabularyMetaData mergeVocabulary(const std::string& fileIdx,
                                     size_t numFiles, Comp comparator,
                                     InternalVocabularyAction& action,
                                     ad_utility::MemorySize memToUse);

 private:
  // helper struct used in the priority queue for merging.
  // represents tokens/words in a certain partial vocabulary
  struct QueueWord {
    QueueWord() = default;
    QueueWord(TripleComponentWithIndex&& v, size_t file)
        : _entry(std::move(v)), _partialFileId(file) {}
    TripleComponentWithIndex _entry;  // the word, its local ID and the
                                      // information if it will be externalized
    size_t _partialFileId;  // from which partial vocabulary did this word come

    [[nodiscard]] const bool& isExternal() const { return _entry.isExternal(); }
    [[nodiscard]] bool& isExternal() { return _entry.isExternal(); }

    [[nodiscard]] const std::string& iriOrLiteral() const {
      return _entry.iriOrLiteral();
    }
    [[nodiscard]] std::string& iriOrLiteral() { return _entry.iriOrLiteral(); }

    [[nodiscard]] const auto& id() const { return _entry.index_; }
    [[nodiscard]] auto& id() { return _entry.index_; }
  };

  constexpr static auto sizeOfQueueWord = [](const QueueWord& q) {
    return ad_utility::MemorySize::bytes(sizeof(QueueWord) +
                                         q._entry.iriOrLiteral().size());
  };

  // write the queu words in the buffer to their corresponding idPairVecs.
  // Requires that all the QueueWords that are ever passed are ordered
  // alphabetically (Also across multiple calls)
  template <typename InternalVocabularyAction>
  void writeQueueWordsToIdVec(
      const std::vector<QueueWord>& buffer,
      InternalVocabularyAction& internalVocabularyAction, const auto& lessThan);

  // close all associated files and MmapVectors and reset all internal variables
  void clear() {
    metaData_ = VocabularyMetaData{};
    lastTripleComponent_ = std::nullopt;
    outfileExternal_ = std::ofstream();
    idVecs_.clear();
  }

  // inner helper function for the parallel pipeline. perform the actual write
  // to the IdPairVecs. Format of argument is <vecToWriteTo<internalId,
  // globalId>>
  void doActualWrite(
      const std::vector<std::pair<size_t, std::pair<size_t, size_t>>>& buffer);
};

// ______________
// TODO<joka921> is this even used
// anymore?___________________________________________________________________________
template <class Comp>
void writePartialIdMapToBinaryFileForMerging(
    std::shared_ptr<const ItemMapArray> map, const string& fileName, Comp comp,
    bool doParallelSort);

// _________________________________________________________________________________________
ad_utility::HashMap<Id, Id> IdMapFromPartialIdMapFile(
    const string& mmapFilename);

/**
 * @brief Create a hashMap that maps the Id of the pair<string, Id> to the
 * position of the string in the vector. The resulting ids will be ascending and
 * duplicates strings that appear adjacent to each other will be given the same
 * ID. If Input is sorted this will mean if result[x] == result[y] then the
 * strings that were connected to x and y in the input were identical. Also
 * modifies the input Ids to their mapped values.
 *
 * @param els  Must be sorted(at least duplicates must be adjacent) according to
 * the strings and the Ids must be unique to work correctly.
 */
ad_utility::HashMap<uint64_t, uint64_t> createInternalMapping(ItemVec* els);

/**
 * @brief for each of the IdTriples in <input>: map the three Ids using the
 * <map> and write the resulting Id triple to <*writePtr>
 */
void writeMappedIdsToExtVec(const auto& input,
                            const ad_utility::HashMap<Id, Id>& map,
                            std::unique_ptr<TripleVec>* writePtr);

/**
 * @brief Serialize a std::vector<std::pair<string, Id>> to a binary file
 *
 * For each string first writes the size of the string (64 bits). Then the
 * actual string content (no trailing zero) and then the Id (sizeof(Id)
 *
 * @param els The input
 * @param fileName will write to this file. If it exists it will be overwritten
 */
void writePartialVocabularyToFile(const ItemVec& els, const string& fileName);

/**
 * @brief Take an Array of HashMaps of strings to Ids and insert all the
 * elements from all the hashMaps into a single vector No reordering or
 * deduplication is done, so result.size() == summed size of all the hash maps
 */
ItemVec vocabMapsToVector(ItemMapArray& map);

// _____________________________________________________________________________________________________________
/**
 * @brief Sort the input in-place according to the strings as compared by the
 * StringComparator
 * @tparam A binary Function object to compare strings (e.g.
 * std::less<std::string>())
 * @param doParallelSort if true and USE_PARALLEL_SORT is true, use the gnu
 * parallel extension for sorting.
 */
template <class StringSortComparator>
void sortVocabVector(ItemVec* vecPtr, StringSortComparator comp,
                     bool doParallelSort);

#include "VocabularyGeneratorImpl.h"<|MERGE_RESOLUTION|>--- conflicted
+++ resolved
@@ -76,14 +76,9 @@
     IdRangeForPrefix internalEntities_{INTERNAL_ENTITIES_URI_PREFIX};
 
     // Return true iff the `id` belongs to one of the two ranges that contain
-<<<<<<< HEAD
-    // the internal IDs.
-    bool isInternalId(Id id) const {
-=======
     // the internal IDs that were added by QLever and were not part of the
     // input.
     bool isQleverInternalId(Id id) const {
->>>>>>> 8a917460
       return internalEntities_.contains(id) ||
              langTaggedPredicates_.contains(id);
     }
