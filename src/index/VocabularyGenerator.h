--- conflicted
+++ resolved
@@ -68,14 +68,15 @@
   struct QueueWord {
     QueueWord() = default;
     QueueWord(string&& v, size_t file, Id word, bool isExternal)
-        : _value(std::move(v)), _partialFileId(file), _partialWordId(word), _isExternal{isExternal} {
-    }
+        : _value(std::move(v)),
+          _partialFileId(file),
+          _partialWordId(word),
+          _isExternal{isExternal} {}
     string _value;          // the word
     size_t _partialFileId;  // from which partial vocabulary did this word come
     Id _partialWordId;  // which partial id did the word have in this partial
+    // vocabulary
     bool _isExternal = false;
-    // vocabulary
-
   };
 
   // write the queu words in the buffer to their corresponding idPairVecs.
@@ -88,13 +89,10 @@
 
   // close all associated files and MmapVectors and reset all internal variables
   void clear() {
+    _idManager = ad_utility::DefaultIdManager{};
     _totalWritten = 0;
-<<<<<<< HEAD
     _lastWritten = LastWritten{};
     _outfile = std::ofstream();
-=======
-    _lastWritten = "";
->>>>>>> facaf302
     _outfileExternal = std::ofstream();
     _idVecs.clear();
     _firstLangPredSeen = false;
@@ -104,21 +102,20 @@
 
   // private data members
 
-  // the number of words we have written. This also is the global Id of the next
-  // word we see, unless it is is equal to the previous word
-  size_t _totalWritten = 0;
+  // The IdManager gives us the next internal/external Id as well as the
+  ad_utility::DefaultIdManager _idManager;
+  // The number of words that was already merged. This is only for statistics,
+  // actual Ids are obtained from the `_idManager`.
+  uint64_t _totalWritten = 0;
+
   // keep track of the last seen word to correctly handle duplicates
-<<<<<<< HEAD
-
   struct LastWritten {
     std::string _lastWrittenWord;
     bool _wasExternalized = false;
+    uint64_t _id = 0;
   };
   LastWritten _lastWritten;
   std::ofstream _outfile;
-=======
-  std::string _lastWritten;
->>>>>>> facaf302
   std::ofstream _outfileExternal;
   // we will store pairs of <partialId, globalId>
   std::vector<IdPairMMapVec> _idVecs;
