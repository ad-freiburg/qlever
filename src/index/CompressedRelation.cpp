// Copyright 2021, University of Freiburg,
// Chair of Algorithms and Data Structures.
// Author: Johannes Kalmbach (kalmbacj@informatik.uni-freiburg.de)

#include "CompressedRelation.h"

#include "engine/idTable/IdTable.h"
#include "index/Permutations.h"
#include "util/Cache.h"
#include "util/CompressionUsingZstd/ZstdWrapper.h"
#include "util/ConcurrentCache.h"
#include "util/Generator.h"
#include "util/TypeTraits.h"

using namespace std::chrono_literals;

// This cache stores a small number of decompressed blocks. Its only purpose
// currently is to make the e2e-tests run fast. They contain many Sparql queries
// with ?s ?p ?o triples in the body.
// TODO<joka921> Improve the performance of these triples also for large
// knowledge bases.
auto& globalBlockCache() {
  static ad_utility::ConcurrentCache<
      ad_utility::HeapBasedLRUCache<std::string, DecompressedBlock>>
      globalCache(20ul);
  return globalCache;
}

// ____________________________________________________________________________
void CompressedRelationMetadata::scan(
    const CompressedRelationMetadata& metadata,
    const vector<CompressedBlockMetadata>& blockMetadata,
    const std::string& permutationName, ad_utility::File& file, IdTable* result,
    ad_utility::SharedConcurrentTimeoutTimer timer) {
<<<<<<< HEAD
  if (!permutation._isLoaded) {
    throw std::runtime_error("This query requires the permutation " +
                             permutation._readableName +
                             ", which was not loaded");
  }
  if constexpr (!ad_utility::isVector<IdTableImpl>) {
    AD_CONTRACT_CHECK(result->numColumns() == 2);
  }
  if (!permutation._meta.col0IdExists(col0Id)) {
    return;
  }
  const auto& metaData = permutation._meta.getMetaData(col0Id);
=======
  AD_CHECK(result->numColumns() == NumColumns);
>>>>>>> 5d5a264b

  // get all the blocks where _col0FirstId <= col0Id <= _col0LastId
  struct KeyLhs {
    Id _col0FirstId;
    Id _col0LastId;
  };
  Id col0Id = metadata._col0Id;
  // TODO<joka921, Clang16> Use a structured binding. Structured bindings are
  // currently not supported by clang when using OpenMP because clang internally
  // transforms the `#pragma`s into lambdas, and capturing structured bindings
  // is only supported in clang >= 16.
  decltype(blockMetadata.begin()) beginBlock, endBlock;
  std::tie(beginBlock, endBlock) = std::equal_range(
      // TODO<joka921> For some reason we can't use `std::ranges::equal_range`,
      // find out why. Note: possibly it has something to do with the limited
      // support of ranges in clang with versions < 16. Revisit this when
      // we use clang 16.
      blockMetadata.begin(), blockMetadata.end(), KeyLhs{col0Id, col0Id},
      [](const auto& a, const auto& b) {
        return a._col0FirstId < b._col0FirstId && a._col0LastId < b._col0LastId;
      });

  // The total size of the result is now known.
  result->resize(metadata.getNofElements());

  // The position in the result to which the next block is being
  // decompressed.
  size_t rowIndexOfNextBlock = 0;

  // The number of rows for which we still have space
  // in the result (only needed for checking of invariants).
  size_t spaceLeft = result->size();

  // The first block might contain entries that are not part of our
  // actual scan result.
  bool firstBlockIsIncomplete =
      beginBlock < endBlock &&
      (beginBlock->_col0FirstId < col0Id || beginBlock->_col0LastId > col0Id);
  auto lastBlock = endBlock - 1;

  bool lastBlockIsIncomplete =
      beginBlock < lastBlock &&
      (lastBlock->_col0FirstId < col0Id || lastBlock->_col0LastId > col0Id);

  // Invariant: A relation spans multiple blocks exclusively or several
  // entities are stored completely in the same Block.
  AD_CONTRACT_CHECK(!firstBlockIsIncomplete || (beginBlock == lastBlock));
  AD_CONTRACT_CHECK(!lastBlockIsIncomplete);
  if (firstBlockIsIncomplete) {
<<<<<<< HEAD
    AD_CONTRACT_CHECK(metaData._offsetInBlock !=
                      std::numeric_limits<uint64_t>::max());
=======
    AD_CHECK(metadata._offsetInBlock != std::numeric_limits<uint64_t>::max());
>>>>>>> 5d5a264b
  }

  // We have at most one block that is incomplete and thus requires trimming.
  // Set up a lambda, that reads this block and decompresses it to
  // the result.
  auto readIncompleteBlock = [&](const auto& block) {
    auto cacheKey =
        permutationName +
        std::to_string(block._offsetsAndCompressedSize.at(0)._offsetInFile);

    auto uncompressedBuffer = globalBlockCache()
                                  .computeOnce(cacheKey,
                                               [&]() {
                                                 return readAndDecompressBlock(
                                                     block, file, std::nullopt);
                                               })
                                  ._resultPointer;

    // Extract the part of the block that actually belongs to the relation
<<<<<<< HEAD
    auto begin = uncompressedBuffer->begin() + metaData._offsetInBlock;
    auto end = begin + metaData._numRows;
    auto numElements = static_cast<size_t>(end - begin);
    AD_CONTRACT_CHECK(numElements <= spaceLeft);
    for (size_t i = 0; i < numElements; ++i) {
      get(currentIndex + i, 0) = (*(begin + i))[0];
      get(currentIndex + i, 1) = (*(begin + i))[1];
=======
    auto numElements = metadata._numRows;
    AD_CHECK(uncompressedBuffer->numColumns() == numColumns());
    for (size_t i = 0; i < uncompressedBuffer->numColumns(); ++i) {
      const auto& inputCol = uncompressedBuffer->getColumn(i);
      auto begin = inputCol.begin() + metadata._offsetInBlock;
      auto resultColumn = result->getColumn(i);
      AD_CHECK(numElements <= spaceLeft);
      std::copy(begin, begin + numElements, resultColumn.begin());
>>>>>>> 5d5a264b
    }
    rowIndexOfNextBlock += numElements;
    spaceLeft -= numElements;
  };

  // Read the first block if it is incomplete
  if (firstBlockIsIncomplete) {
    readIncompleteBlock(*beginBlock);
    ++beginBlock;
    if (timer) {
      timer->wlock()->checkTimeoutAndThrow("IndexScan :");
    }
  }

  // Read all the other (complete!) blocks in parallel
  if (beginBlock < endBlock) {
#pragma omp parallel
#pragma omp single
    {
      for (; beginBlock < endBlock; ++beginBlock) {
        const auto& block = *beginBlock;
        // Read a block from disk (serially).

        CompressedBlock compressedBuffer =
            readCompressedBlockFromFile(block, file, std::nullopt);

        // This lambda decompresses the block that was just read to the
        // correct position in the result.
        auto decompressLambda = [&result, rowIndexOfNextBlock, &block,
                                 compressedBuffer =
                                     std::move(compressedBuffer)]() {
          ad_utility::TimeBlockAndLog("Decompressing a block");

          decompressBlockToExistingIdTable(compressedBuffer, block._numRows,
                                           *result, rowIndexOfNextBlock);
        };

        // The `decompressLambda` can now run in parallel
#pragma omp task
        {
          if (!timer || !timer->wlock()->hasTimedOut()) {
            decompressLambda();
          };
        }

        // this is again serial code, set up the correct pointers
        // for the next block;
        spaceLeft -= block._numRows;
        rowIndexOfNextBlock += block._numRows;
      }
      AD_CONTRACT_CHECK(spaceLeft == 0);
    }  // End of omp parallel region, all the decompression was handled now.
  }
}

// _____________________________________________________________________________
<<<<<<< HEAD
template <class Permutation, typename IdTableImpl>
void CompressedRelationMetaData::scan(
    const Id col0Id, const Id& col1Id, IdTableImpl* result,
    const Permutation& permutation,
    ad_utility::SharedConcurrentTimeoutTimer timer) {
  AD_CONTRACT_CHECK(result->numColumns() == 1);
=======
void CompressedRelationMetadata::scan(
    const CompressedRelationMetadata& metaData, Id col1Id,
    const vector<CompressedBlockMetadata>& blocks, ad_utility::File& file,
    IdTable* result, ad_utility::SharedConcurrentTimeoutTimer timer) {
  AD_CHECK(result->numColumns() == 1);
>>>>>>> 5d5a264b

  // Get all the blocks  that possibly might contain our pair of col0Id and
  // col1Id
  struct KeyLhs {
    Id _col0FirstId;
    Id _col0LastId;
    Id _col1FirstId;
    Id _col1LastId;
  };

  auto comp = [](const auto& a, const auto& b) {
    bool endBeforeBegin = a._col0LastId < b._col0FirstId;
    endBeforeBegin |=
        (a._col0LastId == b._col0FirstId && a._col1LastId < b._col1FirstId);
    return endBeforeBegin;
  };

  Id col0Id = metaData._col0Id;

  // Note: See the comment in the other overload for `scan` above for the
  // reason why we (currently) can't use a structured binding here.
  decltype(blocks.begin()) beginBlock, endBlock;
  std::tie(beginBlock, endBlock) =
      std::equal_range(blocks.begin(), blocks.end(),
                       KeyLhs{col0Id, col0Id, col1Id, col1Id}, comp);

  // Invariant: The col0Id is completely stored in a single block, or it is
  // contained in multiple blocks that only contain this col0Id,
  bool col0IdHasExclusiveBlocks =
      metaData._offsetInBlock == std::numeric_limits<uint64_t>::max();
  if (!col0IdHasExclusiveBlocks) {
    // This might also be zero if no block was found at all.
    AD_CONTRACT_CHECK(endBlock - beginBlock <= 1);
  }

  // The first and the last block might be incomplete (that is, only
  // a part of these blocks is actually part of the result,
  // set up a lambda which allows us to read these blocks, and returns
  // the result as a vector.
  auto readPossiblyIncompleteBlock = [&](const auto& block) {
    DecompressedBlock uncompressedBuffer =
        readAndDecompressBlock(block, file, std::nullopt);
    AD_CHECK(uncompressedBuffer.numColumns() == 2);
    const auto& col1Column = uncompressedBuffer.getColumn(0);
    const auto& col2Column = uncompressedBuffer.getColumn(1);
    AD_CHECK(col1Column.size() == col2Column.size());

    // Find the range in the block, that belongs to the same relation `col0Id`
    bool containedInOnlyOneBlock =
        metaData._offsetInBlock != std::numeric_limits<uint64_t>::max();
    auto begin = col1Column.begin();
    if (containedInOnlyOneBlock) {
      begin += metaData._offsetInBlock;
    }
    auto end =
        containedInOnlyOneBlock ? begin + metaData._numRows : col1Column.end();

    // Find the range in the block, where also the col1Id matches (the second
    // ID in the `std::array` does not matter).
    std::tie(begin, end) = std::equal_range(begin, end, col1Id);

    size_t beginIndex = begin - col1Column.begin();
    size_t endIndex = end - col1Column.begin();

    // Only extract the relevant portion of the second column.
    std::vector<Id> result(col2Column.begin() + beginIndex,
                           col2Column.begin() + endIndex);
    return result;
  };

  // The first and the last block might be incomplete, compute
  // and store the partial results from them.
  std::vector<Id> firstBlockResult, lastBlockResult;
  if (beginBlock < endBlock) {
    firstBlockResult = readPossiblyIncompleteBlock(*beginBlock);
    ++beginBlock;
    if (timer) {
      timer->wlock()->checkTimeoutAndThrow("IndexScan: ");
    }
  }
  if (beginBlock < endBlock) {
    lastBlockResult = readPossiblyIncompleteBlock(*(endBlock - 1));
    endBlock--;
    if (timer) {
      timer->wlock()->checkTimeoutAndThrow("IndexScan: ");
    }
  }

  // Determine the total size of the result.
  // First accumulate the complete blocks in the "middle"
  auto totalResultSize = std::accumulate(
      beginBlock, endBlock, 0ul, [](const auto& count, const auto& block) {
        return count + block._numRows;
      });
  // Add the possibly incomplete blocks from the beginning and end;
  totalResultSize += firstBlockResult.size() + lastBlockResult.size();

  result->resize(totalResultSize);

  // Insert the first block into the result;
  std::copy(firstBlockResult.begin(), firstBlockResult.end(),
            result->getColumn(0).data());
  size_t rowIndexOfNextBlockStart = firstBlockResult.size();

  // Insert the complete blocks from the middle in parallel
  if (beginBlock < endBlock) {
#pragma omp parallel
#pragma omp single
    for (; beginBlock < endBlock; ++beginBlock) {
      const auto& block = *beginBlock;

      // Read the block serially, only read the second column.
      AD_CHECK(block._offsetsAndCompressedSize.size() == 2);
      CompressedBlock compressedBuffer =
          readCompressedBlockFromFile(block, file, std::vector{1ul});

      // A lambda that owns the compressed block decompresses it to the
      // correct position in the result. It may safely be run in parallel
      auto decompressLambda = [rowIndexOfNextBlockStart, &block, result,
                               compressedBuffer =
                                   std::move(compressedBuffer)]() mutable {
        ad_utility::TimeBlockAndLog("Decompression a block");

        decompressBlockToExistingIdTable(compressedBuffer, block._numRows,
                                         *result, rowIndexOfNextBlockStart);
      };

      // Register an OpenMP task that performs the decompression of this
      // block in parallel
#pragma omp task
      {
        if (!timer || !timer->wlock()->hasTimedOut()) {
          decompressLambda();
        }
      }

      // update the pointers
      rowIndexOfNextBlockStart += block._numRows;
    }  // end of parallel region
  }
  // Add the last block.
<<<<<<< HEAD
  std::copy(lastBlockResult.begin(), lastBlockResult.end(), position);
  spaceLeft -= lastBlockResult.size();
  AD_CONTRACT_CHECK(spaceLeft == 0);
=======
  std::copy(lastBlockResult.begin(), lastBlockResult.end(),
            result->getColumn(0).data() + rowIndexOfNextBlockStart);
  AD_CHECK(rowIndexOfNextBlockStart + lastBlockResult.size() == result->size());
>>>>>>> 5d5a264b
}

// _____________________________________________________________________________
float CompressedRelationWriter::computeMultiplicity(
    size_t numElements, size_t numDistinctElements) {
  bool functional = numElements == numDistinctElements;
  float multiplicity =
      functional ? 1.0f : numElements / float(numDistinctElements);
  // Ensure that the multiplicity is only exactly 1.0 if the relation is indeed
  // functional to prevent numerical instabilities;
  if (!functional && multiplicity == 1.0f) [[unlikely]] {
    multiplicity = std::nextafter(1.0f, 2.0f);
  }
  return multiplicity;
}

// ___________________________________________________________________________
<<<<<<< HEAD
void CompressedRelationWriter::addRelation(
    Id col0Id, const ad_utility::BufferedVector<std::array<Id, 2>>& data,
    size_t numDistinctCol1, bool functional) {
  LOG(TRACE) << "Writing a relation ...\n";
  AD_CONTRACT_CHECK(data.size() > 0);
  LOG(TRACE) << "Calculating multiplicities ...\n";
  float multC1 = functional ? 1.0 : data.size() / float(numDistinctCol1);
=======
void CompressedRelationWriter::addRelation(Id col0Id,
                                           const BufferedIdTable& col1And2Ids,
                                           size_t numDistinctCol1) {
  AD_CHECK(!col1And2Ids.empty());
  float multC1 = computeMultiplicity(col1And2Ids.numRows(), numDistinctCol1);
>>>>>>> 5d5a264b
  // Dummy value that will be overwritten later
  float multC2 = 42.42;
  // This sets everything except the _offsetInBlock, which will be set
  // explicitly below.
  CompressedRelationMetadata metaData{col0Id, col1And2Ids.numRows(), multC1,
                                      multC2};
  auto sizeOfRelation =
      col1And2Ids.numRows() * col1And2Ids.numColumns() * sizeof(Id);

  // If this is a large relation, or the currrently buffered relations +
  // this relation are too large, we will write the buffered relations to file
  // and start a new block.
  if (sizeOfRelation > _numBytesPerBlock * 8 / 10 ||
      sizeOfRelation + _buffer.numRows() > 1.5 * _numBytesPerBlock) {
    writeBufferedRelationsToSingleBlock();
  }

  if (sizeOfRelation > _numBytesPerBlock * 8 / 10) {
    // The relation is large, immediately write the relation to a set of
    // exclusive blocks.
    writeRelationToExclusiveBlocks(col0Id, col1And2Ids);
    metaData._offsetInBlock = std::numeric_limits<uint64_t>::max();
  } else {
    // Append to the current buffered block.
    metaData._offsetInBlock = _buffer.numRows();
    static_assert(sizeof(col1And2Ids[0][0]) == sizeof(Id));
    if (_buffer.numRows() == 0) {
      _currentBlockData._col0FirstId = col0Id;
      _currentBlockData._col1FirstId = col1And2Ids(0, 0);
    }
    _currentBlockData._col0LastId = col0Id;
    _currentBlockData._col1LastId = col1And2Ids(col1And2Ids.numRows() - 1, 0);
    AD_CHECK(_buffer.numColumns() == col1And2Ids.numColumns());
    auto bufferOldSize = _buffer.numRows();
    _buffer.resize(_buffer.numRows() + col1And2Ids.numRows());
    for (size_t i = 0; i < col1And2Ids.numColumns(); ++i) {
      const auto& column = col1And2Ids.getColumn(i);
      std::ranges::copy(column, _buffer.getColumn(i).begin() + bufferOldSize);
    }
  }
  _metaDataBuffer.push_back(metaData);
}

// _____________________________________________________________________________
void CompressedRelationWriter::writeRelationToExclusiveBlocks(
    Id col0Id, const BufferedIdTable& data) {
  const size_t numRowsPerBlock = _numBytesPerBlock / (NumColumns * sizeof(Id));
  AD_CHECK(numRowsPerBlock > 0);
  AD_CHECK(data.numColumns() == NumColumns);
  const auto totalSize = data.numRows();
  for (size_t i = 0; i < totalSize; i += numRowsPerBlock) {
    size_t actualNumRowsPerBlock = std::min(numRowsPerBlock, totalSize - i);

    std::vector<CompressedBlockMetadata::OffsetAndCompressedSize> offsets;
    for (const auto& column : data.getColumns()) {
      offsets.push_back(compressAndWriteColumn(
          {column.begin() + i, column.begin() + i + actualNumRowsPerBlock}));
    }

    _blockBuffer.push_back(CompressedBlockMetadata{
        std::move(offsets), actualNumRowsPerBlock, col0Id, col0Id, data[i][0],
        data[i + actualNumRowsPerBlock - 1][0]});
  }
}

// ___________________________________________________________________________
void CompressedRelationWriter::writeBufferedRelationsToSingleBlock() {
  if (_buffer.empty()) {
    return;
  }

  AD_CHECK(_buffer.numColumns() == NumColumns);
  // Convert from bytes to number of ID pairs.
  size_t numRows = _buffer.numRows();

  // TODO<joka921, C++23> This is
  // `ranges::to<vector>(ranges::transform_view(_buffer.getColumns(),
  // compressAndWriteColumn))`;
  std::ranges::for_each(_buffer.getColumns(),
                        [this](const auto& column) mutable {
                          _currentBlockData._offsetsAndCompressedSize.push_back(
                              compressAndWriteColumn(column));
                        });

  _currentBlockData._numRows = numRows;
  // The `firstId` and `lastId` of `_currentBlockData` were already set
  // correctly by `addRelation()`.
  _blockBuffer.push_back(_currentBlockData);
  // Reset the data of the current block.
  _currentBlockData = CompressedBlockMetadata{};
  _buffer.clear();
}

// _____________________________________________________________________________
CompressedBlock CompressedRelationMetadata::readCompressedBlockFromFile(
    const CompressedBlockMetadata& blockMetaData, ad_utility::File& file,
    std::optional<std::vector<size_t>> columnIndices) {
  // If we have no column indices specified, we read all the columns.
  // TODO<joka921> This should be some kind of `smallVector` for performance
  // reasons.
  if (!columnIndices.has_value()) {
    columnIndices.emplace();
    // TODO<joka921, C++23> this is ranges::to<vector>(std::iota).
    columnIndices->reserve(NumColumns);
    for (size_t i = 0; i < NumColumns; ++i) {
      columnIndices->push_back(i);
    }
  }
  CompressedBlock compressedBuffer;
  compressedBuffer.resize(columnIndices->size());
  // TODO<C++23> Use `std::views::zip`
  for (size_t i = 0; i < compressedBuffer.size(); ++i) {
    const auto& offset =
        blockMetaData._offsetsAndCompressedSize.at(columnIndices->at(i));
    auto& currentCol = compressedBuffer[i];
    currentCol.resize(offset._compressedSize);
    file.read(currentCol.data(), offset._compressedSize, offset._offsetInFile);
  }
  return compressedBuffer;
}

// ____________________________________________________________________________
DecompressedBlock CompressedRelationMetadata::decompressBlock(
    const CompressedBlock& compressedBlock, size_t numRowsToRead) {
  DecompressedBlock decompressedBlock{compressedBlock.size()};
  decompressedBlock.resize(numRowsToRead);
  for (size_t i = 0; i < compressedBlock.size(); ++i) {
    auto col = decompressedBlock.getColumn(i);
    decompressColumn(compressedBlock[i], numRowsToRead, col.data());
  }
  return decompressedBlock;
}

// ____________________________________________________________________________
void CompressedRelationMetadata::decompressBlockToExistingIdTable(
    const CompressedBlock& compressedBlock, size_t numRowsToRead,
    IdTable& table, size_t offsetInTable) {
  AD_CHECK(table.numRows() >= offsetInTable + numRowsToRead);
  // TODO<joka921, C++23> use zip_view.
  AD_CHECK(compressedBlock.size() == table.numColumns());
  for (size_t i = 0; i < compressedBlock.size(); ++i) {
    auto col = table.getColumn(i);
    decompressColumn(compressedBlock[i], numRowsToRead,
                     col.data() + offsetInTable);
  }
}

// ____________________________________________________________________________
template <typename Iterator>
void CompressedRelationMetadata::decompressColumn(
    const std::vector<char>& compressedBlock, size_t numRowsToRead,
    Iterator iterator) {
  auto numBytesActuallyRead = ZstdWrapper::decompressToBuffer(
      compressedBlock.data(), compressedBlock.size(), iterator,
      numRowsToRead * sizeof(*iterator));
<<<<<<< HEAD
  static_assert(2 * sizeof(Id) == sizeof(*iterator));
  AD_CONTRACT_CHECK(numRowsToRead * 2 * sizeof(Id) == numBytesActuallyRead);
=======
  static_assert(sizeof(Id) == sizeof(*iterator));
  AD_CHECK(numRowsToRead * sizeof(Id) == numBytesActuallyRead);
>>>>>>> 5d5a264b
}

// _____________________________________________________________________________
DecompressedBlock CompressedRelationMetadata::readAndDecompressBlock(
    const CompressedBlockMetadata& blockMetaData, ad_utility::File& file,
    std::optional<std::vector<size_t>> columnIndices) {
  CompressedBlock compressedColumns = readCompressedBlockFromFile(
      blockMetaData, file, std::move(columnIndices));
  const auto numRowsToRead = blockMetaData._numRows;
  return decompressBlock(compressedColumns, numRowsToRead);
}

// _____________________________________________________________________________
CompressedBlockMetadata::OffsetAndCompressedSize
CompressedRelationWriter::compressAndWriteColumn(std::span<const Id> column) {
  std::vector<char> compressedBlock = ZstdWrapper::compress(
      (void*)(column.data()), column.size() * sizeof(column[0]));
  auto offsetInFile = _outfile.tell();
  auto compressedSize = compressedBlock.size();
  _outfile.write(compressedBlock.data(), compressedBlock.size());
  return {offsetInFile, compressedSize};
};<|MERGE_RESOLUTION|>--- conflicted
+++ resolved
@@ -32,22 +32,7 @@
     const vector<CompressedBlockMetadata>& blockMetadata,
     const std::string& permutationName, ad_utility::File& file, IdTable* result,
     ad_utility::SharedConcurrentTimeoutTimer timer) {
-<<<<<<< HEAD
-  if (!permutation._isLoaded) {
-    throw std::runtime_error("This query requires the permutation " +
-                             permutation._readableName +
-                             ", which was not loaded");
-  }
-  if constexpr (!ad_utility::isVector<IdTableImpl>) {
-    AD_CONTRACT_CHECK(result->numColumns() == 2);
-  }
-  if (!permutation._meta.col0IdExists(col0Id)) {
-    return;
-  }
-  const auto& metaData = permutation._meta.getMetaData(col0Id);
-=======
-  AD_CHECK(result->numColumns() == NumColumns);
->>>>>>> 5d5a264b
+  AD_CONTRACT_CHECK(result->numColumns() == NumColumns);
 
   // get all the blocks where _col0FirstId <= col0Id <= _col0LastId
   struct KeyLhs {
@@ -97,12 +82,7 @@
   AD_CONTRACT_CHECK(!firstBlockIsIncomplete || (beginBlock == lastBlock));
   AD_CONTRACT_CHECK(!lastBlockIsIncomplete);
   if (firstBlockIsIncomplete) {
-<<<<<<< HEAD
-    AD_CONTRACT_CHECK(metaData._offsetInBlock !=
-                      std::numeric_limits<uint64_t>::max());
-=======
-    AD_CHECK(metadata._offsetInBlock != std::numeric_limits<uint64_t>::max());
->>>>>>> 5d5a264b
+    AD_CONTRACT_CHECK(metadata._offsetInBlock != std::numeric_limits<uint64_t>::max());
   }
 
   // We have at most one block that is incomplete and thus requires trimming.
@@ -122,24 +102,14 @@
                                   ._resultPointer;
 
     // Extract the part of the block that actually belongs to the relation
-<<<<<<< HEAD
-    auto begin = uncompressedBuffer->begin() + metaData._offsetInBlock;
-    auto end = begin + metaData._numRows;
-    auto numElements = static_cast<size_t>(end - begin);
-    AD_CONTRACT_CHECK(numElements <= spaceLeft);
-    for (size_t i = 0; i < numElements; ++i) {
-      get(currentIndex + i, 0) = (*(begin + i))[0];
-      get(currentIndex + i, 1) = (*(begin + i))[1];
-=======
     auto numElements = metadata._numRows;
-    AD_CHECK(uncompressedBuffer->numColumns() == numColumns());
+    AD_CONTRACT_CHECK(uncompressedBuffer->numColumns() == numColumns());
     for (size_t i = 0; i < uncompressedBuffer->numColumns(); ++i) {
       const auto& inputCol = uncompressedBuffer->getColumn(i);
       auto begin = inputCol.begin() + metadata._offsetInBlock;
       auto resultColumn = result->getColumn(i);
-      AD_CHECK(numElements <= spaceLeft);
+      AD_CONTRACT_CHECK(numElements <= spaceLeft);
       std::copy(begin, begin + numElements, resultColumn.begin());
->>>>>>> 5d5a264b
     }
     rowIndexOfNextBlock += numElements;
     spaceLeft -= numElements;
@@ -196,20 +166,11 @@
 }
 
 // _____________________________________________________________________________
-<<<<<<< HEAD
-template <class Permutation, typename IdTableImpl>
-void CompressedRelationMetaData::scan(
-    const Id col0Id, const Id& col1Id, IdTableImpl* result,
-    const Permutation& permutation,
-    ad_utility::SharedConcurrentTimeoutTimer timer) {
-  AD_CONTRACT_CHECK(result->numColumns() == 1);
-=======
 void CompressedRelationMetadata::scan(
     const CompressedRelationMetadata& metaData, Id col1Id,
     const vector<CompressedBlockMetadata>& blocks, ad_utility::File& file,
     IdTable* result, ad_utility::SharedConcurrentTimeoutTimer timer) {
-  AD_CHECK(result->numColumns() == 1);
->>>>>>> 5d5a264b
+  AD_CONTRACT_CHECK(result->numColumns() == 1);
 
   // Get all the blocks  that possibly might contain our pair of col0Id and
   // col1Id
@@ -252,10 +213,10 @@
   auto readPossiblyIncompleteBlock = [&](const auto& block) {
     DecompressedBlock uncompressedBuffer =
         readAndDecompressBlock(block, file, std::nullopt);
-    AD_CHECK(uncompressedBuffer.numColumns() == 2);
+    AD_CONTRACT_CHECK(uncompressedBuffer.numColumns() == 2);
     const auto& col1Column = uncompressedBuffer.getColumn(0);
     const auto& col2Column = uncompressedBuffer.getColumn(1);
-    AD_CHECK(col1Column.size() == col2Column.size());
+    AD_CONTRACT_CHECK(col1Column.size() == col2Column.size());
 
     // Find the range in the block, that belongs to the same relation `col0Id`
     bool containedInOnlyOneBlock =
@@ -322,7 +283,7 @@
       const auto& block = *beginBlock;
 
       // Read the block serially, only read the second column.
-      AD_CHECK(block._offsetsAndCompressedSize.size() == 2);
+      AD_CONTRACT_CHECK(block._offsetsAndCompressedSize.size() == 2);
       CompressedBlock compressedBuffer =
           readCompressedBlockFromFile(block, file, std::vector{1ul});
 
@@ -351,15 +312,9 @@
     }  // end of parallel region
   }
   // Add the last block.
-<<<<<<< HEAD
-  std::copy(lastBlockResult.begin(), lastBlockResult.end(), position);
-  spaceLeft -= lastBlockResult.size();
-  AD_CONTRACT_CHECK(spaceLeft == 0);
-=======
   std::copy(lastBlockResult.begin(), lastBlockResult.end(),
             result->getColumn(0).data() + rowIndexOfNextBlockStart);
-  AD_CHECK(rowIndexOfNextBlockStart + lastBlockResult.size() == result->size());
->>>>>>> 5d5a264b
+  AD_CONTRACT_CHECK(rowIndexOfNextBlockStart + lastBlockResult.size() == result->size());
 }
 
 // _____________________________________________________________________________
@@ -377,21 +332,11 @@
 }
 
 // ___________________________________________________________________________
-<<<<<<< HEAD
-void CompressedRelationWriter::addRelation(
-    Id col0Id, const ad_utility::BufferedVector<std::array<Id, 2>>& data,
-    size_t numDistinctCol1, bool functional) {
-  LOG(TRACE) << "Writing a relation ...\n";
-  AD_CONTRACT_CHECK(data.size() > 0);
-  LOG(TRACE) << "Calculating multiplicities ...\n";
-  float multC1 = functional ? 1.0 : data.size() / float(numDistinctCol1);
-=======
 void CompressedRelationWriter::addRelation(Id col0Id,
                                            const BufferedIdTable& col1And2Ids,
                                            size_t numDistinctCol1) {
-  AD_CHECK(!col1And2Ids.empty());
+  AD_CONTRACT_CHECK(!col1And2Ids.empty());
   float multC1 = computeMultiplicity(col1And2Ids.numRows(), numDistinctCol1);
->>>>>>> 5d5a264b
   // Dummy value that will be overwritten later
   float multC2 = 42.42;
   // This sets everything except the _offsetInBlock, which will be set
@@ -424,7 +369,7 @@
     }
     _currentBlockData._col0LastId = col0Id;
     _currentBlockData._col1LastId = col1And2Ids(col1And2Ids.numRows() - 1, 0);
-    AD_CHECK(_buffer.numColumns() == col1And2Ids.numColumns());
+    AD_CONTRACT_CHECK(_buffer.numColumns() == col1And2Ids.numColumns());
     auto bufferOldSize = _buffer.numRows();
     _buffer.resize(_buffer.numRows() + col1And2Ids.numRows());
     for (size_t i = 0; i < col1And2Ids.numColumns(); ++i) {
@@ -439,8 +384,8 @@
 void CompressedRelationWriter::writeRelationToExclusiveBlocks(
     Id col0Id, const BufferedIdTable& data) {
   const size_t numRowsPerBlock = _numBytesPerBlock / (NumColumns * sizeof(Id));
-  AD_CHECK(numRowsPerBlock > 0);
-  AD_CHECK(data.numColumns() == NumColumns);
+  AD_CONTRACT_CHECK(numRowsPerBlock > 0);
+  AD_CONTRACT_CHECK(data.numColumns() == NumColumns);
   const auto totalSize = data.numRows();
   for (size_t i = 0; i < totalSize; i += numRowsPerBlock) {
     size_t actualNumRowsPerBlock = std::min(numRowsPerBlock, totalSize - i);
@@ -463,7 +408,7 @@
     return;
   }
 
-  AD_CHECK(_buffer.numColumns() == NumColumns);
+  AD_CONTRACT_CHECK(_buffer.numColumns() == NumColumns);
   // Convert from bytes to number of ID pairs.
   size_t numRows = _buffer.numRows();
 
@@ -529,9 +474,9 @@
 void CompressedRelationMetadata::decompressBlockToExistingIdTable(
     const CompressedBlock& compressedBlock, size_t numRowsToRead,
     IdTable& table, size_t offsetInTable) {
-  AD_CHECK(table.numRows() >= offsetInTable + numRowsToRead);
+  AD_CONTRACT_CHECK(table.numRows() >= offsetInTable + numRowsToRead);
   // TODO<joka921, C++23> use zip_view.
-  AD_CHECK(compressedBlock.size() == table.numColumns());
+  AD_CONTRACT_CHECK(compressedBlock.size() == table.numColumns());
   for (size_t i = 0; i < compressedBlock.size(); ++i) {
     auto col = table.getColumn(i);
     decompressColumn(compressedBlock[i], numRowsToRead,
@@ -547,13 +492,8 @@
   auto numBytesActuallyRead = ZstdWrapper::decompressToBuffer(
       compressedBlock.data(), compressedBlock.size(), iterator,
       numRowsToRead * sizeof(*iterator));
-<<<<<<< HEAD
-  static_assert(2 * sizeof(Id) == sizeof(*iterator));
-  AD_CONTRACT_CHECK(numRowsToRead * 2 * sizeof(Id) == numBytesActuallyRead);
-=======
   static_assert(sizeof(Id) == sizeof(*iterator));
-  AD_CHECK(numRowsToRead * sizeof(Id) == numBytesActuallyRead);
->>>>>>> 5d5a264b
+  AD_CONTRACT_CHECK(numRowsToRead * sizeof(Id) == numBytesActuallyRead);
 }
 
 // _____________________________________________________________________________
