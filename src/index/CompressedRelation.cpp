// Copyright 2021, University of Freiburg,
//                 Chair of Algorithms and Data Structures.
// Author: Johannes Kalmbach (kalmbach@cs.uni-freiburg.de)

#include "CompressedRelation.h"

#include "engine/idTable/IdTable.h"
#include "util/Cache.h"
#include "util/CompressionUsingZstd/ZstdWrapper.h"
#include "util/ConcurrentCache.h"
#include "util/Generator.h"
#include "util/OnDestructionDontThrowDuringStackUnwinding.h"
#include "util/OverloadCallOperator.h"
#include "util/ThreadSafeQueue.h"
#include "util/Timer.h"
#include "util/TypeTraits.h"
#include "util/jthread.h"

using namespace std::chrono_literals;

<<<<<<< HEAD
// ____________________________________________________________________________
IdTable CompressedRelationReader::scan(
    const CompressedRelationMetadata& metadata,
    std::span<const CompressedBlockMetadata> blockMetadata,
    ad_utility::File& file, std::span<const ColumnIndex> additionalColumns,
    const TimeoutTimer& timer) const {
  IdTable result(2 + additionalColumns.size(), allocator_);
  std::vector<ColumnIndex> columnIndices{0, 1};
  std::ranges::copy(additionalColumns, std::back_inserter(columnIndices));

  auto relevantBlocks =
      getBlocksFromMetadata(metadata, std::nullopt, blockMetadata);
  auto beginBlock = relevantBlocks.begin();
  auto endBlock = relevantBlocks.end();
  // The total size of the result is now known.
  result.resize(metadata.getNofElements());

  // The position in the result to which the next block is being
  // decompressed.
  size_t rowIndexOfNextBlock = 0;

  // The number of rows for which we still have space
  // in the result (only needed for checking of invariants).
  size_t spaceLeft = result.size();

  // We have at most one block that is incomplete and thus requires trimming.
  // Set up a lambda, that reads this block and decompresses it to
  // the result.
  auto readIncompleteBlock = [&](const auto& block) mutable {
    auto trimmedBlock = readPossiblyIncompleteBlock(
        metadata, std::nullopt, file, block, std::nullopt, columnIndices);
    for (size_t i = 0; i < trimmedBlock.numColumns(); ++i) {
      const auto& inputCol = trimmedBlock.getColumn(i);
      auto resultColumn = result.getColumn(i);
      AD_CORRECTNESS_CHECK(inputCol.size() <= resultColumn.size());
      std::ranges::copy(inputCol, resultColumn.begin());
    }
    rowIndexOfNextBlock += trimmedBlock.size();
    spaceLeft -= trimmedBlock.size();
  };

  // Read the first block (it might be incomplete).
  readIncompleteBlock(*beginBlock);
  ++beginBlock;
  checkTimeout(timer);

  // Read all the other (complete!) blocks in parallel
  if (beginBlock < endBlock) {
#pragma omp parallel
#pragma omp single
    {
      for (; beginBlock < endBlock; ++beginBlock) {
        const auto& block = *beginBlock;
        // Read a block from disk (serially).

        CompressedBlock compressedBuffer =
            readCompressedBlockFromFile(block, file, columnIndices);

        // This lambda decompresses the block that was just read to the
        // correct position in the result.
        auto decompressLambda = [&result, rowIndexOfNextBlock, &block,
                                 compressedBuffer =
                                     std::move(compressedBuffer)]() {
          ad_utility::TimeBlockAndLog tbl{"Decompressing a block"};

          decompressBlockToExistingIdTable(compressedBuffer, block.numRows_,
                                           result, rowIndexOfNextBlock);
        };

        // The `decompressLambda` can now run in parallel
#pragma omp task
        {
          if (!timer || !timer->wlock()->hasTimedOut()) {
            decompressLambda();
          };
        }

        // this is again serial code, set up the correct pointers
        // for the next block;
        spaceLeft -= block.numRows_;
        rowIndexOfNextBlock += block.numRows_;
      }
      AD_CORRECTNESS_CHECK(spaceLeft == 0);
    }  // End of omp parallel region, all the decompression was handled now.
  }
  return result;
=======
// A small helper function to obtain the begin and end iterator of a range
static auto getBeginAndEnd(auto& range) {
  return std::pair{range.begin(), range.end()};
>>>>>>> e9324895
}

// ____________________________________________________________________________
CompressedRelationReader::IdTableGenerator
CompressedRelationReader::asyncParallelBlockGenerator(
<<<<<<< HEAD
    auto beginBlock, auto endBlock, ad_utility::File& file,
    std::span<const ColumnIndex> columnIndices, TimeoutTimer timer) const {
=======
    auto beginBlock, auto endBlock, OwningColumnIndices columnIndices,
    std::shared_ptr<ad_utility::CancellationHandle> cancellationHandle) const {
>>>>>>> e9324895
  LazyScanMetadata& details = co_await cppcoro::getDetails;
  if (beginBlock == endBlock) {
    co_return;
  }
  const size_t queueSize =
      RuntimeParameters().get<"lazy-index-scan-queue-size">();
  auto blockIterator = beginBlock;
  std::mutex blockIteratorMutex;
  auto readAndDecompressBlock =
      [&]() -> std::optional<std::pair<size_t, DecompressedBlock>> {
    checkCancellation(cancellationHandle);
    std::unique_lock lock{blockIteratorMutex};
    if (blockIterator == endBlock) {
      return std::nullopt;
    }
    // Note: taking a copy here is probably not necessary (the lifetime of
    // all the blocks is long enough, so a `const&` would suffice), but the
    // copy is cheap and makes the code more robust.
    auto block = *blockIterator;
    // Note: The order of the following two lines is important: The index
    // of the current block depends on the current value of `blockIterator`,
    // so we have to compute it before incrementing the iterator.
    auto myIndex = static_cast<size_t>(blockIterator - beginBlock);
    ++blockIterator;
    // Note: the reading of the block could also happen without holding the
    // lock. We still perform it inside the lock to avoid contention of the
    // file. On a fast SSD we could possibly change this, but this has to be
    // investigated.
    CompressedBlock compressedBlock =
        readCompressedBlockFromFile(block, columnIndices);
    lock.unlock();
    return std::pair{myIndex, decompressBlock(compressedBlock, block.numRows_)};
  };
  const size_t numThreads =
      RuntimeParameters().get<"lazy-index-scan-num-threads">();

  ad_utility::Timer popTimer{ad_utility::timer::Timer::InitialStatus::Started};
  // In case the coroutine is destroyed early we still want to have this
  // information.
  auto setTimer = ad_utility::makeOnDestructionDontThrowDuringStackUnwinding(
      [&details, &popTimer]() { details.blockingTime_ = popTimer.msecs(); });

  auto queue = ad_utility::data_structures::queueManager<
      ad_utility::data_structures::OrderedThreadSafeQueue<IdTable>>(
      queueSize, numThreads, readAndDecompressBlock);
  for (IdTable& block : queue) {
    popTimer.stop();
    checkCancellation(cancellationHandle);
    ++details.numBlocksRead_;
    details.numElementsRead_ += block.numRows();
    co_yield block;
    popTimer.cont();
  }
  // The `OnDestruction...` above might be called too late, so we manually stop
  // the timer here in case it wasn't already.
  popTimer.stop();
}

// _____________________________________________________________________________
CompressedRelationReader::IdTableGenerator CompressedRelationReader::lazyScan(
<<<<<<< HEAD
    CompressedRelationMetadata metadata,
    std::vector<CompressedBlockMetadata> blockMetadata, ad_utility::File& file,
    std::span<const ColumnIndex> additionalColumns, TimeoutTimer timer) const {
  auto relevantBlocks =
      getBlocksFromMetadata(metadata, std::nullopt, blockMetadata);
  const auto beginBlock = relevantBlocks.begin();
  const auto endBlock = relevantBlocks.end();

  LazyScanMetadata& details = co_await cppcoro::getDetails;
  size_t numBlocksTotal = endBlock - beginBlock;

  if (beginBlock == endBlock) {
    co_return;
  }
  std::vector<ColumnIndex> columnIndices{0, 1};
  std::ranges::copy(additionalColumns, std::back_inserter(columnIndices));

  // Read the first block, it might be incomplete
  auto firstBlock =
      readPossiblyIncompleteBlock(metadata, std::nullopt, file, *beginBlock,
                                  std::ref(details), columnIndices);
  co_yield firstBlock;
  checkTimeout(timer);

  auto blockGenerator = asyncParallelBlockGenerator(beginBlock + 1, endBlock,
                                                    file, columnIndices, timer);
  blockGenerator.setDetailsPointer(&details);
  for (auto& block : blockGenerator) {
    co_yield block;
  }
  AD_CORRECTNESS_CHECK(numBlocksTotal == details.numBlocksRead_);
}

// _____________________________________________________________________________
CompressedRelationReader::IdTableGenerator CompressedRelationReader::lazyScan(
    CompressedRelationMetadata metadata, Id col1Id,
    std::vector<CompressedBlockMetadata> blockMetadata, ad_utility::File& file,
    std::span<const ColumnIndex> additionalColumns, TimeoutTimer timer) const {
=======
    CompressedRelationMetadata metadata, std::optional<Id> col1Id,
    std::vector<CompressedBlockMetadata> blockMetadata,
    OwningColumnIndices additionalColumns,
    std::shared_ptr<ad_utility::CancellationHandle> cancellationHandle) const {
  AD_CONTRACT_CHECK(cancellationHandle);
>>>>>>> e9324895
  auto relevantBlocks = getBlocksFromMetadata(metadata, col1Id, blockMetadata);
  auto [beginBlock, endBlock] = getBeginAndEnd(relevantBlocks);

  LazyScanMetadata& details = co_await cppcoro::getDetails;
  size_t numBlocksTotal = endBlock - beginBlock;

  if (beginBlock == endBlock) {
    co_return;
  }

  auto columnIndices = prepareColumnIndices(col1Id, additionalColumns);

  std::vector<ColumnIndex> columnIndices{1};
  std::ranges::copy(additionalColumns, std::back_inserter(columnIndices));

  auto getIncompleteBlock = [&](auto it) {
<<<<<<< HEAD
    auto result = readPossiblyIncompleteBlock(metadata, col1Id, file, *it,
                                              std::ref(details), columnIndices);
    checkTimeout(timer);
=======
    auto result = readPossiblyIncompleteBlock(metadata, col1Id, *it,
                                              std::ref(details), columnIndices);
    checkCancellation(cancellationHandle);
>>>>>>> e9324895
    return result;
  };

  if (beginBlock < endBlock) {
    auto block = getIncompleteBlock(beginBlock);
    co_yield block;
  }

  if (beginBlock + 1 < endBlock) {
    // We copy the cancellationHandle because it is still captured by reference
    // inside the `getIncompleteBlock` lambda.
    auto blockGenerator = asyncParallelBlockGenerator(
<<<<<<< HEAD
        beginBlock + 1, endBlock - 1, file, columnIndices, timer);
=======
        beginBlock + 1, endBlock - 1, columnIndices, cancellationHandle);
>>>>>>> e9324895
    blockGenerator.setDetailsPointer(&details);
    for (auto& block : blockGenerator) {
      co_yield block;
    }
    auto lastBlock = getIncompleteBlock(endBlock - 1);
    co_yield lastBlock;
  }
  AD_CORRECTNESS_CHECK(numBlocksTotal == details.numBlocksRead_);
}

namespace {
// An internal helper function for the `getBlocksForJoin` functions below.
// Get the ID from the `triple` that pertains to the join column (the col2 if
// the col1 is specified, else the col1). There are two special cases: If the
// triple doesn't match the `col0` and (if specified) the `col1` then a sentinel
// value is returned that is `Id::min` if the triple is lower than all matching
// triples, and `Id::max` if is higher. That way we can consistently compare a
// single ID from a join column with a complete triple from a block.
auto getRelevantIdFromTriple(
    CompressedBlockMetadata::PermutedTriple triple,
    const CompressedRelationReader::MetadataAndBlocks& metadataAndBlocks) {
  auto idForNonMatchingBlock = [](Id fromTriple, Id key, Id minKey,
                                  Id maxKey) -> std::optional<Id> {
    if (fromTriple < key) {
      return minKey;
    }
    if (fromTriple > key) {
      return maxKey;
    }
    return std::nullopt;
  };

  auto [minKey, maxKey] = [&]() {
    if (!metadataAndBlocks.firstAndLastTriple_.has_value()) {
      return std::array{Id::min(), Id::max()};
    }
    const auto& [first, last] = metadataAndBlocks.firstAndLastTriple_.value();
    if (metadataAndBlocks.col1Id_.has_value()) {
      return std::array{first.col2Id_, last.col2Id_};
    } else {
      return std::array{first.col1Id_, last.col1Id_};
    }
  }();

  if (auto optId = idForNonMatchingBlock(
          triple.col0Id_, metadataAndBlocks.relationMetadata_.col0Id_, minKey,
          maxKey)) {
    return optId.value();
  }
  if (!metadataAndBlocks.col1Id_.has_value()) {
    return triple.col1Id_;
  }

  return idForNonMatchingBlock(
             triple.col1Id_, metadataAndBlocks.col1Id_.value(), minKey, maxKey)
      .value_or(triple.col2Id_);
}
}  // namespace

// _____________________________________________________________________________
std::vector<CompressedBlockMetadata> CompressedRelationReader::getBlocksForJoin(
    std::span<const Id> joinColumn,
    const MetadataAndBlocks& metadataAndBlocks) {
  // Get all the blocks where `col0FirstId_ <= col0Id <= col0LastId_`.
  auto relevantBlocks = getBlocksFromMetadata(metadataAndBlocks);

  // We need symmetric comparisons between Ids and blocks.
  auto idLessThanBlock = [&metadataAndBlocks](
                             Id id, const CompressedBlockMetadata& block) {
    return id < getRelevantIdFromTriple(block.firstTriple_, metadataAndBlocks);
  };

  auto blockLessThanId = [&metadataAndBlocks](
                             const CompressedBlockMetadata& block, Id id) {
    return getRelevantIdFromTriple(block.lastTriple_, metadataAndBlocks) < id;
  };

  // `blockLessThanBlock` (a dummy) and `std::less<Id>` are only needed to
  // fulfill a concept for the `std::ranges` algorithms.
  auto blockLessThanBlock =
      []<typename T = void>(const CompressedBlockMetadata&,
                            const CompressedBlockMetadata&)
          ->bool {
    static_assert(ad_utility::alwaysFalse<T>);
    AD_FAIL();
  };
  auto lessThan = ad_utility::OverloadCallOperator{
      idLessThanBlock, blockLessThanId, blockLessThanBlock, std::less<Id>{}};

  // Find the matching blocks by performing binary search on the `joinColumn`.
  // Note that it is tempting to reuse the `zipperJoinWithUndef` routine, but
  // this doesn't work because the implicit equality defined by `!lessThan(a,b)
  // && !lessThan(b, a)` is not transitive.
  std::vector<CompressedBlockMetadata> result;

  auto blockIsNeeded = [&joinColumn, &lessThan](const auto& block) {
    return !std::ranges::equal_range(joinColumn, block, lessThan).empty();
  };
  std::ranges::copy(relevantBlocks | std::views::filter(blockIsNeeded),
                    std::back_inserter(result));
  // The following check is cheap as there are only few blocks.
  AD_CORRECTNESS_CHECK(std::ranges::unique(result).empty());
  return result;
}

// _____________________________________________________________________________
std::array<std::vector<CompressedBlockMetadata>, 2>
CompressedRelationReader::getBlocksForJoin(
    const MetadataAndBlocks& metadataAndBlocks1,
    const MetadataAndBlocks& metadataAndBlocks2) {
  auto relevantBlocks1 = getBlocksFromMetadata(metadataAndBlocks1);
  auto relevantBlocks2 = getBlocksFromMetadata(metadataAndBlocks2);

  auto metadataForBlock =
      [&](const CompressedBlockMetadata& block) -> decltype(auto) {
    if (relevantBlocks1.data() <= &block &&
        &block < relevantBlocks1.data() + relevantBlocks1.size()) {
      return metadataAndBlocks1;
    } else {
      return metadataAndBlocks2;
    }
  };

  auto blockLessThanBlock = [&](const CompressedBlockMetadata& block1,
                                const CompressedBlockMetadata& block2) {
    return getRelevantIdFromTriple(block1.lastTriple_,
                                   metadataForBlock(block1)) <
           getRelevantIdFromTriple(block2.firstTriple_,
                                   metadataForBlock(block2));
  };

  std::array<std::vector<CompressedBlockMetadata>, 2> result;

  AD_CONTRACT_CHECK(
      std::ranges::is_sorted(relevantBlocks1, blockLessThanBlock));
  AD_CONTRACT_CHECK(
      std::ranges::is_sorted(relevantBlocks2, blockLessThanBlock));

  // Find the matching blocks on each side by performing binary search on the
  // other side. Note that it is tempting to reuse the `zipperJoinWithUndef`
  // routine, but this doesn't work because the implicit equality defined by
  // `!lessThan(a,b) && !lessThan(b, a)` is not transitive.
  for (const auto& block : relevantBlocks1) {
    if (!std::ranges::equal_range(relevantBlocks2, block, blockLessThanBlock)
             .empty()) {
      result[0].push_back(block);
    }
  }
  for (const auto& block : relevantBlocks2) {
    if (!std::ranges::equal_range(relevantBlocks1, block, blockLessThanBlock)
             .empty()) {
      result[1].push_back(block);
    }
  }

  // The following check shouldn't be too expensive as there are only few
  // blocks.
  for (auto& vec : result) {
    AD_CORRECTNESS_CHECK(std::ranges::unique(vec).begin() == vec.end());
  }
  return result;
}

// _____________________________________________________________________________
IdTable CompressedRelationReader::scan(
<<<<<<< HEAD
    const CompressedRelationMetadata& metadata, Id col1Id,
    std::span<const CompressedBlockMetadata> blocks, ad_utility::File& file,
    std::span<const ColumnIndex> additionalColumns,
    const TimeoutTimer& timer) const {
  IdTable result(1 + additionalColumns.size(), allocator_);
  std::vector<ColumnIndex> columnIndices{1};
  std::ranges::copy(additionalColumns, std::back_inserter(columnIndices));
=======
    const CompressedRelationMetadata& metadata, std::optional<Id> col1Id,
    std::span<const CompressedBlockMetadata> blocks,
    ColumnIndices additionalColumns,
    std::shared_ptr<ad_utility::CancellationHandle> cancellationHandle) const {
  auto columnIndices = prepareColumnIndices(col1Id, additionalColumns);
  IdTable result(columnIndices.size(), allocator_);
>>>>>>> e9324895

  // Get all the blocks  that possibly might contain our pair of col0Id and
  // col1Id
  auto relevantBlocks = getBlocksFromMetadata(metadata, col1Id, blocks);
  auto beginBlock = relevantBlocks.begin();
  auto endBlock = relevantBlocks.end();

  // The first and the last block might be incomplete (that is, only
  // a part of these blocks is actually part of the result,
  // set up a lambda which allows us to read these blocks, and returns
  // the result as a vector.
  auto readIncompleteBlock = [&](const auto& block) {
<<<<<<< HEAD
    return readPossiblyIncompleteBlock(metadata, col1Id, file, block,
                                       std::nullopt, columnIndices);
=======
    return readPossiblyIncompleteBlock(metadata, col1Id, block, std::nullopt,
                                       columnIndices);
>>>>>>> e9324895
  };

  // The first and the last block might be incomplete, compute
  // and store the partial results from them.
  std::optional<DecompressedBlock> firstBlockResult;
  std::optional<DecompressedBlock> lastBlockResult;
  size_t totalResultSize = 0;
  if (beginBlock < endBlock) {
    firstBlockResult = readIncompleteBlock(*beginBlock);
    totalResultSize += firstBlockResult.value().size();
    ++beginBlock;
    checkCancellation(cancellationHandle);
  }
  if (beginBlock < endBlock) {
    lastBlockResult = readIncompleteBlock(*(endBlock - 1));
    totalResultSize += lastBlockResult.value().size();
    endBlock--;
    checkCancellation(cancellationHandle);
  }

  // Determine the total size of the result.
  // First accumulate the complete blocks in the "middle"
  totalResultSize += std::accumulate(beginBlock, endBlock, 0UL,
                                     [](const auto& count, const auto& block) {
                                       return count + block.numRows_;
                                     });
  result.resize(totalResultSize);

  size_t rowIndexOfNextBlockStart = 0;
<<<<<<< HEAD
  // Insert the first block into the result;
  auto addIncompleteBlock = [&rowIndexOfNextBlockStart,
                             &result](const auto& incompleteBlock) mutable {
    AD_CORRECTNESS_CHECK(incompleteBlock.numColumns() == result.numColumns());
    for (auto i : ad_utility::integerRange(result.numColumns())) {
      std::ranges::copy(incompleteBlock.getColumn(i),
                        result.getColumn(i).data() + rowIndexOfNextBlockStart);
    }
    rowIndexOfNextBlockStart += incompleteBlock.numRows();
  };
  if (firstBlockResult.has_value()) {
    addIncompleteBlock(firstBlockResult.value());
  }
=======
  // Lambda that adds a possibly incomplete block (the first or last block) at
  // the current position.
  auto addIncompleteBlockIfExists =
      [&rowIndexOfNextBlockStart, &result](
          const std::optional<DecompressedBlock>& incompleteBlock) mutable {
        if (!incompleteBlock.has_value()) {
          return;
        }
        AD_CORRECTNESS_CHECK(incompleteBlock->numColumns() ==
                             result.numColumns());
        for (auto i : ad_utility::integerRange(result.numColumns())) {
          std::ranges::copy(
              incompleteBlock->getColumn(i),
              result.getColumn(i).data() + rowIndexOfNextBlockStart);
        }
        rowIndexOfNextBlockStart += incompleteBlock->numRows();
      };

  addIncompleteBlockIfExists(firstBlockResult);
>>>>>>> e9324895

  // Insert the complete blocks from the middle in parallel
  if (beginBlock < endBlock) {
#pragma omp parallel
#pragma omp single
    for (; beginBlock < endBlock; ++beginBlock) {
      const auto& block = *beginBlock;

      // Read the block serially, only read the second column.
      AD_CORRECTNESS_CHECK(block.offsetsAndCompressedSize_.size() >= 2);
      CompressedBlock compressedBuffer =
<<<<<<< HEAD
          readCompressedBlockFromFile(block, file, columnIndices);
=======
          readCompressedBlockFromFile(block, columnIndices);
>>>>>>> e9324895

      // A lambda that owns the compressed block decompresses it to the
      // correct position in the result. It may safely be run in parallel
      auto decompressLambda = [rowIndexOfNextBlockStart, &block, &result,
                               compressedBuffer =
                                   std::move(compressedBuffer)]() mutable {
        ad_utility::TimeBlockAndLog tbl{"Decompression a block"};

        decompressBlockToExistingIdTable(compressedBuffer, block.numRows_,
                                         result, rowIndexOfNextBlockStart);
      };

      // Register an OpenMP task that performs the decompression of this
      // block in parallel
#pragma omp task
      {
        if (!cancellationHandle->isCancelled()) {
          decompressLambda();
        }
      }

      // update the pointers
      rowIndexOfNextBlockStart += block.numRows_;
    }  // end of parallel region
  }
  // Add the last block.
<<<<<<< HEAD
  if (lastBlockResult.has_value()) {
    addIncompleteBlock(lastBlockResult.value());
  }
=======
  addIncompleteBlockIfExists(lastBlockResult);
>>>>>>> e9324895
  AD_CORRECTNESS_CHECK(rowIndexOfNextBlockStart == result.size());
  checkCancellation(cancellationHandle);
  return result;
}

// _____________________________________________________________________________
DecompressedBlock CompressedRelationReader::readPossiblyIncompleteBlock(
    const CompressedRelationMetadata& relationMetadata,
<<<<<<< HEAD
    std::optional<Id> col1Id, ad_utility::File& file,
    const CompressedBlockMetadata& blockMetadata,
    std::optional<std::reference_wrapper<LazyScanMetadata>> scanMetadata,
    std::span<const ColumnIndex> columnIndices) const {
=======
    std::optional<Id> col1Id, const CompressedBlockMetadata& blockMetadata,
    std::optional<std::reference_wrapper<LazyScanMetadata>> scanMetadata,
    ColumnIndices columnIndices) const {
>>>>>>> e9324895
  std::vector<ColumnIndex> allColumns;
  std::ranges::copy(
      ad_utility::integerRange(blockMetadata.offsetsAndCompressedSize_.size()),
      std::back_inserter(allColumns));
  // A block is uniquely identified by its start position in the file.
  auto cacheKey = blockMetadata.offsetsAndCompressedSize_.at(0).offsetInFile_;
<<<<<<< HEAD
  DecompressedBlock block =
      blockCache_
          .computeOnce(cacheKey,
                       [&]() {
                         return readAndDecompressBlock(blockMetadata, file,
                                                       allColumns);
                       })
          ._resultPointer->clone();
=======
  DecompressedBlock block = blockCache_
                                .computeOnce(cacheKey,
                                             [&]() {
                                               return readAndDecompressBlock(
                                                   blockMetadata, allColumns);
                                             })
                                ._resultPointer->clone();
>>>>>>> e9324895
  const auto& col1Column = block.getColumn(0);

  // Find the range in the blockMetadata, that belongs to the same relation
  // `col0Id`
  bool containedInOnlyOneBlock =
      relationMetadata.offsetInBlock_ != std::numeric_limits<uint64_t>::max();
  auto begin = col1Column.begin();
  if (containedInOnlyOneBlock) {
    begin += relationMetadata.offsetInBlock_;
  }
  auto end = containedInOnlyOneBlock ? begin + relationMetadata.numRows_
                                     : col1Column.end();

  // If the `col1Id` was specified, we additionally have to filter by it.
  auto subBlock = [&]() {
    if (col1Id.has_value()) {
      return std::ranges::equal_range(begin, end, col1Id.value());
    } else {
      return std::ranges::subrange{begin, end};
    }
  }();
  auto numResults = subBlock.size();
  block.erase(block.begin(),
              block.begin() + (subBlock.begin() - col1Column.begin()));
  block.resize(numResults);

  if (scanMetadata.has_value()) {
    auto& details = scanMetadata.value().get();
    ++details.numBlocksRead_;
    details.numElementsRead_ += block.numRows();
  }
  block.setColumnSubset(columnIndices);
  return block;
};

// _____________________________________________________________________________
size_t CompressedRelationReader::getResultSizeOfScan(
    const CompressedRelationMetadata& metadata, Id col1Id,
    const vector<CompressedBlockMetadata>& blocks) const {
  // Get all the blocks  that possibly might contain our pair of col0Id and
  // col1Id
  auto relevantBlocks = getBlocksFromMetadata(metadata, col1Id, blocks);
<<<<<<< HEAD
  auto beginBlock = relevantBlocks.begin();
  auto endBlock = relevantBlocks.end();
  // TODO<joka921> Centrally store the `allColumns` vector by specifying the
  // number of columns.
  std::array<ColumnIndex, 1> dummyColumnsForExport{0u};
=======
  auto [beginBlock, endBlock] = getBeginAndEnd(relevantBlocks);
  std::array<ColumnIndex, 1> columnIndices{0u};
>>>>>>> e9324895

  // The first and the last block might be incomplete (that is, only
  // a part of these blocks is actually part of the result,
  // set up a lambda which allows us to read these blocks, and returns
  // the size of the result.
  auto readSizeOfPossiblyIncompleteBlock = [&](const auto& block) {
<<<<<<< HEAD
    return readPossiblyIncompleteBlock(metadata, col1Id, file, block,
                                       std::nullopt, dummyColumnsForExport)
=======
    return readPossiblyIncompleteBlock(metadata, col1Id, block, std::nullopt,
                                       columnIndices)
>>>>>>> e9324895
        .numRows();
  };

  size_t numResults = 0;
  // The first and the last block might be incomplete, compute
  // and store the partial results from them.
  if (beginBlock < endBlock) {
    numResults += readSizeOfPossiblyIncompleteBlock(*beginBlock);
    ++beginBlock;
  }
  if (beginBlock < endBlock) {
    numResults += readSizeOfPossiblyIncompleteBlock(*(endBlock - 1));
    --endBlock;
  }

  // Determine the total size of the result.
  // First accumulate the complete blocks in the "middle"
  numResults += std::accumulate(beginBlock, endBlock, 0UL,
                                [](const auto& count, const auto& block) {
                                  return count + block.numRows_;
                                });
  return numResults;
}

// _____________________________________________________________________________
float CompressedRelationWriter::computeMultiplicity(
    size_t numElements, size_t numDistinctElements) {
  bool functional = numElements == numDistinctElements;
  float multiplicity =
      functional ? 1.0f
                 : static_cast<float>(numElements) / float(numDistinctElements);
  // Ensure that the multiplicity is only exactly 1.0 if the relation is indeed
  // functional to prevent numerical instabilities;
  if (!functional && multiplicity == 1.0f) [[unlikely]] {
    multiplicity = std::nextafter(1.0f, 2.0f);
  }
  return multiplicity;
}

// ___________________________________________________________________________
<<<<<<< HEAD
CompressedRelationMetadata CompressedRelationWriter::addRelation(
    Id col0Id, const BufferedIdTable& col1And2Ids, size_t numDistinctCol1) {
  AD_CONTRACT_CHECK(!col1And2Ids.empty());
  float multC1 = computeMultiplicity(col1And2Ids.numRows(), numDistinctCol1);
  // Dummy value that will be overwritten later
  float multC2 = 42.42;
  // This sets everything except the offsetInBlock_, which will be set
  // explicitly below.
  CompressedRelationMetadata metadata{col0Id, col1And2Ids.numRows(), multC1,
                                      multC2};

  // Determine the number of bytes the IDs stored in an IdTable consume.
  // The return type is double because we use the result to compare it with
  // other doubles below.
  /*
  auto sizeInBytes = [](const auto& table) {
    return static_cast<double>(table.numRows() * table.numColumns() *
                               sizeof(Id));
  };
   */
  // TODO<joka921> This is currently hardcoded to only consider the first two
  // columns, as it otherwise breaks hardcoded tests for now.
  auto sizeInBytes = [](const auto& table) {
    return static_cast<double>(table.numRows() * 2 * sizeof(Id));
  };

  // If this is a large relation, or the currrently buffered relations +
  // this relation are too large, we will write the buffered relations to file
  // and start a new block.
  bool relationHasExclusiveBlocks =
      sizeInBytes(col1And2Ids) > 0.8 * static_cast<double>(numBytesPerBlock_);
  if (relationHasExclusiveBlocks ||
      sizeInBytes(col1And2Ids) + sizeInBytes(buffer_) >
          static_cast<double>(numBytesPerBlock_) * 1.5) {
    writeBufferedRelationsToSingleBlock();
  }

  if (relationHasExclusiveBlocks) {
    // The relation is large, immediately write the relation to a set of
    // exclusive blocks.
    writeRelationToExclusiveBlocks(col0Id, col1And2Ids);
    metadata.offsetInBlock_ = std::numeric_limits<uint64_t>::max();
  } else {
    // Append to the current buffered block.
    metadata.offsetInBlock_ = buffer_.numRows();
    static_assert(sizeof(col1And2Ids[0][0]) == sizeof(Id));
    if (buffer_.numRows() == 0) {
      currentBlockData_.firstTriple_ = {col0Id, col1And2Ids(0, 0),
                                        col1And2Ids(0, 1)};
    }
    currentBlockData_.lastTriple_ = {col0Id,
                                     col1And2Ids(col1And2Ids.numRows() - 1, 0),
                                     col1And2Ids(col1And2Ids.numRows() - 1, 1)};
    AD_CORRECTNESS_CHECK(buffer_.numColumns() == col1And2Ids.numColumns());
    auto bufferOldSize = buffer_.numRows();
    buffer_.resize(buffer_.numRows() + col1And2Ids.numRows());
    for (size_t i = 0; i < col1And2Ids.numColumns(); ++i) {
      const auto& column = col1And2Ids.getColumn(i);
      std::ranges::copy(column, buffer_.getColumn(i).begin() + bufferOldSize);
    }
  }
  return metadata;
}

// _____________________________________________________________________________
void CompressedRelationWriter::writeRelationToExclusiveBlocks(
    Id col0Id, const BufferedIdTable& data) {
  // TODO<joka921> We have currently hardcoded this calculation to only consider
  // the "actual" permutation columns to not let unit tests fail.
  /*
  const size_t numRowsPerBlock =
      numBytesPerBlock_ / (numColumns() * sizeof(Id));
      */
  const size_t numRowsPerBlock = numBytesPerBlock_ / (2 * sizeof(Id));
  AD_CORRECTNESS_CHECK(numRowsPerBlock > 0);
  AD_CORRECTNESS_CHECK(data.numColumns() == numColumns());
  const auto totalSize = data.numRows();
  for (size_t i = 0; i < totalSize; i += numRowsPerBlock) {
    size_t actualNumRowsPerBlock = std::min(numRowsPerBlock, totalSize - i);

    std::vector<CompressedBlockMetadata::OffsetAndCompressedSize> offsets;
    for (const auto& column : data.getColumns()) {
      offsets.push_back(compressAndWriteColumn(
          {column.begin() + i, column.begin() + i + actualNumRowsPerBlock}));
    }

    blockBuffer_.push_back(
        CompressedBlockMetadata{std::move(offsets),
                                actualNumRowsPerBlock,
                                {col0Id, data[i][0], data[i][1]},
                                {col0Id, data[i + actualNumRowsPerBlock - 1][0],
                                 data[i + actualNumRowsPerBlock - 1][1]}});
  }
}

// ___________________________________________________________________________
=======
>>>>>>> e9324895
void CompressedRelationWriter::writeBufferedRelationsToSingleBlock() {
  if (smallRelationsBuffer_.empty()) {
    return;
  }

<<<<<<< HEAD
  AD_CORRECTNESS_CHECK(buffer_.numColumns() == numColumns());
  // Convert from bytes to number of ID pairs.
  size_t numRows = buffer_.numRows();

  // TODO<joka921, C++23> This is
  // `ranges::to<vector>(ranges::transform_view(buffer_.getColumns(),
  // compressAndWriteColumn))`;
  std::ranges::for_each(buffer_.getColumns(),
                        [this](const auto& column) mutable {
                          currentBlockData_.offsetsAndCompressedSize_.push_back(
                              compressAndWriteColumn(column));
                        });

  currentBlockData_.numRows_ = numRows;
  // The `firstId` and `lastId` of `currentBlockData_` were already set
  // correctly by `addRelation()`.
  blockBuffer_.push_back(currentBlockData_);
  // Reset the data of the current block.
  currentBlockData_ = CompressedBlockMetadata{};
  buffer_.clear();
=======
  AD_CORRECTNESS_CHECK(smallRelationsBuffer_.numColumns() == numColumns());
  compressAndWriteBlock(
      currentBlockFirstCol0_, currentBlockLastCol0_,
      std::make_shared<IdTable>(std::move(smallRelationsBuffer_).toDynamic()));
  smallRelationsBuffer_.clear();
  smallRelationsBuffer_.reserve(2 * blocksize());
>>>>>>> e9324895
}

// _____________________________________________________________________________
CompressedBlock CompressedRelationReader::readCompressedBlockFromFile(
<<<<<<< HEAD
    const CompressedBlockMetadata& blockMetaData, ad_utility::File& file,
    std::span<const ColumnIndex> columnIndices) {
=======
    const CompressedBlockMetadata& blockMetaData,
    ColumnIndices columnIndices) const {
>>>>>>> e9324895
  CompressedBlock compressedBuffer;
  compressedBuffer.resize(columnIndices.size());
  // TODO<C++23> Use `std::views::zip`
  for (size_t i = 0; i < compressedBuffer.size(); ++i) {
    const auto& offset =
        blockMetaData.offsetsAndCompressedSize_.at(columnIndices[i]);
    auto& currentCol = compressedBuffer[i];
    currentCol.resize(offset.compressedSize_);
    file_.read(currentCol.data(), offset.compressedSize_, offset.offsetInFile_);
  }
  return compressedBuffer;
}

// ____________________________________________________________________________
DecompressedBlock CompressedRelationReader::decompressBlock(
    const CompressedBlock& compressedBlock, size_t numRowsToRead) const {
  DecompressedBlock decompressedBlock{compressedBlock.size(), allocator_};
  decompressedBlock.resize(numRowsToRead);
  for (size_t i = 0; i < compressedBlock.size(); ++i) {
    auto col = decompressedBlock.getColumn(i);
    decompressColumn(compressedBlock[i], numRowsToRead, col.data());
  }
  return decompressedBlock;
}

// ____________________________________________________________________________
void CompressedRelationReader::decompressBlockToExistingIdTable(
    const CompressedBlock& compressedBlock, size_t numRowsToRead,
    IdTable& table, size_t offsetInTable) {
  AD_CORRECTNESS_CHECK(table.numRows() >= offsetInTable + numRowsToRead);
  // TODO<joka921, C++23> use zip_view.
  AD_CORRECTNESS_CHECK(compressedBlock.size() == table.numColumns());
  for (size_t i = 0; i < compressedBlock.size(); ++i) {
    auto col = table.getColumn(i);
    decompressColumn(compressedBlock[i], numRowsToRead,
                     col.data() + offsetInTable);
  }
}

// ____________________________________________________________________________
template <typename Iterator>
void CompressedRelationReader::decompressColumn(
    const std::vector<char>& compressedBlock, size_t numRowsToRead,
    Iterator iterator) {
  auto numBytesActuallyRead = ZstdWrapper::decompressToBuffer(
      compressedBlock.data(), compressedBlock.size(), iterator,
      numRowsToRead * sizeof(*iterator));
  static_assert(sizeof(Id) == sizeof(*iterator));
  AD_CORRECTNESS_CHECK(numRowsToRead * sizeof(Id) == numBytesActuallyRead);
}

// _____________________________________________________________________________
DecompressedBlock CompressedRelationReader::readAndDecompressBlock(
<<<<<<< HEAD
    const CompressedBlockMetadata& blockMetaData, ad_utility::File& file,
    std::span<const ColumnIndex> columnIndices) const {
  CompressedBlock compressedColumns =
      readCompressedBlockFromFile(blockMetaData, file, columnIndices);
=======
    const CompressedBlockMetadata& blockMetaData,
    ColumnIndices columnIndices) const {
  CompressedBlock compressedColumns =
      readCompressedBlockFromFile(blockMetaData, columnIndices);
>>>>>>> e9324895
  const auto numRowsToRead = blockMetaData.numRows_;
  return decompressBlock(compressedColumns, numRowsToRead);
}

// _____________________________________________________________________________
CompressedBlockMetadata::OffsetAndCompressedSize
CompressedRelationWriter::compressAndWriteColumn(std::span<const Id> column) {
  std::vector<char> compressedBlock = ZstdWrapper::compress(
      (void*)(column.data()), column.size() * sizeof(column[0]));
  auto compressedSize = compressedBlock.size();
  auto file = outfile_.wlock();
  auto offsetInFile = file->tell();
  file->write(compressedBlock.data(), compressedBlock.size());
  return {offsetInFile, compressedSize};
};

// _____________________________________________________________________________
void CompressedRelationWriter::compressAndWriteBlock(
    Id firstCol0Id, Id lastCol0Id, std::shared_ptr<IdTable> block) {
  blockWriteQueue_.push(
      [this, buf = std::move(block), firstCol0Id, lastCol0Id]() {
        std::vector<CompressedBlockMetadata::OffsetAndCompressedSize> offsets;
        for (const auto& column : buf->getColumns()) {
          offsets.push_back(compressAndWriteColumn(column));
        }
        AD_CORRECTNESS_CHECK(!offsets.empty());
        auto numRows = buf->numRows();
        const auto& first = (*buf)[0];
        const auto& last = (*buf)[buf->numRows() - 1];

        blockBuffer_.wlock()->push_back(
            CompressedBlockMetadata{std::move(offsets),
                                    numRows,
                                    {firstCol0Id, first[0], first[1]},
                                    {lastCol0Id, last[0], last[1]}});
      });
}

// _____________________________________________________________________________
std::span<const CompressedBlockMetadata>
CompressedRelationReader::getBlocksFromMetadata(
    const CompressedRelationMetadata& metadata, std::optional<Id> col1Id,
    std::span<const CompressedBlockMetadata> blockMetadata) {
  // Get all the blocks  that possibly might contain our pair of col0Id and
  // col1Id
  Id col0Id = metadata.col0Id_;
  CompressedBlockMetadata key;
  key.firstTriple_.col0Id_ = col0Id;
  key.lastTriple_.col0Id_ = col0Id;
  key.firstTriple_.col1Id_ = col1Id.value_or(Id::min());
  key.lastTriple_.col1Id_ = col1Id.value_or(Id::max());

  auto comp = [](const auto& a, const auto& b) {
    bool endBeforeBegin = a.lastTriple_.col0Id_ < b.firstTriple_.col0Id_;
    endBeforeBegin =
        endBeforeBegin || (a.lastTriple_.col0Id_ == b.firstTriple_.col0Id_ &&
                           a.lastTriple_.col1Id_ < b.firstTriple_.col1Id_);
    return endBeforeBegin;
  };

  auto result = std::ranges::equal_range(blockMetadata, key, comp);

  // Invariant: The col0Id is completely stored in a single block, or it is
  // contained in multiple blocks that only contain this col0Id,
  bool col0IdHasExclusiveBlocks =
      metadata.offsetInBlock_ == std::numeric_limits<uint64_t>::max();
  // `result` might also be empty if no block was found at all.
  AD_CORRECTNESS_CHECK(col0IdHasExclusiveBlocks || result.size() <= 1);

  if (!result.empty()) {
    // Check some invariants of the splitting of the relations.
    bool firstIncomplete = result.front().firstTriple_.col0Id_ < col0Id ||
                           result.front().lastTriple_.col0Id_ > col0Id;

    auto lastBlock = result.end() - 1;

    bool lastIncomplete = result.begin() < lastBlock &&
                          (lastBlock->firstTriple_.col0Id_ < col0Id ||
                           lastBlock->lastTriple_.col0Id_ > col0Id);

    // Invariant: A relation spans multiple blocks exclusively or several
    // entities are stored completely in the same Block.
    if (!col1Id.has_value()) {
      AD_CORRECTNESS_CHECK(!firstIncomplete || (result.begin() == lastBlock));
      AD_CORRECTNESS_CHECK(!lastIncomplete);
    }
    if (firstIncomplete) {
      AD_CORRECTNESS_CHECK(!col0IdHasExclusiveBlocks);
    }
  }
  return result;
}

// _____________________________________________________________________________
std::span<const CompressedBlockMetadata>
CompressedRelationReader::getBlocksFromMetadata(
    const MetadataAndBlocks& metadata) {
  return getBlocksFromMetadata(metadata.relationMetadata_, metadata.col1Id_,
                               metadata.blockMetadata_);
}

// _____________________________________________________________________________
auto CompressedRelationReader::getFirstAndLastTriple(
    const CompressedRelationReader::MetadataAndBlocks& metadataAndBlocks) const
    -> MetadataAndBlocks::FirstAndLastTriple {
  auto relevantBlocks = getBlocksFromMetadata(metadataAndBlocks);
  AD_CONTRACT_CHECK(!relevantBlocks.empty());

  auto scanBlock = [&](const CompressedBlockMetadata& block) {
    // Note: the following call only returns the part of the block that actually
    // matches the col0 and col1.
    return readPossiblyIncompleteBlock(
<<<<<<< HEAD
        metadataAndBlocks.relationMetadata_, metadataAndBlocks.col1Id_, file,
        block, std::nullopt, std::array<const ColumnIndex, 2>{0, 1});
=======
        metadataAndBlocks.relationMetadata_, metadataAndBlocks.col1Id_, block,
        std::nullopt, std::array<const ColumnIndex, 2>{0, 1});
>>>>>>> e9324895
  };

  auto rowToTriple =
      [&](const auto& row) -> CompressedBlockMetadata::PermutedTriple {
    return {metadataAndBlocks.relationMetadata_.col0Id_, row[0], row[1]};
  };

  auto firstBlock = scanBlock(relevantBlocks.front());
  auto lastBlock = scanBlock(relevantBlocks.back());
  AD_CORRECTNESS_CHECK(!firstBlock.empty());
  AD_CORRECTNESS_CHECK(!lastBlock.empty());
  return {rowToTriple(firstBlock.front()), rowToTriple(lastBlock.back())};
}

// ____________________________________________________________________________
std::vector<ColumnIndex> CompressedRelationReader::prepareColumnIndices(
    std::initializer_list<ColumnIndex> baseColumns,
    ColumnIndices additionalColumns) {
  std::vector<ColumnIndex> result;
  result.reserve(baseColumns.size() + additionalColumns.size());
  std::ranges::copy(baseColumns, std::back_inserter(result));
  std::ranges::copy(additionalColumns, std::back_inserter(result));
  return result;
}

// ____________________________________________________________________________
std::vector<ColumnIndex> CompressedRelationReader::prepareColumnIndices(
    const std::optional<Id>& col1Id, ColumnIndices additionalColumns) {
  if (col1Id.has_value()) {
    return prepareColumnIndices({1}, additionalColumns);
  } else {
    return prepareColumnIndices({0, 1}, additionalColumns);
  }
}

// _____________________________________________________________________________
CompressedRelationMetadata CompressedRelationWriter::addSmallRelation(
    Id col0Id, size_t numDistinctC1, IdTableView<0> relation) {
  AD_CORRECTNESS_CHECK(!relation.empty());
  size_t numRows = relation.numRows();
  // Make sure that the blocks don't become too large: If the previously
  // buffered small relations together with the new relations would exceed `1.5
  // * blocksize` then we start a new block for the current relation. Note:
  // there are some unit tests that rely on this factor being `1.5`.
  if (static_cast<double>(numRows + smallRelationsBuffer_.numRows()) >
      static_cast<double>(blocksize()) * 1.5) {
    writeBufferedRelationsToSingleBlock();
  }
  auto offsetInBlock = smallRelationsBuffer_.size();

  // We have to keep track of the first and last `col0` of each block.
  if (smallRelationsBuffer_.numRows() == 0) {
    currentBlockFirstCol0_ = col0Id;
  }
  currentBlockLastCol0_ = col0Id;

  smallRelationsBuffer_.resize(offsetInBlock + numRows);
  for (size_t i = 0; i < relation.numColumns(); ++i) {
    std::ranges::copy(
        relation.getColumn(i),
        smallRelationsBuffer_.getColumn(i).begin() + offsetInBlock);
  }
  // Note: the multiplicity of the `col2` (where we set the dummy here) will be
  // set later in `createPermutationPair`.
  return {col0Id, numRows, computeMultiplicity(numRows, numDistinctC1),
          multiplicityDummy, offsetInBlock};
}

// _____________________________________________________________________________
CompressedRelationMetadata CompressedRelationWriter::finishLargeRelation(
    size_t numDistinctC1) {
  AD_CORRECTNESS_CHECK(currentRelationPreviousSize_ != 0);
  CompressedRelationMetadata md;
  auto offset = std::numeric_limits<size_t>::max();
  auto multiplicityCol1 =
      computeMultiplicity(currentRelationPreviousSize_, numDistinctC1);
  md = CompressedRelationMetadata{currentCol0Id_, currentRelationPreviousSize_,
                                  multiplicityCol1, multiplicityCol1, offset};
  currentRelationPreviousSize_ = 0;
  // The following is used in `addBlockForLargeRelation` to assert that
  // `finishLargeRelation` was called before a new relation was started.
  currentCol0Id_ = Id::makeUndefined();
  return md;
}

// _____________________________________________________________________________
void CompressedRelationWriter::addBlockForLargeRelation(
    Id col0Id, std::shared_ptr<IdTable> relation) {
  AD_CORRECTNESS_CHECK(!relation->empty());
  AD_CORRECTNESS_CHECK(currentCol0Id_ == col0Id ||
                       currentCol0Id_.isUndefined());
  currentCol0Id_ = col0Id;
  currentRelationPreviousSize_ += relation->numRows();
  writeBufferedRelationsToSingleBlock();
  compressAndWriteBlock(currentCol0Id_, currentCol0Id_, std::move(relation));
}

namespace {
// Collect elements of type `T` in batches of size 100'000 and apply the
// `Function` to each batch. For the last batch (which might be smaller)  the
// function is applied in the destructor.
template <
    typename T,
    ad_utility::InvocableWithExactReturnType<void, std::vector<T>&&> Function>
struct Batcher {
  Function function_;
  size_t blocksize_;
  std::vector<T> vec_;

  Batcher(Function function, size_t blocksize)
      : function_{std::move(function)}, blocksize_{blocksize} {}
  void operator()(T t) {
    vec_.push_back(std::move(t));
    if (vec_.size() > blocksize_) {
      function_(std::move(vec_));
      vec_.clear();
      vec_.reserve(blocksize_);
    }
  }
  ~Batcher() {
    if (!vec_.empty()) {
      function_(std::move(vec_));
    }
  }
  // No copy or move operations (neither needed nor easy to get right).
  Batcher(const Batcher&) = delete;
  Batcher& operator=(const Batcher&) = delete;
};

using MetadataCallback = CompressedRelationWriter::MetadataCallback;

// A class that is called for all pairs of `CompressedRelationMetadata` for the
// same `col0Id` and the "twin permutations" (e.g. PSO and POS). The
// multiplicity of the last column is exchanged and then the metadata are passed
// on to the respective `MetadataCallback`.
class MetadataWriter {
 private:
  using B = Batcher<CompressedRelationMetadata, MetadataCallback>;
  B batcher1_;
  B batcher2_;

 public:
  MetadataWriter(MetadataCallback callback1, MetadataCallback callback2,
                 size_t blocksize)
      : batcher1_{std::move(callback1), blocksize},
        batcher2_{std::move(callback2), blocksize} {}
  void operator()(CompressedRelationMetadata md1,
                  CompressedRelationMetadata md2) {
    md1.multiplicityCol2_ = md2.multiplicityCol1_;
    md2.multiplicityCol2_ = md1.multiplicityCol1_;
    batcher1_(md1);
    batcher2_(md2);
  }
};

// A simple class to count distinct IDs in a sorted sequence.
class DistinctIdCounter {
  Id lastSeen_ = std::numeric_limits<Id>::max();
  size_t count_ = 0;

 public:
  void operator()(Id id) {
    count_ += static_cast<size_t>(id != lastSeen_);
    lastSeen_ = id;
  }
  size_t getAndReset() {
    size_t count = count_;
    lastSeen_ = std::numeric_limits<Id>::max();
    count_ = 0;
    return count;
  }
};
}  // namespace

// __________________________________________________________________________
CompressedRelationMetadata CompressedRelationWriter::addCompleteLargeRelation(
    Id col0Id, auto&& sortedBlocks) {
  DistinctIdCounter distinctCol1Counter;
  for (auto& block : sortedBlocks) {
    std::ranges::for_each(block.getColumn(0), std::ref(distinctCol1Counter));
    addBlockForLargeRelation(
        col0Id, std::make_shared<IdTable>(std::move(block).toDynamic()));
  }
  return finishLargeRelation(distinctCol1Counter.getAndReset());
}

// _____________________________________________________________________________
std::pair<std::vector<CompressedBlockMetadata>,
          std::vector<CompressedBlockMetadata>>
CompressedRelationWriter::createPermutationPair(
    const std::string& basename, WriterAndCallback writerAndCallback1,
    WriterAndCallback writerAndCallback2,
    cppcoro::generator<IdTableStatic<0>> sortedTriples,
    std::array<size_t, 3> permutation,
    const std::vector<std::function<void(const IdTableStatic<0>&)>>&
        perBlockCallbacks) {
  auto [c0, c1, c2] = permutation;
  auto& writer1 = writerAndCallback1.writer_;
  auto& writer2 = writerAndCallback2.writer_;
  const size_t blocksize = writer1.blocksize();
  AD_CORRECTNESS_CHECK(writer2.blocksize() == writer1.blocksize());
  MetadataWriter writeMetadata{std::move(writerAndCallback1.callback_),
                               std::move(writerAndCallback2.callback_),
                               writer1.blocksize()};

  // A queue for the callbacks that have to be applied for each triple.
  // The second argument is the number of threads. It is crucial that this queue
  // is single threaded.
  ad_utility::TaskQueue blockCallbackQueue{
      3, 1, "Additional callbacks during permutation building"};

  ad_utility::Timer inputWaitTimer{ad_utility::Timer::Stopped};
  ad_utility::Timer largeTwinRelationTimer{ad_utility::Timer::Stopped};

  // Iterate over the vector and identify relation boundaries, where a
  // relation is the sequence of sortedTriples with equal first component. For
  // PSO and POS, this is a predicate (of which "relation" is a synonym).
  std::optional<Id> currentCol0;
  auto alloc = ad_utility::makeUnlimitedAllocator<Id>();
  IdTableStatic<2> relation{2, alloc};
  size_t numBlocksCurrentRel = 0;
  auto compare = [](const auto& a, const auto& b) {
    return std::ranges::lexicographical_compare(a, b);
  };
  ad_utility::CompressedExternalIdTableSorter<decltype(compare), 2>
      twinRelationSorter(basename + ".twin-twinRelationSorter", 4_GB, alloc);

  DistinctIdCounter distinctCol1Counter;
  auto addBlockForLargeRelation = [&numBlocksCurrentRel, &writer1, &currentCol0,
                                   &relation, &twinRelationSorter, &blocksize] {
    if (relation.empty()) {
      return;
    }
    for (const auto& row : relation) {
      twinRelationSorter.push(std::array{row[1], row[0]});
    }
    writer1.addBlockForLargeRelation(
        currentCol0.value(),
        std::make_shared<IdTable>(std::move(relation).toDynamic()));
    relation.clear();
    relation.reserve(blocksize);
    ++numBlocksCurrentRel;
  };

  auto finishRelation = [&twinRelationSorter, &writer2, &writer1,
                         &numBlocksCurrentRel, &currentCol0, &relation,
                         &distinctCol1Counter, &addBlockForLargeRelation,
                         &compare, &blocksize, &writeMetadata,
                         &largeTwinRelationTimer]() {
    if (numBlocksCurrentRel > 0 || static_cast<double>(relation.numRows()) >
                                       0.8 * static_cast<double>(blocksize)) {
      // The relation is large;
      addBlockForLargeRelation();
      auto md1 = writer1.finishLargeRelation(distinctCol1Counter.getAndReset());
      largeTwinRelationTimer.cont();
      auto md2 = writer2.addCompleteLargeRelation(
          currentCol0.value(), twinRelationSorter.getSortedBlocks(blocksize));
      largeTwinRelationTimer.stop();
      twinRelationSorter.clear();
      writeMetadata(md1, md2);
    } else {
      // Small relations are written in one go.
      auto md1 = writer1.addSmallRelation(currentCol0.value(),
                                          distinctCol1Counter.getAndReset(),
                                          relation.asStaticView<0>());
      // We don't use the parallel twinRelationSorter to create the twin
      // relation as its overhead is far too high for small relations.
      relation.swapColumns(0, 1);
      std::ranges::sort(relation, compare);
      std::ranges::for_each(relation.getColumn(0),
                            std::ref(distinctCol1Counter));
      auto md2 = writer2.addSmallRelation(currentCol0.value(),
                                          distinctCol1Counter.getAndReset(),
                                          relation.asStaticView<0>());
      writeMetadata(md1, md2);
    }
    relation.clear();
    numBlocksCurrentRel = 0;
  };
  size_t i = 0;
  inputWaitTimer.cont();
  for (auto& block : AD_FWD(sortedTriples)) {
    inputWaitTimer.stop();
    // This only happens when the index is completely empty.
    if (block.empty()) {
      continue;
    }
    if (!currentCol0.has_value()) {
      currentCol0 = block.at(0)[c0];
    }
    for (const auto& triple : block) {
      if (triple[c0] != currentCol0) {
        finishRelation();
        currentCol0 = triple[c0];
      }
      distinctCol1Counter(triple[c1]);
      relation.push_back(std::array{triple[c1], triple[c2]});
      if (relation.size() >= blocksize) {
        addBlockForLargeRelation();
      }
      ++i;
      if (i % 100'000'000 == 0) {
        LOG(INFO) << "Triples processed: " << i << std::endl;
      }
      inputWaitTimer.cont();
    }
    inputWaitTimer.stop();
    // Call each of the `perBlockCallbacks` for the current block.
    blockCallbackQueue.push(
        [block =
             std::make_shared<std::decay_t<decltype(block)>>(std::move(block)),
         &perBlockCallbacks]() {
          for (auto& callback : perBlockCallbacks) {
            callback(*block);
          }
        });
  }
  if (!relation.empty() || numBlocksCurrentRel > 0) {
    finishRelation();
  }

  writer1.finish();
  writer2.finish();
  blockCallbackQueue.finish();
  LOG(TIMING) << "Time spent waiting for the input "
              << ad_utility::Timer::toSeconds(inputWaitTimer.msecs()) << "s"
              << std::endl;
  LOG(TIMING) << "Time spent waiting for large twin relations "
              << ad_utility::Timer::toSeconds(largeTwinRelationTimer.msecs())
              << "s" << std::endl;
  return std::pair{std::move(writer1).getFinishedBlocks(),
                   std::move(writer2).getFinishedBlocks()};
}<|MERGE_RESOLUTION|>--- conflicted
+++ resolved
@@ -18,110 +18,16 @@
 
 using namespace std::chrono_literals;
 
-<<<<<<< HEAD
-// ____________________________________________________________________________
-IdTable CompressedRelationReader::scan(
-    const CompressedRelationMetadata& metadata,
-    std::span<const CompressedBlockMetadata> blockMetadata,
-    ad_utility::File& file, std::span<const ColumnIndex> additionalColumns,
-    const TimeoutTimer& timer) const {
-  IdTable result(2 + additionalColumns.size(), allocator_);
-  std::vector<ColumnIndex> columnIndices{0, 1};
-  std::ranges::copy(additionalColumns, std::back_inserter(columnIndices));
-
-  auto relevantBlocks =
-      getBlocksFromMetadata(metadata, std::nullopt, blockMetadata);
-  auto beginBlock = relevantBlocks.begin();
-  auto endBlock = relevantBlocks.end();
-  // The total size of the result is now known.
-  result.resize(metadata.getNofElements());
-
-  // The position in the result to which the next block is being
-  // decompressed.
-  size_t rowIndexOfNextBlock = 0;
-
-  // The number of rows for which we still have space
-  // in the result (only needed for checking of invariants).
-  size_t spaceLeft = result.size();
-
-  // We have at most one block that is incomplete and thus requires trimming.
-  // Set up a lambda, that reads this block and decompresses it to
-  // the result.
-  auto readIncompleteBlock = [&](const auto& block) mutable {
-    auto trimmedBlock = readPossiblyIncompleteBlock(
-        metadata, std::nullopt, file, block, std::nullopt, columnIndices);
-    for (size_t i = 0; i < trimmedBlock.numColumns(); ++i) {
-      const auto& inputCol = trimmedBlock.getColumn(i);
-      auto resultColumn = result.getColumn(i);
-      AD_CORRECTNESS_CHECK(inputCol.size() <= resultColumn.size());
-      std::ranges::copy(inputCol, resultColumn.begin());
-    }
-    rowIndexOfNextBlock += trimmedBlock.size();
-    spaceLeft -= trimmedBlock.size();
-  };
-
-  // Read the first block (it might be incomplete).
-  readIncompleteBlock(*beginBlock);
-  ++beginBlock;
-  checkTimeout(timer);
-
-  // Read all the other (complete!) blocks in parallel
-  if (beginBlock < endBlock) {
-#pragma omp parallel
-#pragma omp single
-    {
-      for (; beginBlock < endBlock; ++beginBlock) {
-        const auto& block = *beginBlock;
-        // Read a block from disk (serially).
-
-        CompressedBlock compressedBuffer =
-            readCompressedBlockFromFile(block, file, columnIndices);
-
-        // This lambda decompresses the block that was just read to the
-        // correct position in the result.
-        auto decompressLambda = [&result, rowIndexOfNextBlock, &block,
-                                 compressedBuffer =
-                                     std::move(compressedBuffer)]() {
-          ad_utility::TimeBlockAndLog tbl{"Decompressing a block"};
-
-          decompressBlockToExistingIdTable(compressedBuffer, block.numRows_,
-                                           result, rowIndexOfNextBlock);
-        };
-
-        // The `decompressLambda` can now run in parallel
-#pragma omp task
-        {
-          if (!timer || !timer->wlock()->hasTimedOut()) {
-            decompressLambda();
-          };
-        }
-
-        // this is again serial code, set up the correct pointers
-        // for the next block;
-        spaceLeft -= block.numRows_;
-        rowIndexOfNextBlock += block.numRows_;
-      }
-      AD_CORRECTNESS_CHECK(spaceLeft == 0);
-    }  // End of omp parallel region, all the decompression was handled now.
-  }
-  return result;
-=======
 // A small helper function to obtain the begin and end iterator of a range
 static auto getBeginAndEnd(auto& range) {
   return std::pair{range.begin(), range.end()};
->>>>>>> e9324895
 }
 
 // ____________________________________________________________________________
 CompressedRelationReader::IdTableGenerator
 CompressedRelationReader::asyncParallelBlockGenerator(
-<<<<<<< HEAD
-    auto beginBlock, auto endBlock, ad_utility::File& file,
-    std::span<const ColumnIndex> columnIndices, TimeoutTimer timer) const {
-=======
     auto beginBlock, auto endBlock, OwningColumnIndices columnIndices,
     std::shared_ptr<ad_utility::CancellationHandle> cancellationHandle) const {
->>>>>>> e9324895
   LazyScanMetadata& details = co_await cppcoro::getDetails;
   if (beginBlock == endBlock) {
     co_return;
@@ -182,52 +88,11 @@
 
 // _____________________________________________________________________________
 CompressedRelationReader::IdTableGenerator CompressedRelationReader::lazyScan(
-<<<<<<< HEAD
-    CompressedRelationMetadata metadata,
-    std::vector<CompressedBlockMetadata> blockMetadata, ad_utility::File& file,
-    std::span<const ColumnIndex> additionalColumns, TimeoutTimer timer) const {
-  auto relevantBlocks =
-      getBlocksFromMetadata(metadata, std::nullopt, blockMetadata);
-  const auto beginBlock = relevantBlocks.begin();
-  const auto endBlock = relevantBlocks.end();
-
-  LazyScanMetadata& details = co_await cppcoro::getDetails;
-  size_t numBlocksTotal = endBlock - beginBlock;
-
-  if (beginBlock == endBlock) {
-    co_return;
-  }
-  std::vector<ColumnIndex> columnIndices{0, 1};
-  std::ranges::copy(additionalColumns, std::back_inserter(columnIndices));
-
-  // Read the first block, it might be incomplete
-  auto firstBlock =
-      readPossiblyIncompleteBlock(metadata, std::nullopt, file, *beginBlock,
-                                  std::ref(details), columnIndices);
-  co_yield firstBlock;
-  checkTimeout(timer);
-
-  auto blockGenerator = asyncParallelBlockGenerator(beginBlock + 1, endBlock,
-                                                    file, columnIndices, timer);
-  blockGenerator.setDetailsPointer(&details);
-  for (auto& block : blockGenerator) {
-    co_yield block;
-  }
-  AD_CORRECTNESS_CHECK(numBlocksTotal == details.numBlocksRead_);
-}
-
-// _____________________________________________________________________________
-CompressedRelationReader::IdTableGenerator CompressedRelationReader::lazyScan(
-    CompressedRelationMetadata metadata, Id col1Id,
-    std::vector<CompressedBlockMetadata> blockMetadata, ad_utility::File& file,
-    std::span<const ColumnIndex> additionalColumns, TimeoutTimer timer) const {
-=======
     CompressedRelationMetadata metadata, std::optional<Id> col1Id,
     std::vector<CompressedBlockMetadata> blockMetadata,
     OwningColumnIndices additionalColumns,
     std::shared_ptr<ad_utility::CancellationHandle> cancellationHandle) const {
   AD_CONTRACT_CHECK(cancellationHandle);
->>>>>>> e9324895
   auto relevantBlocks = getBlocksFromMetadata(metadata, col1Id, blockMetadata);
   auto [beginBlock, endBlock] = getBeginAndEnd(relevantBlocks);
 
@@ -240,19 +105,10 @@
 
   auto columnIndices = prepareColumnIndices(col1Id, additionalColumns);
 
-  std::vector<ColumnIndex> columnIndices{1};
-  std::ranges::copy(additionalColumns, std::back_inserter(columnIndices));
-
   auto getIncompleteBlock = [&](auto it) {
-<<<<<<< HEAD
-    auto result = readPossiblyIncompleteBlock(metadata, col1Id, file, *it,
-                                              std::ref(details), columnIndices);
-    checkTimeout(timer);
-=======
     auto result = readPossiblyIncompleteBlock(metadata, col1Id, *it,
                                               std::ref(details), columnIndices);
     checkCancellation(cancellationHandle);
->>>>>>> e9324895
     return result;
   };
 
@@ -265,11 +121,7 @@
     // We copy the cancellationHandle because it is still captured by reference
     // inside the `getIncompleteBlock` lambda.
     auto blockGenerator = asyncParallelBlockGenerator(
-<<<<<<< HEAD
-        beginBlock + 1, endBlock - 1, file, columnIndices, timer);
-=======
         beginBlock + 1, endBlock - 1, columnIndices, cancellationHandle);
->>>>>>> e9324895
     blockGenerator.setDetailsPointer(&details);
     for (auto& block : blockGenerator) {
       co_yield block;
@@ -435,22 +287,12 @@
 
 // _____________________________________________________________________________
 IdTable CompressedRelationReader::scan(
-<<<<<<< HEAD
-    const CompressedRelationMetadata& metadata, Id col1Id,
-    std::span<const CompressedBlockMetadata> blocks, ad_utility::File& file,
-    std::span<const ColumnIndex> additionalColumns,
-    const TimeoutTimer& timer) const {
-  IdTable result(1 + additionalColumns.size(), allocator_);
-  std::vector<ColumnIndex> columnIndices{1};
-  std::ranges::copy(additionalColumns, std::back_inserter(columnIndices));
-=======
     const CompressedRelationMetadata& metadata, std::optional<Id> col1Id,
     std::span<const CompressedBlockMetadata> blocks,
     ColumnIndices additionalColumns,
     std::shared_ptr<ad_utility::CancellationHandle> cancellationHandle) const {
   auto columnIndices = prepareColumnIndices(col1Id, additionalColumns);
   IdTable result(columnIndices.size(), allocator_);
->>>>>>> e9324895
 
   // Get all the blocks  that possibly might contain our pair of col0Id and
   // col1Id
@@ -463,13 +305,8 @@
   // set up a lambda which allows us to read these blocks, and returns
   // the result as a vector.
   auto readIncompleteBlock = [&](const auto& block) {
-<<<<<<< HEAD
-    return readPossiblyIncompleteBlock(metadata, col1Id, file, block,
-                                       std::nullopt, columnIndices);
-=======
     return readPossiblyIncompleteBlock(metadata, col1Id, block, std::nullopt,
                                        columnIndices);
->>>>>>> e9324895
   };
 
   // The first and the last block might be incomplete, compute
@@ -499,21 +336,6 @@
   result.resize(totalResultSize);
 
   size_t rowIndexOfNextBlockStart = 0;
-<<<<<<< HEAD
-  // Insert the first block into the result;
-  auto addIncompleteBlock = [&rowIndexOfNextBlockStart,
-                             &result](const auto& incompleteBlock) mutable {
-    AD_CORRECTNESS_CHECK(incompleteBlock.numColumns() == result.numColumns());
-    for (auto i : ad_utility::integerRange(result.numColumns())) {
-      std::ranges::copy(incompleteBlock.getColumn(i),
-                        result.getColumn(i).data() + rowIndexOfNextBlockStart);
-    }
-    rowIndexOfNextBlockStart += incompleteBlock.numRows();
-  };
-  if (firstBlockResult.has_value()) {
-    addIncompleteBlock(firstBlockResult.value());
-  }
-=======
   // Lambda that adds a possibly incomplete block (the first or last block) at
   // the current position.
   auto addIncompleteBlockIfExists =
@@ -533,7 +355,6 @@
       };
 
   addIncompleteBlockIfExists(firstBlockResult);
->>>>>>> e9324895
 
   // Insert the complete blocks from the middle in parallel
   if (beginBlock < endBlock) {
@@ -545,11 +366,7 @@
       // Read the block serially, only read the second column.
       AD_CORRECTNESS_CHECK(block.offsetsAndCompressedSize_.size() >= 2);
       CompressedBlock compressedBuffer =
-<<<<<<< HEAD
-          readCompressedBlockFromFile(block, file, columnIndices);
-=======
           readCompressedBlockFromFile(block, columnIndices);
->>>>>>> e9324895
 
       // A lambda that owns the compressed block decompresses it to the
       // correct position in the result. It may safely be run in parallel
@@ -576,13 +393,7 @@
     }  // end of parallel region
   }
   // Add the last block.
-<<<<<<< HEAD
-  if (lastBlockResult.has_value()) {
-    addIncompleteBlock(lastBlockResult.value());
-  }
-=======
   addIncompleteBlockIfExists(lastBlockResult);
->>>>>>> e9324895
   AD_CORRECTNESS_CHECK(rowIndexOfNextBlockStart == result.size());
   checkCancellation(cancellationHandle);
   return result;
@@ -591,32 +402,15 @@
 // _____________________________________________________________________________
 DecompressedBlock CompressedRelationReader::readPossiblyIncompleteBlock(
     const CompressedRelationMetadata& relationMetadata,
-<<<<<<< HEAD
-    std::optional<Id> col1Id, ad_utility::File& file,
-    const CompressedBlockMetadata& blockMetadata,
-    std::optional<std::reference_wrapper<LazyScanMetadata>> scanMetadata,
-    std::span<const ColumnIndex> columnIndices) const {
-=======
     std::optional<Id> col1Id, const CompressedBlockMetadata& blockMetadata,
     std::optional<std::reference_wrapper<LazyScanMetadata>> scanMetadata,
     ColumnIndices columnIndices) const {
->>>>>>> e9324895
   std::vector<ColumnIndex> allColumns;
   std::ranges::copy(
       ad_utility::integerRange(blockMetadata.offsetsAndCompressedSize_.size()),
       std::back_inserter(allColumns));
   // A block is uniquely identified by its start position in the file.
   auto cacheKey = blockMetadata.offsetsAndCompressedSize_.at(0).offsetInFile_;
-<<<<<<< HEAD
-  DecompressedBlock block =
-      blockCache_
-          .computeOnce(cacheKey,
-                       [&]() {
-                         return readAndDecompressBlock(blockMetadata, file,
-                                                       allColumns);
-                       })
-          ._resultPointer->clone();
-=======
   DecompressedBlock block = blockCache_
                                 .computeOnce(cacheKey,
                                              [&]() {
@@ -624,7 +418,6 @@
                                                    blockMetadata, allColumns);
                                              })
                                 ._resultPointer->clone();
->>>>>>> e9324895
   const auto& col1Column = block.getColumn(0);
 
   // Find the range in the blockMetadata, that belongs to the same relation
@@ -667,29 +460,16 @@
   // Get all the blocks  that possibly might contain our pair of col0Id and
   // col1Id
   auto relevantBlocks = getBlocksFromMetadata(metadata, col1Id, blocks);
-<<<<<<< HEAD
-  auto beginBlock = relevantBlocks.begin();
-  auto endBlock = relevantBlocks.end();
-  // TODO<joka921> Centrally store the `allColumns` vector by specifying the
-  // number of columns.
-  std::array<ColumnIndex, 1> dummyColumnsForExport{0u};
-=======
   auto [beginBlock, endBlock] = getBeginAndEnd(relevantBlocks);
   std::array<ColumnIndex, 1> columnIndices{0u};
->>>>>>> e9324895
 
   // The first and the last block might be incomplete (that is, only
   // a part of these blocks is actually part of the result,
   // set up a lambda which allows us to read these blocks, and returns
   // the size of the result.
   auto readSizeOfPossiblyIncompleteBlock = [&](const auto& block) {
-<<<<<<< HEAD
-    return readPossiblyIncompleteBlock(metadata, col1Id, file, block,
-                                       std::nullopt, dummyColumnsForExport)
-=======
     return readPossiblyIncompleteBlock(metadata, col1Id, block, std::nullopt,
                                        columnIndices)
->>>>>>> e9324895
         .numRows();
   };
 
@@ -730,150 +510,23 @@
 }
 
 // ___________________________________________________________________________
-<<<<<<< HEAD
-CompressedRelationMetadata CompressedRelationWriter::addRelation(
-    Id col0Id, const BufferedIdTable& col1And2Ids, size_t numDistinctCol1) {
-  AD_CONTRACT_CHECK(!col1And2Ids.empty());
-  float multC1 = computeMultiplicity(col1And2Ids.numRows(), numDistinctCol1);
-  // Dummy value that will be overwritten later
-  float multC2 = 42.42;
-  // This sets everything except the offsetInBlock_, which will be set
-  // explicitly below.
-  CompressedRelationMetadata metadata{col0Id, col1And2Ids.numRows(), multC1,
-                                      multC2};
-
-  // Determine the number of bytes the IDs stored in an IdTable consume.
-  // The return type is double because we use the result to compare it with
-  // other doubles below.
-  /*
-  auto sizeInBytes = [](const auto& table) {
-    return static_cast<double>(table.numRows() * table.numColumns() *
-                               sizeof(Id));
-  };
-   */
-  // TODO<joka921> This is currently hardcoded to only consider the first two
-  // columns, as it otherwise breaks hardcoded tests for now.
-  auto sizeInBytes = [](const auto& table) {
-    return static_cast<double>(table.numRows() * 2 * sizeof(Id));
-  };
-
-  // If this is a large relation, or the currrently buffered relations +
-  // this relation are too large, we will write the buffered relations to file
-  // and start a new block.
-  bool relationHasExclusiveBlocks =
-      sizeInBytes(col1And2Ids) > 0.8 * static_cast<double>(numBytesPerBlock_);
-  if (relationHasExclusiveBlocks ||
-      sizeInBytes(col1And2Ids) + sizeInBytes(buffer_) >
-          static_cast<double>(numBytesPerBlock_) * 1.5) {
-    writeBufferedRelationsToSingleBlock();
-  }
-
-  if (relationHasExclusiveBlocks) {
-    // The relation is large, immediately write the relation to a set of
-    // exclusive blocks.
-    writeRelationToExclusiveBlocks(col0Id, col1And2Ids);
-    metadata.offsetInBlock_ = std::numeric_limits<uint64_t>::max();
-  } else {
-    // Append to the current buffered block.
-    metadata.offsetInBlock_ = buffer_.numRows();
-    static_assert(sizeof(col1And2Ids[0][0]) == sizeof(Id));
-    if (buffer_.numRows() == 0) {
-      currentBlockData_.firstTriple_ = {col0Id, col1And2Ids(0, 0),
-                                        col1And2Ids(0, 1)};
-    }
-    currentBlockData_.lastTriple_ = {col0Id,
-                                     col1And2Ids(col1And2Ids.numRows() - 1, 0),
-                                     col1And2Ids(col1And2Ids.numRows() - 1, 1)};
-    AD_CORRECTNESS_CHECK(buffer_.numColumns() == col1And2Ids.numColumns());
-    auto bufferOldSize = buffer_.numRows();
-    buffer_.resize(buffer_.numRows() + col1And2Ids.numRows());
-    for (size_t i = 0; i < col1And2Ids.numColumns(); ++i) {
-      const auto& column = col1And2Ids.getColumn(i);
-      std::ranges::copy(column, buffer_.getColumn(i).begin() + bufferOldSize);
-    }
-  }
-  return metadata;
-}
-
-// _____________________________________________________________________________
-void CompressedRelationWriter::writeRelationToExclusiveBlocks(
-    Id col0Id, const BufferedIdTable& data) {
-  // TODO<joka921> We have currently hardcoded this calculation to only consider
-  // the "actual" permutation columns to not let unit tests fail.
-  /*
-  const size_t numRowsPerBlock =
-      numBytesPerBlock_ / (numColumns() * sizeof(Id));
-      */
-  const size_t numRowsPerBlock = numBytesPerBlock_ / (2 * sizeof(Id));
-  AD_CORRECTNESS_CHECK(numRowsPerBlock > 0);
-  AD_CORRECTNESS_CHECK(data.numColumns() == numColumns());
-  const auto totalSize = data.numRows();
-  for (size_t i = 0; i < totalSize; i += numRowsPerBlock) {
-    size_t actualNumRowsPerBlock = std::min(numRowsPerBlock, totalSize - i);
-
-    std::vector<CompressedBlockMetadata::OffsetAndCompressedSize> offsets;
-    for (const auto& column : data.getColumns()) {
-      offsets.push_back(compressAndWriteColumn(
-          {column.begin() + i, column.begin() + i + actualNumRowsPerBlock}));
-    }
-
-    blockBuffer_.push_back(
-        CompressedBlockMetadata{std::move(offsets),
-                                actualNumRowsPerBlock,
-                                {col0Id, data[i][0], data[i][1]},
-                                {col0Id, data[i + actualNumRowsPerBlock - 1][0],
-                                 data[i + actualNumRowsPerBlock - 1][1]}});
-  }
-}
-
-// ___________________________________________________________________________
-=======
->>>>>>> e9324895
 void CompressedRelationWriter::writeBufferedRelationsToSingleBlock() {
   if (smallRelationsBuffer_.empty()) {
     return;
   }
 
-<<<<<<< HEAD
-  AD_CORRECTNESS_CHECK(buffer_.numColumns() == numColumns());
-  // Convert from bytes to number of ID pairs.
-  size_t numRows = buffer_.numRows();
-
-  // TODO<joka921, C++23> This is
-  // `ranges::to<vector>(ranges::transform_view(buffer_.getColumns(),
-  // compressAndWriteColumn))`;
-  std::ranges::for_each(buffer_.getColumns(),
-                        [this](const auto& column) mutable {
-                          currentBlockData_.offsetsAndCompressedSize_.push_back(
-                              compressAndWriteColumn(column));
-                        });
-
-  currentBlockData_.numRows_ = numRows;
-  // The `firstId` and `lastId` of `currentBlockData_` were already set
-  // correctly by `addRelation()`.
-  blockBuffer_.push_back(currentBlockData_);
-  // Reset the data of the current block.
-  currentBlockData_ = CompressedBlockMetadata{};
-  buffer_.clear();
-=======
   AD_CORRECTNESS_CHECK(smallRelationsBuffer_.numColumns() == numColumns());
   compressAndWriteBlock(
       currentBlockFirstCol0_, currentBlockLastCol0_,
       std::make_shared<IdTable>(std::move(smallRelationsBuffer_).toDynamic()));
   smallRelationsBuffer_.clear();
   smallRelationsBuffer_.reserve(2 * blocksize());
->>>>>>> e9324895
 }
 
 // _____________________________________________________________________________
 CompressedBlock CompressedRelationReader::readCompressedBlockFromFile(
-<<<<<<< HEAD
-    const CompressedBlockMetadata& blockMetaData, ad_utility::File& file,
-    std::span<const ColumnIndex> columnIndices) {
-=======
     const CompressedBlockMetadata& blockMetaData,
     ColumnIndices columnIndices) const {
->>>>>>> e9324895
   CompressedBlock compressedBuffer;
   compressedBuffer.resize(columnIndices.size());
   // TODO<C++23> Use `std::views::zip`
@@ -927,17 +580,10 @@
 
 // _____________________________________________________________________________
 DecompressedBlock CompressedRelationReader::readAndDecompressBlock(
-<<<<<<< HEAD
-    const CompressedBlockMetadata& blockMetaData, ad_utility::File& file,
-    std::span<const ColumnIndex> columnIndices) const {
-  CompressedBlock compressedColumns =
-      readCompressedBlockFromFile(blockMetaData, file, columnIndices);
-=======
     const CompressedBlockMetadata& blockMetaData,
     ColumnIndices columnIndices) const {
   CompressedBlock compressedColumns =
       readCompressedBlockFromFile(blockMetaData, columnIndices);
->>>>>>> e9324895
   const auto numRowsToRead = blockMetaData.numRows_;
   return decompressBlock(compressedColumns, numRowsToRead);
 }
@@ -1050,13 +696,8 @@
     // Note: the following call only returns the part of the block that actually
     // matches the col0 and col1.
     return readPossiblyIncompleteBlock(
-<<<<<<< HEAD
-        metadataAndBlocks.relationMetadata_, metadataAndBlocks.col1Id_, file,
-        block, std::nullopt, std::array<const ColumnIndex, 2>{0, 1});
-=======
         metadataAndBlocks.relationMetadata_, metadataAndBlocks.col1Id_, block,
         std::nullopt, std::array<const ColumnIndex, 2>{0, 1});
->>>>>>> e9324895
   };
 
   auto rowToTriple =
