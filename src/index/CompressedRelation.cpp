--- conflicted
+++ resolved
@@ -22,11 +22,7 @@
 
 // A small helper function to obtain the begin and end iterator of a range
 static auto getBeginAndEnd(auto& range) {
-<<<<<<< HEAD
-  return std::pair{range.begin(), range.end()};
-=======
   return std::pair{std::ranges::begin(range), std::ranges::end(range)};
->>>>>>> aec418ca
 }
 
 // ____________________________________________________________________________
