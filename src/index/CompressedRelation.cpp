--- conflicted
+++ resolved
@@ -23,17 +23,12 @@
 IdTable CompressedRelationReader::scan(
     const CompressedRelationMetadata& metadata,
     std::span<const CompressedBlockMetadata> blockMetadata,
-<<<<<<< HEAD
-    ColumnIndices additionalColumns, const TimeoutTimer& timer) const {
+    ColumnIndices additionalColumns,
+    std::shared_ptr<ad_utility::CancellationHandle> cancellationHandle) const {
   // We always return the first two columns (the `col1` and `col2` of the
   // permutation), additional payload columns have to be specified manually.
   auto columnIndices = prepareColumnIndices({0, 1}, additionalColumns);
   IdTable result(columnIndices.size(), allocator_);
-=======
-    ad_utility::File& file,
-    std::shared_ptr<ad_utility::CancellationHandle> cancellationHandle) const {
-  IdTable result(2, allocator_);
->>>>>>> 3acd33cc
 
   auto relevantBlocks =
       getBlocksFromMetadata(metadata, std::nullopt, blockMetadata);
@@ -117,14 +112,9 @@
 // ____________________________________________________________________________
 CompressedRelationReader::IdTableGenerator
 CompressedRelationReader::asyncParallelBlockGenerator(
-<<<<<<< HEAD
-    auto beginBlock, auto endBlock, OwningColumnIndices columnIndices,
-    TimeoutTimer timer) const {
-=======
-    auto beginBlock, auto endBlock, ad_utility::File& file,
-    std::optional<std::vector<size_t>> columnIndices,
+    auto beginBlock, auto endBlock,
+    OwningColumnIndices columnIndices,
     std::shared_ptr<ad_utility::CancellationHandle> cancellationHandle) const {
->>>>>>> 3acd33cc
   LazyScanMetadata& details = co_await cppcoro::getDetails;
   if (beginBlock == endBlock) {
     co_return;
@@ -186,13 +176,8 @@
 // _____________________________________________________________________________
 CompressedRelationReader::IdTableGenerator CompressedRelationReader::lazyScan(
     CompressedRelationMetadata metadata,
-<<<<<<< HEAD
-    std::vector<CompressedBlockMetadata> blockMetadata,
-    OwningColumnIndices additionalColumns, TimeoutTimer timer) const {
-=======
-    std::vector<CompressedBlockMetadata> blockMetadata, ad_utility::File& file,
+    std::vector<CompressedBlockMetadata> blockMetadata,OwningColumnIndices additionalColumns,
     std::shared_ptr<ad_utility::CancellationHandle> cancellationHandle) const {
->>>>>>> 3acd33cc
   auto relevantBlocks =
       getBlocksFromMetadata(metadata, std::nullopt, blockMetadata);
   const auto beginBlock = relevantBlocks.begin();
@@ -213,13 +198,10 @@
   co_yield firstBlock;
   checkCancellation(cancellationHandle);
 
-<<<<<<< HEAD
   auto blockGenerator = asyncParallelBlockGenerator(beginBlock + 1, endBlock,
-                                                    columnIndices, timer);
-=======
+                                                    columnIndices, cancellationHandle);
   auto blockGenerator = asyncParallelBlockGenerator(
       beginBlock + 1, endBlock, file, std::nullopt, cancellationHandle);
->>>>>>> 3acd33cc
   blockGenerator.setDetailsPointer(&details);
   for (auto& block : blockGenerator) {
     co_yield block;
@@ -230,14 +212,9 @@
 // _____________________________________________________________________________
 CompressedRelationReader::IdTableGenerator CompressedRelationReader::lazyScan(
     CompressedRelationMetadata metadata, Id col1Id,
-<<<<<<< HEAD
-    std::vector<CompressedBlockMetadata> blockMetadata,
-    OwningColumnIndices additionalColumns, TimeoutTimer timer) const {
-=======
-    std::vector<CompressedBlockMetadata> blockMetadata, ad_utility::File& file,
+    std::vector<CompressedBlockMetadata> blockMetadata, OwningColumnIndices additionalColumns,
     std::shared_ptr<ad_utility::CancellationHandle> cancellationHandle) const {
   AD_CONTRACT_CHECK(cancellationHandle);
->>>>>>> 3acd33cc
   auto relevantBlocks = getBlocksFromMetadata(metadata, col1Id, blockMetadata);
   auto beginBlock = relevantBlocks.begin();
   auto endBlock = relevantBlocks.end();
@@ -258,20 +235,13 @@
     AD_CORRECTNESS_CHECK(endBlock - beginBlock <= 1);
   }
 
-<<<<<<< HEAD
   auto columnIndices = prepareColumnIndices({1}, additionalColumns);
 
-  auto getIncompleteBlock = [&](auto it) {
-    auto result = readPossiblyIncompleteBlock(metadata, col1Id, *it,
-                                              std::ref(details), columnIndices);
-    checkTimeout(timer);
-=======
   auto getIncompleteBlock = [&, cancellationHandle](auto it) {
     auto result = readPossiblyIncompleteBlock(metadata, col1Id, file, *it,
-                                              std::ref(details));
+                                              std::ref(details), columnIndices);
     result.setColumnSubset(std::array<ColumnIndex, 1>{1});
     checkCancellation(cancellationHandle);
->>>>>>> 3acd33cc
     return result;
   };
 
@@ -282,12 +252,8 @@
 
   if (beginBlock + 1 < endBlock) {
     auto blockGenerator = asyncParallelBlockGenerator(
-<<<<<<< HEAD
-        beginBlock + 1, endBlock - 1, columnIndices, timer);
-=======
-        beginBlock + 1, endBlock - 1, file, std::vector{1UL},
+        beginBlock + 1, endBlock - 1,columnIndices,
         std::move(cancellationHandle));
->>>>>>> 3acd33cc
     blockGenerator.setDetailsPointer(&details);
     for (auto& block : blockGenerator) {
       co_yield block;
@@ -454,16 +420,10 @@
 // _____________________________________________________________________________
 IdTable CompressedRelationReader::scan(
     const CompressedRelationMetadata& metadata, Id col1Id,
-<<<<<<< HEAD
-    std::span<const CompressedBlockMetadata> blocks,
-    ColumnIndices additionalColumns, const TimeoutTimer& timer) const {
+    std::span<const CompressedBlockMetadata> blocks, ColumnIndices additionalColumns,
+    std::shared_ptr<ad_utility::CancellationHandle> cancellationHandle) const {
   auto columnIndices = prepareColumnIndices({1}, additionalColumns);
   IdTable result(columnIndices.size(), allocator_);
-=======
-    std::span<const CompressedBlockMetadata> blocks, ad_utility::File& file,
-    std::shared_ptr<ad_utility::CancellationHandle> cancellationHandle) const {
-  IdTable result(1, allocator_);
->>>>>>> 3acd33cc
 
   // Get all the blocks  that possibly might contain our pair of col0Id and
   // col1Id
@@ -691,124 +651,17 @@
 }
 
 // ___________________________________________________________________________
-<<<<<<< HEAD
-CompressedRelationMetadata CompressedRelationWriter::addRelation(
-    Id col0Id, const BufferedIdTable& col1And2Ids, size_t numDistinctCol1) {
-  AD_CONTRACT_CHECK(!col1And2Ids.empty());
-  float multC1 = computeMultiplicity(col1And2Ids.numRows(), numDistinctCol1);
-  // Dummy value that will be overwritten later
-  float multC2 = 42.42;
-  // This sets everything except the offsetInBlock_, which will be set
-  // explicitly below.
-  CompressedRelationMetadata metadata{col0Id, col1And2Ids.numRows(), multC1,
-                                      multC2};
-
-  // Determine the number of bytes the IDs stored in an IdTable consume per
-  // column.
-  auto sizeInBytesPerColumn = [](const auto& table) {
-    return ad_utility::MemorySize::bytes(table.numRows() * sizeof(Id));
-  };
-
-  // If this is a large relation, or the currrently buffered relations +
-  // this relation are too large, we will write the buffered relations to file
-  // and start a new block.
-  bool relationHasExclusiveBlocks =
-      sizeInBytesPerColumn(col1And2Ids) > 0.8 * uncompressedBlocksizePerColumn_;
-  if (relationHasExclusiveBlocks ||
-      sizeInBytesPerColumn(col1And2Ids) + sizeInBytesPerColumn(buffer_) >
-          uncompressedBlocksizePerColumn_ * 1.5) {
-    writeBufferedRelationsToSingleBlock();
-  }
-
-  if (relationHasExclusiveBlocks) {
-    // The relation is large, immediately write the relation to a set of
-    // exclusive blocks.
-    writeRelationToExclusiveBlocks(col0Id, col1And2Ids);
-    metadata.offsetInBlock_ = std::numeric_limits<uint64_t>::max();
-  } else {
-    // Append to the current buffered block.
-    metadata.offsetInBlock_ = buffer_.numRows();
-    static_assert(sizeof(col1And2Ids[0][0]) == sizeof(Id));
-    if (buffer_.numRows() == 0) {
-      currentBlockData_.firstTriple_ = {col0Id, col1And2Ids(0, 0),
-                                        col1And2Ids(0, 1)};
-    }
-    currentBlockData_.lastTriple_ = {col0Id,
-                                     col1And2Ids(col1And2Ids.numRows() - 1, 0),
-                                     col1And2Ids(col1And2Ids.numRows() - 1, 1)};
-    AD_CORRECTNESS_CHECK(buffer_.numColumns() == col1And2Ids.numColumns());
-    auto bufferOldSize = buffer_.numRows();
-    buffer_.resize(buffer_.numRows() + col1And2Ids.numRows());
-    for (size_t i = 0; i < col1And2Ids.numColumns(); ++i) {
-      const auto& column = col1And2Ids.getColumn(i);
-      std::ranges::copy(column, buffer_.getColumn(i).begin() + bufferOldSize);
-    }
-  }
-  return metadata;
-}
-
-// _____________________________________________________________________________
-void CompressedRelationWriter::writeRelationToExclusiveBlocks(
-    Id col0Id, const BufferedIdTable& data) {
-  const size_t numRowsPerBlock =
-      uncompressedBlocksizePerColumn_.getBytes() / sizeof(Id);
-  AD_CORRECTNESS_CHECK(numRowsPerBlock > 0);
-  AD_CORRECTNESS_CHECK(data.numColumns() == numColumns());
-  const auto totalSize = data.numRows();
-  for (size_t i = 0; i < totalSize; i += numRowsPerBlock) {
-    size_t actualNumRowsPerBlock = std::min(numRowsPerBlock, totalSize - i);
-
-    std::vector<CompressedBlockMetadata::OffsetAndCompressedSize> offsets;
-    for (const auto& column : data.getColumns()) {
-      offsets.push_back(compressAndWriteColumn(
-          {column.begin() + i, column.begin() + i + actualNumRowsPerBlock}));
-    }
-
-    blockBuffer_.push_back(
-        CompressedBlockMetadata{std::move(offsets),
-                                actualNumRowsPerBlock,
-                                {col0Id, data[i][0], data[i][1]},
-                                {col0Id, data[i + actualNumRowsPerBlock - 1][0],
-                                 data[i + actualNumRowsPerBlock - 1][1]}});
-  }
-}
-
-// ___________________________________________________________________________
-=======
->>>>>>> 3acd33cc
 void CompressedRelationWriter::writeBufferedRelationsToSingleBlock() {
   if (smallRelationsBuffer_.empty()) {
     return;
   }
 
-<<<<<<< HEAD
-  AD_CORRECTNESS_CHECK(buffer_.numColumns() == numColumns());
-  // Convert from bytes to number of ID pairs.
-  size_t numRows = buffer_.numRows();
-
-  // TODO<joka921, C++23> This is
-  // `ranges::to<vector>(ranges::transform_view(buffer_.getColumns(),
-  // compressAndWriteColumn))`;
-  std::ranges::for_each(buffer_.getColumns(),
-                        [this](const auto& column) mutable {
-                          currentBlockData_.offsetsAndCompressedSize_.push_back(
-                              compressAndWriteColumn(column));
-                        });
-  currentBlockData_.numRows_ = numRows;
-  // The `firstId` and `lastId` of `currentBlockData_` were already set
-  // correctly by `addRelation()`.
-  blockBuffer_.push_back(currentBlockData_);
-  // Reset the data of the current block.
-  currentBlockData_ = CompressedBlockMetadata{};
-  buffer_.clear();
-=======
-  AD_CORRECTNESS_CHECK(smallRelationsBuffer_.numColumns() == NumColumns);
+  AD_CORRECTNESS_CHECK(smallRelationsBuffer_.numColumns() == numColumns());
   compressAndWriteBlock(
       currentBlockFirstCol0_, currentBlockLastCol0_,
       std::make_shared<IdTable>(std::move(smallRelationsBuffer_).toDynamic()));
   smallRelationsBuffer_.clear();
   smallRelationsBuffer_.reserve(2 * blocksize());
->>>>>>> 3acd33cc
 }
 
 // _____________________________________________________________________________
@@ -879,26 +732,8 @@
 // _____________________________________________________________________________
 CompressedBlockMetadata::OffsetAndCompressedSize
 CompressedRelationWriter::compressAndWriteColumn(std::span<const Id> column) {
-<<<<<<< HEAD
-  return writeCompressedColumn(compressColumn(column));
-};
-
-// _____________________________________________________________________________
-std::vector<char> CompressedRelationWriter::compressColumn(
-    std::span<const Id> column) {
-  return ZstdWrapper::compress((void*)(column.data()),
-                               column.size() * sizeof(column[0]));
-};
-
-// _____________________________________________________________________________
-CompressedBlockMetadata::OffsetAndCompressedSize
-CompressedRelationWriter::writeCompressedColumn(
-    std::vector<char> compressedBlock) {
-  auto offsetInFile = outfile_.tell();
-=======
   std::vector<char> compressedBlock = ZstdWrapper::compress(
       (void*)(column.data()), column.size() * sizeof(column[0]));
->>>>>>> 3acd33cc
   auto compressedSize = compressedBlock.size();
   auto file = outfile_.wlock();
   auto offsetInFile = file->tell();
@@ -1018,7 +853,6 @@
   return {rowToTriple(firstBlock.front()), rowToTriple(lastBlock.back())};
 }
 
-<<<<<<< HEAD
 // ____________________________________________________________________________
 std::vector<ColumnIndex> CompressedRelationReader::prepareColumnIndices(
     std::initializer_list<ColumnIndex> baseColumns,
@@ -1028,7 +862,8 @@
   std::ranges::copy(baseColumns, std::back_inserter(result));
   std::ranges::copy(additionalColumns, std::back_inserter(result));
   return result;
-=======
+}
+
 // _____________________________________________________________________________
 CompressedRelationMetadata CompressedRelationWriter::addSmallRelation(
     Id col0Id, size_t numDistinctC1, IdTableView<0> relation) {
@@ -1326,5 +1161,4 @@
               << "s" << std::endl;
   return std::pair{std::move(writer1).getFinishedBlocks(),
                    std::move(writer2).getFinishedBlocks()};
->>>>>>> 3acd33cc
 }