--- conflicted
+++ resolved
@@ -926,14 +926,7 @@
   IdTableStatic<0> relation{numColumns, alloc};
   size_t numBlocksCurrentRel = 0;
   auto compare = [](const auto& a, const auto& b) {
-<<<<<<< HEAD
-    // TODO<joka921> can we use some `std::tie/lexicographical compare` trick
-    // here?
-    return a[0] != b[0] ? a[0] < b[0] : a[1] < b[1];
-    // return std::ranges::lexicographical_compare(a, b);
-=======
     return std::tie(a[0], a[1]) < std::tie(b[0], b[1]);
->>>>>>> 8a917460
   };
   // TODO<joka921> Use `CALL_FIXED_SIZE`.
   ad_utility::CompressedExternalIdTableSorter<decltype(compare), 0>
@@ -997,16 +990,6 @@
     numBlocksCurrentRel = 0;
   };
   size_t i = 0;
-<<<<<<< HEAD
-  std::vector<ColumnIndex> relationCols{c1, c2};
-  for (size_t colIdx = 2; colIdx < numColumns; ++colIdx) {
-    relationCols.push_back(colIdx + 1);
-  }
-  inputWaitTimer.cont();
-  for (auto& block : AD_FWD(sortedTriples)) {
-    // TODO<joka921> Also add such checks into the other functions inside the
-    // writers.
-=======
   // All columns but the `col0` in the order in which they have to be added to
   // the relation.
   std::vector<ColumnIndex> remainingColIndices{c1, c2};
@@ -1015,7 +998,6 @@
   }
   inputWaitTimer.cont();
   for (auto& block : AD_FWD(sortedTriples)) {
->>>>>>> 8a917460
     AD_CORRECTNESS_CHECK(block.numColumns() == numColumns + 1);
     inputWaitTimer.stop();
     // This only happens when the index is completely empty.
@@ -1027,20 +1009,6 @@
     if (!col0IdCurrentRelation.has_value()) {
       col0IdCurrentRelation = firstCol[0];
     }
-<<<<<<< HEAD
-    auto firstCol = block.getColumn(c0);
-    auto otherColumns = block.asColumnSubsetView(relationCols);
-    // TODO<C++23> Use `views::zip`
-    for (size_t idx : ad_utility::integerRange(block.numRows())) {
-      Id c0fTriple = firstCol[idx];
-      decltype(auto) curTriple = otherColumns[idx];
-      if (c0fTriple != currentCol0) {
-        finishRelation();
-        currentCol0 = c0fTriple;
-      }
-      distinctCol1Counter(curTriple[0]);
-      relation.push_back(curTriple);
-=======
     // TODO<C++23> Use `views::zip`
     for (size_t idx : ad_utility::integerRange(block.numRows())) {
       Id col0Id = firstCol[idx];
@@ -1051,7 +1019,6 @@
       }
       distinctCol1Counter(curRemainingCols[0]);
       relation.push_back(curRemainingCols);
->>>>>>> 8a917460
       if (relation.size() >= blocksize) {
         addBlockForLargeRelation();
       }
@@ -1083,17 +1050,6 @@
   blockCallbackTimer.cont();
   blockCallbackQueue.finish();
   blockCallbackTimer.stop();
-<<<<<<< HEAD
-  LOG(INFO) << "Time spent waiting for the input "
-            << ad_utility::Timer::toSeconds(inputWaitTimer.msecs()) << "s"
-            << std::endl;
-  LOG(INFO) << "Time spent waiting for large twin relations "
-            << ad_utility::Timer::toSeconds(largeTwinRelationTimer.msecs())
-            << "s" << std::endl;
-  LOG(INFO) << "Time spent waiting for triple callbacks (e.g. the next sorter) "
-            << ad_utility::Timer::toSeconds(blockCallbackTimer.msecs()) << "s"
-            << std::endl;
-=======
   LOG(TIMING) << "Time spent waiting for the input "
               << ad_utility::Timer::toSeconds(inputWaitTimer.msecs()) << "s"
               << std::endl;
@@ -1104,7 +1060,6 @@
       << "Time spent waiting for triple callbacks (e.g. the next sorter) "
       << ad_utility::Timer::toSeconds(blockCallbackTimer.msecs()) << "s"
       << std::endl;
->>>>>>> 8a917460
   return std::pair{std::move(writer1).getFinishedBlocks(),
                    std::move(writer2).getFinishedBlocks()};
 }