// Copyright 2021, University of Freiburg,
//                 Chair of Algorithms and Data Structures.
// Author: Johannes Kalmbach (kalmbach@cs.uni-freiburg.de)

#include "CompressedRelation.h"

#include <ranges>

#include "engine/Engine.h"
#include "engine/idTable/CompressedExternalIdTable.h"
#include "engine/idTable/IdTable.h"
#include "global/RuntimeParameters.h"
#include "index/ConstantsIndexBuilding.h"
#include "util/Cache.h"
#include "util/CompressionUsingZstd/ZstdWrapper.h"
#include "util/ConcurrentCache.h"
#include "util/Generator.h"
#include "util/OnDestructionDontThrowDuringStackUnwinding.h"
#include "util/OverloadCallOperator.h"
#include "util/ProgressBar.h"
#include "util/ThreadSafeQueue.h"
#include "util/Timer.h"
#include "util/TransparentFunctors.h"
#include "util/TypeTraits.h"

using namespace std::chrono_literals;

// A small helper function to obtain the begin and end iterator of a range
static auto getBeginAndEnd(auto& range) {
  return std::pair{std::ranges::begin(range), std::ranges::end(range)};
}

// modify the `block` according to the `limitOffset`. Also modify the
// `limitOffset` to reflect the parts of the LIMIT and OFFSET that have been
// performed by pruning this `block`.
static void pruneBlock(auto& block, LimitOffsetClause& limitOffset) {
  auto& offset = limitOffset._offset;
  auto offsetInBlock = std::min(static_cast<size_t>(offset), block.size());
  if (offsetInBlock == block.size()) {
    block.clear();
  } else {
    block.erase(block.begin(), block.begin() + offsetInBlock);
  }
  offset -= offsetInBlock;
  auto& limit = limitOffset._limit;
  auto limitInBlock =
      std::min(block.size(), static_cast<size_t>(limit.value_or(block.size())));
  block.resize(limitInBlock);
  if (limit.has_value()) {
    limit.value() -= limitInBlock;
  }
}

// ____________________________________________________________________________
CompressedRelationReader::IdTableGenerator
CompressedRelationReader::asyncParallelBlockGenerator(
    auto beginBlock, auto endBlock, ColumnIndices columnIndices,
    CancellationHandle cancellationHandle, LimitOffsetClause& limitOffset,
<<<<<<< HEAD
    BlockGraphFilter blockGraphFilter,
    CanBlockBeSkipped canBlockBeSkipped) const {
=======
    FilterDuplicatesAndGraphs blockGraphFilter) const {
>>>>>>> 76e8aa39
  LazyScanMetadata& details = co_await cppcoro::getDetails;
  if (beginBlock == endBlock) {
    co_return;
  }
<<<<<<< HEAD
  std::atomic<size_t> numBlocksPostProcessed = 0;
=======
  std::atomic<size_t> numBlocksPostprocessed = 0;
>>>>>>> 76e8aa39
  const size_t queueSize =
      RuntimeParameters().get<"lazy-index-scan-queue-size">();
  auto blockIterator = beginBlock;
  std::mutex blockIteratorMutex;
  auto readAndDecompressBlock = [&]()
      -> std::optional<std::pair<size_t, std::optional<DecompressedBlock>>> {
    cancellationHandle->throwIfCancelled();
    std::unique_lock lock{blockIteratorMutex};
    if (blockIterator == endBlock) {
      return std::nullopt;
    }
    // Note: taking a copy here is probably not necessary (the lifetime of
    // all the blocks is long enough, so a `const&` would suffice), but the
    // copy is cheap and makes the code more robust.
    auto block = *blockIterator;
    // Note: The order of the following two lines is important: The index
    // of the current block depends on the current value of `blockIterator`,
    // so we have to compute it before incrementing the iterator.
    auto myIndex = static_cast<size_t>(blockIterator - beginBlock);
    ++blockIterator;
<<<<<<< HEAD
    if (canBlockBeSkipped(block)) {
=======
    if (blockGraphFilter.canBlockBeSkipped(block)) {
>>>>>>> 76e8aa39
      return std::pair{myIndex, std::nullopt};
    }
    // Note: the reading of the block could also happen without holding the
    // lock. We still perform it inside the lock to avoid contention of the
    // file. On a fast SSD we could possibly change this, but this has to be
    // investigated.
    CompressedBlock compressedBlock =
        readCompressedBlockFromFile(block, columnIndices);
    lock.unlock();
    auto decompressedBlock = decompressBlock(compressedBlock, block.numRows_);
<<<<<<< HEAD
    if (blockGraphFilter(decompressedBlock, block)) {
      numBlocksPostProcessed++;
=======
    if (blockGraphFilter.postprocessBlock(decompressedBlock, block)) {
      numBlocksPostprocessed++;
>>>>>>> 76e8aa39
    }
    return std::pair{myIndex, std::optional{std::move(decompressedBlock)}};
  };
  const size_t numThreads =
      RuntimeParameters().get<"lazy-index-scan-num-threads">();

  ad_utility::Timer popTimer{ad_utility::timer::Timer::InitialStatus::Started};
  // In case the coroutine is destroyed early we still want to have this
  // information.
  auto setTimer = ad_utility::makeOnDestructionDontThrowDuringStackUnwinding(
      [&details, &popTimer]() { details.blockingTime_ = popTimer.msecs(); });

  auto queue = ad_utility::data_structures::queueManager<
      ad_utility::data_structures::OrderedThreadSafeQueue<
          std::optional<IdTable>>>(queueSize, numThreads,
                                   readAndDecompressBlock);
  for (std::optional<IdTable>& optBlock : queue) {
    popTimer.stop();
    cancellationHandle->throwIfCancelled();
    if (optBlock.has_value()) {
      auto& block = optBlock.value();
      ++details.numBlocksRead_;
      details.numElementsRead_ += block.numRows();
      pruneBlock(block, limitOffset);
      details.numElementsYielded_ += block.numRows();
<<<<<<< HEAD
      details.numBlocksPostprocessed_ = numBlocksPostProcessed;
=======
      details.numBlocksPostprocessed_ = numBlocksPostprocessed;
>>>>>>> 76e8aa39
      if (!block.empty()) {
        co_yield block;
      }
      if (limitOffset._limit.value_or(1) == 0) {
        co_return;
      }
    } else {
      ++details.numBlocksSkippedBecauseOfGraph_;
    }
    popTimer.cont();
  }
  // The `OnDestruction...` above might be called too late, so we manually stop
  // the timer here in case it wasn't already.
  popTimer.stop();
}

// _____________________________________________________________________________
<<<<<<< HEAD
bool CompressedRelationReader::FilterDuplicatesAndGraphIds::operator()(
    IdTable& block, const CompressedBlockMetadata& metadata) {
  bool needsFilteringByGraph = [&]() {
    if (!graphs.has_value()) {
      return false;
    }
    if (!metadata.containedGraphs_.has_value()) {
      return true;
    }
    const auto& containedGraphs = metadata.containedGraphs_.value();
    if (containedGraphs.size() == 1 &&
        graphs.value().contains(containedGraphs.front())) {
      return false;
    }
    return true;
  }();
  if (needsFilteringByGraph) {
    auto removedRange = std::ranges::remove_if(
        block, [&gs = graphs.value()](Id id) { return !gs.contains(id); },
        [graphColumn = graphColumn_](const auto& row) {
          return row[graphColumn];
        });
    block.erase(removedRange.begin(), block.end());
  }
  if (deleteGraphColumn_) {
    block.deleteColumn(graphColumn_);
  }
  if (!metadata.containsDuplicatesWithDifferentGraphs_) {
    return needsFilteringByGraph;
=======
bool CompressedRelationReader::FilterDuplicatesAndGraphs::
    blockNeedsFilteringByGraph(const CompressedBlockMetadata& metadata) const {
  if (!desiredGraphs_.has_value()) {
    return false;
  }
  if (!metadata.graphInfo_.has_value()) {
    return true;
  }
  return !std::ranges::all_of(
      metadata.graphInfo_.value(),
      [&wantedGraphs = desiredGraphs_.value()](Id containedGraph) {
        return wantedGraphs.contains(containedGraph);
      });
}

// _____________________________________________________________________________
bool CompressedRelationReader::FilterDuplicatesAndGraphs::
    filterByGraphIfNecessary(IdTable& block,
                             const CompressedBlockMetadata& metadata) const {
  bool needsFilteringByGraph = blockNeedsFilteringByGraph(metadata);
  [[maybe_unused]] auto graphIdFromRow = [graphColumn =
                                              graphColumn_](const auto& row) {
    return row[graphColumn];
  };
  [[maybe_unused]] auto isWantedGraphId = [this]() {
    return [&wantedGraphs = desiredGraphs_.value()](Id id) {
      return wantedGraphs.contains(id);
    };
  };
  if (needsFilteringByGraph) {
    auto [beginOfRemoved, _] = std::ranges::remove_if(
        block, std::not_fn(isWantedGraphId()), graphIdFromRow);
    block.erase(beginOfRemoved, block.end());
  } else {
    AD_EXPENSIVE_CHECK(
        !desiredGraphs_.has_value() ||
        std::ranges::all_of(block, isWantedGraphId(), graphIdFromRow));
  }
  return needsFilteringByGraph;
}

// _____________________________________________________________________________
bool CompressedRelationReader::FilterDuplicatesAndGraphs::postprocessBlock(
    IdTable& block, const CompressedBlockMetadata& metadata) const {
  bool filteredByGraph = filterByGraphIfNecessary(block, metadata);
  if (deleteGraphColumn_) {
    block.deleteColumn(graphColumn_);
  }

  bool filteredByDuplicates = filterDuplicatesIfNecessary(block, metadata);
  return filteredByGraph || filteredByDuplicates;
}

// _____________________________________________________________________________
bool CompressedRelationReader::FilterDuplicatesAndGraphs::
    filterDuplicatesIfNecessary(IdTable& block,
                                const CompressedBlockMetadata& metadata) const {
  if (!metadata.containsDuplicatesWithDifferentGraphs_) {
    AD_EXPENSIVE_CHECK(std::unique(block.begin(), block.end()) == block.end());
    return false;
>>>>>>> 76e8aa39
  }
  auto [endUnique, _] = std::ranges::unique(block);
  block.erase(endUnique, block.end());
  return true;
}

// ______________________________________________________________________________
<<<<<<< HEAD
std::function<bool(const CompressedBlockMetadata&)>
CompressedRelationReader::makeCanBlockBeSkipped(
    const ScanSpecification::Graphs* graphs) {
  return [&graphs = *graphs](const CompressedBlockMetadata& block) {
    if (!graphs.has_value()) {
      return false;
    }
    if (!block.containedGraphs_.has_value()) {
      return false;
    }
    const auto& contained = block.containedGraphs_.value();
    return std::ranges::none_of(graphs.value(),
                                [&contained](const auto& graph) {
                                  return ad_utility::contains(contained, graph);
                                });
  };
=======
bool CompressedRelationReader::FilterDuplicatesAndGraphs::canBlockBeSkipped(
    const CompressedBlockMetadata& block) const {
  if (!desiredGraphs_.has_value()) {
    return false;
  }
  if (!block.graphInfo_.has_value()) {
    return false;
  }
  const auto& contained = block.graphInfo_.value();
  return std::ranges::none_of(desiredGraphs_.value(),
                              [&contained](const auto& graph) {
                                return ad_utility::contains(contained, graph);
                              });
>>>>>>> 76e8aa39
}

// _____________________________________________________________________________
CompressedRelationReader::IdTableGenerator CompressedRelationReader::lazyScan(
    ScanSpecification scanSpec,
    std::vector<CompressedBlockMetadata> blockMetadata,
    ColumnIndices additionalColumns, CancellationHandle cancellationHandle,
    LimitOffsetClause limitOffset) const {
  // We will modify `limitOffset` as we go, so we have to copy the original
  // value for sanity checks which we apply later.
  const auto originalLimit = limitOffset;
  AD_CONTRACT_CHECK(cancellationHandle);
  auto relevantBlocks = getRelevantBlocks(scanSpec, blockMetadata);
  auto [beginBlock, endBlock] = getBeginAndEnd(relevantBlocks);

  LazyScanMetadata& details = co_await cppcoro::getDetails;
  size_t numBlocksTotal = endBlock - beginBlock;

  if (beginBlock == endBlock) {
    co_return;
  }

  auto columnIndices = prepareColumnIndices(scanSpec, additionalColumns);

<<<<<<< HEAD
  // TODO<joka921> This reads the Graph column twice for `GRAPH` clauses with a
  // variable, this can possibly be avoided.
  if (scanSpec.graphsToFilter().has_value()) {
    columnIndices.push_back(ADDITIONAL_COLUMN_GRAPH_ID);
  }

  auto canBlockBeSkipped = makeCanBlockBeSkipped(&scanSpec.graphsToFilter());

  auto filterDuplicatesAndGraphIds = FilterDuplicatesAndGraphIds{
      scanSpec.graphsToFilter(), columnIndices.size() - 1,
      scanSpec.graphsToFilter().has_value()};
=======
  auto [graphColumnIndex,
        deleteGraphColumn] = [&]() -> std::pair<ColumnIndex, bool> {
    if (!scanSpec.graphsToFilter().has_value()) {
      return {0, false};
    }
    auto idx = static_cast<size_t>(
        std::ranges::find(columnIndices, ADDITIONAL_COLUMN_GRAPH_ID) -
        columnIndices.begin());
    bool deleteColumn = false;
    if (idx == columnIndices.size()) {
      columnIndices.push_back(ADDITIONAL_COLUMN_GRAPH_ID);
      deleteColumn = true;
    }
    return {idx, deleteColumn};
  }();

  auto filterDuplicatesAndGraphIds = FilterDuplicatesAndGraphs{
      scanSpec.graphsToFilter(), graphColumnIndex, deleteGraphColumn};
>>>>>>> 76e8aa39

  auto getIncompleteBlock = [&](auto it) {
    auto result = readPossiblyIncompleteBlock(scanSpec, *it, std::ref(details),
                                              columnIndices);
    cancellationHandle->throwIfCancelled();
    return result;
  };

  if (beginBlock < endBlock) {
    auto block = getIncompleteBlock(beginBlock);
<<<<<<< HEAD
    if (filterDuplicatesAndGraphIds(block, *beginBlock)) {
      ++details.numBlocksPostprocessed_;
    }
=======
    if (filterDuplicatesAndGraphIds.postprocessBlock(block, *beginBlock)) {
      ++details.numBlocksPostprocessed_;
    }
    // TODO<joka921> Can we merge this `pruneBlock` with the above `postprocess`
    // method? And can /should we include the skipped blocks into the
    // `limitOffset` calculation?
>>>>>>> 76e8aa39
    pruneBlock(block, limitOffset);
    details.numElementsYielded_ += block.numRows();
    if (!block.empty()) {
      co_yield block;
    }
  }

  if (beginBlock + 1 < endBlock) {
    // We copy the cancellationHandle because it is still captured by reference
    // inside the `getIncompleteBlock` lambda.
    auto blockGenerator = asyncParallelBlockGenerator(
        beginBlock + 1, endBlock - 1, columnIndices, cancellationHandle,
<<<<<<< HEAD
        limitOffset, filterDuplicatesAndGraphIds, canBlockBeSkipped);
=======
        limitOffset, filterDuplicatesAndGraphIds);
>>>>>>> 76e8aa39
    blockGenerator.setDetailsPointer(&details);
    for (auto& block : blockGenerator) {
      co_yield block;
    }
    auto lastBlock = getIncompleteBlock(endBlock - 1);
<<<<<<< HEAD
    if (filterDuplicatesAndGraphIds(lastBlock, *(endBlock - 1))) {
=======
    if (filterDuplicatesAndGraphIds.postprocessBlock(lastBlock,
                                                     *(endBlock - 1))) {
>>>>>>> 76e8aa39
      ++details.numBlocksPostprocessed_;
    }
    pruneBlock(lastBlock, limitOffset);
    if (!lastBlock.empty()) {
      details.numElementsYielded_ += lastBlock.numRows();
      co_yield lastBlock;
    }
  }
  const auto& limit = originalLimit._limit;
  AD_CORRECTNESS_CHECK(!limit.has_value() ||
                       details.numElementsYielded_ <= limit.value());
  AD_CORRECTNESS_CHECK(
      numBlocksTotal ==
          (details.numBlocksRead_ + details.numBlocksSkippedBecauseOfGraph_) ||
      !limitOffset.isUnconstrained());
}

namespace {
// An internal helper function for the `getBlocksForJoin` functions below.
// Get the ID from the `triple` that pertains to the join column (the col2 if
// the col1 is specified, else the col1). There are two special cases: If the
// triple doesn't match the `col0` and (if specified) the `col1` then a sentinel
// value is returned that is `Id::min` if the triple is lower than all matching
// triples, and `Id::max` if is higher. That way we can consistently compare a
// single ID from a join column with a complete triple from a block.
auto getRelevantIdFromTriple(
    CompressedBlockMetadata::PermutedTriple triple,
    const CompressedRelationReader::ScanSpecAndBlocksAndBounds&
        metadataAndBlocks) {
  auto idForNonMatchingBlock = [](Id fromTriple, Id key, Id minKey,
                                  Id maxKey) -> std::optional<Id> {
    if (fromTriple < key) {
      return minKey;
    }
    if (fromTriple > key) {
      return maxKey;
    }
    return std::nullopt;
  };

  const auto& scanSpec = metadataAndBlocks.scanSpec_;
  AD_CORRECTNESS_CHECK(!scanSpec.col2Id().has_value());

  auto [minKey, maxKey] = [&]() {
    const auto& [first, last] = metadataAndBlocks.firstAndLastTriple_;
    if (scanSpec.col1Id().has_value()) {
      return std::array{first.col2Id_, last.col2Id_};
    } else if (scanSpec.col0Id().has_value()) {
      return std::array{first.col1Id_, last.col1Id_};
    } else {
      return std::array{Id::min(), Id::max()};
    }
  }();

  if (!scanSpec.col0Id().has_value()) {
    return triple.col0Id_;
  }

  if (auto optId = idForNonMatchingBlock(
          triple.col0Id_, scanSpec.col0Id().value(), minKey, maxKey)) {
    return optId.value();
  }

  if (!scanSpec.col1Id().has_value()) {
    return triple.col1Id_;
  }

  return idForNonMatchingBlock(triple.col1Id_, scanSpec.col1Id().value(),
                               minKey, maxKey)
      .value_or(triple.col2Id_);
}
}  // namespace

// _____________________________________________________________________________
std::vector<CompressedBlockMetadata> CompressedRelationReader::getBlocksForJoin(
    std::span<const Id> joinColumn,
    const ScanSpecAndBlocksAndBounds& metadataAndBlocks) {
  // Get all the blocks where `col0FirstId_ <= col0Id <= col0LastId_`.
  auto relevantBlocks = getBlocksFromMetadata(metadataAndBlocks);

  // We need symmetric comparisons between Ids and blocks.
  auto idLessThanBlock = [&metadataAndBlocks](
                             Id id, const CompressedBlockMetadata& block) {
    return id < getRelevantIdFromTriple(block.firstTriple_, metadataAndBlocks);
  };

  auto blockLessThanId = [&metadataAndBlocks](
                             const CompressedBlockMetadata& block, Id id) {
    return getRelevantIdFromTriple(block.lastTriple_, metadataAndBlocks) < id;
  };

  // `blockLessThanBlock` (a dummy) and `std::less<Id>` are only needed to
  // fulfill a concept for the `std::ranges` algorithms.
  auto blockLessThanBlock =
      []<typename T = void>(const CompressedBlockMetadata&,
                            const CompressedBlockMetadata&)
          ->bool {
    static_assert(ad_utility::alwaysFalse<T>);
    AD_FAIL();
  };
  auto lessThan = ad_utility::OverloadCallOperator{
      idLessThanBlock, blockLessThanId, blockLessThanBlock, std::less<Id>{}};

  // Find the matching blocks by performing binary search on the `joinColumn`.
  // Note that it is tempting to reuse the `zipperJoinWithUndef` routine, but
  // this doesn't work because the implicit equality defined by `!lessThan(a,b)
  // && !lessThan(b, a)` is not transitive.
  std::vector<CompressedBlockMetadata> result;

  auto blockIsNeeded = [&joinColumn, &lessThan](const auto& block) {
    return !std::ranges::equal_range(joinColumn, block, lessThan).empty();
  };
  std::ranges::copy(relevantBlocks | std::views::filter(blockIsNeeded),
                    std::back_inserter(result));
  // The following check is cheap as there are only few blocks.
  AD_CORRECTNESS_CHECK(std::ranges::unique(result).empty());
  return result;
}

// _____________________________________________________________________________
std::array<std::vector<CompressedBlockMetadata>, 2>
CompressedRelationReader::getBlocksForJoin(
    const ScanSpecAndBlocksAndBounds& metadataAndBlocks1,
    const ScanSpecAndBlocksAndBounds& metadataAndBlocks2) {
  // Associate a block together with the relevant ID (col1 or col2) for this
  // join from the first and last triple.
  struct BlockWithFirstAndLastId {
    const CompressedBlockMetadata& block_;
    Id first_;
    Id last_;
  };

  auto blockLessThanBlock = [&](const BlockWithFirstAndLastId& block1,
                                const BlockWithFirstAndLastId& block2) {
    return block1.last_ < block2.first_;
  };

  // Transform all the relevant blocks from a `ScanSpecAndBlocksAndBounds` a
  // `BlockWithFirstAndLastId` struct (see above).
  auto getBlocksWithFirstAndLastId = [&blockLessThanBlock](
                                         const ScanSpecAndBlocksAndBounds&
                                             metadataAndBlocks) {
    auto getSingleBlock =
        [&metadataAndBlocks](
            const CompressedBlockMetadata& block) -> BlockWithFirstAndLastId {
      return {block,
              getRelevantIdFromTriple(block.firstTriple_, metadataAndBlocks),
              getRelevantIdFromTriple(block.lastTriple_, metadataAndBlocks)};
    };
    auto result = std::views::transform(
        getBlocksFromMetadata(metadataAndBlocks), getSingleBlock);
    AD_CORRECTNESS_CHECK(std::ranges::is_sorted(result, blockLessThanBlock));
    return result;
  };

  auto blocksWithFirstAndLastId1 =
      getBlocksWithFirstAndLastId(metadataAndBlocks1);
  auto blocksWithFirstAndLastId2 =
      getBlocksWithFirstAndLastId(metadataAndBlocks2);

  // Find the matching blocks on each side by performing binary search on the
  // other side. Note that it is tempting to reuse the `zipperJoinWithUndef`
  // routine, but this doesn't work because the implicit equality defined by
  // `!lessThan(a,b) && !lessThan(b, a)` is not transitive.
  auto findMatchingBlocks = [&blockLessThanBlock](const auto& blocks,
                                                  const auto& otherBlocks) {
    std::vector<CompressedBlockMetadata> result;
    for (const auto& block : blocks) {
      if (!std::ranges::equal_range(otherBlocks, block, blockLessThanBlock)
               .empty()) {
        result.push_back(block.block_);
      }
    }
    // The following check isn't expensive as there are only few blocks.
    AD_CORRECTNESS_CHECK(std::ranges::unique(result).begin() == result.end());
    return result;
  };

  return {
      findMatchingBlocks(blocksWithFirstAndLastId1, blocksWithFirstAndLastId2),
      findMatchingBlocks(blocksWithFirstAndLastId2, blocksWithFirstAndLastId1)};
}

// _____________________________________________________________________________
IdTable CompressedRelationReader::scan(
    const ScanSpecification& scanSpec,
    std::span<const CompressedBlockMetadata> blocks,
    ColumnIndicesRef additionalColumns,
    const CancellationHandle& cancellationHandle,
    const LimitOffsetClause& limitOffset) const {
  auto columnIndices = prepareColumnIndices(scanSpec, additionalColumns);
  IdTable result(columnIndices.size(), allocator_);

  // Compute an upper bound for the size and reserve enough space in the result.
  auto relevantBlocks = getRelevantBlocks(scanSpec, blocks);
  auto sizes = relevantBlocks |
               std::views::transform(&CompressedBlockMetadata::numRows_);
  auto upperBoundSize = std::accumulate(sizes.begin(), sizes.end(), size_t{0});
  if (limitOffset._limit.has_value()) {
    upperBoundSize = std::min(upperBoundSize,
                              static_cast<size_t>(limitOffset._limit.value()));
  }
  result.reserve(upperBoundSize);

  for (const auto& block :
       lazyScan(scanSpec, {relevantBlocks.begin(), relevantBlocks.end()},
                {additionalColumns.begin(), additionalColumns.end()},
                cancellationHandle, limitOffset)) {
    result.insertAtEnd(block);
  }
  cancellationHandle->throwIfCancelled();
  return result;
}

// ____________________________________________________________________________
DecompressedBlock CompressedRelationReader::readPossiblyIncompleteBlock(
    const ScanSpecification& scanSpec,
    const CompressedBlockMetadata& blockMetadata,
    std::optional<std::reference_wrapper<LazyScanMetadata>> scanMetadata,
    ColumnIndicesRef columnIndices) const {
  std::vector<ColumnIndex> allColumns;
  std::ranges::copy(
      ad_utility::integerRange(blockMetadata.offsetsAndCompressedSize_.size()),
      std::back_inserter(allColumns));
  // A block is uniquely identified by its start position in the file.
  auto cacheKey = blockMetadata.offsetsAndCompressedSize_.at(0).offsetInFile_;
  auto sharedResultFromCache =
      blockCache_
          .computeOnce(
              cacheKey,
              [&]() {
                return readAndDecompressBlock(blockMetadata, allColumns);
              },
              false, [](const auto&) { return true; })
          ._resultPointer;
  const DecompressedBlock& block = *sharedResultFromCache;

  // Find the range in the blockMetadata, that belongs to the same relation
  // `col0Id`

  size_t beginIdx = 0;
  size_t endIdx = block.numRows();
  // Set `beginIdx` and `endIdx` s.t. that they only represent the range in
  // `block` where the column with the `columnIdx` matches the `relevantId`.
  auto filterColumn = [&block, &beginIdx, &endIdx](std::optional<Id> relevantId,
                                                   size_t columnIdx) {
    if (!relevantId.has_value()) {
      return;
    }
    const auto& column = block.getColumn(columnIdx);
    auto matchingRange = std::ranges::equal_range(
        column.begin() + beginIdx, column.begin() + endIdx, relevantId.value());
    beginIdx = matchingRange.begin() - column.begin();
    endIdx = matchingRange.end() - column.begin();
  };

  // The order of the calls is important because the block is sorted by [col0Id,
  // col1Id, col2Id].
  filterColumn(scanSpec.col0Id(), 0);
  filterColumn(scanSpec.col1Id(), 1);
  filterColumn(scanSpec.col2Id(), 2);

  DecompressedBlock result{columnIndices.size(), allocator_};
  result.resize(endIdx - beginIdx);
  for (auto i : ad_utility::integerRange(columnIndices.size())) {
    const auto& inputCol = block.getColumn(columnIndices[i]);
    std::ranges::copy(inputCol.begin() + beginIdx, inputCol.begin() + endIdx,
                      result.getColumn(i).begin());
  }
  if (scanMetadata.has_value()) {
    auto& details = scanMetadata.value().get();
    ++details.numBlocksRead_;
    details.numElementsRead_ += result.numRows();
  }
  return result;
};

// ____________________________________________________________________________
size_t CompressedRelationReader::getResultSizeOfScan(
    const ScanSpecification& scanSpec,
    const vector<CompressedBlockMetadata>& blocks) const {
  // Get all the blocks  that possibly might contain our pair of col0Id and
  // col1Id
  auto relevantBlocks = getRelevantBlocks(scanSpec, blocks);
  auto [beginBlock, endBlock] = getBeginAndEnd(relevantBlocks);
  std::array<ColumnIndex, 1> columnIndices{0u};

  // The first and the last block might be incomplete (that is, only
  // a part of these blocks is actually part of the result,
  // set up a lambda which allows us to read these blocks, and returns
  // the size of the result.
  auto readSizeOfPossiblyIncompleteBlock = [&](const auto& block) {
    return readPossiblyIncompleteBlock(scanSpec, block, std::nullopt,
                                       columnIndices)
        .numRows();
  };

  size_t numResults = 0;
  // The first and the last block might be incomplete, compute
  // and store the partial results from them.
  if (beginBlock < endBlock) {
    numResults += readSizeOfPossiblyIncompleteBlock(*beginBlock);
    ++beginBlock;
  }
  if (beginBlock < endBlock) {
    numResults += readSizeOfPossiblyIncompleteBlock(*(endBlock - 1));
    --endBlock;
  }

  // Determine the total size of the result.
  // First accumulate the complete blocks in the "middle"
  numResults += std::accumulate(beginBlock, endBlock, 0UL,
                                [](const auto& count, const auto& block) {
                                  return count + block.numRows_;
                                });
  return numResults;
}

// ____________________________________________________________________________
IdTable CompressedRelationReader::getDistinctColIdsAndCountsImpl(
    ad_utility::InvocableWithConvertibleReturnType<
        Id, const CompressedBlockMetadata::PermutedTriple&> auto idGetter,
    const ScanSpecification& scanSpec,
    const std::vector<CompressedBlockMetadata>& allBlocksMetadata,
    const CancellationHandle& cancellationHandle) const {
  // The result has two columns: one for the distinct `Id`s and one for their
  // counts.
  IdTableStatic<2> table(allocator_);

  // The current `colId` and its current count.
  std::optional<Id> currentColId;
  size_t currentCount = 0;

  // Helper lambda that processes the next `colId` and a count. If it's new, a
  // row with the previous `currentColId` and its count are added to the
  // result, and `currentColId` and its count are updated to the new `colId`.
  auto processColId = [&table, &currentColId, &currentCount](
                          std::optional<Id> colId, size_t colIdCount) {
    if (colId != currentColId) {
      if (currentColId.has_value()) {
        table.push_back({currentColId.value(), Id::makeFromInt(currentCount)});
      }
      currentColId = colId;
      currentCount = 0;
    }
    currentCount += colIdCount;
  };

  // Get the blocks needed for the scan.
  std::span<const CompressedBlockMetadata> relevantBlocksMetadata =
      getRelevantBlocks(scanSpec, allBlocksMetadata);

  // Get the index of the column with the `colId`s that we are interested in.
  auto relevantColumnIndex = prepareColumnIndices(scanSpec, {});
  AD_CORRECTNESS_CHECK(!relevantColumnIndex.empty());
  relevantColumnIndex.resize(1);

  // Iterate over the blocks and only read (and decompress) those which contain
  // more than one different `colId`. For the others, we can determine the
  // count from the metadata.
  for (size_t i = 0; i < relevantBlocksMetadata.size(); ++i) {
    const auto& blockMetadata = relevantBlocksMetadata[i];
    Id firstColId = std::invoke(idGetter, blockMetadata.firstTriple_);
    Id lastColId = std::invoke(idGetter, blockMetadata.lastTriple_);
    if (firstColId == lastColId) {
      // The whole block has the same `colId` -> we get all the information
      // from the metadata.
      processColId(firstColId, blockMetadata.numRows_);
    } else {
      // Multiple `colId`s -> we have to read the block.
      const auto& block =
          i == 0
              ? readPossiblyIncompleteBlock(scanSpec, blockMetadata,
                                            std::nullopt, relevantColumnIndex)
              : readAndDecompressBlock(blockMetadata, relevantColumnIndex);
      cancellationHandle->throwIfCancelled();
      // TODO<C++23>: use `std::views::chunk_by`.
      for (size_t j = 0; j < block.numRows(); ++j) {
        Id colId = block(j, 0);
        processColId(colId, 1);
      }
    }
  }
  // Don't forget to add the last `col1Id` and its count.
  processColId(std::nullopt, 0);
  return std::move(table).toDynamic();
}

// ____________________________________________________________________________
IdTable CompressedRelationReader::getDistinctCol0IdsAndCounts(
    const std::vector<CompressedBlockMetadata>& allBlocksMetadata,
    const CancellationHandle& cancellationHandle) const {
  ScanSpecification scanSpec{std::nullopt, std::nullopt, std::nullopt};
  return getDistinctColIdsAndCountsImpl(
      &CompressedBlockMetadata::PermutedTriple::col0Id_, scanSpec,
      allBlocksMetadata, cancellationHandle);
}

// ____________________________________________________________________________
IdTable CompressedRelationReader::getDistinctCol1IdsAndCounts(
    Id col0Id, const std::vector<CompressedBlockMetadata>& allBlocksMetadata,
    const CancellationHandle& cancellationHandle) const {
  ScanSpecification scanSpec{col0Id, std::nullopt, std::nullopt};

  return getDistinctColIdsAndCountsImpl(
      &CompressedBlockMetadata::PermutedTriple::col1Id_, scanSpec,
      allBlocksMetadata, cancellationHandle);
}

// ____________________________________________________________________________
float CompressedRelationWriter::computeMultiplicity(
    size_t numElements, size_t numDistinctElements) {
  bool functional = numElements == numDistinctElements;
  float multiplicity =
      functional ? 1.0f
                 : static_cast<float>(numElements) / float(numDistinctElements);
  // Ensure that the multiplicity is only exactly 1.0 if the relation is
  // indeed functional to prevent numerical instabilities;
  if (!functional && multiplicity == 1.0f) [[unlikely]] {
    multiplicity = std::nextafter(1.0f, 2.0f);
  }
  return multiplicity;
}

// ___________________________________________________________________________
void CompressedRelationWriter::writeBufferedRelationsToSingleBlock() {
  if (smallRelationsBuffer_.empty()) {
    return;
  }

  AD_CORRECTNESS_CHECK(smallRelationsBuffer_.numColumns() == numColumns());
  // We write small relations to a single block, so we specify the last
  // argument to `true` to invoke the `smallBlocksCallback_`.
  compressAndWriteBlock(
      currentBlockFirstCol0_, currentBlockLastCol0_,
      std::make_shared<IdTable>(std::move(smallRelationsBuffer_).toDynamic()),
      true);
  smallRelationsBuffer_.clear();
  smallRelationsBuffer_.reserve(2 * blocksize());
}

// _____________________________________________________________________________
CompressedBlock CompressedRelationReader::readCompressedBlockFromFile(
    const CompressedBlockMetadata& blockMetaData,
    ColumnIndicesRef columnIndices) const {
  CompressedBlock compressedBuffer;
  compressedBuffer.resize(columnIndices.size());
  // TODO<C++23> Use `std::views::zip`
  for (size_t i = 0; i < compressedBuffer.size(); ++i) {
    const auto& offset =
        blockMetaData.offsetsAndCompressedSize_.at(columnIndices[i]);
    auto& currentCol = compressedBuffer[i];
    currentCol.resize(offset.compressedSize_);
    file_.read(currentCol.data(), offset.compressedSize_, offset.offsetInFile_);
  }
  return compressedBuffer;
}

// ____________________________________________________________________________
DecompressedBlock CompressedRelationReader::decompressBlock(
    const CompressedBlock& compressedBlock, size_t numRowsToRead) const {
  DecompressedBlock decompressedBlock{compressedBlock.size(), allocator_};
  decompressedBlock.resize(numRowsToRead);
  for (size_t i = 0; i < compressedBlock.size(); ++i) {
    auto col = decompressedBlock.getColumn(i);
    decompressColumn(compressedBlock[i], numRowsToRead, col.data());
  }
  return decompressedBlock;
}

// ____________________________________________________________________________
template <typename Iterator>
void CompressedRelationReader::decompressColumn(
    const std::vector<char>& compressedBlock, size_t numRowsToRead,
    Iterator iterator) {
  auto numBytesActuallyRead = ZstdWrapper::decompressToBuffer(
      compressedBlock.data(), compressedBlock.size(), iterator,
      numRowsToRead * sizeof(*iterator));
  static_assert(sizeof(Id) == sizeof(*iterator));
  AD_CORRECTNESS_CHECK(numRowsToRead * sizeof(Id) == numBytesActuallyRead);
}

// ____________________________________________________________________________
DecompressedBlock CompressedRelationReader::readAndDecompressBlock(
    const CompressedBlockMetadata& blockMetaData,
    ColumnIndicesRef columnIndices) const {
  CompressedBlock compressedColumns =
      readCompressedBlockFromFile(blockMetaData, columnIndices);
  const auto numRowsToRead = blockMetaData.numRows_;
  return decompressBlock(compressedColumns, numRowsToRead);
}

// ____________________________________________________________________________
CompressedBlockMetadata::OffsetAndCompressedSize
CompressedRelationWriter::compressAndWriteColumn(std::span<const Id> column) {
  std::vector<char> compressedBlock = ZstdWrapper::compress(
      (void*)(column.data()), column.size() * sizeof(column[0]));
  auto compressedSize = compressedBlock.size();
  auto file = outfile_.wlock();
  auto offsetInFile = file->tell();
  file->write(compressedBlock.data(), compressedBlock.size());
  return {offsetInFile, compressedSize};
};

// Find out whether the sorted `block` contains duplicates and whether it
// contains only a few distinct graphs such that we can store this information
// in the block metadata.
static std::pair<bool, std::optional<std::vector<Id>>> getGraphInfo(
    const std::shared_ptr<IdTable>& block) {
  bool hasDuplicates = false;
  std::optional<std::vector<Id>> containedGraphs;
  if (block->numColumns() > ADDITIONAL_COLUMN_GRAPH_ID) {
    using C = ColumnIndex;
    auto withoutGraphAndAdditionalPayload =
        block->asColumnSubsetView(std::array{C{0}, C{1}, C{2}});
    size_t numDistinct = Engine::countDistinct(withoutGraphAndAdditionalPayload,
                                               ad_utility::noop);
    hasDuplicates = numDistinct != block->numRows();

    std::vector<Id> graphColumn;
    std::ranges::copy(block->getColumn(ADDITIONAL_COLUMN_GRAPH_ID),
                      std::back_inserter(graphColumn));
    std::ranges::sort(graphColumn);
    auto [beginOfUnique, _] = std::ranges::unique(graphColumn);
    graphColumn.erase(beginOfUnique, graphColumn.end());
    containedGraphs =
        graphColumn.size() < MAX_NUM_GRAPHS_STORED_IN_BLOCK_METADATA
            ? std::optional{std::move(graphColumn)}
            : std::nullopt;
  }
  return {hasDuplicates, std::move(containedGraphs)};
}

// _____________________________________________________________________________
void CompressedRelationWriter::compressAndWriteBlock(
    Id firstCol0Id, Id lastCol0Id, std::shared_ptr<IdTable> block,
    bool invokeCallback) {
  auto timer = blockWriteQueueTimer_.startMeasurement();
  blockWriteQueue_.push([this, buf = std::move(block), firstCol0Id, lastCol0Id,
                         invokeCallback]() mutable {
    std::vector<CompressedBlockMetadata::OffsetAndCompressedSize> offsets;
    for (const auto& column : buf->getColumns()) {
      offsets.push_back(compressAndWriteColumn(column));
    }
    AD_CORRECTNESS_CHECK(!offsets.empty());
    auto numRows = buf->numRows();
    const auto& first = (*buf)[0];
    const auto& last = (*buf)[numRows - 1];
    AD_CORRECTNESS_CHECK(firstCol0Id == first[0]);
    AD_CORRECTNESS_CHECK(lastCol0Id == last[0]);

<<<<<<< HEAD
    // TODO<joka921> Comment the following;
    //  Setup the metadata of the contained Graphs.
    //  TODO<joka921> Change the unit tests, s.t. the following can be a Check.
    bool hasDuplicates = false;
    std::optional<std::vector<Id>> containedGraphs;
    if (buf->numColumns() > ADDITIONAL_COLUMN_GRAPH_ID) {
      using C = ColumnIndex;
      auto onlySPO = buf->asColumnSubsetView(std::array{C{0}, C{1}, C{2}});
      size_t numDistinct = Engine::countDistinct(onlySPO, []() {});
      hasDuplicates = numDistinct != buf->numRows();

      std::vector<Id> graphColumn;
      std::ranges::copy(buf->getColumn(ADDITIONAL_COLUMN_GRAPH_ID),
                        std::back_inserter(graphColumn));
      std::ranges::sort(graphColumn);
      auto [beginOfUnique, _] = std::ranges::unique(graphColumn);
      graphColumn.erase(beginOfUnique, graphColumn.end());
      // TODO<joka921> Proper constant
      containedGraphs = graphColumn.size() < 20
                            ? std::optional{std::move(graphColumn)}
                            : std::nullopt;
    }
=======
    auto [hasDuplicates, graphInfo] = getGraphInfo(buf);
>>>>>>> 76e8aa39
    blockBuffer_.wlock()->push_back(
        CompressedBlockMetadata{std::move(offsets),
                                numRows,
                                {first[0], first[1], first[2]},
                                {last[0], last[1], last[2]},
<<<<<<< HEAD
                                std::move(containedGraphs),
=======
                                std::move(graphInfo),
>>>>>>> 76e8aa39
                                hasDuplicates});
    if (invokeCallback && smallBlocksCallback_) {
      std::invoke(smallBlocksCallback_, std::move(buf));
    }
  });
  timer.stop();
}

// _____________________________________________________________________________
std::span<const CompressedBlockMetadata>
CompressedRelationReader::getRelevantBlocks(
    const ScanSpecification& scanSpec,
    std::span<const CompressedBlockMetadata> blockMetadata) {
  // Get all the blocks  that possibly might contain our pair of col0Id and
  // col1Id
  CompressedBlockMetadata key;

  auto setOrDefault = [&scanSpec](auto getterA, auto getterB, auto& triple,
                                  auto defaultValue) {
    std::invoke(getterA, triple) =
        std::invoke(getterB, scanSpec).value_or(defaultValue);
  };
  auto setKey = [&setOrDefault, &key](auto getterA, auto getterB) {
    setOrDefault(getterA, getterB, key.firstTriple_, Id::min());
    setOrDefault(getterA, getterB, key.lastTriple_, Id::max());
  };
  using PermutedTriple = CompressedBlockMetadata::PermutedTriple;
  setKey(&PermutedTriple::col0Id_, &ScanSpecification::col0Id);
  setKey(&PermutedTriple::col1Id_, &ScanSpecification::col1Id);
  setKey(&PermutedTriple::col2Id_, &ScanSpecification::col2Id);

  // This comparator only returns true if a block stands completely before
  // another block without any overlap. In other words, the last triple of `a`
  // must be smaller than the first triple of `b` to return true.
  auto comp = [](const auto& blockA, const auto& blockB) {
    return blockA.lastTriple_ < blockB.firstTriple_;
  };

  return std::ranges::equal_range(blockMetadata, key, comp);
}

// _____________________________________________________________________________
std::span<const CompressedBlockMetadata>
CompressedRelationReader::getBlocksFromMetadata(
    const ScanSpecAndBlocks& metadata) {
  return getRelevantBlocks(metadata.scanSpec_, metadata.blockMetadata_);
}

// _____________________________________________________________________________
auto CompressedRelationReader::getFirstAndLastTriple(
    const CompressedRelationReader::ScanSpecAndBlocks& metadataAndBlocks) const
    -> std::optional<ScanSpecAndBlocksAndBounds::FirstAndLastTriple> {
  auto relevantBlocks = getBlocksFromMetadata(metadataAndBlocks);
  if (relevantBlocks.empty()) {
    return std::nullopt;
  }
  const auto& scanSpec = metadataAndBlocks.scanSpec_;

  auto scanBlock = [&](const CompressedBlockMetadata& block) {
    // Note: the following call only returns the part of the block that
    // actually matches the col0 and col1.
    return readPossiblyIncompleteBlock(scanSpec, block, std::nullopt,
                                       {{0, 1, 2}});
  };

  auto rowToTriple =
      [&](const auto& row) -> CompressedBlockMetadata::PermutedTriple {
    AD_CORRECTNESS_CHECK(!scanSpec.col0Id().has_value() ||
                         row[0] == scanSpec.col0Id().value());
    return {row[0], row[1], row[2]};
  };

  auto firstBlock = scanBlock(relevantBlocks.front());
  auto lastBlock = scanBlock(relevantBlocks.back());
  if (firstBlock.empty()) {
    return std::nullopt;
  }
  AD_CORRECTNESS_CHECK(!lastBlock.empty());
  return ScanSpecAndBlocksAndBounds::FirstAndLastTriple{
      rowToTriple(firstBlock.front()), rowToTriple(lastBlock.back())};
}

// ____________________________________________________________________________
std::vector<ColumnIndex> CompressedRelationReader::prepareColumnIndices(
    std::initializer_list<ColumnIndex> baseColumns,
    ColumnIndicesRef additionalColumns) {
  std::vector<ColumnIndex> result;
  result.reserve(baseColumns.size() + additionalColumns.size());
  std::ranges::copy(baseColumns, std::back_inserter(result));
  std::ranges::copy(additionalColumns, std::back_inserter(result));
  return result;
}

// ____________________________________________________________________________
std::vector<ColumnIndex> CompressedRelationReader::prepareColumnIndices(
    const ScanSpecification& scanSpec, ColumnIndicesRef additionalColumns) {
  if (scanSpec.col2Id().has_value()) {
    return prepareColumnIndices({}, additionalColumns);
  } else if (scanSpec.col1Id().has_value()) {
    return prepareColumnIndices({2}, additionalColumns);
  } else if (scanSpec.col0Id().has_value()) {
    return prepareColumnIndices({1, 2}, additionalColumns);
  } else {
    return prepareColumnIndices({0, 1, 2}, additionalColumns);
  }
}

// _____________________________________________________________________________
CompressedRelationMetadata CompressedRelationWriter::addSmallRelation(
    Id col0Id, size_t numDistinctC1, IdTableView<0> relation) {
  AD_CORRECTNESS_CHECK(!relation.empty());
  size_t numRows = relation.numRows();
  // Make sure that the blocks don't become too large: If the previously
  // buffered small relations together with the new relations would exceed
  // `1.5
  // * blocksize` then we start a new block for the current relation. Note:
  // there are some unit tests that rely on this factor being `1.5`.
  if (static_cast<double>(numRows + smallRelationsBuffer_.numRows()) >
      static_cast<double>(blocksize()) * 1.5) {
    writeBufferedRelationsToSingleBlock();
  }
  auto offsetInBlock = smallRelationsBuffer_.size();

  // We have to keep track of the first and last `col0` of each block.
  if (smallRelationsBuffer_.numRows() == 0) {
    currentBlockFirstCol0_ = col0Id;
  }
  currentBlockLastCol0_ = col0Id;

  smallRelationsBuffer_.resize(offsetInBlock + numRows);
  for (size_t i = 0; i < relation.numColumns(); ++i) {
    std::ranges::copy(
        relation.getColumn(i),
        smallRelationsBuffer_.getColumn(i).begin() + offsetInBlock);
  }
  // Note: the multiplicity of the `col2` (where we set the dummy here) will
  // be set later in `createPermutationPair`.
  return {col0Id, numRows, computeMultiplicity(numRows, numDistinctC1),
          multiplicityDummy, offsetInBlock};
}

// _____________________________________________________________________________
CompressedRelationMetadata CompressedRelationWriter::finishLargeRelation(
    size_t numDistinctC1) {
  AD_CORRECTNESS_CHECK(currentRelationPreviousSize_ != 0);
  CompressedRelationMetadata md;
  auto offset = std::numeric_limits<size_t>::max();
  auto multiplicityCol1 =
      computeMultiplicity(currentRelationPreviousSize_, numDistinctC1);
  md = CompressedRelationMetadata{currentCol0Id_, currentRelationPreviousSize_,
                                  multiplicityCol1, multiplicityCol1, offset};
  currentRelationPreviousSize_ = 0;
  // The following is used in `addBlockForLargeRelation` to assert that
  // `finishLargeRelation` was called before a new relation was started.
  currentCol0Id_ = Id::makeUndefined();
  return md;
}

// _____________________________________________________________________________
void CompressedRelationWriter::addBlockForLargeRelation(
    Id col0Id, std::shared_ptr<IdTable> relation) {
  AD_CORRECTNESS_CHECK(!relation->empty());
  AD_CORRECTNESS_CHECK(currentCol0Id_ == col0Id ||
                       currentCol0Id_.isUndefined());
  currentCol0Id_ = col0Id;
  currentRelationPreviousSize_ += relation->numRows();
  writeBufferedRelationsToSingleBlock();
  // This is a block of a large relation, so we don't invoke the
  // `smallBlocksCallback_`. Hence the last argument is `false`.
  compressAndWriteBlock(currentCol0Id_, currentCol0Id_, std::move(relation),
                        false);
}

namespace {
// Collect elements of type `T` in batches of size 100'000 and apply the
// `Function` to each batch. For the last batch (which might be smaller)  the
// function is applied in the destructor.
template <
    typename T,
    ad_utility::InvocableWithExactReturnType<void, std::vector<T>&&> Function>
struct Batcher {
  Function function_;
  size_t blocksize_;
  std::vector<T> vec_;

  Batcher(Function function, size_t blocksize)
      : function_{std::move(function)}, blocksize_{blocksize} {}
  void operator()(T t) {
    vec_.push_back(std::move(t));
    if (vec_.size() > blocksize_) {
      function_(std::move(vec_));
      vec_.clear();
      vec_.reserve(blocksize_);
    }
  }
  ~Batcher() {
    if (!vec_.empty()) {
      function_(std::move(vec_));
    }
  }
  // No copy or move operations (neither needed nor easy to get right).
  Batcher(const Batcher&) = delete;
  Batcher& operator=(const Batcher&) = delete;
};

using MetadataCallback = CompressedRelationWriter::MetadataCallback;

// A class that is called for all pairs of `CompressedRelationMetadata` for
// the same `col0Id` and the "twin permutations" (e.g. PSO and POS). The
// multiplicity of the last column is exchanged and then the metadata are
// passed on to the respective `MetadataCallback`.
class MetadataWriter {
 private:
  using B = Batcher<CompressedRelationMetadata, MetadataCallback>;
  B batcher1_;
  B batcher2_;

 public:
  MetadataWriter(MetadataCallback callback1, MetadataCallback callback2,
                 size_t blocksize)
      : batcher1_{std::move(callback1), blocksize},
        batcher2_{std::move(callback2), blocksize} {}
  void operator()(CompressedRelationMetadata md1,
                  CompressedRelationMetadata md2) {
    md1.multiplicityCol2_ = md2.multiplicityCol1_;
    md2.multiplicityCol2_ = md1.multiplicityCol1_;
    batcher1_(md1);
    batcher2_(md2);
  }
};

// A simple class to count distinct IDs in a sorted sequence.
class DistinctIdCounter {
  Id lastSeen_ = std::numeric_limits<Id>::max();
  size_t count_ = 0;

 public:
  void operator()(Id id) {
    count_ += static_cast<size_t>(id != lastSeen_);
    lastSeen_ = id;
  }
  size_t getAndReset() {
    size_t count = count_;
    lastSeen_ = std::numeric_limits<Id>::max();
    count_ = 0;
    return count;
  }
};
}  // namespace

// __________________________________________________________________________
CompressedRelationMetadata CompressedRelationWriter::addCompleteLargeRelation(
    Id col0Id, auto&& sortedBlocks) {
  DistinctIdCounter distinctCol1Counter;
  for (auto& block : sortedBlocks) {
    std::ranges::for_each(block.getColumn(1), std::ref(distinctCol1Counter));
    addBlockForLargeRelation(
        col0Id, std::make_shared<IdTable>(std::move(block).toDynamic()));
  }
  return finishLargeRelation(distinctCol1Counter.getAndReset());
}

// _____________________________________________________________________________
auto CompressedRelationWriter::createPermutationPair(
    const std::string& basename, WriterAndCallback writerAndCallback1,
    WriterAndCallback writerAndCallback2,
    cppcoro::generator<IdTableStatic<0>> sortedTriples,
    std::array<size_t, 3> permutation,
    const std::vector<std::function<void(const IdTableStatic<0>&)>>&
        perBlockCallbacks) -> PermutationPairResult {
  auto [c0, c1, c2] = permutation;
  size_t numDistinctCol0 = 0;
  auto& writer1 = writerAndCallback1.writer_;
  auto& writer2 = writerAndCallback2.writer_;
  const size_t blocksize = writer1.blocksize();
  AD_CORRECTNESS_CHECK(writer2.blocksize() == writer1.blocksize());
  const size_t numColumns = writer1.numColumns();
  AD_CORRECTNESS_CHECK(writer1.numColumns() == writer2.numColumns());
  MetadataWriter writeMetadata{std::move(writerAndCallback1.callback_),
                               std::move(writerAndCallback2.callback_),
                               writer1.blocksize()};

  static constexpr size_t c1Idx = 1;
  static constexpr size_t c2Idx = 2;

  // A queue for the callbacks that have to be applied for each triple.
  // The second argument is the number of threads. It is crucial that this
  // queue is single threaded.
  ad_utility::TaskQueue blockCallbackQueue{
      3, 1, "Additional callbacks during permutation building"};

  ad_utility::Timer inputWaitTimer{ad_utility::Timer::Stopped};
  ad_utility::Timer largeTwinRelationTimer{ad_utility::Timer::Stopped};
  ad_utility::Timer blockCallbackTimer{ad_utility::Timer::Stopped};

  // Iterate over the vector and identify relation boundaries, where a
  // relation is the sequence of sortedTriples with equal first component. For
  // PSO and POS, this is a predicate (of which "relation" is a synonym).
  std::optional<Id> col0IdCurrentRelation;
  auto alloc = ad_utility::makeUnlimitedAllocator<Id>();
  // TODO<joka921> Use call_fixed_size if there is benefit to it.
  IdTableStatic<0> relation{numColumns, alloc};
  size_t numBlocksCurrentRel = 0;
  auto compare = [](const auto& a, const auto& b) {
    return std::tie(a[c1Idx], a[c2Idx], a[ADDITIONAL_COLUMN_GRAPH_ID]) <
           std::tie(b[c1Idx], b[c2Idx], b[ADDITIONAL_COLUMN_GRAPH_ID]);
  };
  // TODO<joka921> Use `CALL_FIXED_SIZE`.
  ad_utility::CompressedExternalIdTableSorter<decltype(compare), 0>
      twinRelationSorter(basename + ".twin-twinRelationSorter", numColumns,
                         4_GB, alloc);

  DistinctIdCounter distinctCol1Counter;
  auto addBlockForLargeRelation = [&numBlocksCurrentRel, &writer1,
                                   &col0IdCurrentRelation, &relation,
                                   &twinRelationSorter, &blocksize] {
    if (relation.empty()) {
      return;
    }
    auto twinRelation = relation.asStaticView<0>();
    twinRelation.swapColumns(c1Idx, c2Idx);
    for (const auto& row : twinRelation) {
      twinRelationSorter.push(row);
    }
    writer1.addBlockForLargeRelation(
        col0IdCurrentRelation.value(),
        std::make_shared<IdTable>(std::move(relation).toDynamic()));
    relation.clear();
    relation.reserve(blocksize);
    ++numBlocksCurrentRel;
  };

  // Set up the handling of small relations for the twin permutation.
  // A complete block of them is handed from `writer1` to the following lambda
  // (via the `smallBlocksCallback_` mechanism. The lambda the resorts the block
  // and feeds it to `writer2`.)
  auto addBlockOfSmallRelationsToSwitched =
      [&writer2](std::shared_ptr<IdTable> relationPtr) {
        auto& relation = *relationPtr;
        // We don't use the parallel twinRelationSorter to create the twin
        // relation as its overhead is far too high for small relations.
        relation.swapColumns(c1Idx, c2Idx);

        // We only need to sort by the columns of the triple, not the
        // additional payload.
        // TODO<joka921> As soon as we implement named graphs, those should
        // probably also be part of the ordering.
        // Note: We could also use `compareWithoutLocalVocab` to compare the IDs
        // cheaper, but this sort is far from being a performance bottleneck.
        auto compare = [](const auto& a, const auto& b) {
          return std::tie(a[0], a[1], a[2]) < std::tie(b[0], b[1], b[2]);
        };
        std::ranges::sort(relation, compare);
        AD_CORRECTNESS_CHECK(!relation.empty());
        writer2.compressAndWriteBlock(relation.at(0, 0),
                                      relation.at(relation.size() - 1, 0),
                                      std::move(relationPtr), false);
      };

  writer1.smallBlocksCallback_ = addBlockOfSmallRelationsToSwitched;

  auto finishRelation = [&numDistinctCol0, &twinRelationSorter, &writer2,
                         &writer1, &numBlocksCurrentRel, &col0IdCurrentRelation,
                         &relation, &distinctCol1Counter,
                         &addBlockForLargeRelation, &blocksize, &writeMetadata,
                         &largeTwinRelationTimer]() {
    ++numDistinctCol0;
    if (numBlocksCurrentRel > 0 || static_cast<double>(relation.numRows()) >
                                       0.8 * static_cast<double>(blocksize)) {
      // The relation is large;
      addBlockForLargeRelation();
      auto md1 = writer1.finishLargeRelation(distinctCol1Counter.getAndReset());
      largeTwinRelationTimer.cont();
      auto md2 = writer2.addCompleteLargeRelation(
          col0IdCurrentRelation.value(),
          twinRelationSorter.getSortedBlocks(blocksize));
      largeTwinRelationTimer.stop();
      twinRelationSorter.clear();
      writeMetadata(md1, md2);
    } else {
      // Small relations are written in one go.
      [[maybe_unused]] auto md1 = writer1.addSmallRelation(
          col0IdCurrentRelation.value(), distinctCol1Counter.getAndReset(),
          relation.asStaticView<0>());
      // We don't need to do anything for the twin permutation and writer2,
      // because we have set up `writer1.smallBlocksCallback_` to do that work
      // for us (see above).
    }
    relation.clear();
    numBlocksCurrentRel = 0;
  };
  // All columns n the order in which they have to be added to
  // the relation.
  std::vector<ColumnIndex> permutedColIndices{c0, c1, c2};
  for (size_t colIdx = 3; colIdx < numColumns; ++colIdx) {
    permutedColIndices.push_back(colIdx);
  }
  inputWaitTimer.cont();
  size_t numTriplesProcessed = 0;
  ad_utility::ProgressBar progressBar{numTriplesProcessed, "Triples sorted: "};
  for (auto& block : AD_FWD(sortedTriples)) {
    AD_CORRECTNESS_CHECK(block.numColumns() == numColumns);
    inputWaitTimer.stop();
    // This only happens when the index is completely empty.
    if (block.empty()) {
      continue;
    }
    auto firstCol = block.getColumn(c0);
    auto permutedCols = block.asColumnSubsetView(permutedColIndices);
    if (!col0IdCurrentRelation.has_value()) {
      col0IdCurrentRelation = firstCol[0];
    }
    // TODO<C++23> Use `views::zip`
    for (size_t idx : ad_utility::integerRange(block.numRows())) {
      Id col0Id = firstCol[idx];
      decltype(auto) curRemainingCols = permutedCols[idx];
      if (col0Id != col0IdCurrentRelation) {
        finishRelation();
        col0IdCurrentRelation = col0Id;
      }
      distinctCol1Counter(curRemainingCols[c1Idx]);
      relation.push_back(curRemainingCols);
      if (relation.size() >= blocksize) {
        addBlockForLargeRelation();
      }
      ++numTriplesProcessed;
      if (progressBar.update()) {
        LOG(INFO) << progressBar.getProgressString() << std::flush;
      }
    }
    // Call each of the `perBlockCallbacks` for the current block.
    blockCallbackTimer.cont();
    blockCallbackQueue.push(
        [block =
             std::make_shared<std::decay_t<decltype(block)>>(std::move(block)),
         &perBlockCallbacks]() {
          for (auto& callback : perBlockCallbacks) {
            callback(*block);
          }
        });
    blockCallbackTimer.stop();
    inputWaitTimer.cont();
  }
  LOG(INFO) << progressBar.getFinalProgressString() << std::flush;
  inputWaitTimer.stop();
  if (!relation.empty() || numBlocksCurrentRel > 0) {
    finishRelation();
  }

  writer1.finish();
  writer2.finish();
  blockCallbackTimer.cont();
  blockCallbackQueue.finish();
  blockCallbackTimer.stop();
  LOG(TIMING) << "Time spent waiting for the input "
              << ad_utility::Timer::toSeconds(inputWaitTimer.msecs()) << "s"
              << std::endl;
  LOG(TIMING) << "Time spent waiting for writer1's queue "
              << ad_utility::Timer::toSeconds(
                     writer1.blockWriteQueueTimer_.msecs())
              << "s" << std::endl;
  LOG(TIMING) << "Time spent waiting for writer2's queue "
              << ad_utility::Timer::toSeconds(
                     writer2.blockWriteQueueTimer_.msecs())
              << "s" << std::endl;
  LOG(TIMING) << "Time spent waiting for large twin relations "
              << ad_utility::Timer::toSeconds(largeTwinRelationTimer.msecs())
              << "s" << std::endl;
  LOG(TIMING)
      << "Time spent waiting for triple callbacks (e.g. the next sorter) "
      << ad_utility::Timer::toSeconds(blockCallbackTimer.msecs()) << "s"
      << std::endl;
  return {numDistinctCol0, std::move(writer1).getFinishedBlocks(),
          std::move(writer2).getFinishedBlocks()};
}

// _____________________________________________________________________________
std::optional<CompressedRelationMetadata>
CompressedRelationReader::getMetadataForSmallRelation(
    const std::vector<CompressedBlockMetadata>& allBlocksMetadata,
    Id col0Id) const {
  CompressedRelationMetadata metadata;
  metadata.col0Id_ = col0Id;
  metadata.offsetInBlock_ = 0;
  ScanSpecification scanSpec{col0Id, std::nullopt, std::nullopt};
  auto blocks = getRelevantBlocks(scanSpec, allBlocksMetadata);
  AD_CONTRACT_CHECK(blocks.size() <= 1,
                    "Should only be called for small relations");
  if (blocks.empty()) {
    return std::nullopt;
  }
  auto block = readPossiblyIncompleteBlock(scanSpec, blocks.front(),
                                           std::nullopt, {{1, 2}});
  if (block.empty()) {
    return std::nullopt;
  }

  // The `col1` is sorted, so we compute the multiplicity using
  // `std::ranges::unique`.
  auto endOfUnique = std::ranges::unique(block.getColumn(0));
  size_t numDistinct = endOfUnique.begin() - block.getColumn(0).begin();
  metadata.numRows_ = block.size();
  metadata.multiplicityCol1_ =
      CompressedRelationWriter::computeMultiplicity(block.size(), numDistinct);

  // The `col2` is not sorted, so we compute the multiplicity using a hash set.
  ad_utility::HashSet<Id> distinctCol2{block.getColumn(1).begin(),
                                       block.getColumn(1).end()};
  metadata.multiplicityCol2_ = CompressedRelationWriter::computeMultiplicity(
      block.size(), distinctCol2.size());
  return metadata;
}<|MERGE_RESOLUTION|>--- conflicted
+++ resolved
@@ -56,21 +56,12 @@
 CompressedRelationReader::asyncParallelBlockGenerator(
     auto beginBlock, auto endBlock, ColumnIndices columnIndices,
     CancellationHandle cancellationHandle, LimitOffsetClause& limitOffset,
-<<<<<<< HEAD
-    BlockGraphFilter blockGraphFilter,
-    CanBlockBeSkipped canBlockBeSkipped) const {
-=======
     FilterDuplicatesAndGraphs blockGraphFilter) const {
->>>>>>> 76e8aa39
   LazyScanMetadata& details = co_await cppcoro::getDetails;
   if (beginBlock == endBlock) {
     co_return;
   }
-<<<<<<< HEAD
-  std::atomic<size_t> numBlocksPostProcessed = 0;
-=======
   std::atomic<size_t> numBlocksPostprocessed = 0;
->>>>>>> 76e8aa39
   const size_t queueSize =
       RuntimeParameters().get<"lazy-index-scan-queue-size">();
   auto blockIterator = beginBlock;
@@ -91,11 +82,7 @@
     // so we have to compute it before incrementing the iterator.
     auto myIndex = static_cast<size_t>(blockIterator - beginBlock);
     ++blockIterator;
-<<<<<<< HEAD
-    if (canBlockBeSkipped(block)) {
-=======
     if (blockGraphFilter.canBlockBeSkipped(block)) {
->>>>>>> 76e8aa39
       return std::pair{myIndex, std::nullopt};
     }
     // Note: the reading of the block could also happen without holding the
@@ -106,13 +93,8 @@
         readCompressedBlockFromFile(block, columnIndices);
     lock.unlock();
     auto decompressedBlock = decompressBlock(compressedBlock, block.numRows_);
-<<<<<<< HEAD
-    if (blockGraphFilter(decompressedBlock, block)) {
-      numBlocksPostProcessed++;
-=======
     if (blockGraphFilter.postprocessBlock(decompressedBlock, block)) {
       numBlocksPostprocessed++;
->>>>>>> 76e8aa39
     }
     return std::pair{myIndex, std::optional{std::move(decompressedBlock)}};
   };
@@ -138,11 +120,7 @@
       details.numElementsRead_ += block.numRows();
       pruneBlock(block, limitOffset);
       details.numElementsYielded_ += block.numRows();
-<<<<<<< HEAD
-      details.numBlocksPostprocessed_ = numBlocksPostProcessed;
-=======
       details.numBlocksPostprocessed_ = numBlocksPostprocessed;
->>>>>>> 76e8aa39
       if (!block.empty()) {
         co_yield block;
       }
@@ -160,37 +138,6 @@
 }
 
 // _____________________________________________________________________________
-<<<<<<< HEAD
-bool CompressedRelationReader::FilterDuplicatesAndGraphIds::operator()(
-    IdTable& block, const CompressedBlockMetadata& metadata) {
-  bool needsFilteringByGraph = [&]() {
-    if (!graphs.has_value()) {
-      return false;
-    }
-    if (!metadata.containedGraphs_.has_value()) {
-      return true;
-    }
-    const auto& containedGraphs = metadata.containedGraphs_.value();
-    if (containedGraphs.size() == 1 &&
-        graphs.value().contains(containedGraphs.front())) {
-      return false;
-    }
-    return true;
-  }();
-  if (needsFilteringByGraph) {
-    auto removedRange = std::ranges::remove_if(
-        block, [&gs = graphs.value()](Id id) { return !gs.contains(id); },
-        [graphColumn = graphColumn_](const auto& row) {
-          return row[graphColumn];
-        });
-    block.erase(removedRange.begin(), block.end());
-  }
-  if (deleteGraphColumn_) {
-    block.deleteColumn(graphColumn_);
-  }
-  if (!metadata.containsDuplicatesWithDifferentGraphs_) {
-    return needsFilteringByGraph;
-=======
 bool CompressedRelationReader::FilterDuplicatesAndGraphs::
     blockNeedsFilteringByGraph(const CompressedBlockMetadata& metadata) const {
   if (!desiredGraphs_.has_value()) {
@@ -251,7 +198,6 @@
   if (!metadata.containsDuplicatesWithDifferentGraphs_) {
     AD_EXPENSIVE_CHECK(std::unique(block.begin(), block.end()) == block.end());
     return false;
->>>>>>> 76e8aa39
   }
   auto [endUnique, _] = std::ranges::unique(block);
   block.erase(endUnique, block.end());
@@ -259,24 +205,6 @@
 }
 
 // ______________________________________________________________________________
-<<<<<<< HEAD
-std::function<bool(const CompressedBlockMetadata&)>
-CompressedRelationReader::makeCanBlockBeSkipped(
-    const ScanSpecification::Graphs* graphs) {
-  return [&graphs = *graphs](const CompressedBlockMetadata& block) {
-    if (!graphs.has_value()) {
-      return false;
-    }
-    if (!block.containedGraphs_.has_value()) {
-      return false;
-    }
-    const auto& contained = block.containedGraphs_.value();
-    return std::ranges::none_of(graphs.value(),
-                                [&contained](const auto& graph) {
-                                  return ad_utility::contains(contained, graph);
-                                });
-  };
-=======
 bool CompressedRelationReader::FilterDuplicatesAndGraphs::canBlockBeSkipped(
     const CompressedBlockMetadata& block) const {
   if (!desiredGraphs_.has_value()) {
@@ -290,7 +218,6 @@
                               [&contained](const auto& graph) {
                                 return ad_utility::contains(contained, graph);
                               });
->>>>>>> 76e8aa39
 }
 
 // _____________________________________________________________________________
@@ -315,19 +242,6 @@
 
   auto columnIndices = prepareColumnIndices(scanSpec, additionalColumns);
 
-<<<<<<< HEAD
-  // TODO<joka921> This reads the Graph column twice for `GRAPH` clauses with a
-  // variable, this can possibly be avoided.
-  if (scanSpec.graphsToFilter().has_value()) {
-    columnIndices.push_back(ADDITIONAL_COLUMN_GRAPH_ID);
-  }
-
-  auto canBlockBeSkipped = makeCanBlockBeSkipped(&scanSpec.graphsToFilter());
-
-  auto filterDuplicatesAndGraphIds = FilterDuplicatesAndGraphIds{
-      scanSpec.graphsToFilter(), columnIndices.size() - 1,
-      scanSpec.graphsToFilter().has_value()};
-=======
   auto [graphColumnIndex,
         deleteGraphColumn] = [&]() -> std::pair<ColumnIndex, bool> {
     if (!scanSpec.graphsToFilter().has_value()) {
@@ -346,7 +260,6 @@
 
   auto filterDuplicatesAndGraphIds = FilterDuplicatesAndGraphs{
       scanSpec.graphsToFilter(), graphColumnIndex, deleteGraphColumn};
->>>>>>> 76e8aa39
 
   auto getIncompleteBlock = [&](auto it) {
     auto result = readPossiblyIncompleteBlock(scanSpec, *it, std::ref(details),
@@ -357,18 +270,12 @@
 
   if (beginBlock < endBlock) {
     auto block = getIncompleteBlock(beginBlock);
-<<<<<<< HEAD
-    if (filterDuplicatesAndGraphIds(block, *beginBlock)) {
-      ++details.numBlocksPostprocessed_;
-    }
-=======
     if (filterDuplicatesAndGraphIds.postprocessBlock(block, *beginBlock)) {
       ++details.numBlocksPostprocessed_;
     }
     // TODO<joka921> Can we merge this `pruneBlock` with the above `postprocess`
     // method? And can /should we include the skipped blocks into the
     // `limitOffset` calculation?
->>>>>>> 76e8aa39
     pruneBlock(block, limitOffset);
     details.numElementsYielded_ += block.numRows();
     if (!block.empty()) {
@@ -381,22 +288,14 @@
     // inside the `getIncompleteBlock` lambda.
     auto blockGenerator = asyncParallelBlockGenerator(
         beginBlock + 1, endBlock - 1, columnIndices, cancellationHandle,
-<<<<<<< HEAD
-        limitOffset, filterDuplicatesAndGraphIds, canBlockBeSkipped);
-=======
         limitOffset, filterDuplicatesAndGraphIds);
->>>>>>> 76e8aa39
     blockGenerator.setDetailsPointer(&details);
     for (auto& block : blockGenerator) {
       co_yield block;
     }
     auto lastBlock = getIncompleteBlock(endBlock - 1);
-<<<<<<< HEAD
-    if (filterDuplicatesAndGraphIds(lastBlock, *(endBlock - 1))) {
-=======
     if (filterDuplicatesAndGraphIds.postprocessBlock(lastBlock,
                                                      *(endBlock - 1))) {
->>>>>>> 76e8aa39
       ++details.numBlocksPostprocessed_;
     }
     pruneBlock(lastBlock, limitOffset);
@@ -948,42 +847,13 @@
     AD_CORRECTNESS_CHECK(firstCol0Id == first[0]);
     AD_CORRECTNESS_CHECK(lastCol0Id == last[0]);
 
-<<<<<<< HEAD
-    // TODO<joka921> Comment the following;
-    //  Setup the metadata of the contained Graphs.
-    //  TODO<joka921> Change the unit tests, s.t. the following can be a Check.
-    bool hasDuplicates = false;
-    std::optional<std::vector<Id>> containedGraphs;
-    if (buf->numColumns() > ADDITIONAL_COLUMN_GRAPH_ID) {
-      using C = ColumnIndex;
-      auto onlySPO = buf->asColumnSubsetView(std::array{C{0}, C{1}, C{2}});
-      size_t numDistinct = Engine::countDistinct(onlySPO, []() {});
-      hasDuplicates = numDistinct != buf->numRows();
-
-      std::vector<Id> graphColumn;
-      std::ranges::copy(buf->getColumn(ADDITIONAL_COLUMN_GRAPH_ID),
-                        std::back_inserter(graphColumn));
-      std::ranges::sort(graphColumn);
-      auto [beginOfUnique, _] = std::ranges::unique(graphColumn);
-      graphColumn.erase(beginOfUnique, graphColumn.end());
-      // TODO<joka921> Proper constant
-      containedGraphs = graphColumn.size() < 20
-                            ? std::optional{std::move(graphColumn)}
-                            : std::nullopt;
-    }
-=======
     auto [hasDuplicates, graphInfo] = getGraphInfo(buf);
->>>>>>> 76e8aa39
     blockBuffer_.wlock()->push_back(
         CompressedBlockMetadata{std::move(offsets),
                                 numRows,
                                 {first[0], first[1], first[2]},
                                 {last[0], last[1], last[2]},
-<<<<<<< HEAD
-                                std::move(containedGraphs),
-=======
                                 std::move(graphInfo),
->>>>>>> 76e8aa39
                                 hasDuplicates});
     if (invokeCallback && smallBlocksCallback_) {
       std::invoke(smallBlocksCallback_, std::move(buf));
