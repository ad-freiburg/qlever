// Copyright 2021 - 2024, University of Freiburg
// Chair of Algorithms and Data Structures
// Author: Johannes Kalmbach <kalmbach@cs.uni-freiburg.de>
//
// Copyright 2025, Bayerische Motoren Werke Aktiengesellschaft (BMW AG)

#include "CompressedRelation.h"

#include <ranges>

#include "engine/Engine.h"
#include "engine/idTable/CompressedExternalIdTable.h"
#include "engine/idTable/IdTable.h"
#include "global/RuntimeParameters.h"
#include "index/ConstantsIndexBuilding.h"
#include "index/LocatedTriples.h"
#include "util/CompressionUsingZstd/ZstdWrapper.h"
#include "util/Generator.h"
#include "util/OnDestructionDontThrowDuringStackUnwinding.h"
#include "util/OverloadCallOperator.h"
#include "util/ProgressBar.h"
#include "util/ThreadSafeQueue.h"
#include "util/Timer.h"
#include "util/TransparentFunctors.h"
#include "util/TypeTraits.h"

using namespace std::chrono_literals;

// A small helper function to obtain the begin and end iterator of a range
template <typename T>
static auto getBeginAndEnd(T& range) {
  return std::pair{ql::ranges::begin(range), ql::ranges::end(range)};
}

// TODO @realHannes:
// Create a separate header file CompressedRelationMetadata for all the
// metadata related helper structs and functions. This should include
// CompressedRelationMetadata, CompressedBlockMetadata, ScanSpecAndBlocks
// containing the newly introduced BlockMetadataRanges type, and the
// helper functions/methods from below (getMaskedTriple,
// containsConsistentTriples, isConsistentWith) for consistency checking.

// Extract the Ids from the given `PermutedTriple` in a tuple w.r.t. the
// position (column index) defined by `ignoreIndex`. The ignored positions are
// filled with Ids `Id::min()`. `Id::min()` is guaranteed
// to be smaller than Ids of all other types.
static auto getMaskedTriple(
    const CompressedBlockMetadata::PermutedTriple& triple,
    size_t ignoreIndex = 3) {
  const Id& undefined = Id::min();
  switch (ignoreIndex) {
    case 3:
      return std::make_tuple(triple.col0Id_, triple.col1Id_, triple.col2Id_);
    case 2:
      return std::make_tuple(triple.col0Id_, triple.col1Id_, undefined);
    case 1:
      return std::make_tuple(triple.col0Id_, undefined, undefined);
    case 0:
      return std::make_tuple(undefined, undefined, undefined);
    default:
      // ignoreIndex out of bound.
      AD_FAIL();
  }
};

bool CompressedBlockMetadataNoBlockIndex::containsInconsistentTriples(
    size_t columnIndex) const {
  return getMaskedTriple(firstTriple_, columnIndex) !=
         getMaskedTriple(lastTriple_, columnIndex);
};

bool CompressedBlockMetadataNoBlockIndex::isConsistentWith(
    const CompressedBlockMetadataNoBlockIndex& other,
    size_t columnIndex) const {
  return getMaskedTriple(lastTriple_, columnIndex) ==
         getMaskedTriple(other.firstTriple_, columnIndex);
};

// Return true iff the `triple` is contained in the `scanSpec`. For example, the
// triple ` 42 0 3 ` is contained in the specs `U U U`, `42 U U` and `42 0 U` ,
// but not in `42 2 U` where `U` means "scan for all possible values".
static auto isTripleInSpecification =
    [](const ScanSpecification& scanSpec,
       const CompressedBlockMetadata::PermutedTriple& triple) {
      enum struct M { GuaranteedMatch, Mismatch, MustCheckNextElement };
      auto checkElement = [](const auto& optId, Id id) {
        if (!optId.has_value()) {
          return M::GuaranteedMatch;
        } else if (optId.value() != id) {
          return M::Mismatch;
        } else {
          return M::MustCheckNextElement;
        }
      };
      auto result = checkElement(scanSpec.col0Id(), triple.col0Id_);
      if (result == M::MustCheckNextElement) {
        result = checkElement(scanSpec.col1Id(), triple.col1Id_);
      }
      if (result == M::MustCheckNextElement) {
        result = checkElement(scanSpec.col2Id(), triple.col2Id_);
      }
      // The case `result == M::MustCheckNextElement` can happen in the unlikely
      // case that there only is a single triple in the block, which is scanned
      // for explicitly.
      return result != M::Mismatch;
    };

// modify the `block` according to the `limitOffset`. Also modify the
// `limitOffset` to reflect the parts of the LIMIT and OFFSET that have been
// performed by pruning this `block`.
template <typename T>
static void pruneBlock(T& block, LimitOffsetClause& limitOffset) {
  auto& offset = limitOffset._offset;
  auto offsetInBlock = std::min(static_cast<size_t>(offset), block.size());
  if (offsetInBlock == block.size()) {
    block.clear();
  } else {
    block.erase(block.begin(), block.begin() + offsetInBlock);
  }
  offset -= offsetInBlock;
  auto& limit = limitOffset._limit;
  auto limitInBlock =
      std::min(block.size(), static_cast<size_t>(limit.value_or(block.size())));
  block.resize(limitInBlock);
  if (limit.has_value()) {
    limit.value() -= limitInBlock;
  }
}

// ____________________________________________________________________________
template <typename T>
CompressedRelationReader::IdTableGenerator
CompressedRelationReader::asyncParallelBlockGenerator(
    T beginBlock, T endBlock, const ScanImplConfig& scanConfig,
    CancellationHandle cancellationHandle,
    LimitOffsetClause& limitOffset) const {
  // Empty range.
  if (beginBlock == endBlock) {
    co_return;
  }

  // Preparation.
  const auto& columnIndices = scanConfig.scanColumns_;
  const auto& blockGraphFilter = scanConfig.graphFilter_;
  LazyScanMetadata& details = co_await cppcoro::getDetails;
  const size_t queueSize =
      RuntimeParameters().get<"lazy-index-scan-queue-size">();
  auto blockMetadataIterator = beginBlock;
  std::mutex blockIteratorMutex;

  // Helper lambda that reads and decompessed the next block and returns it
  // together with its index relative to `beginBlock`. Return `std::nullopt`
  // when `endBlock` is reached. Returns `std::nullopt` for the block if it
  // is skipped due to the graph filter.
  auto readAndDecompressBlock = [&]()
      -> std::optional<
          std::pair<size_t, std::optional<DecompressedBlockAndMetadata>>> {
    cancellationHandle->throwIfCancelled();
    std::unique_lock lock{blockIteratorMutex};
    if (blockMetadataIterator == endBlock) {
      return std::nullopt;
    }
    // Note: taking a copy here is probably not necessary (the lifetime of
    // all the blocks is long enough, so a `const&` would suffice), but the
    // copy is cheap and makes the code more robust.
    auto blockMetadata = *blockMetadataIterator;
    // Note: The order of the following two lines is important: The index
    // of the current blockMetadata depends on the current value of
    // `blockMetadataIterator`, so we have to compute it before incrementing the
    // iterator.
    auto myIndex = static_cast<size_t>(blockMetadataIterator - beginBlock);
    ++blockMetadataIterator;
    if (blockGraphFilter.canBlockBeSkipped(blockMetadata)) {
      return std::pair{myIndex, std::nullopt};
    }
    // Note: the reading of the blockMetadata could also happen without holding
    // the lock. We still perform it inside the lock to avoid contention of the
    // file. On a fast SSD we could possibly change this, but this has to be
    // investigated.
    CompressedBlock compressedBlock =
        readCompressedBlockFromFile(blockMetadata, columnIndices);
    lock.unlock();
    auto decompressedBlockAndMetadata = decompressAndPostprocessBlock(
        compressedBlock, blockMetadata.numRows_, scanConfig, blockMetadata);
    return std::pair{myIndex,
                     std::optional{std::move(decompressedBlockAndMetadata)}};
  };

  // Prepare queue for reading and decompressing blocks concurrently using
  // `numThreads` threads.
  const size_t numThreads =
      RuntimeParameters().get<"lazy-index-scan-num-threads">();
  ad_utility::Timer popTimer{ad_utility::timer::Timer::InitialStatus::Started};
  // In case the coroutine is destroyed early we still want to have this
  // information.
  auto setTimer = ad_utility::makeOnDestructionDontThrowDuringStackUnwinding(
      [&details, &popTimer]() { details.blockingTime_ = popTimer.msecs(); });
  auto queue = ad_utility::data_structures::queueManager<
      ad_utility::data_structures::OrderedThreadSafeQueue<
          std::optional<DecompressedBlockAndMetadata>>>(queueSize, numThreads,
                                                        readAndDecompressBlock);

  // Yield the blocks (in the right order) as soon as they become available.
  // Stop when all the blocks have been yielded or the LIMIT of the query is
  // reached. Keep track of various statistics.
  for (std::optional<DecompressedBlockAndMetadata>& optBlock : queue) {
    popTimer.stop();
    cancellationHandle->throwIfCancelled();
    details.update(optBlock);
    if (optBlock.has_value()) {
      auto& block = optBlock.value().block_;
      pruneBlock(block, limitOffset);
      details.numElementsYielded_ += block.numRows();
      if (!block.empty()) {
        co_yield block;
      }
      if (limitOffset._limit.value_or(1) == 0) {
        co_return;
      }
    }
    popTimer.cont();
  }
  // The `OnDestruction...` above might be called too late, so we manually stop
  // the timer here in case it wasn't already.
  popTimer.stop();
}

// _____________________________________________________________________________
bool CompressedRelationReader::FilterDuplicatesAndGraphs::
    blockNeedsFilteringByGraph(const CompressedBlockMetadata& metadata) const {
  if (!desiredGraphs_.has_value()) {
    return false;
  }
  if (!metadata.graphInfo_.has_value()) {
    return true;
  }
  const auto& graphInfo = metadata.graphInfo_.value();
  return !ql::ranges::all_of(
      graphInfo, [&wantedGraphs = desiredGraphs_.value()](Id containedGraph) {
        return wantedGraphs.contains(containedGraph);
      });
}

// _____________________________________________________________________________
bool CompressedRelationReader::FilterDuplicatesAndGraphs::
    filterByGraphIfNecessary(
        IdTable& block, const CompressedBlockMetadata& blockMetadata) const {
  bool needsFilteringByGraph = blockNeedsFilteringByGraph(blockMetadata);
  [[maybe_unused]] auto graphIdFromRow = [graphColumn =
                                              graphColumn_](const auto& row) {
    return row[graphColumn];
  };
  [[maybe_unused]] auto isDesiredGraphId = [this]() {
    return [&wantedGraphs = desiredGraphs_.value()](Id id) {
      return wantedGraphs.contains(id);
    };
  };
  if (needsFilteringByGraph) {
    auto removedRange = ql::ranges::remove_if(
        block, std::not_fn(isDesiredGraphId()), graphIdFromRow);
#ifdef QLEVER_CPP_17
    block.erase(removedRange, block.end());
#else
    block.erase(removedRange.begin(), block.end());
#endif
  } else {
    AD_EXPENSIVE_CHECK(
        !desiredGraphs_.has_value() ||
        ql::ranges::all_of(block, isDesiredGraphId(), graphIdFromRow));
  }
  return needsFilteringByGraph;
}

// _____________________________________________________________________________
bool CompressedRelationReader::FilterDuplicatesAndGraphs::
    filterDuplicatesIfNecessary(IdTable& block,
                                const CompressedBlockMetadata& blockMetadata) {
  if (!blockMetadata.containsDuplicatesWithDifferentGraphs_) {
    AD_EXPENSIVE_CHECK(std::unique(block.begin(), block.end()) == block.end());
    return false;
  }
  auto endUnique = std::unique(block.begin(), block.end());
  block.erase(endUnique, block.end());
  return true;
}

// _____________________________________________________________________________
bool CompressedRelationReader::FilterDuplicatesAndGraphs::postprocessBlock(
    IdTable& block, const CompressedBlockMetadata& blockMetadata) const {
  bool filteredByGraph = filterByGraphIfNecessary(block, blockMetadata);
  if (deleteGraphColumn_) {
    block.deleteColumn(graphColumn_);
  }

  bool filteredByDuplicates = filterDuplicatesIfNecessary(block, blockMetadata);
  return filteredByGraph || filteredByDuplicates;
}

// ______________________________________________________________________________
bool CompressedRelationReader::FilterDuplicatesAndGraphs::canBlockBeSkipped(
    const CompressedBlockMetadata& block) const {
  if (!desiredGraphs_.has_value()) {
    return false;
  }
  if (!block.graphInfo_.has_value()) {
    return false;
  }
  const auto& containedGraphs = block.graphInfo_.value();
  return ql::ranges::none_of(
      desiredGraphs_.value(), [&containedGraphs](const auto& desiredGraph) {
        return ad_utility::contains(containedGraphs, desiredGraph);
      });
}

// _____________________________________________________________________________
CompressedRelationReader::IdTableGenerator CompressedRelationReader::lazyScan(
    ScanSpecification scanSpec,
    std::vector<CompressedBlockMetadata> relevantBlockMetadata,
    ColumnIndices additionalColumns, CancellationHandle cancellationHandle,
    const LocatedTriplesPerBlock& locatedTriplesPerBlock,
    LimitOffsetClause limitOffset) const {
  AD_CONTRACT_CHECK(cancellationHandle);

  // We will modify `limitOffset` as we go. We make a copy of the original
  // value for some sanity checks at the end of the function.
  const auto originalLimit = limitOffset;

  if (relevantBlockMetadata.empty()) {
    co_return;
  }

  // Some preparation.
  auto [beginBlockMetadata, endBlockMetadata] =
      getBeginAndEnd(relevantBlockMetadata);
  LazyScanMetadata& details = co_await cppcoro::getDetails;
  size_t numBlocksTotal = endBlockMetadata - beginBlockMetadata;
  auto config =
      getScanConfig(scanSpec, additionalColumns, locatedTriplesPerBlock);

  // Helper lambda for reading the first and last block, of which only a part
  // is needed.
  auto getIncompleteBlock = [&](auto it) {
    auto result = readPossiblyIncompleteBlock(
        scanSpec, config, *it, std::ref(details), locatedTriplesPerBlock);
    cancellationHandle->throwIfCancelled();
    return result;
  };

  // Get and yield the first block.
  if (beginBlockMetadata < endBlockMetadata) {
    auto block = getIncompleteBlock(beginBlockMetadata);
    pruneBlock(block, limitOffset);
    details.numElementsYielded_ += block.numRows();
    if (!block.empty()) {
      co_yield block;
    }
  }

  // Get and yield the remaining blocks.
  if (beginBlockMetadata + 1 < endBlockMetadata) {
    // We copy the cancellationHandle because it is still captured by
    // reference inside the `getIncompleteBlock` lambda.
    auto blockGenerator = asyncParallelBlockGenerator(
        beginBlockMetadata + 1, endBlockMetadata - 1, config,
        cancellationHandle, limitOffset);
    blockGenerator.setDetailsPointer(&details);
    for (auto& block : blockGenerator) {
      co_yield block;
    }
    auto lastBlock = getIncompleteBlock(endBlockMetadata - 1);
    pruneBlock(lastBlock, limitOffset);
    if (!lastBlock.empty()) {
      details.numElementsYielded_ += lastBlock.numRows();
      co_yield lastBlock;
    }
  }

  // Some sanity checks.
  const auto& limit = originalLimit._limit;
  AD_CORRECTNESS_CHECK(!limit.has_value() ||
                       details.numElementsYielded_ <= limit.value());
  AD_CORRECTNESS_CHECK(
      numBlocksTotal == (details.numBlocksRead_ +
                         details.numBlocksSkippedBecauseOfGraph_) ||
          !limitOffset.isUnconstrained(),
      [&]() {
        return absl::StrCat(numBlocksTotal, " ", details.numBlocksRead_, " ",
                            details.numBlocksSkippedBecauseOfGraph_);
      });
}

// Helper function that enables a comparison of a triple with an `Id` in
// the function `getBlocksForJoin` below.
//
// If the given triple matches `col0Id` of the given `ScanSpecification`, then
// `col1Id` is returned.
// respective other `Id` of the triple is returned.
//
// If the given triple matches neither, a sentinel value is returned (`Id::min`
// if the triple is lower than all triples matching the `ScanSpecification`, or
// `Id::max` if it is higher).
namespace {
auto getRelevantIdFromTriple(
    CompressedBlockMetadata::PermutedTriple triple,
    const CompressedRelationReader::ScanSpecAndBlocksAndBounds&
        metadataAndBlocks) {
  // The `ScanSpecifcation`, which must ask for at least one column.
  const auto& scanSpec = metadataAndBlocks.scanSpec_;
  AD_CORRECTNESS_CHECK(!scanSpec.col2Id());

  // For a full scan, return the triples's `col0Id`.
  if (!scanSpec.col0Id().has_value()) {
    return triple.col0Id_;
  }

  // Compute the following range: If the `scanSpec` specifies both `col0Id` and
  // `col1Id`, the first and last `col2Id` of the blocks. If the `scanSpec`
  // specifies only `col0Id`, the first and last `col1Id` of the blocks.
  auto [minId, maxId] = [&]() {
    const auto& [first, last] = metadataAndBlocks.firstAndLastTriple_;
    if (scanSpec.col1Id().has_value()) {
      return std::array{first.col2Id_, last.col2Id_};
    } else {
      AD_CORRECTNESS_CHECK(scanSpec.col0Id().has_value());
      return std::array{first.col1Id_, last.col1Id_};
    }
  }();

  // Helper lambda that returns `std::nullopt` if `idFromTriple` equals `id`,
  // `minId` if is smaller, and `maxId` if it is larger.
  auto idForNonMatchingBlock = [](Id idFromTriple, Id id, Id minId,
                                  Id maxId) -> std::optional<Id> {
    if (idFromTriple < id) {
      return minId;
    }
    if (idFromTriple > id) {
      return maxId;
    }
    return std::nullopt;
  };

  // If the `col0Id` of the triple does not match that of the `scanSpec`,
  // return `minId` (if it is smaller) or `maxId` (if it is larger).
  if (auto optId = idForNonMatchingBlock(
          triple.col0Id_, scanSpec.col0Id().value(), minId, maxId)) {
    return optId.value();
  }

  // If the `col0Id` of the triple matches that of the `scanSpec`, and the
  // `scanSpec` does not specify `col1Id`, return the triples's `col1Id`.
  if (!scanSpec.col1Id().has_value()) {
    return triple.col1Id_;
  }

  // If the `col1Id` of the triple matches that of the `scanSpec`, return the
  // triples's `col2Id`. Otherwise, return `minId` (if it is smaller) or `maxId`
  // (if it is larger).
  return idForNonMatchingBlock(triple.col1Id_, scanSpec.col1Id().value(), minId,
                               maxId)
      .value_or(triple.col2Id_);
}

// `blockLessThanBlock` (a dummy) and `std::less<Id>` are only needed to
// fulfill a concept for the `ql::ranges` algorithms.
struct BlockLessThanBlock {
  template <typename T = void>
  bool operator()(const CompressedBlockMetadata&,
                  const CompressedBlockMetadata&) const;
};
}  // namespace

// _____________________________________________________________________________
std::vector<CompressedBlockMetadata> CompressedRelationReader::getBlocksForJoin(
    ql::span<const Id> joinColumn,
    const ScanSpecAndBlocksAndBounds& metadataAndBlocks) {
  // We need symmetric comparisons between Ids and blocks.
  auto idLessThanBlock = [&metadataAndBlocks](
                             Id id, const CompressedBlockMetadata& block) {
    return id < getRelevantIdFromTriple(block.firstTriple_, metadataAndBlocks);
  };

  auto blockLessThanId = [&metadataAndBlocks](
                             const CompressedBlockMetadata& block, Id id) {
    return getRelevantIdFromTriple(block.lastTriple_, metadataAndBlocks) < id;
  };

  auto lessThan = ad_utility::OverloadCallOperator{
      idLessThanBlock, blockLessThanId, BlockLessThanBlock{}, std::less<Id>{}};

  // Find the matching blocks by performing binary search on the `joinColumn`.
  // Note that it is tempting to reuse the `zipperJoinWithUndef` routine, but
  // this doesn't work because the implicit equality defined by
  // `!lessThan(a,b) && !lessThan(b, a)` is not transitive.
  auto blockIsNeeded = [&joinColumn, &lessThan](const auto& block) {
    return !ql::ranges::equal_range(joinColumn, block, lessThan).empty();
  };

  std::vector<CompressedBlockMetadata> result;
  ql::ranges::copy(metadataAndBlocks.getBlockMetadataView() |
                       ql::views::filter(blockIsNeeded),
                   std::back_inserter(result));

  // The following check is cheap as there are only few blocks.
  AD_CORRECTNESS_CHECK(std::unique(result.begin(), result.end()) ==
                       result.end());
  return result;
}

// _____________________________________________________________________________
std::array<std::vector<CompressedBlockMetadata>, 2>
CompressedRelationReader::getBlocksForJoin(
    const ScanSpecAndBlocksAndBounds& metadataAndBlocks1,
    const ScanSpecAndBlocksAndBounds& metadataAndBlocks2) {
  // Associate a block together with the relevant ID (col1 or col2) for this
  // join from the first and last triple.
  struct BlockWithFirstAndLastId {
    const CompressedBlockMetadata& block_;
    Id first_;
    Id last_;
  };

  auto blockLessThanBlock = [&](const BlockWithFirstAndLastId& block1,
                                const BlockWithFirstAndLastId& block2) {
    return block1.last_ < block2.first_;
  };

  // Transform all the relevant blocks from a `ScanSpecAndBlocksAndBounds` a
  // `BlockWithFirstAndLastId` struct (see above).
  auto getBlocksWithFirstAndLastId =
      [&blockLessThanBlock](
          const ScanSpecAndBlocksAndBounds& metadataAndBlocks) {
        auto getSingleBlock =
            [&metadataAndBlocks](const CompressedBlockMetadata& block)
            -> BlockWithFirstAndLastId {
          return {
              block,
              getRelevantIdFromTriple(block.firstTriple_, metadataAndBlocks),
              getRelevantIdFromTriple(block.lastTriple_, metadataAndBlocks)};
        };
        auto result = metadataAndBlocks.getBlockMetadataView() |
                      ql::views::transform(getSingleBlock);
        AD_CORRECTNESS_CHECK(ql::ranges::is_sorted(result, blockLessThanBlock));
        return result;
      };

  auto blocksWithFirstAndLastId1 =
      getBlocksWithFirstAndLastId(metadataAndBlocks1);
  auto blocksWithFirstAndLastId2 =
      getBlocksWithFirstAndLastId(metadataAndBlocks2);

  // Find the matching blocks on each side by performing binary search on the
  // other side. Note that it is tempting to reuse the `zipperJoinWithUndef`
  // routine, but this doesn't work because the implicit equality defined by
  // `!lessThan(a,b) && !lessThan(b, a)` is not transitive.
  auto findMatchingBlocks = [&blockLessThanBlock](const auto& blocks,
                                                  const auto& otherBlocks) {
    std::vector<CompressedBlockMetadata> result;
    for (const auto& block : blocks) {
      if (!ql::ranges::equal_range(otherBlocks, block, blockLessThanBlock)
               .empty()) {
        result.push_back(block.block_);
      }
    }
    // The following check isn't expensive as there are only few blocks.
    AD_CORRECTNESS_CHECK(std::unique(result.begin(), result.end()) ==
                         result.end());
    return result;
  };

  return {
      findMatchingBlocks(blocksWithFirstAndLastId1, blocksWithFirstAndLastId2),
      findMatchingBlocks(blocksWithFirstAndLastId2, blocksWithFirstAndLastId1)};
}

// _____________________________________________________________________________
IdTable CompressedRelationReader::scan(
    const ScanSpecAndBlocks& scanSpecAndBlocks,
    ColumnIndicesRef additionalColumns,
    const CancellationHandle& cancellationHandle,
    const LocatedTriplesPerBlock& locatedTriplesPerBlock,
    const LimitOffsetClause& limitOffset) const {
  const auto& scanSpec = scanSpecAndBlocks.scanSpec_;
  auto columnIndices = prepareColumnIndices(scanSpec, additionalColumns);
  IdTable result(columnIndices.size(), allocator_);
  // Compute an upper bound for the size and reserve enough space in the
  // result.
  auto sizes = scanSpecAndBlocks.getBlockMetadataView() |
               ql::views::transform(&CompressedBlockMetadata::numRows_);
  auto upperBoundSize = std::accumulate(sizes.begin(), sizes.end(), size_t{0});
  if (limitOffset._limit.has_value()) {
    upperBoundSize = std::min(upperBoundSize,
                              static_cast<size_t>(limitOffset._limit.value()));
  }
  result.reserve(upperBoundSize);

  for (const auto& block : lazyScan(
           scanSpec,
           convertBlockMetadataRangesToVector(scanSpecAndBlocks.blockMetadata_),
           {additionalColumns.begin(), additionalColumns.end()},
           cancellationHandle, locatedTriplesPerBlock, limitOffset)) {
    result.insertAtEnd(block);
  }
  cancellationHandle->throwIfCancelled();
  return result;
}

// ____________________________________________________________________________
DecompressedBlock CompressedRelationReader::readPossiblyIncompleteBlock(
    const ScanSpecification& scanSpec, const ScanImplConfig& scanConfig,
    const CompressedBlockMetadata& blockMetadata,
    std::optional<std::reference_wrapper<LazyScanMetadata>> scanMetadata,
    const LocatedTriplesPerBlock& locatedTriples) const {
  AD_CORRECTNESS_CHECK(ADDITIONAL_COLUMN_GRAPH_ID <
                       blockMetadata.offsetsAndCompressedSize_.size());

  // We first scan the complete block including ALL columns.
  std::vector<ColumnIndex> allAdditionalColumns;
  ql::ranges::copy(
      ql::views::iota(ADDITIONAL_COLUMN_GRAPH_ID,
                      blockMetadata.offsetsAndCompressedSize_.size()),
      std::back_inserter(allAdditionalColumns));
  ScanSpecification specForAllColumns{std::nullopt,
                                      std::nullopt,
                                      std::nullopt,
                                      {},
                                      scanConfig.graphFilter_.desiredGraphs_};
  auto config = getScanConfig(specForAllColumns,
                              std::move(allAdditionalColumns), locatedTriples);
  bool manuallyDeleteGraphColumn = scanConfig.graphFilter_.deleteGraphColumn_;

  // Helper lambda that returns the decompressed block or an empty block if
  // `readAndDecompressBlock` returns `std::nullopt`.
  const DecompressedBlock& block = [&]() {
    auto result = readAndDecompressBlock(blockMetadata, config);
    if (scanMetadata.has_value()) {
      scanMetadata.value().get().update(result);
    }
    if (result.has_value()) {
      return std::move(result.value().block_);
    } else {
      return DecompressedBlock{config.scanColumns_.size(), allocator_};
    }
  }();

  // We now compute the range of the block according to the `scanSpec`. We
  // start with the full range of the block.
  size_t beginIdx = 0;
  size_t endIdx = block.numRows();

  // Set `beginIdx` and `endIdx` s.t. that they only represent the range in
  // `block` where the column with the `columnIdx` matches the `relevantId`.

  // Helper lambda that narrows down the range of the block so that all values
  // in column `columnIdx` are equal to `relevantId`. If `relevantId` is
  // `std::nullopt`, the range is not narrowed down.
  auto filterColumn = [&block, &beginIdx, &endIdx](std::optional<Id> relevantId,
                                                   size_t columnIdx) {
    if (!relevantId.has_value()) {
      return;
    }
    const auto& column = block.getColumn(columnIdx);
    auto matchingRange = ql::ranges::equal_range(
        column.begin() + beginIdx, column.begin() + endIdx, relevantId.value());
    beginIdx = matchingRange.begin() - column.begin();
    endIdx = matchingRange.end() - column.begin();
  };

  // Now narrow down the range of the block by first `scanSpec.col0Id()`,
  // then `scanSpec.col1Id()`, and then `scanSpec.col2Id()`. This order is
  // important because the rows are sorted in that order.
  filterColumn(scanSpec.col0Id(), 0);
  filterColumn(scanSpec.col1Id(), 1);
  filterColumn(scanSpec.col2Id(), 2);

  // Now copy the range `[beginIdx, endIdx)` from `block` to `result`.
  DecompressedBlock result{scanConfig.scanColumns_.size() -
                               static_cast<size_t>(manuallyDeleteGraphColumn),
                           allocator_};
  result.resize(endIdx - beginIdx);
  size_t i = 0;
  const auto& columnIndices = scanConfig.scanColumns_;
  for (const auto& inputColIdx :
       columnIndices | ql::views::filter([&](const auto& idx) {
         return !manuallyDeleteGraphColumn || idx != ADDITIONAL_COLUMN_GRAPH_ID;
       })) {
    const auto& inputCol = block.getColumn(inputColIdx);
    ql::ranges::copy(inputCol.begin() + beginIdx, inputCol.begin() + endIdx,
                     result.getColumn(i).begin());
    ++i;
  }

  // Return the result.
  return result;
};

// ____________________________________________________________________________
template <bool exactSize>
std::pair<size_t, size_t> CompressedRelationReader::getResultSizeImpl(
<<<<<<< HEAD
    const ScanSpecification& scanSpec,
    const vector<CompressedBlockMetadata>& blocks,
    const LocatedTriplesPerBlock& locatedTriplesPerBlock) const {
  // Get all the blocks  that possibly might contain our pair of col0Id and
  // col1Id
  auto relevantBlocks = getRelevantBlocks(scanSpec, blocks);
  auto [beginBlock, endBlock] = getBeginAndEnd(relevantBlocks);

=======
    const ScanSpecAndBlocks& scanSpecAndBlocks,
    [[maybe_unused]] const LocatedTriplesPerBlock& locatedTriplesPerBlock)
    const {
  const auto& blocks = scanSpecAndBlocks.getBlockMetadataView();
  auto [beginBlock, endBlock] = getBeginAndEnd(blocks);
  const auto& scanSpec = scanSpecAndBlocks.scanSpec_;
>>>>>>> 61f14810
  auto config = getScanConfig(scanSpec, {}, locatedTriplesPerBlock);

  // The first and the last block might be incomplete (that is, only
  // a part of these blocks is actually part of the result,
  // set up a lambda which allows us to read these blocks, and returns
  // the size of the result.
  size_t numResults = 0;
  // Determine the total size of the result.
  // First accumulate the complete blocks in the "middle"
  std::size_t inserted = 0;
  std::size_t deleted = 0;

  auto readSizeOfPossiblyIncompleteBlock = [&](const auto& block) {
    if (exactSize) {
      numResults +=
          readPossiblyIncompleteBlock(scanSpec, config, block, std::nullopt,
                                      locatedTriplesPerBlock)
              .numRows();
    } else {
      // If the first and last triple of the block match, then we know that the
      // whole block belongs to the result.
      bool isComplete = isTripleInSpecification(scanSpec, block.firstTriple_) &&
                        isTripleInSpecification(scanSpec, block.lastTriple_);
      size_t divisor =
          isComplete ? 1
                     : RuntimeParameters()
                           .get<"small-index-scan-size-estimate-divisor">();
      const auto [ins, del] =
          locatedTriplesPerBlock.numTriples(block.blockIndex_);
      auto trunc = [divisor](size_t num) {
        return std::max(std::min(num, 1ul), num / divisor);
      };
      inserted += trunc(ins);
      deleted += trunc(del);
      numResults += trunc(block.numRows_);
    }
  };

  // The first and the last block might be incomplete, compute
  // and store the partial results from them.
  if (beginBlock != endBlock) {
    readSizeOfPossiblyIncompleteBlock(*beginBlock);
    ++beginBlock;
  }
  if (beginBlock != endBlock) {
    readSizeOfPossiblyIncompleteBlock(*(std::prev(endBlock)));
    --endBlock;
  }

  ql::ranges::for_each(
      ql::ranges::subrange{beginBlock, endBlock}, [&](const auto& block) {
        const auto [ins, del] =
            locatedTriplesPerBlock.numTriples(block.blockIndex_);
        if (!exactSize || (ins == 0 && del == 0)) {
          inserted += ins;
          deleted += del;
          numResults += block.numRows_;
        } else {
          // TODO<joka921> We could cache the exact size as soon as we
          // have merged the block once since the last update.
          auto b = readAndDecompressBlock(block, config);
          numResults += b.has_value() ? b.value().block_.numRows() : 0u;
        }
      });
  return {numResults - std::min(deleted, numResults), numResults + inserted};
}

// ____________________________________________________________________________
std::pair<size_t, size_t> CompressedRelationReader::getSizeEstimateForScan(
    const ScanSpecAndBlocks& scanSpecAndBlocks,
    const LocatedTriplesPerBlock& locatedTriplesPerBlock) const {
  return getResultSizeImpl<false>(scanSpecAndBlocks, locatedTriplesPerBlock);
}

// ____________________________________________________________________________
size_t CompressedRelationReader::getResultSizeOfScan(
<<<<<<< HEAD
    const ScanSpecification& scanSpec,
    const vector<CompressedBlockMetadata>& blocks,
    const LocatedTriplesPerBlock& locatedTriplesPerBlock) const {
=======
    const ScanSpecAndBlocks& scanSpecAndBlocks,
    [[maybe_unused]] const LocatedTriplesPerBlock& locatedTriplesPerBlock)
    const {
>>>>>>> 61f14810
  auto [lower, upper] =
      getResultSizeImpl<true>(scanSpecAndBlocks, locatedTriplesPerBlock);
  AD_CORRECTNESS_CHECK(lower == upper);
  return lower;
}

// ____________________________________________________________________________
CPP_template_def(typename IdGetter)(
    requires ad_utility::InvocableWithConvertibleReturnType<
        IdGetter, Id, const CompressedBlockMetadata::PermutedTriple&>) IdTable
    CompressedRelationReader::getDistinctColIdsAndCountsImpl(
        IdGetter idGetter, const ScanSpecAndBlocks& scanSpecAndBlocks,
        const CancellationHandle& cancellationHandle,
        const LocatedTriplesPerBlock& locatedTriplesPerBlock) const {
  // The result has two columns: one for the distinct `Id`s and one for their
  // counts.
  IdTableStatic<2> table(allocator_);

  // The current `colId` and its current count.
  std::optional<Id> currentColId;
  size_t currentCount = 0;

  // Helper lambda that processes the next `colId` and a count. If it's new, a
  // row with the previous `currentColId` and its count are added to the
  // result, and `currentColId` and its count are updated to the new `colId`.
  auto processColId = [&table, &currentColId, &currentCount](
                          std::optional<Id> colId, size_t colIdCount) {
    if (colId != currentColId) {
      if (currentColId.has_value()) {
        table.push_back({currentColId.value(), Id::makeFromInt(currentCount)});
      }
      currentColId = colId;
      currentCount = 0;
    }
    currentCount += colIdCount;
  };

  const auto& scanSpec = scanSpecAndBlocks.scanSpec_;
  const auto& blocks = scanSpecAndBlocks.getBlockMetadataView();

  // TODO<joka921> We have to read the other columns for the merging of the
  // located triples. We could skip this for blocks with no updates, but that
  // would require more arguments to the `decompressBlock` function.
  auto scanConfig = getScanConfig(scanSpec, {}, locatedTriplesPerBlock);
  // Iterate over the blocks and only read (and decompress) those which
  // contain more than one different `colId`. For the others, we can determine
  // the count from the metadata.
  for (const auto& [i, blockMetadata] : ranges::views::enumerate(blocks)) {
    Id firstColId = std::invoke(idGetter, blockMetadata.firstTriple_);
    Id lastColId = std::invoke(idGetter, blockMetadata.lastTriple_);
    if (firstColId == lastColId) {
      // The whole block has the same `colId` -> we get all the information
      // from the metadata.
      processColId(firstColId, blockMetadata.numRows_);
    } else {
      // Multiple `colId`s -> we have to read the block.
      const auto& optionalBlock = [&]() -> std::optional<DecompressedBlock> {
        if (i == 0) {
          return readPossiblyIncompleteBlock(scanSpec, scanConfig,
                                             blockMetadata, std::nullopt,
                                             locatedTriplesPerBlock);
        } else {
          auto optionalBlock =
              readAndDecompressBlock(blockMetadata, scanConfig);
          if (!optionalBlock.has_value()) {
            return std::nullopt;
          }
          return std::move(optionalBlock.value().block_);
        }
      }();
      cancellationHandle->throwIfCancelled();
      if (!optionalBlock.has_value()) {
        // The block was skipped because of the graph filter
        continue;
      }
      const auto& block = optionalBlock.value();
      // TODO<C++23>: use `ql::views::chunkd_by`.
      for (size_t j = 0; j < block.numRows(); ++j) {
        Id colId = block(j, 0);
        processColId(colId, 1);
      }
    }
  }
  // Don't forget to add the last `col1Id` and its count.
  processColId(std::nullopt, 0);
  return std::move(table).toDynamic();
}

// ____________________________________________________________________________
IdTable CompressedRelationReader::getDistinctCol0IdsAndCounts(
    const ScanSpecAndBlocks& scanSpecAndBlocks,
    const CancellationHandle& cancellationHandle,
<<<<<<< HEAD
    const LocatedTriplesPerBlock& locatedTriplesPerBlock) const {
  ScanSpecification scanSpec{std::nullopt, std::nullopt, std::nullopt};
=======
    [[maybe_unused]] const LocatedTriplesPerBlock& locatedTriplesPerBlock)
    const {
>>>>>>> 61f14810
  return getDistinctColIdsAndCountsImpl(
      &CompressedBlockMetadata::PermutedTriple::col0Id_, scanSpecAndBlocks,
      cancellationHandle, locatedTriplesPerBlock);
}

// ____________________________________________________________________________
IdTable CompressedRelationReader::getDistinctCol1IdsAndCounts(
    const ScanSpecAndBlocks& scanSpecAndBlocks,
    const CancellationHandle& cancellationHandle,
<<<<<<< HEAD
    const LocatedTriplesPerBlock& locatedTriplesPerBlock) const {
  ScanSpecification scanSpec{col0Id, std::nullopt, std::nullopt};

=======
    [[maybe_unused]] const LocatedTriplesPerBlock& locatedTriplesPerBlock)
    const {
>>>>>>> 61f14810
  return getDistinctColIdsAndCountsImpl(
      &CompressedBlockMetadata::PermutedTriple::col1Id_, scanSpecAndBlocks,
      cancellationHandle, locatedTriplesPerBlock);
}

// ____________________________________________________________________________
float CompressedRelationWriter::computeMultiplicity(
    size_t numElements, size_t numDistinctElements) {
  bool functional = numElements == numDistinctElements;
  float multiplicity =
      functional ? 1.0f
                 : static_cast<float>(numElements) / float(numDistinctElements);
  // Ensure that the multiplicity is only exactly 1.0 if the relation is
  // indeed functional to prevent numerical instabilities;
  if (!functional && multiplicity == 1.0f) [[unlikely]] {
    multiplicity = std::nextafter(1.0f, 2.0f);
  }
  return multiplicity;
}

// ___________________________________________________________________________
void CompressedRelationWriter::writeBufferedRelationsToSingleBlock() {
  if (smallRelationsBuffer_.empty()) {
    return;
  }

  AD_CORRECTNESS_CHECK(smallRelationsBuffer_.numColumns() == numColumns());
  // We write small relations to a single block, so we specify the last
  // argument to `true` to invoke the `smallBlocksCallback_`.
  compressAndWriteBlock(
      currentBlockFirstCol0_, currentBlockLastCol0_,
      std::make_shared<IdTable>(std::move(smallRelationsBuffer_).toDynamic()),
      true);
  smallRelationsBuffer_.clear();
  smallRelationsBuffer_.reserve(2 * blocksize());
}

// _____________________________________________________________________________
CompressedBlock CompressedRelationReader::readCompressedBlockFromFile(
    const CompressedBlockMetadata& blockMetaData,
    ColumnIndicesRef columnIndices) const {
  CompressedBlock compressedBuffer;
  compressedBuffer.resize(columnIndices.size());
  // TODO<C++23> Use `ql::views::zip`
  for (size_t i = 0; i < compressedBuffer.size(); ++i) {
    const auto& offset =
        blockMetaData.offsetsAndCompressedSize_.at(columnIndices[i]);
    auto& currentCol = compressedBuffer[i];
    currentCol.resize(offset.compressedSize_);
    file_.read(currentCol.data(), offset.compressedSize_, offset.offsetInFile_);
  }
  return compressedBuffer;
}

// ____________________________________________________________________________
DecompressedBlock CompressedRelationReader::decompressBlock(
    const CompressedBlock& compressedBlock, size_t numRowsToRead) const {
  DecompressedBlock decompressedBlock{compressedBlock.size(), allocator_};
  decompressedBlock.resize(numRowsToRead);
  for (size_t i = 0; i < compressedBlock.size(); ++i) {
    auto col = decompressedBlock.getColumn(i);
    decompressColumn(compressedBlock[i], numRowsToRead, col.data());
  }
  return decompressedBlock;
}

// ____________________________________________________________________________
DecompressedBlockAndMetadata
CompressedRelationReader::decompressAndPostprocessBlock(
    const CompressedBlock& compressedBlock, size_t numRowsToRead,
    const CompressedRelationReader::ScanImplConfig& scanConfig,
    const CompressedBlockMetadata& metadata) const {
  auto decompressedBlock = decompressBlock(compressedBlock, numRowsToRead);
  auto [numIndexColumns, includeGraphColumn] =
      prepareLocatedTriples(scanConfig.scanColumns_);
  bool hasUpdates = false;
  if (scanConfig.locatedTriples_.containsTriples(metadata.blockIndex_)) {
    decompressedBlock = scanConfig.locatedTriples_.mergeTriples(
        metadata.blockIndex_, decompressedBlock, numIndexColumns,
        includeGraphColumn);
    hasUpdates = true;
  }
  bool wasPostprocessed =
      scanConfig.graphFilter_.postprocessBlock(decompressedBlock, metadata);
  return {std::move(decompressedBlock), wasPostprocessed, hasUpdates};
}

// ____________________________________________________________________________
template <typename Iterator>
void CompressedRelationReader::decompressColumn(
    const std::vector<char>& compressedBlock, size_t numRowsToRead,
    Iterator iterator) {
  auto numBytesActuallyRead = ZstdWrapper::decompressToBuffer(
      compressedBlock.data(), compressedBlock.size(), iterator,
      numRowsToRead * sizeof(*iterator));
  static_assert(sizeof(Id) == sizeof(*iterator));
  AD_CORRECTNESS_CHECK(numRowsToRead * sizeof(Id) == numBytesActuallyRead);
}

// ____________________________________________________________________________
std::optional<DecompressedBlockAndMetadata>
CompressedRelationReader::readAndDecompressBlock(
    const CompressedBlockMetadata& blockMetaData,
    const ScanImplConfig& scanConfig) const {
  if (scanConfig.graphFilter_.canBlockBeSkipped(blockMetaData)) {
    return std::nullopt;
  }
  CompressedBlock compressedColumns =
      readCompressedBlockFromFile(blockMetaData, scanConfig.scanColumns_);
  const auto numRowsToRead = blockMetaData.numRows_;
  return decompressAndPostprocessBlock(compressedColumns, numRowsToRead,
                                       scanConfig, blockMetaData);
}

// ____________________________________________________________________________
CompressedBlockMetadata::OffsetAndCompressedSize
CompressedRelationWriter::compressAndWriteColumn(ql::span<const Id> column) {
  std::vector<char> compressedBlock = ZstdWrapper::compress(
      (void*)(column.data()), column.size() * sizeof(column[0]));
  auto compressedSize = compressedBlock.size();
  auto file = outfile_.wlock();
  auto offsetInFile = file->tell();
  file->write(compressedBlock.data(), compressedBlock.size());
  return {offsetInFile, compressedSize};
};

// Find out whether the sorted `block` contains duplicates and whether it
// contains only a few distinct graphs such that we can store this information
// in the block metadata.
static std::pair<bool, std::optional<std::vector<Id>>> getGraphInfo(
    const std::shared_ptr<IdTable>& block) {
  AD_CORRECTNESS_CHECK(block->numColumns() > ADDITIONAL_COLUMN_GRAPH_ID);
  // Return true iff the block contains duplicates when only considering the
  // actual triple of S, P, and O.
  auto hasDuplicates = [&block]() {
    using C = ColumnIndex;
    auto withoutGraphAndAdditionalPayload =
        block->asColumnSubsetView(std::array{C{0}, C{1}, C{2}});
    size_t numDistinct = Engine::countDistinct(withoutGraphAndAdditionalPayload,
                                               ad_utility::noop);
    return numDistinct != block->numRows();
  };

  // Return the contained graphs, or  `nullopt` if there are too many of them.
  auto graphInfo = [&block]() -> std::optional<std::vector<Id>> {
    std::vector<Id> graphColumn;
    ql::ranges::copy(block->getColumn(ADDITIONAL_COLUMN_GRAPH_ID),
                     std::back_inserter(graphColumn));
    ql::ranges::sort(graphColumn);
    auto endOfUnique = std::unique(graphColumn.begin(), graphColumn.end());
    size_t numGraphs = endOfUnique - graphColumn.begin();
    if (numGraphs > MAX_NUM_GRAPHS_STORED_IN_BLOCK_METADATA) {
      return std::nullopt;
    }
    // Note: we cannot simply resize `graphColumn`, as this doesn't free
    // the memory that is not needed anymore. We can do either `resize +
    // shrink_to_fit`, which is not guaranteed by the standard, but works in
    // practice. We choose the alternative of simply returning a new vector
    // with the correct capacity.
    return std::vector<Id>(graphColumn.begin(),
                           graphColumn.begin() + numGraphs);
  };
  return {hasDuplicates(), graphInfo()};
}

// _____________________________________________________________________________
void CompressedRelationWriter::compressAndWriteBlock(
    Id firstCol0Id, Id lastCol0Id, std::shared_ptr<IdTable> block,
    bool invokeCallback) {
  auto timer = blockWriteQueueTimer_.startMeasurement();
  blockWriteQueue_.push([this, block = std::move(block), firstCol0Id,
                         lastCol0Id, invokeCallback]() mutable {
    std::vector<CompressedBlockMetadata::OffsetAndCompressedSize> offsets;
    for (const auto& column : block->getColumns()) {
      offsets.push_back(compressAndWriteColumn(column));
    }
    AD_CORRECTNESS_CHECK(!offsets.empty());
    auto numRows = block->numRows();
    const auto& first = (*block)[0];
    const auto& last = (*block)[numRows - 1];
    AD_CORRECTNESS_CHECK(firstCol0Id == first[0]);
    AD_CORRECTNESS_CHECK(lastCol0Id == last[0]);

    auto [hasDuplicates, graphInfo] = getGraphInfo(block);
    blockBuffer_.wlock()->emplace_back(CompressedBlockMetadataNoBlockIndex{
        std::move(offsets),
        numRows,
        {first[0], first[1], first[2], first[3]},
        {last[0], last[1], last[2], last[3]},
        std::move(graphInfo),
        hasDuplicates});
    if (invokeCallback && smallBlocksCallback_) {
      std::invoke(smallBlocksCallback_, std::move(block));
    }
  });
  timer.stop();
}

// _____________________________________________________________________________
size_t CompressedRelationReader::getNumberOfBlockMetadataValues(
    const BlockMetadataRanges& blockMetadata) {
  return std::transform_reduce(blockMetadata.begin(), blockMetadata.end(), 0ULL,
                               std::plus{}, ql::ranges::size);
};

// _____________________________________________________________________________
std::vector<CompressedBlockMetadata>
CompressedRelationReader::convertBlockMetadataRangesToVector(
    const BlockMetadataRanges& blockMetadata) {
  std::vector<CompressedBlockMetadata> blocksMaterialized;
  blocksMaterialized.reserve(getNumberOfBlockMetadataValues(blockMetadata));
  ql::ranges::copy(blockMetadata | ql::views::join,
                   std::back_inserter(blocksMaterialized));
  return blocksMaterialized;
}

// _____________________________________________________________________________
BlockMetadataRanges CompressedRelationReader::getRelevantBlocks(
    const ScanSpecification& scanSpec,
    const BlockMetadataRanges& blockMetadata) {
  // Get all the blocks  that possibly might contain our pair of col0Id and
  // col1Id
  CompressedBlockMetadata key;

  auto setOrDefault = [&scanSpec](auto getterA, auto getterB, auto& triple,
                                  auto defaultValue) {
    std::invoke(getterA, triple) =
        std::invoke(getterB, scanSpec).value_or(defaultValue);
  };
  auto setKey = [&setOrDefault, &key](auto getterA, auto getterB) {
    setOrDefault(getterA, getterB, key.firstTriple_, Id::min());
    setOrDefault(getterA, getterB, key.lastTriple_, Id::max());
  };
  using PermutedTriple = CompressedBlockMetadata::PermutedTriple;
  setKey(&PermutedTriple::col0Id_, &ScanSpecification::col0Id);
  setKey(&PermutedTriple::col1Id_, &ScanSpecification::col1Id);
  setKey(&PermutedTriple::col2Id_, &ScanSpecification::col2Id);

  // We currently don't filter by the graph ID here.
  key.firstTriple_.graphId_ = Id::min();
  key.lastTriple_.graphId_ = Id::max();

  // This comparator only returns true if a block stands completely before
  // another block without any overlap. In other words, the last triple of `a`
  // must be smaller than the first triple of `b` to return true.
  auto comp = [](const auto& blockA, const auto& blockB) {
    return blockA.lastTriple_ < blockB.firstTriple_;
  };

  // TODO:
  // Optionally implement a free function like `equal_range(YourRangeType, key,
  // comp)` that implements the equal range correctly.
  // (1) Perform binary search on the inner blocks with respect to the first and
  //     last triple.
  // (2) Perform binary search regarding the outer blocks.
  BlockMetadataRanges resultBlocks;
  ql::ranges::for_each(
      blockMetadata, [&resultBlocks, &key,
                      &comp](const BlockMetadataRange& blockMetadataSubrange) {
        auto result = ql::ranges::equal_range(blockMetadataSubrange, key, comp);
        if (result.begin() != result.end()) {
          resultBlocks.emplace_back(result.begin(), result.end());
        }
      });
  return resultBlocks;
}

// _____________________________________________________________________________
auto CompressedRelationReader::getFirstAndLastTriple(
    const CompressedRelationReader::ScanSpecAndBlocks& metadataAndBlocks,
    const LocatedTriplesPerBlock& locatedTriplesPerBlock) const
    -> std::optional<ScanSpecAndBlocksAndBounds::FirstAndLastTriple> {
  if (metadataAndBlocks.sizeBlockMetadata_ == 0) {
    return std::nullopt;
  }
  const auto& blocks = metadataAndBlocks.getBlockMetadataView();
  const auto& scanSpec = metadataAndBlocks.scanSpec_;

  ScanSpecification scanSpecForAllColumns{
      std::nullopt, std::nullopt, std::nullopt, {}, std::nullopt};
  auto config =
      getScanConfig(scanSpecForAllColumns,
                    std::array{ColumnIndex{ADDITIONAL_COLUMN_GRAPH_ID}},
                    locatedTriplesPerBlock);
  auto scanBlock = [&](const CompressedBlockMetadata& block) {
    // Note: the following call only returns the part of the block that
    // actually matches the col0 and col1.
    return readPossiblyIncompleteBlock(scanSpec, config, block, std::nullopt,
                                       locatedTriplesPerBlock);
  };

  auto rowToTriple =
      [&](const auto& row) -> CompressedBlockMetadata::PermutedTriple {
    AD_CORRECTNESS_CHECK(!scanSpec.col0Id().has_value() ||
                         row[0] == scanSpec.col0Id().value());
    return {row[0], row[1], row[2], row[ADDITIONAL_COLUMN_GRAPH_ID]};
  };

  auto firstBlock = scanBlock(blocks.front());
  auto lastBlock = scanBlock(blocks.back());
  if (firstBlock.empty()) {
    return std::nullopt;
  }
  AD_CORRECTNESS_CHECK(!lastBlock.empty());
  return ScanSpecAndBlocksAndBounds::FirstAndLastTriple{
      rowToTriple(firstBlock.front()), rowToTriple(lastBlock.back())};
}

// ____________________________________________________________________________
std::vector<ColumnIndex> CompressedRelationReader::prepareColumnIndices(
    std::initializer_list<ColumnIndex> baseColumns,
    ColumnIndicesRef additionalColumns) {
  std::vector<ColumnIndex> result;
  result.reserve(baseColumns.size() + additionalColumns.size());
  ql::ranges::copy(baseColumns, std::back_inserter(result));
  ql::ranges::copy(additionalColumns, std::back_inserter(result));
  return result;
}

// ____________________________________________________________________________
std::vector<ColumnIndex> CompressedRelationReader::prepareColumnIndices(
    const ScanSpecification& scanSpec, ColumnIndicesRef additionalColumns) {
  if (scanSpec.col2Id().has_value()) {
    return prepareColumnIndices({}, additionalColumns);
  } else if (scanSpec.col1Id().has_value()) {
    return prepareColumnIndices({2}, additionalColumns);
  } else if (scanSpec.col0Id().has_value()) {
    return prepareColumnIndices({1, 2}, additionalColumns);
  } else {
    return prepareColumnIndices({0, 1, 2}, additionalColumns);
  }
}

// ___________________________________________________________________________
std::pair<size_t, bool> CompressedRelationReader::prepareLocatedTriples(
    ColumnIndicesRef columns) {
  AD_CORRECTNESS_CHECK(ql::ranges::is_sorted(columns));
  // Compute number of columns that should be read (except the graph column
  // and any payload columns).
  size_t numScanColumns = [&]() -> size_t {
    if (columns.empty() || columns[0] > 3) {
      return 0;
    } else {
      return 3 - columns[0];
    }
  }();
  // Check if one of the columns is the graph column.
  auto it = ql::ranges::find(columns, ADDITIONAL_COLUMN_GRAPH_ID);
  bool containsGraphId = it != columns.end();
  if (containsGraphId) {
    AD_CORRECTNESS_CHECK(it - columns.begin() ==
                         static_cast<int>(numScanColumns));
  }
  return {numScanColumns, containsGraphId};
}

// _____________________________________________________________________________
CompressedRelationMetadata CompressedRelationWriter::addSmallRelation(
    Id col0Id, size_t numDistinctC1, IdTableView<0> relation) {
  AD_CORRECTNESS_CHECK(!relation.empty());
  size_t numRows = relation.numRows();
  // Make sure that the blocks don't become too large: If the previously
  // buffered small relations together with the new relations would exceed
  // `1.5 * blocksize` then we start a new block for the current relation.
  //
  // NOTE: there are some unit tests that rely on this factor being `1.5`.
  if (static_cast<double>(numRows + smallRelationsBuffer_.numRows()) >
      static_cast<double>(blocksize()) * 1.5) {
    writeBufferedRelationsToSingleBlock();
  }
  auto offsetInBlock = smallRelationsBuffer_.size();

  // We have to keep track of the first and last `col0` of each block.
  if (smallRelationsBuffer_.numRows() == 0) {
    currentBlockFirstCol0_ = col0Id;
  }
  currentBlockLastCol0_ = col0Id;

  smallRelationsBuffer_.resize(offsetInBlock + numRows);
  for (size_t i = 0; i < relation.numColumns(); ++i) {
    ql::ranges::copy(
        relation.getColumn(i),
        smallRelationsBuffer_.getColumn(i).begin() + offsetInBlock);
  }
  // Note: the multiplicity of the `col2` (where we set the dummy here) will
  // be set later in `createPermutationPair`.
  return {col0Id, numRows, computeMultiplicity(numRows, numDistinctC1),
          multiplicityDummy, offsetInBlock};
}

// _____________________________________________________________________________
CompressedRelationMetadata CompressedRelationWriter::finishLargeRelation(
    size_t numDistinctC1) {
  AD_CORRECTNESS_CHECK(currentRelationPreviousSize_ != 0);
  CompressedRelationMetadata md;
  auto offset = std::numeric_limits<size_t>::max();
  auto multiplicityCol1 =
      computeMultiplicity(currentRelationPreviousSize_, numDistinctC1);
  md = CompressedRelationMetadata{currentCol0Id_, currentRelationPreviousSize_,
                                  multiplicityCol1, multiplicityCol1, offset};
  currentRelationPreviousSize_ = 0;
  // The following is used in `addBlockForLargeRelation` to assert that
  // `finishLargeRelation` was called before a new relation was started.
  currentCol0Id_ = Id::makeUndefined();
  return md;
}

// _____________________________________________________________________________
void CompressedRelationWriter::addBlockForLargeRelation(
    Id col0Id, std::shared_ptr<IdTable> relation) {
  AD_CORRECTNESS_CHECK(!relation->empty());
  AD_CORRECTNESS_CHECK(currentCol0Id_ == col0Id ||
                       currentCol0Id_.isUndefined());
  currentCol0Id_ = col0Id;
  currentRelationPreviousSize_ += relation->numRows();
  writeBufferedRelationsToSingleBlock();
  // This is a block of a large relation, so we don't invoke the
  // `smallBlocksCallback_`. Hence the last argument is `false`.
  compressAndWriteBlock(currentCol0Id_, currentCol0Id_, std::move(relation),
                        false);
}

namespace {
// Collect elements of type `T` in batches of size 100'000 and apply the
// `Function` to each batch. For the last batch (which might be smaller)  the
// function is applied in the destructor.
CPP_template(typename T, typename Function)(
    requires ad_utility::InvocableWithExactReturnType<
        Function, void, std::vector<T>&&>) struct Batcher {
  Function function_;
  size_t blocksize_;
  std::vector<T> vec_;

  Batcher(Function function, size_t blocksize)
      : function_{std::move(function)}, blocksize_{blocksize} {}
  void operator()(T t) {
    vec_.push_back(std::move(t));
    if (vec_.size() > blocksize_) {
      function_(std::move(vec_));
      vec_.clear();
      vec_.reserve(blocksize_);
    }
  }
  ~Batcher() {
    if (!vec_.empty()) {
      function_(std::move(vec_));
    }
  }
  // No copy or move operations (neither needed nor easy to get right).
  Batcher(const Batcher&) = delete;
  Batcher& operator=(const Batcher&) = delete;
};

using MetadataCallback = CompressedRelationWriter::MetadataCallback;

// A class that is called for all pairs of `CompressedRelationMetadata` for
// the same `col0Id` and the "twin permutations" (e.g. PSO and POS). The
// multiplicity of the last column is exchanged and then the metadata are
// passed on to the respective `MetadataCallback`.
class MetadataWriter {
 private:
  using B = Batcher<CompressedRelationMetadata, MetadataCallback>;
  B batcher1_;
  B batcher2_;

 public:
  MetadataWriter(MetadataCallback callback1, MetadataCallback callback2,
                 size_t blocksize)
      : batcher1_{std::move(callback1), blocksize},
        batcher2_{std::move(callback2), blocksize} {}
  void operator()(CompressedRelationMetadata md1,
                  CompressedRelationMetadata md2) {
    md1.multiplicityCol2_ = md2.multiplicityCol1_;
    md2.multiplicityCol2_ = md1.multiplicityCol1_;
    batcher1_(md1);
    batcher2_(md2);
  }
};

// A simple class to count distinct IDs in a sorted sequence.
class DistinctIdCounter {
  Id lastSeen_ = std::numeric_limits<Id>::max();
  size_t count_ = 0;

 public:
  void operator()(Id id) {
    count_ += static_cast<size_t>(id != lastSeen_);
    lastSeen_ = id;
  }
  size_t getAndReset() {
    size_t count = count_;
    lastSeen_ = std::numeric_limits<Id>::max();
    count_ = 0;
    return count;
  }
};
}  // namespace

// __________________________________________________________________________
template <typename T>
CompressedRelationMetadata CompressedRelationWriter::addCompleteLargeRelation(
    Id col0Id, T&& sortedBlocks) {
  DistinctIdCounter distinctCol1Counter;
  for (auto& block : sortedBlocks) {
    ql::ranges::for_each(block.getColumn(1), std::ref(distinctCol1Counter));
    addBlockForLargeRelation(
        col0Id, std::make_shared<IdTable>(std::move(block).toDynamic()));
  }
  return finishLargeRelation(distinctCol1Counter.getAndReset());
}

// _____________________________________________________________________________
auto CompressedRelationWriter::createPermutationPair(
    const std::string& basename, WriterAndCallback writerAndCallback1,
    WriterAndCallback writerAndCallback2,
    cppcoro::generator<IdTableStatic<0>> sortedTriples,
    qlever::KeyOrder permutation,
    const std::vector<std::function<void(const IdTableStatic<0>&)>>&
        perBlockCallbacks) -> PermutationPairResult {
  auto [c0, c1, c2, c3] = permutation.keys();
  // This logic only works for permutations that have the graph as the fourth
  // column.
  AD_CORRECTNESS_CHECK(c3 == 3);
  size_t numDistinctCol0 = 0;
  auto& writer1 = writerAndCallback1.writer_;
  auto& writer2 = writerAndCallback2.writer_;
  const size_t blocksize = writer1.blocksize();
  AD_CORRECTNESS_CHECK(writer2.blocksize() == writer1.blocksize());
  const size_t numColumns = writer1.numColumns();
  AD_CORRECTNESS_CHECK(writer1.numColumns() == writer2.numColumns());
  MetadataWriter writeMetadata{std::move(writerAndCallback1.callback_),
                               std::move(writerAndCallback2.callback_),
                               writer1.blocksize()};

  static constexpr size_t c1Idx = 1;
  static constexpr size_t c2Idx = 2;

  // A queue for the callbacks that have to be applied for each triple.
  // The second argument is the number of threads. It is crucial that this
  // queue is single threaded.
  ad_utility::TaskQueue blockCallbackQueue{
      3, 1, "Additional callbacks during permutation building"};

  ad_utility::Timer inputWaitTimer{ad_utility::Timer::Stopped};
  ad_utility::Timer largeTwinRelationTimer{ad_utility::Timer::Stopped};
  ad_utility::Timer blockCallbackTimer{ad_utility::Timer::Stopped};

  // Iterate over the vector and identify relation boundaries, where a
  // relation is the sequence of sortedTriples with equal first component. For
  // PSO and POS, this is a predicate (of which "relation" is a synonym).
  std::optional<Id> col0IdCurrentRelation;
  auto alloc = ad_utility::makeUnlimitedAllocator<Id>();
  // TODO<joka921> Use call_fixed_size if there is benefit to it.
  IdTableStatic<0> relation{numColumns, alloc};
  size_t numBlocksCurrentRel = 0;
  auto compare = [](const auto& a, const auto& b) {
    return std::tie(a[c1Idx], a[c2Idx], a[ADDITIONAL_COLUMN_GRAPH_ID]) <
           std::tie(b[c1Idx], b[c2Idx], b[ADDITIONAL_COLUMN_GRAPH_ID]);
  };
  // TODO<joka921> Use `CALL_FIXED_SIZE`.
  ad_utility::CompressedExternalIdTableSorter<decltype(compare), 0>
      twinRelationSorter(basename + ".twin-twinRelationSorter", numColumns,
                         4_GB, alloc);

  DistinctIdCounter distinctCol1Counter;
  auto addBlockForLargeRelation = [&numBlocksCurrentRel, &writer1,
                                   &col0IdCurrentRelation, &relation,
                                   &twinRelationSorter, &blocksize] {
    if (relation.empty()) {
      return;
    }
    auto twinRelation = relation.asStaticView<0>();
    twinRelation.swapColumns(c1Idx, c2Idx);
    for (const auto& row : twinRelation) {
      twinRelationSorter.push(row);
    }
    writer1.addBlockForLargeRelation(
        col0IdCurrentRelation.value(),
        std::make_shared<IdTable>(std::move(relation).toDynamic()));
    relation.clear();
    relation.reserve(blocksize);
    ++numBlocksCurrentRel;
  };

  // Set up the handling of small relations for the twin permutation.
  // A complete block of them is handed from `writer1` to the following lambda
  // (via the `smallBlocksCallback_` mechanism. The lambda the resorts the
  // block and feeds it to `writer2`.)
  auto addBlockOfSmallRelationsToSwitched =
      [&writer2](std::shared_ptr<IdTable> relationPtr) {
        auto& relation = *relationPtr;
        // We don't use the parallel twinRelationSorter to create the twin
        // relation as its overhead is far too high for small relations.
        relation.swapColumns(c1Idx, c2Idx);

        // We only need to sort by the columns of the triple + the graph
        // column, not the additional payload. Note: We could also use
        // `compareWithoutLocalVocab` to compare the IDs cheaper, but this
        // sort is far from being a performance bottleneck.
        auto compare = [](const auto& a, const auto& b) {
          return std::tie(a[0], a[1], a[2], a[3]) <
                 std::tie(b[0], b[1], b[2], b[3]);
        };
        ql::ranges::sort(relation, compare);
        AD_CORRECTNESS_CHECK(!relation.empty());
        writer2.compressAndWriteBlock(relation.at(0, 0),
                                      relation.at(relation.size() - 1, 0),
                                      std::move(relationPtr), false);
      };

  writer1.smallBlocksCallback_ = addBlockOfSmallRelationsToSwitched;

  auto finishRelation = [&numDistinctCol0, &twinRelationSorter, &writer2,
                         &writer1, &numBlocksCurrentRel, &col0IdCurrentRelation,
                         &relation, &distinctCol1Counter,
                         &addBlockForLargeRelation, &blocksize, &writeMetadata,
                         &largeTwinRelationTimer]() {
    ++numDistinctCol0;
    if (numBlocksCurrentRel > 0 || static_cast<double>(relation.numRows()) >
                                       0.8 * static_cast<double>(blocksize)) {
      // The relation is large;
      addBlockForLargeRelation();
      auto md1 = writer1.finishLargeRelation(distinctCol1Counter.getAndReset());
      largeTwinRelationTimer.cont();
      auto md2 = writer2.addCompleteLargeRelation(
          col0IdCurrentRelation.value(),
          twinRelationSorter.getSortedBlocks(blocksize));
      largeTwinRelationTimer.stop();
      twinRelationSorter.clear();
      writeMetadata(md1, md2);
    } else {
      // Small relations are written in one go.
      [[maybe_unused]] auto md1 = writer1.addSmallRelation(
          col0IdCurrentRelation.value(), distinctCol1Counter.getAndReset(),
          relation.asStaticView<0>());
      // We don't need to do anything for the twin permutation and writer2,
      // because we have set up `writer1.smallBlocksCallback_` to do that work
      // for us (see above).
    }
    relation.clear();
    numBlocksCurrentRel = 0;
  };
  // All columns n the order in which they have to be added to
  // the relation.
  std::vector<ColumnIndex> permutedColIndices{c0, c1, c2};
  for (size_t colIdx = 3; colIdx < numColumns; ++colIdx) {
    permutedColIndices.push_back(colIdx);
  }
  inputWaitTimer.cont();
  size_t numTriplesProcessed = 0;
  ad_utility::ProgressBar progressBar{numTriplesProcessed, "Triples sorted: "};
  for (auto& block : AD_FWD(sortedTriples)) {
    AD_CORRECTNESS_CHECK(block.numColumns() == numColumns);
    inputWaitTimer.stop();
    // This only happens when the index is completely empty.
    if (block.empty()) {
      continue;
    }
    auto firstCol = block.getColumn(c0);
    auto permutedCols = block.asColumnSubsetView(permutedColIndices);
    if (!col0IdCurrentRelation.has_value()) {
      col0IdCurrentRelation = firstCol[0];
    }
    // TODO<C++23> Use `views::zip`
    for (size_t idx : ad_utility::integerRange(block.numRows())) {
      Id col0Id = firstCol[idx];
      decltype(auto) curRemainingCols = permutedCols[idx];
      if (col0Id != col0IdCurrentRelation) {
        finishRelation();
        col0IdCurrentRelation = col0Id;
      }
      distinctCol1Counter(curRemainingCols[c1Idx]);
      relation.push_back(curRemainingCols);
      if (relation.size() >= blocksize) {
        addBlockForLargeRelation();
      }
      ++numTriplesProcessed;
      if (progressBar.update()) {
        LOG(INFO) << progressBar.getProgressString() << std::flush;
      }
    }
    // Call each of the `perBlockCallbacks` for the current block.
    blockCallbackTimer.cont();
    blockCallbackQueue.push(
        [block =
             std::make_shared<std::decay_t<decltype(block)>>(std::move(block)),
         &perBlockCallbacks]() {
          for (auto& callback : perBlockCallbacks) {
            callback(*block);
          }
        });
    blockCallbackTimer.stop();
    inputWaitTimer.cont();
  }
  LOG(INFO) << progressBar.getFinalProgressString() << std::flush;
  inputWaitTimer.stop();
  if (!relation.empty() || numBlocksCurrentRel > 0) {
    finishRelation();
  }

  writer1.finish();
  writer2.finish();
  blockCallbackTimer.cont();
  blockCallbackQueue.finish();
  blockCallbackTimer.stop();
  LOG(TIMING) << "Time spent waiting for the input "
              << ad_utility::Timer::toSeconds(inputWaitTimer.msecs()) << "s"
              << std::endl;
  LOG(TIMING) << "Time spent waiting for writer1's queue "
              << ad_utility::Timer::toSeconds(
                     writer1.blockWriteQueueTimer_.msecs())
              << "s" << std::endl;
  LOG(TIMING) << "Time spent waiting for writer2's queue "
              << ad_utility::Timer::toSeconds(
                     writer2.blockWriteQueueTimer_.msecs())
              << "s" << std::endl;
  LOG(TIMING) << "Time spent waiting for large twin relations "
              << ad_utility::Timer::toSeconds(largeTwinRelationTimer.msecs())
              << "s" << std::endl;
  LOG(TIMING)
      << "Time spent waiting for triple callbacks (e.g. the next sorter) "
      << ad_utility::Timer::toSeconds(blockCallbackTimer.msecs()) << "s"
      << std::endl;
  return {numDistinctCol0, std::move(writer1).getFinishedBlocks(),
          std::move(writer2).getFinishedBlocks()};
}

// _____________________________________________________________________________
std::optional<CompressedRelationMetadata>
CompressedRelationReader::getMetadataForSmallRelation(
<<<<<<< HEAD
    const std::vector<CompressedBlockMetadata>& allBlocksMetadata, Id col0Id,
    const LocatedTriplesPerBlock& locatedTriplesPerBlock) const {
=======
    const ScanSpecAndBlocks& scanSpecAndBlocks, Id col0Id,
    [[maybe_unused]] const LocatedTriplesPerBlock& locatedTriplesPerBlock)
    const {
>>>>>>> 61f14810
  CompressedRelationMetadata metadata;
  metadata.col0Id_ = col0Id;
  metadata.offsetInBlock_ = 0;
  const auto& scanSpec = scanSpecAndBlocks.scanSpec_;
  auto config = getScanConfig(scanSpec, {}, locatedTriplesPerBlock);
  if (scanSpecAndBlocks.sizeBlockMetadata_ == 0) {
    return std::nullopt;
  }
  const auto& blocks = scanSpecAndBlocks.getBlockMetadataView();
  AD_CONTRACT_CHECK(scanSpecAndBlocks.sizeBlockMetadata_ <= 1,
                    "Should only be called for small relations");
  auto block = readPossiblyIncompleteBlock(
      scanSpec, config, blocks.front(), std::nullopt, locatedTriplesPerBlock);
  if (block.empty()) {
    return std::nullopt;
  }

  // The `col1` is sorted, so we compute the multiplicity using
  // `std::unique`.
  const auto& blockCol = block.getColumn(0);
  auto endOfUnique = std::unique(blockCol.begin(), blockCol.end());
  size_t numDistinct = endOfUnique - blockCol.begin();
  metadata.numRows_ = block.size();
  metadata.multiplicityCol1_ =
      CompressedRelationWriter::computeMultiplicity(block.size(), numDistinct);

  // The `col2` is not sorted, so we compute the multiplicity using a hash
  // set.
  ad_utility::HashSet<Id> distinctCol2{block.getColumn(1).begin(),
                                       block.getColumn(1).end()};
  metadata.multiplicityCol2_ = CompressedRelationWriter::computeMultiplicity(
      block.size(), distinctCol2.size());
  return metadata;
}

// _____________________________________________________________________________
auto CompressedRelationReader::getScanConfig(
    const ScanSpecification& scanSpec,
    CompressedRelationReader::ColumnIndicesRef additionalColumns,
    const LocatedTriplesPerBlock& locatedTriples) -> ScanImplConfig {
  auto columnIndices = prepareColumnIndices(scanSpec, additionalColumns);
  // Determine the index of the graph column (which we need either for
  // filtering or for the output or both) and whether we we need it for
  // the output or not.
  //
  // NOTE: The graph column has to come directly after the triple columns and
  // before any additional payload columns. Otherwise `prepareLocatedTriples`
  // will throw an assertion.
  auto [graphColumnIndex,
        deleteGraphColumn] = [&]() -> std::pair<ColumnIndex, bool> {
    if (!scanSpec.graphsToFilter().has_value()) {
      // No filtering required, these are dummy values that are ignored by the
      // filtering logic.
      return {0, false};
    }
    auto idx = static_cast<size_t>(
        ql::ranges::find(columnIndices, ADDITIONAL_COLUMN_GRAPH_ID) -
        columnIndices.begin());
    bool deleteColumn = false;
    if (idx == columnIndices.size()) {
      idx = columnIndices.size() - additionalColumns.size();
      columnIndices.insert(columnIndices.begin() + idx,
                           ADDITIONAL_COLUMN_GRAPH_ID);
      deleteColumn = true;
    }
    return {idx, deleteColumn};
  }();
  FilterDuplicatesAndGraphs graphFilter{scanSpec.graphsToFilter(),
                                        graphColumnIndex, deleteGraphColumn};
  return {std::move(columnIndices), std::move(graphFilter), locatedTriples};
}

// _____________________________________________________________________________
// Helper to the following block-invariant-check Impls for informative error
// message construction.
auto createErrorMessage = [](const auto& b1, const auto& b2,
                             const std::string& errCause) {
  auto toString = [](const auto& b) {
    std::ostringstream oss;
    oss << b;
    return oss.str();
  };
  return absl::StrCat(errCause, "First Block:\n", toString(b1),
                      "Second Block:\n", toString(b2));
};

// _____________________________________________________________________________
// Check if the provided `Range` holds less than two `CompressedBlockMetadata`
// values.
template <typename Range>
requires ql::ranges::input_range<Range>
static bool checkBlockRangeSizeLessThanTwo(const Range& blockMetadataRange) {
  auto begin = ql::ranges::begin(blockMetadataRange);
  auto end = ql::ranges::end(blockMetadataRange);
  return begin == end || ql::ranges::next(begin) == end;
};

// _____________________________________________________________________________
template <typename Range>
requires ql::ranges::input_range<Range>
static void checkBlockMetadataInvariantOrderAndUniquenessImpl(
    const Range& blockMetadataRange) {
  if (checkBlockRangeSizeLessThanTwo(blockMetadataRange)) {
    return;
  }

  auto checkUniquenessAndOrder = [](const auto& blockPair) {
    const auto& [b1, b2] = blockPair;
    // Blocks must be unique.
    AD_CONTRACT_CHECK(b1 != b2 && b1.blockIndex_ != b2.blockIndex_, [&] {
      return createErrorMessage(b1, b2, "Found block metadata duplicates\n");
    });
    // Blocks must adhere to ascending order.
    AD_CONTRACT_CHECK(
        b1.lastTriple_ < b2.lastTriple_ && b1.blockIndex_ < b2.blockIndex_,
        [&] {
          return createErrorMessage(b1, b2,
                                    "Found block metadata order violation\n");
        });
  };
  auto blockMetadataRangeShifted = blockMetadataRange | ql::views::drop(1);
  auto zippedBlockPairs =
      ranges::views::zip(blockMetadataRange, blockMetadataRangeShifted);
  ql::ranges::for_each(zippedBlockPairs, checkUniquenessAndOrder);
}

// ____________________________________________________________________________
template <typename Range>
requires ql::ranges::input_range<Range>
static void checkBlockMetadataInvariantBlockConsistencyImpl(
    const Range& blockMetadataRange, size_t firstFreeColIndex) {
  if (checkBlockRangeSizeLessThanTwo(blockMetadataRange)) {
    return;
  }
  auto blockMetadataRangeShifted = blockMetadataRange | ql::views::drop(1);
  auto zippedBlockPairs =
      ranges::views::zip(blockMetadataRange, blockMetadataRangeShifted);

  for (const auto& [i, blockPair] :
       ranges::views::enumerate(zippedBlockPairs)) {
    const auto& [b1, b2] = blockPair;
    // Consecutive blocks must contain equivalent values over the fixed
    // columns.
    AD_CONTRACT_CHECK(b1.isConsistentWith(b2, firstFreeColIndex), [&] {
      return createErrorMessage(
          b1, b2, "Found column inconsistency between two blocks\n");
    });
    // All blocks, except the first and last, must contain consistent column
    // values over their triples up to the first free column.
    if (i > 0) {
      AD_CONTRACT_CHECK(
          !b1.containsInconsistentTriples(firstFreeColIndex), [&] {
            return createErrorMessage(
                b1, b2,
                absl::StrCat("The following First Block contains non-constant "
                             "column values up to defined column index: ",
                             firstFreeColIndex));
          });
    }
  }
}

// _____________________________________________________________________________
CompressedRelationReader::ScanSpecAndBlocks::ScanSpecAndBlocks(
    ScanSpecification scanSpec, const BlockMetadataRanges& blockMetadataRanges)
    : scanSpec_(std::move(scanSpec)) {
  const auto& blockRangeView = blockMetadataRanges | ql::views::join;
  checkBlockMetadataInvariantOrderAndUniquenessImpl(blockRangeView);
  blockMetadata_ = getRelevantBlocks(scanSpec_, blockMetadataRanges);
  checkBlockMetadataInvariantBlockConsistencyImpl(
      getBlockMetadataView(), scanSpec_.firstFreeColIndex());
  sizeBlockMetadata_ = getNumberOfBlockMetadataValues(blockMetadata_);
}

// _____________________________________________________________________________
ql::span<const CompressedBlockMetadata>
CompressedRelationReader::ScanSpecAndBlocks::getBlockMetadataSpan() const {
  // ScanSpecAndBlocks must contain exactly one BlockMetadataRange to be
  // accessible as a span.
  AD_CONTRACT_CHECK(blockMetadata_.size() == 1);
  // `std::span` object requires contiguous range.
  static_assert(ql::ranges::contiguous_range<BlockMetadataRange>);
  const auto& blockMetadataRange = blockMetadata_.front();
  return std::span(blockMetadataRange.begin(), blockMetadataRange.end());
}

// _____________________________________________________________________________
void CompressedRelationReader::ScanSpecAndBlocks::checkBlockMetadataInvariant(
    std::span<const CompressedBlockMetadata> blocks, size_t firstFreeColIndex) {
  checkBlockMetadataInvariantOrderAndUniquenessImpl(blocks);
  checkBlockMetadataInvariantBlockConsistencyImpl(blocks, firstFreeColIndex);
}

// _____________________________________________________________________________
void CompressedRelationReader::LazyScanMetadata::update(
    const DecompressedBlockAndMetadata& blockAndMetadata) {
  numBlocksPostprocessed_ +=
      static_cast<size_t>(blockAndMetadata.wasPostprocessed_);
  numBlocksWithUpdate_ +=
      static_cast<size_t>(blockAndMetadata.containsUpdates_);
  ++numBlocksRead_;
  numElementsRead_ += blockAndMetadata.block_.numRows();
}

// _____________________________________________________________________________
void CompressedRelationReader::LazyScanMetadata::update(
    const std::optional<DecompressedBlockAndMetadata>& blockAndMetadata) {
  if (blockAndMetadata.has_value()) {
    update(blockAndMetadata.value());
  } else {
    ++numBlocksSkippedBecauseOfGraph_;
  }
}

// _____________________________________________________________________________
void CompressedRelationReader::LazyScanMetadata::aggregate(
    const LazyScanMetadata& newValue) {
  numElementsYielded_ += newValue.numElementsYielded_;
  blockingTime_ += newValue.blockingTime_;
  numBlocksRead_ += newValue.numBlocksRead_;
  numBlocksAll_ += newValue.numBlocksAll_;
  numElementsRead_ += newValue.numElementsRead_;
  numBlocksSkippedBecauseOfGraph_ += newValue.numBlocksSkippedBecauseOfGraph_;
  numBlocksPostprocessed_ += newValue.numBlocksPostprocessed_;
  numBlocksWithUpdate_ += newValue.numBlocksWithUpdate_;
}<|MERGE_RESOLUTION|>--- conflicted
+++ resolved
@@ -246,11 +246,10 @@
     filterByGraphIfNecessary(
         IdTable& block, const CompressedBlockMetadata& blockMetadata) const {
   bool needsFilteringByGraph = blockNeedsFilteringByGraph(blockMetadata);
-  [[maybe_unused]] auto graphIdFromRow = [graphColumn =
-                                              graphColumn_](const auto& row) {
+  auto graphIdFromRow = [graphColumn = graphColumn_](const auto& row) {
     return row[graphColumn];
   };
-  [[maybe_unused]] auto isDesiredGraphId = [this]() {
+  auto isDesiredGraphId = [this]() {
     return [&wantedGraphs = desiredGraphs_.value()](Id id) {
       return wantedGraphs.contains(id);
     };
@@ -696,23 +695,11 @@
 // ____________________________________________________________________________
 template <bool exactSize>
 std::pair<size_t, size_t> CompressedRelationReader::getResultSizeImpl(
-<<<<<<< HEAD
-    const ScanSpecification& scanSpec,
-    const vector<CompressedBlockMetadata>& blocks,
+    const ScanSpecAndBlocks& scanSpecAndBlocks,
     const LocatedTriplesPerBlock& locatedTriplesPerBlock) const {
-  // Get all the blocks  that possibly might contain our pair of col0Id and
-  // col1Id
-  auto relevantBlocks = getRelevantBlocks(scanSpec, blocks);
-  auto [beginBlock, endBlock] = getBeginAndEnd(relevantBlocks);
-
-=======
-    const ScanSpecAndBlocks& scanSpecAndBlocks,
-    [[maybe_unused]] const LocatedTriplesPerBlock& locatedTriplesPerBlock)
-    const {
   const auto& blocks = scanSpecAndBlocks.getBlockMetadataView();
   auto [beginBlock, endBlock] = getBeginAndEnd(blocks);
   const auto& scanSpec = scanSpecAndBlocks.scanSpec_;
->>>>>>> 61f14810
   auto config = getScanConfig(scanSpec, {}, locatedTriplesPerBlock);
 
   // The first and the last block might be incomplete (that is, only
@@ -789,15 +776,8 @@
 
 // ____________________________________________________________________________
 size_t CompressedRelationReader::getResultSizeOfScan(
-<<<<<<< HEAD
-    const ScanSpecification& scanSpec,
-    const vector<CompressedBlockMetadata>& blocks,
+    const ScanSpecAndBlocks& scanSpecAndBlocks,
     const LocatedTriplesPerBlock& locatedTriplesPerBlock) const {
-=======
-    const ScanSpecAndBlocks& scanSpecAndBlocks,
-    [[maybe_unused]] const LocatedTriplesPerBlock& locatedTriplesPerBlock)
-    const {
->>>>>>> 61f14810
   auto [lower, upper] =
       getResultSizeImpl<true>(scanSpecAndBlocks, locatedTriplesPerBlock);
   AD_CORRECTNESS_CHECK(lower == upper);
@@ -890,13 +870,7 @@
 IdTable CompressedRelationReader::getDistinctCol0IdsAndCounts(
     const ScanSpecAndBlocks& scanSpecAndBlocks,
     const CancellationHandle& cancellationHandle,
-<<<<<<< HEAD
     const LocatedTriplesPerBlock& locatedTriplesPerBlock) const {
-  ScanSpecification scanSpec{std::nullopt, std::nullopt, std::nullopt};
-=======
-    [[maybe_unused]] const LocatedTriplesPerBlock& locatedTriplesPerBlock)
-    const {
->>>>>>> 61f14810
   return getDistinctColIdsAndCountsImpl(
       &CompressedBlockMetadata::PermutedTriple::col0Id_, scanSpecAndBlocks,
       cancellationHandle, locatedTriplesPerBlock);
@@ -906,14 +880,7 @@
 IdTable CompressedRelationReader::getDistinctCol1IdsAndCounts(
     const ScanSpecAndBlocks& scanSpecAndBlocks,
     const CancellationHandle& cancellationHandle,
-<<<<<<< HEAD
     const LocatedTriplesPerBlock& locatedTriplesPerBlock) const {
-  ScanSpecification scanSpec{col0Id, std::nullopt, std::nullopt};
-
-=======
-    [[maybe_unused]] const LocatedTriplesPerBlock& locatedTriplesPerBlock)
-    const {
->>>>>>> 61f14810
   return getDistinctColIdsAndCountsImpl(
       &CompressedBlockMetadata::PermutedTriple::col1Id_, scanSpecAndBlocks,
       cancellationHandle, locatedTriplesPerBlock);
@@ -1644,14 +1611,8 @@
 // _____________________________________________________________________________
 std::optional<CompressedRelationMetadata>
 CompressedRelationReader::getMetadataForSmallRelation(
-<<<<<<< HEAD
-    const std::vector<CompressedBlockMetadata>& allBlocksMetadata, Id col0Id,
+    const ScanSpecAndBlocks& scanSpecAndBlocks, Id col0Id,
     const LocatedTriplesPerBlock& locatedTriplesPerBlock) const {
-=======
-    const ScanSpecAndBlocks& scanSpecAndBlocks, Id col0Id,
-    [[maybe_unused]] const LocatedTriplesPerBlock& locatedTriplesPerBlock)
-    const {
->>>>>>> 61f14810
   CompressedRelationMetadata metadata;
   metadata.col0Id_ = col0Id;
   metadata.offsetInBlock_ = 0;
