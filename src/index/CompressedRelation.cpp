--- conflicted
+++ resolved
@@ -145,28 +145,6 @@
     return IdTableGeneratorInputRange{};
   }
 
-<<<<<<< HEAD
-  // Preparation.
-  const auto& columnIndices = scanConfig.scanColumns_;
-  const auto& blockGraphFilter = scanConfig.graphFilter_;
-  LazyScanMetadata& details = co_await cppcoro::getDetails;
-  const size_t queueSize =
-      GetRuntimeParameters().rlock()->lazyIndexScanQueueSize.get();
-  auto blockMetadataIterator = beginBlock;
-  std::mutex blockIteratorMutex;
-
-  // Helper lambda that reads and decompessed the next block and returns it
-  // together with its index relative to `beginBlock`. Return `std::nullopt`
-  // when `endBlock` is reached. Returns `std::nullopt` for the block if it
-  // is skipped due to the graph filter.
-  auto readAndDecompressBlock = [&]()
-      -> std::optional<
-          std::pair<size_t, std::optional<DecompressedBlockAndMetadata>>> {
-    cancellationHandle->throwIfCancelled();
-    std::unique_lock lock{blockIteratorMutex};
-    if (blockMetadataIterator == endBlock) {
-      return std::nullopt;
-=======
   struct Generator
       : public ad_utility::InputRangeFromGet<IdTable, LazyScanMetadata> {
     const T beginBlock_;
@@ -197,8 +175,10 @@
           reader_{reader} {}
 
     void start() {
-      auto numThreads{RuntimeParameters().get<"lazy-index-scan-num-threads">()};
-      auto queueSize{RuntimeParameters().get<"lazy-index-scan-queue-size">()};
+      auto numThreads{
+          GetRuntimeParameters().rlock()->lazyIndexScanNumThreads.get()};
+      auto queueSize{
+          GetRuntimeParameters().rlock()->lazyIndexScanQueueSize.get()};
       auto producer{std::bind(&Generator::readAndDecompressBlock, this)};
 
       // Prepare queue for reading and decompressing blocks concurrently using
@@ -207,38 +187,8 @@
           ad_utility::data_structures::OrderedThreadSafeQueue<
               std::optional<DecompressedBlockAndMetadata>>>(
           queueSize, numThreads, producer);
->>>>>>> 799bfbd4
-    }
-
-<<<<<<< HEAD
-  // Prepare queue for reading and decompressing blocks concurrently using
-  // `numThreads` threads.
-  const size_t numThreads =
-      GetRuntimeParameters().rlock()->lazyIndexScanNumThreads.get();
-  ad_utility::Timer popTimer{ad_utility::timer::Timer::InitialStatus::Started};
-  // In case the coroutine is destroyed early we still want to have this
-  // information.
-  auto setTimer = ad_utility::makeOnDestructionDontThrowDuringStackUnwinding(
-      [&details, &popTimer]() { details.blockingTime_ = popTimer.msecs(); });
-  auto queue = ad_utility::data_structures::queueManager<
-      ad_utility::data_structures::OrderedThreadSafeQueue<
-          std::optional<DecompressedBlockAndMetadata>>>(queueSize, numThreads,
-                                                        readAndDecompressBlock);
-
-  // Yield the blocks (in the right order) as soon as they become available.
-  // Stop when all the blocks have been yielded or the LIMIT of the query is
-  // reached. Keep track of various statistics.
-  for (std::optional<DecompressedBlockAndMetadata>& optBlock : queue) {
-    popTimer.stop();
-    cancellationHandle->throwIfCancelled();
-    details.update(optBlock);
-    if (optBlock.has_value()) {
-      auto& block = optBlock.value().block_;
-      pruneBlock(block, limitOffset);
-      details.numElementsYielded_ += block.numRows();
-      if (!block.empty()) {
-        co_yield block;
-=======
+    }
+
     std::optional<
         std::pair<size_t, std::optional<DecompressedBlockAndMetadata>>>
     readAndDecompressBlock() {
@@ -280,7 +230,6 @@
     std::optional<IdTable> get() override {
       if (std::exchange(needsStart_, false)) {
         start();
->>>>>>> 799bfbd4
       }
 
       // Yield the blocks (in the right order) as soon as they become
