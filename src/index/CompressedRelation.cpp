--- conflicted
+++ resolved
@@ -22,11 +22,10 @@
 
 // A small helper function to obtain the begin and end iterator of a range
 static auto getBeginAndEnd(auto& range) {
-<<<<<<< HEAD
   return std::pair{range.begin(), range.end()};
-=======
+// A small helper function to obtain the begin and end iterator of a range
+static auto getBeginAndEnd(auto& range) {
   return std::pair{std::ranges::begin(range), std::ranges::end(range)};
->>>>>>> 1edfd472
 }
 
 // ____________________________________________________________________________
