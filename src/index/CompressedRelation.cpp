--- conflicted
+++ resolved
@@ -838,24 +838,12 @@
 
 // _____________________________________________________________________________
 auto CompressedRelationReader::getFirstAndLastTriple(
-<<<<<<< HEAD
-    const CompressedRelationReader::MetadataAndBlocks& metadataAndBlocks) const
-    -> std::optional<MetadataAndBlocks::FirstAndLastTriple> {
-  auto relevantBlocks = getBlocksFromMetadata(metadataAndBlocks);
-  // TODO<joka921> These might be empty for local vocab entries etc,
-  // so this function here has to return a `std::optional`.
-  if (relevantBlocks.empty()) {
-    return std::nullopt;
-  }
-
-=======
     const CompressedRelationReader::ScanSpecAndBlocks& metadataAndBlocks) const
     -> std::optional<ScanSpecAndBlocksAndBounds::FirstAndLastTriple> {
   auto relevantBlocks = getBlocksFromMetadata(metadataAndBlocks);
   if (relevantBlocks.empty()) {
     return std::nullopt;
   }
->>>>>>> 14f638e1
   const auto& scanSpec = metadataAndBlocks.scanSpec_;
 
   auto scanBlock = [&](const CompressedBlockMetadata& block) {
@@ -874,20 +862,12 @@
 
   auto firstBlock = scanBlock(relevantBlocks.front());
   auto lastBlock = scanBlock(relevantBlocks.back());
-<<<<<<< HEAD
-  if (firstBlock.empty() || lastBlock.empty()) {
-    return std::nullopt;
-  }
-  return MetadataAndBlocks::FirstAndLastTriple{rowToTriple(firstBlock.front()),
-                                               rowToTriple(lastBlock.back())};
-=======
   if (firstBlock.empty()) {
     return std::nullopt;
   }
   AD_CORRECTNESS_CHECK(!lastBlock.empty());
   return ScanSpecAndBlocksAndBounds::FirstAndLastTriple{
       rowToTriple(firstBlock.front()), rowToTriple(lastBlock.back())};
->>>>>>> 14f638e1
 }
 
 // ____________________________________________________________________________
