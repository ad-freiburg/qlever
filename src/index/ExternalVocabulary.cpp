--- conflicted
+++ resolved
@@ -9,33 +9,34 @@
 #include "../parser/RdfEscaping.h"
 #include "../parser/Tokenizer.h"
 #include "../util/BufferedVector.h"
+#include "../util/Generator.h"
 #include "../util/Log.h"
-#include "../util/Generator.h"
 
 template <class Comp>
-std::optional<OffsetAndSize> ExternalVocabulary<Comp>::getOffsetAndSize(Id id) const {
+std::optional<OffsetAndSize> ExternalVocabulary<Comp>::getOffsetAndSize(
+    Id id) const {
   IdAndOffset dummy{id, 0};
-  auto it = std::lower_bound(idsAndOffsets().begin(), idsAndOffsets().end(), dummy);
+  auto it =
+      std::lower_bound(idsAndOffsets().begin(), idsAndOffsets().end(), dummy);
   if (it >= idsAndOffsets().end() - 1 || it->_id != id) {
     return std::nullopt;
   }
-  auto offset = it ->_offset;
-  auto nextOffset = (it + 1) -> _offset;
+  auto offset = it->_offset;
+  auto nextOffset = (it + 1)->_offset;
   return OffsetAndSize{offset, nextOffset - offset};
 }
 
 // _____________________________________________________________________________
 template <class Comp>
 std::optional<string> ExternalVocabulary<Comp>::operator[](Id id) const {
-
   auto optionalOffsetAndSize = getOffsetAndSize(id);
   if (!optionalOffsetAndSize.has_value()) {
     return std::nullopt;
   }
 
-
   string result(optionalOffsetAndSize->_size, '\0');
-  _file.read(result.data(), optionalOffsetAndSize->_size, optionalOffsetAndSize->_offset);
+  _file.read(result.data(), optionalOffsetAndSize->_size,
+             optionalOffsetAndSize->_offset);
   return result;
 }
 
@@ -59,17 +60,15 @@
   return lower;
 }
 
-
 // _____________________________________________________________________________
 template <class Comp>
 template <typename Iterable>
 void ExternalVocabulary<Comp>::buildFromIterable(Iterable&& it,
-                                               const string& fileName) {
+                                                 const string& fileName) {
   {
     _file.open(fileName.c_str(), "w");
-    ad_utility::MmapVector<IdAndOffset> idsAndOffsets(
-        fileName + _offsetSuffix, ad_utility::CreateTag{
-        });
+    ad_utility::MmapVector<IdAndOffset> idsAndOffsets(fileName + _offsetSuffix,
+                                                      ad_utility::CreateTag{});
     uint64_t currentOffset = 0;
     uint64_t index = 0;
     for (const std::string& word : it) {
@@ -81,7 +80,7 @@
     // End offset of last entry
     idsAndOffsets.push_back(IdAndOffset{index, currentOffset});
     _file.close();
-  } // Run destructor of MmapVector to dump everything to disk.
+  }  // Run destructor of MmapVector to dump everything to disk.
   initFromFile(fileName);
 }
 
@@ -96,18 +95,19 @@
 template <class Comp>
 void ExternalVocabulary<Comp>::buildFromTextFile(const string& textFileName,
                                                  const string& outFileName) {
-
   std::ifstream infile(textFileName);
   AD_CHECK(infile.is_open());
-  auto lineGenerator = [&infile]() ->cppcoro::generator<string> {
+  auto lineGenerator = [&infile]() -> cppcoro::generator<string> {
     std::string word;
     while (std::getline(infile, word)) {
       // The temporary file for the to-be-externalized vocabulary strings is
-      // line-based, just like the normal vocabulary file. Therefore, \n and \ are
-      // escaped there. When we read from this file, we have to unescape these.
+      // line-based, just like the normal vocabulary file. Therefore, \n and \
+      // are escaped there. When we read from this file, we have to unescape
+      // these.
       word = RdfEscaping::unescapeNewlinesAndBackslashes(word);
       co_yield word;
-  }}();
+    }
+  }();
   buildFromIterable(lineGenerator, outFileName);
 }
 
@@ -115,18 +115,7 @@
 template <class Comp>
 void ExternalVocabulary<Comp>::initFromFile(const string& file) {
   _file.open(file.c_str(), "r");
-<<<<<<< HEAD
   _idsAndOffsets.open(file + _offsetSuffix);
-  LOG(INFO) << "Initialized external vocabulary. It contains " << size()
-            << " elements." << std::endl;
-=======
-  if (_file.empty()) {
-    _size = 0;
-  } else {
-    off_t posLastOfft = _file.getLastOffset(&_startOfOffsets);
-    _size = (posLastOfft - _startOfOffsets) / sizeof(off_t);
-  }
->>>>>>> facaf302
 }
 
 template class ExternalVocabulary<TripleComponentComparator>;
