--- conflicted
+++ resolved
@@ -15,10 +15,7 @@
 #include "global/Id.h"
 #include "global/Pattern.h"
 #include "index/StxxlSortFunctors.h"
-<<<<<<< HEAD
-=======
 #include "util/BufferedVector.h"
->>>>>>> 8a917460
 #include "util/ExceptionHandling.h"
 #include "util/Serializer/SerializeVector.h"
 #include "util/Serializer/Serializer.h"
@@ -79,18 +76,6 @@
 
  private:
   // The file to which the patterns will be written.
-<<<<<<< HEAD
-  std::string _filename;
-
-  // Store the Id of a pattern, and the number of distinct subjects it occurs
-  // with.
-  struct PatternIdAndCount {
-    PatternID _patternId = 0;
-    uint64_t _count = 0;
-  };
-  using PatternToIdAndCount = ad_utility::HashMap<Pattern, PatternIdAndCount>;
-  PatternToIdAndCount _patternToIdAndCount;
-=======
   std::string filename_;
 
   // Store the ID of a pattern, and the number of distinct subjects it occurs
@@ -101,50 +86,10 @@
   };
   using PatternToIdAndCount = ad_utility::HashMap<Pattern, PatternIdAndCount>;
   PatternToIdAndCount patternToIdAndCount_;
->>>>>>> 8a917460
 
   // Between the calls to `processTriple` we have to remember the current
   // subject (the subject of the last triple for which `processTriple` was
   // called).
-<<<<<<< HEAD
-  std::optional<VocabIndex> _currentSubjectIndex;
-  // The pattern of `_currentSubjectIndex`. This might still be incomplete,
-  // because more triples with the same subject might be pushed.
-  Pattern _currentPattern;
-
-  ad_utility::serialization::FileWriteSerializer _patternSerializer;
-
-  // Store the additional triples that are created by the pattern mechanism for
-  // the `has-pattern` and `has-predicate` predicates.
-  // TODO<joka921> Use something buffered for this.
-  std::vector<std::pair<std::array<Id, 3>, bool>> _tripleBuffer;
-  std::unique_ptr<PSOSorter> _additionalTriplesPsoSorter;
-  std::unique_ptr<OSPSorter4Cols> _fullPsoSorter;
-
-  // The predicates which have already occured in one of the patterns. Needed to
-  // count the number of distinct predicates.
-  ad_utility::HashSet<Pattern::value_type> _distinctPredicates;
-
-  // The number of distinct subjects and distinct subject-predicate pairs.
-  uint64_t _numDistinctSubjects = 0;
-  uint64_t _numDistinctSubjectPredicatePairs = 0;
-
-  // True if `finish()` was already called.
-  bool _isFinished = false;
-
- public:
-  /// The patterns will be written to `filename` as well as to other filenames
-  /// which have `filename` as a prefix.
-  explicit PatternCreatorNew(const string& filename,
-                             ad_utility::MemorySize memoryForStxxl)
-      : _filename{filename},
-        _patternSerializer{{filename}},
-        _additionalTriplesPsoSorter{std::make_unique<PSOSorter>(
-            filename + "additionalTriples.pso.dat", memoryForStxxl / 2,
-            ad_utility::makeUnlimitedAllocator<Id>())},
-        _fullPsoSorter{std::make_unique<OSPSorter4Cols>(
-            filename + "withPatterns.pso.dat", memoryForStxxl / 2,
-=======
   std::optional<VocabIndex> currentSubjectIndex_;
   // The pattern of `currentSubjectIndex_`. This might still be incomplete,
   // because more triples with the same subject might be pushed.
@@ -185,25 +130,10 @@
                                     ad_utility::makeUnlimitedAllocator<Id>()},
         ospSorterTriplesWithPattern_{std::make_unique<OSPSorter4Cols>(
             basename + ".withPatterns.osp.dat", memoryLimit / 2,
->>>>>>> 8a917460
             ad_utility::makeUnlimitedAllocator<Id>())} {
     LOG(DEBUG) << "Computing predicate patterns ..." << std::endl;
   }
 
-<<<<<<< HEAD
-  /// This function has to be called for all the triples in the SPO permutation
-  /// \param triple Must be >= all previously pushed triples wrt the SPO
-  /// permutation.
-  void processTriple(std::array<Id, 3> triple, bool ignoreForPatterns);
-
-  /// Write the patterns to disk after all triples have been pushed. Calls to
-  /// `processTriple` after calling `finish` lead to undefined behavior. Note
-  /// that the constructor also calls `finish` to give the `PatternCreatorNew`
-  /// proper RAII semantics.
-  void finish();
-
-  /// Destructor implicitly calls `finish`
-=======
   // This function has to be called for all the triples in the SPO permutation
   // The `triple` must be >= all previously pushed triples wrt the SPO
   // permutation.
@@ -216,26 +146,16 @@
   void finish();
 
   // Destructor implicitly calls `finish`.
->>>>>>> 8a917460
   ~PatternCreatorNew() {
     ad_utility::terminateIfThrows([this]() { finish(); },
                                   "Finishing the underlying file of a "
                                   "`PatternCreatorNew` during destruction.");
   }
 
-<<<<<<< HEAD
-  /// Read the patterns from `filename`. The patterns must have been written to
-  /// this file using a `PatternCreatorNew`. The patterns and all their
-  /// statistics will be written to the various arguments.
-  /// TODO<joka921> The storage of the pattern will change soon, so we have
-  /// chosen an interface here that requires as little change as possible in the
-  /// `Index` class.
-=======
   // Read the patterns from the files with the given `basename`. The patterns
   // must have been written to files with this `basename` using
   // `PatternCreatorNew`. The patterns and all their statistics will be written
   // to the various arguments.
->>>>>>> 8a917460
   static void readPatternsFromFile(const std::string& filename,
                                    double& avgNumSubjectsPerPredicate,
                                    double& avgNumPredicatesPerSubject,
@@ -243,15 +163,6 @@
                                    CompactVectorOfStrings<Id>& patterns);
 
   // Move the sorted `has-pattern` and `has-predicate` triples out.
-<<<<<<< HEAD
-  std::unique_ptr<PSOSorter> getHasPatternSortedByPSO() && {
-    finish();
-    return std::move(_additionalTriplesPsoSorter);
-  }
-  std::unique_ptr<OSPSorter4Cols> getAllTriplesWithPatternSortedByOSP() && {
-    finish();
-    return std::move(_fullPsoSorter);
-=======
   PSOSorter&& getHasPatternSortedByPSO() && {
     finish();
     return std::move(additionalTriplesPsoSorter_);
@@ -259,7 +170,6 @@
   std::unique_ptr<OSPSorter4Cols> getAllTriplesWithPatternSortedByOSP() && {
     finish();
     return std::move(ospSorterTriplesWithPattern_);
->>>>>>> 8a917460
   }
 
  private:
@@ -267,11 +177,7 @@
 
   void printStatistics(PatternStatistics patternStatistics) const;
 
-<<<<<<< HEAD
-  auto& fullPsoSorter() { return *_fullPsoSorter; }
-=======
   auto& ospSorterTriplesWithPattern() { return *ospSorterTriplesWithPattern_; }
->>>>>>> 8a917460
 };
 
 // The old version of the pattern creator.
