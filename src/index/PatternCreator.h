//  Copyright 2022, University of Freiburg,
//  Chair of Algorithms and Data Structures.
//  Author: Johannes Kalmbach <kalmbach@cs.uni-freiburg.de>

/**
 * \file Contains functionality to create triples that are sorted by SPO, write
 *       these patterns to disk, and to read them from disk.
 */

#ifndef QLEVER_PATTERNCREATOR_H
#define QLEVER_PATTERNCREATOR_H

#include "engine/idTable/CompressedExternalIdTable.h"
#include "global/Constants.h"
#include "global/Id.h"
#include "global/Pattern.h"
#include "index/StxxlSortFunctors.h"
<<<<<<< HEAD
=======
#include "util/BufferedVector.h"
>>>>>>> c76d93d5
#include "util/ExceptionHandling.h"
#include "util/Serializer/SerializeVector.h"
#include "util/Serializer/Serializer.h"
#include "util/TypeTraits.h"

/// Several statistics for the patterns, as well as the functionality to
/// serialize them.
struct PatternStatistics {
 public:
  // The number of distinct subject-predicate pairs contained in the patterns.
  uint64_t numDistinctSubjectPredicatePairs_;
  // The average number of distinct predicates per subject.
  double avgNumDistinctPredicatesPerSubject_;
  // The average number of distinct subjects per predicate.
  double avgNumDistinctSubjectsPerPredicate_;

  /// Uninitialized default construction, necessary for the serialization to
  /// work.
  PatternStatistics() = default;

  /// Construct from the number of distinct subject-predicate pairs, the number
  /// of distinct subjects, and the number of distinct predicates. The average
  /// statistics are calculated inside this constructor.
  PatternStatistics(uint64_t numDistinctSubjectPredicate,
                    uint64_t numDistinctSubjects,
                    uint64_t numDistinctPredicates)
      : numDistinctSubjectPredicatePairs_{numDistinctSubjectPredicate},
        avgNumDistinctPredicatesPerSubject_{
            static_cast<double>(numDistinctSubjectPredicatePairs_) /
            static_cast<double>(numDistinctSubjects)},
        avgNumDistinctSubjectsPerPredicate_{
            static_cast<double>(numDistinctSubjectPredicatePairs_) /
            static_cast<double>(numDistinctPredicates)} {}

  /// Symmetric serialization.
  AD_SERIALIZE_FRIEND_FUNCTION(PatternStatistics) {
    serializer | arg.avgNumDistinctPredicatesPerSubject_;
    serializer | arg.avgNumDistinctSubjectsPerPredicate_;
    serializer | arg.numDistinctSubjectPredicatePairs_;
  }
};

/// Handle the creation and serialization of the patterns to and from disk.
/// Reading the patterns from disk is done via the static function
/// `readPatternsFromFile`. To create patterns, a `PatternCreator` object has to
/// be constructed, followed by one call to `processTriple` for each SPO triple.
/// The final writing to disk can be done explicitly by the `finish()` function,
/// but is also performed implicitly by the destructor.
/// The mapping from subjects to pattern indices (has-pattern) and the full
/// mapping from subjects to predicates (has-predicate) is not written to disk,
/// but stored in a STXXL sorter which then has to be used to build an index for
/// these predicates.
<<<<<<< HEAD
=======
class PatternCreatorNew {
 public:
  using PSOSorter = ad_utility::CompressedExternalIdTableSorter<SortByPSO, 3>;
  using OSPSorter4Cols =
      ad_utility::CompressedExternalIdTableSorter<SortByOSP, 4>;

  // Combine all the triples that this pattern creator creates.
  struct TripleSorter {
    std::unique_ptr<PSOSorter> hasPatternPredicateSortedByPSO_;
    std::unique_ptr<OSPSorter4Cols> triplesWithSubjectPatternsSortedByOsp_;
  };

 private:
  // The file to which the patterns will be written.
  std::string filename_;

  // Store the ID of a pattern, and the number of distinct subjects it occurs
  // with.
  struct PatternIdAndCount {
    PatternID patternId_ = 0;
    uint64_t count_ = 0;
  };
  using PatternToIdAndCount = ad_utility::HashMap<Pattern, PatternIdAndCount>;
  PatternToIdAndCount patternToIdAndCount_;

  // Between the calls to `processTriple` we have to remember the current
  // subject (the subject of the last triple for which `processTriple` was
  // called).
  std::optional<VocabIndex> currentSubjectIndex_;
  // The pattern of `currentSubjectIndex_`. This might still be incomplete,
  // because more triples with the same subject might be pushed.
  Pattern currentPattern_;

  ad_utility::serialization::FileWriteSerializer patternSerializer_;

  // Store the additional triples that are created by the pattern mechanism for
  // the `has-pattern` and `has-predicate` predicates.
  struct TripleAndIsInternal {
    std::array<Id, 3> triple_;
    bool isInternal_;
  };
  ad_utility::BufferedVector<TripleAndIsInternal> tripleBuffer_;
  TripleSorter tripleSorter_;

  // The predicates which have already occured in one of the patterns. Needed to
  // count the number of distinct predicates.
  ad_utility::HashSet<Pattern::value_type> distinctPredicates_;

  // The number of distinct subjects and distinct subject-predicate pairs.
  uint64_t numDistinctSubjects_ = 0;
  uint64_t numDistinctSubjectPredicatePairs_ = 0;

  // True if `finish()` was already called.
  bool isFinished_ = false;

 public:
  // The patterns will be written to files starting with `basename`.
  explicit PatternCreatorNew(const string& basename,
                             ad_utility::MemorySize memoryLimit)
      : filename_{basename},
        patternSerializer_{{basename}},
        tripleBuffer_(100'000, basename + ".tripleBufferForPatterns.dat"),
        tripleSorter_{
            std::make_unique<PSOSorter>(
                basename + ".additionalTriples.pso.dat", memoryLimit / 2,
                ad_utility::makeUnlimitedAllocator<Id>()),
            std::make_unique<OSPSorter4Cols>(
                basename + ".withPatterns.osp.dat", memoryLimit / 2,
                ad_utility::makeUnlimitedAllocator<Id>())} {
    LOG(DEBUG) << "Computing predicate patterns ..." << std::endl;
  }

  // This function has to be called for all the triples in the SPO permutation
  // The `triple` must be >= all previously pushed triples wrt the SPO
  // permutation.
  void processTriple(std::array<Id, 3> triple, bool ignoreForPatterns);

  // Write the patterns to disk after all triples have been pushed. Calls to
  // `processTriple` after calling `finish` lead to undefined behavior. Note
  // that the destructor also calls `finish` to give the `PatternCreatorNew`
  // proper RAII semantics.
  void finish();

  // Destructor implicitly calls `finish`.
  ~PatternCreatorNew() {
    ad_utility::terminateIfThrows([this]() { finish(); },
                                  "Finishing the underlying file of a "
                                  "`PatternCreatorNew` during destruction.");
  }

  // Read the patterns from the files with the given `basename`. The patterns
  // must have been written to files with this `basename` using
  // `PatternCreatorNew`. The patterns and all their statistics will be written
  // to the various arguments.
  static void readPatternsFromFile(const std::string& filename,
                                   double& avgNumSubjectsPerPredicate,
                                   double& avgNumPredicatesPerSubject,
                                   uint64_t& numDistinctSubjectPredicatePairs,
                                   CompactVectorOfStrings<Id>& patterns);

  // Move out the sorted triples after finishing creating the patterns.
  TripleSorter&& getTripleSorter() && {
    finish();
    return std::move(tripleSorter_);
  }

 private:
  void finishSubject(VocabIndex subjectIndex, const Pattern& pattern);

  void printStatistics(PatternStatistics patternStatistics) const;

  auto& ospSorterTriplesWithPattern() {
    return *tripleSorter_.triplesWithSubjectPatternsSortedByOsp_;
  }
};

// The old version of the pattern creator.
>>>>>>> c76d93d5
class PatternCreator {
 public:
  using PSOSorter = ad_utility::CompressedExternalIdTableSorter<SortByPSO, 3>;
  using OSPSorter4Cols =
      ad_utility::CompressedExternalIdTableSorter<SortByOSP, 4>;

 private:
  // The file to which the patterns will be written.
  std::string _filename;

  // Store the Id of a pattern, and the number of distinct subjects it occurs
  // with.
  struct PatternIdAndCount {
    PatternID _patternId = 0;
    uint64_t _count = 0;
  };
  using PatternToIdAndCount = ad_utility::HashMap<Pattern, PatternIdAndCount>;
  PatternToIdAndCount _patternToIdAndCount;

  // Between the calls to `processTriple` we have to remember the current
  // subject (the subject of the last triple for which `processTriple` was
  // called).
  std::optional<VocabIndex> _currentSubjectIndex;
  // The pattern of `currentSubjectIndex_`. This might still be incomplete,
  // because more triples with the same subject might be pushed.
  Pattern _currentPattern;

  ad_utility::serialization::FileWriteSerializer _patternSerializer;

  // Store the additional triples that are created by the pattern mechanism for
  // the `has-pattern` and `has-predicate` predicates.
  // TODO<joka921> Use something buffered for this.
  std::vector<std::pair<std::array<Id, 3>, bool>> _tripleBuffer;
  PSOSorter _additionalTriplesPsoSorter;
  OSPSorter4Cols _fullPsoSorter;

  // The predicates which have already occured in one of the patterns. Needed to
  // count the number of distinct predicates.
  ad_utility::HashSet<Pattern::value_type> _distinctPredicates;

  // The number of distinct subjects and distinct subject-predicate pairs.
  uint64_t _numDistinctSubjects = 0;
  uint64_t _numDistinctSubjectPredicatePairs = 0;

  // True if `finish()` was already called.
  bool _isFinished = false;

 public:
<<<<<<< HEAD
  /// The patterns will be written to `filename` as well as to other filenames
  /// which have `filename` as a prefix.
  explicit PatternCreator(const string& filename,
                          ad_utility::MemorySize memoryForStxxl)
      : _filename{filename},
        _patternSerializer{{filename}},
        _additionalTriplesPsoSorter{filename + "additionalTriples.pso.dat",
                                    memoryForStxxl / 2,
                                    ad_utility::makeUnlimitedAllocator<Id>()},
        _fullPsoSorter{filename + "withPatterns.pso.dat", memoryForStxxl / 2,
                       ad_utility::makeUnlimitedAllocator<Id>()} {
    LOG(DEBUG) << "Computing predicate patterns ..." << std::endl;
  }

  /// This function has to be called for all the triples in the SPO permutation
  /// \param triple Must be >= all previously pushed triples wrt the SPO
  /// permutation.
  void processTriple(std::array<Id, 3> triple, bool ignoreForPatterns);
=======
  // The patterns will be written to `filename` as well as to other filenames
  // which have `filename` as a prefix.
  explicit PatternCreator(const string& filename)
      : _filename{filename}, _subjectToPatternSerializer{{filename}} {
    LOG(DEBUG) << "Computing predicate patterns ..." << std::endl;
  }

  // This function has to be called for all the triples in the SPO permutation
  // \param triple Must be >= all previously pushed triples wrt the SPO
  // permutation.
  void processTriple(std::array<Id, 3> triple);
>>>>>>> c76d93d5

  // Write the patterns to disk after all triples have been pushed. Calls to
  // `processTriple` after calling `finish` lead to undefined behavior. Note
  // that the constructor also calls `finish` to give the `PatternCreator`
  // proper RAII semantics.
  void finish();

  // Destructor implicitly calls `finish`
  ~PatternCreator() {
    ad_utility::terminateIfThrows([this]() { finish(); },
                                  "Finishing the underlying file of a "
                                  "`PatternCreator` during destruction.");
  }

  // Read the patterns from `filename`. The patterns must have been written to
  // this file using a `PatternCreator`. The patterns and all their statistics
  // will be written to the various arguments.
  static void readPatternsFromFile(const std::string& filename,
                                   double& avgNumSubjectsPerPredicate,
                                   double& avgNumPredicatesPerSubject,
                                   uint64_t& numDistinctSubjectPredicatePairs,
                                   CompactVectorOfStrings<Id>& patterns);

  // Move the sorted `has-pattern` and `has-predicate` triples out.
  PSOSorter&& getHasPatternSortedByPSO() && {
    finish();
    return std::move(_additionalTriplesPsoSorter);
  }
  OSPSorter4Cols&& getAllTriplesWithPatternSortedByOSP() && {
    finish();
    return std::move(_fullPsoSorter);
  }

 private:
  void finishSubject(VocabIndex subjectIndex, const Pattern& pattern);

  void printStatistics(PatternStatistics patternStatistics) const;
};
#endif  // QLEVER_PATTERNCREATOR_H<|MERGE_RESOLUTION|>--- conflicted
+++ resolved
@@ -15,10 +15,7 @@
 #include "global/Id.h"
 #include "global/Pattern.h"
 #include "index/StxxlSortFunctors.h"
-<<<<<<< HEAD
-=======
 #include "util/BufferedVector.h"
->>>>>>> c76d93d5
 #include "util/ExceptionHandling.h"
 #include "util/Serializer/SerializeVector.h"
 #include "util/Serializer/Serializer.h"
@@ -71,8 +68,6 @@
 /// mapping from subjects to predicates (has-predicate) is not written to disk,
 /// but stored in a STXXL sorter which then has to be used to build an index for
 /// these predicates.
-<<<<<<< HEAD
-=======
 class PatternCreatorNew {
  public:
   using PSOSorter = ad_utility::CompressedExternalIdTableSorter<SortByPSO, 3>;
@@ -190,13 +185,7 @@
 };
 
 // The old version of the pattern creator.
->>>>>>> c76d93d5
 class PatternCreator {
- public:
-  using PSOSorter = ad_utility::CompressedExternalIdTableSorter<SortByPSO, 3>;
-  using OSPSorter4Cols =
-      ad_utility::CompressedExternalIdTableSorter<SortByOSP, 4>;
-
  private:
   // The file to which the patterns will be written.
   std::string _filename;
@@ -218,14 +207,14 @@
   // because more triples with the same subject might be pushed.
   Pattern _currentPattern;
 
-  ad_utility::serialization::FileWriteSerializer _patternSerializer;
-
-  // Store the additional triples that are created by the pattern mechanism for
-  // the `has-pattern` and `has-predicate` predicates.
-  // TODO<joka921> Use something buffered for this.
-  std::vector<std::pair<std::array<Id, 3>, bool>> _tripleBuffer;
-  PSOSorter _additionalTriplesPsoSorter;
-  OSPSorter4Cols _fullPsoSorter;
+  // The lowest subject Id for which we have not yet finished and written the
+  // pattern.
+  VocabIndex _nextUnassignedSubjectIndex = VocabIndex::make(0);
+
+  // Directly serialize the mapping from subjects to patterns to disk.
+  ad_utility::serialization::VectorIncrementalSerializer<
+      PatternID, ad_utility::serialization::FileWriteSerializer>
+      _subjectToPatternSerializer;
 
   // The predicates which have already occured in one of the patterns. Needed to
   // count the number of distinct predicates.
@@ -239,26 +228,6 @@
   bool _isFinished = false;
 
  public:
-<<<<<<< HEAD
-  /// The patterns will be written to `filename` as well as to other filenames
-  /// which have `filename` as a prefix.
-  explicit PatternCreator(const string& filename,
-                          ad_utility::MemorySize memoryForStxxl)
-      : _filename{filename},
-        _patternSerializer{{filename}},
-        _additionalTriplesPsoSorter{filename + "additionalTriples.pso.dat",
-                                    memoryForStxxl / 2,
-                                    ad_utility::makeUnlimitedAllocator<Id>()},
-        _fullPsoSorter{filename + "withPatterns.pso.dat", memoryForStxxl / 2,
-                       ad_utility::makeUnlimitedAllocator<Id>()} {
-    LOG(DEBUG) << "Computing predicate patterns ..." << std::endl;
-  }
-
-  /// This function has to be called for all the triples in the SPO permutation
-  /// \param triple Must be >= all previously pushed triples wrt the SPO
-  /// permutation.
-  void processTriple(std::array<Id, 3> triple, bool ignoreForPatterns);
-=======
   // The patterns will be written to `filename` as well as to other filenames
   // which have `filename` as a prefix.
   explicit PatternCreator(const string& filename)
@@ -270,7 +239,6 @@
   // \param triple Must be >= all previously pushed triples wrt the SPO
   // permutation.
   void processTriple(std::array<Id, 3> triple);
->>>>>>> c76d93d5
 
   // Write the patterns to disk after all triples have been pushed. Calls to
   // `processTriple` after calling `finish` lead to undefined behavior. Note
@@ -292,21 +260,11 @@
                                    double& avgNumSubjectsPerPredicate,
                                    double& avgNumPredicatesPerSubject,
                                    uint64_t& numDistinctSubjectPredicatePairs,
-                                   CompactVectorOfStrings<Id>& patterns);
-
-  // Move the sorted `has-pattern` and `has-predicate` triples out.
-  PSOSorter&& getHasPatternSortedByPSO() && {
-    finish();
-    return std::move(_additionalTriplesPsoSorter);
-  }
-  OSPSorter4Cols&& getAllTriplesWithPatternSortedByOSP() && {
-    finish();
-    return std::move(_fullPsoSorter);
-  }
+                                   CompactVectorOfStrings<Id>& patterns,
+                                   std::vector<PatternID>& subjectToPattern);
 
  private:
   void finishSubject(VocabIndex subjectIndex, const Pattern& pattern);
-
   void printStatistics(PatternStatistics patternStatistics) const;
 };
 #endif  // QLEVER_PATTERNCREATOR_H