//  Copyright 2022, University of Freiburg,
//  Chair of Algorithms and Data Structures.
//  Author: Johannes Kalmbach <kalmbach@cs.uni-freiburg.de>

/**
 * \file Contains functionality to create triples that are sorted by SPO, write
 *       these patterns to disk, and to read them from disk.
 */

#ifndef QLEVER_PATTERNCREATOR_H
#define QLEVER_PATTERNCREATOR_H

#include "engine/idTable/CompressedExternalIdTable.h"
#include "global/Id.h"
#include "global/Pattern.h"
#include "index/ConstantsIndexBuilding.h"
#include "index/StxxlSortFunctors.h"
#include "util/BufferedVector.h"
#include "util/ExceptionHandling.h"
#include "util/HashMap.h"
#include "util/Serializer/Serializer.h"
#include "util/TypeTraits.h"

/// Several statistics for the patterns, as well as the functionality to
/// serialize them.
struct PatternStatistics {
 public:
  // The number of distinct subject-predicate pairs contained in the patterns.
  uint64_t numDistinctSubjectPredicatePairs_;
  // The average number of distinct predicates per subject.
  double avgNumDistinctPredicatesPerSubject_;
  // The average number of distinct subjects per predicate.
  double avgNumDistinctSubjectsPerPredicate_;

  /// Uninitialized default construction, necessary for the serialization to
  /// work.
  PatternStatistics() = default;

  /// Construct from the number of distinct subject-predicate pairs, the number
  /// of distinct subjects, and the number of distinct predicates. The average
  /// statistics are calculated inside this constructor.
  PatternStatistics(uint64_t numDistinctSubjectPredicate,
                    uint64_t numDistinctSubjects,
                    uint64_t numDistinctPredicates)
      : numDistinctSubjectPredicatePairs_{numDistinctSubjectPredicate},
        avgNumDistinctPredicatesPerSubject_{
            static_cast<double>(numDistinctSubjectPredicatePairs_) /
            static_cast<double>(numDistinctSubjects)},
        avgNumDistinctSubjectsPerPredicate_{
            static_cast<double>(numDistinctSubjectPredicatePairs_) /
            static_cast<double>(numDistinctPredicates)} {}

  /// Symmetric serialization.
  AD_SERIALIZE_FRIEND_FUNCTION(PatternStatistics) {
    serializer | arg.avgNumDistinctPredicatesPerSubject_;
    serializer | arg.avgNumDistinctSubjectsPerPredicate_;
    serializer | arg.numDistinctSubjectPredicatePairs_;
  }
};

/// Handle the creation and serialization of the patterns to and from disk.
/// Reading the patterns from disk is done via the static function
/// `readPatternsFromFile`. To create patterns, a `PatternCreator` object has to
/// be constructed, followed by one call to `processTriple` for each SPO triple.
/// The final writing to disk can be done explicitly by the `finish()` function,
/// but is also performed implicitly by the destructor.
/// The mapping from subjects to pattern indices (has-pattern) and the full
/// mapping from subjects to predicates (has-predicate) is not written to disk,
/// but stored in a STXXL sorter which then has to be used to build an index for
/// these predicates.
class PatternCreator {
 public:
  using PSOSorter = ad_utility::CompressedExternalIdTableSorter<SortByPSO, 3>;
  using OSPSorter4Cols =
      ad_utility::CompressedExternalIdTableSorter<SortByOSP,
                                                  NumColumnsIndexBuilding + 1>;

  // Combine all the triples that this pattern creator creates.
  struct TripleSorter {
    std::unique_ptr<PSOSorter> hasPatternPredicateSortedByPSO_;
    std::unique_ptr<OSPSorter4Cols> triplesWithSubjectPatternsSortedByOsp_;
  };

 private:
  // The file to which the patterns will be written.
  std::string filename_;

  // Store the ID of a pattern, and the number of distinct subjects it occurs
  // with.
  struct PatternIdAndCount {
    PatternID patternId_ = 0;
    uint64_t count_ = 0;
  };
  using PatternToIdAndCount = ad_utility::HashMap<Pattern, PatternIdAndCount>;
  PatternToIdAndCount patternToIdAndCount_;

  // Between the calls to `processTriple` we have to remember the current
  // subject (the subject of the last triple for which `processTriple` was
  // called).
  std::optional<Id> currentSubject_;
  // The pattern of `currentSubject_`. This might still be incomplete,
  // because more triples with the same subject might be pushed.
  Pattern currentPattern_;

  ad_utility::serialization::FileWriteSerializer patternSerializer_;

  // Store the additional triples that are created by the pattern mechanism for
  // the `has-pattern` and `has-predicate` predicates.
  struct TripleAndIsInternal {
    std::array<Id, NumColumnsIndexBuilding> triple_;
    bool isInternal_;
  };
  ad_utility::BufferedVector<TripleAndIsInternal> tripleBuffer_;
  TripleSorter tripleSorter_;

  // The predicates which have already occurred in one of the patterns. Needed
  // to count the number of distinct predicates.
  ad_utility::HashSet<Pattern::value_type> distinctPredicates_;

  // The number of distinct subjects and distinct subject-predicate pairs.
  uint64_t numDistinctSubjects_ = 0;
  uint64_t numDistinctSubjectPredicatePairs_ = 0;

  // True if `finish()` was already called.
  bool isFinished_ = false;

 public:
  // The patterns will be written to files starting with `basename`.
  explicit PatternCreator(const string& basename,
                          ad_utility::MemorySize memoryLimit)
      : filename_{basename},
        patternSerializer_{{basename}},
        tripleBuffer_(100'000, basename + ".tripleBufferForPatterns.dat"),
        tripleSorter_{
            std::make_unique<PSOSorter>(
                basename + ".additionalTriples.pso.dat", memoryLimit / 2,
                ad_utility::makeUnlimitedAllocator<Id>()),
            std::make_unique<OSPSorter4Cols>(
                basename + ".second-sorter.dat", memoryLimit / 2,
                ad_utility::makeUnlimitedAllocator<Id>())} {
    LOG(DEBUG) << "Computing predicate patterns ..." << std::endl;
  }

  // This function has to be called for all the triples in the SPO permutation
  // The `triple` must be >= all previously pushed triples wrt the SPO
  // permutation.
<<<<<<< HEAD
  void processTriple(std::array<Id, NumColumnsIndexBuilding> triple,
                     bool ignoreForPatterns);
=======
  void processTriple(std::array<Id, 3> triple, bool ignoreTripleForPatterns);
>>>>>>> 16f3f70e

  // Write the patterns to disk after all triples have been pushed. Calls to
  // `processTriple` after calling `finish` lead to undefined behavior. Note
  // that the destructor also calls `finish` to give the `PatternCreator`
  // proper RAII semantics.
  void finish();

  // Destructor implicitly calls `finish`.
  ~PatternCreator() {
    ad_utility::terminateIfThrows([this]() { finish(); },
                                  "Finishing the underlying file of a "
                                  "`PatternCreator` during destruction.");
  }

  // Read the patterns from the files with the given `basename`. The patterns
  // must have been written to files with this `basename` using
  // `PatternCreator`. The patterns and all their statistics will be written
  // to the various arguments.
  static void readPatternsFromFile(const std::string& filename,
                                   double& avgNumSubjectsPerPredicate,
                                   double& avgNumPredicatesPerSubject,
                                   uint64_t& numDistinctSubjectPredicatePairs,
                                   CompactVectorOfStrings<Id>& patterns);

  // Move out the sorted triples after finishing creating the patterns.
  TripleSorter&& getTripleSorter() && {
    finish();
    return std::move(tripleSorter_);
  }

 private:
  void finishSubject(Id subject, const Pattern& pattern);
  PatternID finishPattern(const Pattern& pattern);

  void printStatistics(PatternStatistics patternStatistics) const;

  auto& ospSorterTriplesWithPattern() {
    return *tripleSorter_.triplesWithSubjectPatternsSortedByOsp_;
  }
};

#endif  // QLEVER_PATTERNCREATOR_H<|MERGE_RESOLUTION|>--- conflicted
+++ resolved
@@ -144,12 +144,8 @@
   // This function has to be called for all the triples in the SPO permutation
   // The `triple` must be >= all previously pushed triples wrt the SPO
   // permutation.
-<<<<<<< HEAD
   void processTriple(std::array<Id, NumColumnsIndexBuilding> triple,
-                     bool ignoreForPatterns);
-=======
-  void processTriple(std::array<Id, 3> triple, bool ignoreTripleForPatterns);
->>>>>>> 16f3f70e
+                     bool ignoreTripleForPatterns);
 
   // Write the patterns to disk after all triples have been pushed. Calls to
   // `processTriple` after calling `finish` lead to undefined behavior. Note
