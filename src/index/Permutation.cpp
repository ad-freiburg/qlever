//  Copyright 2023, University of Freiburg,
//                  Chair of Algorithms and Data Structures.
//  Author: Johannes Kalmbach <kalmbach@cs.uni-freiburg.de>

#include "index/Permutation.h"

#include <absl/strings/str_cat.h>

#include "index/ConstantsIndexBuilding.h"
#include "index/DeltaTriples.h"
#include "util/StringUtils.h"

// _____________________________________________________________________
Permutation::Permutation(Enum permutation, Allocator allocator)
    : readableName_(toString(permutation)),
      fileSuffix_(absl::StrCat(".", ad_utility::utf8ToLower(readableName_))),
      keyOrder_(toKeyOrder(permutation)),
      allocator_{std::move(allocator)},
      permutation_{permutation} {}

// _____________________________________________________________________
CompressedRelationReader::ScanSpecAndBlocks Permutation::getScanSpecAndBlocks(
    const ScanSpecification& scanSpec,
<<<<<<< HEAD
    const LocatedTriplesState& locatedTriplesState) const {
  return {scanSpec,
          BlockMetadataRanges(
              getActualPermutation(scanSpec).getAugmentedMetadataForPermutation(
                  locatedTriplesState))};
=======
    const LocatedTriplesSnapshot& locatedTriplesSnapshot) const {
  return {scanSpec, BlockMetadataRanges(getAugmentedMetadataForPermutation(
                        locatedTriplesSnapshot))};
>>>>>>> 5b09c6a5
}

// _____________________________________________________________________
void Permutation::loadFromDisk(const std::string& onDiskBase,
                               bool loadInternalPermutation) {
  onDiskBase_ = onDiskBase;
  if (loadInternalPermutation) {
    internalPermutation_ =
        std::make_unique<Permutation>(permutation_, allocator_);
    internalPermutation_->loadFromDisk(
        absl::StrCat(onDiskBase, QLEVER_INTERNAL_INDEX_INFIX), false);
    internalPermutation_->isInternalPermutation_ = true;
  }
  if constexpr (MetaData::isMmapBased_) {
    meta_.setup(onDiskBase + ".index" + fileSuffix_ + MMAP_FILE_SUFFIX,
                ad_utility::ReuseTag(), ad_utility::AccessPattern::Random);
  }
  auto filename = std::string(onDiskBase + ".index" + fileSuffix_);
  ad_utility::File file;
  try {
    file.open(filename, "r");
  } catch (const std::runtime_error& e) {
    AD_THROW("Could not open the index file " + filename +
             " for reading. Please check that you have read access to "
             "this file. If it does not exist, your index is broken. The error "
             "message was: " +
             e.what());
  }
  meta_.readFromFile(&file);
  reader_.emplace(allocator_, std::move(file));
  AD_LOG_INFO << "Registered " << readableName_
              << " permutation: " << meta_.statistics() << std::endl;
  isLoaded_ = true;
}

// _____________________________________________________________________________
void Permutation::setOriginalMetadataForDeltaTriples(
    DeltaTriples& deltaTriples) const {
  deltaTriples.setOriginalMetadata(permutation(), metaData().blockDataShared(),
                                   isInternalPermutation_);
  if (internalPermutation_ != nullptr) {
    internalPermutation().setOriginalMetadataForDeltaTriples(deltaTriples);
  }
}

// _____________________________________________________________________
IdTable Permutation::scan(const ScanSpecAndBlocks& scanSpecAndBlocks,
                          ColumnIndicesRef additionalColumns,
                          const CancellationHandle& cancellationHandle,
                          const LocatedTriplesState& locatedTriplesState,
                          const LimitOffsetClause& limitOffset) const {
  if (!isLoaded_) {
    throw std::runtime_error("This query requires the permutation " +
                             readableName_ + ", which was not loaded");
  }
<<<<<<< HEAD
  const auto& p = getActualPermutation(scanSpecAndBlocks.scanSpec_);
  return p.reader().scan(
      scanSpecAndBlocks, additionalColumns, cancellationHandle,
      p.getLocatedTriplesForPermutation(locatedTriplesState), limitOffset);
=======
  return reader().scan(scanSpecAndBlocks, additionalColumns, cancellationHandle,
                       getLocatedTriplesForPermutation(locatedTriplesSnapshot),
                       limitOffset);
>>>>>>> 5b09c6a5
}

// _____________________________________________________________________
size_t Permutation::getResultSizeOfScan(
    const ScanSpecAndBlocks& scanSpecAndBlocks,
<<<<<<< HEAD
    const LocatedTriplesState& locatedTriplesState) const {
  const auto& p = getActualPermutation(scanSpecAndBlocks.scanSpec_);
  return p.reader().getResultSizeOfScan(
      scanSpecAndBlocks,
      p.getLocatedTriplesForPermutation(locatedTriplesState));
=======
    const LocatedTriplesSnapshot& locatedTriplesSnapshot) const {
  return reader().getResultSizeOfScan(
      scanSpecAndBlocks,
      getLocatedTriplesForPermutation(locatedTriplesSnapshot));
>>>>>>> 5b09c6a5
}

// _____________________________________________________________________
std::pair<size_t, size_t> Permutation::getSizeEstimateForScan(
    const ScanSpecAndBlocks& scanSpecAndBlocks,
<<<<<<< HEAD
    const LocatedTriplesState& locatedTriplesState) const {
  const auto& p = getActualPermutation(scanSpecAndBlocks.scanSpec_);
  return p.reader().getSizeEstimateForScan(
      scanSpecAndBlocks,
      p.getLocatedTriplesForPermutation(locatedTriplesState));
=======
    const LocatedTriplesSnapshot& locatedTriplesSnapshot) const {
  return reader().getSizeEstimateForScan(
      scanSpecAndBlocks,
      getLocatedTriplesForPermutation(locatedTriplesSnapshot));
>>>>>>> 5b09c6a5
}

// ____________________________________________________________________________
IdTable Permutation::getDistinctCol1IdsAndCounts(
    Id col0Id, const CancellationHandle& cancellationHandle,
    const LocatedTriplesState& locatedTriplesState,
    const LimitOffsetClause& limitOffset) const {
  return reader().getDistinctCol1IdsAndCounts(
      getScanSpecAndBlocks(
          ScanSpecification{col0Id, std::nullopt, std::nullopt},
          locatedTriplesState),
      cancellationHandle,
<<<<<<< HEAD
      p.getLocatedTriplesForPermutation(locatedTriplesState), limitOffset);
=======
      getLocatedTriplesForPermutation(locatedTriplesSnapshot), limitOffset);
>>>>>>> 5b09c6a5
}

// ____________________________________________________________________________
IdTable Permutation::getDistinctCol0IdsAndCounts(
    const CancellationHandle& cancellationHandle,
    const LocatedTriplesState& locatedTriplesState,
    const LimitOffsetClause& limitOffset) const {
  ScanSpecification scanSpec{std::nullopt, std::nullopt, std::nullopt};
  return reader().getDistinctCol0IdsAndCounts(
      getScanSpecAndBlocks(scanSpec, locatedTriplesState), cancellationHandle,
      getLocatedTriplesForPermutation(locatedTriplesState), limitOffset);
}

// _____________________________________________________________________
auto Permutation::toKeyOrder(Permutation::Enum permutation) -> KeyOrder {
  using enum Permutation::Enum;
  switch (permutation) {
    case POS:
      return {1, 2, 0, 3};
    case PSO:
      return {1, 0, 2, 3};
    case SOP:
      return {0, 2, 1, 3};
    case SPO:
      return {0, 1, 2, 3};
    case OPS:
      return {2, 1, 0, 3};
    case OSP:
      return {2, 0, 1, 3};
  }
  AD_FAIL();
}

// _____________________________________________________________________
std::string_view Permutation::toString(Permutation::Enum permutation) {
  using enum Permutation::Enum;
  switch (permutation) {
    case POS:
      return "POS";
    case PSO:
      return "PSO";
    case SOP:
      return "SOP";
    case SPO:
      return "SPO";
    case OPS:
      return "OPS";
    case OSP:
      return "OSP";
  }
  AD_FAIL();
}

// _____________________________________________________________________
std::optional<CompressedRelationMetadata> Permutation::getMetadata(
<<<<<<< HEAD
    Id col0Id, const LocatedTriplesState& locatedTriplesState) const {
  const auto& p = getActualPermutation(col0Id);
  if (p.meta_.col0IdExists(col0Id)) {
    return p.meta_.getMetaData(col0Id);
=======
    Id col0Id, const LocatedTriplesSnapshot& locatedTriplesSnapshot) const {
  if (meta_.col0IdExists(col0Id)) {
    return meta_.getMetaData(col0Id);
>>>>>>> 5b09c6a5
  }
  return reader().getMetadataForSmallRelation(
      getScanSpecAndBlocks(
          ScanSpecification{col0Id, std::nullopt, std::nullopt},
<<<<<<< HEAD
          locatedTriplesState),
      col0Id, p.getLocatedTriplesForPermutation(locatedTriplesState));
=======
          locatedTriplesSnapshot),
      col0Id, getLocatedTriplesForPermutation(locatedTriplesSnapshot));
>>>>>>> 5b09c6a5
}

// _____________________________________________________________________
std::optional<Permutation::MetadataAndBlocks> Permutation::getMetadataAndBlocks(
    const ScanSpecAndBlocks& scanSpecAndBlocks,
<<<<<<< HEAD
    const LocatedTriplesState& locatedTriplesState) const {
  const auto& p = getActualPermutation(scanSpecAndBlocks.scanSpec_);
  auto firstAndLastTriple = p.reader().getFirstAndLastTripleIgnoringGraph(
      scanSpecAndBlocks,
      p.getLocatedTriplesForPermutation(locatedTriplesState));
=======
    const LocatedTriplesSnapshot& locatedTriplesSnapshot) const {
  auto firstAndLastTriple = reader().getFirstAndLastTripleIgnoringGraph(
      scanSpecAndBlocks,
      getLocatedTriplesForPermutation(locatedTriplesSnapshot));
>>>>>>> 5b09c6a5
  if (!firstAndLastTriple.has_value()) {
    return std::nullopt;
  }
  return MetadataAndBlocks{scanSpecAndBlocks,
                           std::move(firstAndLastTriple.value())};
}

// _____________________________________________________________________
CompressedRelationReader::IdTableGeneratorInputRange Permutation::lazyScan(
    const ScanSpecAndBlocks& scanSpecAndBlocks,
    std::optional<std::vector<CompressedBlockMetadata>> optBlocks,
    ColumnIndicesRef additionalColumns,
    const CancellationHandle& cancellationHandle,
    const LocatedTriplesState& locatedTriplesState,
    const LimitOffsetClause& limitOffset) const {
  ColumnIndices columns{additionalColumns.begin(), additionalColumns.end()};
  if (!optBlocks.has_value()) {
    optBlocks = CompressedRelationReader::convertBlockMetadataRangesToVector(
        scanSpecAndBlocks.blockMetadata_);
  }
  return reader().lazyScan(
      scanSpecAndBlocks.scanSpec_, std::move(optBlocks.value()),
      std::move(columns), cancellationHandle,
<<<<<<< HEAD
      p.getLocatedTriplesForPermutation(locatedTriplesState), limitOffset);
}

// ______________________________________________________________________
const Permutation& Permutation::getActualPermutation(
    const ScanSpecification& spec) const {
  auto isInternal = [this](const std::optional<Id>& id) {
    return id.has_value() && isInternalId_(id.value());
  };

  bool isInternalScan = isInternal(spec.col0Id()) ||
                        isInternal(spec.col1Id()) || isInternal(spec.col2Id());

  if (!isInternalScan) {
    return *this;
  }
  AD_CORRECTNESS_CHECK(internalPermutation_ != nullptr, [this]() {
    return absl::StrCat("No internal triples were loaded for the permutation ",
                        readableName_);
  });
  return *internalPermutation_;
}

// ______________________________________________________________________
const Permutation& Permutation::getActualPermutation(Id id) const {
  return getActualPermutation(
      ScanSpecification{id, std::nullopt, std::nullopt});
=======
      getLocatedTriplesForPermutation(locatedTriplesSnapshot), limitOffset);
>>>>>>> 5b09c6a5
}

// ______________________________________________________________________
const LocatedTriplesPerBlock& Permutation::getLocatedTriplesForPermutation(
    const LocatedTriplesState& locatedTriplesState) const {
  return isInternalPermutation_
             ? locatedTriplesState.getLocatedTriplesForPermutation<true>(
                   permutation_)
             : locatedTriplesState.getLocatedTriplesForPermutation<false>(
                   permutation_);
}

// ______________________________________________________________________
BlockMetadataRanges Permutation::getAugmentedMetadataForPermutation(
    const LocatedTriplesState& locatedTriplesState) const {
  BlockMetadataSpan blocks(getLocatedTriplesForPermutation(locatedTriplesState)
                               .getAugmentedMetadata());
  return {{blocks.begin(), blocks.end()}};
}

// ______________________________________________________________________
const Permutation& Permutation::internalPermutation() const {
  AD_CONTRACT_CHECK(internalPermutation_ != nullptr);
  return *internalPermutation_;
}<|MERGE_RESOLUTION|>--- conflicted
+++ resolved
@@ -21,17 +21,9 @@
 // _____________________________________________________________________
 CompressedRelationReader::ScanSpecAndBlocks Permutation::getScanSpecAndBlocks(
     const ScanSpecification& scanSpec,
-<<<<<<< HEAD
-    const LocatedTriplesState& locatedTriplesState) const {
-  return {scanSpec,
-          BlockMetadataRanges(
-              getActualPermutation(scanSpec).getAugmentedMetadataForPermutation(
-                  locatedTriplesState))};
-=======
-    const LocatedTriplesSnapshot& locatedTriplesSnapshot) const {
+    const LocatedTriplesState& locatedTriplesState) const {
   return {scanSpec, BlockMetadataRanges(getAugmentedMetadataForPermutation(
-                        locatedTriplesSnapshot))};
->>>>>>> 5b09c6a5
+                        locatedTriplesState))};
 }
 
 // _____________________________________________________________________
@@ -87,50 +79,27 @@
     throw std::runtime_error("This query requires the permutation " +
                              readableName_ + ", which was not loaded");
   }
-<<<<<<< HEAD
-  const auto& p = getActualPermutation(scanSpecAndBlocks.scanSpec_);
-  return p.reader().scan(
-      scanSpecAndBlocks, additionalColumns, cancellationHandle,
-      p.getLocatedTriplesForPermutation(locatedTriplesState), limitOffset);
-=======
   return reader().scan(scanSpecAndBlocks, additionalColumns, cancellationHandle,
-                       getLocatedTriplesForPermutation(locatedTriplesSnapshot),
+                       getLocatedTriplesForPermutation(locatedTriplesState),
                        limitOffset);
->>>>>>> 5b09c6a5
 }
 
 // _____________________________________________________________________
 size_t Permutation::getResultSizeOfScan(
     const ScanSpecAndBlocks& scanSpecAndBlocks,
-<<<<<<< HEAD
-    const LocatedTriplesState& locatedTriplesState) const {
-  const auto& p = getActualPermutation(scanSpecAndBlocks.scanSpec_);
-  return p.reader().getResultSizeOfScan(
-      scanSpecAndBlocks,
-      p.getLocatedTriplesForPermutation(locatedTriplesState));
-=======
-    const LocatedTriplesSnapshot& locatedTriplesSnapshot) const {
+    const LocatedTriplesState& locatedTriplesState) const {
   return reader().getResultSizeOfScan(
       scanSpecAndBlocks,
-      getLocatedTriplesForPermutation(locatedTriplesSnapshot));
->>>>>>> 5b09c6a5
+      getLocatedTriplesForPermutation(locatedTriplesState));
 }
 
 // _____________________________________________________________________
 std::pair<size_t, size_t> Permutation::getSizeEstimateForScan(
     const ScanSpecAndBlocks& scanSpecAndBlocks,
-<<<<<<< HEAD
-    const LocatedTriplesState& locatedTriplesState) const {
-  const auto& p = getActualPermutation(scanSpecAndBlocks.scanSpec_);
-  return p.reader().getSizeEstimateForScan(
-      scanSpecAndBlocks,
-      p.getLocatedTriplesForPermutation(locatedTriplesState));
-=======
-    const LocatedTriplesSnapshot& locatedTriplesSnapshot) const {
+    const LocatedTriplesState& locatedTriplesState) const {
   return reader().getSizeEstimateForScan(
       scanSpecAndBlocks,
-      getLocatedTriplesForPermutation(locatedTriplesSnapshot));
->>>>>>> 5b09c6a5
+      getLocatedTriplesForPermutation(locatedTriplesState));
 }
 
 // ____________________________________________________________________________
@@ -143,11 +112,7 @@
           ScanSpecification{col0Id, std::nullopt, std::nullopt},
           locatedTriplesState),
       cancellationHandle,
-<<<<<<< HEAD
-      p.getLocatedTriplesForPermutation(locatedTriplesState), limitOffset);
-=======
-      getLocatedTriplesForPermutation(locatedTriplesSnapshot), limitOffset);
->>>>>>> 5b09c6a5
+      getLocatedTriplesForPermutation(locatedTriplesState), limitOffset);
 }
 
 // ____________________________________________________________________________
@@ -203,44 +168,24 @@
 
 // _____________________________________________________________________
 std::optional<CompressedRelationMetadata> Permutation::getMetadata(
-<<<<<<< HEAD
     Id col0Id, const LocatedTriplesState& locatedTriplesState) const {
-  const auto& p = getActualPermutation(col0Id);
-  if (p.meta_.col0IdExists(col0Id)) {
-    return p.meta_.getMetaData(col0Id);
-=======
-    Id col0Id, const LocatedTriplesSnapshot& locatedTriplesSnapshot) const {
   if (meta_.col0IdExists(col0Id)) {
     return meta_.getMetaData(col0Id);
->>>>>>> 5b09c6a5
   }
   return reader().getMetadataForSmallRelation(
       getScanSpecAndBlocks(
           ScanSpecification{col0Id, std::nullopt, std::nullopt},
-<<<<<<< HEAD
           locatedTriplesState),
-      col0Id, p.getLocatedTriplesForPermutation(locatedTriplesState));
-=======
-          locatedTriplesSnapshot),
-      col0Id, getLocatedTriplesForPermutation(locatedTriplesSnapshot));
->>>>>>> 5b09c6a5
+      col0Id, getLocatedTriplesForPermutation(locatedTriplesState));
 }
 
 // _____________________________________________________________________
 std::optional<Permutation::MetadataAndBlocks> Permutation::getMetadataAndBlocks(
     const ScanSpecAndBlocks& scanSpecAndBlocks,
-<<<<<<< HEAD
-    const LocatedTriplesState& locatedTriplesState) const {
-  const auto& p = getActualPermutation(scanSpecAndBlocks.scanSpec_);
-  auto firstAndLastTriple = p.reader().getFirstAndLastTripleIgnoringGraph(
-      scanSpecAndBlocks,
-      p.getLocatedTriplesForPermutation(locatedTriplesState));
-=======
-    const LocatedTriplesSnapshot& locatedTriplesSnapshot) const {
+    const LocatedTriplesState& locatedTriplesState) const {
   auto firstAndLastTriple = reader().getFirstAndLastTripleIgnoringGraph(
       scanSpecAndBlocks,
-      getLocatedTriplesForPermutation(locatedTriplesSnapshot));
->>>>>>> 5b09c6a5
+      getLocatedTriplesForPermutation(locatedTriplesState));
   if (!firstAndLastTriple.has_value()) {
     return std::nullopt;
   }
@@ -264,37 +209,7 @@
   return reader().lazyScan(
       scanSpecAndBlocks.scanSpec_, std::move(optBlocks.value()),
       std::move(columns), cancellationHandle,
-<<<<<<< HEAD
-      p.getLocatedTriplesForPermutation(locatedTriplesState), limitOffset);
-}
-
-// ______________________________________________________________________
-const Permutation& Permutation::getActualPermutation(
-    const ScanSpecification& spec) const {
-  auto isInternal = [this](const std::optional<Id>& id) {
-    return id.has_value() && isInternalId_(id.value());
-  };
-
-  bool isInternalScan = isInternal(spec.col0Id()) ||
-                        isInternal(spec.col1Id()) || isInternal(spec.col2Id());
-
-  if (!isInternalScan) {
-    return *this;
-  }
-  AD_CORRECTNESS_CHECK(internalPermutation_ != nullptr, [this]() {
-    return absl::StrCat("No internal triples were loaded for the permutation ",
-                        readableName_);
-  });
-  return *internalPermutation_;
-}
-
-// ______________________________________________________________________
-const Permutation& Permutation::getActualPermutation(Id id) const {
-  return getActualPermutation(
-      ScanSpecification{id, std::nullopt, std::nullopt});
-=======
-      getLocatedTriplesForPermutation(locatedTriplesSnapshot), limitOffset);
->>>>>>> 5b09c6a5
+      getLocatedTriplesForPermutation(locatedTriplesState), limitOffset);
 }
 
 // ______________________________________________________________________
