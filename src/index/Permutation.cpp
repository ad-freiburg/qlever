//  Copyright 2023, University of Freiburg,
//                  Chair of Algorithms and Data Structures.
//  Author: Johannes Kalmbach <kalmbach@cs.uni-freiburg.de>

#include "index/Permutation.h"

#include "absl/strings/str_cat.h"
#include "util/StringUtils.h"

// _____________________________________________________________________
Permutation::Permutation(Enum permutation,
                         const LocatedTriplesPerBlock& locatedTriplesPerBlock,
                         Allocator allocator)
    : readableName_(toString(permutation)),
      fileSuffix_(absl::StrCat(".", ad_utility::utf8ToLower(readableName_))),
      keyOrder_(toKeyOrder(permutation)),
      allocator_{std::move(allocator)},
      locatedTriplesPerBlock_{locatedTriplesPerBlock} {}

// _____________________________________________________________________
void Permutation::loadFromDisk(const std::string& onDiskBase,
                               LocatedTriplesPerBlock& locatedTriplesPerBlock) {
  if constexpr (MetaData::isMmapBased_) {
    meta_.setup(onDiskBase + ".index" + fileSuffix_ + MMAP_FILE_SUFFIX,
                ad_utility::ReuseTag(), ad_utility::AccessPattern::Random);
  }
  auto filename = string(onDiskBase + ".index" + fileSuffix_);
  ad_utility::File file;
  try {
    file.open(filename, "r");
  } catch (const std::runtime_error& e) {
    AD_THROW("Could not open the index file " + filename +
             " for reading. Please check that you have read access to "
             "this file. If it does not exist, your index is broken. The error "
             "message was: " +
             e.what());
  }
  meta_.readFromFile(&file);
  reader_.emplace(allocator_, std::move(file));
  reader_.value().enableUpdateUse();
  locatedTriplesPerBlock.updateAugmentedMetadata(meta_.blockData());
  LOG(INFO) << "Registered " << readableName_
            << " permutation: " << meta_.statistics() << std::endl;
  isLoaded_ = true;
}

// _____________________________________________________________________
IdTable Permutation::scan(const ScanSpecification& scanSpec,
                          ColumnIndicesRef additionalColumns,
                          const CancellationHandle& cancellationHandle,
                          const LimitOffsetClause& limitOffset) const {
  if (!isLoaded_) {
    throw std::runtime_error("This query requires the permutation " +
                             readableName_ + ", which was not loaded");
  }

<<<<<<< HEAD
  return reader().scan(scanSpec, locatedTriplesPerBlock_.getAugmentedMetadata(),
                       additionalColumns, cancellationHandle,
                       locatedTriplesPerBlock_);
=======
  return reader().scan(scanSpec, meta_.blockData(), additionalColumns,
                       cancellationHandle, limitOffset);
>>>>>>> 14d6e1cc
}

// _____________________________________________________________________
size_t Permutation::getResultSizeOfScan(
    const ScanSpecification& scanSpec) const {
  return reader().getResultSizeOfScan(
      scanSpec, locatedTriplesPerBlock_.getAugmentedMetadata(),
      locatedTriplesPerBlock_);
}

// ____________________________________________________________________________
IdTable Permutation::getDistinctCol1IdsAndCounts(
    Id col0Id, const CancellationHandle& cancellationHandle) const {
  return reader().getDistinctCol1IdsAndCounts(
      col0Id, locatedTriplesPerBlock_.getAugmentedMetadata(),
      cancellationHandle, locatedTriplesPerBlock_);
}

// ____________________________________________________________________________
IdTable Permutation::getDistinctCol0IdsAndCounts(
    const CancellationHandle& cancellationHandle) const {
  return reader().getDistinctCol0IdsAndCounts(
      locatedTriplesPerBlock_.getAugmentedMetadata(), cancellationHandle,
      locatedTriplesPerBlock_);
}

// _____________________________________________________________________
std::array<size_t, 3> Permutation::toKeyOrder(Permutation::Enum permutation) {
  using enum Permutation::Enum;
  switch (permutation) {
    case POS:
      return {1, 2, 0};
    case PSO:
      return {1, 0, 2};
    case SOP:
      return {0, 2, 1};
    case SPO:
      return {0, 1, 2};
    case OPS:
      return {2, 1, 0};
    case OSP:
      return {2, 0, 1};
  }
  AD_FAIL();
}

// _____________________________________________________________________
std::string_view Permutation::toString(Permutation::Enum permutation) {
  using enum Permutation::Enum;
  switch (permutation) {
    case POS:
      return "POS";
    case PSO:
      return "PSO";
    case SOP:
      return "SOP";
    case SPO:
      return "SPO";
    case OPS:
      return "OPS";
    case OSP:
      return "OSP";
  }
  AD_FAIL();
}

// _____________________________________________________________________
std::optional<CompressedRelationMetadata> Permutation::getMetadata(
    Id col0Id) const {
  if (meta_.col0IdExists(col0Id)) {
    return meta_.getMetaData(col0Id);
  }
  return reader().getMetadataForSmallRelation(
      locatedTriplesPerBlock_.getAugmentedMetadata(), col0Id,
      locatedTriplesPerBlock_);
}

// _____________________________________________________________________
std::optional<Permutation::MetadataAndBlocks> Permutation::getMetadataAndBlocks(
    const ScanSpecification& scanSpec) const {
  auto [relevantBlocks, blockOffset] =
      CompressedRelationReader::getRelevantBlocks(
          scanSpec, locatedTriplesPerBlock_.getAugmentedMetadata());
  MetadataAndBlocks result{scanSpec, blockOffset, relevantBlocks, std::nullopt};

  result.firstAndLastTriple_ =
      reader().getFirstAndLastTriple(result, locatedTriplesPerBlock_);
  return result;
}

// _____________________________________________________________________
Permutation::IdTableGenerator Permutation::lazyScan(
    const ScanSpecification& scanSpec,
    std::optional<std::vector<CompressedBlockMetadata>> blocks,
    ColumnIndicesRef additionalColumns,
    ad_utility::SharedCancellationHandle cancellationHandle,
    const LimitOffsetClause& limitOffset) const {
  if (!blocks.has_value()) {
    auto [blockSpan, beginBlockOffset] =
        CompressedRelationReader::getRelevantBlocks(
            scanSpec, locatedTriplesPerBlock_.getAugmentedMetadata());
    blocks = std::vector(blockSpan.begin(), blockSpan.end());
  }
  ColumnIndices columns{additionalColumns.begin(), additionalColumns.end()};
  LOG(INFO) << "scanning " << readableName() << std::endl;
  return reader().lazyScan(scanSpec, std::move(blocks.value()),
                           std::move(columns), std::move(cancellationHandle),
<<<<<<< HEAD
                           locatedTriplesPerBlock_);
}
const vector<CompressedBlockMetadata>& Permutation::augmentedBlockData() const {
  return locatedTriplesPerBlock_.getAugmentedMetadata();
=======
                           limitOffset);
>>>>>>> 14d6e1cc
}<|MERGE_RESOLUTION|>--- conflicted
+++ resolved
@@ -54,14 +54,9 @@
                              readableName_ + ", which was not loaded");
   }
 
-<<<<<<< HEAD
   return reader().scan(scanSpec, locatedTriplesPerBlock_.getAugmentedMetadata(),
                        additionalColumns, cancellationHandle,
-                       locatedTriplesPerBlock_);
-=======
-  return reader().scan(scanSpec, meta_.blockData(), additionalColumns,
-                       cancellationHandle, limitOffset);
->>>>>>> 14d6e1cc
+                       locatedTriplesPerBlock_, limitOffset);
 }
 
 // _____________________________________________________________________
@@ -169,12 +164,8 @@
   LOG(INFO) << "scanning " << readableName() << std::endl;
   return reader().lazyScan(scanSpec, std::move(blocks.value()),
                            std::move(columns), std::move(cancellationHandle),
-<<<<<<< HEAD
-                           locatedTriplesPerBlock_);
+                           locatedTriplesPerBlock_, limitOffset);
 }
 const vector<CompressedBlockMetadata>& Permutation::augmentedBlockData() const {
   return locatedTriplesPerBlock_.getAugmentedMetadata();
-=======
-                           limitOffset);
->>>>>>> 14d6e1cc
 }