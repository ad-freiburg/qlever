--- conflicted
+++ resolved
@@ -13,16 +13,12 @@
     : readableName_(toString(permutation)),
       fileSuffix_(absl::StrCat(".", ad_utility::utf8ToLower(readableName_))),
       keyOrder_(toKeyOrder(permutation)),
-<<<<<<< HEAD
-      reader_{allocator} {
+      allocator_{std::move(allocator)} {
   if (hasAdditionalTriples == HasAdditionalTriples::True) {
     additionalPermutation_ = std::make_unique<Permutation>(
         permutation, std::move(allocator), HasAdditionalTriples::False);
   }
 }
-=======
-      allocator_{std::move(allocator)} {}
->>>>>>> e9324895
 
 // _____________________________________________________________________
 void Permutation::loadFromDisk(const std::string& onDiskBase,
@@ -33,8 +29,9 @@
                   ad_utility::ReuseTag(), ad_utility::AccessPattern::Random);
     }
     auto filename = string(onDiskBase + ".index" + fileSuffix_);
+    ad_utility::File file;
     try {
-      file_.open(filename, "r");
+      file.open(filename, "r");
     } catch (const std::runtime_error& e) {
       AD_THROW(
           "Could not open the index file " + filename +
@@ -43,23 +40,21 @@
           "message was: " +
           e.what());
     }
-    meta_.readFromFile(&file_);
+    meta_.readFromFile(&file);
+    reader_.emplace(allocator_, std::move(file));
     LOG(INFO) << "Registered " << readableName_
               << " permutation: " << meta_.statistics() << std::endl;
     isLoaded_ = true;
   }
-<<<<<<< HEAD
   if (additionalPermutation_) {
     additionalPermutation_->loadFromDisk(onDiskBase + ADDITIONAL_TRIPLES_SUFFIX,
                                          false);
   }
-}
-
-// _____________________________________________________________________
-IdTable Permutation::scan(Id col0Id, std::optional<Id> col1Id,
-                          ColumnIndices additionalColumns,
-                          const TimeoutTimer& timer) const {
-=======
+void Permutation::loadFromDisk(const std::string& onDiskBase) {
+  if constexpr (MetaData::_isMmapBased) {
+    meta_.setup(onDiskBase + ".index" + fileSuffix_ + MMAP_FILE_SUFFIX,
+                ad_utility::ReuseTag(), ad_utility::AccessPattern::Random);
+  }
   auto filename = string(onDiskBase + ".index" + fileSuffix_);
   ad_utility::File file;
   try {
@@ -82,7 +77,6 @@
 IdTable Permutation::scan(
     Id col0Id, std::optional<Id> col1Id, ColumnIndices additionalColumns,
     std::shared_ptr<ad_utility::CancellationHandle> cancellationHandle) const {
->>>>>>> e9324895
   if (!isLoaded_) {
     throw std::runtime_error("This query requires the permutation " +
                              readableName_ + ", which was not loaded");
@@ -97,18 +91,8 @@
   }
   const auto& metaData = meta_.getMetaData(col0Id);
 
-<<<<<<< HEAD
-  if (col1Id.has_value()) {
-    return reader_.scan(metaData, col1Id.value(), meta_.blockData(), file_,
-                        additionalColumns, timer);
-  } else {
-    return reader_.scan(metaData, meta_.blockData(), file_, additionalColumns,
-                        timer);
-  }
-=======
   return reader().scan(metaData, col1Id, meta_.blockData(), additionalColumns,
                        cancellationHandle);
->>>>>>> e9324895
 }
 
 // _____________________________________________________________________
@@ -122,16 +106,13 @@
   }
   const auto& metaData = meta_.getMetaData(col0Id);
 
-<<<<<<< HEAD
+  // TODO<joka921> should be handled inside the CompressedRelationReader.
   if (!col1Id.has_value()) {
     return metaData.getNofElements();
   }
 
-  return reader_.getResultSizeOfScan(metaData, col1Id.value(),
-                                     meta_.blockData(), file_);
-=======
-  return reader().getResultSizeOfScan(metaData, col1Id, meta_.blockData());
->>>>>>> e9324895
+  return reader().getResultSizeOfScan(metaData, col1Id.value(),
+                                     meta_.blockData());
 }
 
 // _____________________________________________________________________
@@ -199,12 +180,8 @@
 Permutation::IdTableGenerator Permutation::lazyScan(
     Id col0Id, std::optional<Id> col1Id,
     std::optional<std::vector<CompressedBlockMetadata>> blocks,
-<<<<<<< HEAD
-    ColumnIndices additionalColumns, const TimeoutTimer& timer) const {
-=======
     ColumnIndices additionalColumns,
     std::shared_ptr<ad_utility::CancellationHandle> cancellationHandle) const {
->>>>>>> e9324895
   if (!meta_.col0IdExists(col0Id)) {
     if (additionalPermutation_) {
       return additionalPermutation_->lazyScan(col0Id, col1Id, std::move(blocks),
@@ -218,21 +195,9 @@
         relationMetadata, col1Id, meta_.blockData());
     blocks = std::vector(blockSpan.begin(), blockSpan.end());
   }
-<<<<<<< HEAD
-  if (col1Id.has_value()) {
-    return reader_.lazyScan(meta_.getMetaData(col0Id), col1Id.value(),
-                            std::move(blocks.value()), file_, additionalColumns,
-                            timer);
-  } else {
-    return reader_.lazyScan(meta_.getMetaData(col0Id),
-                            std::move(blocks.value()), file_, additionalColumns,
-                            timer);
-  }
-=======
   OwningColumnIndices owningColumns{additionalColumns.begin(),
                                     additionalColumns.end()};
   return reader().lazyScan(meta_.getMetaData(col0Id), col1Id,
                            std::move(blocks.value()), std::move(owningColumns),
                            cancellationHandle);
->>>>>>> e9324895
 }