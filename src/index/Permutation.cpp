--- conflicted
+++ resolved
@@ -39,15 +39,9 @@
 }
 
 // _____________________________________________________________________
-<<<<<<< HEAD
 IdTable Permutation::scan(Id col0Id, std::optional<Id> col1Id,
                           ColumnIndices additionalColumns,
-                          const TimeoutTimer& timer) const {
-=======
-IdTable Permutation::scan(
-    Id col0Id, std::optional<Id> col1Id,
-    std::shared_ptr<ad_utility::CancellationHandle> cancellationHandle) const {
->>>>>>> 3acd33cc
+                          std::shared_ptr<ad_utility::CancellationHandle> cancellationHandle) const {
   if (!isLoaded_) {
     throw std::runtime_error("This query requires the permutation " +
                              readableName_ + ", which was not loaded");
@@ -60,17 +54,10 @@
   const auto& metaData = meta_.getMetaData(col0Id);
 
   if (col1Id.has_value()) {
-<<<<<<< HEAD
-    return reader().scan(metaData, col1Id.value(), meta_.blockData(),
-                         additionalColumns, timer);
+    return reader_.scan(metaData, col1Id.value(), meta_.blockData(),
+                        additionalColumns, cancellationHandle);
   } else {
-    return reader().scan(metaData, meta_.blockData(), additionalColumns, timer);
-=======
-    return reader_.scan(metaData, col1Id.value(), meta_.blockData(), file_,
-                        cancellationHandle);
-  } else {
-    return reader_.scan(metaData, meta_.blockData(), file_, cancellationHandle);
->>>>>>> 3acd33cc
+    return reader().scan(metaData, meta_.blockData(), additionalColumns, cancellationHandle);
   }
 }
 
@@ -146,11 +133,8 @@
 Permutation::IdTableGenerator Permutation::lazyScan(
     Id col0Id, std::optional<Id> col1Id,
     std::optional<std::vector<CompressedBlockMetadata>> blocks,
-<<<<<<< HEAD
-    ColumnIndices additionalColumns, const TimeoutTimer& timer) const {
-=======
+    ColumnIndices additionalColumns,
     std::shared_ptr<ad_utility::CancellationHandle> cancellationHandle) const {
->>>>>>> 3acd33cc
   if (!meta_.col0IdExists(col0Id)) {
     return {};
   }
@@ -163,22 +147,12 @@
   OwningColumnIndices owningColumns{additionalColumns.begin(),
                                     additionalColumns.end()};
   if (col1Id.has_value()) {
-<<<<<<< HEAD
     return reader().lazyScan(meta_.getMetaData(col0Id), col1Id.value(),
                              std::move(blocks.value()),
-                             std::move(owningColumns), timer);
+                             std::move(owningColumns), cancellationHandle);
   } else {
     return reader().lazyScan(meta_.getMetaData(col0Id),
                              std::move(blocks.value()),
-                             std::move(owningColumns), timer);
-=======
-    return reader_.lazyScan(meta_.getMetaData(col0Id), col1Id.value(),
-                            std::move(blocks.value()), file_,
-                            cancellationHandle);
-  } else {
-    return reader_.lazyScan(meta_.getMetaData(col0Id),
-                            std::move(blocks.value()), file_,
-                            cancellationHandle);
->>>>>>> 3acd33cc
+                             std::move(owningColumns), cancellationHandle);
   }
 }