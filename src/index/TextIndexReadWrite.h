// Copyright 2024, University of Freiburg,
// Chair of Algorithms and Data Structures.
// Author: Felix Meisen (fesemeisen@outlook.de)

#ifndef QLEVER_SRC_INDEX_TEXTINDEXREADWRITE_H
#define QLEVER_SRC_INDEX_TEXTINDEXREADWRITE_H

#include "backports/span.h"
#include "engine/idTable/IdTable.h"
#include "global/Id.h"
#include "global/IndexTypes.h"
#include "index/Postings.h"
#include "index/TextMetaData.h"
#include "index/TextScoringEnum.h"
#include "util/CompressionUsingZstd/ZstdWrapper.h"
#include "util/HashMap.h"
#include "util/Simple8bCode.h"
#include "util/TransparentFunctors.h"

namespace textIndexReadWrite::detail {

// This function contains the actual frequency compressed list reading and does
// the following steps:
// - Read codebook size
// - Read codebook
// - return the read codebook through reference
// - Read list from disk which is simple8b and frequency encoded
// - simple8b decode the list
// - return the still frequency encoded vector through reference
template <typename From>
void readFreqComprListHelper(size_t nofElements, off_t from, size_t nofBytes,
                             const ad_utility::File& textIndexFile,
                             std::vector<uint64_t>& frequencyEncodedVector,
                             std::vector<From>& codebook) {
  if (nofBytes == 0) {
    // This might happen for empty blocks.
    frequencyEncodedVector.clear();
    return;
  }
  AD_CONTRACT_CHECK(nofBytes > 0);
  LOG(DEBUG) << "Reading frequency-encoded list from disk...\n";
  LOG(TRACE) << "NofElements: " << nofElements << ", from: " << from
             << ", nofBytes: " << nofBytes << '\n';

  // Read codebook size and advance pointer (current)
  size_t nofCodebookBytes;
  off_t current = from;
  size_t ret = textIndexFile.read(&nofCodebookBytes, sizeof(size_t), current);
  LOG(TRACE) << "Nof Codebook Bytes: " << nofCodebookBytes << '\n';
  AD_CONTRACT_CHECK(sizeof(size_t) == ret);
  current += ret;

  // Set correct size of codebook, read codebook, advance pointer (current)
  codebook.resize(nofCodebookBytes / sizeof(From));
  ret = textIndexFile.read(codebook.data(), nofCodebookBytes, current);
  AD_CONTRACT_CHECK(ret == size_t(nofCodebookBytes));
  current += ret;

  // Create vector that is simple8b and frequency encoded, read encoded vector
  // from file, advance pointer (current)
  std::vector<uint64_t> simple8bEncoded;
  simple8bEncoded.resize(nofElements);
  ret = textIndexFile.read(simple8bEncoded.data(), nofBytes - (current - from),
                           current);
  current += ret;

  AD_CONTRACT_CHECK(size_t(current - from) == nofBytes);

  // simple8b decode the list which is then directly passed to
  // frequencyEncodedVector. The resizing with overhead is necessary for
  // simple8b
  LOG(DEBUG) << "Decoding Simple8b code...\n";
  frequencyEncodedVector.resize(nofElements + 250);
  ad_utility::Simple8bCode::decode(simple8bEncoded.data(), nofElements,
                                   frequencyEncodedVector.data());
  LOG(DEBUG) << "Reverting frequency encoded items to actual IDs...\n";
  frequencyEncodedVector.resize(nofElements);
}

// This function contains the actual gap compressed list reading and does the
// following steps:
// - Read list from disk which is simple8b and gap encoded
// - simple8b decode the list
// - return the still gap encoded vector through reference
template <typename From>
void readGapComprListHelper(size_t nofElements, off_t from, size_t nofBytes,
                            const ad_utility::File& textIndexFile,
                            std::vector<From>& gapEncodedVector) {
  LOG(DEBUG) << "Reading gap-encoded list from disk...\n";
  LOG(TRACE) << "NofElements: " << nofElements << ", from: " << from
             << ", nofBytes: " << nofBytes << '\n';
  if (nofBytes == 0) {
    // This might happen for empty blocks.
    gapEncodedVector.clear();
    return;
  }

  // Create vector that is simple8b and gap encoded, read encoded vector from
  // file
  std::vector<uint64_t> simple8bEncoded;
  simple8bEncoded.resize(nofBytes / 8);
  textIndexFile.read(simple8bEncoded.data(), nofBytes, from);

  // simple8b decode the list which is then directly passed to
  // gapEncodedVector. The resizing with overhead is necessary for simple8b
  LOG(DEBUG) << "Decoding Simple8b code...\n";
  gapEncodedVector.resize(nofElements + 250);
  ad_utility::Simple8bCode::decode(simple8bEncoded.data(), nofElements,
                                   gapEncodedVector.data());
  LOG(DEBUG) << "Reverting gaps to actual IDs...\n";
  gapEncodedVector.resize(nofElements);
}

/**
 * @brief Reads the given contextList from textIndexFile and returns the
 *        elements as IdTable.
 * @param allocator Used to create the IdTable.
 * @param contextList Metadata used to read the correct lines from the file
 * @param isWordCl Contains the right elements of context list. This is
 *                 necessary since the context list contains both words and
 *                 entities.
 * @param textIndexFile The file to read the elements from.
 * @param textScoringMetric The textScoringMetric used to save the contextList
 *                          during index building. This is necessary to cast the
 *                          scores to the right type.
 *
 */
IdTable readContextListHelper(
    const ad_utility::AllocatorWithLimit<Id>& allocator,
    const ContextListMetaData& contextList, bool isWordCl,
    const ad_utility::File& textIndexFile, TextScoringMetric textScoringMetric);

}  // namespace textIndexReadWrite::detail
namespace textIndexReadWrite {

/// WRITING PART

// Compress src using zstd and write compressed bytes to file while advancing
// currentOffset by the nofBytes written
template <typename T>
void compressAndWrite(ql::span<const T> src, ad_utility::File& out,
                      off_t& currentOffset);

/**
 * @brief Writes posting to given file. It splits the vector of postings into
 *        the lists for each respective tuple element of postings.
 *        The TextRecordIndex list gets gap encoded and then simple8b encoded
 *        before being written to file. The WordIndex and Score lists get
 *        frequency encoded and then simple8b encoded before being written to
 *        file.
 * @param out The file to write to.
 * @param postings The vector of postings to write.
 * @param currentOffset The current offset in the file which gets passed by
 *                      reference because it gets updated.
 *
 */
ContextListMetaData writePostings(ad_utility::File& out,
<<<<<<< HEAD
                                  const std::vector<Posting>& postings,
                                  bool skipWordlistIfAllTheSame,
=======
                                  const vector<Posting>& postings,
>>>>>>> ae2806e8
                                  off_t& currentOffset, bool scoreIsInt);

template <typename T>
size_t writeCodebook(const std::vector<T>& codebook, ad_utility::File& file);

/**
 * @brief Encodes a span of elements and writes the encoded list to file.
 *        Advances the currentOffset by number of bytes written.
 * @param spanToWrite The span of elements to encode and write.
 * @param file The file to write the encoded list to.
 * @param currentOffset The offset that's advanced.
 * @warning The elements of the list have to be able to be cast to uint64_t.
 */
template <typename T>
void encodeAndWriteSpanAndMoveOffset(ql::span<const T> spanToWrite,
                                     ad_utility::File& file,
                                     off_t& currentOffset);

/// READING PART

template <typename T>
std::vector<T> readZstdComprList(size_t nofElements, off_t from,
                                 size_t nofBytesCompressed,
                                 const ad_utility::File& textIndexFile) {
  std::vector<char> compressed(nofBytesCompressed);
  size_t ret = textIndexFile.read(compressed.data(), nofBytesCompressed, from);
  AD_CONTRACT_CHECK(ret == nofBytesCompressed);
  return ZstdWrapper::decompress<T>(compressed.data(), nofBytesCompressed,
                                    nofElements);
}

// Reads the given textblock and returns all words with their contextId, wordId
// and score. Internally uses readContextListHelper.
IdTable readWordCl(const TextBlockMetaData& tbmd,
                   const ad_utility::AllocatorWithLimit<Id>& allocator,
                   const ad_utility::File& textIndexFile,
                   TextScoringMetric textScoringMetric);

// Reads the given textblock and returns all entities with their contextId,
// entityId and score. Internally uses readContextListHelper.
IdTable readWordEntityCl(const TextBlockMetaData& tbmd,
                         const ad_utility::AllocatorWithLimit<Id>& allocator,
                         const ad_utility::File& textIndexFile,
                         TextScoringMetric textScoringMetric);

/**
 * @brief Reads a frequency encoded list from the given file and casts its
 *        elements to the To type using the given transformer. The From type
 *        specifies the type that was used to create the codebook in the writing
 *        step.
 * @return The decoded list as vector<To>.
 * @param nofElements The number of elements in the list.
 * @param from The offset in the file to start reading from.
 * @param nofBytes The number of bytes to read which can't be deduced from the
 *                 number of elements since the list is simple8b compressed.
 * @param textIndexFile The file to read from.
 * @param transformer The transformer to cast the decoded values to the To type.
 *                    If no transformer is given, a static cast is used.
 */
template <typename To, typename From,
          typename Transformer = decltype(ad_utility::staticCast<To>)>
std::vector<To> readFreqComprList(size_t nofElements, off_t from,
                                  size_t nofBytes,
                                  const ad_utility::File& textIndexFile,
                                  Transformer transformer = {}) {
  std::vector<uint64_t> frequencyEncodedVector;
  std::vector<From> codebook;
  detail::readFreqComprListHelper(nofElements, from, nofBytes, textIndexFile,
                                  frequencyEncodedVector, codebook);
  std::vector<To> result;
  result.reserve(frequencyEncodedVector.size());
  ql::ranges::for_each(frequencyEncodedVector, [&](const auto& encoded) {
    result.push_back(transformer(codebook.at(encoded)));
  });
  LOG(DEBUG) << "Done reading frequency-encoded list. Size: " << result.size()
             << "\n";
  return result;
}

/**
 * @brief Does the same as the other readFreqComprList but writes the decoded
 *        list to the given iterator instead of returning it.
 * @warning The iterator has to be big enough to be increased nofElements times.
 *          (it is increased once more but not written to and then discarded)
 */
template <typename To, typename From, typename OutputIterator,
          typename Transformer = decltype(ad_utility::staticCast<To>)>
void readFreqComprList(OutputIterator iterator, size_t nofElements, off_t from,
                       size_t nofBytes, const ad_utility::File& textIndexFile,
                       Transformer transformer = {}) {
  std::vector<uint64_t> frequencyEncodedVector;
  std::vector<From> codebook;
  detail::readFreqComprListHelper(nofElements, from, nofBytes, textIndexFile,
                                  frequencyEncodedVector, codebook);
  ql::ranges::for_each(frequencyEncodedVector, [&](const auto& encoded) {
    *iterator = transformer(codebook.at(encoded));
    ++iterator;
  });
  LOG(DEBUG) << "Done reading frequency-encoded list.";
}

/**
 * @brief Reads a gap encoded list from the given file and casts its elements to
 *        the To type using the given transformer. The From type specifies the
 *        type that was used to calculate the gaps in the writing step.
 * @return The decoded list as vector<To>.
 * @param nofElements The number of elements in the list.
 * @param from The offset in the file to start reading from.
 * @param nofBytes The number of bytes to read which can't be deduced from the
 *                 number of elements since the list is simple8b compressed.
 * @param textIndexFile The file to read from.
 * @param transformer The transformer to cast the decoded values to the To type.
 *                    If no transformer is given, a static cast is used.
 */
template <typename To, typename From,
          typename Transformer = decltype(ad_utility::staticCast<To>)>
std::vector<To> readGapComprList(size_t nofElements, off_t from,
                                 size_t nofBytes,
                                 const ad_utility::File& textIndexFile,
                                 Transformer transformer = {}) {
  std::vector<From> gapEncodedVector;
  detail::readGapComprListHelper(nofElements, from, nofBytes, textIndexFile,
                                 gapEncodedVector);

  // Undo gapEncoding
  std::vector<To> result;
  result.reserve(nofElements);
  From previous = 0;
  for (auto gap : gapEncodedVector) {
    previous += gap;
    result.push_back(transformer(previous));
  }
  LOG(DEBUG) << "Done reading gap-encoded list. Size: " << result.size()
             << "\n";
  return result;
}

/**
 * @brief Does the same as the other readGapComprList but writes the decoded
 *        list to the given iterator instead of returning it.
 * @warning The iterator has to be big enough to be increased nofElements times.
 *          (it is increased once more but not written to and  then discarded)
 */
template <typename To, typename From, typename OutputIterator,
          typename Transformer = decltype(ad_utility::staticCast<To>)>
void readGapComprList(OutputIterator iterator, size_t nofElements, off_t from,
                      size_t nofBytes, const ad_utility::File& textIndexFile,
                      Transformer transformer = {}) {
  std::vector<From> gapEncodedVector;
  detail::readGapComprListHelper(nofElements, from, nofBytes, textIndexFile,
                                 gapEncodedVector);

  // Undo gapEncoding
  From previous = 0;
  for (auto gap : gapEncodedVector) {
    previous += gap;
    *iterator = transformer(previous);
    ++iterator;
  }
  LOG(DEBUG) << "Done reading gap-encoded list.";
}

}  // namespace textIndexReadWrite

/**
 * @brief A class used to encode a view of elements by frequency encoding them.
 *        It does this during the construction of the object and stores the
 *        encoded vector, the codebook and the code map. It also has a method
 *        to write the encoded vector to a file.
 */
template <typename T>
class FrequencyEncode {
 public:
  using TypedMap = ad_utility::HashMap<T, size_t>;
  using TypedVector = std::vector<T>;
  using CodeMap = TypedMap;
  using CodeBook = TypedVector;

  // View must be an input range with value type `T`.
  // The constructor forwards the view to the initialize function. This is
  // necessary because of a clang 16 bug. This bug causes the declaration
  // of a method in the .h file to not be connected to its definition in the
  // .cpp file when using this specific requires clause. To circumvent this the
  // requires clause is kept only in the .h file and the constructor calls the
  // initialize function which has no direct requires clause.
  CPP_template(typename View)(requires(
      !ranges::same_as<
          FrequencyEncode,
          std::remove_cvref_t<View>>)) explicit FrequencyEncode(View&& view) {
    initialize(std::forward<View>(view));
  };

  FrequencyEncode() = delete;
  FrequencyEncode(const FrequencyEncode&) = delete;
  FrequencyEncode& operator=(const FrequencyEncode&) = delete;
  FrequencyEncode(FrequencyEncode&&) = delete;
  FrequencyEncode& operator=(FrequencyEncode&&) = delete;

  void writeToFile(ad_utility::File& out, off_t& currentOffset);

  const std::vector<size_t>& getEncodedVector() const { return encodedVector_; }
  const CodeMap& getCodeMap() const { return codeMap_; }
  const CodeBook& getCodeBook() const { return codeBook_; }

 private:
  // This method implements the constructor. The reason is explained in the
  // comment above the constructor.
  template <typename View>
  void initialize(View&& view);

  std::vector<size_t> encodedVector_;
  CodeMap codeMap_;
  CodeBook codeBook_;
};

template <typename View>
FrequencyEncode(View&& view)
    -> FrequencyEncode<ql::ranges::range_value_t<std::decay_t<View>>>;

/**
 * @brief A class used to encode a view of elements by gap encoding them.
 *        It does this during the construction of the object and stores the
 *        encoded vector. It also has a method to write the encoded vector to
 *        a file.
 */
template <typename T>
class GapEncode {
  static_assert(std::is_arithmetic_v<T>);

 public:
  using TypedVector = std::vector<T>;

  // View must be an input range with value type `T`.
  // The constructor forwards the view to the initialize function. This is
  // necessary because of a clang 16 bug. This bug causes the declaration
  // of a method in the .h file to not be connected to its definition in the
  // .cpp file when using this specific requires clause. To circumvent this the
  // requires clause is kept only in the .h file and the constructor calls the
  // initialize function which has no direct requires clause.
  CPP_template(typename View)(requires(
      !ranges::same_as<GapEncode, std::remove_cvref_t<
                                      View>>)) explicit GapEncode(View&& view) {
    initialize(std::forward<View>(view));
  };

  GapEncode() = delete;
  GapEncode(const GapEncode&) = delete;
  GapEncode& operator=(const GapEncode&) = delete;
  GapEncode(GapEncode&&) = delete;
  GapEncode& operator=(GapEncode&&) = delete;

  void writeToFile(ad_utility::File& out, off_t& currentOffset);

  const TypedVector& getEncodedVector() const { return encodedVector_; }

 private:
  // This method implements the constructor. The reason is explained in the
  // comment above the constructor.
  template <typename View>
  void initialize(View&& view);

  TypedVector encodedVector_;
};

template <typename View>
GapEncode(View&& view)
    -> GapEncode<ql::ranges::range_value_t<std::decay_t<View>>>;

#endif  // QLEVER_SRC_INDEX_TEXTINDEXREADWRITE_H<|MERGE_RESOLUTION|>--- conflicted
+++ resolved
@@ -155,12 +155,7 @@
  *
  */
 ContextListMetaData writePostings(ad_utility::File& out,
-<<<<<<< HEAD
                                   const std::vector<Posting>& postings,
-                                  bool skipWordlistIfAllTheSame,
-=======
-                                  const vector<Posting>& postings,
->>>>>>> ae2806e8
                                   off_t& currentOffset, bool scoreIsInt);
 
 template <typename T>
