// Copyright 2025, University of Freiburg,
// Chair of Algorithms and Data Structures.
// Author: Christoph Ullinger <ullingec@cs.uni-freiburg.de>

#ifndef QLEVER_SRC_UTIL_GEOMETRYINFO_H
#define QLEVER_SRC_UTIL_GEOMETRYINFO_H

#include <cstdint>
#include <cstdio>
#include <string>

#include "backports/three_way_comparison.h"
#include "concepts/concepts.hpp"
#include "global/ValueId.h"
#include "rdfTypes/GeoPoint.h"
#include "util/BitUtils.h"

namespace ad_utility {

// These encapsulating structs are required for the `RequestedInfo` templates
// used in the `GeometryInfo` class and the `GeometryInfoValueGetter`.

// Represents the centroid of a geometry as a `GeoPoint`.
struct Centroid {
 private:
  GeoPoint centroid_;

 public:
  explicit Centroid(GeoPoint centroid) : centroid_{centroid} {};
  Centroid(double lat, double lng) : centroid_{lat, lng} {};

  GeoPoint centroid() const { return centroid_; };
};

// The individual coordinates describing the bounding box.
enum class BoundingCoordinate { MIN_X, MIN_Y, MAX_X, MAX_Y };

// Represents the bounding box of a geometry by two `GeoPoint`s for lower left
// corner and upper right corner.
struct BoundingBox {
 private:
  GeoPoint lowerLeft_;
  GeoPoint upperRight_;

 public:
  BoundingBox(GeoPoint lowerLeft, GeoPoint upperRight);

  GeoPoint lowerLeft() const { return lowerLeft_; }
  GeoPoint upperRight() const { return upperRight_; }
  std::pair<GeoPoint, GeoPoint> pair() const {
    return {lowerLeft_, upperRight_};
  }

  // Return a `POLYGON` WKT literal without quotes or datatype representing this
  // bounding box.
  std::string asWkt() const;

  // Extract the minimum or maximum coordinates
  template <BoundingCoordinate RequestedCoordinate>
  double getBoundingCoordinate() const;
};

// The encoded bounding box is a pair of the bit encodings of the
// `BoundingBox`'s two `GeoPoint`s. Due to `std::pair` not being trivially
// copyable, this is implemented as a `struct`.
struct EncodedBoundingBox {
  uint64_t lowerLeftEncoded_;
  uint64_t upperRightEncoded_;
};

// Represents the WKT geometry type, for the meaning see `libspatialjoin`'s
// `WKTType`.
struct GeometryType {
 private:
  uint8_t type_;

 public:
  explicit GeometryType(uint8_t type);

  uint8_t type() const { return type_; };

  // Returns an IRI without brackets of the OGC Simple Features geometry type.
  std::optional<std::string_view> asIri() const;

  QL_DEFINE_DEFAULTED_EQUALITY_OPERATOR_LOCAL_CONSTEXPR(GeometryType, type_)
};

// Represents the number of child geometries inside a collection geometry type.
struct NumGeometries {
 private:
  uint32_t numGeometries_;

 public:
  NumGeometries(uint32_t numGeometries) : numGeometries_{numGeometries} {};

  uint32_t numGeometries() const { return numGeometries_; }

  constexpr bool operator==(const NumGeometries& other) const = default;
};

// Represents the length of the geometry in meters.
struct MetricLength {
 private:
  double length_;

 public:
  explicit MetricLength(double length);

  double length() const { return length_; }
};

// Represents the area of the WKT geometry in square meters on the earth's
// surface. The value `NaN` is allowed here to express that the given polygon
// (or multipolygon, collection) is malformed semantically not syntactically
// s.t. we cannot determine an area. This is allowed as such polygons may still
// have some of the other properties of `GeometryInfo`.
struct MetricArea {
 private:
  double area_;

 public:
  explicit MetricArea(double area);

  double area() const { return area_; };
};

// Class for internal exception handling of errors from `s2geometry`.
class InvalidPolygonError : public std::runtime_error {
 public:
  explicit InvalidPolygonError()
      : std::runtime_error{
            "Computation encountered an invalid polygon geometry."} {}
};

// Forward declaration for concept
class GeometryInfo;

// Concept for the `RequestedInfo` template parameter: any of these types is
// allowed to be requested.
template <typename T>
CPP_concept RequestedInfoT =
    SameAsAny<T, GeometryInfo, Centroid, BoundingBox, GeometryType,
              NumGeometries, MetricLength, MetricArea>;

// The version of the `GeometryInfo`: to ensure correctness when reading disk
// serialized objects of this class.
constexpr uint64_t GEOMETRY_INFO_VERSION = 5;

// A geometry info object holds precomputed details on WKT literals.
// IMPORTANT: Every modification of the attributes of this class will be an
// index-breaking change regarding the `GeoVocabulary`. Please update the
// `GEOMETRY_INFO_VERSION` constant above accordingly, which will invalidate all
// indices using such a vocabulary.
class GeometryInfo {
 private:
  // `GeometryInfo` must ensure that its attributes' binary representation
  // cannot be all-zero. This is currently used by the disk serialization of
  // `GeoVocabulary` to represent invalid literals.
  EncodedBoundingBox boundingBox_;
  uint64_t geometryTypeAndCentroid_;
  uint32_t numGeometries_;
  MetricLength metricLength_;
  MetricArea metricArea_;

  // TODO<ullingerc>: Implement the behavior for the following two
  // attributes
  //   int64_t parsedGeometryOffset_ = -1;

  static constexpr uint64_t bitMaskGeometryType =
      bitMaskForHigherBits(ValueId::numDatatypeBits);
  static constexpr uint64_t bitMaskCentroid =
      bitMaskForLowerBits(ValueId::numDataBits);

 public:
  GeometryInfo(uint8_t wktType, const BoundingBox& boundingBox,
<<<<<<< HEAD
               Centroid centroid);
#ifdef QLEVER_REDUCED_FEATURE_SET_FOR_CPP17
  // Required for `bit_cast`.
  GeometryInfo() = default;
#endif
=======
               Centroid centroid, NumGeometries numGeometries,
               MetricLength metricLength, MetricArea metricArea);
>>>>>>> 3f7a4cca

  GeometryInfo(const GeometryInfo& other) = default;

  // Parse an arbitrary WKT literal and compute all attributes. Return
  // `std:nullopt` if `wkt` cannot be parsed.
  static std::optional<GeometryInfo> fromWktLiteral(std::string_view wkt);

  // Create geometry info for a GeoPoint object.
  static GeometryInfo fromGeoPoint(const GeoPoint& point);

  // Extract the WKT geometry type from geometryTypeAndCentroid_.
  GeometryType getWktType() const;

  // Parse an arbitrary WKT literal and return only the geometry type.
  static std::optional<GeometryType> getWktType(std::string_view wkt);

  // Extract centroid from geometryTypeAndCentroid_ and convert it to GeoPoint.
  Centroid getCentroid() const;

  // Parse an arbitrary WKT literal and compute only the centroid.
  static std::optional<Centroid> getCentroid(std::string_view wkt);

  // Convert the bounding box to GeoPoints.
  BoundingBox getBoundingBox() const;

  // Parse an arbitrary WKT literal and compute only the bounding box.
  static std::optional<BoundingBox> getBoundingBox(std::string_view wkt);

  // Extract the metric area.
  MetricArea getMetricArea() const;

  // Parse an arbitrary WKT literal and compute only the metric area.
  static std::optional<MetricArea> getMetricArea(std::string_view wkt);

  // Get the number of child geometries contained in this geometry.
  NumGeometries getNumGeometries() const;

  // Parse an arbitrary WKT literal and compute only the number of child
  // geometries.
  static std::optional<NumGeometries> getNumGeometries(std::string_view wkt);

  // Extract the length in meters.
  MetricLength getMetricLength() const;

  // Parse an arbitrary WKT literal and compute only the length in meters.
  static std::optional<MetricLength> getMetricLength(
      const std::string_view& wkt);

  // Extract the requested information from this object.
  CPP_template(typename RequestedInfo = GeometryInfo)(
      requires RequestedInfoT<RequestedInfo>) RequestedInfo
      getRequestedInfo() const;

  // Parse the given WKT literal and compute only the requested information.
  CPP_template(typename RequestedInfo = GeometryInfo)(
      requires RequestedInfoT<RequestedInfo>) static std::
      optional<RequestedInfo> getRequestedInfo(std::string_view wkt);
};

// For the disk serialization we require that a `GeometryInfo` is trivially
// copyable.
static_assert(std::is_trivially_copyable_v<GeometryInfo>);

}  // namespace ad_utility

#endif  // QLEVER_SRC_UTIL_GEOMETRYINFO_H<|MERGE_RESOLUTION|>--- conflicted
+++ resolved
@@ -173,16 +173,12 @@
 
  public:
   GeometryInfo(uint8_t wktType, const BoundingBox& boundingBox,
-<<<<<<< HEAD
-               Centroid centroid);
+               Centroid centroid, NumGeometries numGeometries,
+               MetricLength metricLength, MetricArea metricArea);
 #ifdef QLEVER_REDUCED_FEATURE_SET_FOR_CPP17
   // Required for `bit_cast`.
   GeometryInfo() = default;
 #endif
-=======
-               Centroid centroid, NumGeometries numGeometries,
-               MetricLength metricLength, MetricArea metricArea);
->>>>>>> 3f7a4cca
 
   GeometryInfo(const GeometryInfo& other) = default;
 
