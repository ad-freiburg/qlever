--- conflicted
+++ resolved
@@ -205,7 +205,6 @@
           projectInt32WebMercToDoubleLatLng(box.getUpperRight())};
 };
 
-<<<<<<< HEAD
 // Counts the number of geometries in a geometry collection.
 inline uint32_t countChildGeometries(const ParsedWkt& geom) {
   return std::visit(
@@ -220,7 +219,7 @@
       },
       geom);
 }
-=======
+
 // Helper enum for readable handling of the geometry type identifiers used by
 // `AnyGeometry`.
 enum class AnyGeometryMember : uint8_t {
@@ -296,7 +295,6 @@
   }
 };
 static constexpr MetricLengthVisitor computeMetricLength;
->>>>>>> 8fae2ee2
 
 }  // namespace ad_utility::detail
 
