--- conflicted
+++ resolved
@@ -48,10 +48,7 @@
                  MultiPolygon<CoordType>, Collection<CoordType>>;
 using ParseResult = std::pair<WKTType, std::optional<ParsedWkt>>;
 using DAnyGeometry = util::geo::AnyGeometry<CoordType>;
-<<<<<<< HEAD
 using GeometryN = boost::mp11::mp_push_back<ParsedWkt, DAnyGeometry>;
-=======
->>>>>>> 1cc096df
 
 template <typename T>
 CPP_concept WktSingleGeometryType =
@@ -293,16 +290,10 @@
 
 // Helper to convert the dynamic container `AnyGeometry` to the `ParsedWkt`
 // variant type
-<<<<<<< HEAD
-template <typename Visitor, typename T>
-requires SimilarTo<T, DAnyGeometry>
-inline auto visitAnyGeometry(Visitor visitor, T&& geom) {
-=======
 CPP_template(typename Visitor, typename T)(
     requires SimilarTo<
         T, DAnyGeometry>) inline auto visitAnyGeometry(Visitor visitor,
                                                        T&& geom) {
->>>>>>> 1cc096df
   using enum AnyGeometryMember;
   // `AnyGeometry` is a class from `pb_util`. It does not operate on an enum,
   // this is why we use our own enum here. The correct matching of the integer
@@ -485,14 +476,10 @@
     return UtilGeomToWktVisitor{}(opt.value());
   }
 
-  // Visitor for the `ParsedWkt` variant.
-<<<<<<< HEAD
+  // Visitor for the `ParsedWkt` and `GeometryN` variants.
   CPP_template(typename T)(
       requires SimilarToAny<T, ParsedWkt, GeometryN>) std::optional<std::string>
   operator()(const T& variant) const {
-=======
-  std::optional<std::string> operator()(const ParsedWkt& variant) const {
->>>>>>> 1cc096df
     return std::visit(UtilGeomToWktVisitor{}, variant);
   }
 
@@ -512,7 +499,6 @@
 
 static constexpr UtilGeomToWktVisitor utilGeomToWkt;
 
-<<<<<<< HEAD
 // Helper to extract the n-th geometry from a parsed `pb_util` geometry. Note
 // that this is 1-indexed and non-collection types return themselves at index 1.
 struct GeometryNVisitor {
@@ -566,8 +552,6 @@
 
 static constexpr GeometryNVisitor getGeometryN;
 
-=======
->>>>>>> 1cc096df
 }  // namespace ad_utility::detail
 
 #endif  // QLEVER_SRC_RDFTYPES_GEOMETRYINFOHELPERSIMPL_H