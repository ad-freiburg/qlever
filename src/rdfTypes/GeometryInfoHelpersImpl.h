// Copyright 2025, University of Freiburg,
// Chair of Algorithms and Data Structures.
// Author: Christoph Ullinger <ullingec@cs.uni-freiburg.de>

#ifndef QLEVER_SRC_RDFTYPES_GEOMETRYINFOHELPERSIMPL_H
#define QLEVER_SRC_RDFTYPES_GEOMETRYINFOHELPERSIMPL_H

<<<<<<< HEAD
#include <absl/functional/function_ref.h>
=======
#include <s2/s2earth.h>
#include <s2/s2latlng.h>
#include <s2/s2loop.h>
#include <s2/s2point.h>
#include <s2/s2polygon.h>
>>>>>>> ae697834
#include <spatialjoin/BoxIds.h>
#include <util/geo/Geo.h>

#include <array>
<<<<<<< HEAD
#include <range/v3/numeric/accumulate.hpp>
#include <string_view>
#include <type_traits>
=======
#include <iostream>
#include <memory>
#include <string_view>
#include <utility>
#include <vector>
>>>>>>> ae697834

#include "global/Constants.h"
#include "rdfTypes/GeoPoint.h"
#include "rdfTypes/GeometryInfo.h"
#include "rdfTypes/Literal.h"
#include "util/Exception.h"
#include "util/GeoConverters.h"
#include "util/Log.h"
#include "util/TypeTraits.h"

// This file contains functions used for parsing and processing WKT geometries
// using `pb_util`. To avoid unnecessarily compiling expensive modules, this
// file should not be included in header files.

namespace ad_utility::detail {

using namespace ::util::geo;
using namespace geometryConverters;
using ParsedWkt =
    std::variant<Point<CoordType>, Line<CoordType>, Polygon<CoordType>,
                 MultiPoint<CoordType>, MultiLine<CoordType>,
                 MultiPolygon<CoordType>, Collection<CoordType>>;
using ParseResult = std::pair<WKTType, std::optional<ParsedWkt>>;

template <typename T>
CPP_concept WktSingleGeometryType =
    SameAsAny<T, Point<CoordType>, Line<CoordType>, Polygon<CoordType>>;

template <typename T>
CPP_concept WktCollectionType =
    SameAsAny<T, MultiPoint<CoordType>, MultiLine<CoordType>,
              MultiPolygon<CoordType>, Collection<CoordType>>;

static_assert(!std::is_same_v<Line<CoordType>, MultiPoint<CoordType>>);

// Removes the datatype and quotation marks from a given literal
inline std::string removeDatatype(const std::string_view& wkt) {
  auto lit = ad_utility::triple_component::Literal::fromStringRepresentation(
      std::string{wkt});
  return std::string{asStringViewUnsafe(lit.getContent())};
}

// Adds quotation marks and the `geo:wktLiteral` datatype to a given string
inline std::string addDatatype(const std::string_view wkt) {
  auto lit = ad_utility::triple_component::Literal::literalWithoutQuotes(wkt);
  auto dt = ad_utility::triple_component::Iri::fromIrirefWithoutBrackets(
      GEO_WKT_LITERAL);
  lit.addDatatype(dt);
  return std::move(lit.toStringRepresentation());
}

// Tries to extract the geometry type and parse the geometry given by a WKT
// literal with quotes and datatype using `pb_util`
inline ParseResult parseWkt(const std::string_view& wkt) {
  auto wktLiteral = removeDatatype(wkt);
  std::optional<ParsedWkt> parsed = std::nullopt;
  auto type = getWKTType(wktLiteral);
  using enum WKTType;
  try {
    switch (type) {
      case POINT:
        parsed = pointFromWKT<CoordType>(wktLiteral);
        break;
      case LINESTRING:
        parsed = lineFromWKT<CoordType>(wktLiteral);
        break;
      case POLYGON:
        parsed = polygonFromWKT<CoordType>(wktLiteral);
        break;
      case MULTIPOINT:
        parsed = multiPointFromWKT<CoordType>(wktLiteral);
        break;
      case MULTILINESTRING:
        parsed = multiLineFromWKT<CoordType>(wktLiteral);
        break;
      case MULTIPOLYGON:
        parsed = multiPolygonFromWKT<CoordType>(wktLiteral);
        break;
      case COLLECTION:
        parsed = collectionFromWKT<CoordType>(wktLiteral);
        break;
      case NONE:
      default:
        break;
    }
  } catch (const std::runtime_error& error) {
    AD_LOG_DEBUG << "Error parsing WKT `" << wkt << "`: " << error.what()
                 << std::endl;
  }

  return {type, std::move(parsed)};
}

// Convert a point from `pb_util` to a `GeoPoint`
inline GeoPoint utilPointToGeoPoint(const Point<CoordType>& point) {
  return {point.getY(), point.getX()};
}

// Compute the centroid of a parsed geometry and return it as a `GeoPoint`
// wrapped inside a `Centroid` struct.
inline std::optional<Centroid> centroidAsGeoPoint(const ParsedWkt& geometry) {
  auto uPoint = std::visit([](auto& val) { return centroid(val); }, geometry);
  try {
    return Centroid{utilPointToGeoPoint(uPoint)};
  } catch (const CoordinateOutOfRangeException& ex) {
    AD_LOG_DEBUG << "Cannot compute centroid due to invalid "
                    "coordinates. Error: "
                 << ex.what() << std::endl;
    return std::nullopt;
  }
}

// Compute the bounding box of a parsed geometry and return it as a pair of two
// `GeoPoint`s wrapped inside a `BoundingBox` struct.
inline std::optional<BoundingBox> boundingBoxAsGeoPoints(
    const ParsedWkt& geometry) {
  auto bb = std::visit([](auto& val) { return getBoundingBox(val); }, geometry);
  try {
    auto lowerLeft = utilPointToGeoPoint(bb.getLowerLeft());
    auto upperRight = utilPointToGeoPoint(bb.getUpperRight());
    return BoundingBox{lowerLeft, upperRight};
  } catch (const CoordinateOutOfRangeException& ex) {
    AD_LOG_DEBUG << "Cannot compute bounding box due to "
                    "invalid coordinates. Error: "
                 << ex.what() << std::endl;
    return std::nullopt;
  }
}

// Convert a `GeoPoint` to a point as required by `pb_util`.
inline Point<CoordType> geoPointToUtilPoint(const GeoPoint& point) {
  return {point.getLng(), point.getLat()};
}

// Serialize a bounding box given by a pair of `GeoPoint`s to a WKT literal
// (without quotes or datatype).
inline std::string boundingBoxAsWkt(const GeoPoint& lowerLeft,
                                    const GeoPoint& upperRight) {
  Box<CoordType> box{geoPointToUtilPoint(lowerLeft),
                     geoPointToUtilPoint(upperRight)};
  return getWKT(box);
}

// Convert a `BoundingBox` struct holding two `GeoPoint`s to a `Box` struct as
// required by `pb_util`.
inline Box<CoordType> boundingBoxToUtilBox(const BoundingBox& boundingBox) {
  return {geoPointToUtilPoint(boundingBox.lowerLeft()),
          geoPointToUtilPoint(boundingBox.upperRight())};
}

// Constexpr helper to add the required suffixes to the OGC simple features IRI
// prefix.
template <const std::string_view& suffix>
constexpr std::string_view addSfPrefix() {
  return constexprStrCat<SF_PREFIX, suffix>();
}

namespace detail::geoStrings {
constexpr inline std::string_view point = "Point";
constexpr inline std::string_view linestring = "LineString";
constexpr inline std::string_view polygon = "Polygon";
constexpr inline std::string_view multipoint = "MultiPoint";
constexpr inline std::string_view multiLineString = "MultiLineString";
constexpr inline std::string_view multiPolygon = "MultiPolygon";
constexpr inline std::string_view geometryCollection = "GeometryCollection";
}  // namespace detail::geoStrings
inline constexpr auto SF_WKT_TYPE_IRI = []() {
  using namespace detail::geoStrings;
  return std::array<std::optional<std::string_view>, 8>{
      std::nullopt,  // Invalid geometry
      addSfPrefix<point>(),
      addSfPrefix<linestring>(),
      addSfPrefix<polygon>(),
      addSfPrefix<multipoint>(),
      addSfPrefix<multiLineString>(),
      addSfPrefix<multiPolygon>(),
      addSfPrefix<geometryCollection>()};
}();

// Lookup the IRI for a given WKT type in the array of prepared IRIs.
inline std::optional<std::string_view> wktTypeToIri(uint8_t type) {
  if (type < 8) {
    return SF_WKT_TYPE_IRI.at(type);
  }
  return std::nullopt;
}

// Reverse projection applied by `sj::WKTParser`: convert coordinates from web
// mercator int32 to normal lat-long double coordinates.
inline util::geo::DPoint projectInt32WebMercToDoubleLatLng(
    const util::geo::I32Point& p) {
  return util::geo::webMercToLatLng<double>(
      static_cast<double>(p.getX()) / PREC,
      static_cast<double>(p.getY()) / PREC);
};

// Same as above, but for a bounding box.
inline util::geo::DBox projectInt32WebMercToDoubleLatLng(
    const util::geo::I32Box& box) {
  return {projectInt32WebMercToDoubleLatLng(box.getLowerLeft()),
          projectInt32WebMercToDoubleLatLng(box.getUpperRight())};
};

<<<<<<< HEAD
// Counts the number of geometries in a geometry collection.
inline uint32_t countChildGeometries(const ParsedWkt& geom) {
  return std::visit(
      [](const auto& g) -> uint32_t {
        using T = std::decay_t<decltype(g)>;
        if constexpr (WktCollectionType<T>) {
          return static_cast<uint32_t>(g.size());
        } else {
          static_assert(WktSingleGeometryType<T>);
          return 1;
        }
      },
      geom);
}

// Helper enum for readable handling of the geometry type identifiers used by
// `AnyGeometry`.
enum class AnyGeometryMember : uint8_t {
  POINT,
  LINE,
  POLYGON,
  MULTILINE,
  MULTIPOLYGON,
  COLLECTION,
  MULTIPOINT
};

// Helper to implement the computation of metric length for the different
// geometry types.
struct MetricLengthVisitor {
  double operator()(const Point<CoordType>&) const { return 0.0; }

  double operator()(const Line<CoordType>& geom) const {
    return latLngLen<CoordType>(geom);
  }

  // Compute the length of the outer boundary of a polygon.
  double operator()(const Polygon<CoordType>& geom) const {
    return latLngLen<CoordType>(geom.getOuter());
  }

  // Compute the length of a multi-geometry by adding up the lengths of its
  // members.
  CPP_template(typename T)(requires ad_utility::SimilarToAny<
                           T, MultiLine<CoordType>, MultiPolygon<CoordType>,
                           MultiPoint<CoordType>, Collection<CoordType>>) double
  operator()(const T& multiGeom) const {
    // This overload only handles the geometry types implemented by vectors.
    static_assert(ad_utility::similarToInstantiation<T, std::vector>);

    return ::ranges::accumulate(
        ::ranges::transform_view(multiGeom, MetricLengthVisitor{}), 0);
  }

  // Compute the length for the custom container type `AnyGeometry` from
  // `pb_util`. It can dynamically hold any geometry type.
  CPP_template(typename T)(
      requires ad_utility::SimilarTo<T, AnyGeometry<CoordType>>) double
  operator()(const T& geom) const {
    using enum AnyGeometryMember;
    // `AnyGeometry` is a class from `pb_util`. It does not operate on an enum,
    // this is why we use our own enum here. The correct matching of the integer
    // identifiers for the geometry types with this enum is tested in
    // `GeometryInfoTest.cpp`.
    switch (AnyGeometryMember{geom.getType()}) {
      case POINT:
        return MetricLengthVisitor{}(geom.getPoint());
      case LINE:
        return MetricLengthVisitor{}(geom.getLine());
      case POLYGON:
        return MetricLengthVisitor{}(geom.getPolygon());
      case MULTILINE:
        return MetricLengthVisitor{}(geom.getMultiLine());
      case MULTIPOLYGON:
        return MetricLengthVisitor{}(geom.getMultiPolygon());
      case COLLECTION:
        return MetricLengthVisitor{}(geom.getCollection());
      case MULTIPOINT:
        return MetricLengthVisitor{}(geom.getMultiPoint());
      default:
        AD_FAIL();
    }
  }

  // Compute the length for a parsed WKT geometry.
  MetricLength operator()(const ParsedWkt& geometry) const {
    return MetricLength{std::visit(MetricLengthVisitor{}, geometry)};
  }
};
static constexpr MetricLengthVisitor computeMetricLength;
=======
// Extract all (potentially nested) polygons from a geometry collection. This is
// used to calculate area as points and lines have no area and are therefore
// neutral to the area of a collection.
inline MultiPolygon<CoordType> collectionToMultiPolygon(
    const Collection<CoordType>& collection) {
  MultiPolygon<CoordType> polygons;
  for (const auto& anyGeom : collection) {
    if (anyGeom.getType() == 2) {
      // Member is single polygon
      polygons.push_back(anyGeom.getPolygon());
    } else if (anyGeom.getType() == 4) {
      // Member is multipolygon
      for (const auto& polygon : anyGeom.getMultiPolygon()) {
        polygons.push_back(polygon);
      }
    } else if (anyGeom.getType() == 5) {
      // Member is a nested collection
      for (const auto& polygon :
           collectionToMultiPolygon(anyGeom.getCollection())) {
        polygons.push_back(polygon);
      }
    }
  }
  return polygons;
}

// Helper to implement the computation of metric area for the different
// geometry types.
struct MetricAreaVisitor {
  // Given an `S2Polygon` compute the area and convert it to approximated
  // square meters on earth.
  double operator()(const S2Polygon& polygon) const {
    return S2Earth::SteradiansToSquareMeters(polygon.GetArea());
  }

  double operator()(const Polygon<CoordType>& polygon) const {
    return MetricAreaVisitor{}(makeS2Polygon(polygon));
  }

  double operator()(const MultiPolygon<CoordType>& polygons) const {
    // Empty multipolygon has empty area
    if (polygons.empty()) {
      return 0.0;
    }
    // Multipolygon with one member has exactly area of this member
    if (polygons.size() == 1) {
      return MetricAreaVisitor{}(polygons.at(0));
    }
    // For a multipolygon with multiple members, we need to compute the union of
    // the polygons to determine their area.
    // TODO<ullingerc>: the number of steps could be reduced by building the
    // union in pairs (like divide-and-conquer) or using `S2Builder`
    auto unionPolygon = makeS2Polygon(polygons.at(0));
    for (size_t i = 1; i < polygons.size(); ++i) {
      unionPolygon.InitToUnion(unionPolygon, makeS2Polygon(polygons.at(i)));
    }
    return MetricAreaVisitor{}(unionPolygon);
  }

  // Compute the area in square meters of a geometry collection
  double operator()(const Collection<CoordType>& collection) const {
    return MetricAreaVisitor{}(collectionToMultiPolygon(collection));
  }

  // The remaining geometry types always return the area zero
  CPP_template(typename T)(
      requires SameAsAny<T, Point<CoordType>, MultiPoint<CoordType>,
                         Line<CoordType>, MultiLine<CoordType>>) double
  operator()(const T&) const {
    return 0.0;
  }

  double operator()(const ParsedWkt& geom) const {
    return std::visit(MetricAreaVisitor{}, geom);
  };
};

static constexpr MetricAreaVisitor computeMetricArea;
>>>>>>> ae697834

}  // namespace ad_utility::detail

#endif  // QLEVER_SRC_RDFTYPES_GEOMETRYINFOHELPERSIMPL_H<|MERGE_RESOLUTION|>--- conflicted
+++ resolved
@@ -5,30 +5,23 @@
 #ifndef QLEVER_SRC_RDFTYPES_GEOMETRYINFOHELPERSIMPL_H
 #define QLEVER_SRC_RDFTYPES_GEOMETRYINFOHELPERSIMPL_H
 
-<<<<<<< HEAD
 #include <absl/functional/function_ref.h>
-=======
 #include <s2/s2earth.h>
 #include <s2/s2latlng.h>
 #include <s2/s2loop.h>
 #include <s2/s2point.h>
 #include <s2/s2polygon.h>
->>>>>>> ae697834
 #include <spatialjoin/BoxIds.h>
 #include <util/geo/Geo.h>
 
 #include <array>
-<<<<<<< HEAD
+#include <iostream>
+#include <memory>
 #include <range/v3/numeric/accumulate.hpp>
 #include <string_view>
 #include <type_traits>
-=======
-#include <iostream>
-#include <memory>
-#include <string_view>
 #include <utility>
 #include <vector>
->>>>>>> ae697834
 
 #include "global/Constants.h"
 #include "rdfTypes/GeoPoint.h"
@@ -232,7 +225,6 @@
           projectInt32WebMercToDoubleLatLng(box.getUpperRight())};
 };
 
-<<<<<<< HEAD
 // Counts the number of geometries in a geometry collection.
 inline uint32_t countChildGeometries(const ParsedWkt& geom) {
   return std::visit(
@@ -323,7 +315,7 @@
   }
 };
 static constexpr MetricLengthVisitor computeMetricLength;
-=======
+
 // Extract all (potentially nested) polygons from a geometry collection. This is
 // used to calculate area as points and lines have no area and are therefore
 // neutral to the area of a collection.
@@ -402,7 +394,6 @@
 };
 
 static constexpr MetricAreaVisitor computeMetricArea;
->>>>>>> ae697834
 
 }  // namespace ad_utility::detail
 
