// Copyright 2025, University of Freiburg,
// Chair of Algorithms and Data Structures.
// Author: Christoph Ullinger <ullingec@cs.uni-freiburg.de>

#ifndef QLEVER_SRC_RDFTYPES_GEOMETRYINFOHELPERSIMPL_H
#define QLEVER_SRC_RDFTYPES_GEOMETRYINFOHELPERSIMPL_H

<<<<<<< HEAD
#include <s2/s2earth.h>
#include <s2/s2latlng.h>
#include <s2/s2loop.h>
#include <s2/s2point.h>
#include <s2/s2polygon.h>
=======
#include <absl/functional/function_ref.h>
>>>>>>> 64adc8e7
#include <spatialjoin/BoxIds.h>
#include <util/geo/Geo.h>

#include <array>
<<<<<<< HEAD
#include <iostream>
#include <memory>
#include <string_view>
#include <utility>
#include <vector>
=======
#include <range/v3/numeric/accumulate.hpp>
#include <string_view>
#include <type_traits>
>>>>>>> 64adc8e7

#include "global/Constants.h"
#include "rdfTypes/GeoPoint.h"
#include "rdfTypes/GeometryInfo.h"
#include "rdfTypes/Literal.h"
#include "util/Exception.h"
#include "util/GeoConverters.h"
#include "util/Log.h"
#include "util/TypeTraits.h"

// This file contains functions used for parsing and processing WKT geometries
// using `pb_util`. To avoid unnecessarily compiling expensive modules, this
// file should not be included in header files.

namespace ad_utility::detail {

using namespace ::util::geo;
using namespace geometryConverters;
using ParsedWkt =
    std::variant<Point<CoordType>, Line<CoordType>, Polygon<CoordType>,
                 MultiPoint<CoordType>, MultiLine<CoordType>,
                 MultiPolygon<CoordType>, Collection<CoordType>>;
using ParseResult = std::pair<WKTType, std::optional<ParsedWkt>>;

template <typename T>
CPP_concept WktSingleGeometryType =
    SameAsAny<T, Point<CoordType>, Line<CoordType>, Polygon<CoordType>>;

template <typename T>
CPP_concept WktCollectionType =
    SameAsAny<T, MultiPoint<CoordType>, MultiLine<CoordType>,
              MultiPolygon<CoordType>, Collection<CoordType>>;

static_assert(!std::is_same_v<Line<CoordType>, MultiPoint<CoordType>>);

// Removes the datatype and quotation marks from a given literal
inline std::string removeDatatype(const std::string_view& wkt) {
  auto lit = ad_utility::triple_component::Literal::fromStringRepresentation(
      std::string{wkt});
  return std::string{asStringViewUnsafe(lit.getContent())};
}

// Adds quotation marks and the `geo:wktLiteral` datatype to a given string
inline std::string addDatatype(const std::string_view wkt) {
  auto lit = ad_utility::triple_component::Literal::literalWithoutQuotes(wkt);
  auto dt = ad_utility::triple_component::Iri::fromIrirefWithoutBrackets(
      GEO_WKT_LITERAL);
  lit.addDatatype(dt);
  return std::move(lit.toStringRepresentation());
}

// Tries to extract the geometry type and parse the geometry given by a WKT
// literal with quotes and datatype using `pb_util`
inline ParseResult parseWkt(const std::string_view& wkt) {
  auto wktLiteral = removeDatatype(wkt);
  std::optional<ParsedWkt> parsed = std::nullopt;
  auto type = getWKTType(wktLiteral);
  using enum WKTType;
  try {
    switch (type) {
      case POINT:
        parsed = pointFromWKT<CoordType>(wktLiteral);
        break;
      case LINESTRING:
        parsed = lineFromWKT<CoordType>(wktLiteral);
        break;
      case POLYGON:
        parsed = polygonFromWKT<CoordType>(wktLiteral);
        break;
      case MULTIPOINT:
        parsed = multiPointFromWKT<CoordType>(wktLiteral);
        break;
      case MULTILINESTRING:
        parsed = multiLineFromWKT<CoordType>(wktLiteral);
        break;
      case MULTIPOLYGON:
        parsed = multiPolygonFromWKT<CoordType>(wktLiteral);
        break;
      case COLLECTION:
        parsed = collectionFromWKT<CoordType>(wktLiteral);
        break;
      case NONE:
      default:
        break;
    }
  } catch (const std::runtime_error& error) {
    AD_LOG_DEBUG << "Error parsing WKT `" << wkt << "`: " << error.what()
                 << std::endl;
  }

  return {type, std::move(parsed)};
}

// Convert a point from `pb_util` to a `GeoPoint`
inline GeoPoint utilPointToGeoPoint(const Point<CoordType>& point) {
  return {point.getY(), point.getX()};
}

// Compute the centroid of a parsed geometry and return it as a `GeoPoint`
// wrapped inside a `Centroid` struct.
inline std::optional<Centroid> centroidAsGeoPoint(const ParsedWkt& geometry) {
  auto uPoint = std::visit([](auto& val) { return centroid(val); }, geometry);
  try {
    return Centroid{utilPointToGeoPoint(uPoint)};
  } catch (const CoordinateOutOfRangeException& ex) {
    AD_LOG_DEBUG << "Cannot compute centroid due to invalid "
                    "coordinates. Error: "
                 << ex.what() << std::endl;
    return std::nullopt;
  }
}

// Compute the bounding box of a parsed geometry and return it as a pair of two
// `GeoPoint`s wrapped inside a `BoundingBox` struct.
inline std::optional<BoundingBox> boundingBoxAsGeoPoints(
    const ParsedWkt& geometry) {
  auto bb = std::visit([](auto& val) { return getBoundingBox(val); }, geometry);
  try {
    auto lowerLeft = utilPointToGeoPoint(bb.getLowerLeft());
    auto upperRight = utilPointToGeoPoint(bb.getUpperRight());
    return BoundingBox{lowerLeft, upperRight};
  } catch (const CoordinateOutOfRangeException& ex) {
    AD_LOG_DEBUG << "Cannot compute bounding box due to "
                    "invalid coordinates. Error: "
                 << ex.what() << std::endl;
    return std::nullopt;
  }
}

// Convert a `GeoPoint` to a point as required by `pb_util`.
inline Point<CoordType> geoPointToUtilPoint(const GeoPoint& point) {
  return {point.getLng(), point.getLat()};
}

// Serialize a bounding box given by a pair of `GeoPoint`s to a WKT literal
// (without quotes or datatype).
inline std::string boundingBoxAsWkt(const GeoPoint& lowerLeft,
                                    const GeoPoint& upperRight) {
  Box<CoordType> box{geoPointToUtilPoint(lowerLeft),
                     geoPointToUtilPoint(upperRight)};
  return getWKT(box);
}

// Convert a `BoundingBox` struct holding two `GeoPoint`s to a `Box` struct as
// required by `pb_util`.
inline Box<CoordType> boundingBoxToUtilBox(const BoundingBox& boundingBox) {
  return {geoPointToUtilPoint(boundingBox.lowerLeft()),
          geoPointToUtilPoint(boundingBox.upperRight())};
}

// Constexpr helper to add the required suffixes to the OGC simple features IRI
// prefix.
template <const std::string_view& suffix>
constexpr std::string_view addSfPrefix() {
  return constexprStrCat<SF_PREFIX, suffix>();
}

namespace detail::geoStrings {
constexpr inline std::string_view point = "Point";
constexpr inline std::string_view linestring = "LineString";
constexpr inline std::string_view polygon = "Polygon";
constexpr inline std::string_view multipoint = "MultiPoint";
constexpr inline std::string_view multiLineString = "MultiLineString";
constexpr inline std::string_view multiPolygon = "MultiPolygon";
constexpr inline std::string_view geometryCollection = "GeometryCollection";
}  // namespace detail::geoStrings
inline constexpr auto SF_WKT_TYPE_IRI = []() {
  using namespace detail::geoStrings;
  return std::array<std::optional<std::string_view>, 8>{
      std::nullopt,  // Invalid geometry
      addSfPrefix<point>(),
      addSfPrefix<linestring>(),
      addSfPrefix<polygon>(),
      addSfPrefix<multipoint>(),
      addSfPrefix<multiLineString>(),
      addSfPrefix<multiPolygon>(),
      addSfPrefix<geometryCollection>()};
}();

// Lookup the IRI for a given WKT type in the array of prepared IRIs.
inline std::optional<std::string_view> wktTypeToIri(uint8_t type) {
  if (type < 8) {
    return SF_WKT_TYPE_IRI.at(type);
  }
  return std::nullopt;
}

// Reverse projection applied by `sj::WKTParser`: convert coordinates from web
// mercator int32 to normal lat-long double coordinates.
inline util::geo::DPoint projectInt32WebMercToDoubleLatLng(
    const util::geo::I32Point& p) {
  return util::geo::webMercToLatLng<double>(
      static_cast<double>(p.getX()) / PREC,
      static_cast<double>(p.getY()) / PREC);
};

// Same as above, but for a bounding box.
inline util::geo::DBox projectInt32WebMercToDoubleLatLng(
    const util::geo::I32Box& box) {
  return {projectInt32WebMercToDoubleLatLng(box.getLowerLeft()),
          projectInt32WebMercToDoubleLatLng(box.getUpperRight())};
};

<<<<<<< HEAD
// Extract all (potentially nested) polygons from a geometry collection. This is
// used to calculate area as points and lines have no area and are therefore
// neutral to the area of a collection.
inline MultiPolygon<CoordType> collectionToMultiPolygon(
    const Collection<CoordType>& collection) {
  MultiPolygon<CoordType> polygons;
  for (const auto& anyGeom : collection) {
    if (anyGeom.getType() == 2) {
      // Member is single polygon
      polygons.push_back(anyGeom.getPolygon());
    } else if (anyGeom.getType() == 4) {
      // Member is multipolygon
      for (const auto& polygon : anyGeom.getMultiPolygon()) {
        polygons.push_back(polygon);
      }
    } else if (anyGeom.getType() == 5) {
      // Member is a nested collection
      for (const auto& polygon :
           collectionToMultiPolygon(anyGeom.getCollection())) {
        polygons.push_back(polygon);
      }
    }
  }
  return polygons;
}

// Helper to implement the computation of metric area for the different
// geometry types.
struct MetricAreaVisitor {
  // Given an `S2Polygon` compute the area and convert it to approximated
  // square meters on earth.
  double operator()(const S2Polygon& polygon) const {
    return S2Earth::SteradiansToSquareMeters(polygon.GetArea());
  }

  double operator()(const Polygon<CoordType>& polygon) const {
    return MetricAreaVisitor{}(makeS2Polygon(polygon));
  }

  double operator()(const MultiPolygon<CoordType>& polygons) const {
    // Empty multipolygon has empty area
    if (polygons.empty()) {
      return 0.0;
    }
    // Multipolygon with one member has exactly area of this member
    if (polygons.size() == 1) {
      return MetricAreaVisitor{}(polygons.at(0));
    }
    // For a multipolygon with multiple members, we need to compute the union of
    // the polygons to determine their area.
    // TODO<ullingerc>: the number of steps could be reduced by building the
    // union in pairs (like divide-and-conquer) or using `S2Builder`
    auto unionPolygon = makeS2Polygon(polygons.at(0));
    for (size_t i = 1; i < polygons.size(); ++i) {
      unionPolygon.InitToUnion(unionPolygon, makeS2Polygon(polygons.at(i)));
    }
    return MetricAreaVisitor{}(unionPolygon);
  }

  // Compute the area in square meters of a geometry collection
  double operator()(const Collection<CoordType>& collection) const {
    return MetricAreaVisitor{}(collectionToMultiPolygon(collection));
  }

  // The remaining geometry types always return the area zero
  CPP_template(typename T)(
      requires SameAsAny<T, Point<CoordType>, MultiPoint<CoordType>,
                         Line<CoordType>, MultiLine<CoordType>>) double
  operator()(const T&) const {
    return 0.0;
  }

  double operator()(const ParsedWkt& geom) const {
    return std::visit(MetricAreaVisitor{}, geom);
  };
};

static constexpr MetricAreaVisitor computeMetricArea;
=======
// Counts the number of geometries in a geometry collection.
inline uint32_t countChildGeometries(const ParsedWkt& geom) {
  return std::visit(
      [](const auto& g) -> uint32_t {
        using T = std::decay_t<decltype(g)>;
        if constexpr (WktCollectionType<T>) {
          return static_cast<uint32_t>(g.size());
        } else {
          static_assert(WktSingleGeometryType<T>);
          return 1;
        }
      },
      geom);
}

// Helper enum for readable handling of the geometry type identifiers used by
// `AnyGeometry`.
enum class AnyGeometryMember : uint8_t {
  POINT,
  LINE,
  POLYGON,
  MULTILINE,
  MULTIPOLYGON,
  COLLECTION,
  MULTIPOINT
};

// Helper to implement the computation of metric length for the different
// geometry types.
struct MetricLengthVisitor {
  double operator()(const Point<CoordType>&) const { return 0.0; }

  double operator()(const Line<CoordType>& geom) const {
    return latLngLen<CoordType>(geom);
  }

  // Compute the length of the outer boundary of a polygon.
  double operator()(const Polygon<CoordType>& geom) const {
    return latLngLen<CoordType>(geom.getOuter());
  }

  // Compute the length of a multi-geometry by adding up the lengths of its
  // members.
  CPP_template(typename T)(requires ad_utility::SimilarToAny<
                           T, MultiLine<CoordType>, MultiPolygon<CoordType>,
                           MultiPoint<CoordType>, Collection<CoordType>>) double
  operator()(const T& multiGeom) const {
    // This overload only handles the geometry types implemented by vectors.
    static_assert(ad_utility::similarToInstantiation<T, std::vector>);

    return ::ranges::accumulate(
        ::ranges::transform_view(multiGeom, MetricLengthVisitor{}), 0);
  }

  // Compute the length for the custom container type `AnyGeometry` from
  // `pb_util`. It can dynamically hold any geometry type.
  CPP_template(typename T)(
      requires ad_utility::SimilarTo<T, AnyGeometry<CoordType>>) double
  operator()(const T& geom) const {
    using enum AnyGeometryMember;
    // `AnyGeometry` is a class from `pb_util`. It does not operate on an enum,
    // this is why we use our own enum here. The correct matching of the integer
    // identifiers for the geometry types with this enum is tested in
    // `GeometryInfoTest.cpp`.
    switch (AnyGeometryMember{geom.getType()}) {
      case POINT:
        return MetricLengthVisitor{}(geom.getPoint());
      case LINE:
        return MetricLengthVisitor{}(geom.getLine());
      case POLYGON:
        return MetricLengthVisitor{}(geom.getPolygon());
      case MULTILINE:
        return MetricLengthVisitor{}(geom.getMultiLine());
      case MULTIPOLYGON:
        return MetricLengthVisitor{}(geom.getMultiPolygon());
      case COLLECTION:
        return MetricLengthVisitor{}(geom.getCollection());
      case MULTIPOINT:
        return MetricLengthVisitor{}(geom.getMultiPoint());
      default:
        AD_FAIL();
    }
  }

  // Compute the length for a parsed WKT geometry.
  MetricLength operator()(const ParsedWkt& geometry) const {
    return MetricLength{std::visit(MetricLengthVisitor{}, geometry)};
  }
};
static constexpr MetricLengthVisitor computeMetricLength;
>>>>>>> 64adc8e7

}  // namespace ad_utility::detail

#endif  // QLEVER_SRC_RDFTYPES_GEOMETRYINFOHELPERSIMPL_H<|MERGE_RESOLUTION|>--- conflicted
+++ resolved
@@ -5,30 +5,23 @@
 #ifndef QLEVER_SRC_RDFTYPES_GEOMETRYINFOHELPERSIMPL_H
 #define QLEVER_SRC_RDFTYPES_GEOMETRYINFOHELPERSIMPL_H
 
-<<<<<<< HEAD
+#include <absl/functional/function_ref.h>
 #include <s2/s2earth.h>
 #include <s2/s2latlng.h>
 #include <s2/s2loop.h>
 #include <s2/s2point.h>
 #include <s2/s2polygon.h>
-=======
-#include <absl/functional/function_ref.h>
->>>>>>> 64adc8e7
 #include <spatialjoin/BoxIds.h>
 #include <util/geo/Geo.h>
 
 #include <array>
-<<<<<<< HEAD
 #include <iostream>
 #include <memory>
-#include <string_view>
-#include <utility>
-#include <vector>
-=======
 #include <range/v3/numeric/accumulate.hpp>
 #include <string_view>
 #include <type_traits>
->>>>>>> 64adc8e7
+#include <utility>
+#include <vector>
 
 #include "global/Constants.h"
 #include "rdfTypes/GeoPoint.h"
@@ -232,86 +225,6 @@
           projectInt32WebMercToDoubleLatLng(box.getUpperRight())};
 };
 
-<<<<<<< HEAD
-// Extract all (potentially nested) polygons from a geometry collection. This is
-// used to calculate area as points and lines have no area and are therefore
-// neutral to the area of a collection.
-inline MultiPolygon<CoordType> collectionToMultiPolygon(
-    const Collection<CoordType>& collection) {
-  MultiPolygon<CoordType> polygons;
-  for (const auto& anyGeom : collection) {
-    if (anyGeom.getType() == 2) {
-      // Member is single polygon
-      polygons.push_back(anyGeom.getPolygon());
-    } else if (anyGeom.getType() == 4) {
-      // Member is multipolygon
-      for (const auto& polygon : anyGeom.getMultiPolygon()) {
-        polygons.push_back(polygon);
-      }
-    } else if (anyGeom.getType() == 5) {
-      // Member is a nested collection
-      for (const auto& polygon :
-           collectionToMultiPolygon(anyGeom.getCollection())) {
-        polygons.push_back(polygon);
-      }
-    }
-  }
-  return polygons;
-}
-
-// Helper to implement the computation of metric area for the different
-// geometry types.
-struct MetricAreaVisitor {
-  // Given an `S2Polygon` compute the area and convert it to approximated
-  // square meters on earth.
-  double operator()(const S2Polygon& polygon) const {
-    return S2Earth::SteradiansToSquareMeters(polygon.GetArea());
-  }
-
-  double operator()(const Polygon<CoordType>& polygon) const {
-    return MetricAreaVisitor{}(makeS2Polygon(polygon));
-  }
-
-  double operator()(const MultiPolygon<CoordType>& polygons) const {
-    // Empty multipolygon has empty area
-    if (polygons.empty()) {
-      return 0.0;
-    }
-    // Multipolygon with one member has exactly area of this member
-    if (polygons.size() == 1) {
-      return MetricAreaVisitor{}(polygons.at(0));
-    }
-    // For a multipolygon with multiple members, we need to compute the union of
-    // the polygons to determine their area.
-    // TODO<ullingerc>: the number of steps could be reduced by building the
-    // union in pairs (like divide-and-conquer) or using `S2Builder`
-    auto unionPolygon = makeS2Polygon(polygons.at(0));
-    for (size_t i = 1; i < polygons.size(); ++i) {
-      unionPolygon.InitToUnion(unionPolygon, makeS2Polygon(polygons.at(i)));
-    }
-    return MetricAreaVisitor{}(unionPolygon);
-  }
-
-  // Compute the area in square meters of a geometry collection
-  double operator()(const Collection<CoordType>& collection) const {
-    return MetricAreaVisitor{}(collectionToMultiPolygon(collection));
-  }
-
-  // The remaining geometry types always return the area zero
-  CPP_template(typename T)(
-      requires SameAsAny<T, Point<CoordType>, MultiPoint<CoordType>,
-                         Line<CoordType>, MultiLine<CoordType>>) double
-  operator()(const T&) const {
-    return 0.0;
-  }
-
-  double operator()(const ParsedWkt& geom) const {
-    return std::visit(MetricAreaVisitor{}, geom);
-  };
-};
-
-static constexpr MetricAreaVisitor computeMetricArea;
-=======
 // Counts the number of geometries in a geometry collection.
 inline uint32_t countChildGeometries(const ParsedWkt& geom) {
   return std::visit(
@@ -402,7 +315,85 @@
   }
 };
 static constexpr MetricLengthVisitor computeMetricLength;
->>>>>>> 64adc8e7
+
+// Extract all (potentially nested) polygons from a geometry collection. This is
+// used to calculate area as points and lines have no area and are therefore
+// neutral to the area of a collection.
+inline MultiPolygon<CoordType> collectionToMultiPolygon(
+    const Collection<CoordType>& collection) {
+  MultiPolygon<CoordType> polygons;
+  for (const auto& anyGeom : collection) {
+    if (anyGeom.getType() == 2) {
+      // Member is single polygon
+      polygons.push_back(anyGeom.getPolygon());
+    } else if (anyGeom.getType() == 4) {
+      // Member is multipolygon
+      for (const auto& polygon : anyGeom.getMultiPolygon()) {
+        polygons.push_back(polygon);
+      }
+    } else if (anyGeom.getType() == 5) {
+      // Member is a nested collection
+      for (const auto& polygon :
+           collectionToMultiPolygon(anyGeom.getCollection())) {
+        polygons.push_back(polygon);
+      }
+    }
+  }
+  return polygons;
+}
+
+// Helper to implement the computation of metric area for the different
+// geometry types.
+struct MetricAreaVisitor {
+  // Given an `S2Polygon` compute the area and convert it to approximated
+  // square meters on earth.
+  double operator()(const S2Polygon& polygon) const {
+    return S2Earth::SteradiansToSquareMeters(polygon.GetArea());
+  }
+
+  double operator()(const Polygon<CoordType>& polygon) const {
+    return MetricAreaVisitor{}(makeS2Polygon(polygon));
+  }
+
+  double operator()(const MultiPolygon<CoordType>& polygons) const {
+    // Empty multipolygon has empty area
+    if (polygons.empty()) {
+      return 0.0;
+    }
+    // Multipolygon with one member has exactly area of this member
+    if (polygons.size() == 1) {
+      return MetricAreaVisitor{}(polygons.at(0));
+    }
+    // For a multipolygon with multiple members, we need to compute the union of
+    // the polygons to determine their area.
+    // TODO<ullingerc>: the number of steps could be reduced by building the
+    // union in pairs (like divide-and-conquer) or using `S2Builder`
+    auto unionPolygon = makeS2Polygon(polygons.at(0));
+    for (size_t i = 1; i < polygons.size(); ++i) {
+      unionPolygon.InitToUnion(unionPolygon, makeS2Polygon(polygons.at(i)));
+    }
+    return MetricAreaVisitor{}(unionPolygon);
+  }
+
+  // Compute the area in square meters of a geometry collection
+  double operator()(const Collection<CoordType>& collection) const {
+    return MetricAreaVisitor{}(collectionToMultiPolygon(collection));
+  }
+
+  // The remaining geometry types always return the area zero
+  CPP_template(typename T)(
+      requires SameAsAny<T, Point<CoordType>, MultiPoint<CoordType>,
+                         Line<CoordType>, MultiLine<CoordType>>) double
+  operator()(const T&) const {
+    return 0.0;
+  }
+
+  double operator()(const ParsedWkt& geom) const {
+    return std::visit(MetricAreaVisitor{}, geom);
+  };
+};
+
+static constexpr MetricAreaVisitor computeMetricArea;
 
 }  // namespace ad_utility::detail
 
