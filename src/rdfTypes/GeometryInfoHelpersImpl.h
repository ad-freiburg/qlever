--- conflicted
+++ resolved
@@ -12,11 +12,8 @@
 #include "rdfTypes/GeoPoint.h"
 #include "rdfTypes/GeometryInfo.h"
 #include "rdfTypes/Literal.h"
-<<<<<<< HEAD
+#include "util/Log.h"
 #include "util/TypeTraits.h"
-=======
-#include "util/Log.h"
->>>>>>> bb30f2d8
 
 // This file contains functions used for parsing and processing WKT geometries
 // using `pb_util`. To avoid unnecessarily compiling expensive modules, this
