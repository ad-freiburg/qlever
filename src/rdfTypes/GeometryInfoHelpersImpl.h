// Copyright 2025, University of Freiburg,
// Chair of Algorithms and Data Structures.
// Author: Christoph Ullinger <ullingec@cs.uni-freiburg.de>

#ifndef QLEVER_SRC_UTIL_GEOMETRYINFOHELPERSIMPL_H
#define QLEVER_SRC_UTIL_GEOMETRYINFOHELPERSIMPL_H

#include <spatialjoin/BoxIds.h>
#include <util/geo/Geo.h>

<<<<<<< HEAD
#include <type_traits>
=======
#include <array>
#include <string_view>
>>>>>>> 26997d76

#include "rdfTypes/GeoPoint.h"
#include "rdfTypes/GeometryInfo.h"
#include "rdfTypes/Literal.h"
#include "util/Exception.h"
#include "util/Log.h"
#include "util/TypeTraits.h"

// This file contains functions used for parsing and processing WKT geometries
// using `pb_util`. To avoid unnecessarily compiling expensive modules, this
// file should not be included in header files.

namespace ad_utility::detail {

using namespace ::util::geo;
using CoordType = double;
using ParsedWkt =
    std::variant<Point<CoordType>, Line<CoordType>, Polygon<CoordType>,
                 MultiPoint<CoordType>, MultiLine<CoordType>,
                 MultiPolygon<CoordType>, Collection<CoordType>>;
using ParseResult = std::pair<WKTType, std::optional<ParsedWkt>>;

// Removes the datatype and quotation marks from a given literal
inline std::string removeDatatype(const std::string_view& wkt) {
  auto lit = ad_utility::triple_component::Literal::fromStringRepresentation(
      std::string{wkt});
  return std::string{asStringViewUnsafe(lit.getContent())};
}

// Tries to extract the geometry type and parse the geometry given by a WKT
// literal with quotes and datatype using `pb_util`
inline ParseResult parseWkt(const std::string_view& wkt) {
  auto wktLiteral = removeDatatype(wkt);
  std::optional<ParsedWkt> parsed = std::nullopt;
  auto type = getWKTType(wktLiteral);
  using enum WKTType;
  try {
    switch (type) {
      case POINT:
        parsed = pointFromWKT<CoordType>(wktLiteral);
        break;
      case LINESTRING:
        parsed = lineFromWKT<CoordType>(wktLiteral);
        break;
      case POLYGON:
        parsed = polygonFromWKT<CoordType>(wktLiteral);
        break;
      case MULTIPOINT:
        parsed = multiPointFromWKT<CoordType>(wktLiteral);
        break;
      case MULTILINESTRING:
        parsed = multiLineFromWKT<CoordType>(wktLiteral);
        break;
      case MULTIPOLYGON:
        parsed = multiPolygonFromWKT<CoordType>(wktLiteral);
        break;
      case COLLECTION:
        parsed = collectionFromWKT<CoordType>(wktLiteral);
        break;
      case NONE:
      default:
        break;
    }
  } catch (const std::runtime_error& error) {
    AD_LOG_DEBUG << "Error parsing WKT `" << wkt << "`: " << error.what()
                 << std::endl;
  }

  return {type, std::move(parsed)};
}

// Convert a point from `pb_util` to a `GeoPoint`
inline GeoPoint utilPointToGeoPoint(const Point<CoordType>& point) {
  return {point.getY(), point.getX()};
}

// Compute the centroid of a parsed geometry and return it as a `GeoPoint`
// wrapped inside a `Centroid` struct.
inline std::optional<Centroid> centroidAsGeoPoint(const ParsedWkt& geometry) {
  auto uPoint = std::visit([](auto& val) { return centroid(val); }, geometry);
  try {
    return utilPointToGeoPoint(uPoint);
  } catch (const CoordinateOutOfRangeException& ex) {
    AD_LOG_DEBUG << "Cannot compute centroid due to invalid "
                    "coordinates. Error: "
                 << ex.what() << std::endl;
    return std::nullopt;
  }
}

// Compute the bounding box of a parsed geometry and return it as a pair of two
// `GeoPoint`s wrapped inside a `BoundingBox` struct.
inline std::optional<BoundingBox> boundingBoxAsGeoPoints(
    const ParsedWkt& geometry) {
  auto bb = std::visit([](auto& val) { return getBoundingBox(val); }, geometry);
  try {
    auto lowerLeft = utilPointToGeoPoint(bb.getLowerLeft());
    auto upperRight = utilPointToGeoPoint(bb.getUpperRight());
    return BoundingBox{lowerLeft, upperRight};
  } catch (const CoordinateOutOfRangeException& ex) {
    AD_LOG_DEBUG << "Cannot compute bounding box due to "
                    "invalid coordinates. Error: "
                 << ex.what() << std::endl;
    return std::nullopt;
  }
}

// Convert a `GeoPoint` to a point as required by `pb_util`.
inline Point<CoordType> geoPointToUtilPoint(const GeoPoint& point) {
  return {point.getLng(), point.getLat()};
}

// Serialize a bounding box given by a pair of `GeoPoint`s to a WKT literal
// (without quotes or datatype).
inline std::string boundingBoxAsWkt(const GeoPoint& lowerLeft,
                                    const GeoPoint& upperRight) {
  Box<CoordType> box{geoPointToUtilPoint(lowerLeft),
                     geoPointToUtilPoint(upperRight)};
  return getWKT(box);
}

// Convert a `BoundingBox` struct holding two `GeoPoint`s to a `Box` struct as
// required by `pb_util`.
inline Box<CoordType> boundingBoxToUtilBox(const BoundingBox& boundingBox) {
  return {geoPointToUtilPoint(boundingBox.lowerLeft_),
          geoPointToUtilPoint(boundingBox.upperRight_)};
}

// Constexpr helper to add the required suffixes to the OGC simple features IRI
// prefix.
template <detail::constexpr_str_cat_impl::ConstexprString suffix>
inline constexpr std::string_view addSfPrefix() {
  return constexprStrCat<SF_PREFIX, suffix>();
}

// Concrete IRIs, built at compile time, for the supported geometry types.
static constexpr std::array<std::optional<std::string_view>, 8> SF_WKT_TYPE_IRI{
    std::nullopt,  // Invalid geometry
    addSfPrefix<"Point">(),
    addSfPrefix<"LineString">(),
    addSfPrefix<"Polygon">(),
    addSfPrefix<"MultiPoint">(),
    addSfPrefix<"MultiLineString">(),
    addSfPrefix<"MultiPolygon">(),
    addSfPrefix<"GeometryCollection">()};

// Lookup the IRI for a given WKT type in the array of prepared IRIs.
inline std::optional<std::string_view> wktTypeToIri(uint8_t type) {
  if (type < 8) {
    return SF_WKT_TYPE_IRI.at(type);
  }
  return std::nullopt;
}

<<<<<<< HEAD
// ____________________________________________________________________________
inline std::string getWktAnyGeometry(const AnyGeometry<CoordType>& geom) {
  switch (geom.getType()) {
    case 0:
      return getWKT(geom.getPoint());
    case 1:
      return getWKT(geom.getLine());
    case 2:
      return getWKT(geom.getPolygon());
    case 3:
      return getWKT(geom.getMultiLine());
    case 4:
      return getWKT(geom.getMultiPolygon());
    case 5:
      return getWKT(geom.getCollection());
    case 6:
      return getWKT(geom.getMultiPoint());
    default:
      AD_FAIL();
  }
}

// ____________________________________________________________________________
inline std::optional<std::string> getGeometryN(std::string_view wkt,
                                               int64_t n) {
  if (n < 0) {
    return std::nullopt;
  }

  auto [type, parsed] = parseWkt(wkt);
  if (!parsed.has_value()) {
    return std::nullopt;
  }

  // A linestring is represented as a vector but is not a collection type.
  if (type == WKTType::LINESTRING) {
    return std::nullopt;
  }

  return std::visit(
      [n](const auto& geom) -> std::optional<std::string> {
        using T = std::decay_t<decltype(geom)>;
        if constexpr (isVector<T>) {
          if (static_cast<uint64_t>(n) >= geom.size()) {
            return std::nullopt;
          }
          if constexpr (std::is_same_v<T, Collection<CoordType>>) {
            return getWktAnyGeometry(geom[n]);
          } else {
            return getWKT(geom[n]);
          }
        } else {
          return std::nullopt;
        }
      },
      parsed.value());
}
=======
// Reverse projection applied by `sj::WKTParser`: convert coordinates from web
// mercator int32 to normal lat-long double coordinates.
inline util::geo::DPoint projectInt32WebMercToDoubleLatLng(
    const util::geo::I32Point& p) {
  return util::geo::webMercToLatLng<double>(
      static_cast<double>(p.getX()) / PREC,
      static_cast<double>(p.getY()) / PREC);
};

// Same as above, but for a bounding box.
inline util::geo::DBox projectInt32WebMercToDoubleLatLng(
    const util::geo::I32Box& box) {
  return {projectInt32WebMercToDoubleLatLng(box.getLowerLeft()),
          projectInt32WebMercToDoubleLatLng(box.getUpperRight())};
};
>>>>>>> 26997d76

}  // namespace ad_utility::detail

#endif  // QLEVER_SRC_UTIL_GEOMETRYINFOHELPERSIMPL_H<|MERGE_RESOLUTION|>--- conflicted
+++ resolved
@@ -8,12 +8,9 @@
 #include <spatialjoin/BoxIds.h>
 #include <util/geo/Geo.h>
 
-<<<<<<< HEAD
-#include <type_traits>
-=======
 #include <array>
 #include <string_view>
->>>>>>> 26997d76
+#include <type_traits>
 
 #include "rdfTypes/GeoPoint.h"
 #include "rdfTypes/GeometryInfo.h"
@@ -168,7 +165,22 @@
   return std::nullopt;
 }
 
-<<<<<<< HEAD
+// Reverse projection applied by `sj::WKTParser`: convert coordinates from web
+// mercator int32 to normal lat-long double coordinates.
+inline util::geo::DPoint projectInt32WebMercToDoubleLatLng(
+    const util::geo::I32Point& p) {
+  return util::geo::webMercToLatLng<double>(
+      static_cast<double>(p.getX()) / PREC,
+      static_cast<double>(p.getY()) / PREC);
+};
+
+// Same as above, but for a bounding box.
+inline util::geo::DBox projectInt32WebMercToDoubleLatLng(
+    const util::geo::I32Box& box) {
+  return {projectInt32WebMercToDoubleLatLng(box.getLowerLeft()),
+          projectInt32WebMercToDoubleLatLng(box.getUpperRight())};
+};
+
 // ____________________________________________________________________________
 inline std::string getWktAnyGeometry(const AnyGeometry<CoordType>& geom) {
   switch (geom.getType()) {
@@ -226,23 +238,6 @@
       },
       parsed.value());
 }
-=======
-// Reverse projection applied by `sj::WKTParser`: convert coordinates from web
-// mercator int32 to normal lat-long double coordinates.
-inline util::geo::DPoint projectInt32WebMercToDoubleLatLng(
-    const util::geo::I32Point& p) {
-  return util::geo::webMercToLatLng<double>(
-      static_cast<double>(p.getX()) / PREC,
-      static_cast<double>(p.getY()) / PREC);
-};
-
-// Same as above, but for a bounding box.
-inline util::geo::DBox projectInt32WebMercToDoubleLatLng(
-    const util::geo::I32Box& box) {
-  return {projectInt32WebMercToDoubleLatLng(box.getLowerLeft()),
-          projectInt32WebMercToDoubleLatLng(box.getUpperRight())};
-};
->>>>>>> 26997d76
 
 }  // namespace ad_utility::detail
 
