// Copyright 2021, University of Freiburg,
// Chair of Algorithms and Data Structures.
// Author: Robin Textor-Falconi (textorr@informatik.uni-freiburg.de)

#ifndef QLEVER_SRC_PARSER_DATA_VARIABLE_H
#define QLEVER_SRC_PARSER_DATA_VARIABLE_H

#include <optional>
#include <string>
#include <utility>
#include <variant>

#include "backports/three_way_comparison.h"
<<<<<<< HEAD
=======
#include "util/Serializer/SerializeString.h"
>>>>>>> 84156ed5
#include "util/Serializer/Serializer.h"

// Forward declaration because of cyclic dependencies
// TODO<joka921> The coupling of the `Variable` with its `evaluate` methods
// is not very clean and should be refactored.
struct ConstructQueryExportContext;
enum struct PositionInTriple : int;

class Variable {
 private:
  std::string _name;

 public:
  // Create the variable from the given `name` (which must include the leading ?
  // or $). If `checkName` is set, then the variable name will be validated by
  // the SPARQL parser and an `AD_CONTRACT_CHECK` will fail if the name is not
  // valid.
  explicit Variable(std::string name, bool checkName = true);

  // TODO<joka921> There are several similar variants of this function across
  // the codebase. Unify them!

  // The `evaluate` method, which is required for the export of CONSTRUCT query
  // results depends on a lot of other code (in particular the complete
  // `Index`). For the time being, To not be forced to link this class against
  // all these types, we use the following approach: The `evaluate` method
  // refers to a static function pointer, which is initially set to a dummy
  // function. The Export module (in `ExportQueryExecutionTree.cpp`) sets this
  // pointer to the actual implementation as part of the static initialization.
  // In the future, the evaluation should be completely done outside the
  // `Variable` class.
  // ___________________________________________________________________________
  using EvaluateFuncPtr = std::optional<std::string> (*)(
      const Variable&, const ConstructQueryExportContext& context,
      [[maybe_unused]] PositionInTriple positionInTriple);

  [[nodiscard]] std::optional<std::string> evaluate(
      const ConstructQueryExportContext& context,
      [[maybe_unused]] PositionInTriple positionInTriple) const;

  static EvaluateFuncPtr& decoupledEvaluateFuncPtr();

  // ___________________________________________________________________________
  [[nodiscard]] std::string toSparql() const { return _name; }

  // ___________________________________________________________________________
  [[nodiscard]] const std::string& name() const { return _name; }

  // Needed for consistency with the `Alias` class.
  [[nodiscard]] const std::string& targetVariable() const { return _name; }

  // Converts `?someTextVar` and `?someEntityVar` into
  // `?ql_someTextVar_score_var_someEntityVar`.
  // Converts `?someTextVar` and `someFixedEntity` into
  // `?ql_someTextVar_fixedEntity_someFixedEntity`.
  // Note that if the the fixed entity contains non ascii characters they are
  // converted to numbers and escaped.
  Variable getEntityScoreVariable(
      const std::variant<Variable, std::string>& varOrEntity) const;

  // Converts `?someTextVar` and `someWord` into
  // `?ql_score_word_someTextVar_someWord.
  // Converts `?someTextVar` and `somePrefix*` into
  // `?ql_score_prefix_someTextVar_somePrefix`.
  // Note that if the word contains non ascii characters they are converted to
  // numbers and escaped.
  Variable getWordScoreVariable(std::string_view word, bool isPrefix) const;

  // Convert `?someVariable` into `?ql_matchingword_someVariable_someTerm`
  Variable getMatchingWordVariable(std::string_view term) const;

  QL_DEFINE_DEFAULTED_EQUALITY_OPERATOR_LOCAL(Variable, _name)

  // The construction of PrefilterExpressions requires a defined < order.
  bool operator<(const Variable& other) const { return _name < other._name; };

  // Make the type hashable for absl, see
  // https://abseil.io/docs/cpp/guides/hash.
  template <typename H>
  friend H AbslHashValue(H h, const Variable& v) {
    return H::combine(std::move(h), v._name);
  }

  // Formatter for use in `absl::StrJoin` (we need this in several places).
  static void AbslFormatter(std::string* out, const Variable& variable) {
    out->append(variable.name());
  }

  static bool isValidVariableName(std::string_view var);

  // The method escapes all special chars in word to "_ASCIICODE_" and appends
  // it at the end of target.
  static void appendEscapedWord(std::string_view word, std::string& target);

<<<<<<< HEAD
  // Serialization for Variable - just serialize the name
=======
  // Serialization for `Variable`s - just serialize the name.
>>>>>>> 84156ed5
  AD_SERIALIZE_FRIEND_FUNCTION(Variable) { serializer | arg._name; }
};

#endif  // QLEVER_SRC_PARSER_DATA_VARIABLE_H<|MERGE_RESOLUTION|>--- conflicted
+++ resolved
@@ -11,10 +11,7 @@
 #include <variant>
 
 #include "backports/three_way_comparison.h"
-<<<<<<< HEAD
-=======
 #include "util/Serializer/SerializeString.h"
->>>>>>> 84156ed5
 #include "util/Serializer/Serializer.h"
 
 // Forward declaration because of cyclic dependencies
@@ -109,11 +106,7 @@
   // it at the end of target.
   static void appendEscapedWord(std::string_view word, std::string& target);
 
-<<<<<<< HEAD
-  // Serialization for Variable - just serialize the name
-=======
   // Serialization for `Variable`s - just serialize the name.
->>>>>>> 84156ed5
   AD_SERIALIZE_FRIEND_FUNCTION(Variable) { serializer | arg._name; }
 };
 
