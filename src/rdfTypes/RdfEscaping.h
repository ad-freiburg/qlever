--- conflicted
+++ resolved
@@ -50,17 +50,10 @@
 
 // A strong typedef for a `std::string_view` that stores a normalized RDF
 // literal.
-<<<<<<< HEAD
-inline constexpr ad_utility::IndexTag normalizedRDFStringTag =
-    "NormalizedRDFString";
-using NormalizedRDFStringView =
-    ad_utility::TypedIndex<std::string_view, normalizedRDFStringTag>;
-=======
 constexpr inline ad_utility::IndexTag normalizedRDFStringViewTag =
     "NormalizedRDFString";
 using NormalizedRDFStringView =
     ad_utility::TypedIndex<std::string_view, normalizedRDFStringViewTag>;
->>>>>>> c94f5270
 
 // A strong typedef for a `std::string` that stores a normalized RDF literal.
 class NormalizedRDFString {
