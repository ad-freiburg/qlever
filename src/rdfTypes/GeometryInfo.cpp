// Copyright 2025, University of Freiburg,
// Chair of Algorithms and Data Structures.
// Author: Christoph Ullinger <ullingec@cs.uni-freiburg.de>

#include "rdfTypes/GeometryInfo.h"

#include <cmath>
#include <cstdint>
<<<<<<< HEAD
#include <limits>
=======
#include <type_traits>
>>>>>>> 64adc8e7

#include "rdfTypes/GeoPoint.h"
#include "rdfTypes/GeometryInfoHelpersImpl.h"
#include "util/Exception.h"
#include "util/Log.h"

namespace ad_utility {

// ____________________________________________________________________________
GeometryInfo::GeometryInfo(uint8_t wktType, const BoundingBox& boundingBox,
<<<<<<< HEAD
                           Centroid centroid, MetricArea metricArea)
    : boundingBox_{boundingBox.lowerLeft().toBitRepresentation(),
                   boundingBox.upperRight().toBitRepresentation()},
      metricArea_{metricArea} {
=======
                           Centroid centroid, NumGeometries numGeometries,
                           MetricLength metricLength)
    : boundingBox_{boundingBox.lowerLeft().toBitRepresentation(),
                   boundingBox.upperRight().toBitRepresentation()},
      numGeometries_{numGeometries.numGeometries()},
      metricLength_{metricLength} {
>>>>>>> 64adc8e7
  // The WktType only has 8 different values and we have 4 unused bits for the
  // ValueId datatype of the centroid (it is always a point). Therefore we fold
  // the attributes together. On OSM planet this will save approx. 1 GiB in
  // index size.
  AD_CORRECTNESS_CHECK(
      wktType <= 7 && wktType < (1 << ValueId::numDatatypeBits) - 1,
      "WKT Type out of range");
  AD_CORRECTNESS_CHECK(wktType > 0, "WKT Type indicates invalid geometry");
  uint64_t typeBits = static_cast<uint64_t>(wktType) << ValueId::numDataBits;
  uint64_t centroidBits = centroid.centroid().toBitRepresentation();
  AD_CORRECTNESS_CHECK((centroidBits & bitMaskGeometryType) == 0,
                       "Centroid bit representation exceeds available bits.");
  geometryTypeAndCentroid_ = typeBits | centroidBits;

  AD_CORRECTNESS_CHECK(
      boundingBox.lowerLeft().getLat() <= boundingBox.upperRight().getLat() &&
          boundingBox.lowerLeft().getLng() <= boundingBox.upperRight().getLng(),
      "Bounding box coordinates invalid: first point must be lower "
      "left and second point must be upper right of a rectangle.");

  AD_CORRECTNESS_CHECK(numGeometries_ > 0,
                       "Number of geometries must be strictly positive.");
};

// ____________________________________________________________________________
std::optional<GeometryInfo> GeometryInfo::fromWktLiteral(std::string_view wkt) {
  // Parse WKT and compute info
  using namespace detail;
  auto [type, parsed] = parseWkt(wkt);
  if (!parsed.has_value()) {
    return std::nullopt;
  }

  auto boundingBox = boundingBoxAsGeoPoints(parsed.value());
  auto centroid = centroidAsGeoPoint(parsed.value());
  auto numGeom = countChildGeometries(parsed.value());
  auto metricLength = computeMetricLength(parsed.value());
  if (!boundingBox.has_value() || !centroid.has_value()) {
    AD_LOG_DEBUG << "The WKT string `" << wkt
                 << "` would lead to an invalid centroid or bounding box. It "
                    "will thus be treated as an invalid WKT literal."
                 << std::endl;
    return std::nullopt;
  }

<<<<<<< HEAD
  double area = std::numeric_limits<double>::quiet_NaN();
  try {
    area = computeMetricArea(parsed.value());
  } catch (const InvalidPolygonError&) {
    AD_LOG_WARN << "Could not compute area of WKT literal `" << wkt << "`."
                << std::endl;
  }

  return GeometryInfo{type, boundingBox.value(), centroid.value(),
                      MetricArea{area}};
=======
  return GeometryInfo{
      type, boundingBox.value(), centroid.value(), {numGeom}, metricLength};
>>>>>>> 64adc8e7
}

// ____________________________________________________________________________
GeometryType::GeometryType(uint8_t type) : type_{type} {};

// ____________________________________________________________________________
MetricLength::MetricLength(double length) : length_{length} {
  AD_CORRECTNESS_CHECK(length_ >= 0, "Metric length must be positive");
};

// ____________________________________________________________________________
std::optional<GeometryType> GeometryInfo::getWktType(std::string_view wkt) {
  auto wktType =
      static_cast<uint8_t>(detail::getWKTType(detail::removeDatatype(wkt)));
  if (wktType == 0) {
    // Type 0 represents invalid type
    return std::nullopt;
  }
  return GeometryType{wktType};
};

// ____________________________________________________________________________
GeometryInfo GeometryInfo::fromGeoPoint(const GeoPoint& point) {
<<<<<<< HEAD
  return {
      util::geo::WKTType::POINT,
      {point, point},
      Centroid{point},
      MetricArea{0.0},
  };
=======
  return {util::geo::WKTType::POINT,
          {point, point},
          Centroid{point},
          {1},
          MetricLength{0.0}};
>>>>>>> 64adc8e7
}

// ____________________________________________________________________________
GeometryType GeometryInfo::getWktType() const {
  return GeometryType{
      static_cast<uint8_t>((geometryTypeAndCentroid_ & bitMaskGeometryType) >>
                           ValueId::numDataBits)};
}

// ____________________________________________________________________________
std::optional<std::string_view> GeometryType::asIri() const {
  return detail::wktTypeToIri(type_);
}

// ____________________________________________________________________________
Centroid GeometryInfo::getCentroid() const {
  return Centroid{GeoPoint::fromBitRepresentation(geometryTypeAndCentroid_ &
                                                  bitMaskCentroid)};
}

// ____________________________________________________________________________
std::optional<Centroid> GeometryInfo::getCentroid(std::string_view wkt) {
  auto [type, parsed] = detail::parseWkt(wkt);
  if (!parsed.has_value()) {
    return std::nullopt;
  }
  return detail::centroidAsGeoPoint(parsed.value());
}

// ____________________________________________________________________________
BoundingBox GeometryInfo::getBoundingBox() const {
  return {GeoPoint::fromBitRepresentation(boundingBox_.lowerLeftEncoded_),
          GeoPoint::fromBitRepresentation(boundingBox_.upperRightEncoded_)};
}

// ____________________________________________________________________________
std::optional<BoundingBox> GeometryInfo::getBoundingBox(std::string_view wkt) {
  auto [type, parsed] = detail::parseWkt(wkt);
  if (!parsed.has_value()) {
    return std::nullopt;
  }
  return detail::boundingBoxAsGeoPoints(parsed.value());
}

// ____________________________________________________________________________
<<<<<<< HEAD
MetricArea GeometryInfo::getMetricArea() const { return metricArea_; }

// ____________________________________________________________________________
std::optional<MetricArea> GeometryInfo::getMetricArea(std::string_view wkt) {
  auto [type, parsed] = detail::parseWkt(wkt);
  if (!parsed.has_value()) {
    return std::nullopt;
  }
  try {
    return MetricArea{detail::computeMetricArea(parsed.value())};
  } catch (const InvalidPolygonError&) {
    return std::nullopt;
  }
}
=======
BoundingBox::BoundingBox(GeoPoint lowerLeft, GeoPoint upperRight)
    : lowerLeft_{lowerLeft}, upperRight_{upperRight} {
  AD_CORRECTNESS_CHECK(
      lowerLeft.getLat() <= upperRight.getLat() &&
          lowerLeft.getLng() <= upperRight.getLng(),
      "Bounding box coordinates invalid: first point must be lower "
      "left and second point must be upper right of a rectangle.");
};
>>>>>>> 64adc8e7

// ____________________________________________________________________________
std::string BoundingBox::asWkt() const {
  return detail::boundingBoxAsWkt(lowerLeft_, upperRight_);
}

// ____________________________________________________________________________
<<<<<<< HEAD
MetricArea::MetricArea(double area) : area_{area} {
  AD_CORRECTNESS_CHECK(area >= 0 || std::isnan(area),
                       "Metric area must be positive");
}
=======
MetricLength GeometryInfo::getMetricLength() const { return metricLength_; };

// ____________________________________________________________________________
std::optional<MetricLength> GeometryInfo::getMetricLength(
    const std::string_view& wkt) {
  auto [type, parsed] = detail::parseWkt(wkt);
  if (!parsed.has_value()) {
    return std::nullopt;
  }
  return {detail::computeMetricLength(parsed.value())};
};
>>>>>>> 64adc8e7

// ____________________________________________________________________________
template <BoundingCoordinate RequestedCoordinate>
double BoundingBox::getBoundingCoordinate() const {
  using enum BoundingCoordinate;
  if constexpr (RequestedCoordinate == MIN_X) {
    return lowerLeft_.getLng();
  } else if constexpr (RequestedCoordinate == MIN_Y) {
    return lowerLeft_.getLat();
  } else if constexpr (RequestedCoordinate == MAX_X) {
    return upperRight_.getLng();
  } else if constexpr (RequestedCoordinate == MAX_Y) {
    return upperRight_.getLat();
  } else {
    // Unfortunately, we cannot use a `static_assert` here because some compiler
    // versions don't like it.
    AD_FAIL();
  }
};

// Explicit instantiations
template double BoundingBox::getBoundingCoordinate<BoundingCoordinate::MIN_X>()
    const;
template double BoundingBox::getBoundingCoordinate<BoundingCoordinate::MIN_Y>()
    const;
template double BoundingBox::getBoundingCoordinate<BoundingCoordinate::MAX_X>()
    const;
template double BoundingBox::getBoundingCoordinate<BoundingCoordinate::MAX_Y>()
    const;

// ____________________________________________________________________________
NumGeometries GeometryInfo::getNumGeometries() const {
  return {numGeometries_};
}

// ____________________________________________________________________________
std::optional<NumGeometries> GeometryInfo::getNumGeometries(
    std::string_view wkt) {
  auto [type, parsed] = detail::parseWkt(wkt);
  if (!parsed.has_value()) {
    return std::nullopt;
  }
  return NumGeometries{detail::countChildGeometries(parsed.value())};
}

// ____________________________________________________________________________
CPP_template_def(typename RequestedInfo)(requires RequestedInfoT<RequestedInfo>)
    RequestedInfo GeometryInfo::getRequestedInfo() const {
  if constexpr (std::is_same_v<RequestedInfo, GeometryInfo>) {
    return *this;
  } else if constexpr (std::is_same_v<RequestedInfo, Centroid>) {
    return getCentroid();
  } else if constexpr (std::is_same_v<RequestedInfo, BoundingBox>) {
    return getBoundingBox();
  } else if constexpr (std::is_same_v<RequestedInfo, GeometryType>) {
    return getWktType();
<<<<<<< HEAD
  } else if constexpr (std::is_same_v<RequestedInfo, MetricArea>) {
    return getMetricArea();
=======
  } else if constexpr (std::is_same_v<RequestedInfo, NumGeometries>) {
    return getNumGeometries();
  } else if constexpr (std::is_same_v<RequestedInfo, MetricLength>) {
    return getMetricLength();
>>>>>>> 64adc8e7
  } else {
    static_assert(ad_utility::alwaysFalse<RequestedInfo>);
  }
};

// Explicit instantiations
template GeometryInfo GeometryInfo::getRequestedInfo<GeometryInfo>() const;
template Centroid GeometryInfo::getRequestedInfo<Centroid>() const;
template BoundingBox GeometryInfo::getRequestedInfo<BoundingBox>() const;
template GeometryType GeometryInfo::getRequestedInfo<GeometryType>() const;
<<<<<<< HEAD
template MetricArea GeometryInfo::getRequestedInfo<MetricArea>() const;
=======
template NumGeometries GeometryInfo::getRequestedInfo<NumGeometries>() const;
template MetricLength GeometryInfo::getRequestedInfo<MetricLength>() const;
>>>>>>> 64adc8e7

// ____________________________________________________________________________
CPP_template_def(typename RequestedInfo)(requires RequestedInfoT<RequestedInfo>)
    std::optional<RequestedInfo> GeometryInfo::getRequestedInfo(
        std::string_view wkt) {
  if constexpr (std::is_same_v<RequestedInfo, GeometryInfo>) {
    return GeometryInfo::fromWktLiteral(wkt);
  } else if constexpr (std::is_same_v<RequestedInfo, Centroid>) {
    return GeometryInfo::getCentroid(wkt);
  } else if constexpr (std::is_same_v<RequestedInfo, BoundingBox>) {
    return GeometryInfo::getBoundingBox(wkt);
  } else if constexpr (std::is_same_v<RequestedInfo, GeometryType>) {
    return GeometryInfo::getWktType(wkt);
<<<<<<< HEAD
  } else if constexpr (std::is_same_v<RequestedInfo, MetricArea>) {
    return GeometryInfo::getMetricArea(wkt);
=======
  } else if constexpr (std::is_same_v<RequestedInfo, NumGeometries>) {
    return GeometryInfo::getNumGeometries(wkt);
  } else if constexpr (std::is_same_v<RequestedInfo, MetricLength>) {
    return GeometryInfo::getMetricLength(wkt);
>>>>>>> 64adc8e7
  } else {
    static_assert(ad_utility::alwaysFalse<RequestedInfo>);
  }
};

// Explicit instantiations
template std::optional<GeometryInfo>
GeometryInfo::getRequestedInfo<GeometryInfo>(std::string_view wkt);
template std::optional<Centroid> GeometryInfo::getRequestedInfo<Centroid>(
    std::string_view wkt);
template std::optional<BoundingBox> GeometryInfo::getRequestedInfo<BoundingBox>(
    std::string_view wkt);
template std::optional<GeometryType>
GeometryInfo::getRequestedInfo<GeometryType>(std::string_view wkt);
<<<<<<< HEAD
template std::optional<MetricArea> GeometryInfo::getRequestedInfo<MetricArea>(
    std::string_view wkt);
=======
template std::optional<NumGeometries>
GeometryInfo::getRequestedInfo<NumGeometries>(std::string_view wkt);
template std::optional<MetricLength>
GeometryInfo::getRequestedInfo<MetricLength>(std::string_view wkt);
>>>>>>> 64adc8e7

}  // namespace ad_utility<|MERGE_RESOLUTION|>--- conflicted
+++ resolved
@@ -6,11 +6,8 @@
 
 #include <cmath>
 #include <cstdint>
-<<<<<<< HEAD
 #include <limits>
-=======
 #include <type_traits>
->>>>>>> 64adc8e7
 
 #include "rdfTypes/GeoPoint.h"
 #include "rdfTypes/GeometryInfoHelpersImpl.h"
@@ -21,19 +18,13 @@
 
 // ____________________________________________________________________________
 GeometryInfo::GeometryInfo(uint8_t wktType, const BoundingBox& boundingBox,
-<<<<<<< HEAD
-                           Centroid centroid, MetricArea metricArea)
-    : boundingBox_{boundingBox.lowerLeft().toBitRepresentation(),
-                   boundingBox.upperRight().toBitRepresentation()},
-      metricArea_{metricArea} {
-=======
                            Centroid centroid, NumGeometries numGeometries,
-                           MetricLength metricLength)
+                           MetricLength metricLength, MetricArea metricArea)
     : boundingBox_{boundingBox.lowerLeft().toBitRepresentation(),
                    boundingBox.upperRight().toBitRepresentation()},
       numGeometries_{numGeometries.numGeometries()},
-      metricLength_{metricLength} {
->>>>>>> 64adc8e7
+      metricLength_{metricLength},
+      metricArea_{metricArea} {
   // The WktType only has 8 different values and we have 4 unused bits for the
   // ValueId datatype of the centroid (it is always a point). Therefore we fold
   // the attributes together. On OSM planet this will save approx. 1 GiB in
@@ -79,7 +70,6 @@
     return std::nullopt;
   }
 
-<<<<<<< HEAD
   double area = std::numeric_limits<double>::quiet_NaN();
   try {
     area = computeMetricArea(parsed.value());
@@ -88,12 +78,8 @@
                 << std::endl;
   }
 
-  return GeometryInfo{type, boundingBox.value(), centroid.value(),
-                      MetricArea{area}};
-=======
-  return GeometryInfo{
-      type, boundingBox.value(), centroid.value(), {numGeom}, metricLength};
->>>>>>> 64adc8e7
+  return GeometryInfo{type,      boundingBox.value(), centroid.value(),
+                      {numGeom}, metricLength,        MetricArea{area}};
 }
 
 // ____________________________________________________________________________
@@ -117,20 +103,10 @@
 
 // ____________________________________________________________________________
 GeometryInfo GeometryInfo::fromGeoPoint(const GeoPoint& point) {
-<<<<<<< HEAD
   return {
-      util::geo::WKTType::POINT,
-      {point, point},
-      Centroid{point},
-      MetricArea{0.0},
+      util::geo::WKTType::POINT, {point, point},  Centroid{point}, {1},
+      MetricLength{0.0},         MetricArea{0.0},
   };
-=======
-  return {util::geo::WKTType::POINT,
-          {point, point},
-          Centroid{point},
-          {1},
-          MetricLength{0.0}};
->>>>>>> 64adc8e7
 }
 
 // ____________________________________________________________________________
@@ -176,22 +152,6 @@
 }
 
 // ____________________________________________________________________________
-<<<<<<< HEAD
-MetricArea GeometryInfo::getMetricArea() const { return metricArea_; }
-
-// ____________________________________________________________________________
-std::optional<MetricArea> GeometryInfo::getMetricArea(std::string_view wkt) {
-  auto [type, parsed] = detail::parseWkt(wkt);
-  if (!parsed.has_value()) {
-    return std::nullopt;
-  }
-  try {
-    return MetricArea{detail::computeMetricArea(parsed.value())};
-  } catch (const InvalidPolygonError&) {
-    return std::nullopt;
-  }
-}
-=======
 BoundingBox::BoundingBox(GeoPoint lowerLeft, GeoPoint upperRight)
     : lowerLeft_{lowerLeft}, upperRight_{upperRight} {
   AD_CORRECTNESS_CHECK(
@@ -200,7 +160,22 @@
       "Bounding box coordinates invalid: first point must be lower "
       "left and second point must be upper right of a rectangle.");
 };
->>>>>>> 64adc8e7
+
+// ____________________________________________________________________________
+MetricArea GeometryInfo::getMetricArea() const { return metricArea_; }
+
+// ____________________________________________________________________________
+std::optional<MetricArea> GeometryInfo::getMetricArea(std::string_view wkt) {
+  auto [type, parsed] = detail::parseWkt(wkt);
+  if (!parsed.has_value()) {
+    return std::nullopt;
+  }
+  try {
+    return MetricArea{detail::computeMetricArea(parsed.value())};
+  } catch (const InvalidPolygonError&) {
+    return std::nullopt;
+  }
+}
 
 // ____________________________________________________________________________
 std::string BoundingBox::asWkt() const {
@@ -208,24 +183,23 @@
 }
 
 // ____________________________________________________________________________
-<<<<<<< HEAD
+MetricLength GeometryInfo::getMetricLength() const { return metricLength_; };
+
+// ____________________________________________________________________________
+std::optional<MetricLength> GeometryInfo::getMetricLength(
+    const std::string_view& wkt) {
+  auto [type, parsed] = detail::parseWkt(wkt);
+  if (!parsed.has_value()) {
+    return std::nullopt;
+  }
+  return {detail::computeMetricLength(parsed.value())};
+};
+
+// ____________________________________________________________________________
 MetricArea::MetricArea(double area) : area_{area} {
   AD_CORRECTNESS_CHECK(area >= 0 || std::isnan(area),
                        "Metric area must be positive");
 }
-=======
-MetricLength GeometryInfo::getMetricLength() const { return metricLength_; };
-
-// ____________________________________________________________________________
-std::optional<MetricLength> GeometryInfo::getMetricLength(
-    const std::string_view& wkt) {
-  auto [type, parsed] = detail::parseWkt(wkt);
-  if (!parsed.has_value()) {
-    return std::nullopt;
-  }
-  return {detail::computeMetricLength(parsed.value())};
-};
->>>>>>> 64adc8e7
 
 // ____________________________________________________________________________
 template <BoundingCoordinate RequestedCoordinate>
@@ -282,15 +256,12 @@
     return getBoundingBox();
   } else if constexpr (std::is_same_v<RequestedInfo, GeometryType>) {
     return getWktType();
-<<<<<<< HEAD
-  } else if constexpr (std::is_same_v<RequestedInfo, MetricArea>) {
-    return getMetricArea();
-=======
   } else if constexpr (std::is_same_v<RequestedInfo, NumGeometries>) {
     return getNumGeometries();
   } else if constexpr (std::is_same_v<RequestedInfo, MetricLength>) {
     return getMetricLength();
->>>>>>> 64adc8e7
+  } else if constexpr (std::is_same_v<RequestedInfo, MetricArea>) {
+    return getMetricArea();
   } else {
     static_assert(ad_utility::alwaysFalse<RequestedInfo>);
   }
@@ -301,12 +272,9 @@
 template Centroid GeometryInfo::getRequestedInfo<Centroid>() const;
 template BoundingBox GeometryInfo::getRequestedInfo<BoundingBox>() const;
 template GeometryType GeometryInfo::getRequestedInfo<GeometryType>() const;
-<<<<<<< HEAD
-template MetricArea GeometryInfo::getRequestedInfo<MetricArea>() const;
-=======
 template NumGeometries GeometryInfo::getRequestedInfo<NumGeometries>() const;
 template MetricLength GeometryInfo::getRequestedInfo<MetricLength>() const;
->>>>>>> 64adc8e7
+template MetricArea GeometryInfo::getRequestedInfo<MetricArea>() const;
 
 // ____________________________________________________________________________
 CPP_template_def(typename RequestedInfo)(requires RequestedInfoT<RequestedInfo>)
@@ -320,15 +288,12 @@
     return GeometryInfo::getBoundingBox(wkt);
   } else if constexpr (std::is_same_v<RequestedInfo, GeometryType>) {
     return GeometryInfo::getWktType(wkt);
-<<<<<<< HEAD
-  } else if constexpr (std::is_same_v<RequestedInfo, MetricArea>) {
-    return GeometryInfo::getMetricArea(wkt);
-=======
   } else if constexpr (std::is_same_v<RequestedInfo, NumGeometries>) {
     return GeometryInfo::getNumGeometries(wkt);
   } else if constexpr (std::is_same_v<RequestedInfo, MetricLength>) {
     return GeometryInfo::getMetricLength(wkt);
->>>>>>> 64adc8e7
+  } else if constexpr (std::is_same_v<RequestedInfo, MetricArea>) {
+    return GeometryInfo::getMetricArea(wkt);
   } else {
     static_assert(ad_utility::alwaysFalse<RequestedInfo>);
   }
@@ -343,14 +308,11 @@
     std::string_view wkt);
 template std::optional<GeometryType>
 GeometryInfo::getRequestedInfo<GeometryType>(std::string_view wkt);
-<<<<<<< HEAD
-template std::optional<MetricArea> GeometryInfo::getRequestedInfo<MetricArea>(
-    std::string_view wkt);
-=======
 template std::optional<NumGeometries>
 GeometryInfo::getRequestedInfo<NumGeometries>(std::string_view wkt);
 template std::optional<MetricLength>
 GeometryInfo::getRequestedInfo<MetricLength>(std::string_view wkt);
->>>>>>> 64adc8e7
+template std::optional<MetricArea> GeometryInfo::getRequestedInfo<MetricArea>(
+    std::string_view wkt);
 
 }  // namespace ad_utility