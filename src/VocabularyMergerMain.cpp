--- conflicted
+++ resolved
@@ -28,9 +28,5 @@
   auto externalVocabularyAction = []([[maybe_unused]] const auto& word,
                                      [[maybe_unused]] const auto& index) {};
   m.mergeVocabulary(basename, numFiles, TripleComponentComparator(),
-<<<<<<< HEAD
-                    internalVocabularyAction, externalVocabularyAction);
-=======
-                    internalVocabularyAction, 4_GB);
->>>>>>> 2ad34820
+                    internalVocabularyAction, externalVocabularyAction, 4_GB);
 }