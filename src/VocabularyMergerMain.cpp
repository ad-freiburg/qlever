// Copyright 2019, University of Freiburg,
// Chair of Algorithms and Data Structures.
// Author: Johannes Kalmbach(joka921) <johannes.kalmbach@gmail.com>
//
// Only performs the "mergeVocabulary" step of the IndexBuilder pipeline
// Can be used e.g. for benchmarking this step to develop faster IndexBuilders.

#include "index/Vocabulary.h"
#include "index/VocabularyMerger.h"

// ____________________________________________________________________________________________________
int main(int argc, char** argv) {
  if (argc != 3) {
    std::cerr
        << "Usage: " << argv[0]
        << "<basename of index> <number of partial vocabulary files to merge>";
  }
  std::string basename = argv[1];
  size_t numFiles = atoi(argv[2]);

<<<<<<< HEAD
  VocabularyMerger m;

  auto file = ad_utility::makeOfstream(basename + INTERNAL_VOCAB_SUFFIX);
  auto internalVocabularyAction = [&file](const auto& word,
                                          [[maybe_unused]] const auto& index) {
    file << RdfEscaping::escapeNewlinesAndBackslashes(word) << '\n';
  };
  auto externalVocabularyAction = []([[maybe_unused]] const auto& word,
                                     [[maybe_unused]] const auto& index) {};
  m.mergeVocabulary(basename, numFiles, TripleComponentComparator(),
                    internalVocabularyAction, externalVocabularyAction, 4_GB);
=======
  auto file = ad_utility::makeOfstream(basename + VOCAB_SUFFIX);
  auto wordCallback = [&file](const auto& word,
                              [[maybe_unused]] bool isExternal) {
    file << RdfEscaping::escapeNewlinesAndBackslashes(word) << '\n';
  };
  VocabularyOnDisk vocab;
  ad_utility::vocabulary_merger::mergeVocabulary(
      basename, numFiles, TripleComponentComparator(), wordCallback, 4_GB);
>>>>>>> 1854a25b
}<|MERGE_RESOLUTION|>--- conflicted
+++ resolved
@@ -18,19 +18,6 @@
   std::string basename = argv[1];
   size_t numFiles = atoi(argv[2]);
 
-<<<<<<< HEAD
-  VocabularyMerger m;
-
-  auto file = ad_utility::makeOfstream(basename + INTERNAL_VOCAB_SUFFIX);
-  auto internalVocabularyAction = [&file](const auto& word,
-                                          [[maybe_unused]] const auto& index) {
-    file << RdfEscaping::escapeNewlinesAndBackslashes(word) << '\n';
-  };
-  auto externalVocabularyAction = []([[maybe_unused]] const auto& word,
-                                     [[maybe_unused]] const auto& index) {};
-  m.mergeVocabulary(basename, numFiles, TripleComponentComparator(),
-                    internalVocabularyAction, externalVocabularyAction, 4_GB);
-=======
   auto file = ad_utility::makeOfstream(basename + VOCAB_SUFFIX);
   auto wordCallback = [&file](const auto& word,
                               [[maybe_unused]] bool isExternal) {
@@ -39,5 +26,4 @@
   VocabularyOnDisk vocab;
   ad_utility::vocabulary_merger::mergeVocabulary(
       basename, numFiles, TripleComponentComparator(), wordCallback, 4_GB);
->>>>>>> 1854a25b
 }