// Copyright 2019, University of Freiburg,
// Chair of Algorithms and Data Structures.
// Author: Johannes Kalmbach(joka921) <johannes.kalmbach@gmail.com>
//
// Only performs the "mergeVocabulary" step of the IndexBuilder pipeline
// Can be used e.g. for benchmarking this step to develop faster IndexBuilders.

#include "index/Vocabulary.h"
#include "index/VocabularyMerger.h"

// ____________________________________________________________________________________________________
int main(int argc, char** argv) {
  if (argc != 3) {
    std::cerr
        << "Usage: " << argv[0]
        << "<basename of index> <number of partial vocabulary files to merge>";
  }
  std::string basename = argv[1];
  size_t numFiles = atoi(argv[2]);

  auto file = ad_utility::makeOfstream(basename + VOCAB_SUFFIX);
  uint64_t count = 0;
<<<<<<< HEAD
  auto wordCallback = [&file, &count](const auto& word,
                                      [[maybe_unused]] bool isExternal) {
    file << RdfEscaping::escapeNewlinesAndBackslashes(word) << '\n';
    count++;
    return count - 1;
=======
  auto wordCallback = [&file, &count](
                          const auto& word,
                          [[maybe_unused]] bool isExternalDummy = true) {
    file << RdfEscaping::escapeNewlinesAndBackslashes(word) << '\n';
    return count++;
>>>>>>> 95e6371b
  };

  VocabularyOnDisk vocab;
  ad_utility::vocabulary_merger::mergeVocabulary(
      basename, numFiles, TripleComponentComparator(), wordCallback, 4_GB);
}<|MERGE_RESOLUTION|>--- conflicted
+++ resolved
@@ -20,19 +20,11 @@
 
   auto file = ad_utility::makeOfstream(basename + VOCAB_SUFFIX);
   uint64_t count = 0;
-<<<<<<< HEAD
-  auto wordCallback = [&file, &count](const auto& word,
-                                      [[maybe_unused]] bool isExternal) {
-    file << RdfEscaping::escapeNewlinesAndBackslashes(word) << '\n';
-    count++;
-    return count - 1;
-=======
   auto wordCallback = [&file, &count](
                           const auto& word,
                           [[maybe_unused]] bool isExternalDummy = true) {
     file << RdfEscaping::escapeNewlinesAndBackslashes(word) << '\n';
     return count++;
->>>>>>> 95e6371b
   };
 
   VocabularyOnDisk vocab;
