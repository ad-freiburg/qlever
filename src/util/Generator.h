--- conflicted
+++ resolved
@@ -83,13 +83,8 @@
   // `co_await cppcoro::getDetails`.
   struct DetailAwaiter {
     generator_promise& promise_;
-<<<<<<< HEAD
-    bool await_ready() { return true; }
-    bool await_suspend(std::coroutine_handle<>) noexcept { return false; }
-=======
     bool await_ready() const { return true; }
     bool await_suspend(std::coroutine_handle<>) const noexcept { return false; }
->>>>>>> 40cf2dd1
     Details& await_resume() noexcept { return promise_.details(); }
   };
 
