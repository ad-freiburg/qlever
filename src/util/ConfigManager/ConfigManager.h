// Copyright 2023, University of Freiburg,
// Chair of Algorithms and Data Structures.
// Author: Andre Schlegel (March of 2023, schlegea@informatik.uni-freiburg.de)

#pragma once

#include <absl/container/flat_hash_map.h>
#include <absl/strings/str_cat.h>
#include <absl/strings/str_replace.h>
#include <gtest/gtest.h>

#include <any>
#include <concepts>
#include <functional>
#include <memory>
#include <optional>
#include <sstream>
#include <string>
#include <string_view>
#include <type_traits>
#include <typeinfo>
#include <unordered_set>
#include <variant>
#include <vector>

#include "util/ConfigManager/ConfigExceptions.h"
#include "util/ConfigManager/ConfigOption.h"
#include "util/ConfigManager/ConfigOptionProxy.h"
#include "util/ConfigManager/ConfigUtil.h"
#include "util/ConfigManager/Validator.h"
#include "util/ConfigManager/generated/ConfigShorthandLexer.h"
#include "util/Exception.h"
#include "util/Forward.h"
#include "util/HashMap.h"
#include "util/StringUtils.h"
#include "util/TypeTraits.h"
#include "util/json.h"

namespace ad_utility {
namespace ConfigManagerImpl {

// Shorthand concepts, to reduce code duplication.
class ConfigManager;
template <typename T>
concept ConfigOptionOrManager = SameAsAny<T, ConfigOption, ConfigManager>;

/*
Manages a bunch of `ConfigOption`s.
*/
class ConfigManager {
  /*
  Our hash map always saves either a configuration option, or a sub manager
  (another `ConfigManager`).

  This class makes the handeling more explicit and allows for more information
  to be saved alongside the configuration options and sub managers.
  For example: The order, in which they were created.
  */
  class HashMapEntry {
   public:
    using Data = std::variant<ConfigOption, ConfigManager>;

   private:
    std::unique_ptr<Data> data_;

    // Describes the order of initialization.
    static inline std::atomic_size_t numberOfInstances_{0};
    size_t initializationId_{numberOfInstances_++};

   public:
    // Construct an instance of this class managing `data`.
    explicit HashMapEntry(Data&& data);

    // Does this instance hold a configuration option?
    bool holdsConfigOption() const;

    // Does this instance hold a sub manager?
    bool holdsSubManager() const;

    /*
    Currently held configuration option, if there is one. Note: If there is a
    pointer, it's never a `nullptr`.
    */
    std::optional<ConfigOption*> getConfigOption();
    std::optional<const ConfigOption*> getConfigOption() const;

    /*
    Currently held sub manager, if there is one. Note: If there is a
    pointer, it's never a `nullptr`.
    */
    std::optional<ConfigManager*> getSubManager();
    std::optional<const ConfigManager*> getSubManager() const;

    // Return, how many instances of this class were initialized before this
    // instance.
    size_t getInitializationId() const;

    // Wrapper for calling `std::visit` on the saved `Data`.
    template <typename Visitor>
    requires std::invocable<Visitor, ConfigOption&> &&
             std::invocable<Visitor, ConfigManager&>
    decltype(auto) visit(Visitor&& vis);
    template <typename Visitor>
    requires std::invocable<Visitor, const ConfigOption&> &&
             std::invocable<Visitor, const ConfigManager&>
    decltype(auto) visit(Visitor&& vis) const;

   private:
    // Implementation for `holdsConfigOption` and `holdsSubManager`.
    template <SameAsAnyTypeIn<Data> T>
    bool implHolds() const;

    /*
    @brief Implementation for `getConfigOption` and `getSubManager`. You can
    specify which one via `ReturnType`.

    @tparam ReturnType Should be `(const) ConfigOption`, or `(const)
    ConfigManager`.

    @SameAsAny<const ConfigOption&, ConfigOption& >m instance The `HashMapEntry`
    you want this from.
    */
    template <SimilarToAnyTypeIn<Data> ReturnType>
    requires std::is_object_v<ReturnType>
    static std::optional<ReturnType*> getConfigOptionOrSubManager(
        ad_utility::SimilarTo<HashMapEntry> auto& instance);

    /*
    @brief The implementation for `visit`. Follows the same signature as
    `std::variant::visit`:
    */
    template <typename Visitor, ad_utility::SimilarTo<std::unique_ptr<
                                    ConfigManager::HashMapEntry::Data>>
                                    PointerType>
    requires std::invocable<Visitor, std::conditional_t<
                                         std::is_const_v<PointerType>,
                                         const ConfigOption&, ConfigOption&>> &&
             std::invocable<Visitor, std::conditional_t<
                                         std::is_const_v<PointerType>,
                                         const ConfigManager&, ConfigManager&>>
    static decltype(auto) visitImpl(Visitor&& vis, PointerType& data);
  };

  /*
  The added configuration options. Configuration managers are used by the user
  to describe a json object literal more explicitly.

  A configuration option tends to be placed like a key value pair in a json
  object. For example: `{"object 1" : [{"object 2" : { "The configuration option
  identifier" : "Configuration information"} }]}`

  The string key describes their location in the json object literal, by
  representing a json pointer in string form.
  */
  ad_utility::HashMap<std::string, HashMapEntry> configurationOptions_;

  /*
  List of the added validators. Whenever the values of the options are set,
  they are called afterwards with `verifyWithValidators` to make sure, that
  the new values are valid.
  If the new value isn't valid, it throws an exception.
  */
  std::vector<ConfigOptionValidatorManager> validators_;

 public:
  /*
  @brief Creates and adds a new configuration option without a default value.
  This configuration option must always be set at runtime.

  @tparam OptionType The type of value, the configuration option can hold.

  @param pathToOption Describes a path in json, that points to the value held by
  the configuration option. The last key in the vector is the name of the
  configuration option.
  @param optionDescription A description for the configuration option.
  @param variableToPutValueOfTheOptionIn The value held by the configuration
  option will be copied into this variable, whenever the value in the
  configuration option changes.

  @return A reference to the newly created configuration option. This reference
  will stay valid, even after adding more options.
  */
  template <SupportedConfigOptionType OptionType>
  ConstConfigOptionProxy<OptionType> addOption(
      const std::vector<std::string>& pathToOption,
      std::string_view optionDescription,
      OptionType* variableToPutValueOfTheOptionIn) {
    return addOptionImpl(pathToOption, optionDescription,
                         variableToPutValueOfTheOptionIn,
                         std::optional<OptionType>(std::nullopt));
  }

  /*
  @brief Creates and adds a new configuration option with a default value.
  Setting this option at runtime is optional and not required.

  @tparam OptionType The type of value, the configuration option can hold.

  @param pathToOption Describes a path in json, that points to the value held by
  the configuration option. The last key in the vector is the name of the
  configuration option.
  @param optionDescription A description for the configuration option.
  @param variableToPutValueOfTheOptionIn The value held by the configuration
  option will be copied into this variable, whenever the value in the
  configuration option changes.
  @param defaultValue A default value for the configuration option.

  @return A reference to the newly created configuration option. This reference
  will stay valid, even after adding more options.
  */
<<<<<<< HEAD
  template <typename OptionType,
            std::convertible_to<OptionType> DefaultValueType = OptionType>
  requires ad_utility::isTypeContainedIn<OptionType,
                                         ConfigOption::AvailableTypes>
=======
  template <SupportedConfigOptionType OptionType,
            std::same_as<OptionType> DefaultValueType = OptionType>
>>>>>>> 94c299a0
  ConstConfigOptionProxy<OptionType> addOption(
      const std::vector<std::string>& pathToOption,
      std::string_view optionDescription,
      OptionType* variableToPutValueOfTheOptionIn,
      DefaultValueType defaultValue) {
    return addOptionImpl(pathToOption, optionDescription,
                         variableToPutValueOfTheOptionIn,
                         std::optional<OptionType>(std::move(defaultValue)));
  }

  /*
  @brief Creates and adds a new configuration option, just like in the other
  `addOption`. But instead of a `pathToOption`, there is only an
  `optionName`, which describes a path only made out of this single string.

  @return A reference to the newly created configuration option. This reference
  will stay valid, even after adding more options.
  */
  template <SupportedConfigOptionType OptionType>
  ConstConfigOptionProxy<OptionType> addOption(
      std::string optionName, std::string_view optionDescription,
      OptionType* variableToPutValueOfTheOptionIn) {
    return addOption<OptionType>(
        std::vector<std::string>{std::move(optionName)}, optionDescription,
        variableToPutValueOfTheOptionIn);
  }

  /*
  @brief Creates and adds a new configuration option, just like in the other
  `addOption`. But instead of a `pathToOption`, there is only an
  `optionName`, which describes a path only made out of this single string.

  @return A reference to the newly created configuration option. This reference
  will stay valid, even after adding more options.
  */
<<<<<<< HEAD
  template <typename OptionType,
            std::convertible_to<OptionType> DefaultValueType = OptionType>
  requires ad_utility::isTypeContainedIn<OptionType,
                                         ConfigOption::AvailableTypes>
=======
  template <SupportedConfigOptionType OptionType,
            std::same_as<OptionType> DefaultValueType = OptionType>
>>>>>>> 94c299a0
  ConstConfigOptionProxy<OptionType> addOption(
      std::string optionName, std::string_view optionDescription,
      OptionType* variableToPutValueOfTheOptionIn,
      DefaultValueType defaultValue) {
    return addOption<OptionType>(
        std::vector<std::string>{std::move(optionName)}, optionDescription,
        variableToPutValueOfTheOptionIn, std::move(defaultValue));
  }

  /*
  @brief Creates and adds a new configuration manager with a prefix path for
  it's internally held configuration options and managers.

  @param pathToOption Describes a path in json, which will be a prefix to all
  the other paths held in the newly created ConfigManager.

  @return A reference to the newly created configuration manager. This reference
  will stay valid, even after adding more options.
  */
  ConfigManager& addSubManager(const std::vector<std::string>& path);

  /*
  @brief Sets the configuration options based on the given json.

  @param j There will be an exception thrown, if:
  - `j` doesn't contain values for all configuration options, that must be set
  at runtime.
  - Same, if there are values for configuration options, that do not exist, or
  are not contained in this manager, or its sub mangangers.
  - `j` is anything but a json object literal.
  - Any of the added validators return false.
  */
  void parseConfig(const nlohmann::json& j);

  /*
  @brief Parses the given short hand and returns it as a json object,
  that contains all the described configuration data.

  @param shortHandString The language of the short hand is defined in
  `generated/ConfigShorthand.g4`. The short hand is a format similar to JSON
  that is more suitable to be set directly from the command line
  */
  static nlohmann::json parseShortHand(const std::string& shortHandString);

  /*
  @brief Generate a string containing a json representation of the current
  config manager configuration.
  */
  std::string printConfigurationDocJson() const;

  /*
  @brief Create a detailed list about the configuration options, with their
  types, values, default values, etc. shown and organized by the sub managers,
  that hold them. Validators are also printed.
  */
  std::string printConfigurationDocDetailedList() const;

  /*
  @brief Returns a string containing a json configuration and, optionally, the
  string representations of all added configuration options, togehter with the
  validator invariants.

  @param detailed Iff false, only print the json configuration. Otherwise, print
  the json configuration, followed by the string representations of all added
  configuration options, which contain more detailed information about the
  configuration options, togehter with the validator invariants
  */
  std::string printConfigurationDoc(bool detailed) const;

  /*
  @brief Add a function to the configuration manager for verifying, that the
  values of the given configuration options are valid. Will always be called
  after parsing.

  @tparam ValidatorParameterTypes The types of the values in the
  `configOptionsToBeChecked`. Can be left up to type deduction.

  @param validatorFunction Checks, if the values of the given configuration
  options are valid. Should return true, if they are valid.
  @param errorMessage A `std::runtime_error` with this as an error message will
  get thrown, if the `validatorFunction` returns false.
  @param validatorDescriptor A description of the invariant, that
  `validatorFunction` imposes.
  @param configOptionsToBeChecked Proxies for the configuration options, whos
  values will be passed to the validator function as function arguments. Will
  keep the same order.
  */
  template <typename... ValidatorParameterTypes>
  void addValidator(
      ValidatorFunction<ValidatorParameterTypes...> auto validatorFunction,
      std::string errorMessage, std::string validatorDescriptor,
      ConstConfigOptionProxy<
          ValidatorParameterTypes>... configOptionsToBeChecked)
      requires(sizeof...(configOptionsToBeChecked) > 0) {
    addValidatorImpl(
        "addValidator",
        []<typename T>(ConstConfigOptionProxy<T> opt) {
          return opt.getConfigOption().template getValue<std::decay_t<T>>();
        },
        transformValidatorIntoExceptionValidator<ValidatorParameterTypes...>(
            validatorFunction, std::move(errorMessage)),
        std::move(validatorDescriptor), configOptionsToBeChecked...);
  }

  /*
  @brief Add a function to the configuration manager for verifying, that the
  values of the given configuration options are valid. Will always be called
  after parsing.

  @tparam ValidatorParameterTypes The types of the values in the
  `configOptionsToBeChecked`. Can be left up to type deduction.

  @param exceptionValidatorFunction Checks, if the values of the given
  configuration options are valid. Return an empty instance of
  `std::optional<ErrorMessage>` if valid. Otherwise, the `ErrorMessage` should
  contain the reason, why the values are none valid.
  @param exceptionValidatorDescriptor A description of the invariant, that
  `exceptionValidatorFunction` imposes.
  @param configOptionsToBeChecked Proxies for the configuration options, the
  values of which will be passed to the exception validator function as function
  arguments. Will keep the same order.
  */
  template <typename... ExceptionValidatorParameterTypes>
  void addValidator(
      ExceptionValidatorFunction<ExceptionValidatorParameterTypes...> auto
          exceptionValidatorFunction,
      std::string exceptionValidatorDescriptor,
      ConstConfigOptionProxy<
          ExceptionValidatorParameterTypes>... configOptionsToBeChecked)
      requires(sizeof...(configOptionsToBeChecked) > 0) {
    addValidatorImpl(
        "addValidator",
        []<typename T>(ConstConfigOptionProxy<T> opt) {
          return opt.getConfigOption().template getValue<std::decay_t<T>>();
        },
        exceptionValidatorFunction, std::move(exceptionValidatorDescriptor),
        configOptionsToBeChecked...);
  }

  /*
  @brief Add a function to the configuration manager for verifying, that the
  given configuration options are valid. Will always be called after parsing.

  @param validatorFunction Checks, if the given configuration options are valid.
  Should return true, if they are valid.
  @param errorMessage A `std::runtime_error` with this as an error message will
  get thrown, if the `validatorFunction` returns false.
  @param validatorDescriptor A description of the invariant, that
  `validatorFunction` imposes.
  @param configOptionsToBeChecked Proxies for the configuration options, who
  will be passed to the validator function as function arguments. Will keep the
  same order.
  */
  template <typename ValidatorT>
  void addOptionValidator(
      ValidatorT validatorFunction, std::string errorMessage,
      std::string validatorDescriptor,
      isInstantiation<ConstConfigOptionProxy> auto... configOptionsToBeChecked)
      requires(
          sizeof...(configOptionsToBeChecked) > 0 &&
          ValidatorFunction<ValidatorT, decltype(configOptionsToBeChecked
                                                     .getConfigOption())...>) {
    addValidatorImpl(
        "addOptionValidator",
        []<typename T>(ConstConfigOptionProxy<T> opt) {
          return opt.getConfigOption();
        },
        transformValidatorIntoExceptionValidator<
            decltype(configOptionsToBeChecked.getConfigOption())...>(
            validatorFunction, std::move(errorMessage)),
        std::move(validatorDescriptor), configOptionsToBeChecked...);
  }

  /*
  @brief Add a function to the configuration manager for verifying, that the
  given configuration options are valid. Will always be called after parsing.

  @param exceptionValidatorFunction Checks, if the given configuration options
  are valid. Return an empty instance of `std::optional<ErrorMessage>` if valid.
  Otherwise, the `ErrorMessage` should contain the reason, why the options are
  none valid.
  @param exceptionValidatorDescriptor A description of the invariant, that
  `exceptionValidatorFunction` imposes.
  @param configOptionsToBeChecked Proxies for the configuration options, who
  will be passed to the validator function as function arguments. Will keep the
  same order.
  */
  template <typename ExceptionValidatorT>
  void addOptionValidator(
      ExceptionValidatorT exceptionValidatorFunction,
      std::string exceptionValidatorDescriptor,
      isInstantiation<ConstConfigOptionProxy> auto... configOptionsToBeChecked)
      requires(sizeof...(configOptionsToBeChecked) > 0 &&
               ExceptionValidatorFunction<
                   ExceptionValidatorT,
                   decltype(configOptionsToBeChecked.getConfigOption())...>) {
    addValidatorImpl(
        "addOptionValidator",
        []<typename T>(ConstConfigOptionProxy<T> opt) {
          return opt.getConfigOption();
        },
        exceptionValidatorFunction, std::move(exceptionValidatorDescriptor),
        configOptionsToBeChecked...);
  }

 private:
  FRIEND_TEST(ConfigManagerTest, ParseConfig);
  FRIEND_TEST(ConfigManagerTest, ParseConfigExceptionTest);
  FRIEND_TEST(ConfigManagerTest, ParseShortHandTest);
  FRIEND_TEST(ConfigManagerTest, ContainsOption);
  FRIEND_TEST(ConfigManagerTest, ValidatorsSorting);
  FRIEND_TEST(ConfigManagerTest, ConfigurationDocValidatorAssignment);

  /*
  @brief Visit the entries of `configurationOptions_` by visiting the content of
  the `HashMapEntry`s, see `std::visit`, paired with the key for the
  `HashMapEntry`.
  Note: Also checks integrity of all entries via `verifyHashMapEntry` before
  passing them to `vis`.

  @param vis The visitor function. Will either be called with
  `std::string_view, ConfigManager&`, or
  `std::string_view, ConfigOption&`. Both represent the content of
  a `HashMapEntry`.
  @param sortByCreationOrder Should `vis` get the entries of
  `configurationOptions_` ordered by their creation order, when set to true, or
  should the order be random?
  @param pathPrefix Only used for improved error messages and not passed to
  `vis`. For example: You have a sub manager with the path `subManagers/sub1`
  and call `visitHashMapEntries` with it. The sub manager doesn't know its own
  path, so that information will only be included in generated error messages,
  if you pass it along.
  */
  template <typename Visitor>
  requires ad_utility::InvocableWithExactReturnType<
               Visitor, void, std::string_view, ConfigManager&> &&
           ad_utility::InvocableWithExactReturnType<
               Visitor, void, std::string_view, ConfigOption&>
  void visitHashMapEntries(Visitor&& vis, bool sortByCreationOrder,
                           std::string_view pathPrefix) const;

  /*
  @brief Collect all `HashMapEntry` contained in the `hashMap`, including the
  ones in sub managern and return them together with their json paths in a
  random order. Note: Also checks integrity of all entries via
  `verifyHashMapEntry`.

  @param pathPrefix This prefix will be added to all json paths, that will be
  returned.
  @param predicate Only the `HashMapEntry` for which a true is returned, will be
  given back.
  */
  template <
      SimilarTo<ad_utility::HashMap<std::string, HashMapEntry>> HashMapType>
  requires std::is_object_v<HashMapType> static std::conditional_t<
      std::is_const_v<HashMapType>,
      const std::vector<std::pair<const std::string, const HashMapEntry&>>,
      std::vector<std::pair<std::string, HashMapEntry&>>>
  allHashMapEntries(HashMapType& hashMap, std::string_view pathPrefix,
                    const ad_utility::InvocableWithSimilarReturnType<
                        bool, const HashMapEntry&> auto& predicate);

  /*
  @brief Creates the string representation of a valid `nlohmann::json` pointer
  based on the given keys.
  */
  static std::string createJsonPointerString(
      const std::vector<std::string>& keys);

  /*
  @brief Verifies, that the given path is a valid path for an option, or sub
  manager. If not, throws exceptions.

  @param pathToOption Describes a path in json.
  */
  void verifyPath(const std::vector<std::string>& path) const;

  /*
  @brief Adds a configuration option, that can be accessed with the given path.

  @param pathToOption Describes a path in json, that points to the value held by
  the configuration option.

  @return The added config option.
  */
  ConfigOption& addConfigOption(const std::vector<std::string>& pathToOption,
                                ConfigOption&& option);

  /*
  @brief Return string representation of a `std::vector<std::string>`.
  */
  static std::string vectorOfKeysForJsonToString(
      const std::vector<std::string>& keys);

  /*
  @brief Creates and adds a new configuration option.

  @tparam OptionType The type of value, the configuration option can hold.

  @param pathToOption Describes a path in json, that points to the value held by
  the configuration option. The last key in the vector is the name of the
  configuration option.
  @param optionDescription A description for the configuration option.
  @param variableToPutValueOfTheOptionIn The value held by the configuration
  option will be copied into this variable, whenever the value in the
  configuration option changes.
  @param defaultValue A default value for the configuration option. If none is
  given, signified by an empty optional, then a value for the configuration
  option MUST be given at runtime.

  @return A reference to the newly created configuration option. Will stay
  valid, even after more options.
  */
  template <
      ad_utility::SameAsAnyTypeIn<ConfigOption::AvailableTypes> OptionType>
  ConstConfigOptionProxy<OptionType> addOptionImpl(
      const std::vector<std::string>& pathToOption,
      std::string_view optionDescription,
      OptionType* variableToPutValueOfTheOptionIn,
      std::optional<OptionType> defaultValue =
          std::optional<OptionType>(std::nullopt)) {
    verifyPath(pathToOption);

    /*
    We can't just create a `ConfigOption` variable, pass it and return it,
    because the hash map has ownership of the newly added `ConfigOption`.
    Which was transfered via creating a new internal `ConfigOption` with move
    constructors.
    Which would mean, that our local `ConfigOption` isn't the `ConfigOption` we
    want to return a reference to.
    */
    return ConstConfigOptionProxy<OptionType>(addConfigOption(
        pathToOption,
        ConfigOption(pathToOption.back(), optionDescription,
                     variableToPutValueOfTheOptionIn, defaultValue)));
  }

  /*
  @brief A vector to all the configuratio options, held by this manager and in a
  random order, represented with their json paths and reference to them. Options
  held by a sub manager, are also included with the path to the sub manager as
  prefix.
  */
  std::vector<std::pair<std::string, ConfigOption&>> configurationOptions();
  std::vector<std::pair<std::string, const ConfigOption&>>
  configurationOptions() const;

  /*
  @brief The implementation for `configurationOptions()`.

  @tparam ReturnReference Should be either `ConfigOption&`, or `const
  ConfigOption&`.
  */
  template <SameAsAny<ConfigOption&, const ConfigOption&> ReturnReference>
  static std::vector<std::pair<std::string, ReturnReference>>
  configurationOptionsImpl(
      SimilarTo<ad_utility::HashMap<std::string, HashMapEntry>> auto&
          configurationOptions);

  /*
  @brief Return all `ConfigOptionValidatorManager` held by this manager and its
  sub managers.

  @param sortByInitialization If true, the order of the returned
  `ConfigOptionValidatorManager` is by initialization order. If false, the order
  is random.
  */
  std::vector<std::reference_wrapper<const ConfigOptionValidatorManager>>
  validators(const bool sortByInitialization) const;

  /*
  @brief Call all the validators to check, if the current value is valid.
  */
  void verifyWithValidators() const;

  /*
  Checks, if the given configuration option is contained in the manager.
  Note: This checks for identity (pointer equality), not semantic equality.
  */
  bool containsOption(const ConfigOption& opt) const;

  /*
  @brief The implementation of `addValidator` and `addOptionValidator`. Note:
  Normal validator functions must first be transformed in to an exception
  validator function via `transformValidatorIntoExceptionValidator`.

  @param addValidatorFunctionName The name of the function, that is calling this
  implementation. So that people can easier identify them.
  @param translationFunction Transforms the given `ConstConfigOptionProxy` in
  the value form for the exception validator function.
  @param exceptionValidatorFunc Should return an empty
  `std::optional<ErrorMessage>`, if the transformed `ConstConfigOptionProxy`
  represent valid values. Otherwise, it should return an error message.
  For example: There configuration options were all set at run time, or contain
  numbers bigger than 10.
  @param exceptionValidatorDescriptor A description of the invariant, that
  `exceptionValidatorFunc` imposes.
  @param configOptionsToBeChecked Proxies for the configuration options, who
  will be passed to the exception validator function as function arguments,
  after being transformed. Will keep the same order.
  */
  template <
      typename TranslationFunction, typename ExceptionValidatorFunc,
      isInstantiation<ConstConfigOptionProxy>... ExceptionValidatorParameter>
  void addValidatorImpl(
      std::string_view addValidatorFunctionName,
      TranslationFunction translationFunction,
      ExceptionValidatorFunc exceptionValidatorFunction,
      std::string exceptionValidatorDescriptor,
      ExceptionValidatorParameter... configOptionsToBeChecked) {
    // Check, if we contain all the configuration options, that were given us.
    auto checkIfContainOption = [this, &addValidatorFunctionName]<typename T>(
                                    ConstConfigOptionProxy<T> opt) {
      if (!containsOption(opt.getConfigOption())) {
        throw std::runtime_error(absl::StrCat(
            "Error while adding validator with ", addValidatorFunctionName,
            ": The given configuration "
            "option '",
            opt.getConfigOption().getIdentifier(),
            "' is not contained in the configuration manager."));
      }
    };
    (checkIfContainOption(configOptionsToBeChecked), ...);

    validators_.emplace_back(std::move(exceptionValidatorFunction),
                             std::move(exceptionValidatorDescriptor),
                             std::move(translationFunction),
                             std::move(configOptionsToBeChecked)...);
  }

  /*
  @brief Throw an exception, if the given entry of `configurationOptions_`
  contains an empty sub manager, which would point to a logic error.

  @param jsonPathToEntry For a better exception message.
  @param entry The object managed by the hash map.
  */
  static void verifyHashMapEntry(std::string_view jsonPathToEntry,
                                 const HashMapEntry& entry);

  /*
  @brief Generate the json representation the current config manager
  configuration.

  @param pathPrefix Only used for improved error messages. For example: You have
  a sub manager with the path `subManagers/sub1` and call `visitHashMapEntries`
  with it. The sub manager doesn't know its own path, so that information will
  only be included in generated error messages, if you pass it along.
  */
  nlohmann::ordered_json generateConfigurationDocJson(
      std::string_view pathPrefix) const;

  /*
  When printing the configuration documentation, the assignment of `Validators`
  isn't 100% clear.
  Should they be printed as part of a sub manager? As part of every
  `ConfigOption`, they check? Or a split up between sub managers and
  `ConfigOption`?
  This class is for clearing up those assignments, by assigning
  `ConfigOptionValidatorManager` to `ConfigOption` and `ConfigManager`.
  Note:
  - Those assignments will be done using memory addresses and pointers. No
  objects will be copied.
  - Keys and values are identified via identity/memory address.
  - The insertion order under a key will be preserved. For example: If you add
  validator `a` and `b` under `ConfigOption C`, then when retrieving the entries
  for `C` they will have the order `a`, followed by `b`.
  */
  class ConfigurationDocValidatorAssignment {
   public:
    // The return type for value getter.
    using ValueGetterReturnType =
        std::vector<std::reference_wrapper<const ConfigOptionValidatorManager>>;

   private:
    /*
    Hash maps of the memory address.
    */
    template <typename PointerObject>
    using MemoryAdressHashMap =
        ad_utility::HashMap<const std::decay_t<PointerObject>*,
                            std::vector<const ConfigOptionValidatorManager*>>;
    MemoryAdressHashMap<ConfigOption> configOption_;
    MemoryAdressHashMap<ConfigManager> configManager_;

   public:
    /*
    @brief Add a validator to the list of validators, that are assigned to a
    `ConfigOption`/`ConfigManager`.
    */
    template <ConfigOptionOrManager T>
    void addEntryUnderKey(const T& key,
                          const ConfigOptionValidatorManager& manager);

    /*
    @brief Retrieve the list of validators, that are assigned to a
    `ConfigOption`/`ConfigManager`.

    @returns If there is no entry for `Key`, return an empty `std::vector`.
    */
    template <ConfigOptionOrManager T>
    ValueGetterReturnType getEntriesUnderKey(const T& key) const;

   private:
    // Return either `configOption_` or `configManager_`, based on type.
    template <ConfigOptionOrManager T>
    constexpr const MemoryAdressHashMap<T>& getHashMapBasedOnType() const {
      if constexpr (std::same_as<T, ConfigOption>) {
        return configOption_;
      } else if constexpr (std::same_as<T, ConfigManager>) {
        return configManager_;
      }
    }
    template <ConfigOptionOrManager T>
    constexpr MemoryAdressHashMap<T>& getHashMapBasedOnType() {
      if constexpr (std::same_as<T, ConfigOption>) {
        return configOption_;
      } else if constexpr (std::same_as<T, ConfigManager>) {
        return configManager_;
      }
    }
  };

  /*
  @brief Create the validator assignments based on this instance. Note, that
  these assignments are done based on all the held sub manager und configuration
  options. In other words, you only need to call it with the top manager.

  Our current assignment strategy is:
  - Validator, that only check a single configuration option, are assigned to
  that option.
  - Validator, that check more than one single configuration option, are
  assigned to the configuration manager, that holds them.
  - Any list of `ConfigOptionValidatorManager` is sorted by their creation
  order.
  */
  ConfigurationDocValidatorAssignment getValidatorAssignment() const;

  /*
  @brief Create a detailed list about the configuration options, with their
  types, values, default values, etc. shown and organized by the sub managers,
  that hold them. Validator invariant descriptions will be printed according to
  `ConfigurationDocValidatorAssignment`.

  @param pathPrefix Only used for improved error messages. For example: You
  have a sub manager with the path `subManagers/sub1` and call
  `visitHashMapEntries` with it. The sub manager doesn't know its own path, so
  that information will only be included in generated error messages, if you
  pass it along.
  @param assignment Whenever printing a `ConfigOption`/`ConfigManager`, the
  validators assigned to them, will be printed with them.
  */
  std::string generateConfigurationDocDetailedList(
      std::string_view pathPrefix,
      const ConfigurationDocValidatorAssignment& assignment) const;
};
}  // namespace ConfigManagerImpl
using ConfigManagerImpl::ConfigManager;
}  // namespace ad_utility<|MERGE_RESOLUTION|>--- conflicted
+++ resolved
@@ -208,15 +208,8 @@
   @return A reference to the newly created configuration option. This reference
   will stay valid, even after adding more options.
   */
-<<<<<<< HEAD
-  template <typename OptionType,
-            std::convertible_to<OptionType> DefaultValueType = OptionType>
-  requires ad_utility::isTypeContainedIn<OptionType,
-                                         ConfigOption::AvailableTypes>
-=======
   template <SupportedConfigOptionType OptionType,
             std::same_as<OptionType> DefaultValueType = OptionType>
->>>>>>> 94c299a0
   ConstConfigOptionProxy<OptionType> addOption(
       const std::vector<std::string>& pathToOption,
       std::string_view optionDescription,
@@ -252,15 +245,8 @@
   @return A reference to the newly created configuration option. This reference
   will stay valid, even after adding more options.
   */
-<<<<<<< HEAD
-  template <typename OptionType,
-            std::convertible_to<OptionType> DefaultValueType = OptionType>
-  requires ad_utility::isTypeContainedIn<OptionType,
-                                         ConfigOption::AvailableTypes>
-=======
   template <SupportedConfigOptionType OptionType,
             std::same_as<OptionType> DefaultValueType = OptionType>
->>>>>>> 94c299a0
   ConstConfigOptionProxy<OptionType> addOption(
       std::string optionName, std::string_view optionDescription,
       OptionType* variableToPutValueOfTheOptionIn,
