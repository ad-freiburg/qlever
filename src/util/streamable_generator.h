// Copyright 2021, University of Freiburg,
// Chair of Algorithms and Data Structures.
// Author: Robin Textor-Falconi (textorr@informatik.uni-freiburg.de)

#pragma once

#include <exception>
#include <sstream>

<<<<<<< HEAD
// coroutines are still experimental in clang libcpp,
// adapt the appropriate namespaces.
#ifdef _LIBCPP_VERSION
#include <experimental/coroutine>
namespace qlever_stdOrExp = std::experimental;
#else
#include <coroutine>
namespace qlever_stdOrExp = std;
#endif

#include "./Concepts.h"
=======
// Coroutines are still experimental in clang libcpp, therefore
// adapt the appropriate namespaces using the convenience header.
#include "./Coroutines.h"
>>>>>>> 9b9830d9
#include "./ostringstream.h"

namespace ad_utility::stream_generator {

template <size_t MIN_BUFFER_SIZE>
class basic_stream_generator;

namespace detail {

/**
 * A Promise for a generator type needs to indicate if a coroutine should
 * actually get suspended on co_yield or co_await or if there's a shortcut
 * that allows to continue execution without interruption. The standard library
 * provides std::suspend_always and std::suspend_never for the most common
 * cases, but this class allows to chose between one of the two options
 * dynamically using a simple bool.
 */
class suspend_sometimes {
  const bool _suspend;

 public:
  explicit suspend_sometimes(const bool suspend) : _suspend{suspend} {}
  bool await_ready() const noexcept { return !_suspend; }
  constexpr void await_suspend(std::coroutine_handle<>) const noexcept {}
  constexpr void await_resume() const noexcept {}
};

/**
 * The promise type that backs the generator type and handles storage and
 * suspension-related decisions.
 */
template <size_t MIN_BUFFER_SIZE>
class stream_generator_promise {
  ad_utility::streams::ostringstream _value;
  std::exception_ptr _exception;

 public:
  stream_generator_promise() = default;

  basic_stream_generator<MIN_BUFFER_SIZE> get_return_object() noexcept;

  constexpr std::suspend_always initial_suspend() const noexcept { return {}; }
  constexpr std::suspend_always final_suspend() const noexcept { return {}; }

  /**
   * Handles values passed using co_yield and stores their respective
   * string representations inside a buffer.
   *
   * @tparam T The Type being passed
   * @param value The value being passed via co_yield
   * @return Whether or not the coroutine should get suspended (currently based
   * on isBufferLargeEnough()), wrapped inside a suspend_sometimes class.
   */
  suspend_sometimes yield_value(const Streamable auto& value) noexcept {
    // whenever the buffer size exceeds the threshold the coroutine
    // is suspended, thus we can safely assume the value is read
    // before resuming
    if (isBufferLargeEnough()) {
      _value.str("");
      // clear() only clears error bits,
      // str("") is what actually clears the buffer
      _value.clear();
    }
    _value << value;
    return suspend_sometimes{isBufferLargeEnough()};
  }

  void unhandled_exception() { _exception = std::current_exception(); }

  void return_void() {}

  std::string_view value() const noexcept { return _value.view(); }

  // Don't allow any use of 'co_await' inside the generator coroutine.
  template <typename U>
  std::suspend_never await_transform(U&& value) = delete;

  void rethrow_if_exception() {
    if (_exception) {
      std::rethrow_exception(_exception);
    }
  }

 private:
  bool isBufferLargeEnough() {
    return _value.view().length() >= MIN_BUFFER_SIZE;
  }
};
}  // namespace detail

/**
 * The implementation of the generator.
 * Use this as the return type of your coroutine.
 *
 * Example:
 * @code
 * stream_generator example() {
 *   co_yield "Hello World";
 * }
 */
template <size_t MIN_BUFFER_SIZE>
class [[nodiscard]] basic_stream_generator {
 public:
  using promise_type = detail::stream_generator_promise<MIN_BUFFER_SIZE>;

 private:
  std::coroutine_handle<promise_type> _coroutine = nullptr;

  static basic_stream_generator noOpGenerator() { co_return; }

 public:
  basic_stream_generator() : basic_stream_generator(noOpGenerator()){};

  basic_stream_generator(basic_stream_generator&& other) noexcept
      : _coroutine{other._coroutine} {
    other._coroutine = nullptr;
  }

  basic_stream_generator(const basic_stream_generator& other) = delete;

  ~basic_stream_generator() {
    if (_coroutine) {
      _coroutine.destroy();
    }
  }

  basic_stream_generator& operator=(basic_stream_generator&& other) noexcept {
    std::swap(_coroutine, other._coroutine);
    return *this;
  }

  /**
   * Resumes the promise until the coroutine suspends.
   * @return A view of the accumulated values since the last suspension.
   */
  std::string_view next() {
    if (!hasNext()) {
      throw std::runtime_error("Coroutine is not active");
    }
    _coroutine.resume();
    if (_coroutine.done()) {
      _coroutine.promise().rethrow_if_exception();
    }
    return _coroutine.promise().value();
  }

  /**
   * Indicates if the coroutine is done processing.
   * @return False, if the coroutine is done, true otherwise.
   */
  bool hasNext() { return _coroutine && !_coroutine.done(); }

 private:
  friend class detail::stream_generator_promise<MIN_BUFFER_SIZE>;
  explicit basic_stream_generator(
      std::coroutine_handle<promise_type> coroutine) noexcept
      : _coroutine{coroutine} {}
};

namespace detail {
template <size_t MIN_BUFFER_SIZE>
inline basic_stream_generator<MIN_BUFFER_SIZE>
stream_generator_promise<MIN_BUFFER_SIZE>::get_return_object() noexcept {
  using coroutine_handle =
      std::coroutine_handle<stream_generator_promise<MIN_BUFFER_SIZE>>;
  return basic_stream_generator{coroutine_handle::from_promise(*this)};
}
}  // namespace detail

// Use 1MB buffer size by default
using stream_generator = basic_stream_generator<1u << 20>;
}  // namespace ad_utility::stream_generator<|MERGE_RESOLUTION|>--- conflicted
+++ resolved
@@ -7,23 +7,10 @@
 #include <exception>
 #include <sstream>
 
-<<<<<<< HEAD
-// coroutines are still experimental in clang libcpp,
-// adapt the appropriate namespaces.
-#ifdef _LIBCPP_VERSION
-#include <experimental/coroutine>
-namespace qlever_stdOrExp = std::experimental;
-#else
-#include <coroutine>
-namespace qlever_stdOrExp = std;
-#endif
-
-#include "./Concepts.h"
-=======
 // Coroutines are still experimental in clang libcpp, therefore
 // adapt the appropriate namespaces using the convenience header.
 #include "./Coroutines.h"
->>>>>>> 9b9830d9
+#include "./Concepts.h"
 #include "./ostringstream.h"
 
 namespace ad_utility::stream_generator {
