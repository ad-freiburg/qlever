--- conflicted
+++ resolved
@@ -179,11 +179,16 @@
 
 // The maximal amount of a memory unit, that a `MemorySize` can remember.
 constexpr ConstexprMap<std::string_view, double, 5> maxAmountOfUnit(
-    {std::pair{"B", sizeTDivision(size_t_max, numBytesPerUnit.at("B"))},
-     std::pair{"kB", sizeTDivision(size_t_max, numBytesPerUnit.at("kB"))},
-     std::pair{"MB", sizeTDivision(size_t_max, numBytesPerUnit.at("MB"))},
-     std::pair{"GB", sizeTDivision(size_t_max, numBytesPerUnit.at("GB"))},
-     std::pair{"TB", sizeTDivision(size_t_max, numBytesPerUnit.at("TB"))}});
+    {std::pair{"B", sizeTDivision(std::numeric_limits<size_t>::max(),
+                                  numBytesPerUnit.at("B"))},
+     std::pair{"kB", sizeTDivision(std::numeric_limits<size_t>::max(),
+                                   numBytesPerUnit.at("kB"))},
+     std::pair{"MB", sizeTDivision(std::numeric_limits<size_t>::max(),
+                                   numBytesPerUnit.at("MB"))},
+     std::pair{"GB", sizeTDivision(std::numeric_limits<size_t>::max(),
+                                   numBytesPerUnit.at("GB"))},
+     std::pair{"TB", sizeTDivision(std::numeric_limits<size_t>::max(),
+                                   numBytesPerUnit.at("TB"))}});
 
 // Converts a given number to `size_t`. Rounds up, if needed.
 template <Arithmetic T>
@@ -218,11 +223,6 @@
   // TODO Replace with correctness check, should it ever become constexpr.
   AD_CONTRACT_CHECK(numBytesPerUnit.contains(unitName));
 
-<<<<<<< HEAD
-  // Max value for `amountOfUnits`.
-  if (static_cast<T>(sizeTDivision(std::numeric_limits<size_t>::max(),
-                                   numBytesPerUnit.at(unitName))) <
-=======
   /*
   Max value for `amountOfUnits`.
   Note, that max amount of units for a unit of `unitName` is sometimes bigger
@@ -231,7 +231,6 @@
   if (static_cast<T>(
           std::min(maxAmountOfUnit.at(unitName),
                    static_cast<double>(std::numeric_limits<T>::max()))) <
->>>>>>> 9d3178aa
       amountOfUnits) {
     throw std::runtime_error(
         absl::StrCat(amountOfUnits, " ", unitName,
@@ -340,7 +339,7 @@
 // _____________________________________________________________________________
 constexpr MemorySize MemorySize::operator+(const MemorySize& m) const {
   // Check for overflow.
-  if (memoryInBytes_ > size_t_max - m.memoryInBytes_) {
+  if (memoryInBytes_ > std::numeric_limits<size_t>::max() - m.memoryInBytes_) {
     throw std::overflow_error(
         "Overflow error: Addition of the two given 'MemorySize's is not "
         "possible. "
@@ -382,7 +381,8 @@
 
   // Check for overflow.
   if (static_cast<double>(c) >
-      detail::sizeTDivision(size_t_max, memoryInBytes_)) {
+      detail::sizeTDivision(std::numeric_limits<size_t>::max(),
+                            memoryInBytes_)) {
     throw std::overflow_error(
         "Overflow error: Multiplicaton of the given 'MemorySize' with the "
         "given constant is not possible. It would result in a size_t "
@@ -422,8 +422,9 @@
   point number.
   For example: 1/(1/2) = 2
   */
-  if (std::floating_point<T> && static_cast<double>(memoryInBytes_) >
-                                    static_cast<double>(size_t_max) * c) {
+  if (std::floating_point<T> &&
+      static_cast<double>(memoryInBytes_) >
+          static_cast<double>(std::numeric_limits<size_t>::max()) * c) {
     throw std::overflow_error(
         "Overflow error: Division of the given 'MemorySize' with the given "
         "constant is not possible. It would result in a size_t overflow.");
