// Copyright 2022 - 2023, University of Freiburg,
// Chair of Algorithms and Data Structures.
// Authors: Julian Mundhahs <mundhahj@cs.uni-freiburg.de>
//          Hannah Bast <bast@cs.uni-freiburg.de>

#ifndef QLEVER_ALGORITHM_H
#define QLEVER_ALGORITHM_H

#include <map>
#include <numeric>
#include <set>
#include <string>
#include <string_view>
#include <unordered_map>
#include <unordered_set>
#include <utility>

#include "backports/algorithm.h"
#include "util/Exception.h"
#include "util/Forward.h"
#include "util/HashSet.h"
#include "util/Iterators.h"
#include "util/TypeTraits.h"

namespace ad_utility {

namespace algorithm::detail {
// Concept implementations for the `contains` function below. Checks whether a
// type has a member function `contains` or `find`respectively.
template <typename T, typename U>
CPP_requires(HasMemberContains,
             requires(const T& t, const U& u)(t.contains(u)));
template <typename T, typename U>
CPP_requires(HasMemberFind, requires(const T& t, const U& u)(t.find(u)));
}  // namespace algorithm::detail

/**
 * Checks whether an element is contained in a container.
 *  Works on the following types of containers:
 *  1.  `std::string_[view]`, where you also can find substrings.
 *  2. containers that either have a member function `contains` that returns a
 *     bool, or alternatively a member function `find` that returns an iterator.
 *  3. For all other containers, the generic `ql::ranges::find` algorithm is
 * used.
 *
 * @param container Container& Elements to be searched
 * @param element T Element to search for
 * @return bool
 */
template <typename Container, typename T>
constexpr bool contains(Container&& container, const T& element) {
  // Overload for types like std::string that have a `find` member function
  if constexpr (ad_utility::isSimilar<Container, std::string> ||
                ad_utility::isSimilar<Container, std::string_view>) {
    return container.find(element) != container.npos;
<<<<<<< HEAD
    // TODO<joka921> find a better solution here...
  } else if constexpr (ad_utility::similarToAnyInstantiationOf<
                           Container, std::set, std::map, std::unordered_map,
                           std::unordered_set>) {
=======
  } else if constexpr (CPP_requires_ref(algorithm::detail::HasMemberContains,
                                        const Container&, T)) {
    return container.contains(element);
  } else if constexpr (CPP_requires_ref(algorithm::detail::HasMemberFind,
                                        const Container&, T)) {
>>>>>>> 3f7a4cca
    return container.find(element) != container.end();
  } else {
    return ql::ranges::find(std::begin(container), std::end(container),
                            element) != std::end(container);
  }
}

/**
 * Checks whether an element in the container satisfies the predicate.
 *
 * @param container Container& Elements to be searched
 * @param predicate Predicate Predicate to check
 * @return bool
 */
template <typename Container, typename Predicate>
bool contains_if(const Container& container, const Predicate& predicate) {
  return std::find_if(container.begin(), container.end(), predicate) !=
         container.end();
}

/**
 * Appends the second vector to the first one.
 *
 * @param destination Vector& to which to append
 * @param source Vector&& to append
 */
CPP_template(typename T, typename U)(
    requires ad_utility::SimilarTo<
        std::vector<T>, U>) void appendVector(std::vector<T>& destination,
                                              U&& source) {
  destination.insert(destination.end(),
                     ad_utility::makeForwardingIterator<U>(source.begin()),
                     ad_utility::makeForwardingIterator<U>(source.end()));
}

/**
 * Applies the UnaryOperation to all elements of the range and return a new
 * vector which contains the results.
 */
template <typename Range, typename F>
auto transform(Range&& input, F unaryOp) {
  using Output = std::decay_t<decltype(std::invoke(
      unaryOp, *ad_utility::makeForwardingIterator<Range>(input.begin())))>;
  std::vector<Output> out;
  out.reserve(input.size());
  ql::ranges::transform(
      ad_utility::makeForwardingIterator<Range>(input.begin()),
      ad_utility::makeForwardingIterator<Range>(input.end()),
      std::back_inserter(out), unaryOp);
  return out;
}
/*
@brief Takes two vectors, pairs up their content at the same index positions
and copies them into `std::pair`s, who are returned inside a vector.
Example: `{1,2}` and `{3,4}` are returned as `{(1,3), (2,4)}`.
*/
template <typename T1, typename T2>
std::vector<std::pair<T1, T2>> zipVectors(const std::vector<T1>& vectorA,
                                          const std::vector<T2>& vectorB) {
  // Both vectors must have the same length.
  AD_CONTRACT_CHECK(vectorA.size() == vectorB.size());

  std::vector<std::pair<T1, T2>> vectorsPairedUp{};
  vectorsPairedUp.reserve(vectorA.size());

  ql::ranges::transform(
      vectorA, vectorB, std::back_inserter(vectorsPairedUp),
      [](const auto& a, const auto& b) { return std::make_pair(a, b); });

  return vectorsPairedUp;
}

/**
 * Flatten a vector<vector<T>> into a vector<T>. Currently requires an rvalue
 * (temporary or `std::move`d value) as an input.
 */
template <typename T>
std::vector<T> flatten(std::vector<std::vector<T>>&& input) {
  std::vector<T> out;
  // Reserve the total required space. It is the sum of all the vectors
  // lengths.
  out.reserve(std::accumulate(
      input.begin(), input.end(), 0,
      [](size_t i, const std::vector<T>& elem) { return i + elem.size(); }));
  for (auto& sub : input) {
    // As the input is an rvalue, it is save to always move.
    appendVector(out, std::move(sub));
  }
  return out;
}

// Remove duplicates in the given vector without changing the order. For
// example: 4, 6, 6, 2, 2, 4, 2 becomes 4, 6, 2.
//
// NOTE: This makes two copies of the first element in `input` with a
// particular value. One copy for the result, and one copy for the hash set
// used to keep track of which values we have already seen. One of these
// copies could be avoided, but our current uses of this function are
// currently not at all performance-critical (small `input` and small `T`).
CPP_template(typename Range)(requires ql::ranges::forward_range<
                             Range>) auto removeDuplicates(const Range& input)
    -> std::vector<typename std::iterator_traits<
        ql::ranges::iterator_t<Range>>::value_type> {
  using T =
      typename std::iterator_traits<ql::ranges::iterator_t<Range>>::value_type;
  std::vector<T> result;
  ad_utility::HashSet<T> distinctElements;
  for (const T& element : input) {
    if (!distinctElements.contains(element)) {
      result.emplace_back(element);
      distinctElements.insert(element);
    }
  }
  return result;
}

// Return a new `std::input` that is obtained by applying the `function` to each
// of the elements of the `input`.
CPP_template(typename Array, typename Function)(
    requires ad_utility::isArray<std::decay_t<Array>> CPP_and
        ql::concepts::invocable<
            Function,
            typename Array::value_type>) auto transformArray(Array&& input,
                                                             Function
                                                                 function) {
  return std::apply(
      [&function](auto&&... vals) {
        return std::array{std::invoke(function, AD_FWD(vals))...};
      },
      AD_FWD(input));
}

// Same as `std::lower_bound`, but the comparator doesn't compare two values,
// but an iterator (first argument) and a value (second argument). The
// implementation is copied from libstdc++ which has this function as an
// internal detail, but doesn't expose it to the outside.
CPP_template(typename ForwardIterator, typename Tp,
             typename Compare)(requires ql::concepts::forward_iterator<
                               ForwardIterator>) constexpr ForwardIterator
    lower_bound_iterator(ForwardIterator first, ForwardIterator last,
                         const Tp& val, Compare comp) {
  using DistanceType =
      typename std::iterator_traits<ForwardIterator>::difference_type;

  DistanceType len = std::distance(first, last);

  while (len > 0) {
    DistanceType half = len >> 1;
    ForwardIterator middle = first;
    std::advance(middle, half);
    if (comp(middle, val)) {
      first = middle;
      ++first;
      len = len - half - 1;
    } else
      len = half;
  }
  return first;
}

// Same as `std::upper_bound`, but the comparator doesn't compare two values,
// but a value (first argument) and an iterator (second argument). The
// implementation is copied from libstdc++ which has this function as an
// internal detail, but doesn't expose it to the outside.
CPP_template(typename ForwardIterator, typename Tp,
             typename Compare)(requires ql::concepts::forward_iterator<
                               ForwardIterator>) constexpr ForwardIterator
    upper_bound_iterator(ForwardIterator first, ForwardIterator last,
                         const Tp& val, Compare comp) {
  using DistanceType =
      typename std::iterator_traits<ForwardIterator>::difference_type;

  DistanceType len = std::distance(first, last);

  while (len > 0) {
    DistanceType half = len >> 1;
    ForwardIterator middle = first;
    std::advance(middle, half);
    if (comp(val, middle))
      len = half;
    else {
      first = middle;
      ++first;
      len = len - half - 1;
    }
  }
  return first;
}

}  // namespace ad_utility

#endif  // QLEVER_ALGORITHM_H<|MERGE_RESOLUTION|>--- conflicted
+++ resolved
@@ -6,13 +6,9 @@
 #ifndef QLEVER_ALGORITHM_H
 #define QLEVER_ALGORITHM_H
 
-#include <map>
 #include <numeric>
-#include <set>
 #include <string>
 #include <string_view>
-#include <unordered_map>
-#include <unordered_set>
 #include <utility>
 
 #include "backports/algorithm.h"
@@ -53,18 +49,11 @@
   if constexpr (ad_utility::isSimilar<Container, std::string> ||
                 ad_utility::isSimilar<Container, std::string_view>) {
     return container.find(element) != container.npos;
-<<<<<<< HEAD
-    // TODO<joka921> find a better solution here...
-  } else if constexpr (ad_utility::similarToAnyInstantiationOf<
-                           Container, std::set, std::map, std::unordered_map,
-                           std::unordered_set>) {
-=======
   } else if constexpr (CPP_requires_ref(algorithm::detail::HasMemberContains,
                                         const Container&, T)) {
     return container.contains(element);
   } else if constexpr (CPP_requires_ref(algorithm::detail::HasMemberFind,
                                         const Container&, T)) {
->>>>>>> 3f7a4cca
     return container.find(element) != container.end();
   } else {
     return ql::ranges::find(std::begin(container), std::end(container),
