--- conflicted
+++ resolved
@@ -32,7 +32,6 @@
 #include "util/SourceLocation.h"
 
 /*
-<<<<<<< HEAD
 @brief Read the specified json file and build a json object out of it.
 
 @param jsonFileName Name of the file, or path to the file. Must describe a
@@ -48,7 +47,9 @@
   }
 
   return nlohmann::json::parse(ad_utility::makeIfstream(jsonFileName));
-=======
+}
+
+/*
 @brief Returns the string representation of the type of the given
 `nlohmann::json`. Only supports official json types.
 */
@@ -67,7 +68,6 @@
     AD_CONTRACT_CHECK(j.is_string());
     return "string";
   }
->>>>>>> 487e0d0a
 }
 
 /*
