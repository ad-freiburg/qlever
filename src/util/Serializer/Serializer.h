--- conflicted
+++ resolved
@@ -245,12 +245,7 @@
 template <typename T>
 CPP_concept TriviallySerializable =
     (CPP_requires_ref(triviallySerializableRequires, T) &&
-<<<<<<< HEAD
-     std::is_trivially_copyable_v<std::decay_t<T>>) ||
-    std::is_enum_v<std::decay_t<T>>;
-=======
      std::is_trivially_copyable_v<std::decay_t<T>>);
->>>>>>> 5b09c6a5
 
 // An explicit helper function to serialize trivially copyable types, that
 // don't have the explicit serialization enabled. It simply serializes the
