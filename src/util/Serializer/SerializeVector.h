--- conflicted
+++ resolved
@@ -33,8 +33,6 @@
     }
   }
 }
-<<<<<<< HEAD
-=======
 
 /// Incrementally serialize a std::vector to disk without materializing it.
 /// Call `push` for each of the elements that will become part of the vector.
@@ -79,7 +77,6 @@
   ~VectorIncrementalSerializer() { finish(); }
 };
 
->>>>>>> 0c5d297c
 }  // namespace ad_utility::serialization
 
 #endif  // QLEVER_SERIALIZEVECTOR_H