//  Copyright 2022, University of Freiburg,
//  Chair of Algorithms and Data Structures.
//  Author: Johannes Kalmbach <kalmbach@cs.uni-freiburg.de>

#ifndef QLEVER_SRC_UTIL_ITERATORS_H
#define QLEVER_SRC_UTIL_ITERATORS_H

#include <cstdint>
#include <iterator>
#include <type_traits>

#include "backports/algorithm.h"
#include "util/Enums.h"
#include "util/LambdaHelpers.h"
#include "util/TypeTraits.h"

namespace ad_utility {

/// A lambda that accesses the `i`-th element in a `randomAccessContainer`
/// using `operator[]`
inline auto accessViaBracketOperator = [](auto&& randomAccessContainer,
                                          auto i) -> decltype(auto) {
  return randomAccessContainer[i];
};

using AccessViaBracketOperator = decltype(accessViaBracketOperator);

template <typename A, typename P>
CPP_requires(has_valid_accessor_, requires(A& a, P& p, uint64_t i)(&a(*p, i)));

template <typename A, typename P>
CPP_concept HasValidAccessor = CPP_requires_ref(has_valid_accessor_, A, P);

/**
 * @brief Provide random access iterators for a random access container that
 * allows direct access to the `i-th` element in the structure.
 * @tparam RandomAccessContainer A random access container that can be randomly
 * accessed using consecutive indices (see below).
 * @tparam Accessor A function such that `Accessor(RandomAccessContainer,
 * uint64_t i)` returns the `i`-th element from the random access container. If
 * iterators for indices `a` and `b` can be obtained from the random access
 * container (typically by `begin()` and `end()` member functions, then it must
 * be legal to call the accessor for all `i` in `[a, b)`.
 *
 * Note: Many STL algorithms (like `std::sort` require iterator types to be
 * assignable. `IteratorForAccessOperator` is only assignable if the `Accessor`
 * type is assignable. If you want to use a lambda as the accessor (which is not
 * assignable), consider using `ad_utility::makeAssignableLambda` in
 * `LambdaHelpers.h`.
 */
template <typename RandomAccessContainer,
          typename Accessor = AccessViaBracketOperator,
          IsConst isConstTag = IsConst::True, typename ValueType = void,
          typename Reference = void>
class IteratorForAccessOperator {
 public:
  static constexpr bool isConst = isConstTag == IsConst::True;
  using iterator_category = std::random_access_iterator_tag;
  using difference_type = int64_t;
  using index_type = uint64_t;
  // It is possible to explicitly specify the `value_type` and `reference`
  // if they differ from the defaults. For an example, see the `IdTable` class
  // which uses a proxy type as its `reference`.
  using AccessorResult = std::invoke_result_t<
      Accessor,
      std::conditional_t<isConst, const RandomAccessContainer&,
                         RandomAccessContainer&>,
      index_type>;
  using value_type = std::conditional_t<!std::is_void_v<ValueType>, ValueType,
                                        std::remove_cvref_t<AccessorResult>>;
  using reference =
      std::conditional_t<!std::is_void_v<Reference>, Reference, AccessorResult>;
  using pointer = value_type*;

 private:
  using RandomAccessContainerPtr =
      std::conditional_t<isConst, const RandomAccessContainer*,
                         RandomAccessContainer*>;
  RandomAccessContainerPtr vector_ = nullptr;
  index_type index_{0};
  Accessor accessor_;

 public:
  IteratorForAccessOperator() = default;
  IteratorForAccessOperator(RandomAccessContainerPtr vec, index_type index,
                            Accessor accessor = Accessor{})
      : vector_{vec}, index_{index}, accessor_{std::move(accessor)} {}

  IteratorForAccessOperator(const IteratorForAccessOperator&) = default;
  IteratorForAccessOperator(IteratorForAccessOperator&&) noexcept = default;
  IteratorForAccessOperator& operator=(const IteratorForAccessOperator& other) =
      default;
  IteratorForAccessOperator& operator=(IteratorForAccessOperator&&) noexcept =
      default;

  auto operator<=>(const IteratorForAccessOperator& rhs) const {
    return (index_ <=> rhs.index_);
  }
  bool operator==(const IteratorForAccessOperator& rhs) const {
    return index_ == rhs.index_;
  }

  IteratorForAccessOperator& operator+=(difference_type n) {
    index_ += n;
    return *this;
  }
  IteratorForAccessOperator operator+(difference_type n) const {
    IteratorForAccessOperator result{*this};
    result += n;
    return result;
  }

  IteratorForAccessOperator& operator++() {
    ++index_;
    return *this;
  }
  IteratorForAccessOperator operator++(int) & {
    IteratorForAccessOperator result{*this};
    ++index_;
    return result;
  }

  IteratorForAccessOperator& operator--() {
    --index_;
    return *this;
  }
  IteratorForAccessOperator operator--(int) & {
    IteratorForAccessOperator result{*this};
    --index_;
    return result;
  }

  friend IteratorForAccessOperator operator+(
      difference_type n, const IteratorForAccessOperator& it) {
    return it + n;
  }

  IteratorForAccessOperator& operator-=(difference_type n) {
    index_ -= n;
    return *this;
  }

  IteratorForAccessOperator operator-(difference_type n) const {
    IteratorForAccessOperator result{*this};
    result -= n;
    return result;
  }

  difference_type operator-(const IteratorForAccessOperator& rhs) const {
    return static_cast<difference_type>(index_) -
           static_cast<difference_type>(rhs.index_);
  }

  decltype(auto) operator*() const { return accessor_(*vector_, index_); }
  CPP_template(typename = void)(requires(!isConst)) decltype(auto) operator*() {
    return accessor_(*vector_, index_);
  }

  // Only allowed, if `RandomAccessContainer` yields references and not values
  CPP_template(typename A = Accessor, typename P = RandomAccessContainerPtr)(
      requires HasValidAccessor<A, P> CPP_and(!isConst)) auto
  operator->() {
    return &(*(*this));
  }
  CPP_template(typename A = Accessor, typename P = RandomAccessContainerPtr)(
      requires HasValidAccessor<A, P>) auto
  operator->() const {
    return &(*(*this));
  }

  decltype(auto) operator[](difference_type n) const {
    return accessor_(*vector_, index_ + n);
  }
};

/// If `T` is a type that can safely be moved from (e.g. std::vector<int> or
/// std::vector<int>&&), then return `std::make_move_iterator(iterator)`. Else
/// (for example if `T` is `std::vector<int>&` or `const std::vector<int>&` the
/// iterator is returned unchanged. Typically used in generic code where we need
/// the semantics of "if `std::forward` would move the container, we can also
/// safely move the single elements of the container."
template <typename T, typename It>
auto makeForwardingIterator(It iterator) {
  if constexpr (std::is_rvalue_reference_v<T&&>) {
    return std::make_move_iterator(iterator);
  } else {
    return iterator;
  }
}

// This CRTP-Mixin can be used to add iterators to a simple state-machine like
// class, s.t. it behaves like an `InputRange`. The derived class needs the
// following functions: `start()`, `isFinished()`, `get()` , `next()`.
// * `void start()` -> called when `begin()` is called to allow for deferred
// initialization. After calling `start()` either `get()` must return the first
// element, or `isFinished()` must return true ( for an empty range).
// * `bool isFinished()` -> has to return true if there are no more values, and
// calls to `get()` are thus impossible.
// * `reference get()` -> get the current value (typically as a reference).
// * `void next()` advance to the next value. After calling `next()` either
// `isFinished()` must be true, or `get()` must return the next value.
template <typename Derived>
class InputRangeMixin {
 public:
  // Cast `this` to the derived class for easier access.
  Derived& derived() { return static_cast<Derived&>(*this); }
  const Derived& derived() const { return static_cast<const Derived&>(*this); }

  // A simple sentinel which is returned by the call to `end()`.
  struct Sentinel {};

  // The iterator class.
  class Iterator {
   public:
    using iterator_category = std::input_iterator_tag;
    using difference_type = std::int64_t;
    using reference = decltype(std::declval<Derived&>().get());
    using value_type = std::remove_reference_t<reference>;
    using pointer = value_type*;
    InputRangeMixin* mixin_ = nullptr;

   public:
    Iterator() = default;
    explicit Iterator(InputRangeMixin* mixin) : mixin_{mixin} {}
    Iterator& operator++() {
      mixin_->derived().next();
      return *this;
    }

    // Needed for the `range` concept.
    void operator++(int) { (void)operator++(); }

    decltype(auto) operator*() { return mixin_->derived().get(); }
    decltype(auto) operator*() const { return mixin_->derived().get(); }
    decltype(auto) operator->() { return std::addressof(operator*()); }
    decltype(auto) operator->() const { return std::addressof(operator*()); }

    // The comparison `it == end()` just queries `isFinished()` , so an empty
    // `Sentinel` suffices.
    friend bool operator==(const Iterator& it, Sentinel) {
      return it.mixin_->derived().isFinished();
    }
    friend bool operator==(Sentinel s, const Iterator& it) { return it == s; }
    friend bool operator!=(const Iterator& it, Sentinel s) {
      return !(it == s);
    }
    friend bool operator!=(Sentinel s, const Iterator& it) {
      return !(it == s);
    }
  };

 public:
  // The only functions needed to make this a proper range: `begin()` and
  // `end()`.
  Iterator begin() {
    derived().start();
    return Iterator{this};
  }
  Sentinel end() const { return {}; }
};

// A similar mixin to the above, with slightly different characteristics:
// 1. It only requires a single function `std::optional<ValueType> get()
// override`
// 2. It uses simple inheritance with virtual functions, which allows for type
// erasure of different ranges with the same `ValueType`.
// 3. While the interface is simpler (see 1.+2.) each step in iterating is a
// little bit more complex, as the mixin has to store the value. This might be
// less efficient for very simple generators, because the compiler might be able
// to optimize this mixin as well as the one above.
template <typename ValueType>
class InputRangeFromGet {
 public:
  using Storage = std::optional<ValueType>;
  Storage storage_ = std::nullopt;

  // The single virtual function which has to be overloaded. `std::nullopt`
  // means that there will be no more values.
  virtual Storage get() = 0;

  virtual ~InputRangeFromGet() = default;
  InputRangeFromGet() = default;
  InputRangeFromGet(InputRangeFromGet&&) = default;
  InputRangeFromGet& operator=(InputRangeFromGet&&) = default;
  InputRangeFromGet(const InputRangeFromGet&) = default;
  InputRangeFromGet& operator=(const InputRangeFromGet&) = default;

  // Get the next value and store it.
  void getNextAndStore() { storage_ = get(); }

  struct Sentinel {};
  class Iterator {
   public:
    using iterator_category = std::input_iterator_tag;
    using difference_type = std::int64_t;
    using value_type = typename InputRangeFromGet::Storage::value_type;
    using pointer = value_type*;
    using reference = std::add_lvalue_reference_t<value_type>;
    using const_reference = std::add_const_t<reference>;
    InputRangeFromGet* mixin_ = nullptr;

   public:
    Iterator() = default;
    explicit Iterator(InputRangeFromGet* mixin) : mixin_{mixin} {}
    Iterator& operator++() {
      mixin_->getNextAndStore();
      return *this;
    }

    // Needed for the `range` concept.
    void operator++(int) { (void)operator++(); }

    reference operator*() { return mixin_->storage_.value(); }
    const_reference operator*() const { return mixin_->storage_.value(); }
    decltype(auto) operator->() { return std::addressof(operator*()); }
    decltype(auto) operator->() const { return std::addressof(operator*()); }

    friend bool operator==(const Iterator& it, Sentinel) {
      return !it.mixin_->storage_.has_value();
    }
    friend bool operator==(Sentinel s, const Iterator& it) { return it == s; }
    friend bool operator!=(const Iterator& it, Sentinel s) {
      return !(it == s);
    }
    friend bool operator!=(Sentinel s, const Iterator& it) {
      return !(it == s);
    }
  };

  Iterator begin() {
    getNextAndStore();
    return Iterator{this};
  }
  Sentinel end() const { return {}; };
};

// A simple helper to define an `InputRangeFromGet` where the `get()` function
// is a simple callable.
CPP_template(typename T, typename F)(
    requires ad_utility::InvocableWithConvertibleReturnType<
        F, std::optional<T>>) struct InputRangeFromGetCallable
    : public InputRangeFromGet<T> {
 private:
  F function_;

 public:
  std::optional<T> get() override { return function_(); }
  explicit InputRangeFromGetCallable(F f) : function_{std::move(f)} {}
};

// Deduction guide to be able to simply call the constructor with any callable
// `f` that returns `optional<Something>`.
template <typename F>
InputRangeFromGetCallable(F f)
    -> InputRangeFromGetCallable<typename std::invoke_result_t<F>::value_type,
                                 F>;

// This class takes an arbitrary input range, and turns it into a class that
// inherits from `InputRangeFromGet` (see above). While this adds a layer of
// indirection, it makes type erasure between input ranges with the same value
// type very simple.
template <typename Range>
class RangeToInputRangeFromGet
    : public InputRangeFromGet<ql::ranges::range_value_t<Range>> {
  Range range_;
  using Iterator = ql::ranges::iterator_t<Range>;
  std::optional<Iterator> iterator_ = std::nullopt;
  bool isDone() { return iterator_ == ql::ranges::end(range_); }

 public:
  explicit RangeToInputRangeFromGet(Range range) : range_{std::move(range)} {}

  // As we use the `InputRangeOptionalMixin`, we only have to override the
  // single `get()` method.
  std::optional<ql::ranges::range_value_t<Range>> get() override {
    if (!iterator_.has_value()) {
      // For the very first value we have to call `begin()`.
      iterator_ = ql::ranges::begin(range_);
      if (isDone()) {
        return std::nullopt;
      }
    } else {
      // Not the first value, so we have to advance the iterator.
      if (isDone()) {
        return std::nullopt;
      }
      ++iterator_.value();
    }

    // We now  have advanced the iterator to the next value, so we can return it
    // if existing.
    if (isDone()) {
      return std::nullopt;
    }
    return std::move(*iterator_.value());
  }
};

// A simple type-erased input range (that is, one class for *any* input range
// with the given `ValueType`). It internally uses the `InputRangeOptionalMixin`
// from above as an implementation detail.
template <typename ValueType>
class InputRangeTypeErased {
  // Unique (and therefore owning) pointer to the virtual base class.
  std::unique_ptr<InputRangeFromGet<ValueType>> impl_;

 public:
  // Add value_type definition to make compatible with range-based functions
  using value_type = ValueType;
  // Constructor for ranges that directly inherit from
  // `InputRangeOptionalMixin`.
  CPP_template(typename Range)(
      requires std::is_base_of_v<
          InputRangeFromGet<ValueType>,
          Range>) explicit InputRangeTypeErased(Range range)
      : impl_{std::make_unique<Range>(std::move(range))} {}

<<<<<<< HEAD
  // Constructor for ranges that are not movable
=======
  // Constructor for ranges that are not moveable
>>>>>>> 16d9dc94
  CPP_template(typename Range)(
      requires std::is_base_of_v<
          InputRangeFromGet<ValueType>,
          Range>) explicit InputRangeTypeErased(std::unique_ptr<Range> range)
      : impl_{std::move(range)} {}

  // Constructor for all other ranges. We first pass them through the
  // `InputRangeToOptional` class from above to make it compatible with the base
  // class.
  CPP_template(typename Range)(
      requires CPP_NOT(std::is_base_of_v<InputRangeFromGet<ValueType>, Range>)
          CPP_and ql::ranges::range<Range>
              CPP_and std::same_as<
                  ql::ranges::range_value_t<Range>,
                  ValueType>) explicit InputRangeTypeErased(Range range)
      : impl_{std::make_unique<RangeToInputRangeFromGet<Range>>(
            std::move(range))} {}

  decltype(auto) begin() { return impl_->begin(); }
  decltype(auto) end() { return impl_->end(); }
  decltype(auto) get() { return impl_->get(); }
  using iterator = typename InputRangeFromGet<ValueType>::Iterator;
};

template <typename Range>
InputRangeTypeErased(Range)
    -> InputRangeTypeErased<ql::ranges::range_value_t<Range>>;

template <typename Range>
InputRangeTypeErased(std::unique_ptr<Range>)
    -> InputRangeTypeErased<ql::ranges::range_value_t<Range>>;

// A view that takes an iterator and a sentinel (similar to
// `ql::ranges::subrange`, but yields the iterators instead of the values when
// being iterated over. Currently, the iterators must be random-access and the
// resulting range thus also is random access.
CPP_template(typename It, typename End)(
    requires ql::concepts::random_access_iterator<It> CPP_and
        ql::concepts::sized_sentinel_for<End, It>) struct IteratorRange
    : public ql::ranges::view_interface<IteratorRange<It, End>> {
 private:
  It it_;
  End end_;
  static constexpr int dummy = 0;

  // The necessary infrastructure to reuse the `IteratorForAccessOperator`.
  // In particular we currently need a dummy argument, even when capturing all
  // the state in the accessor.
  struct Accessor {
    It iterator_{};
    template <typename Dummy>
    decltype(auto) operator()([[maybe_unused]] Dummy&&, size_t idx) const {
      return iterator_ + idx;
    }
  };

 public:
  IteratorRange(It it, End end) : it_{std::move(it)}, end_{std::move(end)} {}

  auto begin() {
    return IteratorForAccessOperator<int, Accessor>{&dummy, 0, Accessor{it_}};
  }
  auto end() {
    return IteratorForAccessOperator<int, Accessor>{
        &dummy, static_cast<size_t>(end_ - it_), Accessor{it_}};
  }
};

// Deduction Guides
template <typename It, typename End>
IteratorRange(It, End) -> IteratorRange<It, End>;

// Analogous to `cppcoro::getSingleElement`, but generalized for all ranges.
// Ensure that the range only contains a single element, move it out and return
// it.
template <typename Range>
ql::ranges::range_value_t<Range> getSingleElement(Range&& range) {
  auto it = ql::ranges::begin(range);
  AD_CORRECTNESS_CHECK(it != ql::ranges::end(range));
  ql::ranges::range_value_t<Range> t = std::move(*it);
  AD_CORRECTNESS_CHECK(++it == ql::ranges::end(range));
  return t;
}
}  // namespace ad_utility

// `IteratorRanges` are `borrowed ranges`, as their iterators outlive the actual
// range object.
#ifdef QLEVER_CPP_17
template <typename It, typename End>
inline constexpr bool ::ranges::enable_borrowed_range<
    ad_utility::IteratorRange<It, End>> = true;
#else
template <typename It, typename End>
inline constexpr bool
    std::ranges::enable_borrowed_range<ad_utility::IteratorRange<It, End>> =
        true;
#endif

#endif  // QLEVER_SRC_UTIL_ITERATORS_H<|MERGE_RESOLUTION|>--- conflicted
+++ resolved
@@ -415,11 +415,7 @@
           Range>) explicit InputRangeTypeErased(Range range)
       : impl_{std::make_unique<Range>(std::move(range))} {}
 
-<<<<<<< HEAD
   // Constructor for ranges that are not movable
-=======
-  // Constructor for ranges that are not moveable
->>>>>>> 16d9dc94
   CPP_template(typename Range)(
       requires std::is_base_of_v<
           InputRangeFromGet<ValueType>,
