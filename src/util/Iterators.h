--- conflicted
+++ resolved
@@ -279,11 +279,8 @@
   InputRangeFromGet() = default;
   InputRangeFromGet(InputRangeFromGet&&) = default;
   InputRangeFromGet& operator=(InputRangeFromGet&&) = default;
-<<<<<<< HEAD
-=======
   InputRangeFromGet(const InputRangeFromGet&) = default;
   InputRangeFromGet& operator=(const InputRangeFromGet&) = default;
->>>>>>> 18194124
 
   // Get the next value and store it.
   void getNextAndStore() { storage_ = get(); }
