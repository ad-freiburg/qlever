--- conflicted
+++ resolved
@@ -8,13 +8,9 @@
 #include <boost/program_options.hpp>
 #include <vector>
 
-<<<<<<< HEAD
+#include "util/Concepts.h"
 #include "util/MemorySize/MemorySize.h"
-=======
-#include "util/Concepts.h"
 #include "util/Parameters.h"
-
->>>>>>> aec418ca
 namespace ad_utility {
 
 // An implicit wrapper that can be implicitly converted to and from `size_t`.
