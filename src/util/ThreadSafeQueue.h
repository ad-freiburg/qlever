// Copyright 2022, University of Freiburg,
// Chair of Algorithms and Data Structures.
// Authors: Robin Textor-Falconi (textorr@informatik.uni-freiburg.de)
//          Johannes Kalmbach (kalmbach@cs.uni-freiburg.de)

#pragma once

#include <condition_variable>
#include <mutex>
#include <optional>
#include <queue>

#include "absl/synchronization/mutex.h"

namespace ad_utility::data_structures {

/// A thread safe, multi-consumer, multi-producer queue.
template <typename T>
class ThreadSafeQueue {
  std::exception_ptr pushedException_;
<<<<<<< HEAD
  std::queue<T> _queue;
  std::mutex _mutex;
  std::condition_variable _pushNotification;
  std::condition_variable _popNotification;
  bool _lastElementPushed = false;
  bool _pushDisabled = false;
  size_t _maxSize;
=======
  std::queue<T> queue_;
  std::mutex mutex_;
  std::condition_variable pushNotification_;
  std::condition_variable popNotification_;
  bool finish_ = false;
  size_t maxSize_;
>>>>>>> 34a0e750

 public:
  explicit ThreadSafeQueue(size_t maxSize) : maxSize_{maxSize} {}

  // We can neither copy nor move this class
  ThreadSafeQueue(const ThreadSafeQueue&) = delete;
  const ThreadSafeQueue& operator=(const ThreadSafeQueue&) = delete;
  ThreadSafeQueue(ThreadSafeQueue&&) = delete;
  const ThreadSafeQueue& operator=(ThreadSafeQueue&&) = delete;

  /// Push an element into the queue. Block until there is free space in the
  /// queue or until finish() was called. Return false if finish()
  /// was called. In this case the current element element and all future
  /// elements are not added to the queue.
  bool push(T value) {
    std::unique_lock lock{mutex_};
    popNotification_.wait(
        lock, [this] { return queue_.size() < maxSize_ || finish_; });
    if (finish_) {
      return false;
    }
    queue_.push(std::move(value));
    lock.unlock();
    pushNotification_.notify_one();
    return true;
  }

  // The semantics of pushing an exception are as follows: All subsequent calls
  // to `pop` will throw the `exception`, and all subsequent calls to `push`
  // will return `false`.
  void pushException(std::exception_ptr exception) {
<<<<<<< HEAD
    std::unique_lock lock{_mutex};
    pushedException_ = std::move(exception);
    _pushDisabled = true;
    lock.unlock();
    _pushNotification.notify_all();
    _popNotification.notify_all();
  }

  /// Signals all threads waiting for pop() to return that data transmission
  /// has ended and it should stop processing.
  void signalLastElementWasPushed() {
    std::unique_lock lock{_mutex};
    _lastElementPushed = true;
=======
    std::unique_lock lock{mutex_};
    pushedException_ = std::move(exception);
    finish_ = true;
>>>>>>> 34a0e750
    lock.unlock();
    pushNotification_.notify_all();
    popNotification_.notify_all();
  }

  // After calling this function, all calls to `push` will return `false` and no
  // further elements will be added to the queue. Calls to `pop` will yield the
  // elements that were already stored in the queue before the call to
  // `finish`, after those were drained, `pop` will return `nullopt`. This
  // function can be called from the producing/pushing threads to signal that
  // all elements have been pushed, or from the consumers to signal that they
  // will not pop further elements from the queue.
  void finish() {
    std::unique_lock lock{mutex_};
    finish_ = true;
    lock.unlock();
    pushNotification_.notify_all();
    popNotification_.notify_all();
  }

  /// Always call `finish` on destruction. This makes sure that worker
  /// threads that pop from the queue always see std::nullopt, even if the
  /// threads that push to the queue exit via an exception or if the explicit
  /// call to `finish` is missing.
  ~ThreadSafeQueue() { finish(); }

  /// Blocks until another thread pushes an element via push() which is
  /// hen returned or signalLastElementWasPushed() is called resulting in an
  /// empty optional, whatever happens first
  std::optional<T> pop() {
<<<<<<< HEAD
    std::unique_lock lock{_mutex};
    _pushNotification.wait(lock, [&] {
      return !_queue.empty() || _lastElementPushed || pushedException_;
=======
    std::unique_lock lock{mutex_};
    pushNotification_.wait(lock, [this] {
      return !queue_.empty() || finish_ || pushedException_;
>>>>>>> 34a0e750
    });
    if (pushedException_) {
      std::rethrow_exception(pushedException_);
    }
<<<<<<< HEAD
    if (_lastElementPushed && _queue.empty()) {
=======
    if (finish_ && queue_.empty()) {
>>>>>>> 34a0e750
      return {};
    }
    std::optional<T> value = std::move(queue_.front());
    queue_.pop();
    lock.unlock();
    popNotification_.notify_one();
    return value;
  }
};

// A thread safe queue that is similar (wrt the interface and the behavior) to
<<<<<<< HEAD
// the `ThreadSafeQueue` above, with the following differente: Each element that
=======
// the `ThreadSafeQueue` above, with the following difference: Each element that
>>>>>>> 34a0e750
// is pushed is associated with a unique index `n`. A call to `push(n,
// someValue)` will block until other threads have pushed all indices in the
// range [0, ..., n - 1]. This can be used to enforce the ordering of values
// that are asynchronously created by multiple threads. Note that great care has
// to be taken that all the indices will be pushed eventually by some thread,
// and that for each thread individually the indices are increasing, otherwise
// the queue will lead to a deadlock.
template <typename T>
class OrderedThreadSafeQueue {
 private:
  std::mutex mutex_;
  std::condition_variable cv_;
  ThreadSafeQueue<T> queue_;
  size_t nextIndex_ = 0;
<<<<<<< HEAD
  bool pushWasDisabled_ = false;
=======
  bool finish_ = false;
>>>>>>> 34a0e750

 public:
  // Construct from the maximal queue size (see `ThreadSafeQueue` for details).
  explicit OrderedThreadSafeQueue(size_t maxSize) : queue_{maxSize} {}

<<<<<<< HEAD
  // Push the `value` to the queue that is associated with the `index`. This
  // call blocks, until `push` has been called for all indices in `[0, ...,
  // index - 1]` or until `disablePush` was called. The remaining behavior is
  // equal to `ThreadSafeQueue::push`.
  bool push(size_t index, T value) {
    std::unique_lock lock{mutex_};
    cv_.wait(lock, [this, index]() {
      return index == nextIndex_ || pushWasDisabled_;
    });
    if (pushWasDisabled_) {
=======
  // We can neither copy nor move this class
  OrderedThreadSafeQueue(const OrderedThreadSafeQueue&) = delete;
  const OrderedThreadSafeQueue& operator=(const OrderedThreadSafeQueue&) =
      delete;
  OrderedThreadSafeQueue(OrderedThreadSafeQueue&&) = delete;
  const OrderedThreadSafeQueue& operator=(OrderedThreadSafeQueue&&) = delete;

  // Push the `value` to the queue that is associated with the `index`. This
  // call blocks, until `push` has been called for all indices in `[0, ...,
  // index - 1]` or until `finish` was called. The remaining behavior is
  // equal to `ThreadSafeQueue::push`.
  bool push(size_t index, T value) {
    std::unique_lock lock{mutex_};
    cv_.wait(lock, [this, index]() { return index == nextIndex_ || finish_; });
    if (finish_) {
>>>>>>> 34a0e750
      return false;
    }
    ++nextIndex_;
    bool result = queue_.push(std::move(value));
    lock.unlock();
    cv_.notify_all();
    return result;
  }

  // See `ThreadSafeQueue` for details.
  void pushException(std::exception_ptr exception) {
    std::unique_lock l{mutex_};
    queue_.pushException(std::move(exception));
<<<<<<< HEAD
    pushWasDisabled_ = true;
=======
    finish_ = true;
>>>>>>> 34a0e750
    l.unlock();
    cv_.notify_all();
  }

  // See `ThreadSafeQueue` for details.
<<<<<<< HEAD
  void signalLastElementWasPushed() { queue_.signalLastElementWasPushed(); }

  // See `ThreadSafeQueue` for details.
  void disablePush() {
    queue_.disablePush();
    std::unique_lock lock{mutex_};
    pushWasDisabled_ = true;
=======
  void finish() {
    queue_.finish();
    std::unique_lock lock{mutex_};
    finish_ = true;
>>>>>>> 34a0e750
    lock.unlock();
    cv_.notify_all();
  }

  // See `ThreadSafeQueue` for details.
<<<<<<< HEAD
  ~OrderedThreadSafeQueue() { disablePush(); }
=======
  ~OrderedThreadSafeQueue() { finish(); }
>>>>>>> 34a0e750

  // See `ThreadSafeQueue` for details. All the returned values will be in
  // ascending consecutive order wrt the index with which they were pushed.
  std::optional<T> pop() { return queue_.pop(); }
};
<<<<<<< HEAD

}  // namespace ad_utility::data_structures
=======
>>>>>>> 34a0e750

}  // namespace ad_utility::data_structures<|MERGE_RESOLUTION|>--- conflicted
+++ resolved
@@ -10,30 +10,18 @@
 #include <optional>
 #include <queue>
 
-#include "absl/synchronization/mutex.h"
-
 namespace ad_utility::data_structures {
 
 /// A thread safe, multi-consumer, multi-producer queue.
 template <typename T>
 class ThreadSafeQueue {
   std::exception_ptr pushedException_;
-<<<<<<< HEAD
-  std::queue<T> _queue;
-  std::mutex _mutex;
-  std::condition_variable _pushNotification;
-  std::condition_variable _popNotification;
-  bool _lastElementPushed = false;
-  bool _pushDisabled = false;
-  size_t _maxSize;
-=======
   std::queue<T> queue_;
   std::mutex mutex_;
   std::condition_variable pushNotification_;
   std::condition_variable popNotification_;
   bool finish_ = false;
   size_t maxSize_;
->>>>>>> 34a0e750
 
  public:
   explicit ThreadSafeQueue(size_t maxSize) : maxSize_{maxSize} {}
@@ -65,25 +53,9 @@
   // to `pop` will throw the `exception`, and all subsequent calls to `push`
   // will return `false`.
   void pushException(std::exception_ptr exception) {
-<<<<<<< HEAD
-    std::unique_lock lock{_mutex};
-    pushedException_ = std::move(exception);
-    _pushDisabled = true;
-    lock.unlock();
-    _pushNotification.notify_all();
-    _popNotification.notify_all();
-  }
-
-  /// Signals all threads waiting for pop() to return that data transmission
-  /// has ended and it should stop processing.
-  void signalLastElementWasPushed() {
-    std::unique_lock lock{_mutex};
-    _lastElementPushed = true;
-=======
     std::unique_lock lock{mutex_};
     pushedException_ = std::move(exception);
     finish_ = true;
->>>>>>> 34a0e750
     lock.unlock();
     pushNotification_.notify_all();
     popNotification_.notify_all();
@@ -114,24 +86,14 @@
   /// hen returned or signalLastElementWasPushed() is called resulting in an
   /// empty optional, whatever happens first
   std::optional<T> pop() {
-<<<<<<< HEAD
-    std::unique_lock lock{_mutex};
-    _pushNotification.wait(lock, [&] {
-      return !_queue.empty() || _lastElementPushed || pushedException_;
-=======
     std::unique_lock lock{mutex_};
     pushNotification_.wait(lock, [this] {
       return !queue_.empty() || finish_ || pushedException_;
->>>>>>> 34a0e750
     });
     if (pushedException_) {
       std::rethrow_exception(pushedException_);
     }
-<<<<<<< HEAD
-    if (_lastElementPushed && _queue.empty()) {
-=======
     if (finish_ && queue_.empty()) {
->>>>>>> 34a0e750
       return {};
     }
     std::optional<T> value = std::move(queue_.front());
@@ -143,11 +105,7 @@
 };
 
 // A thread safe queue that is similar (wrt the interface and the behavior) to
-<<<<<<< HEAD
-// the `ThreadSafeQueue` above, with the following differente: Each element that
-=======
 // the `ThreadSafeQueue` above, with the following difference: Each element that
->>>>>>> 34a0e750
 // is pushed is associated with a unique index `n`. A call to `push(n,
 // someValue)` will block until other threads have pushed all indices in the
 // range [0, ..., n - 1]. This can be used to enforce the ordering of values
@@ -162,28 +120,12 @@
   std::condition_variable cv_;
   ThreadSafeQueue<T> queue_;
   size_t nextIndex_ = 0;
-<<<<<<< HEAD
-  bool pushWasDisabled_ = false;
-=======
   bool finish_ = false;
->>>>>>> 34a0e750
 
  public:
   // Construct from the maximal queue size (see `ThreadSafeQueue` for details).
   explicit OrderedThreadSafeQueue(size_t maxSize) : queue_{maxSize} {}
 
-<<<<<<< HEAD
-  // Push the `value` to the queue that is associated with the `index`. This
-  // call blocks, until `push` has been called for all indices in `[0, ...,
-  // index - 1]` or until `disablePush` was called. The remaining behavior is
-  // equal to `ThreadSafeQueue::push`.
-  bool push(size_t index, T value) {
-    std::unique_lock lock{mutex_};
-    cv_.wait(lock, [this, index]() {
-      return index == nextIndex_ || pushWasDisabled_;
-    });
-    if (pushWasDisabled_) {
-=======
   // We can neither copy nor move this class
   OrderedThreadSafeQueue(const OrderedThreadSafeQueue&) = delete;
   const OrderedThreadSafeQueue& operator=(const OrderedThreadSafeQueue&) =
@@ -199,7 +141,6 @@
     std::unique_lock lock{mutex_};
     cv_.wait(lock, [this, index]() { return index == nextIndex_ || finish_; });
     if (finish_) {
->>>>>>> 34a0e750
       return false;
     }
     ++nextIndex_;
@@ -213,49 +154,26 @@
   void pushException(std::exception_ptr exception) {
     std::unique_lock l{mutex_};
     queue_.pushException(std::move(exception));
-<<<<<<< HEAD
-    pushWasDisabled_ = true;
-=======
     finish_ = true;
->>>>>>> 34a0e750
     l.unlock();
     cv_.notify_all();
   }
 
   // See `ThreadSafeQueue` for details.
-<<<<<<< HEAD
-  void signalLastElementWasPushed() { queue_.signalLastElementWasPushed(); }
-
-  // See `ThreadSafeQueue` for details.
-  void disablePush() {
-    queue_.disablePush();
-    std::unique_lock lock{mutex_};
-    pushWasDisabled_ = true;
-=======
   void finish() {
     queue_.finish();
     std::unique_lock lock{mutex_};
     finish_ = true;
->>>>>>> 34a0e750
     lock.unlock();
     cv_.notify_all();
   }
 
   // See `ThreadSafeQueue` for details.
-<<<<<<< HEAD
-  ~OrderedThreadSafeQueue() { disablePush(); }
-=======
   ~OrderedThreadSafeQueue() { finish(); }
->>>>>>> 34a0e750
 
   // See `ThreadSafeQueue` for details. All the returned values will be in
   // ascending consecutive order wrt the index with which they were pushed.
   std::optional<T> pop() { return queue_.pop(); }
 };
-<<<<<<< HEAD
-
-}  // namespace ad_utility::data_structures
-=======
->>>>>>> 34a0e750
 
 }  // namespace ad_utility::data_structures