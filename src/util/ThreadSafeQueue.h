--- conflicted
+++ resolved
@@ -166,11 +166,8 @@
     return result;
   }
 
-<<<<<<< HEAD
-=======
   // Same as the function above, but the two arguments are passed in as a
   // `std::pair`.
->>>>>>> 9c8ebcd8
   bool push(std::pair<size_t, T> indexAndValue) {
     return push(indexAndValue.first, std::move(indexAndValue.second));
   }
@@ -200,17 +197,6 @@
   std::optional<T> pop() { return queue_.pop(); }
 };
 
-<<<<<<< HEAD
-template <typename Queue>
-class ThreadsafeQueueManager {
-  Queue queue_;
-  std::vector<ad_utility::JThread> threads_;
-
-  ~ThreadsafeQueueManager() { queue_.finish(); }
-};
-
-=======
->>>>>>> 9c8ebcd8
 // A concept for one of the thread-safe queue types above
 template <typename T>
 concept IsThreadsafeQueue =
@@ -261,11 +247,7 @@
 // generator. The resulting generator yields all the values that have been
 // pushed to the queue.
 template <typename Queue>
-<<<<<<< HEAD
-cppcoro::generator<typename Queue::value_type> QueueManager(size_t queueSize,
-=======
 cppcoro::generator<typename Queue::value_type> queueManager(size_t queueSize,
->>>>>>> 9c8ebcd8
                                                             size_t numThreads,
                                                             auto producerTask) {
   Queue queue{queueSize};
