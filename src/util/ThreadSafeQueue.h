--- conflicted
+++ resolved
@@ -204,20 +204,6 @@
     ad_utility::similarToInstantiation<T, OrderedThreadSafeQueue>;
 
 namespace detail {
-<<<<<<< HEAD
-// A helper function for setting up a producer task for one of the threadsafe
-// queues above. Takes a reference to a  queue and a `task`. The task must
-// return `std::optional<somethingThatCanBePushedToTheQueue>`. The task is
-// called repeatedly, and the resulting values are pushed to the queue. If the
-// task returns `nullopt`, `numThreads` is decremented, and the queue is
-// finished if `numThreads <= 0`. All exceptions that happen during the
-// execution of `task` are propagated to the queue.
-template <IsThreadsafeQueue Queue, std::invocable Task>
-auto makeQueueTask(Queue& queue, Task task, std::atomic<int64_t>& numThreads) {
-  return [&queue, task = std::move(task), &numThreads] {
-    try {
-      while (auto opt = task()) {
-=======
 // A helper function for setting up a producer for one of the threadsafe
 // queues above. Takes a reference to a queue and a `producer`. The producer
 // must return `std::optional<somethingThatCanBePushedToTheQueue>`. The producer
@@ -231,7 +217,6 @@
   return [&queue, producer = std::move(producer), &numThreads] {
     try {
       while (auto opt = producer()) {
->>>>>>> b57869e7
         if (!queue.push(std::move(opt.value()))) {
           break;
         }
@@ -253,32 +238,19 @@
 
 // This helper function makes the usage of the (Ordered)ThreadSafeQueue above
 // much easier. It takes the size of the queue, the number of producer threads,
-<<<<<<< HEAD
-// and a task that produces values. The `producerTask` is called repeatedly in
-// `numThreads` many concurrent threads. It needs to return
-// `std::optional<SomethingThatCanBePushedToTheQueue>` and has the following
-// semantics: If `nullopt` is returned, then the thread is finished. The queue
-// is finished, when all the producer threads have finished by yielding
-// `nullopt`, or if any call to `producerTask` in any thread throws an
-=======
 // and a `producer` (a callable that produces values). The `producer` is called
 // repeatedly in `numThreads` many concurrent threads. It needs to return
 // `std::optional<SomethingThatCanBePushedToTheQueue>` and has the following
 // semantics: If `nullopt` is returned, then the thread is finished. The queue
 // is finished, when all the producer threads have finished by yielding
 // `nullopt`, or if any call to `producer` in any thread throws an
->>>>>>> b57869e7
 // exception. In that case the exception is propagated to the resulting
 // generator. The resulting generator yields all the values that have been
 // pushed to the queue.
 template <typename Queue>
 cppcoro::generator<typename Queue::value_type> queueManager(size_t queueSize,
                                                             size_t numThreads,
-<<<<<<< HEAD
-                                                            auto producerTask) {
-=======
                                                             auto producer) {
->>>>>>> b57869e7
   Queue queue{queueSize};
   AD_CONTRACT_CHECK(numThreads > 0u);
   std::vector<ad_utility::JThread> threads;
@@ -286,11 +258,7 @@
   absl::Cleanup queueFinisher{[&queue] { queue.finish(); }};
   for ([[maybe_unused]] auto i : std::views::iota(0u, numThreads)) {
     threads.emplace_back(
-<<<<<<< HEAD
-        detail::makeQueueTask(queue, producerTask, numUnfinishedThreads));
-=======
         detail::makeQueueTask(queue, producer, numUnfinishedThreads));
->>>>>>> b57869e7
   }
 
   while (auto opt = queue.pop()) {
