// Copyright 2022, University of Freiburg,
// Chair of Algorithms and Data Structures.
// Authors: Robin Textor-Falconi (textorr@informatik.uni-freiburg.de)
//          Johannes Kalmbach (kalmbach@cs.uni-freiburg.de)

#pragma once

#include <condition_variable>
#include <mutex>
#include <optional>
#include <queue>
#include <ranges>

#include "absl/cleanup/cleanup.h"
#include "util/Exception.h"
#include "util/Generator.h"
#include "util/jthread.h"

namespace ad_utility::data_structures {

/// A thread safe, multi-consumer, multi-producer queue.
template <typename T>
class ThreadSafeQueue {
  std::exception_ptr pushedException_;
  std::queue<T> queue_;
  std::mutex mutex_;
  std::condition_variable pushNotification_;
  std::condition_variable popNotification_;
<<<<<<< HEAD
  // Note: Although this class is generally synchronized via `std::mutex`, we
  // still use `std::atomic` for the information whether it has finished. This
  // allows the `finish()` function to be noexcept which allows a safe way to
  // prevent deadlocks.
  std::atomic_flag finish_ = ATOMIC_FLAG_INIT;
  size_t maxSize_;

 public:
=======
  bool finish_ = false;
  size_t maxSize_;

 public:
  using value_type = T;
>>>>>>> 54ace647
  explicit ThreadSafeQueue(size_t maxSize) : maxSize_{maxSize} {}

  // We can neither copy nor move this class
  ThreadSafeQueue(const ThreadSafeQueue&) = delete;
  const ThreadSafeQueue& operator=(const ThreadSafeQueue&) = delete;
  ThreadSafeQueue(ThreadSafeQueue&&) = delete;
  const ThreadSafeQueue& operator=(ThreadSafeQueue&&) = delete;

  /// Push an element into the queue. Block until there is free space in the
  /// queue or until finish() was called. Return false if finish()
  /// was called. In this case the current element element and all future
  /// elements are not added to the queue.
  bool push(T value) {
    std::unique_lock lock{mutex_};
    popNotification_.wait(
<<<<<<< HEAD
        lock, [this] { return queue_.size() < maxSize_ || finish_.test(); });
    if (finish_.test()) {
=======
        lock, [this] { return queue_.size() < maxSize_ || finish_; });
    if (finish_) {
>>>>>>> 54ace647
      return false;
    }
    queue_.push(std::move(value));
    lock.unlock();
    pushNotification_.notify_one();
    return true;
  }

  // The semantics of pushing an exception are as follows: All subsequent calls
  // to `pop` will throw the `exception`, and all subsequent calls to `push`
  // will return `false`.
  void pushException(std::exception_ptr exception) {
    std::unique_lock lock{mutex_};
    pushedException_ = std::move(exception);
<<<<<<< HEAD
    finish_.test_and_set();
=======
    finish_ = true;
>>>>>>> 54ace647
    lock.unlock();
    pushNotification_.notify_all();
    popNotification_.notify_all();
  }

  // After calling this function, all calls to `push` will return `false` and no
  // further elements will be added to the queue. Calls to `pop` will yield the
  // elements that were already stored in the queue before the call to
  // `finish`, after those were drained, `pop` will return `nullopt`. This
  // function can be called from the producing/pushing threads to signal that
  // all elements have been pushed, or from the consumers to signal that they
  // will not pop further elements from the queue.
<<<<<<< HEAD
  void finish() noexcept {
    // It is crucial that this function never throws, so that we can safely call
    // it unconditionally in destructors to prevent deadlocks. Should the
    // implementation ever change, make sure that it is still `noexcept`.
    finish_.test_and_set();
=======
  void finish() {
    std::unique_lock lock{mutex_};
    finish_ = true;
    lock.unlock();
>>>>>>> 54ace647
    pushNotification_.notify_all();
    popNotification_.notify_all();
  }

  /// Always call `finish` on destruction. This makes sure that worker
  /// threads that pop from the queue always see std::nullopt, even if the
  /// threads that push to the queue exit via an exception or if the explicit
  /// call to `finish` is missing.
  ~ThreadSafeQueue() { finish(); }

  /// Blocks until another thread pushes an element via push() which is
  /// hen returned or signalLastElementWasPushed() is called resulting in an
  /// empty optional, whatever happens first
  std::optional<T> pop() {
    std::unique_lock lock{mutex_};
    pushNotification_.wait(lock, [this] {
<<<<<<< HEAD
      return !queue_.empty() || finish_.test() || pushedException_;
=======
      return !queue_.empty() || finish_ || pushedException_;
>>>>>>> 54ace647
    });
    if (pushedException_) {
      std::rethrow_exception(pushedException_);
    }
<<<<<<< HEAD
    if (finish_.test() && queue_.empty()) {
=======
    if (finish_ && queue_.empty()) {
>>>>>>> 54ace647
      return {};
    }
    std::optional<T> value = std::move(queue_.front());
    queue_.pop();
    lock.unlock();
    popNotification_.notify_one();
    return value;
  }
};

// A thread safe queue that is similar (wrt the interface and the behavior) to
// the `ThreadSafeQueue` above, with the following difference: Each element that
// is pushed is associated with a unique index `n`. A call to `push(n,
// someValue)` will block until other threads have pushed all indices in the
// range [0, ..., n - 1]. This can be used to enforce the ordering of values
// that are asynchronously created by multiple threads. Note that great care has
// to be taken that all the indices will be pushed eventually by some thread,
// and that for each thread individually the indices are increasing, otherwise
// the queue will lead to a deadlock.
template <typename T>
class OrderedThreadSafeQueue {
 private:
  std::mutex mutex_;
  std::condition_variable cv_;
  ThreadSafeQueue<T> queue_;
  size_t nextIndex_ = 0;
<<<<<<< HEAD
  // For the reason why this is `atomic_flag`, see the same member in
  // `ThreadSafeQueue`.
  std::atomic_flag finish_ = ATOMIC_FLAG_INIT;

 public:
=======
  bool finish_ = false;

 public:
  using value_type = T;
>>>>>>> 54ace647
  // Construct from the maximal queue size (see `ThreadSafeQueue` for details).
  explicit OrderedThreadSafeQueue(size_t maxSize) : queue_{maxSize} {}

  // We can neither copy nor move this class
  OrderedThreadSafeQueue(const OrderedThreadSafeQueue&) = delete;
  const OrderedThreadSafeQueue& operator=(const OrderedThreadSafeQueue&) =
      delete;
  OrderedThreadSafeQueue(OrderedThreadSafeQueue&&) = delete;
  const OrderedThreadSafeQueue& operator=(OrderedThreadSafeQueue&&) = delete;

  // Push the `value` to the queue that is associated with the `index`. This
  // call blocks, until `push` has been called for all indices in `[0, ...,
  // index - 1]` or until `finish` was called. The remaining behavior is
  // equal to `ThreadSafeQueue::push`.
  bool push(size_t index, T value) {
    std::unique_lock lock{mutex_};
<<<<<<< HEAD
    cv_.wait(lock,
             [this, index]() { return index == nextIndex_ || finish_.test(); });
    if (finish_.test()) {
=======
    cv_.wait(lock, [this, index]() { return index == nextIndex_ || finish_; });
    if (finish_) {
>>>>>>> 54ace647
      return false;
    }
    ++nextIndex_;
    bool result = queue_.push(std::move(value));
    lock.unlock();
    cv_.notify_all();
    return result;
  }

<<<<<<< HEAD
  // See `ThreadSafeQueue` for details.
  void pushException(std::exception_ptr exception) {
    queue_.pushException(std::move(exception));
    finish_.test_and_set();
=======
  bool push(std::pair<size_t, T> indexAndValue) {
    push(indexAndValue.first, std::move(indexAndValue.second));
  }

  // See `ThreadSafeQueue` for details.
  void pushException(std::exception_ptr exception) {
    std::unique_lock l{mutex_};
    queue_.pushException(std::move(exception));
    finish_ = true;
    l.unlock();
>>>>>>> 54ace647
    cv_.notify_all();
  }

  // See `ThreadSafeQueue` for details.
<<<<<<< HEAD
  void finish() noexcept {
    // It is crucial that this function never throws, so that we can safely call
    // it unconditionally in destructors to prevent deadlocks. Should the
    // implementation ever change, make sure that it is still `noexcept`.
    queue_.finish();
    finish_.test_and_set();
=======
  void finish() {
    queue_.finish();
    std::unique_lock lock{mutex_};
    finish_ = true;
    lock.unlock();
>>>>>>> 54ace647
    cv_.notify_all();
  }

  // See `ThreadSafeQueue` for details.
  ~OrderedThreadSafeQueue() { finish(); }

  // See `ThreadSafeQueue` for details. All the returned values will be in
  // ascending consecutive order wrt the index with which they were pushed.
  std::optional<T> pop() { return queue_.pop(); }
};
<<<<<<< HEAD
=======

template <typename Queue>
class ThreadsafeQueueManager {
  Queue queue_;
  std::vector<ad_utility::JThread> threads_;

  ~ThreadsafeQueueManager() { queue_.finish(); }
};

// A concept for one of the thread-safe queue types above
template <typename T>
concept IsThreadsafeQueue =
    ad_utility::similarToInstantiation<T, ThreadSafeQueue> ||
    ad_utility::similarToInstantiation<T, OrderedThreadSafeQueue>;

namespace detail {
// A helper function for setting up a producer task for one of the threadsafe
// queues above. Takes a reference to a  queue and a `task`. The task must
// return `std::optional<somethingThatCanBePushedToTheQueue>`. The task is
// called repeatedly, and the resulting values are pushed to the queue. If the
// task returns `nullopt`, `numThreads` is decremented, and the queue is
// finished if `numThreads <= 0`. All exceptions that happen during the
// execution of `task` are propagated to the queue.
template <IsThreadsafeQueue Queue, std::invocable Task>
auto makeQueueTask(Queue& queue, Task task, std::atomic<int64_t>& numThreads) {
  return [&queue, task = std::move(task), &numThreads] {
    try {
      while (auto opt = task()) {
        if (!queue.push(std::move(opt.value()))) {
          break;
        }
      }
    } catch (...) {
      try {
        queue.pushException(std::current_exception());
      } catch (...) {
        queue.finish();
      }
    }
    --numThreads;
    if (numThreads <= 0) {
      queue.finish();
    }
  };
}
}  // namespace detail

// This helper function makes the usage of the (Ordered)ThreadSafeQueue above
// much easier. It takes the size of the queue, the number of producer threads,
// and a task that produces values. The `producerTask` is called repeatedly in
// `numThreads` many concurrent threads. It needs to return
// `std::optional<SomethingThatCanBePushedToTheQueue>` and has the following
// semantics: If `nullopt` is returned, then the thread is finished. The queue
// is finished, when all the producer threads have finished by yielding
// `nullopt`, or if any call to `producerTask` in any thread throws an
// exception. In that case the exception is propagated to the resulting
// generator. The resulting generator yields all the values that have been
// pushed to the queue.
template <typename Queue>
cppcoro::generator<typename Queue::value_type> QueueManager(size_t queueSize,
                                                            size_t numThreads,
                                                            auto producerTask) {
  Queue queue{queueSize};
  AD_CONTRACT_CHECK(numThreads > 0u);
  std::vector<ad_utility::JThread> threads;
  std::atomic<int64_t> numUnfinishedThreads{static_cast<int64_t>(numThreads)};
  absl::Cleanup queueFinisher{[&queue] { queue.finish(); }};
  for ([[maybe_unused]] auto i : std::views::iota(0u, numThreads)) {
    threads.emplace_back(
        detail::makeQueueTask(queue, producerTask, numUnfinishedThreads));
  }

  while (auto opt = queue.pop()) {
    co_yield (opt.value());
  }
}
>>>>>>> 54ace647

}  // namespace ad_utility::data_structures<|MERGE_RESOLUTION|>--- conflicted
+++ resolved
@@ -26,22 +26,11 @@
   std::mutex mutex_;
   std::condition_variable pushNotification_;
   std::condition_variable popNotification_;
-<<<<<<< HEAD
-  // Note: Although this class is generally synchronized via `std::mutex`, we
-  // still use `std::atomic` for the information whether it has finished. This
-  // allows the `finish()` function to be noexcept which allows a safe way to
-  // prevent deadlocks.
-  std::atomic_flag finish_ = ATOMIC_FLAG_INIT;
-  size_t maxSize_;
-
- public:
-=======
   bool finish_ = false;
   size_t maxSize_;
 
  public:
   using value_type = T;
->>>>>>> 54ace647
   explicit ThreadSafeQueue(size_t maxSize) : maxSize_{maxSize} {}
 
   // We can neither copy nor move this class
@@ -57,13 +46,8 @@
   bool push(T value) {
     std::unique_lock lock{mutex_};
     popNotification_.wait(
-<<<<<<< HEAD
-        lock, [this] { return queue_.size() < maxSize_ || finish_.test(); });
-    if (finish_.test()) {
-=======
         lock, [this] { return queue_.size() < maxSize_ || finish_; });
     if (finish_) {
->>>>>>> 54ace647
       return false;
     }
     queue_.push(std::move(value));
@@ -78,11 +62,7 @@
   void pushException(std::exception_ptr exception) {
     std::unique_lock lock{mutex_};
     pushedException_ = std::move(exception);
-<<<<<<< HEAD
-    finish_.test_and_set();
-=======
-    finish_ = true;
->>>>>>> 54ace647
+    finish_ = true;
     lock.unlock();
     pushNotification_.notify_all();
     popNotification_.notify_all();
@@ -95,18 +75,10 @@
   // function can be called from the producing/pushing threads to signal that
   // all elements have been pushed, or from the consumers to signal that they
   // will not pop further elements from the queue.
-<<<<<<< HEAD
-  void finish() noexcept {
-    // It is crucial that this function never throws, so that we can safely call
-    // it unconditionally in destructors to prevent deadlocks. Should the
-    // implementation ever change, make sure that it is still `noexcept`.
-    finish_.test_and_set();
-=======
   void finish() {
     std::unique_lock lock{mutex_};
     finish_ = true;
     lock.unlock();
->>>>>>> 54ace647
     pushNotification_.notify_all();
     popNotification_.notify_all();
   }
@@ -123,20 +95,12 @@
   std::optional<T> pop() {
     std::unique_lock lock{mutex_};
     pushNotification_.wait(lock, [this] {
-<<<<<<< HEAD
-      return !queue_.empty() || finish_.test() || pushedException_;
-=======
       return !queue_.empty() || finish_ || pushedException_;
->>>>>>> 54ace647
     });
     if (pushedException_) {
       std::rethrow_exception(pushedException_);
     }
-<<<<<<< HEAD
-    if (finish_.test() && queue_.empty()) {
-=======
     if (finish_ && queue_.empty()) {
->>>>>>> 54ace647
       return {};
     }
     std::optional<T> value = std::move(queue_.front());
@@ -163,18 +127,10 @@
   std::condition_variable cv_;
   ThreadSafeQueue<T> queue_;
   size_t nextIndex_ = 0;
-<<<<<<< HEAD
-  // For the reason why this is `atomic_flag`, see the same member in
-  // `ThreadSafeQueue`.
-  std::atomic_flag finish_ = ATOMIC_FLAG_INIT;
-
- public:
-=======
   bool finish_ = false;
 
  public:
   using value_type = T;
->>>>>>> 54ace647
   // Construct from the maximal queue size (see `ThreadSafeQueue` for details).
   explicit OrderedThreadSafeQueue(size_t maxSize) : queue_{maxSize} {}
 
@@ -191,14 +147,8 @@
   // equal to `ThreadSafeQueue::push`.
   bool push(size_t index, T value) {
     std::unique_lock lock{mutex_};
-<<<<<<< HEAD
-    cv_.wait(lock,
-             [this, index]() { return index == nextIndex_ || finish_.test(); });
-    if (finish_.test()) {
-=======
     cv_.wait(lock, [this, index]() { return index == nextIndex_ || finish_; });
     if (finish_) {
->>>>>>> 54ace647
       return false;
     }
     ++nextIndex_;
@@ -208,12 +158,6 @@
     return result;
   }
 
-<<<<<<< HEAD
-  // See `ThreadSafeQueue` for details.
-  void pushException(std::exception_ptr exception) {
-    queue_.pushException(std::move(exception));
-    finish_.test_and_set();
-=======
   bool push(std::pair<size_t, T> indexAndValue) {
     push(indexAndValue.first, std::move(indexAndValue.second));
   }
@@ -224,25 +168,15 @@
     queue_.pushException(std::move(exception));
     finish_ = true;
     l.unlock();
->>>>>>> 54ace647
     cv_.notify_all();
   }
 
   // See `ThreadSafeQueue` for details.
-<<<<<<< HEAD
-  void finish() noexcept {
-    // It is crucial that this function never throws, so that we can safely call
-    // it unconditionally in destructors to prevent deadlocks. Should the
-    // implementation ever change, make sure that it is still `noexcept`.
-    queue_.finish();
-    finish_.test_and_set();
-=======
   void finish() {
     queue_.finish();
     std::unique_lock lock{mutex_};
     finish_ = true;
     lock.unlock();
->>>>>>> 54ace647
     cv_.notify_all();
   }
 
@@ -253,8 +187,6 @@
   // ascending consecutive order wrt the index with which they were pushed.
   std::optional<T> pop() { return queue_.pop(); }
 };
-<<<<<<< HEAD
-=======
 
 template <typename Queue>
 class ThreadsafeQueueManager {
@@ -331,6 +263,5 @@
     co_yield (opt.value());
   }
 }
->>>>>>> 54ace647
 
 }  // namespace ad_utility::data_structures