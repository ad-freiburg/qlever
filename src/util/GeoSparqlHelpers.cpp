--- conflicted
+++ resolved
@@ -59,24 +59,10 @@
 // ____________________________________________________________________________
 double kilometerToUnit(double kilometers,
                        std::optional<UnitOfMeasurement> unit) {
-<<<<<<< HEAD
-  double multiplicator = 1;
-  if (unit.has_value()) {
-    if (unit.value() == UnitOfMeasurement::METERS) {
-      multiplicator = 1000;
-    } else if (unit.value() == UnitOfMeasurement::KILOMETERS) {
-      multiplicator = 1;
-    } else if (unit.value() == UnitOfMeasurement::MILES) {
-      multiplicator = detail::kilometerToMile;
-    } else {
-      AD_CORRECTNESS_CHECK(!isLengthUnit(unit.value()));
-      AD_THROW("Unsupported unit of measurement for distance.");
-=======
   using enum UnitOfMeasurement;
   auto multiplicator = [&unit]() {
     if (!unit.has_value()) {
       return 1.0;
->>>>>>> ae697834
     }
     switch (unit.value()) {
       case METERS:
@@ -154,12 +140,6 @@
          unit == SQUARE_MILES;
 }
 
-// ____________________________________________________________________________
-bool isLengthUnit(UnitOfMeasurement unit) {
-  using enum UnitOfMeasurement;
-  return unit == METERS || unit == KILOMETERS || unit == MILES;
-}
-
 }  // namespace detail
 
 }  // namespace ad_utility