// Copyright 2025, University of Freiburg,
// Chair of Algorithms and Data Structures
// Authors: Hannah Bast <bast@cs.uni-freiburg.de>,
//          Christoph Ullinger <ullingec@cs.uni-freiburg.de>

#include "util/GeoSparqlHelpers.h"

#include <absl/strings/charconv.h>
#include <s2/s2earth.h>
#include <s2/s2point.h>
#include <s2/util/units/length-units.h>

#include <cmath>
#include <ctre-unicode.hpp>
#include <limits>
#include <string_view>

#include "global/Constants.h"
#include "rdfTypes/GeoPoint.h"
#include "util/Exception.h"

namespace ad_utility {

namespace detail {

static constexpr auto wktPointRegex = ctll::fixed_string(
    "^\\s*[Pp][Oo][Ii][Nn][Tt]\\s*\\(\\s*"
    "(-?[0-9]+|-?[0-9]+\\.[0-9]+)"
    "\\s+"
    "(-?[0-9]+|-?[0-9]+\\.[0-9]+)"
    "\\s*\\)\\s*$");

// Parse a single WKT point and returns a pair of longitude and latitude. If
// the given string does not parse as a WKT point, a pair of `invalidCoordinate`
// is returned.
std::pair<double, double> parseWktPoint(const std::string_view point) {
  double lng = invalidCoordinate, lat = invalidCoordinate;
  if (auto match = ctre::search<wktPointRegex>(point)) {
    std::string_view lng_sv = match.get<1>();
    std::string_view lat_sv = match.get<2>();
    absl::from_chars(lng_sv.data(), lng_sv.data() + lng_sv.size(), lng);
    absl::from_chars(lat_sv.data(), lat_sv.data() + lat_sv.size(), lat);
    // This should never happen: if the regex matches, then each of the two
    // coordinate strings should also parse to a double.
    AD_CORRECTNESS_CHECK(!std::isnan(lng));
    AD_CORRECTNESS_CHECK(!std::isnan(lat));
  }
  return std::pair(lng, lat);
}

// Compute distance (in km) between two WKT points.
double wktDistImpl(GeoPoint point1, GeoPoint point2) {
  auto p1 = S2Point{S2LatLng::FromDegrees(point1.getLat(), point1.getLng())};
  auto p2 = S2Point{S2LatLng::FromDegrees(point2.getLat(), point2.getLng())};
  return S2Earth::ToKm(S1Angle(p1, p2));
}

<<<<<<< HEAD
// ____________________________________________________________________________
double kilometerToUnit(double kilometers,
                       std::optional<UnitOfMeasurement> unit) {
  static constexpr auto METERS = UnitOfMeasurement::METERS;
  static constexpr auto KILOMETERS = UnitOfMeasurement::KILOMETERS;
  static constexpr auto MILES = UnitOfMeasurement::MILES;
  static constexpr auto SQUARE_METERS = UnitOfMeasurement::SQUARE_METERS;
  static constexpr auto SQUARE_KILOMETERS =
      UnitOfMeasurement::SQUARE_KILOMETERS;
  static constexpr auto SQUARE_MILES = UnitOfMeasurement::SQUARE_MILES;
  static constexpr auto UNKNOWN = UnitOfMeasurement::UNKNOWN;
  auto multiplicator = [&unit]() {
    if (!unit.has_value()) {
      return 1.0;
    }
    switch (unit.value()) {
      case METERS:
        return 1000.0;
      case KILOMETERS:
        return 1.0;
      case MILES:
        return kilometerToMile;
      default:
        AD_CORRECTNESS_CHECK(!isLengthUnit(unit.value()));
        AD_THROW("Unsupported unit of measurement for distance.");
    }
  };
  return multiplicator() * kilometers;
}

// ____________________________________________________________________________
double valueInUnitToKilometer(double valueInUnit,
                              std::optional<UnitOfMeasurement> unit) {
  return valueInUnit / kilometerToUnit(1.0, unit);
}

// ____________________________________________________________________________
double squareMeterToUnit(double squareMeters,
                         std::optional<UnitOfMeasurement> unit) {
  static constexpr auto METERS = UnitOfMeasurement::METERS;
  static constexpr auto KILOMETERS = UnitOfMeasurement::KILOMETERS;
  static constexpr auto MILES = UnitOfMeasurement::MILES;
  static constexpr auto SQUARE_METERS = UnitOfMeasurement::SQUARE_METERS;
  static constexpr auto SQUARE_KILOMETERS =
      UnitOfMeasurement::SQUARE_KILOMETERS;
  static constexpr auto SQUARE_MILES = UnitOfMeasurement::SQUARE_MILES;
  static constexpr auto UNKNOWN = UnitOfMeasurement::UNKNOWN;
  auto multiplicator = [&unit]() {
    if (!unit.has_value()) {
      return 1.0;
    }
    switch (unit.value()) {
      case SQUARE_METERS:
        return 1.0;
      case SQUARE_KILOMETERS:
        return 1.0E-6;
      case SQUARE_MILES:
        return squareMeterToSquareMile;
      default:
        AD_CORRECTNESS_CHECK(!isAreaUnit(unit.value()));
        AD_THROW("Unsupported unit of measurement for area.");
    }
  };
  return multiplicator() * squareMeters;
}

// ____________________________________________________________________________
UnitOfMeasurement iriToUnitOfMeasurement(const std::string_view& iri) {
  static constexpr auto METERS = UnitOfMeasurement::METERS;
  static constexpr auto KILOMETERS = UnitOfMeasurement::KILOMETERS;
  static constexpr auto MILES = UnitOfMeasurement::MILES;
  static constexpr auto SQUARE_METERS = UnitOfMeasurement::SQUARE_METERS;
  static constexpr auto SQUARE_KILOMETERS =
      UnitOfMeasurement::SQUARE_KILOMETERS;
  static constexpr auto SQUARE_MILES = UnitOfMeasurement::SQUARE_MILES;
  static constexpr auto UNKNOWN = UnitOfMeasurement::UNKNOWN;
  if (iri == UNIT_METER_IRI) {
    return METERS;
  } else if (iri == UNIT_KILOMETER_IRI) {
    return KILOMETERS;
  } else if (iri == UNIT_MILE_IRI) {
    return MILES;
  } else if (iri == UNIT_SQUARE_METER_IRI) {
    return SQUARE_METERS;
  } else if (iri == UNIT_SQUARE_KILOMETER_IRI) {
    return SQUARE_KILOMETERS;
  } else if (iri == UNIT_SQUARE_MILE_IRI) {
    return SQUARE_MILES;
  }
  return UNKNOWN;
}

// ____________________________________________________________________________
bool isLengthUnit(UnitOfMeasurement unit) {
  static constexpr auto METERS = UnitOfMeasurement::METERS;
  static constexpr auto KILOMETERS = UnitOfMeasurement::KILOMETERS;
  static constexpr auto MILES = UnitOfMeasurement::MILES;
  static constexpr auto SQUARE_METERS = UnitOfMeasurement::SQUARE_METERS;
  static constexpr auto SQUARE_KILOMETERS =
      UnitOfMeasurement::SQUARE_KILOMETERS;
  static constexpr auto SQUARE_MILES = UnitOfMeasurement::SQUARE_MILES;
  static constexpr auto UNKNOWN = UnitOfMeasurement::UNKNOWN;
  return unit == METERS || unit == KILOMETERS || unit == MILES;
}

// ____________________________________________________________________________
bool isAreaUnit(UnitOfMeasurement unit) {
  static constexpr auto METERS = UnitOfMeasurement::METERS;
  static constexpr auto KILOMETERS = UnitOfMeasurement::KILOMETERS;
  static constexpr auto MILES = UnitOfMeasurement::MILES;
  static constexpr auto SQUARE_METERS = UnitOfMeasurement::SQUARE_METERS;
  static constexpr auto SQUARE_KILOMETERS =
      UnitOfMeasurement::SQUARE_KILOMETERS;
  static constexpr auto SQUARE_MILES = UnitOfMeasurement::SQUARE_MILES;
  static constexpr auto UNKNOWN = UnitOfMeasurement::UNKNOWN;
  return unit == SQUARE_METERS || unit == SQUARE_KILOMETERS ||
         unit == SQUARE_MILES;
}

=======
>>>>>>> c94f5270
}  // namespace detail

}  // namespace ad_utility<|MERGE_RESOLUTION|>--- conflicted
+++ resolved
@@ -55,128 +55,6 @@
   return S2Earth::ToKm(S1Angle(p1, p2));
 }
 
-<<<<<<< HEAD
-// ____________________________________________________________________________
-double kilometerToUnit(double kilometers,
-                       std::optional<UnitOfMeasurement> unit) {
-  static constexpr auto METERS = UnitOfMeasurement::METERS;
-  static constexpr auto KILOMETERS = UnitOfMeasurement::KILOMETERS;
-  static constexpr auto MILES = UnitOfMeasurement::MILES;
-  static constexpr auto SQUARE_METERS = UnitOfMeasurement::SQUARE_METERS;
-  static constexpr auto SQUARE_KILOMETERS =
-      UnitOfMeasurement::SQUARE_KILOMETERS;
-  static constexpr auto SQUARE_MILES = UnitOfMeasurement::SQUARE_MILES;
-  static constexpr auto UNKNOWN = UnitOfMeasurement::UNKNOWN;
-  auto multiplicator = [&unit]() {
-    if (!unit.has_value()) {
-      return 1.0;
-    }
-    switch (unit.value()) {
-      case METERS:
-        return 1000.0;
-      case KILOMETERS:
-        return 1.0;
-      case MILES:
-        return kilometerToMile;
-      default:
-        AD_CORRECTNESS_CHECK(!isLengthUnit(unit.value()));
-        AD_THROW("Unsupported unit of measurement for distance.");
-    }
-  };
-  return multiplicator() * kilometers;
-}
-
-// ____________________________________________________________________________
-double valueInUnitToKilometer(double valueInUnit,
-                              std::optional<UnitOfMeasurement> unit) {
-  return valueInUnit / kilometerToUnit(1.0, unit);
-}
-
-// ____________________________________________________________________________
-double squareMeterToUnit(double squareMeters,
-                         std::optional<UnitOfMeasurement> unit) {
-  static constexpr auto METERS = UnitOfMeasurement::METERS;
-  static constexpr auto KILOMETERS = UnitOfMeasurement::KILOMETERS;
-  static constexpr auto MILES = UnitOfMeasurement::MILES;
-  static constexpr auto SQUARE_METERS = UnitOfMeasurement::SQUARE_METERS;
-  static constexpr auto SQUARE_KILOMETERS =
-      UnitOfMeasurement::SQUARE_KILOMETERS;
-  static constexpr auto SQUARE_MILES = UnitOfMeasurement::SQUARE_MILES;
-  static constexpr auto UNKNOWN = UnitOfMeasurement::UNKNOWN;
-  auto multiplicator = [&unit]() {
-    if (!unit.has_value()) {
-      return 1.0;
-    }
-    switch (unit.value()) {
-      case SQUARE_METERS:
-        return 1.0;
-      case SQUARE_KILOMETERS:
-        return 1.0E-6;
-      case SQUARE_MILES:
-        return squareMeterToSquareMile;
-      default:
-        AD_CORRECTNESS_CHECK(!isAreaUnit(unit.value()));
-        AD_THROW("Unsupported unit of measurement for area.");
-    }
-  };
-  return multiplicator() * squareMeters;
-}
-
-// ____________________________________________________________________________
-UnitOfMeasurement iriToUnitOfMeasurement(const std::string_view& iri) {
-  static constexpr auto METERS = UnitOfMeasurement::METERS;
-  static constexpr auto KILOMETERS = UnitOfMeasurement::KILOMETERS;
-  static constexpr auto MILES = UnitOfMeasurement::MILES;
-  static constexpr auto SQUARE_METERS = UnitOfMeasurement::SQUARE_METERS;
-  static constexpr auto SQUARE_KILOMETERS =
-      UnitOfMeasurement::SQUARE_KILOMETERS;
-  static constexpr auto SQUARE_MILES = UnitOfMeasurement::SQUARE_MILES;
-  static constexpr auto UNKNOWN = UnitOfMeasurement::UNKNOWN;
-  if (iri == UNIT_METER_IRI) {
-    return METERS;
-  } else if (iri == UNIT_KILOMETER_IRI) {
-    return KILOMETERS;
-  } else if (iri == UNIT_MILE_IRI) {
-    return MILES;
-  } else if (iri == UNIT_SQUARE_METER_IRI) {
-    return SQUARE_METERS;
-  } else if (iri == UNIT_SQUARE_KILOMETER_IRI) {
-    return SQUARE_KILOMETERS;
-  } else if (iri == UNIT_SQUARE_MILE_IRI) {
-    return SQUARE_MILES;
-  }
-  return UNKNOWN;
-}
-
-// ____________________________________________________________________________
-bool isLengthUnit(UnitOfMeasurement unit) {
-  static constexpr auto METERS = UnitOfMeasurement::METERS;
-  static constexpr auto KILOMETERS = UnitOfMeasurement::KILOMETERS;
-  static constexpr auto MILES = UnitOfMeasurement::MILES;
-  static constexpr auto SQUARE_METERS = UnitOfMeasurement::SQUARE_METERS;
-  static constexpr auto SQUARE_KILOMETERS =
-      UnitOfMeasurement::SQUARE_KILOMETERS;
-  static constexpr auto SQUARE_MILES = UnitOfMeasurement::SQUARE_MILES;
-  static constexpr auto UNKNOWN = UnitOfMeasurement::UNKNOWN;
-  return unit == METERS || unit == KILOMETERS || unit == MILES;
-}
-
-// ____________________________________________________________________________
-bool isAreaUnit(UnitOfMeasurement unit) {
-  static constexpr auto METERS = UnitOfMeasurement::METERS;
-  static constexpr auto KILOMETERS = UnitOfMeasurement::KILOMETERS;
-  static constexpr auto MILES = UnitOfMeasurement::MILES;
-  static constexpr auto SQUARE_METERS = UnitOfMeasurement::SQUARE_METERS;
-  static constexpr auto SQUARE_KILOMETERS =
-      UnitOfMeasurement::SQUARE_KILOMETERS;
-  static constexpr auto SQUARE_MILES = UnitOfMeasurement::SQUARE_MILES;
-  static constexpr auto UNKNOWN = UnitOfMeasurement::UNKNOWN;
-  return unit == SQUARE_METERS || unit == SQUARE_KILOMETERS ||
-         unit == SQUARE_MILES;
-}
-
-=======
->>>>>>> c94f5270
 }  // namespace detail
 
 }  // namespace ad_utility