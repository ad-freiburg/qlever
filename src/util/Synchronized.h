// Copyright 2020, University of Freiburg,
// Chair of Algorithms and Data Structures.
// Author: Johannes Kalmbach (johannes.kalmbach@gmail.com)
// Created on 12.04.20.
// Inspired by Facebooks folly::Synchronized.

#ifndef QLEVER_SYNCHRONIZED_H
#define QLEVER_SYNCHRONIZED_H

#include <atomic>
#include <condition_variable>
#include <shared_mutex>

#include "backports/atomic_flag.h"
#include "backports/keywords.h"
#include "util/Forward.h"
#include "util/OnDestructionDontThrowDuringStackUnwinding.h"

namespace ad_utility {

// An empty tag-type
struct ConstructWithMutex {};

/// Does type M have a lock() and unlock() member function (behaves like a
/// mutex)
template <typename M, typename = void>
struct AllowsLocking : std::false_type {};

template <typename M>
struct AllowsLocking<M, std::void_t<decltype(std::declval<M&>().lock()),
                                    decltype(std::declval<M&>().unlock())>>
    : std::true_type {};

/// Does type M have lock(), unlock(), lock_shared() and unlock_shared() member
/// functions (behaves like a shared_mutex)
template <typename M, typename = void>
struct AllowsSharedLocking : std::false_type {};

template <typename M>
struct AllowsSharedLocking<
    M, std::void_t<AllowsLocking<M>, decltype(std::declval<M&>().lock_shared()),
                   decltype(std::declval<M&>().unlock_shared())>>
    : std::true_type {};

/// A very simple spin lock, stolen from cppreference. A spin lock is simply a
/// lock that actively waits (as long as is necessary) for the lock to be
/// released before locking it. In particular, this is OK when using it for
/// serializing simple and fast concurrent accesses to an object.
class SpinLock {
 private:
<<<<<<< HEAD
  ql::atomic_flag lock_;
=======
  ql::atomic_flag lock_{false};
>>>>>>> 3f7a4cca

 public:
  void lock() {
    while (lock_.test_and_set(std::memory_order_acquire)) {
    }  // spin
  }
  void unlock() { lock_.clear(std::memory_order_release); }
};

// forward declaration
template <class S, bool b, bool c>
class LockPtr;

/**
 * @brief Combines an arbitrary type with a mutex to only perform locked
 * operations on the underlying data
 *
 * Inspired and similar interface to facebooks folly::synchronized (but much
 * simpler to only meet our needs)
 *
 * @tparam T The actual type that is stored
 * @tparam Mutex A Mutex like type (e.g. std::mutex or std::shared_mutex).
 * Defaults to std::shared_mutex
 */
template <typename T, typename Mutex = std::shared_mutex,
          typename = std::enable_if_t<AllowsLocking<Mutex>::value>>
class Synchronized {
 public:
  using value_type = std::remove_reference_t<T>;

  /// is this a shared_mutex?
  constexpr static bool isShared = AllowsSharedLocking<Mutex>::value;

 public:
  /// Copying will copy the data, but not request ordering index or the mutex.
  Synchronized(const Synchronized& rhs) : data_{*rhs.wlock()} {}
  Synchronized& operator=(const Synchronized& rhs) {
    *wlock() = *rhs.wlock();
    return *this;
  }
  /// default Movable
  Synchronized(Synchronized&&) noexcept = default;
  Synchronized& operator=(Synchronized&&) noexcept = default;

  Synchronized() QL_CONCEPT_OR_NOTHING(
      requires ql::concepts::default_initializable<T>) = default;
  ~Synchronized() = default;

  /// Constructor that is not copy or move, tries to instantiate the underlying
  /// type via perfect forwarding (this includes the default constructor)
  CPP_template(typename Arg, typename... Args)(requires CPP_NOT(
      ql::concepts::same_as<ql::remove_cvref_t<Arg>, Synchronized>))
      QL_EXPLICIT(sizeof...(Args) == 0) Synchronized(Arg&& arg, Args&&... args)
      : data_{AD_FWD(arg), AD_FWD(args)...}, m_{} {}

  template <typename... Args>
  Synchronized(ConstructWithMutex, Mutex mutex, Args&&... args)
      : data_{std::forward<Args>(args)...}, m_{mutex} {}

  /** @brief Obtain an exclusive lock and then call f() on the underlying data
   * type, return the result.
   *
   * Note that return type deduction is done via auto which means,
   * that no references are passed out. This happens deliberately as
   * passing out references to the underlying type would ignore the locking.
   */
  template <typename F>
  auto withWriteLock(F f) {
    std::lock_guard l(m_);
    return f(data_);
  }

  /// const overload of `withWriteLock`
  template <typename F>
  auto withWriteLock(F f) const {
    std::lock_guard l(mutex());
    return f(data_);
  }

  /// Similar to `withWriteLock`, but additionally guarantees that the request
  /// with requestNumber 0 is performed first, then comes requestNumber 1 etc.
  /// If a request number in the range [0...k] is missing, then the program will
  /// deadlock. See `/src/index/Index.cpp` for an example.
  template <typename F>
  auto withWriteLockAndOrdered(F f, size_t requestNumber) {
    std::unique_lock l(m_);
    // It is important to create this AFTER the lock, s.t. the
    // nextOrderedRequest_ update is still protected. We must give it a name,
    // s.t. it is not destroyed immediately.
    auto od = ad_utility::makeOnDestructionDontThrowDuringStackUnwinding([&]() {
      ++nextOrderedRequest_;
      l.unlock();
      requestCv_.notify_all();
    });
    requestCv_.wait(l, [&]() { return requestNumber == nextOrderedRequest_; });
    return f(data_);
  }

  /** @brief Obtain a shared lock and then call f() on the underlying data type,
   * return the result.
   *
   * Note that return type deduction is done via auto which means,
   * that no references are passed out. This happens deliberately as
   * passing out references to the underlying type would ignore the locking.
   * Only supported if the mutex allows shared locking and the
   * function type F only treats its object as const.
   */
  template <typename F, bool s = isShared,
            typename Res = std::invoke_result_t<F, const T&>>
  std::enable_if_t<s, Res> withReadLock(F f) const {
    std::shared_lock l(mutex());
    return f(data_);
  }

  /**
   * @brief Obtain a handle that can be treated like a T* to the underlying type
   * with exclusive access.
   *
   *
   * If the Return value is stored, then the T will remain locked until the
   * return value is destroyed. If the return value outlives the Synchronized
   * element by which it was obtained, the behavior is undefined.
   *
   * Examples:
   * Synchronized<std::vector<int>> s;
   * s.wlock()->push_back(3);  // obtain lock, push back, release lock
   * {
   *   auto l = s.wlock(); // s is now locked by l;
   *   l->push_back(5); // push back, remain locked.
   *   // s.wlock()->push_back(0) // would deadlock, because s is still locked
   * by l; } // l goes out of scope and unlocks s again;
   * s.wlock()->push_back(7);
   *
   */
  auto wlock() { return LockPtr<Synchronized, false, false>{this}; }

  // exclusive lock, but only const access to underlying data allowed
  auto wlock() const { return LockPtr<Synchronized, false, true>{this}; }

  /**
   * @brief Obtain a handle that can be treated like a const T* to the
   * underlying type with shared access. Only works if the Mutex type allows
   * shared locking.
   *
   * If the Return value is stored, then the T will remain shared_locked until
   * the return value is destroyed. If the return value outlives the
   * Synchronized element by which it was obtained, the behavior is undefined.
   *
   * Examples:
   * Synchronized<std::vector<int>> s;
   * cout << s.rlock()->size();  // obtain shared_lock, obtain size, release
   * shared_lock
   * // s.rlock()->push_back(3);  // does not compile, because rlock() only
   * allows access to const members
   * {
   *   auto l = s.rlock(); // s is now shared_locked by l;
   *   cout << l->size(); // get size, remain shared_locked.
   *   // s.wlock()->push_back(0) // would deadlock, because s is still locked
   * by l; cout << s.rlock()->size(); // works because multiple shared locks at
   * the same time are ok } // l goes out of scope and unlocks s again;
   * s.wlock()->push_back(7);
   *
   */
  template <typename M = Mutex>
  std::enable_if_t<AllowsSharedLocking<M>::value,
                   LockPtr<Synchronized, true, true>>
  rlock() const {
    return LockPtr<Synchronized, true, true>{this};
  };

  // Return a `Synchronized` that uses a reference to this `Synchronized`'s
  // `_data` and `mutext_`. The reference is a reference of the Base class U.
  CPP_template_2(typename U)(requires std::is_base_of_v<U, T>)
      Synchronized<U&, Mutex&> toBaseReference() {
    return {ConstructWithMutex{}, mutex(), data_};
  }

 private:
  T data_{};  // The data to which we synchronize the access.
  Mutex m_;   // The used mutex

  Mutex& mutex() const { return const_cast<Mutex&>(m_); }

  // These are used for the withWriteLockAndOrdered function
  size_t nextOrderedRequest_ = 0;
  std::condition_variable_any requestCv_;

  template <class S, bool b, bool c>
  friend class LockPtr;  // The LockPtr implementation requires private access
};

/// handle to a locked Synchronized class
template <class S, bool isSharedLock, bool isConst>
class LockPtr {
  using value_type = typename S::value_type;
  // either store a Pointer or a Pointer to const
  using ptr_type = std::conditional_t<isConst, const S* const, S* const>;

 private:
  // construction is private and only allowed by the Synchronized class
  template <typename T, typename M, typename>
  friend class Synchronized;

  // store a pointer to the parent object and immediately lock it.
  explicit LockPtr(ptr_type s) : s_(s) {
    static_assert(isConst ||
                  !isSharedLock);  // if we only have a shared lock, we may only
                                   // perform const operations
    if constexpr (isSharedLock) {
      s_->mutex().lock_shared();
    } else {
      s_->mutex().lock();
    }
  }

 public:
  // destructor releases the lock
  ~LockPtr() {
    if constexpr (isSharedLock) {
      s_->mutex().unlock_shared();
    } else {
      s_->mutex().unlock();
    }
  }

  /// Access to underlying data. Non const access is only allowed for exclusive
  /// locks that are not const.
  template <bool s = isConst>
  std::enable_if_t<!s, value_type&> operator*() {
    return s_->data_;
  }

  /// Access to underlying data.
  const value_type& operator*() const { return s_->data_; }

  /// Access to underlying data. Non const access is only allowed for exclusive
  /// locks that are not const.
  template <bool s = isConst>
  std::enable_if_t<!s, value_type*> operator->() {
    return &s_->data_;
  }

  /// Access to underlying data.
  const value_type* operator->() const { return &s_->data_; }

 private:
  ptr_type s_;
};

}  // namespace ad_utility

#endif  // QLEVER_SYNCHRONIZED_H<|MERGE_RESOLUTION|>--- conflicted
+++ resolved
@@ -48,11 +48,7 @@
 /// serializing simple and fast concurrent accesses to an object.
 class SpinLock {
  private:
-<<<<<<< HEAD
-  ql::atomic_flag lock_;
-=======
   ql::atomic_flag lock_{false};
->>>>>>> 3f7a4cca
 
  public:
   void lock() {
