// Copyright 2021, University of Freiburg,
// Chair of Algorithms and Data Structures.
// Author: Johannes Kalmbach (kalmbacj@informatik.uni-freiburg.de)

#ifndef QLEVER_CONCURRENTCACHE_H
#define QLEVER_CONCURRENTCACHE_H
#include <concepts>
#include <condition_variable>
#include <memory>
#include <mutex>
#include <utility>

#include "backports/keywords.h"
#include "util/Forward.h"
#include "util/HashMap.h"
#include "util/Log.h"
#include "util/MemorySize/MemorySize.h"
#include "util/Synchronized.h"

namespace ad_utility {

/** This exception is thrown if we are waiting for a computation result,
 * which is computed by a different thread and the computation in this
 * other thread fails.
 */
class WaitedForResultWhichThenFailedException : public std::exception {
  const char* what() const noexcept override {
    return "Waited for a result from another thread which then failed";
  }
};

// A strongly typed enum to differentiate the following cases:
// a result was stored in the cache, but not cachedPinned. A result was stored
// in the cache and cachedPinned, a result was not in the cache and therefore
// had to be computed.
enum struct CacheStatus {
  cachedNotPinned,
  cachedPinned,
  // TODO<RobinTF> Rename to notCached, the name is just confusing. Can
  // potentially be merged with notInCacheAndNotComputed.
  computed,
  notInCacheAndNotComputed
};

// Convert a `CacheStatus` to a human-readable string. We mostly use it for
// JSON exports, so we use a hyphenated format.
constexpr std::string_view toString(CacheStatus status) {
  switch (status) {
    case CacheStatus::cachedNotPinned:
      return "cached_not_pinned";
    case CacheStatus::cachedPinned:
      return "cached_pinned";
    case CacheStatus::computed:
      return "computed";
    case CacheStatus::notInCacheAndNotComputed:
      return "not_in_cache_not_computed";
    default:
      throw std::runtime_error(
          "Unknown enum value was encountered in `toString(CacheStatus)`");
  }
}

// Given a `cache` and a `key` determine the corresponding `CacheStatus`.
// Note: `computed` in this case means "not contained in the cache".
template <typename Cache, typename Key>
CacheStatus getCacheStatus(const Cache& cache, const Key& key) {
  if (cache.containsPinned(key)) {
    return CacheStatus::cachedPinned;
  } else if (cache.containsNonPinned(key)) {
    return CacheStatus::cachedNotPinned;
  } else {
    return CacheStatus::computed;
  }
}

// Implementation details, do not call them from outside this module.
namespace ConcurrentCacheDetail {

/**
 * @brief A result of an expensive computation, that is only computed once
 * @tparam Value - The result type of the computation.
 *
 * Usage: Multiple threads who wait for the same computational result of type
 *        Value hold a pointer to this class. Exactly one of them actually
 *        computes the result and supplies it via the finish() method, or calls
 *        abort() to signal that the computation has failed. The other threads
 *        may only call getResult(). This call blocks, until finish() or
 *        abort() is called from the computing threads. If the result is
 *        aborted, the call to getResult() will throw an
 *        WaitedForResultWhichThenFailedException
 *
 *       This class is thread-safe
 */
template <typename Value>
class ResultInProgress {
 public:
  ResultInProgress() = default;

  // Distribute the computation results to all the threads that at some point
  // have called or will call getResult(). Check that none of the other threads
  // waiting for the result have already finished or were aborted.
  void finish(std::shared_ptr<Value> result) {
    std::unique_lock lockGuard(_mutex);
    AD_CONTRACT_CHECK(_status == Status::IN_PROGRESS);
    _status = Status::FINISHED;
    _result = std::move(result);
    lockGuard.unlock();
    _conditionVariable.notify_all();
  }

  // Signal the failure of the computation to all the threads that at some point
  // have called or will call getResult().
  // If the total number of calls to finish() or abort() exceeds 1, the program
  // will terminate.
  void abort() {
    AD_CONTRACT_CHECK(_status == Status::IN_PROGRESS);
    std::unique_lock lockGuard(_mutex);
    _status = Status::ABORTED;
    lockGuard.unlock();
    _conditionVariable.notify_all();
  }

  // Wait for another thread to finish the computation and obtain the result.
  // If the computation is aborted, this function throws an
  // AbortedInOtherThreadException
  std::shared_ptr<const Value> getResult() {
    std::unique_lock uniqueLock(_mutex);
    _conditionVariable.wait(uniqueLock,
                            [this] { return _status != Status::IN_PROGRESS; });
    if (_status == Status::ABORTED) {
      throw WaitedForResultWhichThenFailedException{};
    }
    return _result;
  }

 private:
  enum class Status { IN_PROGRESS, FINISHED, ABORTED };
  std::shared_ptr<const Value> _result;
  // See this SO answer for why mutable is ok here
  // https://stackoverflow.com/questions/3239905/c-mutex-and-const-correctness
  mutable std::condition_variable _conditionVariable;
  mutable std::mutex _mutex;
  Status _status = Status::IN_PROGRESS;
};
}  // namespace ConcurrentCacheDetail

/**
 * @brief Makes sure that an expensive, deterministic computation result is
 * reused, if it is already cached or currently being computed by another
 * thread. Also allows transparent access to the underlying cache.
 * @tparam Cache The underlying cache type. The cache implementations from the
 *         ad_utility namespace all fulfill the requirements.
 */
template <typename Cache>
class ConcurrentCache {
 public:
  using Value = typename Cache::value_type;
  using Key = typename Cache::key_type;

  ConcurrentCache() = default;
  /// Constructor: all arguments are forwarded to the underlying cache type.
  CPP_template(typename CacheArg, typename... CacheArgs)(requires(
      !ql::concepts::same_as<ConcurrentCache, ql::remove_cvref_t<CacheArg>>))
      ConcurrentCache(CacheArg&& cacheArg, CacheArgs&&... cacheArgs)
      : _cacheAndInProgressMap{AD_FWD(cacheArg), AD_FWD(cacheArgs)...} {}

  struct ResultAndCacheStatus {
    std::shared_ptr<const Value> _resultPointer;
    CacheStatus _cacheStatus;
  };

 public:
  /**
   * @brief Obtain the result of an expensive computation. Do not recompute the
   * result if it is cached or currently being computed by another thread.
   * @param key  A key that can uniquely identify a computation. For equal keys,
   * the associated computeFunctions must yield the same results.
   * @param computeFunction The actual computation. If the result has to be
   * computed, computeFunction() is called.
   * @param onlyReadFromCache If true, then the result will only be returned if
   * it is contained in the cache. Otherwise `nullptr` with a cache status of
   * `notInCacheNotComputed` will be returned.
   * @param suitableForCache Predicate function that will be applied to newly
   * computed value to check if it is suitable for caching. Only if it returns
   * true the result will be cached.
   * @return A `ResultAndCacheStatus` shared_ptr to the computation result.
   *
   */
  CPP_template_2(typename ComputeFuncT, typename SuitabilityFuncT)(
      requires InvocableWithConvertibleReturnType<ComputeFuncT, Value> CPP_and_2
          InvocableWithConvertibleReturnType<SuitabilityFuncT, bool,
                                             const Value&>) ResultAndCacheStatus
      computeOnce(const Key& key, const ComputeFuncT& computeFunction,
                  bool onlyReadFromCache,
                  const SuitabilityFuncT& suitableForCache) {
    return computeOnceImpl(false, key, computeFunction, onlyReadFromCache,
                           suitableForCache);
  }

  /// Similar to computeOnce, with the following addition: After the call
  /// completes, the result will be pinned in the underlying cache.
  CPP_template_2(typename ComputeFuncT, typename SuitabilityFuncT)(
      requires InvocableWithConvertibleReturnType<ComputeFuncT, Value> CPP_and_2
          InvocableWithConvertibleReturnType<SuitabilityFuncT, bool,
                                             const Value&>) ResultAndCacheStatus
      computeOncePinned(const Key& key, const ComputeFuncT& computeFunction,
                        bool onlyReadFromCache,
                        const SuitabilityFuncT& suitedForCache) {
    return computeOnceImpl(true, key, computeFunction, onlyReadFromCache,
                           suitedForCache);
  }

  // If the result is contained in the cache, read and return it. Otherwise,
  // compute it, but do not store it in the cache. The interface is the same as
  // for the above two functions, therefore some of the arguments are unused.
  CPP_template_2(typename ComputeFuncT, typename SuitabilityFuncT)(
      requires InvocableWithConvertibleReturnType<ComputeFuncT, Value> CPP_and_2
          InvocableWithConvertibleReturnType<SuitabilityFuncT, bool,
                                             const Value&>) ResultAndCacheStatus
      computeButDontStore(
          const Key& key, const ComputeFuncT& computeFunction,
          bool onlyReadFromCache,
          [[maybe_unused]] const SuitabilityFuncT& suitedForCache) {
    {
      auto resultPtr = _cacheAndInProgressMap.wlock()->_cache[key];
      if (resultPtr != nullptr) {
        return {std::move(resultPtr), CacheStatus::cachedNotPinned};
      }
    }
    if (onlyReadFromCache) {
      return {nullptr, CacheStatus::notInCacheAndNotComputed};
    }
    auto value = std::make_shared<Value>(computeFunction());
    return {std::move(value), CacheStatus::computed};
  }

  // Insert `value` into the cache, if the `key` is not already present. In case
  // `pinned` is true and the key is already present, the existing value is
  // pinned in case it is not pinned yet.
  void tryInsertIfNotPresent(bool pinned, const Key& key,
                             std::shared_ptr<Value> value) {
    auto lockPtr = _cacheAndInProgressMap.wlock();
    auto& cache = lockPtr->_cache;
    if (pinned) {
      if (!cache.containsAndMakePinnedIfExists(key)) {
        cache.insertPinned(key, std::move(value));
      }
    } else if (!cache.contains(key)) {
      cache.insert(key, std::move(value));
    }
  }

  /// Clear the cache (but not the pinned entries)
  void clearUnpinnedOnly() {
    _cacheAndInProgressMap.wlock()->_cache.clearUnpinnedOnly();
  }

  /// Clear the cache, including the pinned entries.
  void clearAll() { _cacheAndInProgressMap.wlock()->_cache.clearAll(); }

  /// Delete elements from the unpinned part of the cache of total size
  /// at least `size`;
  bool makeRoomAsMuchAsPossible(MemorySize size) {
    return _cacheAndInProgressMap.wlock()->_cache.makeRoomAsMuchAsPossible(
        size);
  }

  /// The number of non-pinned entries in the cache
  auto numNonPinnedEntries() const {
    return _cacheAndInProgressMap.wlock()->_cache.numNonPinnedEntries();
  }

  /// The number of pinned entries in the underlying cache
  auto numPinnedEntries() const {
    return _cacheAndInProgressMap.wlock()->_cache.numPinnedEntries();
  }

  /// Total size of the non-pinned entries in the cache (the unit depends on
  /// the cache's configuration)
  auto nonPinnedSize() const {
    return _cacheAndInProgressMap.wlock()->_cache.nonPinnedSize();
  }

  /// Total size of the non-pinned entries in the cache (the unit depends on
  /// the cache's configuration)
  auto pinnedSize() const {
    return _cacheAndInProgressMap.wlock()->_cache.pinnedSize();
  }

  /// only for testing: get access to the implementation
  auto& getStorage() { return _cacheAndInProgressMap; }

  // is key in cache (not in progress), used for testing
  bool cacheContains(const Key& k) const {
    return _cacheAndInProgressMap.wlock()->_cache.contains(k);
  }

  // If the `key` is contained in the cache, return the corresponding value and
  // cache status (which will always be `pinned` or `not-pinned` in this case_).
  // If the `key` is not in the cache, return `std::nullopt`.
  std::optional<ResultAndCacheStatus> getIfContained(const Key& key) {
    auto lockPtr = _cacheAndInProgressMap.wlock();
    auto& cache = lockPtr->_cache;
    const auto cacheStatus = getCacheStatus(cache, key);
    if (cacheStatus == CacheStatus::computed) {
      return std::nullopt;
    }
    // The result is in the cache, simply return it.
    return ResultAndCacheStatus{cache[key], cacheStatus};
  }

  // These functions set the different capacity/size settings of the cache
  void setMaxSize(MemorySize maxSize) {
    _cacheAndInProgressMap.wlock()->_cache.setMaxSize(maxSize);
  }
  void setMaxNumEntries(size_t maxNumEntries) {
    _cacheAndInProgressMap.wlock()->_cache.setMaxNumEntries(maxNumEntries);
  }
  void setMaxSizeSingleEntry(MemorySize maxSize) {
    _cacheAndInProgressMap.wlock()->_cache.setMaxSizeSingleEntry(maxSize);
  }

  MemorySize getMaxSizeSingleEntry() const {
    return _cacheAndInProgressMap.wlock()->_cache.getMaxSizeSingleEntry();
  }

 private:
  using ResultInProgress = ConcurrentCacheDetail::ResultInProgress<Value>;

  // We hold a cache, and a hashtable in which we store all the computations
  // that are currently in progress (only finished results are added to the
  // cache)
  struct CacheAndInProgressMap {
    Cache _cache;
    // Values that are currently being computed. The bool tells us whether this
    // result will be pinned in the cache.
    HashMap<Key, std::pair<bool, std::shared_ptr<ResultInProgress>>>
        _inProgress;

    CacheAndInProgressMap() = default;
    CPP_template_2(typename Arg, typename... Args)(
<<<<<<< HEAD
        requires(!ql::concepts::same_as<std::remove_cvref_t<Arg>,
                                        CacheAndInProgressMap>))
        QL_EXPLICIT(sizeof...(Args) > 0)
            CacheAndInProgressMap(Arg&& arg, Args&&... args)
=======
        requires(!ql::concepts::same_as<
                 ql::remove_cvref_t<Arg>,
                 CacheAndInProgressMap>)) explicit(sizeof...(Args) > 0)
        CacheAndInProgressMap(Arg&& arg, Args&&... args)
>>>>>>> 1074cabe
        : _cache{AD_FWD(arg), AD_FWD(args)...} {}
  };

  // make the whole class thread-safe by making all the data members thread-safe
  using SyncCache = ad_utility::Synchronized<CacheAndInProgressMap, std::mutex>;

  // delete the operation with the key from the hash map of the operations that
  // are in progress, and add it to the cache using the computationResult
  // Will crash if the key cannot be found in the hash map
  void moveFromInProgressToCache(Key key,
                                 std::shared_ptr<Value> computationResult) {
    // Obtain a lock for the whole operation, making it atomic.
    auto lockPtr = _cacheAndInProgressMap.wlock();
    AD_CONTRACT_CHECK(lockPtr->_inProgress.contains(key));
    bool pinned = lockPtr->_inProgress[key].first;
    if (pinned) {
      lockPtr->_cache.insertPinned(std::move(key),
                                   std::move(computationResult));
    } else {
      lockPtr->_cache.insert(std::move(key), std::move(computationResult));
    }
    lockPtr->_inProgress.erase(key);
  }

 private:
  // implementation for computeOnce (pinned and normal variant).
  CPP_template_2(typename ComputeFuncT, typename SuitabilityFuncT)(
      requires InvocableWithConvertibleReturnType<ComputeFuncT, Value> CPP_and_2
          InvocableWithConvertibleReturnType<SuitabilityFuncT, bool,
                                             const Value&>) ResultAndCacheStatus
      computeOnceImpl(bool pinned, const Key& key,
                      const ComputeFuncT& computeFunction,
                      bool onlyReadFromCache,
                      const SuitabilityFuncT& suitableForCache) {
    using std::make_shared;
    using std::shared_ptr;
    bool mustCompute;
    shared_ptr<ResultInProgress> resultInProgress;
    // first determine whether we have to compute the result,
    // this is done atomically by locking the storage for the whole time
    {
      auto lockPtr = _cacheAndInProgressMap.wlock();
      auto& cache = lockPtr->_cache;
      const auto cacheStatus = getCacheStatus(cache, key);
      if (pinned) {
        cache.containsAndMakePinnedIfExists(key);
      }
      bool contained = cacheStatus != CacheStatus::computed;
      if (contained) {
        // the result is in the cache, simply return it.
        return {cache[key], cacheStatus};
      } else if (onlyReadFromCache) {
        return {nullptr, CacheStatus::notInCacheAndNotComputed};
      } else if (lockPtr->_inProgress.contains(key)) {
        // the result is not cached, but someone else is computing it.
        // it is important, that we do not immediately call getResult() since
        // this call blocks and we currently hold a lock.

        // if we want to pin the result, but the computing thread doesn't,
        // inform them about this
        lockPtr->_inProgress[key].first |= pinned;
        mustCompute = false;
        // store a handle to the computation.
        resultInProgress = lockPtr->_inProgress[key].second;
      } else {
        // we are the first to compute this result, setup a blank
        // result to which we can write.
        mustCompute = true;
        resultInProgress = make_shared<ResultInProgress>();
        lockPtr->_inProgress[key] = std::pair(pinned, resultInProgress);
      }
    }  // release the lock, it is not required while we are computing
    if (mustCompute) {
      LOG(TRACE) << "Not in the cache, need to compute result" << std::endl;
      try {
        // The actual computation
        shared_ptr<Value> result = make_shared<Value>(computeFunction());
        if (suitableForCache(*result)) {
          moveFromInProgressToCache(key, result);
          // Signal other threads who are waiting for the results.
          resultInProgress->finish(result);
        } else {
          AD_CONTRACT_CHECK(!pinned);
          _cacheAndInProgressMap.wlock()->_inProgress.erase(key);
          resultInProgress->finish(nullptr);
        }
        // result was not cached
        return {std::move(result), CacheStatus::computed};
      } catch (...) {
        // Other threads may try this computation again in the future
        _cacheAndInProgressMap.wlock()->_inProgress.erase(key);
        // Result computation has failed, signal the other threads,
        resultInProgress->abort();
        throw;
      }
    } else {
      // someone else is computing the result, wait till it is finished and
      // return the result, we do not count this case as "cached" as we had to
      // wait.
      auto resultPointer = resultInProgress->getResult();
      if (!resultPointer) {
        // Fallback computation
        auto mutablePointer = make_shared<Value>(computeFunction());
        if (suitableForCache(*mutablePointer)) {
          tryInsertIfNotPresent(pinned, key, mutablePointer);
        } else {
          AD_CONTRACT_CHECK(!pinned);
        }
        resultPointer = std::move(mutablePointer);
      }
      return {std::move(resultPointer), CacheStatus::computed};
    }
  }

  // Data members
  SyncCache _cacheAndInProgressMap;  // the data storage
};
}  // namespace ad_utility

#endif  // QLEVER_CONCURRENTCACHE_H<|MERGE_RESOLUTION|>--- conflicted
+++ resolved
@@ -338,18 +338,10 @@
         _inProgress;
 
     CacheAndInProgressMap() = default;
-    CPP_template_2(typename Arg, typename... Args)(
-<<<<<<< HEAD
-        requires(!ql::concepts::same_as<std::remove_cvref_t<Arg>,
-                                        CacheAndInProgressMap>))
+    CPP_template_2(typename Arg, typename... Args)(requires(
+        !ql::concepts::same_as<ql::remove_cvref_t<Arg>, CacheAndInProgressMap>))
         QL_EXPLICIT(sizeof...(Args) > 0)
             CacheAndInProgressMap(Arg&& arg, Args&&... args)
-=======
-        requires(!ql::concepts::same_as<
-                 ql::remove_cvref_t<Arg>,
-                 CacheAndInProgressMap>)) explicit(sizeof...(Args) > 0)
-        CacheAndInProgressMap(Arg&& arg, Args&&... args)
->>>>>>> 1074cabe
         : _cache{AD_FWD(arg), AD_FWD(args)...} {}
   };
 
