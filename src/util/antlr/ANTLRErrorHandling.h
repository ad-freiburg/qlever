--- conflicted
+++ resolved
@@ -6,11 +6,6 @@
 
 #pragma once
 
-<<<<<<< HEAD
-#include <util/ParseException.h>
-
-=======
->>>>>>> 0359f210
 #include <string>
 
 #include "BaseErrorListener.h"
