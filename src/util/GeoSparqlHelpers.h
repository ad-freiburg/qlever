// Copyright 2025, University of Freiburg,
// Chair of Algorithms and Data Structures
// Authors: Hannah Bast <bast@cs.uni-freiburg.de>,
//          Christoph Ullinger <ullingec@cs.uni-freiburg.de>

#ifndef QLEVER_GEOSPARQLHELPERS_H
#define QLEVER_GEOSPARQLHELPERS_H

#include <absl/strings/str_cat.h>

#include <limits>
#include <optional>
#include <string_view>

#include "global/Constants.h"
#include "parser/GeoPoint.h"
<<<<<<< HEAD
#include "util/GeometryInfo.h"
=======
#include "parser/NormalizedString.h"
>>>>>>> a45105d9

namespace ad_utility {

namespace detail {

static constexpr double invalidCoordinate =
    std::numeric_limits<double>::quiet_NaN();

static constexpr double kilometerToMile = 0.62137119;

// TODO: Make the SPARQL expressions work for function pointers or
// std::function.

// Extract coordinates from a well-known text literal.
std::pair<double, double> parseWktPoint(const std::string_view point);

// Calculate geographic distance between points in kilometers using s2geometry.
double wktDistImpl(GeoPoint point1, GeoPoint point2);

// Convert kilometers to other supported units.
double kilometerToUnit(double kilometers,
                       std::optional<UnitOfMeasurement> unit);

// Convert a unit IRI string (without quotes or brackets) to unit.
UnitOfMeasurement iriToUnitOfMeasurement(const std::string_view& uri);

}  // namespace detail

// Return the longitude coordinate from a WKT point.
class WktLongitude {
 public:
  double operator()(const std::optional<GeoPoint>& point) const {
    if (!point.has_value()) {
      return std::numeric_limits<double>::quiet_NaN();
    }
    return point.value().getLng();
  }
};

// Return the latitude coordinate from a WKT point.
class WktLatitude {
 public:
  double operator()(const std::optional<GeoPoint>& point) const {
    if (!point.has_value()) {
      return std::numeric_limits<double>::quiet_NaN();
    }
    return point.value().getLat();
  }
};

// Compute the distance between two WKT points.
class WktDistGeoPoints {
 public:
  double operator()(
      const std::optional<GeoPoint>& point1,
      const std::optional<GeoPoint>& point2,
      const std::optional<UnitOfMeasurement>& unit = std::nullopt) const {
    if (!point1.has_value() || !point2.has_value()) {
      return std::numeric_limits<double>::quiet_NaN();
    }
    return detail::kilometerToUnit(
        detail::wktDistImpl(point1.value(), point2.value()), unit);
  }
};

// Compute the distance between two WKT points in meters.
class WktMetricDistGeoPoints {
 public:
  double operator()(const std::optional<GeoPoint>& point1,
                    const std::optional<GeoPoint>& point2) const {
    return WktDistGeoPoints{}(point1, point2, UnitOfMeasurement::METERS);
  }
};

// Get the centroid of a geometry.
class WktCentroid {
 public:
  ValueId operator()(const std::optional<GeometryInfo>& geom) const {
    if (!geom.has_value()) {
      return ValueId::makeUndefined();
    }
    return ValueId::makeFromGeoPoint(geom.value().getCentroid());
  }
};

}  // namespace ad_utility

#endif  // QLEVER_GEOSPARQLHELPERS_H<|MERGE_RESOLUTION|>--- conflicted
+++ resolved
@@ -14,11 +14,8 @@
 
 #include "global/Constants.h"
 #include "parser/GeoPoint.h"
-<<<<<<< HEAD
+#include "parser/NormalizedString.h"
 #include "util/GeometryInfo.h"
-=======
-#include "parser/NormalizedString.h"
->>>>>>> a45105d9
 
 namespace ad_utility {
 
@@ -79,6 +76,7 @@
     if (!point1.has_value() || !point2.has_value()) {
       return std::numeric_limits<double>::quiet_NaN();
     }
+
     return detail::kilometerToUnit(
         detail::wktDistImpl(point1.value(), point2.value()), unit);
   }
