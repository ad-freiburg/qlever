--- conflicted
+++ resolved
@@ -98,27 +98,6 @@
   }
 };
 
-<<<<<<< HEAD
-// Compute the distance between two WKT points in meters.
-class WktGeometryType {
- public:
-  sparqlExpression::IdOrLiteralOrIri operator()(
-      const std::optional<GeometryType>& geometryType) const {
-    if (!geometryType.has_value()) {
-      return ValueId::makeUndefined();
-    }
-
-    auto typeIri = geometryType.value().asIri();
-    if (!typeIri.has_value()) {
-      return ValueId::makeUndefined();
-    }
-
-    // The geometry type should be returned as an xsd:anyURI literal according
-    // to the GeoSPARQL standard.
-    using namespace triple_component;
-    auto lit = Literal::literalWithoutQuotes(typeIri.value());
-    lit.addDatatype(Iri::fromIrirefWithoutBrackets(XSD_ANYURI_TYPE));
-=======
 // Get the centroid of a geometry.
 class WktCentroid {
  public:
@@ -141,7 +120,29 @@
     using namespace triple_component;
     auto lit = Literal::literalWithoutQuotes(boundingBox.value().asWkt());
     lit.addDatatype(detail::wktLiteralIri);
->>>>>>> e984c7e5
+    return {LiteralOrIri{lit}};
+  }
+};
+
+// Compute the distance between two WKT points in meters.
+class WktGeometryType {
+ public:
+  sparqlExpression::IdOrLiteralOrIri operator()(
+      const std::optional<GeometryType>& geometryType) const {
+    if (!geometryType.has_value()) {
+      return ValueId::makeUndefined();
+    }
+
+    auto typeIri = geometryType.value().asIri();
+    if (!typeIri.has_value()) {
+      return ValueId::makeUndefined();
+    }
+
+    // The geometry type should be returned as an xsd:anyURI literal according
+    // to the GeoSPARQL standard.
+    using namespace triple_component;
+    auto lit = Literal::literalWithoutQuotes(typeIri.value());
+    lit.addDatatype(Iri::fromIrirefWithoutBrackets(XSD_ANYURI_TYPE));
     return {LiteralOrIri{lit}};
   }
 };
