// Copyright 2025, University of Freiburg,
// Chair of Algorithms and Data Structures
// Authors: Hannah Bast <bast@cs.uni-freiburg.de>,
//          Christoph Ullinger <ullingec@cs.uni-freiburg.de>

#ifndef QLEVER_GEOSPARQLHELPERS_H
#define QLEVER_GEOSPARQLHELPERS_H

#include <absl/strings/str_cat.h>

#include <limits>
#include <optional>
#include <string_view>

#include "engine/SpatialJoinConfig.h"
#include "engine/sparqlExpressions/SparqlExpressionTypes.h"
#include "global/Constants.h"
#include "global/ValueId.h"
#include "index/LocalVocabEntry.h"
#include "parser/NormalizedString.h"
#include "rdfTypes/GeoPoint.h"
#include "rdfTypes/GeometryInfo.h"
#include "rdfTypes/Iri.h"
#include "rdfTypes/Literal.h"

namespace ad_utility {

namespace detail {

static constexpr double invalidCoordinate =
    std::numeric_limits<double>::quiet_NaN();

static constexpr double kilometerToMile = 0.62137119;
static constexpr double squareMeterToSquareMile =
    (kilometerToMile / 1000) * (kilometerToMile / 1000);

// TODO: Make the SPARQL expressions work for function pointers or
// std::function.

// Extract coordinates from a well-known text literal.
std::pair<double, double> parseWktPoint(const std::string_view point);

// Calculate geographic distance between points in kilometers using s2geometry.
double wktDistImpl(GeoPoint point1, GeoPoint point2);

// Convert kilometers to other supported units. If `unit` is `std::nullopt` it
// is treated as kilometers.
double kilometerToUnit(double kilometers,
                       std::optional<UnitOfMeasurement> unit);

// Convert value from any supported unit to kilometers. If `unit` is
// `std::nullopt` it is treated as kilometers.
double valueInUnitToKilometer(double valueInUnit,
                              std::optional<UnitOfMeasurement> unit);

<<<<<<< HEAD
// Returns `true` iff `unit` is a unit for measuring length / distance.
bool isLengthUnit(UnitOfMeasurement unit);

=======
// Convert square meters to another supported area unit. If `unit` is
// `std::nullopt` it is treated as square meters (value is returned unchanged).
double squareMeterToUnit(double squareMeters,
                         std::optional<UnitOfMeasurement> unit);

// Returns `true` iff `unit` is a unit for measuring length / distance.
bool isLengthUnit(UnitOfMeasurement unit);

// Returns `true` iff `unit` is a unit for measuring area.
bool isAreaUnit(UnitOfMeasurement unit);

>>>>>>> ae697834
// Convert a unit IRI string (without quotes or brackets) to unit.
UnitOfMeasurement iriToUnitOfMeasurement(const std::string_view& uri);

const auto wktLiteralIri =
    triple_component::Iri::fromIrirefWithoutBrackets(GEO_WKT_LITERAL);

}  // namespace detail

// Return the longitude coordinate from a WKT point.
class WktLongitude {
 public:
  double operator()(const std::optional<GeoPoint>& point) const {
    if (!point.has_value()) {
      return std::numeric_limits<double>::quiet_NaN();
    }
    return point.value().getLng();
  }
};

// Return the latitude coordinate from a WKT point.
class WktLatitude {
 public:
  double operator()(const std::optional<GeoPoint>& point) const {
    if (!point.has_value()) {
      return std::numeric_limits<double>::quiet_NaN();
    }
    return point.value().getLat();
  }
};

// Compute the distance between two WKT points.
class WktDistGeoPoints {
 public:
  double operator()(
      const std::optional<GeoPoint>& point1,
      const std::optional<GeoPoint>& point2,
      const std::optional<UnitOfMeasurement>& unit = std::nullopt) const {
    if (!point1.has_value() || !point2.has_value()) {
      return std::numeric_limits<double>::quiet_NaN();
    }

    return detail::kilometerToUnit(
        detail::wktDistImpl(point1.value(), point2.value()), unit);
  }
};

// Compute the distance between two WKT points in meters.
class WktMetricDistGeoPoints {
 public:
  double operator()(const std::optional<GeoPoint>& point1,
                    const std::optional<GeoPoint>& point2) const {
    return WktDistGeoPoints{}(point1, point2, UnitOfMeasurement::METERS);
  }
};

// Compute the length of a WKT geometry.
class WktLength {
 public:
  ValueId operator()(
      const std::optional<MetricLength>& len,
      const std::optional<UnitOfMeasurement>& unit = std::nullopt) const {
    if (!len.has_value()) {
      return ValueId::makeUndefined();
    }
    return ValueId::makeFromDouble(
        detail::kilometerToUnit(len.value().length() / 1000.0, unit));
  }
};

// Compute the length of a WKT geometry in meters.
class WktMetricLength {
 public:
  ValueId operator()(const std::optional<MetricLength>& len) const {
    if (!len.has_value()) {
      return ValueId::makeUndefined();
    }
    return ValueId::makeFromDouble(len.value().length());
  }
};

// Get the centroid of a geometry.
class WktCentroid {
 public:
  ValueId operator()(const std::optional<Centroid>& geom) const {
    if (!geom.has_value()) {
      return ValueId::makeUndefined();
    }
    return ValueId::makeFromGeoPoint(geom.value().centroid());
  }
};

// Get the bounding box of a geometry.
class WktEnvelope {
 public:
  sparqlExpression::IdOrLiteralOrIri operator()(
      const std::optional<BoundingBox>& boundingBox) const {
    if (!boundingBox.has_value()) {
      return ValueId::makeUndefined();
    }
    using namespace triple_component;
    auto lit = Literal::literalWithoutQuotes(boundingBox.value().asWkt());
    lit.addDatatype(detail::wktLiteralIri);
    return {LiteralOrIri{lit}};
  }
};

// Get a single coordinate of the bounding box.
template <BoundingCoordinate RequestedCoordinate>
class WktBoundingCoordinate {
 public:
  ValueId operator()(const std::optional<BoundingBox>& boundingBox) const {
    if (!boundingBox.has_value()) {
      return ValueId::makeUndefined();
    }
    return ValueId::makeFromDouble(
        boundingBox.value().getBoundingCoordinate<RequestedCoordinate>());
  }
};

// Get the geometry type of WKT literal using `GeometryInfo`.
class WktGeometryType {
 public:
  sparqlExpression::IdOrLiteralOrIri operator()(
      const std::optional<GeometryType>& geometryType) const {
    if (!geometryType.has_value()) {
      return ValueId::makeUndefined();
    }

    auto typeIri = geometryType.value().asIri();
    if (!typeIri.has_value()) {
      return ValueId::makeUndefined();
    }

    // The geometry type should be returned as an xsd:anyURI literal according
    // to the GeoSPARQL standard.
    using namespace triple_component;
    auto lit = Literal::literalWithoutQuotes(typeIri.value());
    lit.addDatatype(Iri::fromIrirefWithoutBrackets(XSD_ANYURI_TYPE));
    return {LiteralOrIri{lit}};
  }
};

// A generic operation for all geometric relation functions, like
// `geof:sfIntersects`.
template <SpatialJoinType Relation>
class WktGeometricRelation {
 public:
  ValueId operator()(
      // TODO<ullingerc> For implementation, use a new appropriate value getter
      // for geometry literals and points.
      [[maybe_unused]] const std::optional<GeoPoint>& geoLeft,
      [[maybe_unused]] const std::optional<GeoPoint>& geoRight) const {
    AD_THROW(
        "Geometric relations via the `geof:sfIntersects` ... functions are "
        "currently only implemented for a subset of all possible queries. More "
        "details on GeoSPARQL support can be found on the QLever Wiki.");
  }
};

<<<<<<< HEAD
// Get the number of geometries in a WKT literal.
class WktNumGeometries {
 public:
  ValueId operator()(const std::optional<NumGeometries>& numGeom) const {
    if (!numGeom.has_value()) {
      return ValueId::makeUndefined();
    }
    return ValueId::makeFromInt(numGeom.value().numGeometries());
=======
// Compute the area of a WKT geometry.
class WktArea {
 public:
  ValueId operator()(
      const std::optional<MetricArea>& area,
      const std::optional<UnitOfMeasurement>& unit = std::nullopt) const {
    if (!area.has_value() ||
        (unit.has_value() && !detail::isAreaUnit(unit.value()))) {
      return ValueId::makeUndefined();
    }
    double val = detail::squareMeterToUnit(area.value().area(), unit);
    if (std::isnan(val)) {
      return ValueId::makeUndefined();
    }
    return ValueId::makeFromDouble(val);
  }
};

// Compute the area of a WKT geometry in square meters.
class WktMetricArea {
 public:
  ValueId operator()(const std::optional<MetricArea>& area) const {
    if (!area.has_value() || std::isnan(area.value().area())) {
      return ValueId::makeUndefined();
    }
    return ValueId::makeFromDouble(area.value().area());
>>>>>>> ae697834
  }
};

}  // namespace ad_utility

#endif  // QLEVER_GEOSPARQLHELPERS_H<|MERGE_RESOLUTION|>--- conflicted
+++ resolved
@@ -53,23 +53,17 @@
 double valueInUnitToKilometer(double valueInUnit,
                               std::optional<UnitOfMeasurement> unit);
 
-<<<<<<< HEAD
 // Returns `true` iff `unit` is a unit for measuring length / distance.
 bool isLengthUnit(UnitOfMeasurement unit);
 
-=======
 // Convert square meters to another supported area unit. If `unit` is
 // `std::nullopt` it is treated as square meters (value is returned unchanged).
 double squareMeterToUnit(double squareMeters,
                          std::optional<UnitOfMeasurement> unit);
 
-// Returns `true` iff `unit` is a unit for measuring length / distance.
-bool isLengthUnit(UnitOfMeasurement unit);
-
 // Returns `true` iff `unit` is a unit for measuring area.
 bool isAreaUnit(UnitOfMeasurement unit);
 
->>>>>>> ae697834
 // Convert a unit IRI string (without quotes or brackets) to unit.
 UnitOfMeasurement iriToUnitOfMeasurement(const std::string_view& uri);
 
@@ -229,7 +223,6 @@
   }
 };
 
-<<<<<<< HEAD
 // Get the number of geometries in a WKT literal.
 class WktNumGeometries {
  public:
@@ -238,7 +231,9 @@
       return ValueId::makeUndefined();
     }
     return ValueId::makeFromInt(numGeom.value().numGeometries());
-=======
+  }
+};
+
 // Compute the area of a WKT geometry.
 class WktArea {
  public:
@@ -265,7 +260,6 @@
       return ValueId::makeUndefined();
     }
     return ValueId::makeFromDouble(area.value().area());
->>>>>>> ae697834
   }
 };
 
