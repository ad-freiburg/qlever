// Copyright 2025, University of Freiburg,
// Chair of Algorithms and Data Structures
// Authors: Hannah Bast <bast@cs.uni-freiburg.de>,
//          Christoph Ullinger <ullingec@cs.uni-freiburg.de>

#ifndef QLEVER_GEOSPARQLHELPERS_H
#define QLEVER_GEOSPARQLHELPERS_H

#include <absl/strings/str_cat.h>

#include <limits>
#include <optional>
#include <string_view>

#include "engine/sparqlExpressions/SparqlExpressionTypes.h"
#include "global/Constants.h"
#include "index/LocalVocabEntry.h"
#include "parser/GeoPoint.h"
#include "parser/Iri.h"
#include "parser/Literal.h"
#include "parser/NormalizedString.h"
#include "util/GeometryInfo.h"

namespace ad_utility {

namespace detail {

static constexpr double invalidCoordinate =
    std::numeric_limits<double>::quiet_NaN();

static constexpr double kilometerToMile = 0.62137119;

// TODO: Make the SPARQL expressions work for function pointers or
// std::function.

// Extract coordinates from a well-known text literal.
std::pair<double, double> parseWktPoint(const std::string_view point);

// Calculate geographic distance between points in kilometers using s2geometry.
double wktDistImpl(GeoPoint point1, GeoPoint point2);

// Convert kilometers to other supported units.
double kilometerToUnit(double kilometers,
                       std::optional<UnitOfMeasurement> unit);

// Convert a unit IRI string (without quotes or brackets) to unit.
UnitOfMeasurement iriToUnitOfMeasurement(const std::string_view& uri);

const auto wktLiteralIri =
    triple_component::Iri::fromIrirefWithoutBrackets(GEO_WKT_LITERAL);

}  // namespace detail

// Return the longitude coordinate from a WKT point.
class WktLongitude {
 public:
  double operator()(const std::optional<GeoPoint>& point) const {
    if (!point.has_value()) {
      return std::numeric_limits<double>::quiet_NaN();
    }
    return point.value().getLng();
  }
};

// Return the latitude coordinate from a WKT point.
class WktLatitude {
 public:
  double operator()(const std::optional<GeoPoint>& point) const {
    if (!point.has_value()) {
      return std::numeric_limits<double>::quiet_NaN();
    }
    return point.value().getLat();
  }
};

// Compute the distance between two WKT points.
class WktDistGeoPoints {
 public:
  double operator()(
      const std::optional<GeoPoint>& point1,
      const std::optional<GeoPoint>& point2,
      const std::optional<UnitOfMeasurement>& unit = std::nullopt) const {
    if (!point1.has_value() || !point2.has_value()) {
      return std::numeric_limits<double>::quiet_NaN();
    }

    return detail::kilometerToUnit(
        detail::wktDistImpl(point1.value(), point2.value()), unit);
  }
};

// Compute the distance between two WKT points in meters.
class WktMetricDistGeoPoints {
 public:
  double operator()(const std::optional<GeoPoint>& point1,
                    const std::optional<GeoPoint>& point2) const {
    return WktDistGeoPoints{}(point1, point2, UnitOfMeasurement::METERS);
  }
};

<<<<<<< HEAD
// Retrieve the bounding box (envelope) of a WKT literal.
class WktEnvelope {
 public:
  sparqlExpression::IdOrLiteralOrIri operator()(
      const std::optional<BoundingBox>& boundingBox) const {
    if (!boundingBox.has_value()) {
      return ValueId::makeUndefined();
    }
    using namespace triple_component;
    auto lit = Literal::literalWithoutQuotes(boundingBox.value().asWkt());
    lit.addDatatype(detail::wktLiteralIri);
    return {LiteralOrIri{lit}};
=======
// Get the centroid of a geometry.
class WktCentroid {
 public:
  ValueId operator()(const std::optional<Centroid>& geom) const {
    if (!geom.has_value()) {
      return ValueId::makeUndefined();
    }
    return ValueId::makeFromGeoPoint(geom.value().centroid_);
>>>>>>> 25694dec
  }
};

}  // namespace ad_utility

#endif  // QLEVER_GEOSPARQLHELPERS_H<|MERGE_RESOLUTION|>--- conflicted
+++ resolved
@@ -98,8 +98,18 @@
   }
 };
 
-<<<<<<< HEAD
-// Retrieve the bounding box (envelope) of a WKT literal.
+// Get the centroid of a geometry.
+class WktCentroid {
+ public:
+  ValueId operator()(const std::optional<Centroid>& geom) const {
+    if (!geom.has_value()) {
+      return ValueId::makeUndefined();
+    }
+    return ValueId::makeFromGeoPoint(geom.value().centroid_);
+  }
+};
+
+// Get the bounding box of a geometry.
 class WktEnvelope {
  public:
   sparqlExpression::IdOrLiteralOrIri operator()(
@@ -111,16 +121,6 @@
     auto lit = Literal::literalWithoutQuotes(boundingBox.value().asWkt());
     lit.addDatatype(detail::wktLiteralIri);
     return {LiteralOrIri{lit}};
-=======
-// Get the centroid of a geometry.
-class WktCentroid {
- public:
-  ValueId operator()(const std::optional<Centroid>& geom) const {
-    if (!geom.has_value()) {
-      return ValueId::makeUndefined();
-    }
-    return ValueId::makeFromGeoPoint(geom.value().centroid_);
->>>>>>> 25694dec
   }
 };
 
