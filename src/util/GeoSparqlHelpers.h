// Copyright 2025, University of Freiburg,
// Chair of Algorithms and Data Structures
// Authors: Hannah Bast <bast@cs.uni-freiburg.de>,
//          Christoph Ullinger <ullingec@cs.uni-freiburg.de>

#ifndef QLEVER_GEOSPARQLHELPERS_H
#define QLEVER_GEOSPARQLHELPERS_H

#include <absl/strings/str_cat.h>

#include <limits>
#include <optional>
#include <string_view>

#include "engine/SpatialJoinConfig.h"
#include "engine/sparqlExpressions/SparqlExpressionTypes.h"
#include "global/Constants.h"
#include "global/ValueId.h"
#include "index/LocalVocabEntry.h"
#include "parser/NormalizedString.h"
#include "rdfTypes/GeoPoint.h"
#include "rdfTypes/GeometryInfo.h"
#include "rdfTypes/Iri.h"
#include "rdfTypes/Literal.h"
#include "util/UnitOfMeasurement.h"

namespace ad_utility {

namespace detail {

static constexpr double invalidCoordinate =
    std::numeric_limits<double>::quiet_NaN();

// TODO: Make the SPARQL expressions work for function pointers or
// std::function.

// Extract coordinates from a well-known text literal.
std::pair<double, double> parseWktPoint(const std::string_view point);

// Calculate geographic distance between points in kilometers using s2geometry.
double wktDistImpl(GeoPoint point1, GeoPoint point2);

<<<<<<< HEAD
// Convert kilometers to other supported units. If `unit` is `std::nullopt` it
// is treated as kilometers.
double kilometerToUnit(double kilometers,
                       std::optional<UnitOfMeasurement> unit);

// Convert value from any supported unit to kilometers. If `unit` is
// `std::nullopt` it is treated as kilometers.
double valueInUnitToKilometer(double valueInUnit,
                              std::optional<UnitOfMeasurement> unit);

// Convert a unit IRI string (without quotes or brackets) to unit.
UnitOfMeasurement iriToUnitOfMeasurement(const std::string_view& uri);

// Get the n-th element of a WKT collection type.
std::optional<std::string> wktGetGeometryN(std::string_view wkt, int64_t n);

=======
>>>>>>> b6513dc5
const auto wktLiteralIri =
    triple_component::Iri::fromIrirefWithoutBrackets(GEO_WKT_LITERAL);

}  // namespace detail

// Return the longitude coordinate from a WKT point.
class WktLongitude {
 public:
  double operator()(const std::optional<GeoPoint>& point) const {
    if (!point.has_value()) {
      return std::numeric_limits<double>::quiet_NaN();
    }
    return point.value().getLng();
  }
};

// Return the latitude coordinate from a WKT point.
class WktLatitude {
 public:
  double operator()(const std::optional<GeoPoint>& point) const {
    if (!point.has_value()) {
      return std::numeric_limits<double>::quiet_NaN();
    }
    return point.value().getLat();
  }
};

// Compute the distance between two WKT points.
class WktDistGeoPoints {
 public:
  double operator()(
      const std::optional<GeoPoint>& point1,
      const std::optional<GeoPoint>& point2,
      const std::optional<UnitOfMeasurement>& unit = std::nullopt) const {
    if (!point1.has_value() || !point2.has_value()) {
      return std::numeric_limits<double>::quiet_NaN();
    }

    return detail::kilometerToUnit(
        detail::wktDistImpl(point1.value(), point2.value()), unit);
  }
};

// Compute the distance between two WKT points in meters.
class WktMetricDistGeoPoints {
 public:
  double operator()(const std::optional<GeoPoint>& point1,
                    const std::optional<GeoPoint>& point2) const {
    return WktDistGeoPoints{}(point1, point2, UnitOfMeasurement::METERS);
  }
};

// Compute the length of a WKT geometry.
class WktLength {
 public:
  ValueId operator()(
      const std::optional<MetricLength>& len,
      const std::optional<UnitOfMeasurement>& unit = std::nullopt) const {
    if (!len.has_value()) {
      return ValueId::makeUndefined();
    }
    return ValueId::makeFromDouble(
        detail::kilometerToUnit(len.value().length() / 1000.0, unit));
  }
};

// Compute the length of a WKT geometry in meters.
class WktMetricLength {
 public:
  ValueId operator()(const std::optional<MetricLength>& len) const {
    if (!len.has_value()) {
      return ValueId::makeUndefined();
    }
    return ValueId::makeFromDouble(len.value().length());
  }
};

// Get the centroid of a geometry.
class WktCentroid {
 public:
  ValueId operator()(const std::optional<Centroid>& geom) const {
    if (!geom.has_value()) {
      return ValueId::makeUndefined();
    }
    return ValueId::makeFromGeoPoint(geom.value().centroid());
  }
};

// Get the bounding box of a geometry.
class WktEnvelope {
 public:
  sparqlExpression::IdOrLiteralOrIri operator()(
      const std::optional<BoundingBox>& boundingBox) const {
    if (!boundingBox.has_value()) {
      return ValueId::makeUndefined();
    }
    using namespace triple_component;
    auto lit = Literal::literalWithoutQuotes(boundingBox.value().asWkt());
    lit.addDatatype(detail::wktLiteralIri);
    return {LiteralOrIri{lit}};
  }
};

// Get a single coordinate of the bounding box.
template <BoundingCoordinate RequestedCoordinate>
class WktBoundingCoordinate {
 public:
  ValueId operator()(const std::optional<BoundingBox>& boundingBox) const {
    if (!boundingBox.has_value()) {
      return ValueId::makeUndefined();
    }
    return ValueId::makeFromDouble(
        boundingBox.value().getBoundingCoordinate<RequestedCoordinate>());
  }
};

// Get the geometry type of WKT literal using `GeometryInfo`.
class WktGeometryType {
 public:
  sparqlExpression::IdOrLiteralOrIri operator()(
      const std::optional<GeometryType>& geometryType) const {
    if (!geometryType.has_value()) {
      return ValueId::makeUndefined();
    }

    auto typeIri = geometryType.value().asIri();
    if (!typeIri.has_value()) {
      return ValueId::makeUndefined();
    }

    // The geometry type should be returned as an xsd:anyURI literal according
    // to the GeoSPARQL standard.
    using namespace triple_component;
    auto lit = Literal::literalWithoutQuotes(typeIri.value());
    lit.addDatatype(Iri::fromIrirefWithoutBrackets(XSD_ANYURI_TYPE));
    return {LiteralOrIri{lit}};
  }
};

// Get the WKT for the n-th element of the given collection WKT (`MultiPoint`,
// `MultiLineString`, `MultiPolygon` or `GeometryCollection`)
class WktGeometryN {
 public:
  sparqlExpression::IdOrLiteralOrIri operator()(
      const std::optional<std::string>& wkt,
      const std::optional<int64_t>& n) const {
    using namespace triple_component;
    if (!wkt.has_value() || !n.has_value()) {
      return ValueId::makeUndefined();
    }

    auto inputContent = wkt.value();

    // TODO change this
    auto litInput = Literal::literalWithoutQuotes(inputContent);
    litInput.addDatatype(detail::wktLiteralIri);

    auto resultWkt =
        detail::wktGetGeometryN(litInput.toStringRepresentation(), n.value());

    if (!resultWkt.has_value()) {
      return ValueId::makeUndefined();
    }

    auto lit = Literal::literalWithoutQuotes(resultWkt.value());
    lit.addDatatype(detail::wktLiteralIri);
    return {LiteralOrIri{lit}};
  }
};

// A generic operation for all geometric relation functions, like
// `geof:sfIntersects`.
template <SpatialJoinType Relation>
class WktGeometricRelation {
 public:
  ValueId operator()(
      // TODO<ullingerc> For implementation, use a new appropriate value getter
      // for geometry literals and points.
      [[maybe_unused]] const std::optional<GeoPoint>& geoLeft,
      [[maybe_unused]] const std::optional<GeoPoint>& geoRight) const {
    AD_THROW(
        "Geometric relations via the `geof:sfIntersects` ... functions are "
        "currently only implemented for a subset of all possible queries. More "
        "details on GeoSPARQL support can be found on the QLever Wiki.");
  }
};

// Get the number of geometries in a WKT literal.
class WktNumGeometries {
 public:
  ValueId operator()(const std::optional<NumGeometries>& numGeom) const {
    if (!numGeom.has_value()) {
      return ValueId::makeUndefined();
    }
    return ValueId::makeFromInt(numGeom.value().numGeometries());
  }
};

// Compute the area of a WKT geometry.
class WktArea {
 public:
  ValueId operator()(
      const std::optional<MetricArea>& area,
      const std::optional<UnitOfMeasurement>& unit = std::nullopt) const {
    if (!area.has_value() ||
        (unit.has_value() && !detail::isAreaUnit(unit.value()))) {
      return ValueId::makeUndefined();
    }
    double val = detail::squareMeterToUnit(area.value().area(), unit);
    if (std::isnan(val)) {
      return ValueId::makeUndefined();
    }
    return ValueId::makeFromDouble(val);
  }
};

// Compute the area of a WKT geometry in square meters.
class WktMetricArea {
 public:
  ValueId operator()(const std::optional<MetricArea>& area) const {
    if (!area.has_value() || std::isnan(area.value().area())) {
      return ValueId::makeUndefined();
    }
    return ValueId::makeFromDouble(area.value().area());
  }
};

}  // namespace ad_utility

#endif  // QLEVER_GEOSPARQLHELPERS_H<|MERGE_RESOLUTION|>--- conflicted
+++ resolved
@@ -40,7 +40,6 @@
 // Calculate geographic distance between points in kilometers using s2geometry.
 double wktDistImpl(GeoPoint point1, GeoPoint point2);
 
-<<<<<<< HEAD
 // Convert kilometers to other supported units. If `unit` is `std::nullopt` it
 // is treated as kilometers.
 double kilometerToUnit(double kilometers,
@@ -57,8 +56,6 @@
 // Get the n-th element of a WKT collection type.
 std::optional<std::string> wktGetGeometryN(std::string_view wkt, int64_t n);
 
-=======
->>>>>>> b6513dc5
 const auto wktLiteralIri =
     triple_component::Iri::fromIrirefWithoutBrackets(GEO_WKT_LITERAL);
 
