--- conflicted
+++ resolved
@@ -98,7 +98,17 @@
   }
 };
 
-<<<<<<< HEAD
+// Get the centroid of a geometry.
+class WktCentroid {
+ public:
+  ValueId operator()(const std::optional<Centroid>& geom) const {
+    if (!geom.has_value()) {
+      return ValueId::makeUndefined();
+    }
+    return ValueId::makeFromGeoPoint(geom.value().centroid_);
+  }
+};
+
 // Retrieve the bounding box (envelope) of a WKT literal.
 class WktEnvelope {
  public:
@@ -111,16 +121,6 @@
     auto lit = Literal::literalWithoutQuotes(boundingBox.value().asWkt());
     lit.addDatatype(detail::wktLiteralIri);
     return {LiteralOrIri{lit}};
-=======
-// Get the centroid of a geometry.
-class WktCentroid {
- public:
-  ValueId operator()(const std::optional<Centroid>& geom) const {
-    if (!geom.has_value()) {
-      return ValueId::makeUndefined();
-    }
-    return ValueId::makeFromGeoPoint(geom.value().centroid_);
->>>>>>> 25694dec
   }
 };
 
