// Copyright 2021, University of Freiburg,
// Chair of Algorithms and Data Structures.
// Author: Johannes Kalmbach <kalmbacj@cs.uni-freiburg.de>

// Simple interfaces for the random facilities from the STL

#ifndef QLEVER_RANDOM_H
#define QLEVER_RANDOM_H

#include <cstring>
<<<<<<< HEAD
#include <future>
=======
>>>>>>> 440b64ce
#include <random>
#include <type_traits>
#include <vector>

/**
 * A simple and fast Pseudo-Random-Number-Generator called Xoroshiro128+, for
 * details see
 * https://thompsonsed.co.uk/random-number-generators-for-c-performance-tested
 * Limiting the range of the generated numbers is currently not supported.
 * Requires that `Int` is an integral type that fits into 64 bits. If used with
 * a type that does not fulfill this property, the template will not match
 * (because of the std::enable_if) and there will be a compile-time error.
 */
template <typename Int,
          typename = std::enable_if_t<std::is_integral_v<Int> &&
                                      sizeof(Int) <= sizeof(uint64_t)>>
class FastRandomIntGenerator {
 public:
  FastRandomIntGenerator() {
    // Randomly initialize the shuffleTable
    std::random_device seeder{};
    for (auto& el : _shuffleTable) {
      el = seeder();
    }
  }

  // Generate a random number
  Int operator()() {
    uint64_t s1 = _shuffleTable[0];
    uint64_t s0 = _shuffleTable[1];
    uint64_t result = s0 + s1;
    _shuffleTable[0] = s0;
    s1 ^= s1 << 23;
    _shuffleTable[1] = s1 ^ s0 ^ (s1 >> 18) ^ (s0 >> 5);

    // keep the bits.
    // TODO<C++20>: std::bit_cast
    Int convertedResult;
    std::memcpy(&convertedResult, &result, sizeof(Int));
    return convertedResult;
  }

 private:
  std::array<uint64_t, 4> _shuffleTable;
};

/**
 * @brief Create random integers from a given range.
 * @tparam Int an integral type like int, unsigned int, size_t, etc...
 *
 * This generator is much slower than the FastRandomIntGenerator, but has
 * more flexibility and stronger probabilistic guarantees
 */
template <typename Int, typename = std::enable_if_t<std::is_integral_v<Int>>>
class SlowRandomIntGenerator {
 public:
  explicit SlowRandomIntGenerator(Int min = std::numeric_limits<Int>::min(),
                                  Int max = std::numeric_limits<Int>::max())
      : _randomEngine{std::random_device{}()}, _distribution{min, max} {}

  Int operator()() { return _distribution(_randomEngine); }

 private:
  std::default_random_engine _randomEngine;
  std::uniform_int_distribution<Int> _distribution;
};

class RandomDoubleGenerator {
 public:
  explicit RandomDoubleGenerator(
      double min = std::numeric_limits<double>::min(),
      double max = std::numeric_limits<double>::max())
      : _randomEngine{std::random_device{}()}, _distribution{min, max} {}

  double operator()() { return _distribution(_randomEngine); }

 private:
  std::default_random_engine _randomEngine;
  std::uniform_real_distribution<double> _distribution;
};

#endif  // QLEVER_RANDOM_H<|MERGE_RESOLUTION|>--- conflicted
+++ resolved
@@ -8,10 +8,6 @@
 #define QLEVER_RANDOM_H
 
 #include <cstring>
-<<<<<<< HEAD
-#include <future>
-=======
->>>>>>> 440b64ce
 #include <random>
 #include <type_traits>
 #include <vector>
