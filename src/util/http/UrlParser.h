--- conflicted
+++ resolved
@@ -16,28 +16,6 @@
 /**
  * /brief Some helpers to parse request URLs in QLever.
  */
-<<<<<<< HEAD
-class UrlParser {
- public:
-  struct UrlPathAndQuery {
-    std::string path_;
-    std::string query_;
-  };
-
-  /// Representation of the "path" and "query" of a URL. For a GET request, the
-  /// "path" is the part before the "?" (or everything if there is no "?"), and
-  /// the "query" is the part after the "?" (empty if there is no "?"). The
-  /// key-value pairs of the "query" are stored in a hash map.
-  struct UrlPathAndParameters {
-    std::string _path;
-    ad_utility::HashMap<std::string, std::string> _parameters;
-  };
-
-  // URL-decode the given (part of a) URL. If the second argument is false, do
-  // nothing except converting the given `std::string_view` to `std::string`.
-  static std::string applyPercentDecoding(std::string_view url,
-                                          bool urlDecode = true);
-=======
 namespace ad_utility::url_parser {
 // TODO: There can be multiple values for a HTTP query parameter. Some SPARQL
 // features require setting a parameter multiple times. Change the interface
@@ -50,7 +28,6 @@
   std::string path_;
   ad_utility::HashMap<std::string, std::string> parameters_;
 };
->>>>>>> 996315fc
 
 // Representation of parsed HTTP request.
 // - `path_` is the URL path
@@ -65,23 +42,10 @@
 // Parse the URL path and the URL query parameters of a HTTP Request target.
 ParsedUrl parseRequestTarget(std::string_view target);
 
-<<<<<<< HEAD
-  static UrlPathAndQuery splitPathAndQuery(std::string_view target);
-
- private:
-  // Helper function that parses a single key-value pair from a URL query
-  // string. The second argument specifies whether the key and value should be
-  // URL-decoded (default: yes).
-  static std::pair<std::string, std::string> parseSingleKeyValuePair(
-      std::string_view input, bool urlDecode = true);
-};
-}  // namespace ad_utility
-=======
 // Convert the HTTP Query parameters `params` to a hashmap. Throw an error
 // if a key is included twice.
 ad_utility::HashMap<std::string, std::string> paramsToMap(
     boost::urls::params_view params);
 }  // namespace ad_utility::url_parser
->>>>>>> 996315fc
 
 #endif  // QLEVER_URLPARSER_H