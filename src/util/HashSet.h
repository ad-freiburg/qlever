// Copyright 2011, University of Freiburg, Chair of Algorithms and Data
// Structures.
// Author: Björn Buchhold <buchholb>

#pragma once

#include <absl/container/flat_hash_set.h>
#include <string>

using std::string;

namespace ad_utility {
// Wrapper for HashSets to be used everywhere throughout code for
// the semantic search. This wrapper interface is not designed to
// be complete from the beginning. Feel free to extend it at need.
<<<<<<< HEAD
template <class K,
          class HashFcn = absl::container_internal::hash_default_hash<K>,
          class EqualKey = absl::container_internal::hash_default_eq<K>,
          class Alloc = std::allocator<K>>
using HashSet = absl::flat_hash_set<K, HashFcn, EqualKey, Alloc>;
=======
//
// The current version uses google's dense_hash_set and directly exports its
// functions. It only adds a constructor which automatically sets the empty and
// deleted keys.  This may be changed in the future.
template <class T,
          class HashFcn = SPARSEHASH_HASH<T>,  // defined in sparseconfig.h
          class EqualKey = std::equal_to<T>,
          class Alloc = google::libc_allocator_with_realloc<T>>
class HashSet : private google::dense_hash_set<T, HashFcn, EqualKey, Alloc> {
  using Base = google::dense_hash_set<T, HashFcn, EqualKey, Alloc>;

 public:
  HashSet() {
    Base::set_empty_key(DefaultKeyProvider<T>::DEFAULT_EMPTY_KEY);
    Base::set_deleted_key(DefaultKeyProvider<T>::DEFAULT_DELETED_KEY);
  }

  HashSet(size_t num_items) : Base(num_items) {
    Base::set_empty_key(DefaultKeyProvider<T>::DEFAULT_EMPTY_KEY);
    Base::set_deleted_key(DefaultKeyProvider<T>::DEFAULT_DELETED_KEY);
  }

  // Iterator type of this set, it.first is the key, it.second the value
  using typename Base::iterator;

  // Const Iterator type of this set, it.first is the key, it.second the value
  using typename Base::const_iterator;

  // Returns an iterator to the first element of the set if it exists and an
  // iterator equal to end() otherwise
  using Base::begin;

  // Returns an iterator one past the end so that `it != m.end()` is a viable
  // stopping condition in a for loop
  using Base::end;

  // Find the iterator pointing to the given element
  using Base::find;

  // Erases the given element
  using Base::erase;

  // Counts the number of occurences (0 or 1) of the given element
  using Base::count;

  // Returns the size of the set
  using Base::size;

  // Clears the contents of the set
  using Base::clear;

  // Inserts an element or a range of elements (from a compatible
  // container).
  using Base::insert;
};
>>>>>>> 9b34c48b
}  // namespace ad_utility<|MERGE_RESOLUTION|>--- conflicted
+++ resolved
@@ -13,67 +13,11 @@
 // Wrapper for HashSets to be used everywhere throughout code for
 // the semantic search. This wrapper interface is not designed to
 // be complete from the beginning. Feel free to extend it at need.
-<<<<<<< HEAD
 template <class K,
           class HashFcn = absl::container_internal::hash_default_hash<K>,
           class EqualKey = absl::container_internal::hash_default_eq<K>,
           class Alloc = std::allocator<K>>
 using HashSet = absl::flat_hash_set<K, HashFcn, EqualKey, Alloc>;
-=======
-//
-// The current version uses google's dense_hash_set and directly exports its
-// functions. It only adds a constructor which automatically sets the empty and
-// deleted keys.  This may be changed in the future.
-template <class T,
-          class HashFcn = SPARSEHASH_HASH<T>,  // defined in sparseconfig.h
-          class EqualKey = std::equal_to<T>,
-          class Alloc = google::libc_allocator_with_realloc<T>>
-class HashSet : private google::dense_hash_set<T, HashFcn, EqualKey, Alloc> {
-  using Base = google::dense_hash_set<T, HashFcn, EqualKey, Alloc>;
+}  // namespace ad_utility
 
- public:
-  HashSet() {
-    Base::set_empty_key(DefaultKeyProvider<T>::DEFAULT_EMPTY_KEY);
-    Base::set_deleted_key(DefaultKeyProvider<T>::DEFAULT_DELETED_KEY);
-  }
-
-  HashSet(size_t num_items) : Base(num_items) {
-    Base::set_empty_key(DefaultKeyProvider<T>::DEFAULT_EMPTY_KEY);
-    Base::set_deleted_key(DefaultKeyProvider<T>::DEFAULT_DELETED_KEY);
-  }
-
-  // Iterator type of this set, it.first is the key, it.second the value
-  using typename Base::iterator;
-
-  // Const Iterator type of this set, it.first is the key, it.second the value
-  using typename Base::const_iterator;
-
-  // Returns an iterator to the first element of the set if it exists and an
-  // iterator equal to end() otherwise
-  using Base::begin;
-
-  // Returns an iterator one past the end so that `it != m.end()` is a viable
-  // stopping condition in a for loop
-  using Base::end;
-
-  // Find the iterator pointing to the given element
-  using Base::find;
-
-  // Erases the given element
-  using Base::erase;
-
-  // Counts the number of occurences (0 or 1) of the given element
-  using Base::count;
-
-  // Returns the size of the set
-  using Base::size;
-
-  // Clears the contents of the set
-  using Base::clear;
-
-  // Inserts an element or a range of elements (from a compatible
-  // container).
-  using Base::insert;
-};
->>>>>>> 9b34c48b
-}  // namespace ad_utility+// TODO<joka921>: Florian added a constructor from (numberOfItems), check if this is also provided by absl.