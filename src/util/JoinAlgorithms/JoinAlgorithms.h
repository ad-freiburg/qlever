//  Copyright 2023, University of Freiburg,
//                  Chair of Algorithms and Data Structures.
//  Author: Johannes Kalmbach <kalmbach@cs.uni-freiburg.de>
//
// Copyright 2025, Bayerische Motoren Werke Aktiengesellschaft (BMW AG)

#ifndef QLEVER_SRC_UTIL_JOINALGORITHMS_JOINALGORITHMS_H
#define QLEVER_SRC_UTIL_JOINALGORITHMS_JOINALGORITHMS_H

#include <cmath>
#include <cstdint>
#include <optional>

#include "backports/algorithm.h"
#include "backports/concepts.h"
#include "backports/span.h"
#include "engine/idTable/IdTable.h"
#include "global/Id.h"
#include "util/InputRangeUtils.h"
#include "util/JoinAlgorithms/FindUndefRanges.h"
#include "util/JoinAlgorithms/JoinColumnMapping.h"
#include "util/TransparentFunctors.h"
#include "util/TypeTraits.h"

namespace ad_utility {

// Some helper concepts.

namespace joinAlgorithms::detail {
template <typename T, typename U>
CPP_requires(HasMinus, requires(T&& a, U&& b)(a - b));
}

// A  function `F` fulfills `UnaryIteratorFunction` if it can be called with a
// single argument of the `Range`'s iterator type (NOT value type).
template <typename F, typename Range>
CPP_concept UnaryIteratorFunction =
    ql::concepts::invocable<F, ql::ranges::iterator_t<Range>>;

// A  function `F` fulfills `BinaryIteratorFunction` if it can be called with
// two arguments of the `Range`'s iterator type (NOT value type).
template <typename F, typename Range>
CPP_concept BinaryIteratorFunction =
    ql::concepts::invocable<F, ql::ranges::iterator_t<Range>,
                            ql::ranges::iterator_t<Range>>;

// Helper type to indicate the different join modes.
enum class JoinType { JOIN, OPTIONAL, MINUS };

// Types for callers of `zipperJoinForBlocksWithoutUndef` and
// `zipperJoinForBlocksWithPotentialUndef` to use as function parameters for
// implicit template type deduction.
using OptionalJoinTag = std::integral_constant<JoinType, JoinType::OPTIONAL>;
using MinusJoinTag = std::integral_constant<JoinType, JoinType::MINUS>;

// Note: In the following functions, two rows of IDs are called `compatible` if
// for each position they are equal, or at least one of them is UNDEF. This is
// exactly the semantics of the SPARQL standard for rows that match in a JOIN
// operation.
namespace joinAlgorithms::detail {

template <typename F, typename It1, typename It2>
CPP_requires(HasAddRowsRequires,
             requires(F& p, It1 it1, It2 it2)(p.addRows(it1, it1, it2, it2)));

template <typename F, typename It1, typename It2>
CPP_concept HasAddRows = CPP_requires_ref(HasAddRowsRequires, F, It1, It2);

}  // namespace joinAlgorithms::detail

/**
 * @brief This function performs a merge/zipper join that also handles UNDEF
 * values correctly. It is highly configurable to also support OPTIONAL joins
 * and MINUS and to allow for optimizations when some of the columns don't
 * contain UNDEF values.
 * @param left The left input to the join algorithm. Typically a range of rows
 * of IDs (e.g.`IdTable` or `IdTableView`).
 * @param right The right input to the join algorithm.
 * @param lessThan This function is called with one element from `left` and
 * `right` each and must return `true` if the first argument comes before the
 * second one. The ranges `left` and `right` must be sorted according to this
 *          function.
 * @param compatibleRowAction When an element from `left` and an element from
 * `right` match (either because they compare equal wrt the `lessThan` relation
 * or because they are found by the `findSmallerUndef...` functions (see below),
 * this function is called with the two *iterators* to the  elements, i.e .
 * `compatibleRowAction(itToLeft, itToRight)`
 * @param findSmallerUndefRangesLeft A function that takes an element `el` from
 * `right` and returns all the iterators to elements from `left` that are
 * smaller than `el` but are still compatible to `el` because of UNDEF
 * values. This should be one of the functions in `FindUndefRanges.h` or
 * `ad_utility::noop` if it is known in advance that the left input contains no
 * UNDEF values.
 * @param findSmallerUndefRangesRight Similar to `findSmallerUndefRangesLeft`
 * but reversed: gets an element from `left` and returns the compatible but
 * smaller elements from `right`.
 * @param elFromFirstNotFoundAction This function is called for each iterator in
 * `left` for which no corresponding match in `right` was found. This is `noop`
 * for "normal` joins, but can be set to implement `OPTIONAL` or `MINUS`.
 * @param checkCancellation Is called many times during processing to allow
 * cancelling this join operation at arbitrary times. It is supposed to throw
 * a proper exception. Typically implementations will just
 * CancellationHandle::throwIfCancelled().
 * @return 0 if the result is sorted, > 0 if the result is not sorted. `Sorted`
 * means that all the calls to `compatibleRowAction` were ordered wrt
 * `lessThan`. A result being out of order can happen if two rows with UNDEF
 * values in different places are merged, or when performing OPTIONAL or MINUS
 * with UNDEF values in the left input. TODO<joka921> The second of the
 * described cases leads to two sorted ranges in the output, this can possibly
 * be exploited to fix the result in a cheaper way than a full sort.
 * The `CoverUndefRanges` parameter is used to disable coverage checks for
 * undefined ranges. This is useful when the iterator pointing to undefined
 * ranges is not within `Range1` and has already been processed by something
 * else.
 */
CPP_template(typename Range1, typename Range2, typename LessThan,
             typename CompatibleRowAction, typename FindSmallerUndefRangesLeft,
             typename FindSmallerUndefRangesRight,
             typename ElFromFirstNotFoundAction = decltype(noop),
             typename CheckCancellation = decltype(noop),
             typename CoverUndefRanges = std::true_type)(
    requires ql::ranges::random_access_range<Range1> CPP_and
        ql::ranges::random_access_range<Range2>)
    [[nodiscard]] auto zipperJoinWithUndef(
        const Range1& left, const Range2& right, const LessThan& lessThan,
        const CompatibleRowAction& compatibleRowAction,
        const FindSmallerUndefRangesLeft& findSmallerUndefRangesLeft,
        const FindSmallerUndefRangesRight& findSmallerUndefRangesRight,
        ElFromFirstNotFoundAction elFromFirstNotFoundAction = {},
        CheckCancellation checkCancellation = {}, CoverUndefRanges = {}) {
  // If this is not an OPTIONAL join or a MINUS we can apply several
  // optimizations, so we store this information.
  static constexpr bool hasNotFoundAction =
      !ad_utility::isSimilar<ElFromFirstNotFoundAction, decltype(noop)>;

  // Iterators for both ranges that will be used to advance during the zipper
  // algorithm.
  auto it1 = std::begin(left);
  auto end1 = std::end(left);
  auto it2 = std::begin(right);
  auto end2 = std::end(right);

  // If this is an OPTIONAL join or a MINUS then we have to keep track of the
  // information for which elements from the left input we have already found a
  // match in the right input. We call these elements "covered". For all
  // uncovered elements the `elFromFirstNotFoundAction` has to be called at the
  // end.
  std::vector<bool> coveredFromLeft;
  if constexpr (hasNotFoundAction) {
    coveredFromLeft.resize(left.size());
  }
  auto cover = [&coveredFromLeft, begLeft = std::begin(left)](auto it) {
    if constexpr (hasNotFoundAction) {
      AD_EXPENSIVE_CHECK(it >= begLeft);
      coveredFromLeft.at(it - begLeft) = true;
    }
    (void)coveredFromLeft, (void)begLeft;
  };

  // Store the information whether the output contains rows that are completely
  // out of order because matching rows with UNDEF values in different columns
  // were encountered.
  bool outOfOrderFound = false;

  // The following function has to be called for every element in `right`. It
  // finds all elements in `left` that are smaller than the element, but are
  // compatible with it (because of UNDEF values this might happen) and adds
  // these matches to the result. The range `[leftBegin, leftEnd)` must cover
  // all elements in `left` that are smaller than `*itFromRight` to work
  // correctly. It would thus be always correct to pass in `left.begin()` and
  // `left.end()`, but passing in smaller ranges is more efficient.
  auto mergeWithUndefLeft = [&](auto itFromRight, auto leftBegin,
                                auto leftEnd) {
    checkCancellation();
    if constexpr (!isSimilar<FindSmallerUndefRangesLeft, Noop>) {
      // We need to bind the const& to a variable, else it will be
      // dangling inside the `findSmallerUndefRangesLeft` generator.
      const auto& row = *itFromRight;
      for (const auto& it : findSmallerUndefRangesLeft(row, leftBegin, leftEnd,
                                                       outOfOrderFound)) {
        if (lessThan(*it, *itFromRight)) {
          compatibleRowAction(it, itFromRight);
          if constexpr (CoverUndefRanges::value) {
            cover(it);
          }
        }
      }
    }
  };

  // This function returns true if and only if the given `row` (which is an
  // element of `left` or `right`) contains no UNDEF values. It is used inside
  // the following `mergeWithUndefRight` function.
  auto containsNoUndefined = [](const auto& row) {
    using T = std::decay_t<decltype(row)>;
    if constexpr (isSimilar<FindSmallerUndefRangesLeft, Noop> &&
                  isSimilar<FindSmallerUndefRangesRight, Noop>) {
      return true;
    } else if constexpr (std::is_convertible_v<T, Id>) {
      return row != Id::makeUndefined();
    } else {
      return (ql::ranges::none_of(
          row, [](Id id) { return id == Id::makeUndefined(); }));
    }
  };

  // This function is the inverse of `mergeWithUndefLeft` above. The bool
  // argument `hasNoMatch` has to be set to `true` iff no exact match for
  // `*itFromLeft` was found in `right`. If `hasNoMatch` is `true` and no
  // matching smaller rows are found in `right` and `*itFromLeft` contains no
  // UNDEF values, then the `elFromFirstNotFoundAction` is directly called
  // from inside this lambda. That way, the "optional" row will be in the
  // correct place in the result. The condition about containing no UNDEF values
  // is important, because otherwise `*itFromLeft` may be compatible to a larger
  // element in `right` that is only discovered later.
  auto mergeWithUndefRight = [&](auto itFromLeft, auto beginRight,
                                 auto endRight, bool hasNoMatch) {
    checkCancellation();
    if constexpr (!isSimilar<FindSmallerUndefRangesRight, Noop>) {
      bool compatibleWasFound = false;
      // We need to bind the const& to a variable, else it will be
      // dangling inside the `findSmallerUndefRangesRight` generator.
      const auto& row = *itFromLeft;
      for (const auto& it : findSmallerUndefRangesRight(
               row, beginRight, endRight, outOfOrderFound)) {
        if (lessThan(*it, *itFromLeft)) {
          compatibleWasFound = true;
          compatibleRowAction(itFromLeft, it);
        }
      }
      if (compatibleWasFound) {
        cover(itFromLeft);
      } else if (hasNoMatch && containsNoUndefined(row)) {
        elFromFirstNotFoundAction(itFromLeft);
        cover(itFromLeft);
      }
    } else {
      if (hasNoMatch && containsNoUndefined(*itFromLeft)) {
        elFromFirstNotFoundAction(itFromLeft);
        cover(itFromLeft);
      }
    }
  };

  // The main loop of the zipper algorithm. It is wrapped in a lambda, so we can
  // easily `break` from an inner loop via a `return` statement.
  [&]() {
    // Iterate over all elements in `left` and `right` that have no exact
    // matches in the counterpart. We have to still call the correct
    // `mergeWithUndef...` function for each element.
    while (it1 < end1 && it2 < end2) {
      while (lessThan(*it1, *it2)) {
        // The last argument means "no exact match was found for this element".
        mergeWithUndefRight(it1, std::begin(right), it2, true);
        ++it1;
        if (it1 >= end1) {
          return;
        }
      }
      while (lessThan(*it2, *it1)) {
        mergeWithUndefLeft(it2, std::begin(left), it1);
        ++it2;
        if (it2 >= end2) {
          return;
        }
      }
      checkCancellation();

      // Find the following ranges in `left` and `right` where the elements are
      // equal.
      // TODO <joka921> Maybe we can pass in the equality operator for increased
      // performance. We can also use `lessThan` directly, but then the order of
      // the two loops above is important.
      auto eq = [&lessThan](const auto& el1, const auto& el2) {
        return !lessThan(el1, el2) && !lessThan(el2, el1);
      };
      auto endSame1 = std::find_if_not(
          it1, end1, [&](const auto& row) { return eq(row, *it2); });
      auto endSame2 = std::find_if_not(
          it2, end2, [&](const auto& row) { return eq(*it1, row); });
      checkCancellation();

      for (auto it = it1; it != endSame1; ++it) {
        mergeWithUndefRight(it, std::begin(right), it2, false);
      }
      for (auto it = it2; it != endSame2; ++it) {
        mergeWithUndefLeft(it, std::begin(left), it1);
      }

      // Add all the matching rows to the result.
      // TODO<joka921> We should at some point enforce that all the
      // `CompatibleRowAction`s support adding multiple rows at once.
      if constexpr (joinAlgorithms::detail::HasAddRows<
                        CompatibleRowAction, decltype(it1), decltype(it2)>) {
        compatibleRowAction.addRows(it1, endSame1, it2, endSame2);
        if constexpr (hasNotFoundAction) {
          for (; it1 != endSame1; ++it1) {
            cover(it1);
          }
        }
      } else {
        for (; it1 != endSame1; ++it1) {
          checkCancellation();
          cover(it1);
          for (auto innerIt2 = it2; innerIt2 != endSame2; ++innerIt2) {
            compatibleRowAction(it1, innerIt2);
          }
        }
      }
      it1 = endSame1;
      it2 = endSame2;
    }
  }();
  checkCancellation();

  // Deal with the remaining elements that have no exact match in the other
  // input.
  for (auto it = it2; it != end2; ++it) {
    mergeWithUndefLeft(it, std::begin(left), std::end(left));
  }
  for (; it1 != end1; ++it1) {
    mergeWithUndefRight(it1, std::begin(right), std::end(right), true);
  }

  // If this is an OPTIONAL or MINUS join it might be that we have elements from
  // `left` that have no match in `right` and for which the
  // `elFromFirstNotFoundAction` hast not yet been called. Those are now added
  // to the result. These elements form a sorted range at the end of the output.
  size_t numOutOfOrderAtEnd = 0;
  if constexpr (hasNotFoundAction) {
    for (size_t i = 0; i < coveredFromLeft.size(); ++i) {
      if (!coveredFromLeft[i]) {
        checkCancellation();
        elFromFirstNotFoundAction(std::begin(left) + i);
        ++numOutOfOrderAtEnd;
      }
    }
  }

  // If The return value is 0, then the result is sorted. If the return value is
  // `max()` then we can provide no guarantees about the sorting of the result.
  // Otherwise, the result consists of two consecutive sorted ranges, the second
  // of which has length `returnValue`.
  size_t numOutOfOrder =
      outOfOrderFound ? std::numeric_limits<size_t>::max() : numOutOfOrderAtEnd;
  return numOutOfOrder;
}

/**
 *
 * @brief Perform the galloping join algorithm on a `smaller` and a `larger`
 * input. For each pair of matching iterators, the given `action` is called.
 * @param smaller The left input to the join. Must not contain UNDEF values,
 * otherwise the result is wrong. Should be much smaller than `larger`,
 * otherwise the zipper/merge join algorithm should be used for efficiency
 * reasons.
 * @param larger The right input to the join. Must not contain UNDEF values,
 * otherwise the result is wrong.
 * @param lessThan The predicate that is used to identify equal entry pairs in
 * `smaller` and `larger`. Both inputs must be sorted by this predicate.
 * @param action For each pair of equal entries (entryFromSmaller,
 * entryFromLarger), this function is called with the iterators to the matching
 * entries as arguments. These calls will be in ascending order wrt `lessThan`,
 * meaning that the result will be sorted.
 * @param elementFromSmallerNotFoundAction Is called for each element in
 * `smaller` that has no matching counterpart in `larger`. Can be used to
 * implement very efficient OPTIONAL or MINUS if neither of the inputs contains
 * UNDEF values, and if the left operand is much smaller.
 * @param checkCancellation Is called many times during processing to allow
 * cancelling this join operation at arbitrary times. It is supposed to throw
 * a proper exception. Typically implementations will just
 * CancellationHandle::throwIfCancelled().
 */
CPP_template(typename RangeSmaller, typename RangeLarger, typename LessThan,
             typename Action, typename ElementFromSmallerNotFoundAction = Noop,
             typename CheckCancellation = Noop)(
    requires ql::ranges::random_access_range<RangeSmaller> CPP_and
        ql::ranges::random_access_range<
            RangeLarger>) void gallopingJoin(const RangeSmaller& smaller,
                                             const RangeLarger& larger,
                                             LessThan const& lessThan,
                                             Action const& action,
                                             ElementFromSmallerNotFoundAction
                                                 elementFromSmallerNotFoundAction =
                                                     {},
                                             CheckCancellation
                                                 checkCancellation = {}) {
  auto itSmall = std::begin(smaller);
  auto endSmall = std::end(smaller);
  auto itLarge = std::begin(larger);
  auto endLarge = std::end(larger);
  auto eq = [&lessThan](const auto& el1, const auto& el2) {
    return !lessThan(el1, el2) && !lessThan(el2, el1);
  };

  // Perform an exponential search for the element `*itS` in the range `[itL,
  // endLarge]`. Return a pair `(lower, upper)` of iterators, where the first
  // element that is `>=*itS` is in `[lower, upper)`. The only exception to this
  // is when the whole range (itL, endLarge) is smaller than `*itS`. In this
  // case the second iterator will be `endLarge`. This is defined in a way, s.t.
  // a subsequent `std::lower_bound(lower, upper)` will either find the element
  // or will return `upper` and `upper == endLarge`.
  auto exponentialSearch = [&checkCancellation, &lessThan, &endLarge](
                               auto itL, auto itS) {
    checkCancellation();
    size_t step = 1;
    auto lower = itL;
    while (lessThan(*itL, *itS)) {
      lower = itL;
      itL += step;
      step *= 2;
      if (itL >= endLarge) {
        return std::pair{lower, endLarge};
      }
    }
    // It might be, that `itL` points to the first element that is >= *itS. We
    // thus have to add one to the second element, s.t. the second element is a
    // guaranteed upper bound.
    return std::pair{lower, itL + 1};
  };
  while (itSmall < endSmall && itLarge < endLarge) {
    checkCancellation();
    const auto& elLarge = *itLarge;
    // Linear search in the smaller input.
    while (lessThan(*itSmall, elLarge)) {
      if constexpr (!ad_utility::isSimilar<ElementFromSmallerNotFoundAction,
                                           Noop>) {
        elementFromSmallerNotFoundAction(itSmall);
      }
      ++itSmall;
      if (itSmall >= endSmall) {
        return;
      }
    }
    // Exponential search followed by binary search on the larger input.
    auto [lower, upper] = exponentialSearch(itLarge, itSmall);
    const auto& needle = *itSmall;
    itLarge =
        std::lower_bound(lower, upper, needle,
                         [&lessThan](const auto& a, const auto& b) -> bool {
                           return lessThan(a, b);
                         });
    if (itLarge == endLarge) {
      break;
    }
    checkCancellation();

    // Find the ranges where both inputs are equal and add them to the result.
    auto endSameSmall = std::find_if_not(
        itSmall, endSmall, [&](const auto& row) { return eq(row, *itLarge); });
    auto endSameLarge = std::find_if_not(
        itLarge, endLarge, [&](const auto& row) { return eq(row, *itSmall); });

    for (; itSmall != endSameSmall; ++itSmall) {
      checkCancellation();
      for (auto innerItLarge = itLarge; innerItLarge != endSameLarge;
           ++innerItLarge) {
        action(itSmall, innerItLarge);
      }
    }
    itSmall = endSameSmall;
    itLarge = endSameLarge;
  }
  if constexpr (!ad_utility::isSimilar<ElementFromSmallerNotFoundAction,
                                       Noop>) {
    while (itSmall != endSmall) {
      elementFromSmallerNotFoundAction(itSmall);
      ++itSmall;
    }
  }
}

/**
 * @brief Perform an OPTIONAL join for the following special case: The `right`
 * input contains no UNDEF values in any of its join columns, the `left`
 * range contains UNDEF values only in its least significant join column. The
 * meaning of the other parameters and the preconditions on the input are the
 * same as for the more general `zipperJoinWithUndef` algorithm above. Note:
 * This algorithms can also be used to implement a MINUS operation for inputs
 * with the same preconditions by specifying an appropriate
 * `elFromFirstNotFoundAction`.
 * @param left The left input of the optional join. Must not contain UNDEF
 * values in the join columns.
 * @param right The right input of the optional join. Must only contain UNDEF
 * values in the least significant join column
 * @param compatibleRowAction Same as in `zipperJoinWithUndef`
 * @param elFromFirstNotFoundAction Same as in `zipperJoinWithUndef`
 */
CPP_template(typename CompatibleActionT, typename NotFoundActionT,
             typename CancellationFuncT)(
    requires BinaryIteratorFunction<CompatibleActionT, IdTableView<0>> CPP_and UnaryIteratorFunction<
        NotFoundActionT, IdTableView<0>>
        CPP_and ql::concepts::invocable<
            CancellationFuncT>) void specialOptionalJoin(const IdTableView<0>&
                                                             left,
                                                         const IdTableView<0>&
                                                             right,
                                                         const CompatibleActionT&
                                                             compatibleRowAction,
                                                         const NotFoundActionT&
                                                             elFromFirstNotFoundAction,
                                                         const CancellationFuncT&
                                                             checkCancellation) {
  auto it1 = std::begin(left);
  auto end1 = std::end(left);
  auto it2 = std::begin(right);
  auto end2 = std::end(right);

  if (std::empty(left)) {
    return;
  }

  size_t numColumns = (*it1).size();
  // A predicate that compares two rows lexicographically but ignores the last
  // column.
  auto compareAllButLast = [numColumns](const auto& a, const auto& b) {
    for (size_t i = 0; i < numColumns - 1; ++i) {
      if (a[i] != b[i]) {
        return a[i] < b[i];
      }
    }
    return false;
  };

  // Similar to the previous lambda, but checks for equality.
  auto compareEqButLast = [numColumns](const auto& a, const auto& b) {
    for (size_t i = 0; i < numColumns - 1; ++i) {
      if (a[i] != b[i]) {
        return false;
      }
    }
    return true;
  };

  // The last columns from the left and right input. Those will be dealt with
  // separately.
  ql::span<const Id> lastColumnLeft = left.getColumn(left.numColumns() - 1);
  ql::span<const Id> lastColumnRight = right.getColumn(right.numColumns() - 1);

  while (it1 < end1 && it2 < end2) {
    checkCancellation();
    // Skip over rows in `right` where the first columns don't match.
    it2 = std::find_if_not(it2, end2, [&](const auto& row) {
      return compareAllButLast(row, *it1);
    });
    if (it2 == end2) {
      break;
    }

    // Skip over rows in `left` where the first columns don't match, but call
    // the `notFoundAction` on them.
    auto next1 = std::find_if_not(it1, end1, [&](const auto& row) {
      return compareAllButLast(row, *it2);
    });

    for (auto it = it1; it != next1; ++it) {
      elFromFirstNotFoundAction(it);
    }
    it1 = next1;
    if (it1 == end1) {
      break;
    }

    checkCancellation();

    // Find the rows where the left and the right input match on the first
    // columns.
    auto endSame1 = std::find_if_not(it1, end1, [&](const auto& row) {
      return compareEqButLast(row, *it2);
    });
    auto endSame2 = std::find_if_not(it2, end2, [&](const auto& row) {
      return compareEqButLast(*it1, row);
    });
    if (endSame1 == it1) {
      continue;
    }

    checkCancellation();

    // For the rows where the first columns match we will perform a one-column
    // join on the last column. This can be done efficiently, because the UNDEF
    // values are at the beginning of these sub-ranges.

    // Set up the corresponding sub-ranges of the last columns.
    auto beg = it1 - left.begin();
    auto end = endSame1 - left.begin();
    ql::span<const Id> leftSub{lastColumnLeft.begin() + beg,
                               lastColumnLeft.begin() + end};
    beg = it2 - right.begin();
    end = endSame2 - right.begin();
    ql::span<const Id> rightSub{lastColumnRight.begin() + beg,
                                lastColumnRight.begin() + end};

    // Set up the generator for the UNDEF values.
    // TODO<joka921> We could probably also apply this optimization if both
    // inputs contain UNDEF values only in the last column, and possibly
    // also not only for `OPTIONAL` joins.
    auto endOfUndef = ql::ranges::find_if_not(leftSub, &Id::isUndefined);

    auto findSmallerUndefRangeLeft = [leftSub, endOfUndef](auto&&...) {
      return ad_utility::IteratorRange{leftSub.begin(), endOfUndef};
    };

    // Also set up the actions for compatible rows that now work on single
    // columns.
    auto compAction = [&compatibleRowAction, it1, it2, &leftSub, &rightSub](
                          const auto& itL, const auto& itR) {
      compatibleRowAction((it1 + (itL - leftSub.begin())),
                          (it2 + (itR - rightSub.begin())));
    };
    auto notFoundAction = [&elFromFirstNotFoundAction, &it1,
                           begin = leftSub.begin()](const auto& it) {
      elFromFirstNotFoundAction(it1 + (it - begin));
    };

    // Perform the join on the last column.
    size_t numOutOfOrder = ad_utility::zipperJoinWithUndef(
        leftSub, rightSub, std::less<>{}, compAction, findSmallerUndefRangeLeft,
        noop, notFoundAction, checkCancellation);
    AD_CORRECTNESS_CHECK(numOutOfOrder == 0);
    it1 = endSame1;
    it2 = endSame2;
  }
  for (auto it = it1; it != end1; ++it) {
    elFromFirstNotFoundAction(it);
  }

  checkCancellation();
}

namespace detail {
using Range = std::pair<size_t, size_t>;

// Store a contiguous random-access range (e.g. `std::vector`or `ql::span`,
// together with a pair of indices `[beginIndex, endIndex)` that denote a
// contiguous subrange of the range. Note that this approach is more robust
// than storing iterators or subranges directly instead of indices, because many
// containers have their iterators invalidated when they are being moved (e.g.
// `std::string` or `IdTable`).
template <typename Block>
class BlockAndSubrange {
 private:
  std::shared_ptr<Block> block_;
  Range subrange_;

 public:
  // The reference type of the underlying container.
  using reference =
      typename std::iterator_traits<typename Block::iterator>::reference;
  using const_reference =
      typename std::iterator_traits<typename Block::const_iterator>::reference;

  // Construct from a container object, where the initial subrange will
  // represent the whole container.
  explicit BlockAndSubrange(Block block)
      : block_{std::make_shared<Block>(std::move(block))},
        subrange_{0, block_->size()} {}

  // Return a reference to the last element of the currently specified subrange.
  const_reference back() const {
    AD_CORRECTNESS_CHECK(!empty() && subrange_.second <= block_->size());
    return std::as_const(*block_)[subrange_.second - 1];
  }

  bool empty() const { return subrange_.second == subrange_.first; }

  // Return the currently specified subrange as a `ql::ranges::subrange`
  // object.
  auto subrange() {
    return ql::ranges::subrange{fullBlock().begin() + subrange_.first,
                                fullBlock().begin() + subrange_.second};
  }

  // The const overload of the `subrange` method (see above).
  auto subrange() const {
    return ql::ranges::subrange{fullBlock().begin() + subrange_.first,
                                fullBlock().begin() + subrange_.second};
  }

  // Get a view that iterates over all the indices that belong to the subrange.
  auto getIndexRange() const {
    return ql::views::iota(subrange_.first, subrange_.second);
  }

  Range getIndices() const { return subrange_; }

  const auto& fullBlock() const { return *block_; }
  auto& fullBlock() { return *block_; }

  // Specify the subrange by using two iterators `begin` and `end`. The
  // iterators must be valid iterators that point into the container, this is
  // checked by an assertion. The only legal way to obtain such iterators is to
  // call `subrange()` and then to extract valid iterators from the returned
  // subrange.
  template <typename It>
  void setSubrange(It begin, It end) {
    // We need this function to work with `iterator` as well as
    // `const_iterator`, so we template the actual implementation.
    auto impl = [&begin, &end, this](auto blockBegin, auto blockEnd) {
      auto checkIt = [&blockBegin, &blockEnd](const auto& it) {
        AD_CONTRACT_CHECK(blockBegin <= it && it <= blockEnd);
      };
      checkIt(begin);
      checkIt(end);
      AD_CONTRACT_CHECK(begin <= end);
      subrange_.first = begin - blockBegin;
      subrange_.second = end - blockBegin;
    };
    auto& block = fullBlock();
    if constexpr (CPP_requires_ref(joinAlgorithms::detail::HasMinus,
                                   decltype(begin), decltype(block.begin()))) {
      impl(block.begin(), block.end());
    } else {
      impl(std::as_const(block).begin(), std::as_const(block).end());
    }
  }

  // Overload of `setSubrange` for an actual subrange object.
  template <typename Subrange>
  void setSubrange(const Subrange& subrange) {
    setSubrange(ql::ranges::begin(subrange), ql::ranges::end(subrange));
  }
};

// A helper struct for the zipper join on blocks algorithm (see below). It
// combines the current iterator, then end iterator, the relevant projection to
// obtain the input to the comparison, and a buffer for blocks that are
// currently required by the join algorithm for one side of the join.
template <typename Iterator, typename End, typename Projection>
struct JoinSide {
  using CurrentBlocks =
      std::vector<detail::BlockAndSubrange<ql::iter_value_t<Iterator>>>;
  Iterator it_;
  [[no_unique_address]] const End end_;
  const Projection& projection_;
  CurrentBlocks currentBlocks_{};
  CurrentBlocks undefBlocks_{};

  // Type aliases for a single element from a block from the left/right input.
  using value_type = ql::ranges::range_value_t<ql::iter_value_t<Iterator>>;
  // Type alias for the result of the projection.
  using ProjectedEl =
      std::decay_t<std::invoke_result_t<const Projection&, value_type>>;
};

// Deduction guide required by the `makeJoinSide` function.
template <typename It, typename End, typename Projection>
JoinSide(It, End, const Projection&) -> JoinSide<It, End, Projection>;

// Create a `JoinSide` object from a range of `blocks` and a `projection`. Note
// that the `blocks` are stored as a reference, so the caller is responsible for
// keeping them valid until the join is completed.
template <typename Blocks, typename Projection>
auto makeJoinSide(Blocks& blocks, const Projection& projection) {
  return JoinSide{ql::ranges::begin(blocks), ql::ranges::end(blocks),
                  projection};
}

// A concept to identify instantiations of the `JoinSide` template.
template <typename T>
CPP_concept IsJoinSide = ad_utility::isInstantiation<T, JoinSide>;

struct AlwaysFalse {
  template <typename T>
  bool operator()(const T&) const {
    return false;
  }
};

// A helper struct that is used to move the `addRow` and `addRows` function of
// the `AddCombinedRowToTable` (which requires integers as arguments) to a
// class with a similar interface that takes `iterators` as expected by the
// `zipperJoinWithUndef` function that is called for each block.
// It simply takes two callables, the first one will be the `operator()` and
// the second one the `addRow` function.
template <typename F1, typename F2>
struct RowIndexAdder {
  F1 f1;
  F2 f2;
  void operator()(auto&&... args) const { return f1(AD_FWD(args)...); }
  void addRows(auto&&... args) const { return f2(AD_FWD(args)...); }
};
template <typename F1, typename F2>
RowIndexAdder(F1, F2) -> RowIndexAdder<std::decay_t<F1>, std::decay_t<F2>>;

// How many blocks we want to read at once when fetching new ones.
static constexpr size_t FETCH_BLOCKS = 3;

// The class that actually performs the zipper join for blocks without UNDEF.
// See the public `zipperJoinForBlocksWithoutUndef` function below for details.
// The general approach of the algorithm is described in the following. Several
// details of the actual implementation are slightly different, but the
// description still helps to understand the algorithm as well as the used
// terminology.
//
// First one block from each of the inputs is read into a buffer. We then know,
// that we can completely join all elements in these buffers that are less than
// the minimum of the last element in the left buffered block and the right
// buffered block. Consider for example the following two blocks:
// left: [0-3]  right : [1-3]
// We can then safely join all elements that are less than `3` because all
// elements in both inputs which we haven't seen so far are guaranteed to be `>=
// 3`. We call this last element (3 in the example) the `currentEl` in the
// following as well as in the code.
//
// We then remove all processed elements from the buffered blocks, s.t. only the
// entries `>= currentEl` remain in the buffer. (Greater than might happen if
// the last element from the left and right block are not the same). So we are
// left with the following in the buffers: left: [3-3] right: [3-3]

// We then fill our buffer with blocks from left and right until we have either
// reached the end of the input or found an element `> currentEl`. We then know
// that we have all the elements `== currentEl` in the buffers, e.g.
// left: [3-3] [3-3] [3-7]
// right: [3-3] [3-3] [3-3] [3-5]
// We can then add the Cartesian product of all the elements `== currentEl` to
// the result and safely remove these elements from our buffer, leaving us with
// left: [4-7]  right: [4-5]
// Note that the lower bound for the blocks in the example is not necessarily 4
// but anything greater than 3. We also apply the following optimization: It is
// only required to have all the blocks with the `currentEl` in one of the
// buffers (either left or right) at the same time. We can then process the
// blocks from the other side in a streaming fashion. For example, if there are
// 5 blocks that contain the `currentEl` on the left side, but 5 million such
// blocks on the right side, it suffices to have the 5 blocks from the left side
// plus 1 block from the right side in the buffers at the same time.
//
// TODO<joka921> When an element appears in very many blocks on both sides we
// currently have a very high memory consumption. To fix this, one would need to
// have the possibility to revisit blocks that were seen earlier.
//
// After adding the Cartesian product we start a new round with a new
// `currentEl` (5 in this example). New blocks are added to one of the buffers
// if they become empty at one point in the algorithm.
CPP_template(typename LeftSide, typename RightSide, typename LessThan,
             typename CompatibleRowAction, typename IsUndef = AlwaysFalse)(
    requires IsJoinSide<LeftSide> CPP_and IsJoinSide<RightSide> CPP_and
        InvocableWithExactReturnType<
            IsUndef, bool,
            typename LeftSide::ProjectedEl>) struct BlockZipperJoinImpl {
  // The left and right inputs of the join
  LeftSide leftSide_;
  RightSide rightSide_;
  // The used comparison.
  const LessThan& lessThan_;
  // The callback that is called for each pair of matching rows.
  CompatibleRowAction& compatibleRowAction_;
  [[no_unique_address]] IsUndef isUndefined_{};

  using LeftBlocks = typename LeftSide::CurrentBlocks;
  using RightBlocks = typename RightSide::CurrentBlocks;

// We can't define aliases for these concepts, so we use macros instead.
#if defined(Side) || defined(Blocks)
#error Side or Blocks are already defined
#endif
#define Side QL_CONCEPT_OR_NOTHING(SameAsAny<LeftSide, RightSide>) auto
#define Blocks QL_CONCEPT_OR_NOTHING(SameAsAny<LeftBlocks, RightBlocks>) auto

  // Type alias for the result of the projection. Elements from the left and
  // right input must be projected to the same type.
  using ProjectedEl = typename LeftSide::ProjectedEl;
  static_assert(
      ql::concepts::same_as<ProjectedEl, typename RightSide::ProjectedEl>);
  static constexpr bool potentiallyHasUndef =
      !std::is_same_v<IsUndef, AlwaysFalse>;

  // Create an equality comparison from the `lessThan` predicate.
  template <typename T1, typename T2>
  bool eq(const T1& el1, const T2& el2) {
    return !lessThan_(el1, el2) && !lessThan_(el2, el1);
  }

  // Recompute the `currentEl`. It is the minimum of the last element in the
  // first block of either of the join sides.
  ProjectedEl getCurrentEl() {
    auto getFirst = [](const Side& side) {
      return side.projection_(side.currentBlocks_.front().back());
    };
    return std::min(getFirst(leftSide_), getFirst(rightSide_), lessThan_);
  }

  // Fill `side.currentBlocks_` with blocks from the range `[side.it_,
  // side.end_)` and advance `side.it_` for each read buffer until all elements
  // <= `currentEl` are added or until three blocks have been added to the
  // targetBuffer. Calling this function requires that all blocks that contain
  // elements `< currentEl` have already been consumed. Returns `true` if all
  // blocks that contain elements <= `currentEl` have been added, and `false` if
  // the function returned because `FETCH_BLOCKS` blocks were added without
  // fulfilling the condition.
  bool fillEqualToCurrentEl(Side& side, const ProjectedEl& currentEl) {
    auto& it = side.it_;
    auto& end = side.end_;
    for (size_t numBlocksRead = 0; it != end && numBlocksRead < FETCH_BLOCKS;
         ++it, ++numBlocksRead) {
      if (ql::ranges::empty(*it)) {
        // We haven't read a block, so we have to adapt the counter.
        // NOTE: If `numBlocksRead == 0`, the underflow is no problem because
        // the next operation is `++`.
        --numBlocksRead;
        continue;
      }
      if (!eq((*it)[0], currentEl)) {
        AD_CORRECTNESS_CHECK(lessThan_(currentEl, (*it)[0]));
        return true;
      }
      AD_EXPENSIVE_CHECK(ql::ranges::is_sorted(*it, lessThan_));
      side.currentBlocks_.emplace_back(std::move(*it));
    }
    return it == end;
  }

  // Fill the buffers in `leftSide_` and rightSide_` until they both contain at
  // least one block and at least one of them contains all the blocks with
  // elements `<= currentEl`. The returned `BlockStatus` reports which of the
  // sides contain all the relevant blocks. Only filling one side is used for
  // the optimization for the Cartesian product described in the documentation.
  enum struct BlockStatus { leftMissing, rightMissing, allFilled };
  BlockStatus fillEqualToCurrentElBothSides(const ProjectedEl& currentEl) {
    bool allBlocksFromLeft = false;
    bool allBlocksFromRight = false;
    while (!(allBlocksFromLeft || allBlocksFromRight)) {
      allBlocksFromLeft = fillEqualToCurrentEl(leftSide_, currentEl);
      allBlocksFromRight = fillEqualToCurrentEl(rightSide_, currentEl);
    }
    if (!allBlocksFromRight) {
      return BlockStatus::rightMissing;
    } else if (!allBlocksFromLeft) {
      return BlockStatus::leftMissing;
    } else {
      return BlockStatus::allFilled;
    }
  }

  // Remove all elements from `blocks` (either `leftSide_.currentBlocks_` or
  // `rightSide_.currentBlocks`) s.t. only elements `> lastProcessedElement`
  // remain. This effectively removes all blocks completely, except maybe the
  // last one.
  void removeEqualToCurrentEl(Blocks& blocks,
                              const ProjectedEl& lastProcessedElement) {
    // Erase all but the last block.
    AD_CORRECTNESS_CHECK(!blocks.empty());
    if (blocks.size() > 1 && !blocks.front().empty()) {
      AD_CORRECTNESS_CHECK(
          !lessThan_(lastProcessedElement, blocks.front().back()));
    }
    blocks.erase(blocks.begin(), blocks.end() - 1);

    // Delete the part from the last block that is `<= lastProcessedElement`.
    decltype(auto) remainingBlock = blocks.at(0).subrange();
    auto beginningOfUnjoined = ql::ranges::upper_bound(
        remainingBlock, lastProcessedElement, lessThan_);
    blocks.at(0).setSubrange(beginningOfUnjoined, remainingBlock.end());
    if (blocks.at(0).empty()) {
      blocks.clear();
    }
  }

  // For one of the inputs (`leftSide_.currentBlocks_` or
  // `rightSide_.currentBlocks_`) obtain a tuple of the following elements:
  // * A reference to the first full block
  // * The currently active subrange of that block
  // * An iterator pointing to the first element ` >= currentEl` in the block.
  auto getFirstBlock(const Blocks& currentBlocks,
                     const ProjectedEl& currentEl) {
    AD_CORRECTNESS_CHECK(!currentBlocks.empty());
    const auto& first = currentBlocks.at(0);
    // TODO<joka921> ql::ranges::lower_bound doesn't work here.
    auto it = std::lower_bound(first.subrange().begin(), first.subrange().end(),
                               currentEl, lessThan_);
<<<<<<< HEAD
    // 1. Automatic type deduction for `std::tuple{...}` doesn't work on QCC
    // 2. std::make_tuple has special (undesired in our case) behavior for
    // `reference_wrapper`....
    // TODO<joka921> Address this.
    using RefWrap = decltype(std::ref(first.fullBlock()));
    using Subr = std::decay_t<decltype(first.subrange())>;
    using It = decltype(it);
    return std::tuple<RefWrap, Subr, It>{std::ref(first.fullBlock()),
                                         first.subrange(), it};
=======
    // Note: `std::make_tuple` will convert the `reference_wrapper` returned by
    // `std::ref` into a plain reference as the tuple element.
    return std::make_tuple(std::ref(first.fullBlock()), first.subrange(), it);
>>>>>>> 688efa29
  }

  // Check if a side contains undefined values.
  static bool hasUndef(const Side& side) {
    if constexpr (potentiallyHasUndef) {
      return !side.undefBlocks_.empty();
    }
    return false;
  }

  // Combine all elements from all blocks on the left with all elements from all
  // blocks on the right and add them to the result.
  void addCartesianProduct(const LeftBlocks& blocksLeft,
                           const RightBlocks& blocksRight) {
    // TODO<C++23> use `ql::views::cartesian_product`.
    for (const auto& lBlock : blocksLeft) {
      for (const auto& rBlock : blocksRight) {
        compatibleRowAction_.setInput(lBlock.fullBlock(), rBlock.fullBlock());
        compatibleRowAction_.addRows(lBlock.getIndexRange(),
                                     rBlock.getIndexRange());
      }
    }
  }

  // Handle non-matching rows from the left side for an optional join or a minus
  // join.
  template <bool DoOptionalJoinOrMinus>
  void addNonMatchingRowsFromLeftForOptionalJoin(
      const LeftBlocks& blocksLeft, const RightBlocks& blocksRight) {
    if constexpr (DoOptionalJoinOrMinus) {
      if (!hasUndef(rightSide_) &&
          ql::ranges::all_of(
              blocksRight | ql::views::transform(
                                [](const auto& inp) { return inp.subrange(); }),
              ql::ranges::empty)) {
        for (const auto& lBlock : blocksLeft) {
          compatibleRowAction_.setOnlyLeftInputForOptionalJoin(
              lBlock.fullBlock());
          for (size_t i : lBlock.getIndexRange()) {
            compatibleRowAction_.addOptionalRow(i);
          }
        }
      }
    }
  }

  // Call `compatibleRowAction` for all pairs of elements in the Cartesian
  // product of the blocks in `blocksLeft` and `blocksRight`.
  template <bool DoOptionalJoinOrMinus>
  void addAll(const LeftBlocks& blocksLeft, const RightBlocks& blocksRight) {
    addNonMatchingRowsFromLeftForOptionalJoin<DoOptionalJoinOrMinus>(
        blocksLeft, blocksRight);
    addCartesianProduct(blocksLeft, blocksRight);
    compatibleRowAction_.flush();
  }

  // Return a vector of subranges of all elements in `blocks` that are equal to
  // `currentEl`. Effectively, these subranges cover all the blocks completely
  // except maybe the last one, which might contain elements `> currentEl` at
  // the end.
  auto getEqualToCurrentEl(const Blocks& blocks, const ProjectedEl& currentEl) {
    auto result = blocks;
    if (result.empty()) {
      return result;
    }
    auto& last = result.back();
    // TODO<joka921> `ql::ranges::equal_range` doesn't work here for some
    // reason.
    auto [begin, end] = std::equal_range(
        last.subrange().begin(), last.subrange().end(), currentEl, lessThan_);
    last.setSubrange(begin, end);
    return result;
  }

  // Main implementation for `findUndefValues`.
  template <bool left, typename T, typename B1, typename B2,
            typename UndefBlocks>
  auto findUndefValuesHelper(const B1& fullBlockLeft, const B2& fullBlockRight,
                             T& begL, T& begR, const UndefBlocks& undefBlocks) {
    auto perBlockCallback =
        ad_utility::makeAssignableLambda([&, this](const auto& undefBlock) {
          // Select proper input table from the stored undef blocks
          if constexpr (left) {
            begL = undefBlock.fullBlock().begin();
            compatibleRowAction_.setInput(undefBlock.fullBlock(),
                                          fullBlockRight);
          } else {
            begR = undefBlock.fullBlock().begin();
            compatibleRowAction_.setInput(fullBlockLeft,
                                          undefBlock.fullBlock());
          }
          const auto& subr = undefBlock.subrange();
          // Yield all iterators to the elements within the stored undef blocks.
          return ad_utility::IteratorRange(subr.begin(), subr.end());
        });

    auto endCallback = [&, this]() {
      // Reset back to original input.
      begL = fullBlockLeft.begin();
      begR = fullBlockRight.begin();
      compatibleRowAction_.setInput(fullBlockLeft, fullBlockRight);
    };

    // TODO<joka921> improve the `CachingTransformInputRange` to make it movable
    // without having to specify `makeAssignableLambda`.
    // TODO<joka921> Down with `OwningView`.
    return ad_utility::CallbackOnEndView{
        ql::views::join(
            ad_utility::OwningView{ad_utility::CachingTransformInputRange(
                undefBlocks, std::move(perBlockCallback))}),
        std::move(endCallback)};
  }

  // Create a generator that yields iterators to all undefined values that
  // have been found so far. Note that because of limitations of the
  // `zipperJoinWithUndef` interface we need to set `begL` and `begR` to the
  // beginning of the full blocks of the left and right side respectively so
  // that they can be used within `zipperJoinWithUndef` to compute the
  // distance from the yielded iterator to the beginning of the block.
  template <bool left, typename T, typename B1, typename B2>
  auto findUndefValues(const B1& fullBlockLeft, const B2& fullBlockRight,
                       T& begL, T& begR) {
    return [this, &fullBlockLeft, &fullBlockRight, &begL, &begR](
               const auto&, auto, auto, bool) {
      auto currentSide = [this]() {
        if constexpr (left) {
          return std::cref(leftSide_);
        } else {
          return std::cref(rightSide_);
        }
      }();
      return findUndefValuesHelper<left, T>(fullBlockLeft, fullBlockRight, begL,
                                            begR,
                                            currentSide.get().undefBlocks_);
    };
  }

  // Join the first block in `currentBlocksLeft` with the first block in
  // `currentBlocksRight`, but ignore all elements that are `>= currentEl`
  // The fully joined parts of the block are then removed from
  // `currentBlocksLeft/Right`, as they are not needed anymore.
  template <bool DoOptionalJoinOrMinus>
  void joinAndRemoveLessThanCurrentEl(LeftBlocks& currentBlocksLeft,
                                      RightBlocks& currentBlocksRight,
                                      const ProjectedEl& currentEl) {
    // Get the first blocks.
    auto&& [fullBlockLeft, subrangeLeft, currentElItL] =
        getFirstBlock(currentBlocksLeft, currentEl);
    auto&& [fullBlockRight, subrangeRight, currentElItR] =
        getFirstBlock(currentBlocksRight, currentEl);

    compatibleRowAction_.setInput(fullBlockLeft, fullBlockRight);
    auto begL = fullBlockLeft.begin();
    auto begR = fullBlockRight.begin();

    auto addRowIndex = [&begL, &begR, this](auto itFromL, auto itFromR) {
      AD_EXPENSIVE_CHECK(itFromL >= begL);
      AD_EXPENSIVE_CHECK(itFromR >= begR);
      compatibleRowAction_.addRow(itFromL - begL, itFromR - begR);
    };
    auto addRowIndices = [&begL, &begR, this](auto itFromL, auto endFromL,
                                              auto itFromR, auto endFromR) {
      AD_EXPENSIVE_CHECK(itFromL >= begL && endFromL >= itFromL);
      AD_EXPENSIVE_CHECK(itFromR >= begR && endFromR >= itFromR);
      auto io = [&](const auto& beg, const auto& it, const auto& end) {
        return ql::views::iota(static_cast<size_t>(it - beg),
                               static_cast<size_t>(end - beg));
      };
      compatibleRowAction_.addRows(io(begL, itFromL, endFromL),
                                   io(begR, itFromR, endFromR));
    };

    auto addNotFoundRowIndex = [&]() {
      if constexpr (DoOptionalJoinOrMinus) {
        return [this, begL = fullBlockLeft.begin()](auto itFromL) {
          AD_CORRECTNESS_CHECK(!hasUndef(rightSide_));
          compatibleRowAction_.addOptionalRow(itFromL - begL);
        };

      } else {
        return ad_utility::noop;
      }
    }();
    // All undefined values should already be processed at this point.
    AD_CORRECTNESS_CHECK(!isUndefined_(subrangeLeft.front()));
    AD_CORRECTNESS_CHECK(!isUndefined_(subrangeRight.front()));
    // If we have undefined values stored, we need to provide a generator that
    // yields iterators to the individual undefined values.
    if constexpr (potentiallyHasUndef) {
      // We pass `std::false_type`, to disable coverage checks for the undefined
      // values that are stored in `side.undefBlocks_`, which we already have
      // processed ourselves and don't lie within the passed subrange, which
      // this function assumes otherwise.
      [[maybe_unused]] auto res = zipperJoinWithUndef(
          ql::ranges::subrange{subrangeLeft.begin(), currentElItL},
          ql::ranges::subrange{subrangeRight.begin(), currentElItR}, lessThan_,
          RowIndexAdder{addRowIndex, addRowIndices},
          findUndefValues<true>(fullBlockLeft, fullBlockRight, begL, begR),
          findUndefValues<false>(fullBlockLeft, fullBlockRight, begL, begR),
          addNotFoundRowIndex, noop, std::false_type{});
    } else {
      [[maybe_unused]] auto res = zipperJoinWithUndef(
          ql::ranges::subrange{subrangeLeft.begin(), currentElItL},
          ql::ranges::subrange{subrangeRight.begin(), currentElItR}, lessThan_,
          RowIndexAdder{addRowIndex, addRowIndices}, noop, noop,
          addNotFoundRowIndex);
    }
    compatibleRowAction_.flush();

    // Remove the joined elements.
    currentBlocksLeft.at(0).setSubrange(currentElItL, subrangeLeft.end());
    currentBlocksRight.at(0).setSubrange(currentElItR, subrangeRight.end());
  }

  // If the `targetBuffer` is empty, read the next nonempty block from `[it,
  // end)` if there is one.
  void fillWithAtLeastOne(Side& side) {
    auto& targetBuffer = side.currentBlocks_;
    auto& it = side.it_;
    const auto& end = side.end_;
    while (targetBuffer.empty() && it != end) {
      auto& el = *it;
      if (!el.empty()) {
        AD_EXPENSIVE_CHECK(ql::ranges::is_sorted(el, lessThan_));
        targetBuffer.emplace_back(std::move(el));
      }
      ++it;
    }
  }

  // Fill both buffers (left and right) until they contain at least one block.
  // Then recompute the `currentEl()` and keep on filling the buffers until at
  // least one of them contains all elements `<= currentEl`. The returned
  // `BlockStatus` tells us, which of the blocks contain all elements `<=
  // currentEl`.
  BlockStatus fillBuffer() {
    AD_CORRECTNESS_CHECK(leftSide_.currentBlocks_.size() <= 1);
    AD_CORRECTNESS_CHECK(rightSide_.currentBlocks_.size() <= 1);

    fillWithAtLeastOne(leftSide_);
    fillWithAtLeastOne(rightSide_);

    if (leftSide_.currentBlocks_.empty() || rightSide_.currentBlocks_.empty()) {
      // One of the inputs was exhausted, we are done.
      // If the left side is not empty and this is an optional join, then we
      // will add the remaining elements from the `leftSide_` later in the
      // `fillWithAllFromLeft` function.
      return BlockStatus::allFilled;
    }

    // Add the remaining blocks such that condition 3 from above is fulfilled.
    return fillEqualToCurrentElBothSides(getCurrentEl());
  }

  // Based on `blockStatus` add the Cartesian product of the blocks in
  // `leftBlocks` and/or `rightBlocks` with their respective counterpart in
  // `undefBlocks_`.
  void joinWithUndefBlocks(BlockStatus blockStatus,
                           const LeftBlocks& leftBlocks,
                           const RightBlocks& rightBlocks) {
    if (blockStatus == BlockStatus::allFilled ||
        blockStatus == BlockStatus::leftMissing) {
      addCartesianProduct(leftBlocks, rightSide_.undefBlocks_);
    }
    if (blockStatus == BlockStatus::allFilled ||
        blockStatus == BlockStatus::rightMissing) {
      addCartesianProduct(leftSide_.undefBlocks_, rightBlocks);
    }
  }

  // Combine the above functionality and perform one round of joining.
  // Has to be called alternately with `fillBuffer`.
  template <bool DoOptionalJoinOrMinus, typename ProjectedEl>
  void joinBuffers(BlockStatus& blockStatus) {
    auto& currentBlocksLeft = leftSide_.currentBlocks_;
    auto& currentBlocksRight = rightSide_.currentBlocks_;
    ProjectedEl currentEl = getCurrentEl();
    joinAndRemoveLessThanCurrentEl<DoOptionalJoinOrMinus>(
        currentBlocksLeft, currentBlocksRight, currentEl);

    // At this point the `currentBlocksLeft/Right` only consist of elements `>=
    // currentEl`. We now obtain a view on the elements `== currentEl` which are
    // needed for the next step (the Cartesian product). In the last block,
    // there might be elements `> currentEl` which will be processed later.
    auto equalToCurrentElLeft =
        getEqualToCurrentEl(currentBlocksLeft, currentEl);
    auto equalToCurrentElRight =
        getEqualToCurrentEl(currentBlocksRight, currentEl);

    auto getNextBlocks = [this, &currentEl, &blockStatus](Blocks& target,
                                                          Side& side) {
      // Explicit this to avoid false positive warning in clang.
      this->removeEqualToCurrentEl(side.currentBlocks_, currentEl);
      bool allBlocksWereFilled = fillEqualToCurrentEl(side, currentEl);
      if (side.currentBlocks_.empty()) {
        AD_CORRECTNESS_CHECK(allBlocksWereFilled);
      }
      target = getEqualToCurrentEl(side.currentBlocks_, currentEl);
      if (allBlocksWereFilled) {
        blockStatus = BlockStatus::allFilled;
      }
    };

    // We are only guaranteed to have all relevant blocks from one side, so we
    // also need to pass through the remaining blocks from the other side.
    while (!equalToCurrentElLeft.empty() && !equalToCurrentElRight.empty()) {
      joinWithUndefBlocks(blockStatus, equalToCurrentElLeft,
                          equalToCurrentElRight);
      addAll<DoOptionalJoinOrMinus>(equalToCurrentElLeft,
                                    equalToCurrentElRight);
      switch (blockStatus) {
        case BlockStatus::allFilled:
          removeEqualToCurrentEl(currentBlocksLeft, currentEl);
          removeEqualToCurrentEl(currentBlocksRight, currentEl);
          return;
        case BlockStatus::rightMissing:
          getNextBlocks(equalToCurrentElRight, rightSide_);
          continue;
        case BlockStatus::leftMissing:
          getNextBlocks(equalToCurrentElLeft, leftSide_);
          continue;
        default:
          AD_FAIL();
      }
    }
    // Handle the case where status `leftMissing`/`rightMissing` turned into
    // `allFilled` because the current element does not exist in the next block
    // and therefore the loop ends without clearing equivalent elements on the
    // respective other side.
    AD_CORRECTNESS_CHECK(blockStatus == BlockStatus::allFilled);
    joinWithUndefBlocks(blockStatus, equalToCurrentElLeft,
                        equalToCurrentElRight);
    if (!currentBlocksLeft.empty()) {
      removeEqualToCurrentEl(currentBlocksLeft, currentEl);
    }
    if (!currentBlocksRight.empty()) {
      removeEqualToCurrentEl(currentBlocksRight, currentEl);
    }
  }

  // Needed for the optional join: Call `addOptionalRow` for all remaining
  // elements from the left input after the right input has been completely
  // processed.
  auto fillWithAllFromLeft() {
    auto& currentBlocksLeft = leftSide_.currentBlocks_;
    for (auto& block : currentBlocksLeft) {
      compatibleRowAction_.setOnlyLeftInputForOptionalJoin(block.fullBlock());
      for (size_t idx : block.getIndexRange()) {
        compatibleRowAction_.addOptionalRow(idx);
      }
    }

    auto& it1 = leftSide_.it_;
    const auto& end1 = leftSide_.end_;
    while (it1 != end1) {
      auto& block = *it1;
      compatibleRowAction_.setOnlyLeftInputForOptionalJoin(block);
      for (size_t idx : ad_utility::integerRange(block.size())) {
        compatibleRowAction_.addOptionalRow(idx);
      }
      // We need to manually flush, because the `block` is captured by reference
      // and might not be valid anymore after increasing the iterator.
      compatibleRowAction_.flush();
      ++it1;
    }
    compatibleRowAction_.flush();
  }

  // Consume all remaining blocks from one side and add the Cartesian product of
  // those blocks with the undef blocks from the other side.
  // `reverse` is used to determine if the left or right side is consumed.
  template <bool reversed>
  void consumeRemainingBlocks(Side& side, const Blocks& undefBlocks) {
    while (side.it_ != side.end_) {
      const auto& lBlock = *side.it_;
      for (const auto& rBlock : undefBlocks) {
        if constexpr (reversed) {
          compatibleRowAction_.setInput(rBlock.fullBlock(), lBlock);
        } else {
          compatibleRowAction_.setInput(lBlock, rBlock.fullBlock());
        }
        for (size_t i : ad_utility::integerRange(lBlock.size())) {
          for (size_t j : rBlock.getIndexRange()) {
            if constexpr (reversed) {
              compatibleRowAction_.addRow(j, i);
            } else {
              compatibleRowAction_.addRow(i, j);
            }
          }
        }
      }
      compatibleRowAction_.flush();
      ++side.it_;
    }
  }

  // If one of the sides is exhausted and has no values to match the pairs
  // left, we need to pair the remaining values with the undef values we have
  // left.
  void addRemainingUndefPairs() {
    if constexpr (potentiallyHasUndef) {
      addCartesianProduct(leftSide_.currentBlocks_, rightSide_.undefBlocks_);
      consumeRemainingBlocks<false>(leftSide_, rightSide_.undefBlocks_);

      addCartesianProduct(leftSide_.undefBlocks_, rightSide_.currentBlocks_);
      consumeRemainingBlocks<true>(rightSide_, leftSide_.undefBlocks_);

      compatibleRowAction_.flush();
    }
  }

  // Consume the blocks until the first block is found that does contain a
  // defined value. All blocks up until that point are stored in
  // `side.undefBlocks_` and skipped for subsequent processing. The first block
  // containing defined values is split and the defined part is stored in
  // `side.currentBlocks_`.
  void findFirstBlockWithoutUndef(Side& side) {
    // The reference of `it` is there on purpose.
    for (auto& it = side.it_; it != side.end_; ++it) {
      auto& el = *it;
      if (ql::ranges::empty(el)) {
        continue;
      }
      if (!isUndefined_(el.front())) {
        return;
      }
      bool endIsUndefined = isUndefined_(el.back());
      side.undefBlocks_.emplace_back(std::move(el));
      if (!endIsUndefined) {
        auto& lastUndefinedBlock = side.undefBlocks_.back();
        side.currentBlocks_.push_back(lastUndefinedBlock);
        // TODO<joka921> ql::ranges::equal_range doesn't work for some reason.
        decltype(auto) subrange = lastUndefinedBlock.subrange();
        auto [begin, end] = std::equal_range(subrange.begin(), subrange.end(),
                                             subrange.front(), lessThan_);
        size_t undefCount = std::distance(begin, end);
        lastUndefinedBlock.setSubrange(begin, end);
        auto& firstDefinedBlock = side.currentBlocks_.back();
        firstDefinedBlock.setSubrange(
            firstDefinedBlock.fullBlock().begin() + undefCount,
            firstDefinedBlock.fullBlock().end());
        // Make sure this block is not accessed with moved-out value.
        ++it;
        return;
      }
    }
  }

  // Call `addOptionalRow` for all undef values on the left side.
  void matchLeftUndefValuesWithNothing() {
    for (const auto& lBlock : leftSide_.undefBlocks_) {
      compatibleRowAction_.setOnlyLeftInputForOptionalJoin(lBlock.fullBlock());
      for (size_t i : lBlock.getIndexRange()) {
        compatibleRowAction_.addOptionalRow(i);
      }
      compatibleRowAction_.flush();
    }
  }

  // Find and process all leading undefined values from the blocks.
  void fetchAndProcessUndefinedBlocks([[maybe_unused]] bool doOptionalJoin) {
    if constexpr (potentiallyHasUndef) {
      findFirstBlockWithoutUndef(leftSide_);
      findFirstBlockWithoutUndef(rightSide_);
      addCartesianProduct(leftSide_.undefBlocks_, rightSide_.undefBlocks_);
      // Handle case where the left has undef values in optional join, but the
      // right doesn't contain any values.
      if (doOptionalJoin && rightSide_.undefBlocks_.empty() &&
          rightSide_.currentBlocks_.empty() &&
          rightSide_.it_ == rightSide_.end_) {
        matchLeftUndefValuesWithNothing();
      }
    }
  }

  // Skip undef blocks on the right, and always report undef blocks on the left
  // as non-matching for MINUS. Then clear everything and continue without undef
  // normally.
  void handleUndefForMinus() {
    if constexpr (potentiallyHasUndef) {
      findFirstBlockWithoutUndef(leftSide_);
      findFirstBlockWithoutUndef(rightSide_);
      matchLeftUndefValuesWithNothing();
      leftSide_.undefBlocks_.clear();
      leftSide_.undefBlocks_.shrink_to_fit();
      rightSide_.undefBlocks_.clear();
      rightSide_.undefBlocks_.shrink_to_fit();
    }
  }

  // The actual join routine that combines all the previous functions.
  template <JoinType joinType>
  void runJoin() {
    if constexpr (joinType == JoinType::MINUS) {
      handleUndefForMinus();
    } else {
      fetchAndProcessUndefinedBlocks(joinType == JoinType::OPTIONAL);
    }
    if (potentiallyHasUndef && !hasUndef(leftSide_) && !hasUndef(rightSide_)) {
      // Run the join without UNDEF values if there are none. No need to move
      // since LeftSide and RightSide are references.
      BlockZipperJoinImpl<LeftSide, RightSide, LessThan, CompatibleRowAction,
                          AlwaysFalse>{leftSide_, rightSide_, lessThan_,
                                       compatibleRowAction_, AlwaysFalse{}}
          .template runJoin<joinType>();
      return;
    }
    static_assert(joinType == JoinType::JOIN ||
                  joinType == JoinType::OPTIONAL ||
                  joinType == JoinType::MINUS);
    constexpr bool isOptionalOrMinus = joinType != JoinType::JOIN;
    while (true) {
      BlockStatus blockStatus = fillBuffer();
      if (leftSide_.currentBlocks_.empty() ||
          rightSide_.currentBlocks_.empty()) {
        addRemainingUndefPairs();
        if constexpr (isOptionalOrMinus) {
          if (!hasUndef(rightSide_)) {
            fillWithAllFromLeft();
          }
        }
        return;
      }
      joinBuffers<isOptionalOrMinus, ProjectedEl>(blockStatus);
    }
  }
  // Don't clutter other compilation units with these aliases.
#undef Side
#undef Blocks
};

// Deduction guide for the above struct.
template <typename LHS, typename RHS, typename LessThan,
          typename CompatibleRowAction>
BlockZipperJoinImpl(LHS&, RHS&, const LessThan&, CompatibleRowAction&)
    -> BlockZipperJoinImpl<LHS, RHS, LessThan, CompatibleRowAction>;
template <typename LHS, typename RHS, typename LessThan,
          typename CompatibleRowAction, typename IsUndef>
BlockZipperJoinImpl(LHS&, RHS&, const LessThan&, CompatibleRowAction&, IsUndef)
    -> BlockZipperJoinImpl<LHS, RHS, LessThan, CompatibleRowAction, IsUndef>;

}  // namespace detail

/**
 * @brief Perform a zipper/merge join between two sorted inputs that are given
 * as blocks of inputs, e.g. `std::vector<std::vector<int>>` or
 * `ad_utility::generator<std::vector<int>>`. The blocks can be specified via an
 * input range (e.g. a generator), but each single block must be a random access
 * range (e.g. vector). The blocks will be moved from. The space complexity is
 * `O(size of result)`. The result is only correct if none of the inputs
 * contains UNDEF values.
 * @param leftBlocks The left input range to the join algorithm. We use this for
 * blocks of rows of IDs (e.g.`std::vector<IdTable>` or
 * `ad_utility::generator<IdTable>`). Each block will be moved from.
 * @param rightBlocks The right input range to the join algorithm. Each block
 * will be moved from.
 * @param lessThan This function is called with one element from one of the
 * blocks of `leftBlocks` and `rightBlocks` each and must return `true` if the
 * first argument comes before the second one. The concatenation of all blocks
 * in `leftBlocks` must be sorted according to this function. The same
 * requirement holds for `rightBlocks`.
 * @param compatibleRowAction Needs to have three member functions:
 * `setInput(leftBlock, rightBlock)`, `addRow(size_t, size_t)`, and `flush()`.
 * When the `i`-th element of a `leftBlock` and the `j`-th element `rightBlock`
 * match (because they compare equal wrt the `lessThan` relation), then first
 * `setInput(leftBlock, rightBlock)` then `addRow(i, j)`, and finally `flush()`
 * is called. Of course `setInput` and `flush()` are only called once if there
 * are several matching pairs of elements from the same pair of blocks. The
 * calls to `addRow` will then all be between the calls to `setInput` and
 * `flush`.
 */
template <typename LeftBlocks, typename RightBlocks, typename LessThan,
          typename CompatibleRowAction, typename LeftProjection = ql::identity,
          typename RightProjection = ql::identity,
          JoinType joinType = JoinType::JOIN>
void zipperJoinForBlocksWithoutUndef(
    LeftBlocks&& leftBlocks, RightBlocks&& rightBlocks,
    const LessThan& lessThan, CompatibleRowAction& compatibleRowAction,
    LeftProjection leftProjection = {}, RightProjection rightProjection = {},
    std::integral_constant<JoinType, joinType> = {}) {
  auto leftSide = detail::makeJoinSide(leftBlocks, leftProjection);
  auto rightSide = detail::makeJoinSide(rightBlocks, rightProjection);

  detail::BlockZipperJoinImpl impl{leftSide, rightSide, lessThan,
                                   compatibleRowAction};
  impl.template runJoin<joinType>();
}

// Similar to `zipperJoinForBlocksWithoutUndef`, but allows for UNDEF values in
// a single column join scenario.
template <typename LeftBlocks, typename RightBlocks, typename LessThan,
          typename CompatibleRowAction, typename LeftProjection = ql::identity,
          typename RightProjection = ql::identity,
          JoinType joinType = JoinType::JOIN>
void zipperJoinForBlocksWithPotentialUndef(
    LeftBlocks&& leftBlocks, RightBlocks&& rightBlocks,
    const LessThan& lessThan, CompatibleRowAction& compatibleRowAction,
    LeftProjection leftProjection = {}, RightProjection rightProjection = {},
    std::integral_constant<JoinType, joinType> = {}) {
  auto leftSide = detail::makeJoinSide(leftBlocks, leftProjection);
  auto rightSide = detail::makeJoinSide(rightBlocks, rightProjection);

  detail::BlockZipperJoinImpl impl{
      leftSide, rightSide, lessThan, compatibleRowAction,
      [](const Id& id) { return id.isUndefined(); }};
  impl.template runJoin<joinType>();
}

}  // namespace ad_utility

#endif  // QLEVER_SRC_UTIL_JOINALGORITHMS_JOINALGORITHMS_H<|MERGE_RESOLUTION|>--- conflicted
+++ resolved
@@ -968,21 +968,9 @@
     // TODO<joka921> ql::ranges::lower_bound doesn't work here.
     auto it = std::lower_bound(first.subrange().begin(), first.subrange().end(),
                                currentEl, lessThan_);
-<<<<<<< HEAD
-    // 1. Automatic type deduction for `std::tuple{...}` doesn't work on QCC
-    // 2. std::make_tuple has special (undesired in our case) behavior for
-    // `reference_wrapper`....
-    // TODO<joka921> Address this.
-    using RefWrap = decltype(std::ref(first.fullBlock()));
-    using Subr = std::decay_t<decltype(first.subrange())>;
-    using It = decltype(it);
-    return std::tuple<RefWrap, Subr, It>{std::ref(first.fullBlock()),
-                                         first.subrange(), it};
-=======
     // Note: `std::make_tuple` will convert the `reference_wrapper` returned by
     // `std::ref` into a plain reference as the tuple element.
     return std::make_tuple(std::ref(first.fullBlock()), first.subrange(), it);
->>>>>>> 688efa29
   }
 
   // Check if a side contains undefined values.
