//   Copyright 2025, University of Freiburg,
//   Chair of Algorithms and Data Structures.
//   Author: Robin Textor-Falconi <textorr@informatik.uni-freiburg.de>

#ifndef QLEVER_SRC_UTIL_JOINALGORITHMS_INDEXNESTEDLOOPJOIN_H
#define QLEVER_SRC_UTIL_JOINALGORITHMS_INDEXNESTEDLOOPJOIN_H

#include <vector>

#include "engine/CallFixedSize.h"
#include "engine/JoinHelpers.h"
#include "engine/Result.h"
#include "engine/idTable/IdTable.h"
#include "util/CancellationHandle.h"
#include "util/ChunkedForLoop.h"
#include "util/CompilerExtensions.h"
#include "util/Exception.h"
#include "util/JoinAlgorithms/JoinColumnMapping.h"

namespace joinAlgorithms::indexNestedLoop {

namespace detail {
// Helper class for `IndexNestedLoopJoin::matchLeft` that simply tracks which
// rows from the left have found a match so far.
struct Filler {
  // Should conceptually be bool, but doesn't allow the compiler to use
  // memset in `matchLeft`.
  std::vector<char, ad_utility::AllocatorWithLimit<char>> matchTracker_;

  explicit Filler(size_t size,
                  const ad_utility::AllocatorWithLimit<char>& allocator)
      : matchTracker_(size, 0, allocator) {}

  AD_ALWAYS_INLINE void track(size_t offset, size_t size, size_t) {
    AD_EXPENSIVE_CHECK(offset + size <= matchTracker_.size());
    ql::ranges::fill(matchTracker_.begin() + offset,
                     matchTracker_.begin() + offset + size, 1);
  }
};

// Helper class for `IndexNestedLoopJoin::matchLeft` tracks matches to be used
// by `OptionalJoin`.
struct Adder {
  std::vector<std::array<size_t, 2>> matchingPairs_;
  // Should conceptually be bool, but doesn't allow the compiler to use
  // memset in `matchLeft`.
  std::vector<char, ad_utility::AllocatorWithLimit<char>> missingIndices_;
  ad_utility::SharedCancellationHandle cancellationHandle_;
  size_t numJoinColumns_;
  bool keepJoinColumns_;

  explicit Adder(size_t size,
                 const ad_utility::AllocatorWithLimit<char>& allocator,
                 ad_utility::SharedCancellationHandle cancellationHandle,
                 size_t numJoinColumns, bool keepJoinColumns)
      : missingIndices_(size, true, allocator),
        cancellationHandle_{std::move(cancellationHandle)},
        numJoinColumns_{numJoinColumns},
        keepJoinColumns_{keepJoinColumns} {}

  AD_ALWAYS_INLINE void track(size_t offset, size_t size, size_t rightIndex) {
    for (size_t i = 0; i < size; i++) {
      matchingPairs_.push_back({offset + i, rightIndex});
    }
    ql::ranges::fill(missingIndices_.begin() + offset,
                     missingIndices_.begin() + offset + size, false);
  }

  // Turn collected indices in `matchingPairs_` and write them into an actual
  // result table and clear `matchingPairs_` afterwards.
  void materializeTables(IdTable& result, IdTableView<0> left,
                         IdTableView<0> right) {
    size_t originalSize = result.size();
    result.resize(originalSize + matchingPairs_.size());
    auto numColsInResult = left.numColumns() + right.numColumns() -
                           (1 + (!keepJoinColumns_)) * numJoinColumns_;
    AD_CORRECTNESS_CHECK(result.numColumns() == numColsInResult);
    ColumnIndex resultColIdx = 0;
    auto numColsToDrop =
        static_cast<size_t>(!keepJoinColumns_) * numJoinColumns_;
    for (auto source : ad_utility::OwningView{left.getColumns()} |
                           ql::views::drop(numColsToDrop)) {
      auto target = result.getColumn(resultColIdx);
      size_t offset = originalSize;
      for (const auto& [leftIdx, rightIdx] : matchingPairs_) {
        target[offset] = source[leftIdx];
        ++offset;
      }
      cancellationHandle_->throwIfCancelled();
      ++resultColIdx;
    }
    for (auto source : ad_utility::OwningView{right.getColumns()} |
                           ql::views::drop(numJoinColumns_)) {
      auto target = result.getColumn(resultColIdx);
      size_t offset = originalSize;
      for (const auto& [leftIdx, rightIdx] : matchingPairs_) {
        target[offset] = source[rightIdx];
        ++offset;
      }
      cancellationHandle_->throwIfCancelled();
      ++resultColIdx;
    }
    matchingPairs_.clear();
  }

  // Scan `missingIndices_` for indices that haven't found a match so far and
  // fill them with undef on the right side.
  void materializeMissing(IdTable& result, IdTableView<0> left) {
<<<<<<< HEAD
    size_t counter = std::accumulate(
        missingIndices_.begin(), missingIndices_.end(), static_cast<size_t>(0));
=======
    size_t counter =
        ::ranges::accumulate(missingIndices_, static_cast<size_t>(0));
>>>>>>> 3f7a4cca
    size_t originalSize = result.size();
    result.resize(originalSize + counter);
    ColumnIndex resultColIdx = 0;
    auto numColsToDrop =
        static_cast<size_t>(!keepJoinColumns_) * numJoinColumns_;
    for (auto source : ad_utility::OwningView{left.getColumns()} |
                           ql::views::drop(numColsToDrop)) {
      auto target = result.getColumn(resultColIdx);
      size_t targetIndex = originalSize;
      for (size_t i = 0; i < missingIndices_.size(); ++i) {
        if (missingIndices_[i]) {
          target[targetIndex] = source[i];
          ++targetIndex;
        }
      }
      cancellationHandle_->throwIfCancelled();
      ++resultColIdx;
    }
    for (auto col : ad_utility::OwningView{result.getColumns()} |
                        ql::views::drop(resultColIdx)) {
      ad_utility::chunkedFill(
          ql::ranges::subrange{col.begin() + originalSize, col.end()},
          Id::makeUndefined(), qlever::joinHelpers::CHUNK_SIZE,
          [this]() { cancellationHandle_->throwIfCancelled(); });
    }
  }
};

// Range to consume and transform a lazy result and apply the `OptionalJoin`
// algorithm to it. This does not preserve sort order.
template <typename ComputeMatches>
class OptionalJoinRange
    : public ad_utility::InputRangeFromGet<Result::IdTableVocabPair> {
  // Kept for correct lifetime.
  std::shared_ptr<const Result> leftResult_;
  std::shared_ptr<const Result> rightResult_;
  const LocalVocab& leftVocab_;
  const IdTable& leftTable_;
  Result::LazyResult rightTables_;
  Adder matchTracker_;
  size_t resultWidth_;
  ad_utility::JoinColumnMapping joinColumnData_;
  ComputeMatches computeMatches_;
  bool lastProcessed_ = false;

 public:
  OptionalJoinRange(std::shared_ptr<const Result> leftResult,
                    std::shared_ptr<const Result> rightResult,
                    const LocalVocab& leftVocab, const IdTable& leftTable,
                    Result::LazyResult rightTables, Adder matchTracker,
                    size_t resultWidth,
                    ad_utility::JoinColumnMapping joinColumnData,
                    ComputeMatches computeMatches)
      : leftResult_{std::move(leftResult)},
        rightResult_{std::move(rightResult)},
        leftVocab_{leftVocab},
        leftTable_{leftTable},
        rightTables_{std::move(rightTables)},
        matchTracker_{std::move(matchTracker)},
        resultWidth_{resultWidth},
        joinColumnData_{std::move(joinColumnData)},
        computeMatches_{std::move(computeMatches)} {}

  std::optional<Result::IdTableVocabPair> get() override {
    if (lastProcessed_) {
      return std::nullopt;
    }
    auto next = rightTables_.get();
    if (next.has_value()) {
      auto& [idTable, localVocab] = next.value();
      computeMatches_(matchTracker_, idTable);
      IdTable resultTable{resultWidth_, leftTable_.getAllocator()};
      matchTracker_.materializeTables(
          resultTable,
          leftTable_.asColumnSubsetView(joinColumnData_.permutationLeft()),
          idTable.asColumnSubsetView(joinColumnData_.permutationRight()));
      resultTable.setColumnSubset(joinColumnData_.permutationResult());
      localVocab.mergeWith(leftVocab_);
      return Result::IdTableVocabPair{std::move(resultTable),
                                      std::move(localVocab)};
    }
    lastProcessed_ = true;
    IdTable resultTable{resultWidth_, leftTable_.getAllocator()};
    matchTracker_.materializeMissing(
        resultTable,
        leftTable_.asColumnSubsetView(joinColumnData_.permutationLeft()));
    if (resultTable.empty()) {
      return std::nullopt;
    }
    resultTable.setColumnSubset(joinColumnData_.permutationResult());
    return Result::IdTableVocabPair{std::move(resultTable), leftVocab_.clone()};
  }
};
}  // namespace detail

// This class implements an index nested loop join using binary search to match
// entries. The benefit of this method over the "regular" join algorithms is
// that it doesn't require the right side to be sorted, potentially allowing you
// to skip an expensive sort operation entirely. The downside is that the left
// side has to be fully materialized. Currently handling undef values is
// unsupported. `matchLeft` can be used with different types to accommodate
// different types of joins.
class IndexNestedLoopJoin {
  std::vector<std::array<ColumnIndex, 2>> joinColumns_;
  std::shared_ptr<const Result> leftResult_;
  std::shared_ptr<const Result> rightResult_;

 public:
  IndexNestedLoopJoin(std::vector<std::array<ColumnIndex, 2>> joinColumns,
                      std::shared_ptr<const Result> leftResult,
                      std::shared_ptr<const Result> rightResult)
      : joinColumns_{std::move(joinColumns)},
        leftResult_{std::move(leftResult)},
        rightResult_{std::move(rightResult)} {
    AD_CONTRACT_CHECK(leftResult_->isFullyMaterialized());
  }

 private:
  // Checks with entries in `rightTable` match entries in `leftTable`, and
  // writes for the matching row indices on the left the value `true` into
  // `matchTracker`.
  template <typename T, int JOIN_COLUMNS>
  static void matchLeft(T& matchTracker, IdTableView<JOIN_COLUMNS> leftTable,
                        IdTableView<JOIN_COLUMNS> rightTable) {
    auto leftColumns = leftTable.getColumns();
    size_t rightIndex = 0;
    for (const auto& rightRow : rightTable) {
      size_t leftOffset = 0;
      size_t leftSize = leftTable.size();
      for (const auto& [rightId, leftCol] :
           ::ranges::zip_view(rightRow, leftColumns)) {
        AD_EXPENSIVE_CHECK(!rightId.isUndefined());
        auto currentStart = leftCol.begin() + leftOffset;
        auto subrange = ql::ranges::equal_range(
            currentStart, currentStart + leftSize, rightId, std::less{});
        leftSize = ql::ranges::size(subrange);
        if (subrange.empty()) {
          break;
        }
        leftOffset = ql::ranges::distance(leftCol.begin(), subrange.begin());
      }
      matchTracker.track(leftOffset, leftSize, rightIndex);
      ++rightIndex;
    }
  }

 public:
  // Main function for MINUS and EXISTS operations.
  std::vector<char, ad_utility::AllocatorWithLimit<char>> computeExistance() {
    detail::Filler matchTracker{
        leftResult_->idTable().size(),
        leftResult_->idTable().getAllocator().as<char>()};
    std::vector<ColumnIndex> leftColumns;
    std::vector<ColumnIndex> rightColumns;
    for (const auto& [leftCol, rightCol] : joinColumns_) {
      leftColumns.push_back(leftCol);
      rightColumns.push_back(rightCol);
    }
    ad_utility::callFixedSizeVi(
        static_cast<int>(joinColumns_.size()),
        [this, &matchTracker, &leftColumns, &rightColumns](auto JOIN_COLUMNS) {
          IdTableView<JOIN_COLUMNS> leftTable =
              leftResult_->idTable()
                  .asColumnSubsetView(leftColumns)
                  .template asStaticView<JOIN_COLUMNS>();
          auto matchHelper = [&matchTracker, &leftTable, &rightColumns,
                              &JOIN_COLUMNS](const IdTable& idTable) {
            matchLeft(matchTracker, leftTable,
                      idTable.asColumnSubsetView(rightColumns)
                          .template asStaticView<JOIN_COLUMNS>());
          };
          if (rightResult_->isFullyMaterialized()) {
            matchHelper(rightResult_->idTable());
          } else {
            for (const auto& [idTable, _] : rightResult_->idTables()) {
              matchHelper(idTable);
            }
          }
        });
    return std::move(matchTracker.matchTracker_);
  }

 public:
  // Main function for OPTIONAL operation.
  Result::LazyResult computeOptionalJoin(
      bool yieldOnce, size_t resultWidth,
      ad_utility::SharedCancellationHandle cancellationHandle,
      size_t numColsRight, bool keepJoinColumns) && {
    detail::Adder matchTracker{leftResult_->idTable().size(),
                               leftResult_->idTable().getAllocator().as<char>(),
                               std::move(cancellationHandle),
                               joinColumns_.size(), keepJoinColumns};
    return ad_utility::callFixedSizeVi(
        static_cast<int>(joinColumns_.size()),
        [this, &matchTracker, yieldOnce, resultWidth, numColsRight,
         keepJoinColumns](auto JOIN_COLUMNS) -> Result::LazyResult {
          const IdTable& leftTable = leftResult_->idTable();
          size_t numColsLeft = leftTable.numColumns();
          ad_utility::JoinColumnMapping joinColumnData{
              joinColumns_, numColsLeft, numColsRight, keepJoinColumns};
          IdTableView<JOIN_COLUMNS> leftTableView =
              leftTable.asColumnSubsetView(joinColumnData.jcsLeft())
                  .template asStaticView<JOIN_COLUMNS>();
          auto matchHelper = [&matchTracker, &leftTableView, &JOIN_COLUMNS,
                              rightColumns = joinColumnData.jcsRight()](
                                 const IdTable& idTable) {
            matchLeft(matchTracker, leftTableView,
                      idTable.asColumnSubsetView(rightColumns)
                          .template asStaticView<JOIN_COLUMNS>());
          };
          IdTable resultTable{resultWidth, leftTable.getAllocator()};
          LocalVocab mergedVocab = leftResult_->getCopyOfLocalVocab();
          if (rightResult_->isFullyMaterialized()) {
            matchHelper(rightResult_->idTable());
            matchTracker.materializeTables(
                resultTable,
                leftTable.asColumnSubsetView(joinColumnData.permutationLeft()),
                rightResult_->idTable().asColumnSubsetView(
                    joinColumnData.permutationRight()));
            matchTracker.materializeMissing(
                resultTable,
                leftTable.asColumnSubsetView(joinColumnData.permutationLeft()));
            mergedVocab.mergeWith(rightResult_->localVocab());
          } else if (yieldOnce) {
            for (const auto& [idTable, localVocab] : rightResult_->idTables()) {
              matchHelper(idTable);
              matchTracker.materializeTables(
                  resultTable,
                  leftTable.asColumnSubsetView(
                      joinColumnData.permutationLeft()),
                  idTable.asColumnSubsetView(
                      joinColumnData.permutationRight()));
              mergedVocab.mergeWith(localVocab);
            }
            matchTracker.materializeMissing(
                resultTable,
                leftTable.asColumnSubsetView(joinColumnData.permutationLeft()));
          } else {
            const LocalVocab& leftVocab = leftResult_->localVocab();
            auto rightTables = rightResult_->idTables();
            auto rightColumns = joinColumnData.jcsRight();
            return Result::LazyResult{detail::OptionalJoinRange{
                std::move(leftResult_), std::move(rightResult_), leftVocab,
                leftTable, std::move(rightTables), std::move(matchTracker),
                resultWidth, std::move(joinColumnData),
                [leftTableView = std::move(leftTableView),
                 rightColumns = std::move(rightColumns), JOIN_COLUMNS](
                    detail::Adder& adder, const IdTable& rightTable) {
                  matchLeft(adder, leftTableView,
                            rightTable.asColumnSubsetView(rightColumns)
                                .template asStaticView<JOIN_COLUMNS>());
                }}};
          }
          resultTable.setColumnSubset(joinColumnData.permutationResult());
          return Result::LazyResult{std::array{Result::IdTableVocabPair{
              std::move(resultTable), std::move(mergedVocab)}}};
        });
  }
};
}  // namespace joinAlgorithms::indexNestedLoop

#endif  // QLEVER_SRC_UTIL_JOINALGORITHMS_INDEXNESTEDLOOPJOIN_H<|MERGE_RESOLUTION|>--- conflicted
+++ resolved
@@ -106,13 +106,8 @@
   // Scan `missingIndices_` for indices that haven't found a match so far and
   // fill them with undef on the right side.
   void materializeMissing(IdTable& result, IdTableView<0> left) {
-<<<<<<< HEAD
-    size_t counter = std::accumulate(
-        missingIndices_.begin(), missingIndices_.end(), static_cast<size_t>(0));
-=======
     size_t counter =
         ::ranges::accumulate(missingIndices_, static_cast<size_t>(0));
->>>>>>> 3f7a4cca
     size_t originalSize = result.size();
     result.resize(originalSize + counter);
     ColumnIndex resultColIdx = 0;
