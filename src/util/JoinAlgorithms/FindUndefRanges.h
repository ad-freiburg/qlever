--- conflicted
+++ resolved
@@ -166,11 +166,10 @@
 // have additional information about the input (most notably which of the join
 // columns contain no UNDEF at all) and therefore a more specialized routine
 // should be chosen.
-<<<<<<< HEAD
 struct FindSmallerUndefRanges {
-  template <std::random_access_iterator It>
-  auto operator()(const auto& row, It begin, It end,
-                  bool& resultMightBeUnsorted) const -> cppcoro::generator<It> {
+  CPP_template(typename It)(requires std::random_access_iterator<It>) auto
+  operator()(const auto& row, It begin, It end,
+             bool& resultMightBeUnsorted) const -> cppcoro::generator<It> {
     size_t numLastUndefined = 0;
     assert(row.size() > 0);
     auto it = ql::ranges::rbegin(row);
@@ -180,20 +179,6 @@
         break;
       }
       ++numLastUndefined;
-=======
-CPP_template(typename It)(
-    requires std::random_access_iterator<
-        It>) auto findSmallerUndefRanges(const auto& row, It begin, It end,
-                                         bool& resultMightBeUnsorted)
-    -> cppcoro::generator<It> {
-  size_t numLastUndefined = 0;
-  assert(row.size() > 0);
-  auto it = ql::ranges::rbegin(row);
-  auto rend = ql::ranges::rend(row);
-  for (; it < rend; ++it) {
-    if (*it != Id::makeUndefined()) {
-      break;
->>>>>>> 1570033d
     }
 
     for (; it < rend; ++it) {
