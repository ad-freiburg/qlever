--- conflicted
+++ resolved
@@ -342,11 +342,7 @@
         getBatchRange(std::begin(in), std::end(in), batchSize, Idx);
     // start a thread for the transformer.
     return std::async(std::launch::async,
-<<<<<<< HEAD
-                      [transformer, startIt, endIt,
-=======
                       [transformer, startIt = startIt, endIt = endIt,
->>>>>>> 4cc4e7cf
                        outIt = out.begin() + (startIt - in.begin())] {
                         std::vector<ResT> res;
                         moveAndTransform(startIt, endIt, outIt, transformer);
