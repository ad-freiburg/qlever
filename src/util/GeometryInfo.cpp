// Copyright 2025, University of Freiburg,
// Chair of Algorithms and Data Structures.
// Author: Christoph Ullinger <ullingec@cs.uni-freiburg.de>

#include "util/GeometryInfo.h"

#include <util/geo/Geo.h>

#include <cstdint>

#include "parser/GeoPoint.h"
#include "parser/Literal.h"
#include "parser/NormalizedString.h"
#include "util/BitUtils.h"
#include "util/Exception.h"
#include "util/GeoSparqlHelpers.h"
#include "util/StringUtils.h"
#include "util/geo/Point.h"

namespace ad_utility {
namespace detail {

// The following functions are implemented using libspatialjoin. They are
// declared in this cpp file only to avoid including the libspatialjoin code in
// the headers.

using namespace ::util::geo;
using CoordType = double;
using ParsedWkt =
    std::variant<Point<CoordType>, Line<CoordType>, Polygon<CoordType>,
                 MultiPoint<CoordType>, MultiLine<CoordType>,
                 MultiPolygon<CoordType>, Collection<CoordType>>;
using ParseResult = std::pair<WKTType, std::optional<ParsedWkt>>;

// ____________________________________________________________________________
std::string_view removeDatatype(const std::string_view& wkt) {
  auto lit = ad_utility::triple_component::Literal::fromStringRepresentation(
      std::string{wkt});
  return asStringViewUnsafe(lit.getContent());
}

// ____________________________________________________________________________
ParseResult parseWkt(const std::string_view& wkt) {
  std::string wktLiteral{removeDatatype(wkt)};
  std::optional<ParsedWkt> parsed = std::nullopt;
  auto type = getWKTType(wktLiteral);

  // Remove redundant code using macro
#undef AD_CASE
#define AD_CASE(nameInEnum, parseFunctionName)         \
  case WKTType::nameInEnum: {                          \
    parsed = parseFunctionName<CoordType>(wktLiteral); \
    break;                                             \
  }

  switch (type) {
    AD_CASE(POINT, pointFromWKT)
    AD_CASE(LINESTRING, lineFromWKT)
    AD_CASE(POLYGON, polygonFromWKT)
    AD_CASE(MULTIPOINT, multiPointFromWKT)
    AD_CASE(MULTILINESTRING, multiLineFromWKT)
    AD_CASE(MULTIPOLYGON, multiPolygonFromWKT)
    AD_CASE(COLLECTION, collectionFromWKT)
    case WKTType::NONE:
      break;
  }

  return {type, parsed};
}

// ____________________________________________________________________________
GeoPoint utilPointToGeoPoint(const Point<CoordType>& point) {
  return GeoPoint(point.getY(), point.getX());
}

// ____________________________________________________________________________
Centroid centroidAsGeoPoint(const ParsedWkt& geometry) {
  auto uPoint = std::visit([](auto& val) { return centroid(val); }, geometry);
  return utilPointToGeoPoint(uPoint);
};

// ____________________________________________________________________________
BoundingBox boundingBoxAsGeoPoints(const ParsedWkt& geometry) {
  auto bb = std::visit([](auto& val) { return getBoundingBox(val); }, geometry);
  auto lowerLeft = utilPointToGeoPoint(bb.getLowerLeft());
  auto upperRight = utilPointToGeoPoint(bb.getUpperRight());
  return {lowerLeft, upperRight};
}

// ____________________________________________________________________________
<<<<<<< HEAD
std::optional<std::string_view> wktTypeToIri(uint8_t type) {
// Remove redundant code using macro
#undef AD_CASE
#define AD_CASE(nameInEnum, nameAsString) \
  case WKTType::nameInEnum:               \
    return constexprStrCat<SF_PREFIX, nameAsString>();

  switch (type) {
    AD_CASE(POINT, "Point")
    AD_CASE(LINESTRING, "LineString")
    AD_CASE(POLYGON, "Polygon")
    AD_CASE(MULTIPOINT, "MultiPoint")
    AD_CASE(MULTILINESTRING, "MultiLineString")
    AD_CASE(MULTIPOLYGON, "MultiPolygon")
    AD_CASE(COLLECTION, "GeometryCollection")
  }
  return std::nullopt;
=======
Point<CoordType> geoPointToUtilPoint(const GeoPoint& point) {
  return {point.getLng(), point.getLat()};
}

// ____________________________________________________________________________
std::string boundingBoxAsWkt(const GeoPoint& lowerLeft,
                             const GeoPoint& upperRight) {
  util::geo::Box<CoordType> box{geoPointToUtilPoint(lowerLeft),
                                geoPointToUtilPoint(upperRight)};
  return getWKT(box);
>>>>>>> e984c7e5
}

}  // namespace detail

// ____________________________________________________________________________
GeometryInfo::GeometryInfo(uint8_t wktType, const BoundingBox& boundingBox,
                           Centroid centroid)
    : boundingBox_{boundingBox.lowerLeft_.toBitRepresentation(),
                   boundingBox.upperRight_.toBitRepresentation()} {
  // The WktType only has 8 different values and we have 4 unused bits for the
  // ValueId datatype of the centroid (it is always a point). Therefore we fold
  // the attributes together. On OSM planet this will save approx. 1 GiB in
  // index size.
  AD_CORRECTNESS_CHECK(wktType < (1 << ValueId::numDatatypeBits) - 1,
                       "WKT Type out of range");
  uint64_t typeBits = static_cast<uint64_t>(wktType) << ValueId::numDataBits;
  uint64_t centroidBits = centroid.centroid_.toBitRepresentation();
  AD_CORRECTNESS_CHECK((centroidBits & bitMaskGeometryType) == 0,
                       "Centroid bit representation exceeds available bits.");
  geometryTypeAndCentroid_ = typeBits | centroidBits;

  AD_CORRECTNESS_CHECK(
      boundingBox.lowerLeft_.getLat() <= boundingBox.upperRight_.getLat() &&
          boundingBox.lowerLeft_.getLng() <= boundingBox.upperRight_.getLng(),
      "Bounding box coordinates invalid: first point must be lower "
      "left and second point must be upper right of a rectangle.");
};

// ____________________________________________________________________________
GeometryInfo GeometryInfo::fromWktLiteral(const std::string_view& wkt) {
  // Parse WKT and compute info
  using namespace detail;
  auto [type, parsed] = parseWkt(wkt);
  AD_CORRECTNESS_CHECK(parsed.has_value());
  return {type, boundingBoxAsGeoPoints(parsed.value()),
          centroidAsGeoPoint(parsed.value())};
}

// ____________________________________________________________________________
GeometryType GeometryInfo::getWktType(const std::string_view& wkt) {
  return static_cast<uint8_t>(
      detail::getWKTType(std::string{detail::removeDatatype(wkt)}));
};

// ____________________________________________________________________________
GeometryInfo GeometryInfo::fromGeoPoint(const GeoPoint& point) {
  return {util::geo::WKTType::POINT, {point, point}, point};
}

// ____________________________________________________________________________
GeometryType GeometryInfo::getWktType() const {
  return static_cast<uint8_t>(
      (geometryTypeAndCentroid_ & bitMaskGeometryType) >> ValueId::numDataBits);
}

// ____________________________________________________________________________
std::optional<std::string_view> GeometryType::asIri() const {
  return detail::wktTypeToIri(type_);
}

// ____________________________________________________________________________
Centroid GeometryInfo::getCentroid() const {
  return {GeoPoint::fromBitRepresentation(geometryTypeAndCentroid_ &
                                          bitMaskCentroid)};
}

// ____________________________________________________________________________
Centroid GeometryInfo::getCentroid(const std::string_view& wkt) {
  auto [type, parsed] = detail::parseWkt(wkt);
  AD_CORRECTNESS_CHECK(parsed.has_value());
  return detail::centroidAsGeoPoint(parsed.value());
}

// ____________________________________________________________________________
BoundingBox GeometryInfo::getBoundingBox() const {
  return {GeoPoint::fromBitRepresentation(boundingBox_.first),
          GeoPoint::fromBitRepresentation(boundingBox_.second)};
}

// ____________________________________________________________________________
BoundingBox GeometryInfo::getBoundingBox(const std::string_view& wkt) {
  auto [type, parsed] = detail::parseWkt(wkt);
  AD_CORRECTNESS_CHECK(parsed.has_value());
  return detail::boundingBoxAsGeoPoints(parsed.value());
}

// ____________________________________________________________________________
std::string BoundingBox::asWkt() const {
  return detail::boundingBoxAsWkt(lowerLeft_, upperRight_);
}

// ____________________________________________________________________________
template <typename RequestedInfo>
requires RequestedInfoT<RequestedInfo>
RequestedInfo GeometryInfo::getRequestedInfo() const {
  if constexpr (std::is_same_v<RequestedInfo, GeometryInfo>) {
    return *this;
  } else if constexpr (std::is_same_v<RequestedInfo, Centroid>) {
    return getCentroid();
  } else if constexpr (std::is_same_v<RequestedInfo, BoundingBox>) {
    return getBoundingBox();
  } else if constexpr (std::is_same_v<RequestedInfo, GeometryType>) {
    return getWktType();
  } else {
    static_assert(ad_utility::alwaysFalse<RequestedInfo>);
  }
};

// Explicit instantiations
template GeometryInfo GeometryInfo::getRequestedInfo<GeometryInfo>() const;
template Centroid GeometryInfo::getRequestedInfo<Centroid>() const;
template BoundingBox GeometryInfo::getRequestedInfo<BoundingBox>() const;
template GeometryType GeometryInfo::getRequestedInfo<GeometryType>() const;

// ____________________________________________________________________________
template <typename RequestedInfo>
requires RequestedInfoT<RequestedInfo>
RequestedInfo GeometryInfo::getRequestedInfo(const std::string_view& wkt) {
  if constexpr (std::is_same_v<RequestedInfo, GeometryInfo>) {
    return GeometryInfo::fromWktLiteral(wkt);
  } else if constexpr (std::is_same_v<RequestedInfo, Centroid>) {
    return GeometryInfo::getCentroid(wkt);
  } else if constexpr (std::is_same_v<RequestedInfo, BoundingBox>) {
    return GeometryInfo::getBoundingBox(wkt);
  } else if constexpr (std::is_same_v<RequestedInfo, GeometryType>) {
    return GeometryInfo::getWktType(wkt);
  } else {
    static_assert(ad_utility::alwaysFalse<RequestedInfo>);
  }
};

// Explicit instantiations
template GeometryInfo GeometryInfo::getRequestedInfo<GeometryInfo>(
    const std::string_view& wkt);
template Centroid GeometryInfo::getRequestedInfo<Centroid>(
    const std::string_view& wkt);
template BoundingBox GeometryInfo::getRequestedInfo<BoundingBox>(
    const std::string_view& wkt);
template GeometryType GeometryInfo::getRequestedInfo<GeometryType>(
    const std::string_view& wkt);

}  // namespace ad_utility<|MERGE_RESOLUTION|>--- conflicted
+++ resolved
@@ -88,7 +88,19 @@
 }
 
 // ____________________________________________________________________________
-<<<<<<< HEAD
+Point<CoordType> geoPointToUtilPoint(const GeoPoint& point) {
+  return {point.getLng(), point.getLat()};
+}
+
+// ____________________________________________________________________________
+std::string boundingBoxAsWkt(const GeoPoint& lowerLeft,
+                             const GeoPoint& upperRight) {
+  util::geo::Box<CoordType> box{geoPointToUtilPoint(lowerLeft),
+                                geoPointToUtilPoint(upperRight)};
+  return getWKT(box);
+}
+
+// ____________________________________________________________________________
 std::optional<std::string_view> wktTypeToIri(uint8_t type) {
 // Remove redundant code using macro
 #undef AD_CASE
@@ -106,18 +118,6 @@
     AD_CASE(COLLECTION, "GeometryCollection")
   }
   return std::nullopt;
-=======
-Point<CoordType> geoPointToUtilPoint(const GeoPoint& point) {
-  return {point.getLng(), point.getLat()};
-}
-
-// ____________________________________________________________________________
-std::string boundingBoxAsWkt(const GeoPoint& lowerLeft,
-                             const GeoPoint& upperRight) {
-  util::geo::Box<CoordType> box{geoPointToUtilPoint(lowerLeft),
-                                geoPointToUtilPoint(upperRight)};
-  return getWKT(box);
->>>>>>> e984c7e5
 }
 
 }  // namespace detail
