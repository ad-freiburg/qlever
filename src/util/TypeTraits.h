--- conflicted
+++ resolved
@@ -158,8 +158,6 @@
 template <typename T>
 CPP_concept SimilarToSpan = isSpan<std::decay_t<T>>;
 
-<<<<<<< HEAD
-=======
 // `static_assert` tests for `isSpan` and `SimilarToSpan`.
 static_assert(isSpan<ql::span<int>>);
 static_assert(isSpan<ql::span<std::string, 37>>);
@@ -167,7 +165,6 @@
 static_assert(!isSpan<ql::span<int>&>);
 static_assert(SimilarToSpan<ql::span<int>&>);
 
->>>>>>> 84156ed5
 /// Two types are similar, if they are the same when we remove all cv (const or
 /// volatile) qualifiers and all references
 template <typename T, typename U>
