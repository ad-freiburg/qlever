--- conflicted
+++ resolved
@@ -388,8 +388,6 @@
 template <typename T>
 CPP_concept FloatingPoint = std::is_floating_point_v<T>;
 
-<<<<<<< HEAD
-=======
 // Make a variadic type unique (std::tuple containing each type once)
 namespace detail {
 template <typename...>
@@ -411,7 +409,6 @@
 };
 }  // namespace detail
 
->>>>>>> 7e03d6e7
 // Behaves like std::variant<List...> but ensures uniqueness of the types in
 // List to avoid ambigiuity when converting from types in List to the variant.
 template <typename... List>
