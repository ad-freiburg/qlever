//  Copyright 2022, University of Freiburg,
//                  Chair of Algorithms and Data Structures.
//  Author: Johannes Kalmbach <kalmbacj@cs.uni-freiburg.de>

#pragma once

<<<<<<< HEAD
#include <type_traits>
=======
#include <ranges>
>>>>>>> a5fe8b03

#include "util/Exception.h"

// Various helper functions for compile-time programming.

namespace ad_utility {

// Compute `base ^ exponent` where `^` denotes exponentiation. This is consteval
// because for all runtime calls, a better optimized algorithm from the standard
// library should be chosen.
// TODO<joka921> why can't this be consteval when the result is boudn to a
// `constexpr` variable?
constexpr auto pow(auto base, int exponent) {
  if (exponent < 0) {
    throw std::runtime_error{"negative exponent"};
  }
  decltype(base) result = 1;
  for (int i = 0; i < exponent; ++i) {
    result *= base;
  }
  return result;
};

/*
 * @brief A compile time for loop, which passes the loop index to the
 *  given loop body.
 *
 * @tparam Function The loop body should be a templated function, with one
 *  size_t template argument and no more. It also shouldn't take any function
 *  arguments. Should be passed per deduction.
 * @tparam ForLoopIndexes The indexes, that the for loop goes over. Should be
 *  passed per deduction.
 *
 * @param loopBody The body of the for loop.
 */
template <typename Function, size_t... ForLoopIndexes>
void ConstexprForLoop(const std::index_sequence<ForLoopIndexes...>&,
                      const Function& loopBody) {
  ((loopBody.template operator()<ForLoopIndexes>()), ...);
}

/*
 * @brief 'Converts' a run time value of `size_t` to a compile time value and
 * then calls `function.template operator()<value>()`. `value < MaxValue` must
 * be true, else an exception is thrown. *
 *
 * @tparam MaxValue The maximal value, that the function parameter value could
 *  take.
 * @tparam Function The given function should be a templated function, with one
 *  size_t template argument and no more. It also shouldn't take any function
 *  arguments. This parameter should be passed per deduction.
 *
 * @param value Value that you need as a compile time value.
 * @param function The templated function, which you wish to execute. Must be
 *  a function object (for example a lambda expression) that has an
 *  `operator()` which is templated on a single `size_t`.
 */
template <size_t MaxValue, typename Function>
void RuntimeValueToCompileTimeValue(const size_t& value,
                                    const Function& function) {
  AD_CONTRACT_CHECK(value <= MaxValue);  // Is the value valid?
  ConstexprForLoop(std::make_index_sequence<MaxValue + 1>{},
                   [&function, &value]<size_t Index>() {
                     if (Index == value) {
                       function.template operator()<Index>();
                     }
                   });
}

<<<<<<< HEAD
/*
@brief Returns the index of the first given type, that passes the given check.

@tparam checkFunction A `constexpr` function, that takes one template
parameter and return a bool.
@tparam Args The list of types, that should be checked over.

@return An index out of `[0, sizeof...(Args))`, if there was type, that passed
the check. Otherwise, returns `sizeof...(Args)`.
*/
template <auto checkFunction, typename... Args>
constexpr size_t getIndexOfFirstTypeToPassCheck() {
  size_t index = 0;

  auto l = [&index]<typename T>() {
    if constexpr (checkFunction.template operator()<T>()) {
      return true;
    } else {
      ++index;
      return false;
    }
  };

  ((l.template operator()<Args>()) || ...);

  return index;
}

=======
// An `ad_utility::ValueSequence<T, values...>` has the same functionality as
// `std::integer_sequence`. This replacement is needed to compile QLever with
// libc++, because libc++ strictly enforces the `std::integral` constraint for
// `std::integer_sequence`, and we also need non-integral types as values, for
// example `std::array<...>`.
>>>>>>> a5fe8b03
namespace detail {
template <typename T, T... values>
struct ValueSequenceImpl {};
};  // namespace detail

template <typename T, T... values>
using ValueSequence = detail::ValueSequenceImpl<T, values...>;

namespace detail {
// The implementation for the `toIntegerSequence` function (see below).
// For the ideas and alternative implementations see
// https://stackoverflow.com/questions/56799396/
template <auto Array, size_t... indexes>
constexpr auto toIntegerSequenceHelper(std::index_sequence<indexes...>) {
  return ValueSequence<typename decltype(Array)::value_type,
                       std::get<indexes>(Array)...>{};
}
}  // namespace detail

// Convert a compile-time `std::array` to a `ValueSequence` that
// contains the same values. This is useful because arrays can be easily created
// in constexpr functions using `normal` syntax, whereas `ValueSequence`s are
// useful for working with templates that take several ints as template
// parameters. For an example usage see `CallFixedSize.h`
template <auto Array>
auto toIntegerSequence() {
  return detail::toIntegerSequenceHelper<Array>(
      std::make_index_sequence<Array.size()>{});
  // return typename detail::ToIntegerSequenceImpl<Array>::type{};
}

// Map a single integer `value` that is in the range `[0, ..., (maxValue + 1) ^
// NumIntegers - 1 to an array of `NumIntegers` many integers that are each in
// the range
// `[0, ..., (maxValue)]`
template <std::integral Int, size_t NumIntegers>
constexpr std::array<Int, NumIntegers> integerToArray(Int value,
                                                      Int numValues) {
  std::array<Int, NumIntegers> res;
  for (auto& el : res | std::views::reverse) {
    el = value % numValues;
    value /= numValues;
  }
  return res;
};

// Return a `std::array<std::array<Int, Num>, pow(Upper, Num)>` (where `Int` is
// the type of `Upper`) that contains each
// value from `[0, ..., Upper - 1] ^ Num` exactly once. `^` denotes the
// cartesian power.
template <std::integral auto Upper, size_t Num>
constexpr auto cartesianPowerAsArray() {
  using Int = decltype(Upper);
  constexpr auto numValues = pow(Upper, Num);
  std::array<std::array<Int, Num>, numValues> arr;
  for (Int i = 0; i < numValues; ++i) {
    arr[i] = integerToArray<Int, Num>(i, Upper);
  }
  return arr;
}

// Return a `std::integer_sequence<Int,...>` that contains each
// value from `[0, ..., Upper - 1] X Num` exactly once. `X` denotes the
// cartesian product of sets. The elements of the `integer_sequence` are
// of type `std::array<Int, Num>` where `Int` is the type of `Upper`.
template <std::integral auto Upper, size_t Num>
auto cartesianPowerAsIntegerArray() {
  return toIntegerSequence<cartesianPowerAsArray<Upper, Num>()>();
}

}  // namespace ad_utility<|MERGE_RESOLUTION|>--- conflicted
+++ resolved
@@ -4,11 +4,7 @@
 
 #pragma once
 
-<<<<<<< HEAD
-#include <type_traits>
-=======
 #include <ranges>
->>>>>>> a5fe8b03
 
 #include "util/Exception.h"
 
@@ -78,7 +74,6 @@
                    });
 }
 
-<<<<<<< HEAD
 /*
 @brief Returns the index of the first given type, that passes the given check.
 
@@ -107,13 +102,11 @@
   return index;
 }
 
-=======
 // An `ad_utility::ValueSequence<T, values...>` has the same functionality as
 // `std::integer_sequence`. This replacement is needed to compile QLever with
 // libc++, because libc++ strictly enforces the `std::integral` constraint for
 // `std::integer_sequence`, and we also need non-integral types as values, for
 // example `std::array<...>`.
->>>>>>> a5fe8b03
 namespace detail {
 template <typename T, T... values>
 struct ValueSequenceImpl {};
