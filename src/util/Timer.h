--- conflicted
+++ resolved
@@ -194,10 +194,6 @@
   }
 };
 
-<<<<<<< HEAD
-[[maybe_unused]] inline constexpr DefaultLogger defaultLogger{};
-=======
->>>>>>> 3f7a4cca
 template <typename Callback = DefaultLogger>
 struct QL_NODISCARD(
     "TimeBlockAndLog objects are RAII types that always have to be bound to a "
