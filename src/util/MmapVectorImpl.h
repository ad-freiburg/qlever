// Copyright 2018, University of Freiburg,
// Chair of Algorithms and Data Structures.
// Author: Johannes Kalmbach <johannes.kalmbach@gmail.com>

#ifndef QLEVER_SRC_UTIL_MMAPVECTOR_IMPL_H
#define QLEVER_SRC_UTIL_MMAPVECTOR_IMPL_H

#include <fcntl.h>
#include <sys/mman.h>
#include <sys/stat.h>
#include <sys/types.h>
#include <unistd.h>

#include <cstdio>
#include <utility>

#include "util/MmapVector.h"

namespace ad_utility {
// definition of static constants
template <class T>
constexpr size_t MmapVector<T>::MinCapacity;

template <class T>
constexpr float MmapVector<T>::ResizeFactor;

template <class T>
constexpr uint32_t MmapVector<T>::MagicNumber;

template <class T>
constexpr uint32_t MmapVector<T>::Version;

// __________________________________________________________________________
template <class T>
void MmapVector<T>::writeMetaDataToEnd() {
  // does  this not matter
  if (truncate(_filename.c_str(), _bytesize)) {
    throw TruncateException(_filename, _bytesize, errno);
  }

  // open file and seek to end of array space
  // additionally specifying ios::in avoids truncation of file
  std::ofstream ofs(_filename, std::ios::binary | std::ios::in);
  ofs.seekp(_bytesize, std::ios_base::beg);
  // write metadata to end of file
  ofs.write((char*)&_size, sizeof(_size));
  ofs.write((char*)&_capacity, sizeof(_capacity));
  ofs.write((char*)&_bytesize, sizeof(_bytesize));
  ofs.write((char*)&MagicNumber, sizeof(MagicNumber));
  ofs.write((char*)&Version, sizeof(Version));
  ofs.close();
}

// __________________________________________________________________________
template <class T>
void MmapVector<T>::readMetaDataFromEnd() {
  auto fs =
      ad_utility::makeIfstream(_filename, std::ios::binary | std::ios::ate);
  // since we do not know _bytesize yet we have to seek from the end
  static constexpr off_t metaDataSize = sizeof(_size) + sizeof(_capacity) +
                                        sizeof(_bytesize) +
                                        sizeof(MagicNumber) + sizeof(Version);
  if (fs.tellg() == -1 || static_cast<size_t>(fs.tellg()) < metaDataSize) {
    throw InvalidFileException();
  }
  fs.seekg(-metaDataSize, std::ios_base::end);

  // read metadata
  fs.read((char*)&_size, sizeof(_size));
  fs.read((char*)&_capacity, sizeof(_capacity));
  fs.read((char*)&_bytesize, sizeof(_bytesize));

  auto tmpMagic = MagicNumber;
  auto tmpVersion = Version;
  fs.read((char*)&tmpMagic, sizeof(tmpMagic));
  fs.read((char*)&tmpVersion, sizeof(tmpVersion));
  fs.close();
  if (tmpMagic != MagicNumber || tmpVersion != Version) {
    throw InvalidFileException();
  }
}

// ________________________________________________________________
template <class T>
void MmapVector<T>::mapForReading() {
  // open to get valid file descriptor
  int orig_fd = ::open(_filename.c_str(), O_RDONLY);
  // TODO: check if MAP_SHARED is necessary/useful
  void* ptr = mmap(nullptr, _bytesize, PROT_READ, MAP_SHARED, orig_fd, 0);
  AD_CONTRACT_CHECK(ptr != MAP_FAILED);

  // the filedescriptor and thus our mapping will still be valid
  // after closing, because mmap increases the count by one
  ::close(orig_fd);
  _ptr = static_cast<T*>(ptr);
  advise(_pattern);
}

// ________________________________________________________________
template <class T>
void MmapVector<T>::mapForWriting() {
  // open to get valid file descriptor
  int orig_fd = ::open(_filename.c_str(), O_RDWR);
  // map_shared because we need our updates in the original file
  void* ptr =
      mmap(nullptr, _bytesize, PROT_WRITE | PROT_READ, MAP_SHARED, orig_fd, 0);
  AD_CONTRACT_CHECK(ptr != MAP_FAILED);
  // the filedescriptor and thus our mapping will still be valid
  // after closing, because mmap increases the count by one
  ::close(orig_fd);
  _ptr = static_cast<T*>(ptr);
  advise(_pattern);
}
// ________________________________________________________________
template <class T>
void MmapVector<T>::remapLinux(size_t oldBytesize) {
#ifdef __linux__
  void* ptr =
      mremap(static_cast<void*>(_ptr), oldBytesize, _bytesize, MREMAP_MAYMOVE);
  AD_CONTRACT_CHECK(ptr != MAP_FAILED);
  // the filedescriptor and thus our mapping will still be valid
  // after closing, because mmap increases the count by one
  _ptr = static_cast<T*>(ptr);
  advise(_pattern);
#else
  (void)oldBytesize;
  AD_FAIL();
#endif
}

// __________________________________________________________________
template <class T>
VecInfo MmapVector<T>::convertArraySizeToFileSize(size_t targetSize) const {
  // calculate the smallest multiple of pagesize that can fit all the bytes
  // needed for the array.
  size_t pagesize = getpagesize();
  size_t bytesize = targetSize * sizeof(T);
  // align size to pagesize. This might be |pagesize| bigger than necessary in
  // the case of an exact match, but this waste of some kb should not be bad
  bytesize = ((bytesize / pagesize) + 1) * pagesize;
  // the number of elements which can actually be fit in bytesize bytes
  size_t capacity = bytesize / sizeof(T);
  VecInfo res;
  res._capacity = capacity;
  res._bytesize = bytesize;
  return res;
}

// _________________________________________________________________
template <class T>
void MmapVector<T>::adaptCapacity(size_t newCapacity) {
  throwIfUninitialized();
  auto oldBytesize = _bytesize;
  auto realSize = convertArraySizeToFileSize(newCapacity);
  _capacity = realSize._capacity;
  _bytesize = realSize._bytesize;
  // writeMetaData will also adapt the filesize according to
  // _capacity and _bytesize

#ifdef __linux__
  writeMetaDataToEnd();
  remapLinux(oldBytesize);
#else
  // The `unmap()` function requires that the `_bytesize` hasn't changed since
  // the last call to `mapForWriting()`, so we have to restore the old
  // `_bytesize` temporarily. Otherwise we get a subtle bug that triggers the
  // address sanitizers on all macOS machines and segfaults on M1 machines.
  _bytesize = oldBytesize;
  unmap();
  _bytesize = realSize._bytesize;
  writeMetaDataToEnd();
  // renew the mapping because the file has changed
  mapForWriting();
#endif
}

// _________________________________________________________________
template <class T>
void MmapVector<T>::resize(size_t newSize) {
  _size = newSize;
  if (newSize > capacity()) {
    adaptCapacity(newSize);
  }
}

// _________________________________________________________________
template <class T>
void MmapVector<T>::push_back(T&& el) {
  if (_size == _capacity) {
    adaptCapacity(_capacity * ResizeFactor);
    AD_CONTRACT_CHECK(_capacity > _size);
  }
  _ptr[_size] = std::move(el);
  ++_size;
}

// _________________________________________________________________
template <class T>
void MmapVector<T>::push_back(const T& el) {
  if (_size == _capacity) {
    adaptCapacity(_capacity * ResizeFactor);
    AD_CONTRACT_CHECK(_capacity > _size);
  }
  _ptr[_size] = el;
  ++_size;
}

// ________________________________________________________________
template <class T>
void MmapVector<T>::open(size_t size, const T& defaultValue,
                         std::string filename, AccessPattern pattern) {
  open(size, filename, pattern);
  advise(AccessPattern::Sequential);
  for (size_t i = 0; i < _size; ++i) {
    _ptr[i] = defaultValue;
  }
  advise(_pattern);
}

// ________________________________________________________________
template <class T>
template <class It>
void MmapVector<T>::open(It begin, It end, const std::string& filename,
                         AccessPattern pattern) {
  open(end - begin, filename, pattern);
  advise(AccessPattern::Sequential);
  size_t i = 0;
  for (auto it = begin; it != end; ++it) {
    _ptr[i] = *it;
    ++i;
  }
  advise(pattern);
}

// _______________________________________________________________________
template <class T>
void MmapVector<T>::open(size_t size, std::string filename,
                         AccessPattern pattern) {
  unmap();
  _size = size;
  _filename = std::move(filename);
  _pattern = pattern;

  // open the file in case it does not exist yet
  // (data will be overwritten anyway)
  { auto ofs = ad_utility::makeOfstream(_filename); }
  auto info = convertArraySizeToFileSize(std::max(size, MinCapacity));
  _bytesize = info._bytesize;
  _capacity = info._capacity;
  // also sets fileSize correctly
  writeMetaDataToEnd();
  mapForWriting();
}

// _____________________________________________________________
template <class T>
void MmapVector<T>::open(std::string filename, ReuseTag,
                         AccessPattern pattern) {
  unmap();
  _filename = std::move(filename);
  _pattern = pattern;
  readMetaDataFromEnd();
  mapForWriting();
}

// ________________________________________________________________
template <class T>
void MmapVector<T>::close() {
  // we need the correct size to make the file persistent
  if (_ptr != nullptr) {
    writeMetaDataToEnd();
    unmap();
  }
  _filename = "";
  _size = 0;
  _ptr = nullptr;
  _bytesize = 0;
  _capacity = 0;
}

// _______________________________________________________________
template <class T>
MmapVector<T>::~MmapVector() {
  std::string message = absl::StrCat(
      "Error while unmapping a file with name \"", _filename, "\"");
  ad_utility::terminateIfThrows([this]() { this->close(); }, message);
}

// ________________________________________________________________
template <class T>
void MmapVector<T>::unmap() {
  if (_ptr != nullptr) {
    munmap(static_cast<void*>(_ptr), _bytesize);
    _ptr = nullptr;
  }
}

// ________________________________________________________________
template <class T>
MmapVector<T>::MmapVector(MmapVector<T>&& other) noexcept = default;

// ________________________________________________________________
template <class T>
MmapVector<T>& MmapVector<T>::operator=(MmapVector<T>&& other) noexcept {
  if (this == &other) {
    return *this;
  }
  // if this vector already has a mapping, close it correctly
  close();
  _ptr = std::move(other._ptr);
  _size = std::move(other._size);
  _capacity = std::move(other._capacity);
  _bytesize = std::move(other._bytesize);
  _filename = std::move(other._filename);
  _pattern = std::move(other._pattern);
  return *this;
}

// ________________________________________________________________
template <class T>
void MmapVector<T>::advise(AccessPattern pattern) {
  // The constants `MADV_SEQUENTIAL` etc. don't seem to be present on all POSIX
  // systems, in particular they are not present on the `QNX` platform which
  // we target with the `REDUCED_FEATURE_SET` mode. Therefore, we simply disable
  // the following `madvise` calls, as they only are hints to the runtime and
<<<<<<< HEAD
  // have no directly observable behavior.
=======
  // do not change the program semantics.
>>>>>>> 562396cc
#ifndef QLEVER_REDUCED_FEATURE_SET_FOR_CPP17
  switch (pattern) {
    case AccessPattern::Sequential:
      madvise(static_cast<void*>(_ptr), _bytesize, MADV_SEQUENTIAL);
      break;
    case AccessPattern::Random:
      madvise(static_cast<void*>(_ptr), _bytesize, MADV_RANDOM);
      break;
    default:
      madvise(static_cast<void*>(_ptr), _bytesize, MADV_NORMAL);
      break;
  }
#else
  (void)pattern;
#endif
}

// ________________________________________________________________
// there is much code duplication with these operations to their equivalents in
// MmapVector. But since we have chosen the "greedy" template constructors,
// this is necessary.
template <class T>
MmapVectorView<T>::MmapVectorView(MmapVectorView<T>&& other) noexcept = default;

// ________________________________________________________________
template <class T>
MmapVectorView<T>& MmapVectorView<T>::operator=(
    MmapVectorView<T>&& other) noexcept {
  // if this vector already has a mapping, close it correctly
  close();
  this->_ptr = std::move(other._ptr);
  this->_size = std::move(other._size);
  this->_capacity = std::move(other._capacity);
  this->_bytesize = std::move(other._bytesize);
  this->_filename = std::move(other._filename);
  this->_pattern = std::move(other._pattern);
  return *this;
}

template <class T>
void MmapVectorView<T>::close() {
  // we need the correct size to make the file persistent
  if (this->_ptr != nullptr) {
    MmapVector<T>::unmap();
  }
  this->_filename = "";
  this->_size = 0;
  this->_ptr = nullptr;
  this->_bytesize = 0;
  this->_capacity = 0;
}

}  // namespace ad_utility

#endif  // header guard<|MERGE_RESOLUTION|>--- conflicted
+++ resolved
@@ -323,11 +323,7 @@
   // systems, in particular they are not present on the `QNX` platform which
   // we target with the `REDUCED_FEATURE_SET` mode. Therefore, we simply disable
   // the following `madvise` calls, as they only are hints to the runtime and
-<<<<<<< HEAD
-  // have no directly observable behavior.
-=======
   // do not change the program semantics.
->>>>>>> 562396cc
 #ifndef QLEVER_REDUCED_FEATURE_SET_FOR_CPP17
   switch (pattern) {
     case AccessPattern::Sequential:
