--- conflicted
+++ resolved
@@ -112,15 +112,9 @@
   LOG(DEBUG) << "Number of unique elements: " << numUnique << std::endl;
 }
 
-<<<<<<< HEAD
-// A view that owns its underlying storage. It is a rather simple drop-in
-// replacement for `std::ranges::OwningView` which is not yet supported by
-// `GCC 11`.
-=======
 // A view that owns its underlying storage. It is a replacement for
 // `std::ranges::owning_view` which is not yet supported by `GCC 11`. The
 // implementation is taken from libstdc++-13.
->>>>>>> 18e2fd6b
 template <std::ranges::range UnderlyingRange>
 requires std::movable<UnderlyingRange> class OwningView
     : public std::ranges::view_interface<OwningView<UnderlyingRange>> {
@@ -199,15 +193,6 @@
   }
 };
 
-<<<<<<< HEAD
-template <typename Range>
-concept can_ref_view =
-    requires { std::ranges::ref_view{std::declval<Range>()}; };
-
-template <typename Range>
-constexpr auto allView(Range&& range) {
-  if constexpr (can_ref_view<Range>) {
-=======
 // Helper concept for `ad_utility::allView`.
 namespace detail {
 template <typename Range>
@@ -223,7 +208,6 @@
   if constexpr (std::ranges::view<std::decay_t<Range>>) {
     return AD_FWD(range);
   } else if constexpr (detail::can_ref_view<Range>) {
->>>>>>> 18e2fd6b
     return std::ranges::ref_view{AD_FWD(range)};
   } else {
     return ad_utility::OwningView{AD_FWD(range)};
@@ -325,17 +309,8 @@
 
 }  // namespace ad_utility
 
-<<<<<<< HEAD
-template <typename _Tp>
-inline constexpr bool
-    std::ranges::enable_borrowed_range<ad_utility::OwningView<_Tp>> =
-        std::ranges::enable_borrowed_range<_Tp>;
-
-#endif  // QLEVER_VIEWS_H
-=======
 // Enabling of "borrowed" ranges for `OwningView`.
 template <typename T>
 inline constexpr bool
     std::ranges::enable_borrowed_range<ad_utility::OwningView<T>> =
-        std::ranges::enable_borrowed_range<T>;
->>>>>>> 18e2fd6b
+        std::ranges::enable_borrowed_range<T>;