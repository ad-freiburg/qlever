//  Copyright 2022, University of Freiburg,
//  Chair of Algorithms and Data Structures.
//  Author: Johannes Kalmbach <kalmbach@cs.uni-freiburg.de>
//
// Copyright 2025, Bayerische Motoren Werke Aktiengesellschaft (BMW AG)

#ifndef QLEVER_SRC_UTIL_VIEWS_H
#define QLEVER_SRC_UTIL_VIEWS_H

#include <future>

#include "backports/algorithm.h"
#include "backports/concepts.h"
#include "backports/span.h"
#include "util/ExceptionHandling.h"
#include "util/Generator.h"
#include "util/Iterators.h"
#include "util/Log.h"
#include "util/ResetWhenMoved.h"

namespace ad_utility {

namespace detail {
template <typename R>
CPP_requires(can_empty_, requires(const R& range)(ql::ranges::empty(range)));

template <typename R>
CPP_concept RangeCanEmpty = CPP_requires_ref(can_empty_, R);
}  // namespace detail

// Takes a view of blocks and yields the elements of the same view, but removes
// consecutive duplicates inside the blocks and across block boundaries.
template <typename SortedBlockView,
          typename ValueType = ql::ranges::range_value_t<
              ql::ranges::range_value_t<SortedBlockView>>>
cppcoro::generator<typename SortedBlockView::value_type> uniqueBlockView(
    SortedBlockView view) {
  size_t numInputs = 0;
  size_t numUnique = 0;
  std::optional<ValueType> lastValueFromPreviousBlock = std::nullopt;

  for (auto& block : view) {
    if (block.empty()) {
      continue;
    }
    numInputs += block.size();
    auto beg = lastValueFromPreviousBlock
                   ? ql::ranges::find_if(
                         block, [&p = lastValueFromPreviousBlock.value()](
                                    const auto& el) { return el != p; })
                   : block.begin();
    lastValueFromPreviousBlock = *(block.end() - 1);
    auto it = std::unique(beg, block.end());
    block.erase(it, block.end());
    block.erase(block.begin(), beg);
    numUnique += block.size();
    co_yield block;
  }
  LOG(INFO) << "Number of inputs to `uniqueView`: " << numInputs << '\n';
  LOG(INFO) << "Number of unique elements: " << numUnique << std::endl;
}

// A view that owns its underlying storage. It is a replacement for
// `ranges::owning_view` which is not yet supported by `GCC 11` and
// `range-v3`. The implementation is taken from libstdc++-13. The additional
// optional `supportsConst` argument explicitly disables const iteration for
// this view when set to false, see `OwningViewNoConst` below for details.
CPP_template(typename UnderlyingRange, bool supportConst = true)(
    requires ql::ranges::range<UnderlyingRange> CPP_and
        ql::concepts::movable<UnderlyingRange>) class OwningView
    : public ql::ranges::view_interface<OwningView<UnderlyingRange>> {
 private:
  UnderlyingRange underlyingRange_;

 public:
  OwningView() = default;

  constexpr OwningView(UnderlyingRange&& underlyingRange) noexcept(
      std::is_nothrow_move_constructible_v<UnderlyingRange>)
      : underlyingRange_(std::move(underlyingRange)) {}

  OwningView(OwningView&&) = default;
  OwningView& operator=(OwningView&&) = default;

  constexpr UnderlyingRange& base() & noexcept { return underlyingRange_; }

  constexpr const UnderlyingRange& base() const& noexcept {
    return underlyingRange_;
  }

  constexpr UnderlyingRange&& base() && noexcept {
    return std::move(underlyingRange_);
  }

  constexpr const UnderlyingRange&& base() const&& noexcept {
    return std::move(underlyingRange_);
  }

  constexpr auto begin() { return ql::ranges::begin(underlyingRange_); }

  constexpr auto end() { return ql::ranges::end(underlyingRange_); }

  CPP_auto_member constexpr auto CPP_fun(begin)()(
      const  //
      requires(supportConst&& ql::ranges::range<const UnderlyingRange>)) {
    return ql::ranges::begin(underlyingRange_);
  }

  CPP_auto_member constexpr auto CPP_fun(end)()(
      const  //
      requires(supportConst&& ql::ranges::range<const UnderlyingRange>)) {
    return ql::ranges::end(underlyingRange_);
  }

  CPP_member constexpr auto empty() const
      -> CPP_ret(bool)(requires detail::RangeCanEmpty<const UnderlyingRange>) {
    return ql::ranges::empty(underlyingRange_);
  }

  CPP_member constexpr auto size()
      -> CPP_ret(size_t)(requires ql::ranges::sized_range<UnderlyingRange>) {
    return ql::ranges::size(underlyingRange_);
  }

  CPP_member constexpr auto size() const -> CPP_ret(size_t)(
      requires ql::ranges::sized_range<const UnderlyingRange>) {
    return ql::ranges::size(underlyingRange_);
  }

  CPP_auto_member constexpr auto CPP_fun(data)()(
      requires ql::ranges::contiguous_range<UnderlyingRange>) {
    return ql::ranges::data(underlyingRange_);
  }

  CPP_auto_member constexpr auto CPP_fun(data)()(
      const  //
      requires ql::ranges::contiguous_range<const UnderlyingRange>) {
    return ql::ranges::data(underlyingRange_);
  }
};

// Like `OwningView` above, but the const overloads to `begin()` and `end()` do
// not exist. This is currently used in the `CompressedExternalIdTable.h`, where
// have a deeply nested stack of views, one of which is `OnwingView<vector>`
// which doesn't properly propagate the possibility of const iteration in
// range-v3`.
template <typename T>
struct OwningViewNoConst : OwningView<T, false> {
  using OwningView<T, false>::OwningView;
};

template <typename T>
OwningViewNoConst(T&&) -> OwningViewNoConst<T>;

// Helper concept for `ad_utility::allView`.
namespace detail {
template <typename Range>
CPP_requires(can_ref_view,
             requires(Range&& range)(ql::ranges::ref_view{AD_FWD(range)}));
template <typename Range>
CPP_concept can_ref_view = CPP_requires_ref(can_ref_view, Range);
}  // namespace detail

// A simple drop-in replacement for `ql::views::all` which is required because
// GCC 11 and range-v3 currently don't support `std::owning_view` (see above).
// As soon as we don't support GCC 11 anymore, we can throw out those
// implementations.
template <typename Range>
constexpr auto allView(Range&& range) {
  if constexpr (ql::ranges::view<std::decay_t<Range>>) {
    return AD_FWD(range);
  } else if constexpr (detail::can_ref_view<Range>) {
    return ql::ranges::ref_view{AD_FWD(range)};
  } else {
    // return std::ranges::owning_view{AD_FWD(range)};
    return ad_utility::OwningView<std::remove_reference_t<Range>>{
        AD_FWD(range)};
  }
}
template <typename Range>
using all_t = decltype(allView(std::declval<Range>()));

<<<<<<< HEAD
// TODO<joka921> Comment
=======
// This view is an input view that wraps another `view` transparently. When the
// view is destroyed, or the iteration reaches `end`, whichever happens first,
// the given `callback` is invoked.
>>>>>>> ae2806e8
CPP_template(typename V, typename F)(
    requires ql::ranges::input_range<V> CPP_and
        ql::ranges::view<V>&& std::invocable<F&>) class CallbackOnEndView
    : public ql::ranges::view_interface<CallbackOnEndView<V, F>> {
 private:
  V base_;
  F callback_;
<<<<<<< HEAD
  ad_utility::ResetWhenMoved<bool, true> called_ = false;

  void maybe_invoke() {
=======
  // Don't invoke the callback if the view was moved from.
  ad_utility::ResetWhenMoved<bool, true> called_ = false;

  // Invoke the `callback` iff it hasn't been invoked yet.
  void maybeInvoke() {
>>>>>>> ae2806e8
    if (!std::exchange(called_, true)) {
      callback_();
    }
  }

<<<<<<< HEAD
  class iterator {
=======
  class Iterator {
>>>>>>> ae2806e8
   private:
    ql::ranges::iterator_t<V> current_;
    CallbackOnEndView* parent_ = nullptr;

   public:
<<<<<<< HEAD
    using iterator_concept = std::input_iterator_tag;
    using difference_type = ql::ranges::range_difference_t<V>;
    using value_type = ql::ranges::range_value_t<V>;

    iterator() = default;
    iterator(ql::ranges::iterator_t<V> current, CallbackOnEndView* parent)
=======
    using value_type = ql::ranges::range_value_t<V>;
    using reference_type = ql::ranges::range_reference_t<V>;
    using difference_type = ql::ranges::range_difference_t<V>;

    Iterator() = default;
    Iterator(ql::ranges::iterator_t<V> current, CallbackOnEndView* parent)
>>>>>>> ae2806e8
        : current_(current), parent_(parent) {}

    decltype(auto) operator*() const { return *current_; }

<<<<<<< HEAD
    iterator& operator++() {
      ++current_;
      if (current_ == ql::ranges::end(parent_->base_)) {
        parent_->maybe_invoke();
=======
    Iterator& operator++() {
      ++current_;
      if (current_ == ql::ranges::end(parent_->base_)) {
        parent_->maybeInvoke();
>>>>>>> ae2806e8
      }
      return *this;
    }

    void operator++(int) { ++(*this); }

    bool operator==(ql::ranges::sentinel_t<V> s) const { return current_ == s; }
  };

 public:
  CallbackOnEndView() = default;
  CallbackOnEndView(V base, F callback)
      : base_(std::move(base)), callback_(std::move(callback)) {}

  CallbackOnEndView(const CallbackOnEndView&) = delete;
  CallbackOnEndView& operator=(const CallbackOnEndView&) = delete;

  CallbackOnEndView(CallbackOnEndView&&) = default;
  CallbackOnEndView& operator=(CallbackOnEndView&&) = default;

<<<<<<< HEAD
  ~CallbackOnEndView() { maybe_invoke(); }

  auto begin() { return iterator{ql::ranges::begin(base_), this}; }
=======
  ~CallbackOnEndView() { maybeInvoke(); }

  auto begin() { return Iterator{ql::ranges::begin(base_), this}; }
>>>>>>> ae2806e8

  auto end() { return ql::ranges::end(base_); }
};

// Deduction guide
template <class R, class F>
CallbackOnEndView(R&&, F) -> CallbackOnEndView<all_t<R>, F>;

namespace detail {
// The implementation of `bufferedAsyncView` (see below). It yields its result
// in blocks.
template <typename View>
struct BufferedAsyncView : InputRangeMixin<BufferedAsyncView<View>> {
  View view_;
  uint64_t blockSize_;
  mutable bool finished_ = false;

  explicit BufferedAsyncView(View&& view, uint64_t blockSize)
      : view_{std::move(view)}, blockSize_{blockSize} {
    AD_CONTRACT_CHECK(blockSize_ > 0);
  }

  mutable ql::ranges::iterator_t<View> it_;
  ql::ranges::sentinel_t<View> end_ = ql::ranges::end(view_);
  using value_type = ql::ranges::range_value_t<View>;
  mutable std::future<std::vector<value_type>> future_;

  mutable std::vector<value_type> buffer_;
  std::vector<value_type> getNextBlock() const {
    std::vector<value_type> buffer;
    buffer.reserve(blockSize_);
    size_t i = 0;
    while (i < blockSize_ && it_ != end_) {
      buffer.push_back(*it_);
      ++it_;
      ++i;
    }
    return buffer;
  };

  void start() {
    it_ = view_.begin();
    buffer_ = getNextBlock();
    finished_ = buffer_.empty();
    future_ =
        std::async(std::launch::async, [this]() { return getNextBlock(); });
  }
  bool isFinished() { return finished_; }
  auto& get() { return buffer_; }
  const auto& get() const { return buffer_; }

  void next() {
    buffer_ = future_.get();
    finished_ = buffer_.empty();
    future_ =
        std::async(std::launch::async, [this]() { return getNextBlock(); });
  }
};
}  // namespace detail

/// Takes a input-iterable and yields the elements of that view (no visible
/// effect). The iteration over the input view is done on a separate thread with
/// a buffer size of `blockSize`. This might speed up the computation when the
/// values of the input view are expensive to compute.
///
template <typename View>
auto bufferedAsyncView(View view, uint64_t blockSize) {
  return ql::views::join(
      allView(detail::BufferedAsyncView<View>{std::move(view), blockSize}));
}

// Returns a view that contains all the values in `[0, upperBound)`, similar to
// Python's `range` function. Avoids the common pitfall in `ql::views::iota`
// that the count variable is only derived from the first argument. For example,
// `ql::views::iota(0, size_t(INT_MAX) + 1)` leads to undefined behavior
// because of an integer overflow, but `ad_utility::integerRange(size_t(INT_MAX)
// + 1)` is perfectly safe and behaves as expected.
CPP_template(typename Int)(
    requires std::unsigned_integral<Int>) auto integerRange(Int upperBound) {
  return ql::views::iota(Int{0}, upperBound);
}

// The implementation of `inPlaceTransformView`, see below for details.
namespace detail {
CPP_template(typename Range, typename Transformation)(
    requires ad_utility::InvocableWithExactReturnType<
        Transformation, void, ql::ranges::range_reference_t<Range>>
        CPP_and ql::ranges::view<Range>
            CPP_and ql::ranges::input_range<
                Range>) auto inPlaceTransformViewImpl(Range range,
                                                      Transformation
                                                          transformation) {
  // Take a range and yield pairs of [pointerToElementOfRange,
  // boolThatIsInitiallyFalse]. The bool is yielded as a reference and if its
  // value is changed, that change will be stored until the next element is
  // yielded. This is made use of further below.
  // Note that instead of taking the element by pointer/reference we could also
  // copy or move it. This implementation never takes a copy, but modifies the
  // input.
  auto makeElementPtrAndBool = [](auto range)
      -> cppcoro::generator<
          std::pair<decltype(std::addressof(*range.begin())), bool>> {
    for (auto& el : range) {
      auto pair = std::pair{std::addressof(el), false};
      co_yield pair;
    }
  };

  // Lift the transformation to work on the result of `makePtrAndBool` and to
  // only apply the transformation once for each element.
  // Note: This works because `ql::views::transform` calls the transformation
  // each time an iterator is dereferenced, so the following lambda is called
  // multiple times for the same element if the same iterator is dereferenced
  // multiple times and we therefore have to remember whether the transformation
  // was already applied, because it changes the element in place. See the unit
  // tests in `ViewsTest.cpp` for examples.
  auto actualTransformation = [transformation = std::move(transformation)](
                                  auto& ptrAndBool) -> decltype(auto) {
    auto& [ptr, alreadyTransformed] = ptrAndBool;
    if (!alreadyTransformed) {
      alreadyTransformed = true;
      std::invoke(transformation, *ptr);
    }
    return *ptr;
  };

  // Combine everything to the actual result range.
  return ql::views::transform(
      ad_utility::OwningView{makeElementPtrAndBool(std::move(range))},
      actualTransformation);
}
}  // namespace detail

// Similar to `ql::views::transform` but for transformation functions that
// transform a value in place. The result is always only an input range,
// independent of the actual range category of the input.
CPP_template(typename Range, typename Transformation)(
    requires ql::ranges::input_range<Range> CPP_and
        ad_utility::InvocableWithExactReturnType<
            Transformation, void,
            ql::ranges::range_reference_t<
                Range>>) auto inPlaceTransformView(Range&& range,
                                                   Transformation
                                                       transformation) {
  return detail::inPlaceTransformViewImpl(ql::views::all(AD_FWD(range)),
                                          std::move(transformation));
}

/// Create a generator the consumes the input generator until it finds the given
/// separator and the yields spans of the chunks of data received inbetween.
CPP_template(typename Range, typename ElementType)(
    requires ql::ranges::input_range<Range>) inline cppcoro::
    generator<ql::span<ElementType>> reChunkAtSeparator(Range generator,
                                                        ElementType separator) {
  std::vector<ElementType> buffer;
  for (QL_CONCEPT_OR_NOTHING(ql::ranges::input_range) auto const& chunk :
       generator) {
    for (ElementType c : chunk) {
      if (c == separator) {
        co_yield ql::span{buffer.data(), buffer.size()};
        buffer.clear();
      } else {
        buffer.push_back(c);
      }
    }
  }
  if (!buffer.empty()) {
    co_yield ql::span{buffer.data(), buffer.size()};
  }
}
}  // namespace ad_utility

// Enabling of "borrowed" ranges for `OwningView`.
#ifdef QLEVER_CPP_17
template <typename T>
inline constexpr bool ::ranges::enable_borrowed_range<
    ad_utility::OwningView<T>> = enable_borrowed_range<T>;

#else
template <typename T>
inline constexpr bool
    std::ranges::enable_borrowed_range<ad_utility::OwningView<T>> =
        std::ranges::enable_borrowed_range<T>;
#endif

#endif  // QLEVER_SRC_UTIL_VIEWS_H<|MERGE_RESOLUTION|>--- conflicted
+++ resolved
@@ -180,13 +180,9 @@
 template <typename Range>
 using all_t = decltype(allView(std::declval<Range>()));
 
-<<<<<<< HEAD
-// TODO<joka921> Comment
-=======
 // This view is an input view that wraps another `view` transparently. When the
 // view is destroyed, or the iteration reaches `end`, whichever happens first,
 // the given `callback` is invoked.
->>>>>>> ae2806e8
 CPP_template(typename V, typename F)(
     requires ql::ranges::input_range<V> CPP_and
         ql::ranges::view<V>&& std::invocable<F&>) class CallbackOnEndView
@@ -194,62 +190,36 @@
  private:
   V base_;
   F callback_;
-<<<<<<< HEAD
-  ad_utility::ResetWhenMoved<bool, true> called_ = false;
-
-  void maybe_invoke() {
-=======
   // Don't invoke the callback if the view was moved from.
   ad_utility::ResetWhenMoved<bool, true> called_ = false;
 
   // Invoke the `callback` iff it hasn't been invoked yet.
   void maybeInvoke() {
->>>>>>> ae2806e8
     if (!std::exchange(called_, true)) {
       callback_();
     }
   }
 
-<<<<<<< HEAD
-  class iterator {
-=======
   class Iterator {
->>>>>>> ae2806e8
    private:
     ql::ranges::iterator_t<V> current_;
     CallbackOnEndView* parent_ = nullptr;
 
    public:
-<<<<<<< HEAD
-    using iterator_concept = std::input_iterator_tag;
-    using difference_type = ql::ranges::range_difference_t<V>;
-    using value_type = ql::ranges::range_value_t<V>;
-
-    iterator() = default;
-    iterator(ql::ranges::iterator_t<V> current, CallbackOnEndView* parent)
-=======
     using value_type = ql::ranges::range_value_t<V>;
     using reference_type = ql::ranges::range_reference_t<V>;
     using difference_type = ql::ranges::range_difference_t<V>;
 
     Iterator() = default;
     Iterator(ql::ranges::iterator_t<V> current, CallbackOnEndView* parent)
->>>>>>> ae2806e8
         : current_(current), parent_(parent) {}
 
     decltype(auto) operator*() const { return *current_; }
 
-<<<<<<< HEAD
-    iterator& operator++() {
-      ++current_;
-      if (current_ == ql::ranges::end(parent_->base_)) {
-        parent_->maybe_invoke();
-=======
     Iterator& operator++() {
       ++current_;
       if (current_ == ql::ranges::end(parent_->base_)) {
         parent_->maybeInvoke();
->>>>>>> ae2806e8
       }
       return *this;
     }
@@ -270,15 +240,9 @@
   CallbackOnEndView(CallbackOnEndView&&) = default;
   CallbackOnEndView& operator=(CallbackOnEndView&&) = default;
 
-<<<<<<< HEAD
-  ~CallbackOnEndView() { maybe_invoke(); }
-
-  auto begin() { return iterator{ql::ranges::begin(base_), this}; }
-=======
   ~CallbackOnEndView() { maybeInvoke(); }
 
   auto begin() { return Iterator{ql::ranges::begin(base_), this}; }
->>>>>>> ae2806e8
 
   auto end() { return ql::ranges::end(base_); }
 };
