//  Copyright 2022, University of Freiburg,
//  Chair of Algorithms and Data Structures.
//  Author: Johannes Kalmbach <kalmbach@cs.uni-freiburg.de>
//
// Copyright 2025, Bayerische Motoren Werke Aktiengesellschaft (BMW AG)

#ifndef QLEVER_SRC_UTIL_VIEWS_H
#define QLEVER_SRC_UTIL_VIEWS_H

#include <future>
#include <iterator>
#include <memory>
#include <optional>

#include "backports/algorithm.h"
#include "backports/concepts.h"
#include "backports/iterator.h"
#include "backports/span.h"
#include "util/CompilerWarnings.h"
#include "util/ExceptionHandling.h"
#include "util/Generator.h"
#include "util/Iterators.h"
#include "util/Log.h"
#include "util/ResetWhenMoved.h"

namespace ad_utility {

namespace detail {
template <typename R>
CPP_requires(can_empty_, requires(const R& range)(ql::ranges::empty(range)));

template <typename R>
CPP_concept RangeCanEmpty = CPP_requires_ref(can_empty_, R);
}  // namespace detail

// A view that owns its underlying storage. It is a replacement for
// `ranges::owning_view` which is not yet supported by `GCC 11` and
// `range-v3`. The implementation is taken from libstdc++-13. The additional
// optional `supportsConst` argument explicitly disables const iteration for
// this view when set to false, see `OwningViewNoConst` below for details.
CPP_template(typename UnderlyingRange, bool supportConst = true)(
    requires ql::ranges::range<UnderlyingRange> CPP_and
        ql::concepts::movable<UnderlyingRange>) class OwningView
    : public ql::ranges::view_interface<OwningView<UnderlyingRange>> {
 private:
  UnderlyingRange underlyingRange_;

 public:
  OwningView() = default;

  constexpr OwningView(UnderlyingRange&& underlyingRange) noexcept(
      std::is_nothrow_move_constructible_v<UnderlyingRange>)
      : underlyingRange_(std::move(underlyingRange)) {}

  OwningView(OwningView&&) = default;
  OwningView& operator=(OwningView&&) = default;

  constexpr UnderlyingRange& base() & noexcept { return underlyingRange_; }

  constexpr const UnderlyingRange& base() const& noexcept {
    return underlyingRange_;
  }

  constexpr UnderlyingRange&& base() && noexcept {
    return std::move(underlyingRange_);
  }

  constexpr const UnderlyingRange&& base() const&& noexcept {
    return std::move(underlyingRange_);
  }

  constexpr auto begin() { return ql::ranges::begin(underlyingRange_); }

  constexpr auto end() { return ql::ranges::end(underlyingRange_); }

  CPP_auto_member constexpr auto CPP_fun(begin)()(
      const  //
      requires(supportConst&& ql::ranges::range<const UnderlyingRange>)) {
    return ql::ranges::begin(underlyingRange_);
  }

  CPP_auto_member constexpr auto CPP_fun(end)()(
      const  //
      requires(supportConst&& ql::ranges::range<const UnderlyingRange>)) {
    return ql::ranges::end(underlyingRange_);
  }

  CPP_member constexpr auto empty() const
      -> CPP_ret(bool)(requires detail::RangeCanEmpty<const UnderlyingRange>) {
    return ql::ranges::empty(underlyingRange_);
  }

  CPP_member constexpr auto size()
      -> CPP_ret(size_t)(requires ql::ranges::sized_range<UnderlyingRange>) {
    return ql::ranges::size(underlyingRange_);
  }

  CPP_member constexpr auto size() const -> CPP_ret(size_t)(
      requires ql::ranges::sized_range<const UnderlyingRange>) {
    return ql::ranges::size(underlyingRange_);
  }

  CPP_auto_member constexpr auto CPP_fun(data)()(
      requires ql::ranges::contiguous_range<UnderlyingRange>) {
    return ql::ranges::data(underlyingRange_);
  }

  CPP_auto_member constexpr auto CPP_fun(data)()(
      const  //
      requires ql::ranges::contiguous_range<const UnderlyingRange>) {
    return ql::ranges::data(underlyingRange_);
  }
};

// Takes a view of blocks and yields the elements of the same view, but removes
// consecutive duplicates inside the blocks and across block boundaries.
template <typename SortedBlockView,
          typename BlockType = ql::ranges::range_value_t<SortedBlockView>,
          typename ValueType = ql::ranges::range_value_t<BlockType>>
InputRangeTypeErased<BlockType> uniqueBlockView(SortedBlockView view) {
  struct UniqueBlockViewFromGet : InputRangeFromGet<BlockType> {
    SortedBlockView view_;

    decltype(ql::views::filter(view_,
                               std::not_fn(ql::ranges::empty))) nonEmptyView_;
    decltype(ql::ranges::begin(nonEmptyView_)) iter_;

    std::optional<ValueType> lastValueFromPreviousBlock_{std::nullopt};
    size_t numInputs_{0};
    size_t numUnique_{0};

    explicit UniqueBlockViewFromGet(SortedBlockView view)
        : view_{std::move(view)},
          nonEmptyView_(
              ql::views::filter(view_, std::not_fn(ql::ranges::empty))),
          iter_{ql::ranges::begin(nonEmptyView_)} {}

    std::optional<BlockType> get() override {
      if (iter_ == ql::ranges::end(nonEmptyView_)) {
        AD_LOG_INFO << "Number of inputs to `uniqueView`: " << numInputs_
                    << '\n';
        AD_LOG_INFO << "Number of unique elements: " << numUnique_ << std::endl;
        return std::nullopt;
      }

      auto block = std::move(*iter_);
      ++iter_;
      numInputs_ += block.size();
      auto beg = lastValueFromPreviousBlock_
                     ? ql::ranges::find_if(
                           block, [&p = lastValueFromPreviousBlock_.value()](
                                      const auto& el) { return el != p; })
                     : block.begin();
      lastValueFromPreviousBlock_ = block.back();
      auto it = std::unique(beg, block.end());
      block.erase(it, block.end());
      block.erase(block.begin(), beg);
      numUnique_ += block.size();
      return block;
    }
  };
  return InputRangeTypeErased{
      std::make_unique<UniqueBlockViewFromGet>(std::move(view))};
}

// Like `OwningView` above, but the const overloads to `begin()` and `end()` do
// not exist. This is currently used in the `CompressedExternalIdTable.h`, where
// have a deeply nested stack of views, one of which is `OnwingView<vector>`
// which doesn't properly propagate the possibility of const iteration in
// range-v3`.
template <typename T>
struct OwningViewNoConst : OwningView<T, false> {
  using OwningView<T, false>::OwningView;
};

template <typename T>
OwningViewNoConst(T&&) -> OwningViewNoConst<T>;

// Helper concept for `ad_utility::allView`.
namespace detail {
template <typename Range>
CPP_requires(can_ref_view,
             requires(Range&& range)(ql::ranges::ref_view{AD_FWD(range)}));
template <typename Range>
CPP_concept can_ref_view = CPP_requires_ref(can_ref_view, Range);
}  // namespace detail

// A simple drop-in replacement for `ql::views::all` which is required because
// GCC 11 and range-v3 currently don't support `std::owning_view` (see above).
// As soon as we don't support GCC 11 anymore, we can throw out those
// implementations.
template <typename Range>
constexpr auto allView(Range&& range) {
  if constexpr (ql::ranges::view<std::decay_t<Range>>) {
    return AD_FWD(range);
  } else if constexpr (detail::can_ref_view<Range>) {
    return ql::ranges::ref_view{AD_FWD(range)};
  } else {
    // return std::ranges::owning_view{AD_FWD(range)};
    return ad_utility::OwningView<std::remove_reference_t<Range>>{
        AD_FWD(range)};
  }
}
template <typename Range>
using all_t = decltype(allView(std::declval<Range>()));

// This view is an input view that wraps another `view` transparently. When the
// view is destroyed, or the iteration reaches `end`, whichever happens first,
// the given `callback` is invoked.
CPP_template(typename V, typename F)(
    requires ql::ranges::input_range<V> CPP_and ql::ranges::view<V>&&
        ql::concepts::invocable<F&>) class CallbackOnEndView
    : public ql::ranges::view_interface<CallbackOnEndView<V, F>> {
 private:
  V base_;
  F callback_;
  // Don't invoke the callback if the view was moved from.
  ad_utility::ResetWhenMoved<bool, true> called_ = false;

  // Invoke the `callback` iff it hasn't been invoked yet.
  void maybeInvoke() {
    if (!std::exchange(called_, true)) {
      callback_();
    }
  }

  class Iterator {
   private:
    ql::ranges::iterator_t<V> current_;
    CallbackOnEndView* parent_ = nullptr;

   public:
    using value_type = ql::ranges::range_value_t<V>;
    using reference_type = ql::ranges::range_reference_t<V>;
    using difference_type = ql::ranges::range_difference_t<V>;

    Iterator() = default;
    Iterator(ql::ranges::iterator_t<V> current, CallbackOnEndView* parent)
        : current_(current), parent_(parent) {}

    decltype(auto) operator*() const { return *current_; }

    Iterator& operator++() {
      ++current_;
      if (current_ == ql::ranges::end(parent_->base_)) {
        parent_->maybeInvoke();
      }
      return *this;
    }

    void operator++(int) { ++(*this); }

    using Sent = ranges::sentinel_t<V>;
    bool operator==(Sent s) const { return current_ == s; }
    bool operator!=(Sent s) const { return current_ != s; }
<<<<<<< HEAD
    friend bool operator==(Sent s, Iterator i) { return i == s; }
    friend bool operator!=(Sent s, Iterator i) { return i != s; }
=======

    friend bool operator==(Sent s, Iterator i) { return i.current_ == s; }
    friend bool operator!=(Sent s, Iterator i) { return i.current_ != s; }
>>>>>>> 3f7a4cca
  };

 public:
  CallbackOnEndView() = default;
  CallbackOnEndView(V base, F callback)
      : base_(std::move(base)), callback_(std::move(callback)) {}

  CallbackOnEndView(const CallbackOnEndView&) = delete;
  CallbackOnEndView& operator=(const CallbackOnEndView&) = delete;

  CallbackOnEndView(CallbackOnEndView&&) = default;
  CallbackOnEndView& operator=(CallbackOnEndView&&) = default;

  ~CallbackOnEndView() { maybeInvoke(); }

  auto begin() { return Iterator{ql::ranges::begin(base_), this}; }

  auto end() { return ql::ranges::end(base_); }
};

// Deduction guide
template <class R, class F>
CallbackOnEndView(R&&, F) -> CallbackOnEndView<all_t<R>, F>;

// A drop-in replacement for `std::views::as_rvalue` from C++23.
// It yields the same elements as the underlying range, but casts them to
// rvalue references via `std::move`. It is implemented via
// `std::make_move_iterator`.
CPP_template(typename UnderlyingRange)(
    requires ql::ranges::view<UnderlyingRange> CPP_and
        ql::ranges::input_range<UnderlyingRange>) class RvalueView
    : public ql::ranges::view_interface<RvalueView<UnderlyingRange>> {
 private:
  UnderlyingRange underlyingRange_;

 public:
  // Default constructor, needed for the `std::ranges::view` concept.
  RvalueView() = default;

  // Construct from the underlying view.
  constexpr explicit RvalueView(UnderlyingRange underlyingRange) noexcept(
      std::is_nothrow_move_constructible_v<UnderlyingRange>)
      : underlyingRange_(std::move(underlyingRange)) {}

  // Rvalue-views can be copied (or moved) exactly if the underlying range can
  // be copied (or moved).
  RvalueView(const RvalueView&) = default;
  RvalueView& operator=(const RvalueView&) = default;
  RvalueView(RvalueView&&) = default;
  RvalueView& operator=(RvalueView&&) = default;

  // Get access to the underlying range.
  constexpr UnderlyingRange& base() & noexcept { return underlyingRange_; }
  constexpr const UnderlyingRange& base() const& noexcept {
    return underlyingRange_;
  }
  constexpr UnderlyingRange&& base() && noexcept {
    return std::move(underlyingRange_);
  }
  constexpr const UnderlyingRange&& base() const&& noexcept {
    return std::move(underlyingRange_);
  }

  // Begin and end functions implemented using `make_move_iterator`.
  // Note: We currently don't implement the const `begin` and `end` functions,
  // but they can be added should they ever become necessary.
  constexpr auto begin() {
    return std::make_move_iterator(ql::ranges::begin(underlyingRange_));
  }
  constexpr auto end() {
    if constexpr (ql::ranges::common_range<UnderlyingRange>) {
      return std::move_iterator{ql::ranges::end(underlyingRange_)};
    } else {
      return ql::move_sentinel(ql::ranges::end(underlyingRange_));
    }
  }

  // Size function. Note: The member functions `empty` and `data` are present
  // via the inheritance from `view_interface` iff they are supported by the
  // `UnderlyingRange`.
  CPP_member constexpr auto size()
      -> CPP_ret(size_t)(requires ql::ranges::sized_range<UnderlyingRange>) {
    return ql::ranges::size(underlyingRange_);
  }

  CPP_member constexpr auto size() const -> CPP_ret(size_t)(
      requires ql::ranges::sized_range<const UnderlyingRange>) {
    return ql::ranges::size(underlyingRange_);
  }
};
// Deduction guide for `RvalueView`.
template <typename Range>
RvalueView(Range&&) -> RvalueView<all_t<Range>>;

// A view that takes another view, but reduces its range category down to
// `input_range`. In particular, calling `begin` multiple times is disallowed
// and will throw. A possible application is using this wrapper on the result of
// a `filter_view` where the values are modified in a way that they don't
// fulfill the predicate anymore. This is technically undefined behavior, but
// works in practice if the filter_view is treated as an `input_range`.
// In C++26 this will become obsolete by `std::views::to_input`.
CPP_template(typename V)(requires ql::ranges::view<V> CPP_and
                             ql::ranges::input_range<V>) class ForceInputView
    : public ql::ranges::view_interface<ForceInputView<V>> {
 private:
  V base_;
  bool beginWasCalled_ = false;

  class Sentinel;
  class Iterator {
   private:
    ql::ranges::iterator_t<V> current_;

   public:
    using iterator_category = std::input_iterator_tag;
    using value_type = ql::ranges::range_value_t<V>;
    using difference_type = ql::ranges::range_difference_t<V>;
    using reference = ql::ranges::range_reference_t<V>;

    Iterator() = default;
    explicit Iterator(ql::ranges::iterator_t<V> current)
        : current_(std::move(current)) {}

    decltype(auto) operator*() const { return *current_; }

    Iterator& operator++() {
      ++current_;
      return *this;
    }

    void operator++(int) { ++current_; }

    // For GCC-11 the following explicit friend declaration of the
    // equality (the definition of the operators is in the `Sentinel` class
    // below) is required. The much simpler `friend class Sentinel` doesn't
    // work. However, the following friend declaration emits a warning, which we
    // suppress.
    DISABLE_WARNINGS_GCC_TEMPLATE_FRIEND
    friend bool operator==(const Iterator& it, const Sentinel& s);
    friend bool operator!=(const Iterator& it, const Sentinel& s);
    friend bool operator==(const Sentinel& s, const Iterator& it);
    friend bool operator!=(const Sentinel& s, const Iterator& it);
    GCC_REENABLE_WARNINGS
  };

  class Sentinel {
   private:
    ql::ranges::sentinel_t<V> end_;

   public:
    Sentinel() = default;
    explicit Sentinel(ql::ranges::sentinel_t<V> end) : end_(std::move(end)) {}

    friend bool operator==(const Iterator& it, const Sentinel& s) {
      return it.current_ == s.end_;
    }

    friend bool operator!=(const Iterator& it, const Sentinel& s) {
      return !(it == s);
    }

    friend bool operator==(const Sentinel& s, const Iterator& it) {
      return it == s;
    }
    friend bool operator!=(const Sentinel& s, const Iterator& it) {
      return it != s;
    }
  };

 public:
  ForceInputView() = default;

  // Construct from the underlying view.
  explicit ForceInputView(V base) : base_(std::move(base)) {}

  // `ForceInputView`s can be moved iff supported by the underlying view
  // but we currently disallow copies.
  ForceInputView(ForceInputView&&) = default;
  ForceInputView& operator=(ForceInputView&&) = default;

  // Begin and end functions
  Iterator begin() {
    AD_CONTRACT_CHECK(!std::exchange(beginWasCalled_, true),
                      "Begin was called multiple times on an `input_range`");
    return Iterator{ql::ranges::begin(base_)};
  }
  Sentinel end() { return Sentinel{ql::ranges::end(base_)}; }
};

// Deduction guides
CPP_template(typename Range)(requires ql::ranges::input_range<Range>)
    ForceInputView(Range&&) -> ForceInputView<all_t<Range>>;

namespace detail {
// The implementation of `bufferedAsyncView` (see below). It yields its result
// in blocks.
template <typename View>
struct BufferedAsyncView : InputRangeMixin<BufferedAsyncView<View>> {
  View view_;
  uint64_t blockSize_;
  mutable bool finished_ = false;

  explicit BufferedAsyncView(View&& view, uint64_t blockSize)
      : view_{std::move(view)}, blockSize_{blockSize} {
    AD_CONTRACT_CHECK(blockSize_ > 0);
  }

  mutable ql::ranges::iterator_t<View> it_;
  ql::ranges::sentinel_t<View> end_ = ql::ranges::end(view_);
  using value_type = ql::ranges::range_value_t<View>;
  mutable std::future<std::vector<value_type>> future_;

  mutable std::vector<value_type> buffer_;
  std::vector<value_type> getNextBlock() const {
    std::vector<value_type> buffer;
    buffer.reserve(blockSize_);
    size_t i = 0;
    while (i < blockSize_ && it_ != end_) {
      buffer.push_back(*it_);
      ++it_;
      ++i;
    }
    return buffer;
  };

  void start() {
    it_ = view_.begin();
    buffer_ = getNextBlock();
    finished_ = buffer_.empty();
    future_ =
        std::async(std::launch::async, [this]() { return getNextBlock(); });
  }
  bool isFinished() { return finished_; }
  auto& get() { return buffer_; }
  const auto& get() const { return buffer_; }

  void next() {
    buffer_ = future_.get();
    finished_ = buffer_.empty();
    future_ =
        std::async(std::launch::async, [this]() { return getNextBlock(); });
  }
};
}  // namespace detail

/// Takes a input-iterable and yields the elements of that view (no visible
/// effect). The iteration over the input view is done on a separate thread with
/// a buffer size of `blockSize`. This might speed up the computation when the
/// values of the input view are expensive to compute.
///
template <typename View>
auto bufferedAsyncView(View view, uint64_t blockSize) {
  return ql::views::join(
      allView(detail::BufferedAsyncView<View>{std::move(view), blockSize}));
}

// Returns a view that contains all the values in `[0, upperBound)`, similar to
// Python's `range` function. Avoids the common pitfall in `ql::views::iota`
// that the count variable is only derived from the first argument. For example,
// `ql::views::iota(0, size_t(INT_MAX) + 1)` leads to undefined behavior
// because of an integer overflow, but `ad_utility::integerRange(size_t(INT_MAX)
// + 1)` is perfectly safe and behaves as expected.
CPP_template(typename Int)(requires ql::concepts::unsigned_integral<
                           Int>) auto integerRange(Int upperBound) {
  return ql::views::iota(Int{0}, upperBound);
}

}  // namespace ad_utility

// Enabling of "borrowed" ranges for `OwningView, RvalueView, and
// ForceInputView`. Note: We always add the definitions for range-v3 (even if
// our default ranges implementation is `std::ranges)`, s.t. we can still
// explicitly use `range-v3` in C++20 mode
template <typename T>
inline constexpr bool ::ranges::enable_borrowed_range<
    ad_utility::OwningView<T>> = enable_borrowed_range<T>;
template <typename T>
inline constexpr bool ::ranges::enable_borrowed_range<
    ad_utility::RvalueView<T>> = enable_borrowed_range<T>;
template <typename T>
inline constexpr bool ::ranges::enable_borrowed_range<
    ad_utility::ForceInputView<T>> = enable_borrowed_range<T>;

#ifndef QLEVER_CPP_17
template <typename T>
inline constexpr bool
    std::ranges::enable_borrowed_range<ad_utility::RvalueView<T>> =
        std::ranges::enable_borrowed_range<T>;
template <typename T>
inline constexpr bool
    std::ranges::enable_borrowed_range<ad_utility::ForceInputView<T>> =
        std::ranges::enable_borrowed_range<T>;
template <typename T>
inline constexpr bool
    std::ranges::enable_borrowed_range<ad_utility::OwningView<T>> =
        std::ranges::enable_borrowed_range<T>;
#endif
#endif  // QLEVER_SRC_UTIL_VIEWS_H<|MERGE_RESOLUTION|>--- conflicted
+++ resolved
@@ -253,14 +253,9 @@
     using Sent = ranges::sentinel_t<V>;
     bool operator==(Sent s) const { return current_ == s; }
     bool operator!=(Sent s) const { return current_ != s; }
-<<<<<<< HEAD
-    friend bool operator==(Sent s, Iterator i) { return i == s; }
-    friend bool operator!=(Sent s, Iterator i) { return i != s; }
-=======
 
     friend bool operator==(Sent s, Iterator i) { return i.current_ == s; }
     friend bool operator!=(Sent s, Iterator i) { return i.current_ != s; }
->>>>>>> 3f7a4cca
   };
 
  public:
