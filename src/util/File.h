// Copyright 2011, University of Freiburg, Chair of Algorithms and Data
// Structures.
// Author: Björn Buchhold <buchholb>

#pragma once
#include <assert.h>
#include <errno.h>
#include <stdio.h>
#include <stdlib.h>
#include <string.h>
#include <sys/stat.h>
#include <unistd.h>

#include <filesystem>
#include <iostream>
#include <string>
#include <vector>

#include "./Exception.h"
#include "Log.h"
#include "Timer.h"

using std::cerr;
using std::cout;
using std::endl;
using std::string;
using std::vector;

namespace ad_utility {
//! Wrapper class for file access. Is supposed to provide
//! methods that allow fast access to binary files.
//! Also features methods for dealing with ASCII files
//! but is less efficient then stl functions due
//! to the lack of buffering.
//! Many methods are copies from the CompleteSearch File.h
class File {
 private:
  string _name;
  FILE* _file;

 public:
  //! Default constructor
  File() {
    _file = NULL;
    _name = "";
  }

  //! Constructor that creates an instance from the
  //! file system.
  File(const char* filename, const char* mode) : _name(filename) {
    open(filename, mode);
  }

  File(const string& filename, const char* mode) : _name(filename) {
    open(filename, mode);
  }

  // TODO<joka921> This copies non-owning pointer semantics which is really
  // dangerous. This operator should be deleted.
  File& operator=(const File&) = default;

  File& operator=(File&& rhs) noexcept {
    _file = rhs._file;
    rhs._file = nullptr;
    _name = std::move(rhs._name);
    return *this;
  }

  File(File&& rhs) : _name{std::move(rhs._name)}, _file{rhs._file} {
    rhs._file = nullptr;
  }

  // TODO<joka921> should also be deleted!
  //! Copy constructor.
  //! Does not copy the file in the file system!
  File(const File& orig) {
    _name = orig._name;
    open(_name.c_str(), "r");
    assert(_file);
  }

  //! Destructor closes file if still open
  ~File() {
    if (isOpen()) close();
  }

  //! OPEN FILE (exit with error if fails, returns true otherwise)
  bool open(const char* filename, const char* mode) {
    _file = fopen(filename, mode);
    if (_file == NULL) {
      std::stringstream err;
      err << "! ERROR opening file \"" << filename << "\" with mode \"" << mode
          << "\" (" << strerror(errno) << ")" << endl
          << endl;
      throw std::runtime_error(err.str());
    }
    _name = filename;
    return true;
  }

  // overload  for c++ strings
  bool open(const string& filename, const char* mode) {
    return open(filename.c_str(), mode);
  }

  //! checks if the file is open.
  [[nodiscard]] bool isOpen() const { return (_file != NULL); }

  //! Close file.
  bool close() {
    if (not isOpen()) {
      return true;
    }
    if (fclose(_file) != 0) {
      cout << "! ERROR closing file \"" << _name << "\" (" << strerror(errno)
           << ")" << endl
           << endl;
      exit(1);
    }
    _file = NULL;
    return true;
  }

  bool empty() { return sizeOfFile() == 0; }

  // read from current file pointer position
  // returns the number of bytes read
  size_t readFromBeginning(void* targetBuffer, size_t nofBytesToRead) {
    return read(targetBuffer, nofBytesToRead, (off_t)0);
  }

  // read from current file pointer position
  // returns the number of bytes read
  size_t read(void* targetBuffer, size_t nofBytesToRead) {
    assert(_file);
    return fread(targetBuffer, (size_t)1, nofBytesToRead, _file);
  }

  // Reads a line from the file into param line and interprets it as ASCII.
  // Removes the \n from the end of the string.
  // Returns null on EOF when no chars have been read.
  // Throws an Exception if the buffer is not sufficiently large.
  // Warning: std::getTriple which works on a file stream
  // is generally more performant (it uses a general stream buffer
  // to wrap the file)
  // and appeds char by char to the string.
  bool readLine(string* line, char* buf, size_t bufferSize) {
    assert(_file);
    char* retVal = fgets(buf, bufferSize, _file);
    size_t stringLength = strlen(buf);
    if (retVal && stringLength > 0 && buf[stringLength - 1] == '\n') {
      // Remove the trailing \n
      buf[stringLength - 1] = 0;
    } else if (retVal && !isAtEof()) {
      // Stopped inside a line because the end of the buffer was reached.
      AD_THROW(ad_semsearch::Exception::INVALID_PARAMETER_VALUE,
               "Buffer too small when reading from file: " + _name +
                   ". "
                   "Or the line contains a 0 character.");
    }
    *line = buf;
    return retVal;
  }

  // write to current file pointer position
  // returns number of bytes written
  size_t write(const void* sourceBuffer, size_t nofBytesToWrite) {
    assert(_file);
    return fwrite(sourceBuffer, (size_t)1, nofBytesToWrite, _file);
  }

  // write to current file pointer position
  // returns number of bytes written
  void writeLine(const string& line) {
    assert(_file);
    write(line.c_str(), line.size());
    write("\n", 1);
  }

  void flush() { fflush(_file); }

  bool isAtEof() {
    assert(_file);
    return feof(_file) != 0;
  }

  //! Read an ASCII file into a vector of strings.
  //! Each line represents an entry.
  void readIntoVector(vector<string>* target, char* buf, size_t bufferSize) {
    string line;
    while (readLine(&line, buf, bufferSize)) {
      target->push_back(line);
    }
  }

  //! Seeks a position in the file.
  //! Sets the file position indicator for the stream.
  //! The new position is obtained by adding seekOffset
  //! bytes to the position seekOrigin.
  //! Returns true on success
  bool seek(off_t seekOffset, int seekOrigin) {
    assert((seekOrigin == SEEK_SET) || (seekOrigin == SEEK_CUR) ||
           (seekOrigin == SEEK_END));
    assert(_file);
    return fseeko(_file, seekOffset, seekOrigin) == 0;
  }

  //! Read nofBytesToRead bytes from file starting at the given offset.
  //! Returns the number of bytes read or the error returned by pread()
  //! which is < 0
  ssize_t read(void* targetBuffer, size_t nofBytesToRead, off_t offset,
               ad_utility::SharedConcurrentTimeoutTimer timer = nullptr) {
    assert(_file);
    const int fd = fileno(_file);
    size_t bytesRead = 0;
    auto* to = static_cast<uint8_t*>(targetBuffer);
    size_t batchSize =
        timer ? 1024 * 1024 * 64 : std::numeric_limits<size_t>::max();
    while (bytesRead < nofBytesToRead) {
      size_t toRead = std::min(nofBytesToRead - bytesRead, batchSize);

      const ssize_t ret = pread(fd, to + bytesRead, toRead, offset + bytesRead);

      if (timer) {
        timer->wlock()->checkTimeoutAndThrow();
      }
      if (ret < 0) {
        return ret;
      }
      bytesRead += ret;
    }
    return bytesRead;
  }

  //! get the underlying file descriptor
  [[nodiscard]] int getFileDescriptor() const { return fileno(_file); }

  //! Returns the number of bytes from the beginning
  //! is 0 on opening. Later equal the number of bytes written.
  //! -1 is returned when an error occurs
  [[nodiscard]] off_t tell() const {
    assert(_file);
    off_t returnValue = ftello(_file);
    if (returnValue == (off_t)-1) {
      cerr << "\n ERROR in tell() : " << strerror(errno) << endl << endl;
      exit(1);
    }
    return returnValue;
  }

  //! Returns the size of the file as off_t.
  off_t sizeOfFile() {
    seek((off_t)0, SEEK_END);
    off_t sizeOfFile = tell();
    return sizeOfFile;
  }

  // returns the byte offset of the last off_t
  // the off_t itself is passed back by reference
  off_t getLastOffset(off_t* lastOffset) {
    assert(_file);
    // read the last off_t
    const off_t lastOffsetOffset = sizeOfFile() - sizeof(off_t);
    read(lastOffset, sizeof(off_t), lastOffsetOffset);

    return lastOffsetOffset;
  }

  // Static method to check if a file exists.
  static bool exists(const std::filesystem::path& path) {
    return std::filesystem::exists(path);
  }
};

/**
 * @brief Delete the file at a given path
 * @param path
 */
<<<<<<< HEAD
inline void deleteFile(const std::filesystem::path& path) {
  if (!std::filesystem::remove(path)) {
    LOG(WARN) << "Deletion of file '" << path << "' was not successful"
=======
inline void deleteFile(const string& path) {
  // TODO<all>: As soon as we have GCC 8, we can use std::filesystem

  // Adding escape char for paths with space chars
  std::string path_raw = path;
  size_t pos = 0;
  const string replace_str = "\\ ";
  auto length = replace_str.length();
  while ((pos = path_raw.find(' ', pos)) != std::string::npos) {
    path_raw.replace(pos, 1, replace_str);
    pos += length;
  }

  string command = "rm -- " + path_raw;
  if (system(command.c_str())) {
    LOG(WARN) << "Deletion of file " << path << " was probably not successful"
>>>>>>> 64eb86f9
              << std::endl;
  }
}

}  // namespace ad_utility<|MERGE_RESOLUTION|>--- conflicted
+++ resolved
@@ -276,28 +276,10 @@
  * @brief Delete the file at a given path
  * @param path
  */
-<<<<<<< HEAD
 inline void deleteFile(const std::filesystem::path& path) {
   if (!std::filesystem::remove(path)) {
     LOG(WARN) << "Deletion of file '" << path << "' was not successful"
-=======
-inline void deleteFile(const string& path) {
-  // TODO<all>: As soon as we have GCC 8, we can use std::filesystem
-
-  // Adding escape char for paths with space chars
-  std::string path_raw = path;
-  size_t pos = 0;
-  const string replace_str = "\\ ";
-  auto length = replace_str.length();
-  while ((pos = path_raw.find(' ', pos)) != std::string::npos) {
-    path_raw.replace(pos, 1, replace_str);
-    pos += length;
-  }
-
-  string command = "rm -- " + path_raw;
-  if (system(command.c_str())) {
-    LOG(WARN) << "Deletion of file " << path << " was probably not successful"
->>>>>>> 64eb86f9
+
               << std::endl;
   }
 }
