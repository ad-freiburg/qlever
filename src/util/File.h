// Copyright 2011, University of Freiburg, Chair of Algorithms and Data
// Structures.
// Author: Björn Buchhold <buchholb>

#ifndef QLEVER_SRC_UTIL_FILE_H
#define QLEVER_SRC_UTIL_FILE_H

#include <absl/strings/str_cat.h>
#include <sys/stat.h>
#include <unistd.h>

#include <cassert>
#include <cerrno>
#include <cstdio>
#include <cstdlib>
#include <cstring>
#include <filesystem>
#include <fstream>
#include <iostream>
#include <string>

#include "util/Exception.h"
#include "util/Forward.h"
#include "util/Log.h"

namespace ad_utility {
//! Wrapper class for file access. Is supposed to provide
//! methods that allow fast access to binary files.
//! Also features methods for dealing with ASCII files
//! but is less efficient then stl functions due
//! to the lack of buffering.
//! Many methods are copies from the CompleteSearch File.h
class File {
 private:
  using string = std::string;

  string name_;
  FILE* file_;

 public:
  //! Default constructor
  File() {
    file_ = NULL;
    name_ = "";
  }

  //! Constructor that creates an instance from the
  //! file system.
  File(const char* filename, const char* mode) : name_(filename) {
    open(filename, mode);
  }

  File(const string& filename, const char* mode) : name_(filename) {
    open(filename, mode);
  }

  // Files are move-only types.
  File(const File&) = delete;
  File& operator=(const File&) = delete;

  File& operator=(File&& rhs) noexcept {
    if (isOpen()) {
      close();
    }

    file_ = std::exchange(rhs.file_, nullptr);
    name_ = std::move(rhs.name_);
    return *this;
  }

<<<<<<< HEAD
  File(File&& rhs) noexcept : name_{std::move(rhs.name_)}, file_{rhs.file_} {
    rhs.file_ = nullptr;
  }
=======
  File(File&& rhs) noexcept
      : name_{std::move(rhs.name_)}, file_{std::exchange(rhs.file_, nullptr)} {}
>>>>>>> 95e6371b

  //! Destructor closes file if still open
  ~File() {
    if (isOpen()) close();
  }

  //! OPEN FILE (exit with error if fails, returns true otherwise)
  bool open(const char* filename, const char* mode) {
    file_ = fopen(filename, mode);
    if (file_ == NULL) {
      std::stringstream err;
      err << "! ERROR opening file \"" << filename << "\" with mode \"" << mode
          << "\" (" << strerror(errno) << ")" << std::endl;
      throw std::runtime_error(std::move(err).str());
    }
    name_ = filename;
    return true;
  }

  // overload  for c++ strings
  bool open(const string& filename, const char* mode) {
    return open(filename.c_str(), mode);
  }

  //! checks if the file is open.
  [[nodiscard]] bool isOpen() const { return (file_ != NULL); }

  //! Close file.
  bool close() {
    if (not isOpen()) {
      return true;
    }
    if (fclose(file_) != 0) {
      std::cout << "! ERROR closing file \"" << name_ << "\" ("
                << strerror(errno) << ")" << std::endl;
      exit(1);
    }
    file_ = NULL;
    return true;
  }

  bool empty() { return sizeOfFile() == 0; }

  // read from current file pointer position
  // returns the number of bytes read
  size_t read(void* targetBuffer, size_t nofBytesToRead) {
    assert(file_);
    return fread(targetBuffer, (size_t)1, nofBytesToRead, file_);
  }

  // write to current file pointer position
  // returns number of bytes written
  size_t write(const void* sourceBuffer, size_t nofBytesToWrite) {
    assert(file_);
    return fwrite(sourceBuffer, (size_t)1, nofBytesToWrite, file_);
  }

  void flush() { fflush(file_); }

  //! Seeks a position in the file.
  //! Sets the file position indicator for the stream.
  //! The new position is obtained by adding seekOffset
  //! bytes to the position seekOrigin.
  //! Returns true on success
  bool seek(off_t seekOffset, int seekOrigin) {
    assert((seekOrigin == SEEK_SET) || (seekOrigin == SEEK_CUR) ||
           (seekOrigin == SEEK_END));
    assert(file_);
    return fseeko(file_, seekOffset, seekOrigin) == 0;
  }

  //! Read nofBytesToRead bytes from file starting at the given offset.
  //! Returns the number of bytes read or the error returned by pread()
  //! which is < 0
  ssize_t read(void* targetBuffer, size_t nofBytesToRead, off_t offset) const {
    assert(file_);
    const int fd = fileno(file_);
    size_t bytesRead = 0;
    auto* to = static_cast<uint8_t*>(targetBuffer);
    while (bytesRead < nofBytesToRead) {
      size_t toRead = nofBytesToRead - bytesRead;

      const ssize_t ret = pread(fd, to + bytesRead, toRead, offset + bytesRead);

      if (ret < 0) {
        return ret;
      }
      bytesRead += ret;
    }
    return bytesRead;
  }

  //! Returns the number of bytes from the beginning
  //! is 0 on opening. Later equal the number of bytes written.
  //! -1 is returned when an error occurs
  [[nodiscard]] off_t tell() const {
    assert(file_);
    off_t returnValue = ftello(file_);
    if (returnValue == (off_t)-1) {
      std::cerr << "\n ERROR in tell() : " << strerror(errno) << std::endl;
      exit(1);
    }
    return returnValue;
  }

  //! Returns the size of the file as off_t.
  off_t sizeOfFile() {
    seek((off_t)0, SEEK_END);
    off_t sizeOfFile = tell();
    return sizeOfFile;
  }

  // returns the byte offset of the last off_t
  // the off_t itself is passed back by reference
  off_t getLastOffset(off_t* lastOffset) {
    assert(file_);
    // read the last off_t
    const off_t lastOffsetOffset = sizeOfFile() - sizeof(off_t);
    read(lastOffset, sizeof(off_t), lastOffsetOffset);

    return lastOffsetOffset;
  }
};

/**
 * @brief Delete the file at a given path
 * @param path
 */
inline void deleteFile(const std::filesystem::path& path,
                       bool warnOnFailure = true) {
  if (!std::filesystem::remove(path)) {
    if (warnOnFailure) {
      LOG(WARN) << "Deletion of file '" << path << "' was not successful"
                << std::endl;
    }
  }
}

namespace detail {
template <typename Stream, bool forWriting>
Stream makeFilestream(const std::filesystem::path& path, auto&&... args) {
  Stream stream{path.string(), AD_FWD(args)...};
  std::string_view mode = forWriting ? "for writing" : "for reading";
  if (!stream.is_open()) {
    std::string error =
        absl::StrCat("Could not open file \"", path.string(), "\" ", mode,
                     ". Possible causes: The file does not exist or the "
                     "permissions are insufficient. The absolute path is \"",
                     std::filesystem::absolute(path).string(), "\".");
    throw std::runtime_error{error};
  }
  return stream;
}
}  // namespace detail

// Open and return a std::ifstream from a given filename and optional
// additional `args`. Throw an exception stating the filename and the absolute
// path when the file can't be opened.
std::ifstream makeIfstream(const std::filesystem::path& path, auto&&... args) {
  return detail::makeFilestream<std::ifstream, false>(path, AD_FWD(args)...);
}

// Similar to `makeIfstream`, but returns `std::ofstream`
std::ofstream makeOfstream(const std::filesystem::path& path, auto&&... args) {
  return detail::makeFilestream<std::ofstream, true>(path, AD_FWD(args)...);
}

}  // namespace ad_utility

#endif  // QLEVER_SRC_UTIL_FILE_H<|MERGE_RESOLUTION|>--- conflicted
+++ resolved
@@ -68,14 +68,8 @@
     return *this;
   }
 
-<<<<<<< HEAD
-  File(File&& rhs) noexcept : name_{std::move(rhs.name_)}, file_{rhs.file_} {
-    rhs.file_ = nullptr;
-  }
-=======
   File(File&& rhs) noexcept
       : name_{std::move(rhs.name_)}, file_{std::exchange(rhs.file_, nullptr)} {}
->>>>>>> 95e6371b
 
   //! Destructor closes file if still open
   ~File() {
