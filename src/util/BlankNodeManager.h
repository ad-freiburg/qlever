// Copyright 2024 - 2025 The QLever Authors, in particular:
//
// 2024 Moritz Dom <domm@informatik.uni-freiburg.de>, UFR
// 2025 Johannes Kalmbach <kalmbach@cs.uni-freiburg.de>, UFR

// UFR = University of Freiburg, Chair of Algorithms and Data Structures

// You may not use this file except in compliance with the Apache 2.0 License,
// which can be found in the `LICENSE` file at the root of the QLever project.

#ifndef QLEVER_SRC_UTIL_BLANKNODEMANAGER_H
#define QLEVER_SRC_UTIL_BLANKNODEMANAGER_H

#include <gtest/gtest_prod.h>

#include <boost/functional/hash.hpp>
#include <boost/uuid/uuid.hpp>
#include <boost/uuid/uuid_generators.hpp>
#include <vector>

#include "global/ValueId.h"
#include "util/ExceptionHandling.h"
#include "util/HashMap.h"
#include "util/HashSet.h"
#include "util/Random.h"
#include "util/Synchronized.h"

namespace ad_utility {
/*
 * Manager class owned by an `Index` to manage currently available indices for
 * blank nodes to be added during runtime. The intention is to use the same
 * `BlankNodeIndex`-Datatype as for blank nodes given at indexing time, by
 * setting their count as the minimum index for the ones added at runtime.
 * A `LocalVocab` can register new blank nodes (e.g. resulting from a `Service`
 * operation) by obtaining a `Block` of currently unused indices using it's own
 * `LocalBlankNodeManager` from the `BlankNodeManager`.
 */
class BlankNodeManager {
 public:
  // The minimal `BlankNodeIndex` that this manager can assign. All indices `<
  // minIndex_` are already contained in the original `Index` of QLever (without
  // considering UPDATEs or blank nodes from local query), These blank nodes are
  // not managed by this `BlankNodeManager`.
  const uint64_t minIndex_;

  // Number of indices that make up a single block.
  static constexpr uint blockSize_ = 1000;

  // Number of blocks available.
  const uint64_t totalAvailableBlocks_ =
      (ValueId::maxIndex - minIndex_ + 1) / blockSize_;

 private:
  // Forward declaration because of cyclic dependency.
  struct Blocks;

  // All the data members of this `BlankNodeManager`, wrapped into a struct,
  // s.t. we can synchronize the access and make the `BlankNodeManager`
  // threadsafe.
  struct State {
    // Random generator for block indices.
    SlowRandomIntGenerator<uint64_t> randBlockIndex_;

    // A random generator for UUIDs.
    boost::uuids::random_generator uuidGenerator_;

    // Hash set the stores the indices of all the blank node blocks that are
    // currently reserved by any of the `LocalBlankNodeManager` that are
    // currently alive.
    HashSet<uint64_t> usedBlocksSet_;

    // Each set of blocks that is currently managed by a `LocalBlankNodeManager`
    // is assigned a UUID. This map keeps track of the currently active sets,
    // but does not participate in their (shared) ownership, hence the
    // `weak_ptr`.
    ad_utility::HashMap<boost::uuids::uuid, std::weak_ptr<Blocks>,
                        boost::hash<boost::uuids::uuid>>
        managedBlockSets_;

    // Constructor, all members except for the block index generator can be
    // default-constructed.
    explicit State(SlowRandomIntGenerator<uint64_t> randBlockIndex)
        : randBlockIndex_{std::move(randBlockIndex)} {}
  };

  // The actual state variable, wrapped in a `Synchronized` to enforce
  // threadsafe access.
  Synchronized<State> state_;

  // A block of blank node indices.
  class Block {
    // Intentional private constructor, allowing only the BlankNodeManager to
    // create Blocks (which are then passed to a `LocalBlankNodeManager`).
    explicit Block(uint64_t blockIndex, uint64_t startIndex);
    friend class BlankNodeManager;

   public:
    ~Block() = default;

    // The index of this block.
    const uint64_t blockIdx_;

    // The first index within this block
    const uint64_t startIdx_;
    // The next free index within this block.
    uint64_t nextIdx_;
  };

  // A set of allocated blocks, that is associated with a UUID. On destruction,
  // all the blocks, as well as the UUID are deallocated in the
  // `BlankNodeManager` from which the `Blocks` were obtained.
  struct Blocks {
    BlankNodeManager* manager_;
    boost::uuids::uuid uuid_;
    std::vector<Block> blocks_;
    ad_utility::ThrowInDestructorIfSafe throwIfSafe_;

    explicit Blocks(BlankNodeManager* manager, boost::uuids::uuid uuid)
        : manager_(manager), uuid_(std::move(uuid)) {
      AD_CORRECTNESS_CHECK(manager_ != nullptr);
    }
    ~Blocks() noexcept(false) {
      throwIfSafe_(
          [this]() { manager_->freeBlockSet(*this); },
          std::string_view{"In `freeBlockSet` called from the destructor of a "
                           "`BlankNodeManager::Blocks` object"});
    }
    // We never want to copy or move `Blocks`, they are only ever to be managed
    // by `shared_ptr`s.
    Blocks(const Blocks&) = delete;
    Block& operator=(const Blocks&) = delete;
  };

 public:
  // Constructor, where `minIndex` is the minimum index such that all managed
  // indices are in [`minIndex_`, `ValueId::maxIndex`]. `minIndex_` is
  // determined by the number of BlankNodes in the current Index.
  explicit BlankNodeManager(uint64_t minIndex = 0);
  ~BlankNodeManager() = default;

  // Create a new set of blocks with a random UUID that initially contains no
  // blocks, but is registered (via the UUID) in the `BlankNodeManager`.
  std::shared_ptr<Blocks> createBlockSet();

  // Free all the blocks currently contained in the `blocks` and unregister the
  // associated UUID. This function is called by the `Blocks` destructor.
  void freeBlockSet(const Blocks& blocks);

  // Manages the blank nodes for a single local vocab.
  class LocalBlankNodeManager {
   public:
    explicit LocalBlankNodeManager(BlankNodeManager* blankNodeManager);
    ~LocalBlankNodeManager() = default;

    // No copy, as the managed blocks should not be duplicated.
    LocalBlankNodeManager(const LocalBlankNodeManager&) = delete;
    LocalBlankNodeManager& operator=(const LocalBlankNodeManager&) = delete;

    // Move is allowed.
    LocalBlankNodeManager(LocalBlankNodeManager&&) = default;
    LocalBlankNodeManager& operator=(LocalBlankNodeManager&&) = default;

    // Get a new blank node index.
    [[nodiscard]] uint64_t getId();

    // Return true iff the `index` was returned by a previous call to `getId()`.
    bool containsBlankNodeIndex(uint64_t index) const;

    // Merge passed `LocalBlankNodeManager`s to keep alive their reserved
    // BlankNodeIndex blocks.
    CPP_template(typename R)(requires ql::ranges::range<R>) void mergeWith(
        const R& localBlankNodeManagers) {
      auto inserter = std::back_inserter(otherBlocks_);
      for (const auto& l : localBlankNodeManagers) {
        if (l == nullptr) {
          continue;
        }
        ql::ranges::copy(l->otherBlocks_, inserter);
        *inserter = l->blocks_;
      }
    }

<<<<<<< HEAD
    std::vector<uint64_t> getReservedBlockIndices() const;
    void reserveBlocksFromExplicitIndices(const std::vector<uint64_t>& indices);
=======
    // The information required to serialize and deserialize a
    // `LocalBlankNodeManager`, containing of the `uuid_` and the
    // `blockIndices_`. Note: We do not store the status of the blocks (how many
    // of the indices in the block were already assigned), but on
    // deserialization always behave as if they are completely filled. This
    // wastes at most one block per `LocalBlankNodeManager` and therefore should
    // definitely be affordable.
    struct OwnedBlocksEntry {
      boost::uuids::uuid uuid_;
      std::vector<uint64_t> blockIndices_;
    };

    // Return the indices of all the blank node blocks that are currently being
    // owned by this `LocalBlankNodeManager`. Can be used to persist
    // intermediate results or SPARQL UPDATEs that contain blank nodes on disk.
    std::vector<OwnedBlocksEntry> getOwnedBlockIndices() const;

    // Reinstate the blank node block sets by allocating and registering all the
    // UUIDs and block indices contained in `indices`. This has to be called on
    // an empty `LocalBlankNodeManager` with the result of
    // `getOwnedBlockIndices()`.
    void allocateBlocksFromExplicitIndices(
        const std::vector<OwnedBlocksEntry>& indices);
>>>>>>> 32b236bf

    // Getter for the `blankNodeManager_` pointer required in
    // `LocalVocab::mergeWith`.
    BlankNodeManager* blankNodeManager() const { return blankNodeManager_; }

   private:
    // Reference to the BlankNodeManager, used to free the reserved blocks.
    BlankNodeManager* blankNodeManager_;

    // Reserved blocks.
    std::shared_ptr<Blocks> blocks_ = blankNodeManager_->createBlockSet();

    // The first index after the current Block.
    uint64_t idxAfterCurrentBlock_{0};

    // Blocks merged from other `LocalBlankNodeManager`s.
    std::vector<std::shared_ptr<const Blocks>> otherBlocks_;

    FRIEND_TEST(BlankNodeManager, LocalBlankNodeManagerGetID);
    friend class BlankNodeManagerTestFixture;
  };

  // Allocate and retrieve a block of new blank node indexes.
  [[nodiscard]] Block allocateBlock();

<<<<<<< HEAD
  // Reserve and return the block with the given `blockIdx`. This function can
=======
  // Allocate and return the block with the given `blockIdx`. This function can
>>>>>>> 32b236bf
  // only be safely called when no calls to `allocatedBlock()` have been
  // performed. It can for example be used to restore blocks from previously
  // serialized cache results or updates when the engine is started, but before
  // any queries are performed.
<<<<<<< HEAD
  [[nodiscard]] Block reserveExplicitBlock(uint64_t blockIdx);
=======
  [[nodiscard]] Block allocateExplicitBlock(uint64_t blockIdx);

  // If the `uuid` of the `entry` is not yet registered with this
  // `BlankNodeManager`, register and return a new `Blocks` struct with the
  // explicit UUID of the `entry`, and explicitly allocate all blocks
  // represented by the `entry` and store them in the result. If the `uuid` is
  // already registered, then return a `shared_ptr` to the `Blocks` associated
  // with this `uuid`. This functionality is used to reinstate sets of
  // registered blocks when loading SPARQL UPDATEs or serialized cache results
  // when QLever is started.
  std::shared_ptr<Blocks> registerAndAllocateBlockSet(
      const LocalBlankNodeManager::OwnedBlocksEntry& entry);
>>>>>>> 32b236bf

  // Get the number of currently used blocks
  size_t numBlocksUsed() const { return state_.rlock()->usedBlocksSet_.size(); }

  FRIEND_TEST(BlankNodeManager, blockAllocationAndFree);
  FRIEND_TEST(BlankNodeManager, moveLocalBlankNodeManager);
  friend class BlankNodeManagerTestFixture;
};

}  // namespace ad_utility

#endif  // QLEVER_SRC_UTIL_BLANKNODEMANAGER_H<|MERGE_RESOLUTION|>--- conflicted
+++ resolved
@@ -180,10 +180,6 @@
       }
     }
 
-<<<<<<< HEAD
-    std::vector<uint64_t> getReservedBlockIndices() const;
-    void reserveBlocksFromExplicitIndices(const std::vector<uint64_t>& indices);
-=======
     // The information required to serialize and deserialize a
     // `LocalBlankNodeManager`, containing of the `uuid_` and the
     // `blockIndices_`. Note: We do not store the status of the blocks (how many
@@ -207,7 +203,6 @@
     // `getOwnedBlockIndices()`.
     void allocateBlocksFromExplicitIndices(
         const std::vector<OwnedBlocksEntry>& indices);
->>>>>>> 32b236bf
 
     // Getter for the `blankNodeManager_` pointer required in
     // `LocalVocab::mergeWith`.
@@ -233,18 +228,11 @@
   // Allocate and retrieve a block of new blank node indexes.
   [[nodiscard]] Block allocateBlock();
 
-<<<<<<< HEAD
-  // Reserve and return the block with the given `blockIdx`. This function can
-=======
   // Allocate and return the block with the given `blockIdx`. This function can
->>>>>>> 32b236bf
   // only be safely called when no calls to `allocatedBlock()` have been
   // performed. It can for example be used to restore blocks from previously
   // serialized cache results or updates when the engine is started, but before
   // any queries are performed.
-<<<<<<< HEAD
-  [[nodiscard]] Block reserveExplicitBlock(uint64_t blockIdx);
-=======
   [[nodiscard]] Block allocateExplicitBlock(uint64_t blockIdx);
 
   // If the `uuid` of the `entry` is not yet registered with this
@@ -257,7 +245,6 @@
   // when QLever is started.
   std::shared_ptr<Blocks> registerAndAllocateBlockSet(
       const LocalBlankNodeManager::OwnedBlocksEntry& entry);
->>>>>>> 32b236bf
 
   // Get the number of currently used blocks
   size_t numBlocksUsed() const { return state_.rlock()->usedBlocksSet_.size(); }
