--- conflicted
+++ resolved
@@ -15,11 +15,8 @@
 #include <string>
 #include <string_view>
 
-<<<<<<< HEAD
 #include "backports/keywords.h"
-=======
 #include "backports/three_way_comparison.h"
->>>>>>> 8b03d649
 #include "util/Exception.h"
 
 //______________________________________________________________________________
@@ -223,18 +220,10 @@
   }
 
   // Comparison <=> on bits
-<<<<<<< HEAD
-  [[nodiscard]] /*constexpr*/ auto operator<=>(
-      const DayTimeDuration& rhs) const {
-    return toBits() <=> rhs.toBits();
-=======
-  [[nodiscard]] constexpr auto compareThreeWay(
-      const DayTimeDuration& rhs) const {
+  [[nodiscard]] auto compareThreeWay(const DayTimeDuration& rhs) const {
     return ql::compareThreeWay(toBits(), rhs.toBits());
->>>>>>> 8b03d649
-  }
-  [[nodiscard]] QL_DEFINE_CUSTOM_THREEWAY_OPERATOR_LOCAL_CONSTEXPR(
-      DayTimeDuration);
+  }
+  [[nodiscard]] QL_DEFINE_CUSTOM_THREEWAY_OPERATOR_LOCAL(DayTimeDuration);
 
   //____________________________________________________________________________
   template <typename H>
