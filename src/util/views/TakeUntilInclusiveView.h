// Copyright 2025 The QLever Authors, in particular:
//
// 2025 Johannes Kalmbach <kalmbach@cs.uni-freiburg.de>, UFR

// UFR = University of Freiburg, Chair of Algorithms and Data Structures

// You may not use this file except in compliance with the Apache 2.0 License,
// which can be found in the `LICENSE` file at the root of the QLever project.

#ifndef QLEVER_SRC_UTIL_VIEWS_TAKEUNTILINCLUSIVEVIEW_H
#define QLEVER_SRC_UTIL_VIEWS_TAKEUNTILINCLUSIVEVIEW_H
#include "backports/iterator.h"
#include "util/Views.h"

namespace ad_utility {
// Implement `TakeUntilInclusiveView` (the type) and
// `ad_utility::views::takeUntilInclusive` (the pipeable range adaptor object)
// with the following characteristics:
// It is given a `view` and a `predicate` and yields the elements of the `view`
// as long as they don't fulfill the predicate. The important distinction to
// `take_while` is, that the first element that fulfills the predicate is also
// yielded, meaning that `predicate(el) == true` means that the current element
// is the *last* element of the view.
// So `TakeUntilInclusive{{0, 2, 4, 3, 5, 6}, isOdd}` will yield `0, 2, 4, 3`,
// because `3` is the first odd element.
// NOTE:
// 1. The predicate is evaluated during `operator*`. Only if `operator*` is not
// called for an element of the view, it is evaluated during `operator++`. This
// allows the consumer to move out the current element if desired. It has the
// caveat however, that `operator*` is NOT THREADSAFE, although it is marked
// `const` because it has to modify mutable state that tracks, whether the
// predicate has already been evaluated for the current element.
CPP_template(typename V, typename Pred)(
    requires ql::ranges::input_range<V>&& ql::ranges::view<V>&&
        std::is_object_v<Pred>&& ql::concepts::indirect_unary_predicate<
            const Pred, ql::ranges::iterator_t<V>>) class TakeUntilInclusiveView
    : public ql::ranges::view_interface<TakeUntilInclusiveView<V, Pred>> {
 private:
  V base_;
  ::ranges::semiregular_box_t<Pred> pred_;

  class Iterator {
   public:
    using BaseIter = ql::ranges::iterator_t<V>;
    using BaseSentinel = ql::ranges::sentinel_t<V>;
    using iterator_category = std::input_iterator_tag;
    using value_type = ql::ranges::range_value_t<V>;
    using reference = ql::ranges::range_reference_t<V>;
    using difference_type = ql::ranges::range_difference_t<V>;

   private:
    BaseIter current_;
    BaseSentinel end_;
    const Pred* pred_;

    bool done_ = false;
    // Note: The following two have to be `mutable`, because the operator* has
    // to be `const` to fulfill the concepts for an iterator.

    // If `true` then the predicate was already evaluated during `operator*`,
    // and thus the check can be skipped during `operator++`.
    mutable bool doneWasChecked_ = false;
    // If `doneWasChecked` is true, then this variable stores the result of the
    // predicate evaluation during `operator*`.
    mutable bool doneAfterIncrement_ = false;

   public:
    Iterator() = default;
    Iterator(BaseIter current, BaseSentinel end, const Pred* pred)
        : current_(current), end_(end), pred_(pred) {}

    // _________________________________________________________________________
    decltype(auto) operator*() const {
      decltype(auto) res = *current_;
      // evaluate the predicate exactly once per element, and store the result
      // of the evaluation.
      if (!std::exchange(doneWasChecked_, true)) {
        doneAfterIncrement_ = std::invoke(*pred_, res);
      }
      // We have to distinguish the case of `*current_` returning a reference
      // vs. an object.
      if constexpr (std::is_object_v<decltype(res)>) {
        // For objects, this is NRVO (almost guaranteed copy-elision).
        return res;
      } else {
        // Perfect forwarding for references.
        return AD_FWD(res);
      }
    }

    Iterator& operator++() {
      // Only evaluate the predicate, if it hasn't been evaluated during
      // `operator*`, e.g. because an element is skipped without being looked at
      // (e.g. in a `views::drop`).
      if (doneWasChecked_) {
        done_ = doneAfterIncrement_;
      } else if (std::invoke(*pred_, *current_)) {
        done_ = true;  // Stop after this one
      }

      // Don't advance the iterator if we are done. While being semantically
      // valid, this advancing might be expensive depending on the underlying
      // view.
      if (!done_) {
        ++current_;
      }
      // Reset the state for the next element.
      doneWasChecked_ = false;
      doneAfterIncrement_ = false;
      return *this;
    }

    void operator++(int) { ++(*this); }

    bool operator==(ql::default_sentinel_t) const {
      return done_ || current_ == end_;
    }
    bool operator!=(ql::default_sentinel_t sent) const {
      return !(*this == sent);
    }
    friend bool operator==(ql::default_sentinel_t sent, const Iterator& it) {
      return it == sent;
    }
    friend bool operator!=(ql::default_sentinel_t sent, const Iterator& it) {
      return it != sent;
    }
  };

  // Return the address of the underlying predicate. Is required, because the
  // `semiregular_box_t` might or might not wrap the actual predicate, which
  // changes the required syntax.
  auto* getAddressOfPred() {
    if constexpr (ad_utility::isSimilar<decltype(pred_), Pred>) {
      return &pred_;
    } else {
      return &pred_.get();
    }
  }

 public:
  TakeUntilInclusiveView() = default;
  TakeUntilInclusiveView(V base, Pred pred)
      : base_(std::move(base)), pred_(std::move(pred)) {}

  auto begin() {
    return Iterator{ql::ranges::begin(base_), ql::ranges::end(base_),
<<<<<<< HEAD
                    &pred_.get()};
=======
                    getAddressOfPred()};
>>>>>>> 3f7a4cca
  }

  auto end() { return ql::default_sentinel; }
};

// Deduction guides.
template <class R, class Pred>
TakeUntilInclusiveView(R&&, Pred) -> TakeUntilInclusiveView<all_t<R>, Pred>;

namespace views {
// Implement the required machinery to make `takeUntilInclusive` pipeable with
// other views.
struct takeUntilInclusiveFn {
  CPP_template(typename R,
               typename Pred)(requires ql::ranges::viewable_range<R>) auto
  operator()(R&& r, Pred pred) const {
    return TakeUntilInclusiveView{ad_utility::allView(std::forward<R>(r)),
                                  std::move(pred)};
  }

  template <typename Pred>
  constexpr auto operator()(Pred pred) const {
    return ::ranges::make_view_closure(CPP_lambda(pred = std::move(pred))(
        auto&& r)(requires ql::ranges::viewable_range<decltype(r)>) {
      return TakeUntilInclusiveView(AD_FWD(r), pred);
    });
  }
};

// Definition of the range adaptor object
// `ad_utility::views::takeUntilInclusive`.
inline constexpr takeUntilInclusiveFn takeUntilInclusive;
}  // namespace views
}  // namespace ad_utility

#endif  // QLEVER_SRC_UTIL_VIEWS_TAKEUNTILINCLUSIVEVIEW_H<|MERGE_RESOLUTION|>--- conflicted
+++ resolved
@@ -144,11 +144,7 @@
 
   auto begin() {
     return Iterator{ql::ranges::begin(base_), ql::ranges::end(base_),
-<<<<<<< HEAD
-                    &pred_.get()};
-=======
                     getAddressOfPred()};
->>>>>>> 3f7a4cca
   }
 
   auto end() { return ql::default_sentinel; }
