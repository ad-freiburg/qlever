--- conflicted
+++ resolved
@@ -98,13 +98,10 @@
 // with duplicates removed. The returned `Id`s are added to `alreadySeen`.
 template <typename Allocator>
 static IdTable getNewBlankNodes(
-<<<<<<< HEAD
     const auto& allocator, ad_utility::HashSetWithMemoryLimit<Id>& alreadySeen,
     absl::Span<Id> input) {
-=======
     const Allocator& allocator,
-    ad_utility::HashSetWithMemoryLimit<Id>& alreadySeen, std::span<Id> input) {
->>>>>>> 907e86a6
+    ad_utility::HashSetWithMemoryLimit<Id>& alreadySeen, absl::Span<Id> input) {
   IdTable result{1, allocator};
   result.resize(input.size());
   decltype(auto) resultColumn = result.getColumn(0);
