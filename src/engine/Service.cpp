// Copyright 2022 - 2023, University of Freiburg,
// Chair of Algorithms and Data Structures.
// Author: Hannah Bast (bast@cs.uni-freiburg.de)

#include "engine/Service.h"

#include <absl/strings/str_cat.h>
#include <absl/strings/str_join.h>
#include <absl/strings/str_split.h>

#include "engine/CallFixedSize.h"
#include "engine/ExportQueryExecutionTrees.h"
#include "engine/VariableToColumnMap.h"
#include "global/RuntimeParameters.h"
#include "parser/RdfParser.h"
#include "parser/TokenizerCtre.h"
#include "util/Exception.h"
#include "util/HashSet.h"
#include "util/StringUtils.h"
#include "util/http/HttpUtils.h"

// ____________________________________________________________________________
Service::Service(QueryExecutionContext* qec,
                 parsedQuery::Service parsedServiceClause,
                 GetResultFunction getResultFunction,
                 std::shared_ptr<QueryExecutionTree> siblingTree)
    : Operation{qec},
      parsedServiceClause_{std::move(parsedServiceClause)},
      getResultFunction_{std::move(getResultFunction)},
      siblingTree_{std::move(siblingTree)} {}

// ____________________________________________________________________________
std::string Service::getCacheKeyImpl() const {
  std::ostringstream os;
  os << "SERVICE ";
  if (parsedServiceClause_.silent_) {
    os << "SILENT ";
  }
  os << parsedServiceClause_.serviceIri_.toStringRepresentation() << " {\n"
     << parsedServiceClause_.prologue_ << "\n"
     << parsedServiceClause_.graphPatternAsString_ << "\n";
  if (siblingTree_ != nullptr) {
    os << siblingTree_->getRootOperation()->getCacheKey() << "\n";
  }
  os << "}\n";
  return std::move(os).str();
}

// ____________________________________________________________________________
std::string Service::getDescriptor() const {
  return absl::StrCat(
      "Service with IRI ",
      parsedServiceClause_.serviceIri_.toStringRepresentation());
}

// ____________________________________________________________________________
size_t Service::getResultWidth() const {
  return parsedServiceClause_.visibleVariables_.size();
}

// ____________________________________________________________________________
VariableToColumnMap Service::computeVariableToColumnMap() const {
  VariableToColumnMap map;
  const auto& visibleVariables = parsedServiceClause_.visibleVariables_;
  for (size_t i = 0; i < visibleVariables.size(); i++) {
    // We do not know which of the columns in the subresult contain undefined
    // VALUES.
    // TODO<joka921> We could parse the contained graph pattern to extract this
    // information.
    map[visibleVariables[i]] = makePossiblyUndefinedColumn(i);
  }
  return map;
}

// ____________________________________________________________________________
float Service::getMultiplicity([[maybe_unused]] size_t col) {
  // TODO: For now, we don't have any information about the multiplicities at
  // query planning time, so we just return `1` for each column.
  return 1;
}

// ____________________________________________________________________________
uint64_t Service::getSizeEstimateBeforeLimit() {
  // TODO: For now, we don't have any information about the result size at
  // query planning time, so we just return `100'000`.
  return 100'000;
}

// ____________________________________________________________________________
size_t Service::getCostEstimate() {
  // TODO: For now, we don't have any information about the cost at query
  // planning time, so we just return ten times the estimated size.
  return 10 * getSizeEstimateBeforeLimit();
}

// ____________________________________________________________________________
ProtoResult Service::computeResult([[maybe_unused]] bool requestLaziness) {
  // Try to simplify the Service Query using it's sibling Operation.
  if (auto valuesClause = getSiblingValuesClause(); valuesClause.has_value()) {
    auto openBracketPos = parsedServiceClause_.graphPatternAsString_.find('{');
    parsedServiceClause_.graphPatternAsString_ =
        "{\n" + valuesClause.value() + '\n' +
        parsedServiceClause_.graphPatternAsString_.substr(openBracketPos + 1);
  }

  try {
    return computeResultImpl(requestLaziness);
  } catch (const ad_utility::CancellationException&) {
    throw;
  } catch (const ad_utility::detail::AllocationExceedsLimitException&) {
    throw;
  } catch (const std::exception&) {
    // if the `SILENT` keyword is set in the service clause, catch the error and
    // return a neutral Element.
    if (parsedServiceClause_.silent_) {
      return makeNeutralElementResultForSilentFail();
    }
    throw;
  }
}

// ____________________________________________________________________________
ProtoResult Service::computeResultImpl([[maybe_unused]] bool requestLaziness) {
  // Get the URL of the SPARQL endpoint.
  ad_utility::httpUtils::Url serviceUrl{
      asStringViewUnsafe(parsedServiceClause_.serviceIri_.getContent())};

  // Construct the query to be sent to the SPARQL endpoint.
  std::string variablesForSelectClause = absl::StrJoin(
      parsedServiceClause_.visibleVariables_, " ", Variable::AbslFormatter);
  std::string serviceQuery = absl::StrCat(
      parsedServiceClause_.prologue_, "\nSELECT ", variablesForSelectClause,
      " WHERE ", parsedServiceClause_.graphPatternAsString_);
  LOG(INFO) << "Sending SERVICE query to remote endpoint "
            << "(protocol: " << serviceUrl.protocolAsString()
            << ", host: " << serviceUrl.host()
            << ", port: " << serviceUrl.port()
            << ", target: " << serviceUrl.target() << ")" << std::endl
            << serviceQuery << std::endl;

  HttpOrHttpsResponse response = getResultFunction_(
      serviceUrl, cancellationHandle_, boost::beast::http::verb::post,
      serviceQuery, "application/sparql-query",
      "application/sparql-results+json");

  auto throwErrorWithContext = [this, &response](std::string_view sv) {
    std::string ctx;
    ctx.reserve(100);
    for (const auto& bytes : std::move(response.body_)) {
      ctx += std::string(reinterpret_cast<const char*>(bytes.data()),
                         bytes.size());
      if (ctx.size() >= 100) {
        break;
      }
    }
    this->throwErrorWithContext(sv,
                                ctx.substr(0, std::min(100, (int)ctx.size())));
  };

  // Verify status and content-type of the response.
  if (response.status_ != boost::beast::http::status::ok) {
    LOG(INFO) << serviceUrl.asString() << '\n';
    throwErrorWithContext(absl::StrCat(
        "SERVICE responded with HTTP status code: ",
        static_cast<int>(response.status_), ", ",
        toStd(boost::beast::http::obsolete_reason(response.status_))));
  }
<<<<<<< HEAD
  if (!response.contentType_.starts_with("application/sparql-results+json")) {
=======
  if (!ad_utility::utf8ToLower(response.contentType_)
           .starts_with("application/sparql-results+json")) {
>>>>>>> 52416c13
    throwErrorWithContext(absl::StrCat(
        "QLever requires the endpoint of a SERVICE to send the result as "
        "'application/sparql-results+json' but the endpoint sent '",
        response.contentType_, "'"));
  }

  // Prepare the expected Variables as keys for the JSON-bindings. We can't wait
  // for the variables sent in the response as they're maybe not read before
  // the bindings.
  std::vector<std::string> expVariableKeys;
  std::ranges::transform(parsedServiceClause_.visibleVariables_,
                         std::back_inserter(expVariableKeys),
                         [](const Variable& v) { return v.name().substr(1); });

  // Set basic properties of the result table.
  IdTable idTable{getResultWidth(), getExecutionContext()->getAllocator()};
  LocalVocab localVocab{};

  auto body = ad_utility::LazyJsonParser::parse(std::move(response.body_),
                                                {"results", "bindings"});

  // Fill the result table using the `writeJsonResult` method below.
  CALL_FIXED_SIZE(getResultWidth(), &Service::writeJsonResult, this,
                  expVariableKeys, body, &idTable, &localVocab);

  return {std::move(idTable), resultSortedOn(), std::move(localVocab)};
}

// ____________________________________________________________________________
template <size_t I>
void Service::writeJsonResult(const std::vector<std::string>& vars,
                              ad_utility::LazyJsonParser::Generator& body,
                              IdTable* idTablePtr, LocalVocab* localVocab) {
  IdTableStatic<I> idTable = std::move(*idTablePtr).toStatic<I>();
  checkCancellation();
  std::vector<size_t> numLocalVocabPerColumn(idTable.numColumns());

  auto writeBindings = [&](const nlohmann::json& bindings, size_t& rowIdx) {
    for (const auto& binding : bindings) {
      idTable.emplace_back();
      for (size_t colIdx = 0; colIdx < vars.size(); ++colIdx) {
        TripleComponent tc =
            binding.contains(vars[colIdx])
                ? bindingToTripleComponent(binding[vars[colIdx]])
                : TripleComponent::UNDEF();

        Id id = std::move(tc).toValueId(getIndex().getVocab(), *localVocab);
        idTable(rowIdx, colIdx) = id;
        if (id.getDatatype() == Datatype::LocalVocabIndex) {
          ++numLocalVocabPerColumn[colIdx];
        }
      }
      rowIdx++;
      checkCancellation();
    }
  };

  size_t rowIdx = 0;
  bool resultExists{false};
  bool varsChecked{false};
  for (const nlohmann::json& part : body) {
    if (part.contains("head")) {
      AD_CORRECTNESS_CHECK(!varsChecked);
      verifyVariables(part, body);
      varsChecked = true;
    }
    // The LazyJsonParser only yields parts containing the "bindings" array,
    // therefore we can assume its existence here.
    AD_CORRECTNESS_CHECK(part.contains("results") &&
                         part["results"].contains("bindings") &&
                         part["results"]["bindings"].is_array());
    writeBindings(part["results"]["bindings"], rowIdx);
    resultExists = true;
  }

  // As the LazyJsonParser only passes parts of the result that match the
  // expected structure, no result implies an unexpected structure.
  if (!resultExists || !varsChecked) {
    throwErrorWithContext("JSON result does not have the expected structure",
                          body.details().first100_);
  }

  AD_CORRECTNESS_CHECK(rowIdx == idTable.size());
  LOG(INFO) << "Number of rows in result: " << idTable.size() << std::endl;
  LOG(INFO) << "Number of entries in local vocabulary per column: "
            << absl::StrJoin(numLocalVocabPerColumn, ", ") << std::endl;
  *idTablePtr = std::move(idTable).toDynamic();
  checkCancellation();
}

// ____________________________________________________________________________
std::optional<std::string> Service::getSiblingValuesClause() const {
  if (siblingTree_ == nullptr) {
    return std::nullopt;
  }

  const auto& siblingResult = siblingTree_->getResult();
  if (siblingResult->idTable().size() >
      RuntimeParameters().get<"service-max-value-rows">()) {
    return std::nullopt;
  }

  checkCancellation();

  std::vector<ColumnIndex> commonColumnIndices;
  const auto& siblingVars = siblingTree_->getVariableColumns();
  std::string vars = "(";
  for (const auto& localVar : parsedServiceClause_.visibleVariables_) {
    auto it = siblingVars.find(localVar);
    if (it == siblingVars.end()) {
      continue;
    }
    absl::StrAppend(&vars, it->first.name(), " ");
    commonColumnIndices.push_back(it->second.columnIndex_);
  }
  vars.back() = ')';

  checkCancellation();

  ad_utility::HashSet<std::string> rowSet;

  std::string values = " { ";
  for (size_t rowIndex = 0; rowIndex < siblingResult->idTable().size();
       ++rowIndex) {
    std::string row = "(";
    for (const auto& columnIdx : commonColumnIndices) {
      const auto& optionalString = ExportQueryExecutionTrees::idToStringAndType(
          siblingTree_->getRootOperation()->getIndex(),
          siblingResult->idTable()(rowIndex, columnIdx),
          siblingResult->localVocab());

      if (optionalString.has_value()) {
        absl::StrAppend(&row, optionalString.value().first, " ");
      }
    }
    row.back() = ')';

    if (rowSet.contains(row)) {
      continue;
    }

    rowSet.insert(row);
    absl::StrAppend(&values, row, " ");

    checkCancellation();
  }

  return "VALUES " + vars + values + "} . ";
}

// ____________________________________________________________________________
TripleComponent Service::bindingToTripleComponent(const nlohmann::json& cell) {
  if (!cell.contains("type") || !cell.contains("value")) {
    throw std::runtime_error("Missing type or value field in binding.");
  }

  const auto type = cell["type"].get<std::string_view>();
  const auto value = cell["value"].get<std::string_view>();

  TripleComponent tc;
  if (type == "literal") {
    if (cell.contains("datatype")) {
      tc = TurtleParser<TokenizerCtre>::literalAndDatatypeToTripleComponent(
          value, TripleComponent::Iri::fromIrirefWithoutBrackets(
                     cell["datatype"].get<std::string_view>()));
    } else if (cell.contains("xml:lang")) {
      tc = TripleComponent::Literal::literalWithNormalizedContent(
          asNormalizedStringViewUnsafe(value),
          cell["xml:lang"].get<std::string>());
    } else {
      tc = TripleComponent::Literal::literalWithNormalizedContent(
          asNormalizedStringViewUnsafe(value));
    }
  } else if (type == "uri") {
    tc = TripleComponent::Iri::fromIrirefWithoutBrackets(value);
  } else if (type == "bnode") {
    throw std::runtime_error(
        "Blank nodes in the result of a SERVICE are currently not supported. "
        "For now, consider filtering them out using the ISBLANK function or "
        "converting them via the STR function.");
  } else {
    throw std::runtime_error(absl::StrCat("Type ", type, " is undefined."));
  }
  return tc;
}

// ____________________________________________________________________________
ProtoResult Service::makeNeutralElementResultForSilentFail() const {
  IdTable idTable{getResultWidth(), getExecutionContext()->getAllocator()};
  idTable.emplace_back();
  for (size_t colIdx = 0; colIdx < getResultWidth(); ++colIdx) {
    idTable(0, colIdx) = Id::makeUndefined();
  }
  return {std::move(idTable), resultSortedOn(), LocalVocab{}};
}

// ____________________________________________________________________________
void Service::verifyVariables(
    const nlohmann::json& j,
    const ad_utility::LazyJsonParser::Generator& gen) const {
  if (!j["head"].contains("vars") || !j["head"]["vars"].is_array()) {
    throwErrorWithContext("JSON result does not have the expected structure",
                          gen.details().first100_);
  }

  auto vars = j["head"]["vars"].get<std::vector<std::string>>();
  ad_utility::HashSet<Variable> responseVars;
  for (const auto& v : vars) {
    responseVars.emplace("?" + v);
  }
  ad_utility::HashSet<Variable> expectedVars(
      parsedServiceClause_.visibleVariables_.begin(),
      parsedServiceClause_.visibleVariables_.end());

  if (responseVars != expectedVars) {
    throwErrorWithContext(
        absl::StrCat("Header row of JSON result for SERVICE query is \"",
                     absl::StrCat("?", absl::StrJoin(vars, " ?")),
                     "\", but expected \"",
                     absl::StrJoin(parsedServiceClause_.visibleVariables_, " ",
                                   Variable::AbslFormatter),
                     "\""),
        gen.details().first100_);
  }
}

// ____________________________________________________________________________
void Service::throwErrorWithContext(std::string_view msg,
                                    std::string_view first100) const {
  const ad_utility::httpUtils::Url serviceUrl{
      asStringViewUnsafe(parsedServiceClause_.serviceIri_.getContent())};

  throw std::runtime_error(absl::StrCat(
      "Error while executing a SERVICE request to <", serviceUrl.asString(),
      ">: ", msg, ". First 100 bytes of the response: '", first100, "'"));
}<|MERGE_RESOLUTION|>--- conflicted
+++ resolved
@@ -165,12 +165,8 @@
         static_cast<int>(response.status_), ", ",
         toStd(boost::beast::http::obsolete_reason(response.status_))));
   }
-<<<<<<< HEAD
-  if (!response.contentType_.starts_with("application/sparql-results+json")) {
-=======
   if (!ad_utility::utf8ToLower(response.contentType_)
            .starts_with("application/sparql-results+json")) {
->>>>>>> 52416c13
     throwErrorWithContext(absl::StrCat(
         "QLever requires the endpoint of a SERVICE to send the result as "
         "'application/sparql-results+json' but the endpoint sent '",
