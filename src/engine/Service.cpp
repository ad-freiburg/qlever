// Copyright 2022 - 2023, University of Freiburg,
// Chair of Algorithms and Data Structures.
// Author: Hannah Bast (bast@cs.uni-freiburg.de)

#include "engine/Service.h"

#include <absl/strings/str_cat.h>
#include <absl/strings/str_join.h>
#include <absl/strings/str_split.h>

#include "engine/CallFixedSize.h"
#include "engine/ExportQueryExecutionTrees.h"
#include "engine/Sort.h"
#include "engine/VariableToColumnMap.h"
#include "global/RuntimeParameters.h"
#include "parser/RdfParser.h"
#include "parser/TokenizerCtre.h"
#include "util/Exception.h"
#include "util/HashMap.h"
#include "util/HashSet.h"
#include "util/StringUtils.h"
#include "util/http/HttpUtils.h"

// ____________________________________________________________________________
Service::Service(QueryExecutionContext* qec,
                 parsedQuery::Service parsedServiceClause,
                 GetResultFunction getResultFunction)
    : Operation{qec},
      parsedServiceClause_{std::move(parsedServiceClause)},
      getResultFunction_{std::move(getResultFunction)} {}

// ____________________________________________________________________________
std::string Service::getCacheKeyImpl() const {
  std::ostringstream os;
  os << "SERVICE ";
  if (parsedServiceClause_.silent_) {
    os << "SILENT ";
  }
  os << parsedServiceClause_.serviceIri_.toStringRepresentation() << " {\n"
     << parsedServiceClause_.prologue_ << "\n"
     << getGraphPattern() << "\n";
  if (siblingInfo_.has_value()) {
    os << siblingInfo_->cacheKey_ << "\n";
  }
  os << "}\n";
  return std::move(os).str();
}

// ____________________________________________________________________________
std::string Service::getDescriptor() const {
  return absl::StrCat(
      "Service with IRI ",
      parsedServiceClause_.serviceIri_.toStringRepresentation());
}

// ____________________________________________________________________________
size_t Service::getResultWidth() const {
  return parsedServiceClause_.visibleVariables_.size();
}

// ____________________________________________________________________________
VariableToColumnMap Service::computeVariableToColumnMap() const {
  VariableToColumnMap map;
  const auto& visibleVariables = parsedServiceClause_.visibleVariables_;
  for (size_t i = 0; i < visibleVariables.size(); i++) {
    // We do not know which of the columns in the subresult contain undefined
    // VALUES.
    // TODO<joka921> We could parse the contained graph pattern to extract this
    // information.
    map[visibleVariables[i]] = makePossiblyUndefinedColumn(i);
  }
  return map;
}

// ____________________________________________________________________________
float Service::getMultiplicity([[maybe_unused]] size_t col) {
  // TODO: For now, we don't have any information about the multiplicities at
  // query planning time, so we just return `1` for each column.
  return 1;
}

// ____________________________________________________________________________
uint64_t Service::getSizeEstimateBeforeLimit() {
  // TODO: For now, we don't have any information about the result size at
  // query planning time, so we just return `100'000`.
  return 100'000;
}

// ____________________________________________________________________________
size_t Service::getCostEstimate() {
  // TODO: For now, we don't have any information about the cost at query
  // planning time, so we just return ten times the estimated size.
  return 10 * getSizeEstimateBeforeLimit();
}

<<<<<<< HEAD
// _____________________________________________________________________________
std::string Service::pushDownValues(std::string_view pattern,
                                    std::string_view values) {
  size_t index = pattern.find('{');
  AD_CORRECTNESS_CHECK(index != std::string::npos);
  pattern.remove_prefix(index + 1);
  // If we have a single subquery in the service clause, wrap it inside curly
  // braces so it remains valid syntax alongside a VALUES clause.
  if (ctre::starts_with<"[ \t\r\n]*SELECT">(pattern)) {
    return absl::StrCat("{\n", values, "\n{", pattern, "\n}");
  }
  return absl::StrCat("{\n", values, "\n", pattern);
}

// _____________________________________________________________________________
std::string Service::getGraphPattern() const {
=======
// ____________________________________________________________________________
Result Service::computeResult([[maybe_unused]] bool requestLaziness) {
>>>>>>> 05b6c2c2
  // Try to simplify the Service Query using it's sibling Operation.
  const auto& graphPattern = parsedServiceClause_.graphPatternAsString_;
  if (auto valuesClause = getSiblingValuesClause(); valuesClause.has_value()) {
    return pushDownValues(graphPattern, valuesClause.value());
  }
  return graphPattern;
}

// _____________________________________________________________________________
ProtoResult Service::computeResult(bool requestLaziness) {
  try {
    return computeResultImpl(requestLaziness);
  } catch (const ad_utility::CancellationException&) {
    throw;
  } catch (const ad_utility::detail::AllocationExceedsLimitException&) {
    throw;
  } catch (const std::exception&) {
    // if the `SILENT` keyword is set in the service clause, catch the error and
    // return a neutral Element.
    if (parsedServiceClause_.silent_) {
      return makeNeutralElementResultForSilentFail();
    }
    throw;
  }
}

// ____________________________________________________________________________
<<<<<<< HEAD
ProtoResult Service::computeResultImpl(bool requestLaziness) {
=======
Result Service::computeResultImpl([[maybe_unused]] bool requestLaziness) {
>>>>>>> 05b6c2c2
  // Get the URL of the SPARQL endpoint.
  ad_utility::httpUtils::Url serviceUrl{
      asStringViewUnsafe(parsedServiceClause_.serviceIri_.getContent())};

  // Construct the query to be sent to the SPARQL endpoint.
  std::string variablesForSelectClause = absl::StrJoin(
      parsedServiceClause_.visibleVariables_, " ", Variable::AbslFormatter);
  std::string serviceQuery =
      absl::StrCat(parsedServiceClause_.prologue_, "\nSELECT ",
                   variablesForSelectClause, " WHERE ", getGraphPattern());
  LOG(INFO) << "Sending SERVICE query to remote endpoint "
            << "(protocol: " << serviceUrl.protocolAsString()
            << ", host: " << serviceUrl.host()
            << ", port: " << serviceUrl.port()
            << ", target: " << serviceUrl.target() << ")" << std::endl
            << serviceQuery << std::endl;

  HttpOrHttpsResponse response = getResultFunction_(
      serviceUrl, cancellationHandle_, boost::beast::http::verb::post,
      serviceQuery, "application/sparql-query",
      "application/sparql-results+json");

  auto throwErrorWithContext = [this, &response](std::string_view sv) {
    std::string ctx;
    ctx.reserve(100);
    for (const auto& bytes : std::move(response.body_)) {
      ctx += std::string(reinterpret_cast<const char*>(bytes.data()),
                         bytes.size());
      if (ctx.size() >= 100) {
        break;
      }
    }
    this->throwErrorWithContext(sv, std::string_view(ctx).substr(0, 100));
  };

  // Verify status and content-type of the response.
  if (response.status_ != boost::beast::http::status::ok) {
    throwErrorWithContext(absl::StrCat(
        "SERVICE responded with HTTP status code: ",
        static_cast<int>(response.status_), ", ",
        toStd(boost::beast::http::obsolete_reason(response.status_))));
  }
  if (!ad_utility::utf8ToLower(response.contentType_)
           .starts_with("application/sparql-results+json")) {
    throwErrorWithContext(absl::StrCat(
        "QLever requires the endpoint of a SERVICE to send the result as "
        "'application/sparql-results+json' but the endpoint sent '",
        response.contentType_, "'"));
  }

  // Prepare the expected Variables as keys for the JSON-bindings. We can't wait
  // for the variables sent in the response as they're maybe not read before
  // the bindings.
  std::vector<std::string> expVariableKeys;
  ql::ranges::transform(parsedServiceClause_.visibleVariables_,
                        std::back_inserter(expVariableKeys),
                        [](const Variable& v) { return v.name().substr(1); });

  auto body = ad_utility::LazyJsonParser::parse(std::move(response.body_),
                                                {"results", "bindings"});

  // Note: The `body`-generator also keeps the complete response connection
  // alive, so we have no lifetime issue here(see `HttpRequest::send` for
  // details).
  auto generator =
      computeResultLazily(expVariableKeys, std::move(body), !requestLaziness);
  return requestLaziness
             ? Result{std::move(generator), resultSortedOn()}
             : Result{cppcoro::getSingleElement(std::move(generator)),
                      resultSortedOn()};
}

template <size_t I>
void Service::writeJsonResult(const std::vector<std::string>& vars,
                              const nlohmann::json& partJson,
                              IdTable* idTablePtr, LocalVocab* localVocab,
                              size_t& rowIdx) {
  IdTableStatic<I> idTable = std::move(*idTablePtr).toStatic<I>();
  checkCancellation();
  std::vector<size_t> numLocalVocabPerColumn(idTable.numColumns());
  // TODO<joka921> We should include a memory limit, as soon as we can do proper
  // memory-limited HashMaps.
  ad_utility::HashMap<std::string, Id> blankNodeMap;

  auto writeBindings = [&](const nlohmann::json& bindings, size_t& rowIdx) {
    for (const auto& binding : bindings) {
      idTable.emplace_back();
      for (size_t colIdx = 0; colIdx < vars.size(); ++colIdx) {
        TripleComponent tc =
            binding.contains(vars[colIdx])
                ? bindingToTripleComponent(binding[vars[colIdx]], blankNodeMap,
                                           localVocab)
                : TripleComponent::UNDEF();

        Id id = std::move(tc).toValueId(getIndex().getVocab(), *localVocab);
        idTable(rowIdx, colIdx) = id;
        if (id.getDatatype() == Datatype::LocalVocabIndex) {
          ++numLocalVocabPerColumn[colIdx];
        }
      }
      rowIdx++;
      checkCancellation();
    }
  };

  // The LazyJsonParser only yields partJsons containing the "bindings" array,
  // therefore we can assume its existence here.
  AD_CORRECTNESS_CHECK(partJson.contains("results") &&
                       partJson["results"].contains("bindings") &&
                       partJson["results"]["bindings"].is_array());
  writeBindings(partJson["results"]["bindings"], rowIdx);

  *idTablePtr = std::move(idTable).toDynamic();
  checkCancellation();
}

// ____________________________________________________________________________
Result::Generator Service::computeResultLazily(
    const std::vector<std::string> vars,
    ad_utility::LazyJsonParser::Generator body, bool singleIdTable) {
  LocalVocab localVocab{};
  IdTable idTable{getResultWidth(), getExecutionContext()->getAllocator()};

  size_t rowIdx = 0;
  bool varsChecked{false};
  bool resultExists{false};
  try {
    for (const nlohmann::json& partJson : body) {
      if (partJson.contains("head")) {
        AD_CORRECTNESS_CHECK(!varsChecked);
        verifyVariables(partJson["head"], body.details());
        varsChecked = true;
      }

      CALL_FIXED_SIZE(getResultWidth(), &Service::writeJsonResult, this, vars,
                      partJson, &idTable, &localVocab, rowIdx);
      if (!singleIdTable) {
        Result::IdTableVocabPair pair{std::move(idTable),
                                      std::move(localVocab)};
        co_yield pair;
        // Move back to reuse buffer if not moved out.
        idTable = std::move(pair.idTable_);
        idTable.clear();
        localVocab = LocalVocab{};
        rowIdx = 0;
      }
      resultExists = true;
    }
  } catch (const ad_utility::LazyJsonParser::Error& e) {
    throwErrorWithContext(
        absl::StrCat("Parser failed with error: '", e.what(), "'"),
        body.details().first100_, body.details().last100_);
  }

  // As the LazyJsonParser only passes parts of the result that match
  // the expected structure, no result implies an unexpected
  // structure.
  if (!resultExists) {
    throwErrorWithContext(
        "JSON result does not have the expected structure (results "
        "section "
        "missing)",
        body.details().first100_, body.details().last100_);
  }

  if (!varsChecked) {
    throwErrorWithContext(
        "JSON result does not have the expected structure (head "
        "section "
        "missing)",
        body.details().first100_, body.details().last100_);
  }

  if (singleIdTable) {
    co_yield {std::move(idTable), std::move(localVocab)};
  }
}

// ____________________________________________________________________________
std::optional<std::string> Service::getSiblingValuesClause() const {
  if (!siblingInfo_.has_value()) {
    return std::nullopt;
  }
  const auto& [siblingResult, siblingVars, _] = siblingInfo_.value();
  AD_CORRECTNESS_CHECK(siblingResult != nullptr);

  checkCancellation();

  std::vector<ColumnIndex> commonColumnIndices;
  std::string vars = "(";
  for (const auto& localVar : parsedServiceClause_.visibleVariables_) {
    auto it = siblingVars.find(localVar);
    if (it == siblingVars.end()) {
      continue;
    }
    absl::StrAppend(&vars, it->first.name(), " ");
    commonColumnIndices.push_back(it->second.columnIndex_);
  }
  vars.back() = ')';

  checkCancellation();

  // Creates a single row of the values clause or an empty string on error.
  auto createValueRow = [&](size_t rowIndex) -> std::string {
    std::string row = "(";
    for (const auto& columnIdx : commonColumnIndices) {
      const auto& optStr = idToValueForValuesClause(
          getIndex(), siblingResult->idTable()(rowIndex, columnIdx),
          siblingResult->localVocab());

      if (!optStr.has_value()) {
        return "";
      }
      absl::StrAppend(&row, optStr.value(), " ");
    }
    row.back() = ')';
    return row;
  };

  ad_utility::HashSet<std::string> rowSet;
  std::string values = " { ";
  for (size_t rowIndex = 0; rowIndex < siblingResult->idTable().size();
       ++rowIndex) {
    std::string row = createValueRow(rowIndex);
    if (row.empty() || rowSet.contains(row)) {
      continue;
    }
    rowSet.insert(row);

    absl::StrAppend(&values, row, " ");
    checkCancellation();
  }

  return "VALUES " + vars + values + "} . ";
}

// ____________________________________________________________________________
TripleComponent Service::bindingToTripleComponent(
    const nlohmann::json& binding,
    ad_utility::HashMap<std::string, Id>& blankNodeMap,
    LocalVocab* localVocab) const {
  if (!binding.contains("type") || !binding.contains("value")) {
    throw std::runtime_error(absl::StrCat(
        "Missing type or value field in binding. The binding is: '",
        binding.dump(), "'"));
  }

  const auto type = binding["type"].get<std::string_view>();
  const auto value = binding["value"].get<std::string_view>();
  auto blankNodeManagerPtr =
      getExecutionContext()->getIndex().getBlankNodeManager();

  TripleComponent tc;
  if (type == "literal") {
    if (binding.contains("datatype")) {
      tc = TurtleParser<TokenizerCtre>::literalAndDatatypeToTripleComponent(
          value, TripleComponent::Iri::fromIrirefWithoutBrackets(
                     binding["datatype"].get<std::string_view>()));
    } else if (binding.contains("xml:lang")) {
      tc = TripleComponent::Literal::literalWithNormalizedContent(
          asNormalizedStringViewUnsafe(value),
          binding["xml:lang"].get<std::string>());
    } else {
      tc = TripleComponent::Literal::literalWithNormalizedContent(
          asNormalizedStringViewUnsafe(value));
    }
  } else if (type == "uri") {
    tc = TripleComponent::Iri::fromIrirefWithoutBrackets(value);
  } else if (type == "bnode") {
    auto [it, wasNew] = blankNodeMap.try_emplace(value, Id());
    if (wasNew) {
      it->second = Id::makeFromBlankNodeIndex(
          localVocab->getBlankNodeIndex(blankNodeManagerPtr));
    }
    tc = it->second;
  } else {
    throw std::runtime_error(absl::StrCat("Type ", type,
                                          " is undefined. The binding is: '",
                                          binding.dump(), "'"));
  }
  return tc;
}

// ____________________________________________________________________________
Result Service::makeNeutralElementResultForSilentFail() const {
  IdTable idTable{getResultWidth(), getExecutionContext()->getAllocator()};
  idTable.emplace_back();
  for (size_t colIdx = 0; colIdx < getResultWidth(); ++colIdx) {
    idTable(0, colIdx) = Id::makeUndefined();
  }
  return {std::move(idTable), resultSortedOn(), LocalVocab{}};
}

// ____________________________________________________________________________
void Service::verifyVariables(
    const nlohmann::json& head,
    const ad_utility::LazyJsonParser::Details& details) const {
  std::vector<std::string> vars;
  try {
    vars = head.at("vars").get<std::vector<std::string>>();
  } catch (...) {
    throw std::runtime_error(
        absl::StrCat("JSON result does not have the expected structure, as its "
                     "\"head\" section is not according to the SPARQL "
                     "standard. The \"head\" section is: '",
                     head.dump(), "'."));
  }

  ad_utility::HashSet<Variable> responseVars;
  for (const auto& v : vars) {
    responseVars.emplace("?" + v);
  }
  ad_utility::HashSet<Variable> expectedVars(
      parsedServiceClause_.visibleVariables_.begin(),
      parsedServiceClause_.visibleVariables_.end());

  if (responseVars != expectedVars) {
    throwErrorWithContext(
        absl::StrCat("Header row of JSON result for SERVICE query is \"",
                     absl::StrCat("?", absl::StrJoin(vars, " ?")),
                     "\", but expected \"",
                     absl::StrJoin(parsedServiceClause_.visibleVariables_, " ",
                                   Variable::AbslFormatter),
                     "\". Probable cause: The remote endpoint sent a JSON "
                     "response that is not according to the SPARQL Standard"),
        details.first100_, details.last100_);
  }
}

// ____________________________________________________________________________
void Service::throwErrorWithContext(std::string_view msg,
                                    std::string_view first100,
                                    std::string_view last100) const {
  const ad_utility::httpUtils::Url serviceUrl{
      asStringViewUnsafe(parsedServiceClause_.serviceIri_.getContent())};

  throw std::runtime_error(absl::StrCat(
      "Error while executing a SERVICE request to <", serviceUrl.asString(),
      ">: ", msg, ". First 100 bytes of the response: '", first100,
      (last100.empty() ? "'"
                       : absl::StrCat(", last 100 bytes: '", last100, "'"))));
}

// ____________________________________________________________________________
std::optional<std::string> Service::idToValueForValuesClause(
    const Index& index, Id id, const LocalVocab& localVocab) {
  using enum Datatype;
  const auto& optionalStringAndXsdType =
      ExportQueryExecutionTrees::idToStringAndType(index, id, localVocab);
  if (!optionalStringAndXsdType.has_value()) {
    AD_CORRECTNESS_CHECK(id.getDatatype() == Undefined);
    return "UNDEF";
  }
  const auto& [value, xsdType] = optionalStringAndXsdType.value();

  switch (id.getDatatype()) {
    case BlankNodeIndex:
      // Blank nodes are not allowed in a values clause. Additionally blank
      // nodes across a SERVICE endpoint are disjoint anyway, so rows that
      // contain blank nodes will never create matches and we can safely omit
      // them.
      return std::nullopt;
    case Int:
    case Double:
    case Bool:
      return value;
    default:
      if (xsdType) {
        return absl::StrCat("\"", value, "\"^^<", xsdType, ">");
      } else if (value.starts_with('<')) {
        return value;
      } else {
        return RdfEscaping::validRDFLiteralFromNormalized(value);
      }
  }
}

// ____________________________________________________________________________
void Service::precomputeSiblingResult(std::shared_ptr<Operation> left,
                                      std::shared_ptr<Operation> right,
                                      bool rightOnly, bool requestLaziness) {
  AD_CORRECTNESS_CHECK(left && right);

  auto skipSortOperation = [](std::shared_ptr<Operation>& op) {
    if (static_cast<bool>(std::dynamic_pointer_cast<Sort>(op))) {
      const auto& children = op->getChildren();
      AD_CORRECTNESS_CHECK(children.size() == 1);
      op = children[0]->getRootOperation();
    }
  };
  skipSortOperation(left);
  skipSortOperation(right);

  auto a = std::dynamic_pointer_cast<Service>(left);
  auto b = std::dynamic_pointer_cast<Service>(right);

  // The sibling is only precomputed iff
  // - `rightOnly` is true and the right operation is a Service
  // - or exactly one of the operations is a Service. If we could estimate
  // the result size of a Service, the Service with the smaller result could
  // be used as a sibling here.
  if ((rightOnly && !static_cast<bool>(b)) ||
      (!rightOnly && static_cast<bool>(a) == static_cast<bool>(b))) {
    return;
  }

  const auto& [service, sibling] = [&]() {
    if (a) {
      return std::tie(a, right);
    } else {
      AD_CORRECTNESS_CHECK(b);
      return std::tie(b, left);
    }
  }();
  AD_CORRECTNESS_CHECK(service != nullptr);

  auto addRuntimeInfo = [&](bool siblingUsed) {
    std::string_view v = siblingUsed ? "yes"sv : "no"sv;
    service->runtimeInfo().addDetail("optimized-with-sibling-result", v);
    sibling->runtimeInfo().addDetail("used-to-optimize-service-sibling", v);
  };

  auto siblingResult = sibling->getResult(
      false, requestLaziness ? ComputationMode::LAZY_IF_SUPPORTED
                             : ComputationMode::FULLY_MATERIALIZED);

  if (siblingResult->isFullyMaterialized()) {
    bool resultIsSmall = siblingResult->idTable().size() <=
                         RuntimeParameters().get<"service-max-value-rows">();
    if (resultIsSmall) {
      service->siblingInfo_.emplace(
          siblingResult, sibling->getExternallyVisibleVariableColumns(),
          sibling->getCacheKey());
    }
    sibling->precomputedResultBecauseSiblingOfService() =
        std::move(siblingResult);
    addRuntimeInfo(resultIsSmall);
    return;
  }

  // Creates a `Result::Generator` from partially materialized result data.
  auto partialResultGenerator =
      [](std::vector<Result::IdTableVocabPair> pairs,
         Result::LazyResult prevGenerator,
         ql::ranges::iterator_t<Result::LazyResult> it) -> Result::Generator {
    for (auto& pair : pairs) {
      co_yield pair;
    }
    for (auto& pair : ql::ranges::subrange{it, prevGenerator.end()}) {
      co_yield pair;
    }
  };

  // Start materializing the lazy `siblingResult`.
  size_t rows = 0;
  std::vector<Result::IdTableVocabPair> resultPairs;
  auto generator = std::move(siblingResult->idTables());
  const size_t maxValueRows =
      RuntimeParameters().get<"service-max-value-rows">();
  for (auto it = generator.begin(); it != generator.end(); ++it) {
    auto& pair = *it;
    rows += pair.idTable_.size();
    resultPairs.push_back(std::move(pair));

    if (rows > maxValueRows) {
      // Stop precomputation as the size of `siblingResult` exceeds the
      // threshold it is not useful for the service operation. Pass the
      // partially materialized result to the sibling.
      sibling->precomputedResultBecauseSiblingOfService() =
          std::make_shared<const Result>(
              partialResultGenerator(std::move(resultPairs),
                                     std::move(generator), std::move(++it)),
              siblingResult->sortedBy());
      addRuntimeInfo(false);
      return;
    }
  }

  // The `siblingResult` has been fully materialized, so it can now be
  // used in both sibling and service.
  Result::IdTableVocabPair siblingPair(
      IdTable{sibling->getResultWidth(),
              sibling->getExecutionContext()->getAllocator()},
      LocalVocab{});
  siblingPair.idTable_.reserve(rows);

  for (auto& pair : resultPairs) {
    siblingPair.idTable_.insertAtEnd(pair.idTable_);
    siblingPair.localVocab_.mergeWith(std::span{&pair.localVocab_, 1});
  }

  service->siblingInfo_.emplace(
      std::make_shared<Result>(std::move(siblingPair),
                               siblingResult->sortedBy()),
      sibling->getExternallyVisibleVariableColumns(), sibling->getCacheKey());

  sibling->precomputedResultBecauseSiblingOfService() =
      service->siblingInfo_->precomputedResult_;
  addRuntimeInfo(true);
}

// _____________________________________________________________________________
std::unique_ptr<Operation> Service::cloneImpl() const {
  return std::make_unique<Service>(_executionContext, parsedServiceClause_,
                                   getResultFunction_);
}<|MERGE_RESOLUTION|>--- conflicted
+++ resolved
@@ -93,7 +93,6 @@
   return 10 * getSizeEstimateBeforeLimit();
 }
 
-<<<<<<< HEAD
 // _____________________________________________________________________________
 std::string Service::pushDownValues(std::string_view pattern,
                                     std::string_view values) {
@@ -110,10 +109,6 @@
 
 // _____________________________________________________________________________
 std::string Service::getGraphPattern() const {
-=======
-// ____________________________________________________________________________
-Result Service::computeResult([[maybe_unused]] bool requestLaziness) {
->>>>>>> 05b6c2c2
   // Try to simplify the Service Query using it's sibling Operation.
   const auto& graphPattern = parsedServiceClause_.graphPatternAsString_;
   if (auto valuesClause = getSiblingValuesClause(); valuesClause.has_value()) {
@@ -123,7 +118,7 @@
 }
 
 // _____________________________________________________________________________
-ProtoResult Service::computeResult(bool requestLaziness) {
+Result Service::computeResult(bool requestLaziness) {
   try {
     return computeResultImpl(requestLaziness);
   } catch (const ad_utility::CancellationException&) {
@@ -141,11 +136,7 @@
 }
 
 // ____________________________________________________________________________
-<<<<<<< HEAD
-ProtoResult Service::computeResultImpl(bool requestLaziness) {
-=======
-Result Service::computeResultImpl([[maybe_unused]] bool requestLaziness) {
->>>>>>> 05b6c2c2
+Result Service::computeResultImpl(bool requestLaziness) {
   // Get the URL of the SPARQL endpoint.
   ad_utility::httpUtils::Url serviceUrl{
       asStringViewUnsafe(parsedServiceClause_.serviceIri_.getContent())};
