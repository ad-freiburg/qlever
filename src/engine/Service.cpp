--- conflicted
+++ resolved
@@ -9,11 +9,8 @@
 #include <absl/strings/str_cat.h>
 #include <absl/strings/str_join.h>
 
-<<<<<<< HEAD
+#include "backports/StartsWith.h"
 #include "engine/BinaryExport.h"
-=======
-#include "backports/StartsWith.h"
->>>>>>> 36842b63
 #include "engine/CallFixedSize.h"
 #include "engine/ExportQueryExecutionTrees.h"
 #include "engine/Sort.h"
@@ -180,19 +177,14 @@
         static_cast<int>(response.status_), ", ",
         toStd(boost::beast::http::obsolete_reason(response.status_))));
   }
-<<<<<<< HEAD
 
   // TODO<joka921> Very experimental... and code duplicaty....
-  if (ad_utility::utf8ToLower(response.contentType_)
-          .starts_with("application/qlever-export+octet-stream")) {
+  if (ql::starts_with(ad_utility::utf8ToLower(response.contentType_),
+                      "application/qlever-export+octet-stream")) {
     return computeBinaryResult(requestLaziness, std::move(response));
   }
-  if (!ad_utility::utf8ToLower(response.contentType_)
-           .starts_with("application/sparql-results+json")) {
-=======
-  if (!ql::starts_with(ad_utility::utf8ToLower(response.contentType_),
-                       "application/sparql-results+json")) {
->>>>>>> 36842b63
+  if (!ql::starts_with(ad_utility::utf8ToLower(response.contentType_)
+                           .starts_with "application/sparql-results+json")) {
     throwErrorWithContext(absl::StrCat(
         "QLever requires the endpoint of a SERVICE to send the result as "
         "'application/sparql-results+json' but the endpoint sent '",
