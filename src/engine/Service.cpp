// Copyright 2022 - 2023, University of Freiburg,
// Chair of Algorithms and Data Structures.
// Author: Hannah Bast (bast@cs.uni-freiburg.de)

#include "engine/Service.h"

#include <absl/strings/str_cat.h>
#include <absl/strings/str_join.h>

#include "engine/CallFixedSize.h"
#include "engine/ExportQueryExecutionTrees.h"
#include "engine/Sort.h"
#include "engine/VariableToColumnMap.h"
#include "global/RuntimeParameters.h"
#include "parser/RdfParser.h"
#include "parser/TokenizerCtre.h"
#include "util/Exception.h"
#include "util/HashMap.h"
#include "util/HashSet.h"
#include "util/StringUtils.h"
#include "util/http/HttpUtils.h"

// ____________________________________________________________________________
Service::Service(QueryExecutionContext* qec,
                 parsedQuery::Service parsedServiceClause,
                 NetworkFunctions networkFunctions)
    : Operation{qec},
      parsedServiceClause_{std::move(parsedServiceClause)},
      networkFunctions_{std::move(networkFunctions)} {}

// ____________________________________________________________________________
std::string Service::getCacheKeyImpl() const {
  return absl::StrCat("SERVICE ", cacheBreaker_);
}

// ____________________________________________________________________________
std::string Service::getDescriptor() const {
  return absl::StrCat(
      "Service with IRI ",
      parsedServiceClause_.serviceIri_.toStringRepresentation());
}

// ____________________________________________________________________________
size_t Service::getResultWidth() const {
  return parsedServiceClause_.visibleVariables_.size();
}

// ____________________________________________________________________________
VariableToColumnMap Service::computeVariableToColumnMap() const {
  VariableToColumnMap map;
  const auto& visibleVariables = parsedServiceClause_.visibleVariables_;
  for (size_t i = 0; i < visibleVariables.size(); i++) {
    // We do not know which of the columns in the subresult contain undefined
    // VALUES.
    // TODO<joka921> We could parse the contained graph pattern to extract this
    // information.
    map[visibleVariables[i]] = makePossiblyUndefinedColumn(i);
  }
  return map;
}

// ____________________________________________________________________________
float Service::getMultiplicity([[maybe_unused]] size_t col) {
  // TODO: For now, we don't have any information about the multiplicities at
  // query planning time, so we just return `1` for each column.
  return 1;
}

// ____________________________________________________________________________
uint64_t Service::getSizeEstimateBeforeLimit() {
  // TODO: For now, we don't have any information about the result size at
  // query planning time, so we just return `100'000`.
  return 100'000;
}

// ____________________________________________________________________________
size_t Service::getCostEstimate() {
  // TODO: For now, we don't have any information about the cost at query
  // planning time, so we just return ten times the estimated size.
  return 10 * getSizeEstimateBeforeLimit();
}

// _____________________________________________________________________________
std::string Service::pushDownValues(std::string_view pattern,
                                    std::string_view values) {
  size_t index = pattern.find('{');
  AD_CORRECTNESS_CHECK(index != std::string::npos);
  pattern.remove_prefix(index + 1);
  // If we have a single subquery in the service clause, wrap it inside curly
  // braces so it remains valid syntax alongside a VALUES clause.
  if (ctre::starts_with<"[ \t\r\n]*SELECT">(pattern)) {
    return absl::StrCat("{\n", values, "\n{", pattern, "\n}");
  }
  return absl::StrCat("{\n", values, "\n", pattern);
}

// _____________________________________________________________________________
std::string Service::getGraphPattern() const {
  // Try to simplify the Service Query using it's sibling Operation.
  const auto& graphPattern = parsedServiceClause_.graphPatternAsString_;
  if (auto valuesClause = getSiblingValuesClause(); valuesClause.has_value()) {
    return pushDownValues(graphPattern, valuesClause.value());
  }
  return graphPattern;
}

// _____________________________________________________________________________
Result Service::computeResult(bool requestLaziness) {
  try {
    return computeResultImpl(requestLaziness);
  } catch (const ad_utility::CancellationException&) {
    throw;
  } catch (const ad_utility::detail::AllocationExceedsLimitException&) {
    throw;
  } catch (const std::exception&) {
    // If the `SILENT` keyword is set in the service clause, catch the error and
    // return a neutral Element.
    if (parsedServiceClause_.silent_) {
      return makeNeutralElementResultForSilentFail();
    }
    throw;
  }
}

// ____________________________________________________________________________
Result Service::computeResultImpl(bool requestLaziness) {
  // Get the URL of the SPARQL endpoint.
  ad_utility::httpUtils::Url serviceUrl{
      asStringViewUnsafe(parsedServiceClause_.serviceIri_.getContent())};

  // Receive updates about the RuntimeInformation from the service endpoint.
  // Note: Regular SPARQL endpoints do not support RTI retrieval using
  // a websocket connection, this works for QLever endpoints only.
  const std::string queryId = ad_utility::UuidGenerator()();
  const std::string wsTarget = absl::StrCat(WEBSOCKET_PATH, queryId);
  auto runtimeInfoClient = networkFunctions_.getRuntimeInfoClient_(
      serviceUrl, wsTarget,
      std::bind(&Service::handleChildRuntimeInfoUpdate, this,
                std::placeholders::_1));

  // Construct the query to be sent to the SPARQL endpoint.
  std::string variablesForSelectClause = absl::StrJoin(
      parsedServiceClause_.visibleVariables_, " ", Variable::AbslFormatter);
  std::string serviceQuery =
      absl::StrCat(parsedServiceClause_.prologue_, "\nSELECT ",
                   variablesForSelectClause, " WHERE ", getGraphPattern());
  LOG(INFO) << "Sending SERVICE query to remote endpoint "
            << "(protocol: " << serviceUrl.protocolAsString()
            << ", host: " << serviceUrl.host()
            << ", port: " << serviceUrl.port()
            << ", target: " << serviceUrl.target() << ")" << std::endl
            << serviceQuery << std::endl;

  HttpOrHttpsResponse response = networkFunctions_.getResultFunction_(
      serviceUrl, cancellationHandle_, boost::beast::http::verb::post,
      serviceQuery, "application/sparql-query",
      "application/sparql-results+json", {{"Query-Id"s, queryId}});

  auto throwErrorWithContext = [this, &response](std::string_view sv) {
    std::string ctx;
    ctx.reserve(100);
    for (const auto& bytes : std::move(response.body_)) {
      ctx += std::string(reinterpret_cast<const char*>(bytes.data()),
                         bytes.size());
      if (ctx.size() >= 100) {
        break;
      }
    }
    this->throwErrorWithContext(sv, std::string_view(ctx).substr(0, 100));
  };

  // Verify status and content-type of the response.
  if (response.status_ != boost::beast::http::status::ok) {
    throwErrorWithContext(absl::StrCat(
        "SERVICE responded with HTTP status code: ",
        static_cast<int>(response.status_), ", ",
        toStd(boost::beast::http::obsolete_reason(response.status_))));
  }
  if (!ad_utility::utf8ToLower(response.contentType_)
           .starts_with("application/sparql-results+json")) {
    throwErrorWithContext(absl::StrCat(
        "QLever requires the endpoint of a SERVICE to send the result as "
        "'application/sparql-results+json' but the endpoint sent '",
        response.contentType_, "'"));
  }

  // Prepare the expected Variables as keys for the JSON-bindings. We can't wait
  // for the variables sent in the response as they're maybe not read before
  // the bindings.
  std::vector<std::string> expVariableKeys;
  ql::ranges::transform(parsedServiceClause_.visibleVariables_,
                        std::back_inserter(expVariableKeys),
                        [](const Variable& v) { return v.name().substr(1); });

  auto body = ad_utility::LazyJsonParser::parse(std::move(response.body_),
                                                {"results", "bindings"});

  // Note: The `body`-generator also keeps the complete response connection
  // alive, so we have no lifetime issue here(see `HttpRequest::send` for
  // details).
  auto generator =
      computeResultLazily(expVariableKeys, std::move(body), !requestLaziness);
  return requestLaziness
             ? Result{std::move(generator), resultSortedOn()}
             : Result{cppcoro::getSingleElement(std::move(generator)),
                      resultSortedOn()};
}

template <size_t I>
void Service::writeJsonResult(const std::vector<std::string>& vars,
                              const nlohmann::json& partJson,
                              IdTable* idTablePtr, LocalVocab* localVocab,
                              size_t& rowIdx) {
  IdTableStatic<I> idTable = std::move(*idTablePtr).toStatic<I>();
  checkCancellation();
  std::vector<size_t> numLocalVocabPerColumn(idTable.numColumns());
  // TODO<joka921> We should include a memory limit, as soon as we can do proper
  // memory-limited HashMaps.
  ad_utility::HashMap<std::string, Id> blankNodeMap;

  auto writeBindings = [&](const nlohmann::json& bindings, size_t& rowIdx) {
    for (const auto& binding : bindings) {
      idTable.emplace_back();
      for (size_t colIdx = 0; colIdx < vars.size(); ++colIdx) {
        TripleComponent tc =
            binding.contains(vars[colIdx])
                ? bindingToTripleComponent(binding[vars[colIdx]], blankNodeMap,
                                           localVocab)
                : TripleComponent::UNDEF();

        Id id = std::move(tc).toValueId(getIndex().getVocab(), *localVocab);
        idTable(rowIdx, colIdx) = id;
        if (id.getDatatype() == Datatype::LocalVocabIndex) {
          ++numLocalVocabPerColumn[colIdx];
        }
      }
      rowIdx++;
      checkCancellation();
    }
  };

  // The LazyJsonParser only yields partJsons containing the "bindings" array,
  // therefore we can assume its existence here.
  AD_CORRECTNESS_CHECK(partJson.contains("results") &&
                       partJson["results"].contains("bindings") &&
                       partJson["results"]["bindings"].is_array());
  writeBindings(partJson["results"]["bindings"], rowIdx);

  *idTablePtr = std::move(idTable).toDynamic();
  checkCancellation();
}

// ____________________________________________________________________________
Result::Generator Service::computeResultLazily(
    const std::vector<std::string> vars,
    ad_utility::LazyJsonParser::Generator body, bool singleIdTable) {
  LocalVocab localVocab{};
  IdTable idTable{getResultWidth(), getExecutionContext()->getAllocator()};

  size_t rowIdx = 0;
  bool varsChecked{false};
  bool resultExists{false};
  try {
    for (const nlohmann::json& partJson : body) {
      if (partJson.contains("head")) {
        AD_CORRECTNESS_CHECK(!varsChecked);
        verifyVariables(partJson["head"], body.details());
        varsChecked = true;
      }

      CALL_FIXED_SIZE(getResultWidth(), &Service::writeJsonResult, this, vars,
                      partJson, &idTable, &localVocab, rowIdx);
      if (!singleIdTable) {
        Result::IdTableVocabPair pair{std::move(idTable),
                                      std::move(localVocab)};
        co_yield pair;
        // Move back to reuse buffer if not moved out.
        idTable = std::move(pair.idTable_);
        idTable.clear();
        localVocab = LocalVocab{};
        rowIdx = 0;
      }
      resultExists = true;
    }
  } catch (const ad_utility::LazyJsonParser::Error& e) {
    throwErrorWithContext(
        absl::StrCat("Parser failed with error: '", e.what(), "'"),
        body.details().first100_, body.details().last100_);
  }

  // As the LazyJsonParser only passes parts of the result that match
  // the expected structure, no result implies an unexpected
  // structure.
  if (!resultExists) {
    throwErrorWithContext(
        "JSON result does not have the expected structure (results "
        "section "
        "missing)",
        body.details().first100_, body.details().last100_);
  }

  if (!varsChecked) {
    throwErrorWithContext(
        "JSON result does not have the expected structure (head "
        "section "
        "missing)",
        body.details().first100_, body.details().last100_);
  }

  if (singleIdTable) {
    co_yield {std::move(idTable), std::move(localVocab)};
  }
}

// ____________________________________________________________________________
std::optional<std::string> Service::getSiblingValuesClause() const {
  if (!siblingInfo_.has_value()) {
    return std::nullopt;
  }
  const auto& [siblingResult, siblingVars, _] = siblingInfo_.value();
  AD_CORRECTNESS_CHECK(siblingResult != nullptr);

  checkCancellation();

  std::vector<ColumnIndex> commonColumnIndices;
  std::string vars = "(";
  for (const auto& localVar : parsedServiceClause_.visibleVariables_) {
    auto it = siblingVars.find(localVar);
    if (it == siblingVars.end()) {
      continue;
    }
    absl::StrAppend(&vars, it->first.name(), " ");
    commonColumnIndices.push_back(it->second.columnIndex_);
  }
  vars.back() = ')';

  checkCancellation();

  // Creates a single row of the values clause or an empty string on error.
  auto createValueRow = [&](size_t rowIndex) -> std::string {
    std::string row = "(";
    for (const auto& columnIdx : commonColumnIndices) {
      const auto& optStr = idToValueForValuesClause(
          getIndex(), siblingResult->idTable()(rowIndex, columnIdx),
          siblingResult->localVocab());

      if (!optStr.has_value()) {
        return "";
      }
      absl::StrAppend(&row, optStr.value(), " ");
    }
    row.back() = ')';
    return row;
  };

  ad_utility::HashSet<std::string> rowSet;
  std::string values = " { ";
  for (size_t rowIndex = 0; rowIndex < siblingResult->idTable().size();
       ++rowIndex) {
    std::string row = createValueRow(rowIndex);
    if (row.empty() || rowSet.contains(row)) {
      continue;
    }
    rowSet.insert(row);

    absl::StrAppend(&values, row, " ");
    checkCancellation();
  }

  return "VALUES " + vars + values + "} . ";
}

// ____________________________________________________________________________
TripleComponent Service::bindingToTripleComponent(
    const nlohmann::json& binding,
    ad_utility::HashMap<std::string, Id>& blankNodeMap,
    LocalVocab* localVocab) const {
  if (!binding.contains("type") || !binding.contains("value")) {
    throw std::runtime_error(absl::StrCat(
        "Missing type or value field in binding. The binding is: '",
        binding.dump(), "'"));
  }

  const auto type = binding["type"].get<std::string_view>();
  const auto value = binding["value"].get<std::string_view>();
  auto blankNodeManagerPtr =
      getExecutionContext()->getIndex().getBlankNodeManager();

  TripleComponent tc;
  if (type == "literal") {
    if (binding.contains("datatype")) {
      tc = TurtleParser<TokenizerCtre>::literalAndDatatypeToTripleComponent(
          value, TripleComponent::Iri::fromIrirefWithoutBrackets(
                     binding["datatype"].get<std::string_view>()));
    } else if (binding.contains("xml:lang")) {
      tc = TripleComponent::Literal::literalWithNormalizedContent(
          asNormalizedStringViewUnsafe(value),
          binding["xml:lang"].get<std::string>());
    } else {
      tc = TripleComponent::Literal::literalWithNormalizedContent(
          asNormalizedStringViewUnsafe(value));
    }
  } else if (type == "uri") {
    tc = TripleComponent::Iri::fromIrirefWithoutBrackets(value);
  } else if (type == "bnode") {
    auto [it, wasNew] = blankNodeMap.try_emplace(value, Id());
    if (wasNew) {
      it->second = Id::makeFromBlankNodeIndex(
          localVocab->getBlankNodeIndex(blankNodeManagerPtr));
    }
    tc = it->second;
  } else {
    throw std::runtime_error(absl::StrCat("Type ", type,
                                          " is undefined. The binding is: '",
                                          binding.dump(), "'"));
  }
  return tc;
}

// ____________________________________________________________________________
Result Service::makeNeutralElementResultForSilentFail() const {
  IdTable idTable{getResultWidth(), getExecutionContext()->getAllocator()};
  idTable.emplace_back();
  for (size_t colIdx = 0; colIdx < getResultWidth(); ++colIdx) {
    idTable(0, colIdx) = Id::makeUndefined();
  }
  return {std::move(idTable), resultSortedOn(), LocalVocab{}};
}

// ____________________________________________________________________________
void Service::verifyVariables(
    const nlohmann::json& head,
    const ad_utility::LazyJsonParser::Details& details) const {
  std::vector<std::string> vars;
  try {
    vars = head.at("vars").get<std::vector<std::string>>();
  } catch (...) {
    throw std::runtime_error(
        absl::StrCat("JSON result does not have the expected structure, as its "
                     "\"head\" section is not according to the SPARQL "
                     "standard. The \"head\" section is: '",
                     head.dump(), "'."));
  }

  ad_utility::HashSet<Variable> responseVars;
  for (const auto& v : vars) {
    responseVars.emplace("?" + v);
  }
  ad_utility::HashSet<Variable> expectedVars(
      parsedServiceClause_.visibleVariables_.begin(),
      parsedServiceClause_.visibleVariables_.end());

  if (responseVars != expectedVars) {
    throwErrorWithContext(
        absl::StrCat("Header row of JSON result for SERVICE query is \"",
                     absl::StrCat("?", absl::StrJoin(vars, " ?")),
                     "\", but expected \"",
                     absl::StrJoin(parsedServiceClause_.visibleVariables_, " ",
                                   Variable::AbslFormatter),
                     "\". Probable cause: The remote endpoint sent a JSON "
                     "response that is not according to the SPARQL Standard"),
        details.first100_, details.last100_);
  }
}

// ____________________________________________________________________________
void Service::throwErrorWithContext(std::string_view msg,
                                    std::string_view first100,
                                    std::string_view last100) const {
  const ad_utility::httpUtils::Url serviceUrl{
      asStringViewUnsafe(parsedServiceClause_.serviceIri_.getContent())};

  throw std::runtime_error(absl::StrCat(
      "Error while executing a SERVICE request to <", serviceUrl.asString(),
      ">: ", msg, ". First 100 bytes of the response: '", first100,
      (last100.empty() ? "'"
                       : absl::StrCat(", last 100 bytes: '", last100, "'"))));
}

// ____________________________________________________________________________
std::optional<std::string> Service::idToValueForValuesClause(
    const Index& index, Id id, const LocalVocab& localVocab) {
  using enum Datatype;
  const auto& optionalStringAndXsdType =
      ExportQueryExecutionTrees::idToStringAndType(index, id, localVocab);
  if (!optionalStringAndXsdType.has_value()) {
    AD_CORRECTNESS_CHECK(id.getDatatype() == Undefined);
    return "UNDEF";
  }
  const auto& [value, xsdType] = optionalStringAndXsdType.value();

  switch (id.getDatatype()) {
    case BlankNodeIndex:
      // Blank nodes are not allowed in a values clause. Additionally blank
      // nodes across a SERVICE endpoint are disjoint anyway, so rows that
      // contain blank nodes will never create matches and we can safely omit
      // them.
      return std::nullopt;
    case Int:
    case Double:
    case Bool:
      return value;
    default:
      if (xsdType) {
        return absl::StrCat("\"", value, "\"^^<", xsdType, ">");
      } else if (value.starts_with('<')) {
        return value;
      } else {
        return RdfEscaping::validRDFLiteralFromNormalized(value);
      }
  }
}

// ____________________________________________________________________________
void Service::precomputeSiblingResult(std::shared_ptr<Operation> left,
                                      std::shared_ptr<Operation> right,
                                      bool rightOnly, bool requestLaziness) {
  AD_CORRECTNESS_CHECK(left && right);

  auto skipSortOperation = [](std::shared_ptr<Operation>& op) {
    if (static_cast<bool>(std::dynamic_pointer_cast<Sort>(op))) {
      const auto& children = op->getChildren();
      AD_CORRECTNESS_CHECK(children.size() == 1);
      op = children[0]->getRootOperation();
    }
  };
  skipSortOperation(left);
  skipSortOperation(right);

  auto a = std::dynamic_pointer_cast<Service>(left);
  auto b = std::dynamic_pointer_cast<Service>(right);

  // The sibling is only precomputed iff
  // - `rightOnly` is true and the right operation is a Service
  // - or exactly one of the operations is a Service. If we could estimate
  // the result size of a Service, the Service with the smaller result could
  // be used as a sibling here.
  if ((rightOnly && !static_cast<bool>(b)) ||
      (!rightOnly && static_cast<bool>(a) == static_cast<bool>(b))) {
    return;
  }

  const auto& [service, sibling] = [&]() {
    if (b) {
      return std::tie(b, left);
    } else {
      AD_CORRECTNESS_CHECK(a);
      return std::tie(a, right);
    }
  }();
  AD_CORRECTNESS_CHECK(service != nullptr);

  auto addRuntimeInfo = [&](bool siblingUsed) {
    std::string_view v = siblingUsed ? "yes"sv : "no"sv;
    service->runtimeInfo().addDetail("optimized-with-sibling-result", v);
    sibling->runtimeInfo().addDetail("used-to-optimize-service-sibling", v);
  };

  auto siblingResult = sibling->getResult(
      false, requestLaziness ? ComputationMode::LAZY_IF_SUPPORTED
                             : ComputationMode::FULLY_MATERIALIZED);

  if (siblingResult->isFullyMaterialized()) {
    bool resultIsSmall = siblingResult->idTable().size() <=
                         RuntimeParameters().get<"service-max-value-rows">();
    if (resultIsSmall) {
      service->siblingInfo_.emplace(
          siblingResult, sibling->getExternallyVisibleVariableColumns(),
          sibling->getCacheKey());
    }
    sibling->precomputedResultBecauseSiblingOfService() =
        std::move(siblingResult);
    addRuntimeInfo(resultIsSmall);
    return;
  }

  // Creates a `Result::Generator` from partially materialized result data.
  auto partialResultGenerator =
      [](std::vector<Result::IdTableVocabPair> pairs,
         Result::LazyResult prevGenerator,
         ql::ranges::iterator_t<Result::LazyResult> it) -> Result::Generator {
    for (auto& pair : pairs) {
      co_yield pair;
    }
    for (auto& pair : ql::ranges::subrange{it, prevGenerator.end()}) {
      co_yield pair;
    }
  };

  // Start materializing the lazy `siblingResult`.
  size_t rows = 0;
  std::vector<Result::IdTableVocabPair> resultPairs;
  auto generator = std::move(siblingResult->idTables());
  const size_t maxValueRows =
      RuntimeParameters().get<"service-max-value-rows">();
  for (auto it = generator.begin(); it != generator.end(); ++it) {
    auto& pair = *it;
    rows += pair.idTable_.size();
    resultPairs.push_back(std::move(pair));

    if (rows > maxValueRows) {
      // Stop precomputation as the size of `siblingResult` exceeds the
      // threshold it is not useful for the service operation. Pass the
      // partially materialized result to the sibling.
      sibling->precomputedResultBecauseSiblingOfService() =
          std::make_shared<const Result>(
              partialResultGenerator(std::move(resultPairs),
                                     std::move(generator), std::move(++it)),
              siblingResult->sortedBy());
      addRuntimeInfo(false);
      return;
    }
  }

  // The `siblingResult` has been fully materialized, so it can now be
  // used in both sibling and service.
  Result::IdTableVocabPair siblingPair(
      IdTable{sibling->getResultWidth(),
              sibling->getExecutionContext()->getAllocator()},
      LocalVocab{});
  siblingPair.idTable_.reserve(rows);

  for (auto& pair : resultPairs) {
    siblingPair.idTable_.insertAtEnd(pair.idTable_);
    siblingPair.localVocab_.mergeWith(std::span{&pair.localVocab_, 1});
  }

  service->siblingInfo_.emplace(
      std::make_shared<Result>(std::move(siblingPair),
                               siblingResult->sortedBy()),
      sibling->getExternallyVisibleVariableColumns(), sibling->getCacheKey());

  sibling->precomputedResultBecauseSiblingOfService() =
      service->siblingInfo_->precomputedResult_;
  addRuntimeInfo(true);
}

// _____________________________________________________________________________
std::unique_ptr<Operation> Service::cloneImpl() const {
<<<<<<< HEAD
  return std::make_unique<Service>(_executionContext, parsedServiceClause_,
                                   networkFunctions_);
}

// _____________________________________________________________________________
void Service::handleChildRuntimeInfoUpdate(const std::string& msg) {
  try {
    childRuntimeInformation_ =
        std::make_shared<RuntimeInformation>(nlohmann::json::parse(msg));
  } catch (const nlohmann::json::parse_error&) {
  }
=======
  auto service = std::make_unique<Service>(
      _executionContext, parsedServiceClause_, getResultFunction_);
  service->cacheBreaker_ = cacheBreaker_;
  return service;
>>>>>>> 09d5caa4
}<|MERGE_RESOLUTION|>--- conflicted
+++ resolved
@@ -637,9 +637,10 @@
 
 // _____________________________________________________________________________
 std::unique_ptr<Operation> Service::cloneImpl() const {
-<<<<<<< HEAD
-  return std::make_unique<Service>(_executionContext, parsedServiceClause_,
-                                   networkFunctions_);
+  auto service = std::make_unique<Service>(
+      _executionContext, parsedServiceClause_, networkFunctions_);
+  service->cacheBreaker_ = cacheBreaker_;
+  return service;
 }
 
 // _____________________________________________________________________________
@@ -649,10 +650,4 @@
         std::make_shared<RuntimeInformation>(nlohmann::json::parse(msg));
   } catch (const nlohmann::json::parse_error&) {
   }
-=======
-  auto service = std::make_unique<Service>(
-      _executionContext, parsedServiceClause_, getResultFunction_);
-  service->cacheBreaker_ = cacheBreaker_;
-  return service;
->>>>>>> 09d5caa4
 }