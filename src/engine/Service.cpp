--- conflicted
+++ resolved
@@ -395,21 +395,12 @@
   } else if (type == "uri") {
     tc = TripleComponent::Iri::fromIrirefWithoutBrackets(value);
   } else if (type == "bnode") {
-<<<<<<< HEAD
     auto [it, wasNew] = blankNodeMap.try_emplace(value, Id());
     if (wasNew) {
       it->second = Id::makeFromBlankNodeIndex(
           localVocab->getBlankNodeIndex(blankNodeManagerPtr));
     }
     tc = it->second;
-=======
-    throw std::runtime_error(
-        "Blank nodes in the result of a SERVICE are currently not "
-        "supported. "
-        "For now, consider filtering them out using the ISBLANK function "
-        "or "
-        "converting them via the STR function.");
->>>>>>> fb7b50bb
   } else {
     throw std::runtime_error(absl::StrCat("Type ", type,
                                           " is undefined. The binding is: '",
