// Copyright 2011 - 2024, University of Freiburg
// Chair of Algorithms and Data Structures
// Authors: Björn Buchhold <buchhold@cs.uni-freiburg.de> [2011 - 2017]
//          Johannes Kalmbach <kalmbach@cs.uni-freiburg.de> [2017 - 2024]

#ifndef QLEVER_SRC_ENGINE_QUERYEXECUTIONCONTEXT_H
#define QLEVER_SRC_ENGINE_QUERYEXECUTIONCONTEXT_H

#include <memory>
#include <string>

#include "engine/QueryPlanningCostFactors.h"
#include "engine/Result.h"
#include "engine/RuntimeInformation.h"
#include "engine/SortPerformanceEstimator.h"
#include "global/Id.h"
#include "index/DeltaTriples.h"
#include "index/Index.h"
#include "util/Cache.h"
#include "util/ConcurrentCache.h"

// The value of the `QueryResultCache` below. It consists of a `Result` together
// with its `RuntimeInfo`.
class CacheValue {
 private:
  std::shared_ptr<Result> result_;
  RuntimeInformation runtimeInfo_;

 public:
  explicit CacheValue(Result result, RuntimeInformation runtimeInfo)
      : result_{std::make_shared<Result>(std::move(result))},
        runtimeInfo_{std::move(runtimeInfo)} {}

  CacheValue(CacheValue&&) = default;
  CacheValue(const CacheValue&) = delete;
  CacheValue& operator=(CacheValue&&) = default;
  CacheValue& operator=(const CacheValue&) = delete;

  const Result& resultTable() const noexcept { return *result_; }

  std::shared_ptr<const Result> resultTablePtr() const noexcept {
    return result_;
  }

  const RuntimeInformation& runtimeInfo() const noexcept {
    return runtimeInfo_;
  }

  static ad_utility::MemorySize getSize(const IdTable& idTable) {
    return ad_utility::MemorySize::bytes(idTable.size() * idTable.numColumns() *
                                         sizeof(Id));
  }

  // Calculates the `MemorySize` taken up by an instance of `CacheValue`.
  struct SizeGetter {
    ad_utility::MemorySize operator()(const CacheValue& cacheValue) const {
      if (const auto& resultPtr = cacheValue.result_; resultPtr) {
        return getSize(resultPtr->idTable());
      } else {
        return 0_B;
      }
    }
  };
};

// Forward declaration because of cyclic dependencies
class NamedQueryCache;

// The key for the `QueryResultCache` below. It consists of a `string` (the
// actual cache key of a `QueryExecutionTree` and the index of the
// `LocatedTriplesSnapshot` that was used to create the corresponding value.
// That way, two identical trees with different snapshot indices will have a
// different cache key. This has the (desired!) effect that UPDATE requests
// correctly invalidate preexisting cache results.
struct QueryCacheKey {
  std::string key_;
  size_t locatedTriplesSnapshotIndex_;

  bool operator==(const QueryCacheKey&) const = default;

  template <typename H>
  friend H AbslHashValue(H h, const QueryCacheKey& key) {
    return H::combine(std::move(h), key.key_, key.locatedTriplesSnapshotIndex_);
  }
};

// Threadsafe LRU cache for (partial) query results, that
// checks on insertion, if the result is currently being computed
// by another query.
using QueryResultCache = ad_utility::ConcurrentCache<
    ad_utility::LRUCache<QueryCacheKey, CacheValue, CacheValue::SizeGetter>>;

// Forward declaration because of cyclic dependency
class NamedQueryCache;

// Execution context for queries.
// Holds references to index and engine, implements caching.
class QueryExecutionContext {
 public:
  QueryExecutionContext(
      const Index& index, QueryResultCache* const cache,
      ad_utility::AllocatorWithLimit<Id> allocator,
      SortPerformanceEstimator sortPerformanceEstimator,
      NamedQueryCache* namedCache,
      std::function<void(std::string)> updateCallback =
          [](std::string) { /* No-op by default for testing */ },
      bool pinSubtrees = false, bool pinResult = false);

  QueryResultCache& getQueryTreeCache() { return *_subtreeCache; }

  [[nodiscard]] const Index& getIndex() const { return _index; }

  const LocatedTriplesSnapshot& locatedTriplesSnapshot() const {
    AD_CORRECTNESS_CHECK(sharedLocatedTriplesSnapshot_ != nullptr);
    return *sharedLocatedTriplesSnapshot_;
  }

  void clearCacheUnpinnedOnly() { getQueryTreeCache().clearUnpinnedOnly(); }

  [[nodiscard]] const SortPerformanceEstimator& getSortPerformanceEstimator()
      const {
    return _sortPerformanceEstimator;
  }

  [[nodiscard]] double getCostFactor(const std::string& key) const {
    return _costFactors.getCostFactor(key);
  };

  const ad_utility::AllocatorWithLimit<Id>& getAllocator() {
    return _allocator;
  }

  /// Function that serializes the given RuntimeInformation to JSON and
  /// calls the updateCallback with this JSON string.
  /// This is used to broadcast updates of any query to a third party
  /// while it's still running.
  /// \param runtimeInformation The `RuntimeInformation` to serialize
  void signalQueryUpdate(const RuntimeInformation& runtimeInformation) const {
    updateCallback_(nlohmann::ordered_json(runtimeInformation).dump());
  }

  bool _pinSubtrees;
  bool _pinResult;

  // If false, then no updates of the runtime information should be sent via the
  // websocket connection for performance reasons.
  bool areWebsocketUpdatesEnabled() const {
    return areWebsocketUpdatesEnabled_;
  }

  NamedQueryCache& namedQueryCache() {
    AD_CORRECTNESS_CHECK(namedQueryCache_ != nullptr);
    return *namedQueryCache_;
  }

  auto& pinWithExplicitName() { return pinWithExplicitName_; }
  const auto& pinWithExplicitName() const { return pinWithExplicitName_; }

 private:
  static bool areWebSocketUpdatesEnabled();
  const Index& _index;

  // When the `QueryExecutionContext` is constructed, get a stable read-only
  // snapshot of the current (located) delta triples. These can then be used
  // by the respective query without interfering with further incoming
  // update operations.
  SharedLocatedTriplesSnapshot sharedLocatedTriplesSnapshot_{
      _index.deltaTriplesManager().getCurrentSnapshot()};
  QueryResultCache* const _subtreeCache;
  // allocators are copied but hold shared state
  ad_utility::AllocatorWithLimit<Id> _allocator;
  QueryPlanningCostFactors _costFactors;
  SortPerformanceEstimator _sortPerformanceEstimator;
  std::function<void(std::string)> updateCallback_;
  // Cache the state of that runtime parameter to reduce the contention of the
  // mutex.
  bool areWebsocketUpdatesEnabled_ = areWebSocketUpdatesEnabled();
<<<<<<< HEAD

  NamedQueryCache* namedQueryCache_ = nullptr;

  std::optional<std::string> pinWithExplicitName_ = std::nullopt;
};
=======
};

#endif  // QLEVER_SRC_ENGINE_QUERYEXECUTIONCONTEXT_H
>>>>>>> 95e6371b
<|MERGE_RESOLUTION|>--- conflicted
+++ resolved
@@ -175,14 +175,10 @@
   // Cache the state of that runtime parameter to reduce the contention of the
   // mutex.
   bool areWebsocketUpdatesEnabled_ = areWebSocketUpdatesEnabled();
-<<<<<<< HEAD
 
   NamedQueryCache* namedQueryCache_ = nullptr;
 
   std::optional<std::string> pinWithExplicitName_ = std::nullopt;
 };
-=======
-};
 
-#endif  // QLEVER_SRC_ENGINE_QUERYEXECUTIONCONTEXT_H
->>>>>>> 95e6371b
+#endif  // QLEVER_SRC_ENGINE_QUERYEXECUTIONCONTEXT_H