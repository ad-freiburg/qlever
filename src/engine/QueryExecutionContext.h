--- conflicted
+++ resolved
@@ -74,42 +74,8 @@
 // Threadsafe LRU cache for (partial) query results, that
 // checks on insertion, if the result is currently being computed
 // by another query.
-<<<<<<< HEAD
-using ConcurrentLruCache = ad_utility::ConcurrentCache<
-    ad_utility::LRUCache<std::string, CacheValue, CacheValue::SizeGetter>>;
-using PinnedSizes =
-    ad_utility::Synchronized<ad_utility::HashMap<std::string, size_t>,
-                             std::shared_mutex>;
-class QueryResultCache : public ConcurrentLruCache {
- private:
-  PinnedSizes _pinnedSizes;
-
- public:
-  virtual ~QueryResultCache() = default;
-  void clearAll() override {
-    // The _pinnedSizes are not part of the (otherwise threadsafe) _cache
-    // and thus have to be manually locked.
-    auto lock = _pinnedSizes.wlock();
-    ConcurrentLruCache::clearAll();
-    lock->clear();
-  }
-  // Inherit the constructor.
-  using ConcurrentLruCache::ConcurrentLruCache;
-  const PinnedSizes& pinnedSizes() const { return _pinnedSizes; }
-  PinnedSizes& pinnedSizes() { return _pinnedSizes; }
-  std::optional<size_t> getPinnedSize(const std::string& key) {
-    auto rlock = _pinnedSizes.rlock();
-    if (rlock->contains(key)) {
-      return rlock->at(key);
-    } else {
-      return std::nullopt;
-    }
-  }
-};
-=======
 using QueryResultCache = ad_utility::ConcurrentCache<
     ad_utility::LRUCache<string, CacheValue, CacheValue::SizeGetter>>;
->>>>>>> 0b9d26f5
 
 // Execution context for queries.
 // Holds references to index and engine, implements caching.
