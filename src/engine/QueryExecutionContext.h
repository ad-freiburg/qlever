--- conflicted
+++ resolved
@@ -114,18 +114,12 @@
     return *sharedLocatedTriplesSnapshot_;
   }
 
-<<<<<<< HEAD
+  LocatedTriplesVersion sharedLocatedTriplesSnapshot() const {
+    return sharedLocatedTriplesSnapshot_;
+  }
+
   // Set the `LocatedTriplesVersion` for evaluating queries. The new version
   // will be used for evaluating queries after this call.
-=======
-  SharedLocatedTriplesSnapshot sharedLocatedTriplesSnapshot() const {
-    return sharedLocatedTriplesSnapshot_;
-  }
-
-  // This function retrieves the most recent `LocatedTriplesSnapshot` and stores
-  // it in the `QueryExecutionContext`. The new snapshot will be used for
-  // evaluating queries after this call.
->>>>>>> b6513dc5
   //
   // NOTE: This is a dangerous function. It may only be called if no query with
   // the context is currently running.
