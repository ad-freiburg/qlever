// Copyright 2011 - 2024, University of Freiburg
// Chair of Algorithms and Data Structures
// Authors: Björn Buchhold <buchhold@cs.uni-freiburg.de> [2011 - 2017]
//          Johannes Kalmbach <kalmbach@cs.uni-freiburg.de> [2017 - 2024]

#ifndef QLEVER_SRC_ENGINE_QUERYEXECUTIONCONTEXT_H
#define QLEVER_SRC_ENGINE_QUERYEXECUTIONCONTEXT_H

#include <memory>
#include <string>

#include "engine/QueryPlanningCostFactors.h"
#include "engine/Result.h"
#include "engine/RuntimeInformation.h"
#include "engine/SortPerformanceEstimator.h"
#include "global/Id.h"
#include "index/DeltaTriples.h"
#include "index/Index.h"
#include "util/Cache.h"
#include "util/ConcurrentCache.h"

// The value of the `QueryResultCache` below. It consists of a `Result` together
// with its `RuntimeInfo`.
class CacheValue {
 private:
  std::shared_ptr<Result> result_;
  RuntimeInformation runtimeInfo_;

 public:
  explicit CacheValue(Result result, RuntimeInformation runtimeInfo)
      : result_{std::make_shared<Result>(std::move(result))},
        runtimeInfo_{std::move(runtimeInfo)} {}

  CacheValue(CacheValue&&) = default;
  CacheValue(const CacheValue&) = delete;
  CacheValue& operator=(CacheValue&&) = default;
  CacheValue& operator=(const CacheValue&) = delete;

  const Result& resultTable() const noexcept { return *result_; }

  std::shared_ptr<const Result> resultTablePtr() const noexcept {
    return result_;
  }

  const RuntimeInformation& runtimeInfo() const noexcept {
    return runtimeInfo_;
  }

  static ad_utility::MemorySize getSize(const IdTable& idTable) {
    return ad_utility::MemorySize::bytes(idTable.size() * idTable.numColumns() *
                                         sizeof(Id));
  }

  // Calculates the `MemorySize` taken up by an instance of `CacheValue`.
  struct SizeGetter {
    ad_utility::MemorySize operator()(const CacheValue& cacheValue) const {
      if (const auto& resultPtr = cacheValue.result_; resultPtr) {
        return getSize(resultPtr->idTable());
      } else {
        return 0_B;
      }
    }
  };
};

// The key for the `QueryResultCache` below. It consists of a `string` (the
// actual cache key of a `QueryExecutionTree` and the index of the
// `LocatedTriplesSnapshot` that was used to create the corresponding value.
// That way, two identical trees with different snapshot indices will have a
// different cache key. This has the (desired!) effect that UPDATE requests
// correctly invalidate preexisting cache results.
struct QueryCacheKey {
  std::string key_;
  size_t locatedTriplesSnapshotIndex_;

  bool operator==(const QueryCacheKey&) const = default;

  template <typename H>
  friend H AbslHashValue(H h, const QueryCacheKey& key) {
    return H::combine(std::move(h), key.key_, key.locatedTriplesSnapshotIndex_);
  }
};

// Threadsafe LRU cache for (partial) query results, that
// checks on insertion, if the result is currently being computed
// by another query.
using QueryResultCache = ad_utility::ConcurrentCache<
    ad_utility::LRUCache<QueryCacheKey, CacheValue, CacheValue::SizeGetter>>;

// Forward declaration because of cyclic dependency
class NamedQueryCache;

// Execution context for queries.
// Holds references to index and engine, implements caching.
class QueryExecutionContext {
 public:
  QueryExecutionContext(
      const Index& index, QueryResultCache* const cache,
      ad_utility::AllocatorWithLimit<Id> allocator,
      SortPerformanceEstimator sortPerformanceEstimator,
      NamedQueryCache* namedCache,
      std::function<void(std::string)> updateCallback =
          [](std::string) { /* No-op by default for testing */ },
      bool pinSubtrees = false, bool pinResult = false);

  QueryResultCache& getQueryTreeCache() { return *_subtreeCache; }

  [[nodiscard]] const Index& getIndex() const { return _index; }

  const LocatedTriplesSnapshot& locatedTriplesSnapshot() const {
    AD_CORRECTNESS_CHECK(sharedLocatedTriplesSnapshot_ != nullptr);
    return *sharedLocatedTriplesSnapshot_;
  }

  // This function retrieves the most recent `LocatedTriplesSnapshot` and stores
  // it in the `QueryExecutionContext`. The new snapshot will be used for
  // evaluating queries after this call.
  //
  // NOTE: This is a dangerous function. It may only be called if no query with
  // the context is currently running.
  //
  // This function is only needed for chained updates, which have to see the
  // effect of previous updates but use the same execution context. Chained
  // updates are processed strictly sequentially, so this use case works.
  void updateLocatedTriplesSnapshot() {
    sharedLocatedTriplesSnapshot_ =
        _index.deltaTriplesManager().getCurrentSnapshot();
  }

  void clearCacheUnpinnedOnly() { getQueryTreeCache().clearUnpinnedOnly(); }

  [[nodiscard]] const SortPerformanceEstimator& getSortPerformanceEstimator()
      const {
    return _sortPerformanceEstimator;
  }

  [[nodiscard]] double getCostFactor(const std::string& key) const {
    return _costFactors.getCostFactor(key);
  };

  const ad_utility::AllocatorWithLimit<Id>& getAllocator() {
    return _allocator;
  }

  /// Function that serializes the given RuntimeInformation to JSON and
  /// calls the updateCallback with this JSON string.
  /// This is used to broadcast updates of any query to a third party
  /// while it's still running.
  /// \param runtimeInformation The `RuntimeInformation` to serialize
  void signalQueryUpdate(const RuntimeInformation& runtimeInformation) const {
    updateCallback_(nlohmann::ordered_json(runtimeInformation).dump());
  }

  bool _pinSubtrees;
  bool _pinResult;

  // If false, then no updates of the runtime information should be sent via the
  // websocket connection for performance reasons.
  bool areWebsocketUpdatesEnabled() const {
    return areWebsocketUpdatesEnabled_;
  }

  NamedQueryCache& namedQueryCache() {
    AD_CORRECTNESS_CHECK(namedQueryCache_ != nullptr);
    return *namedQueryCache_;
  }

  auto& pinWithExplicitName() { return pinWithExplicitName_; }
  const auto& pinWithExplicitName() const { return pinWithExplicitName_; }

 private:
  static bool areWebSocketUpdatesEnabled();
  const Index& _index;

  // When the `QueryExecutionContext` is constructed, get a stable read-only
  // snapshot of the current (located) delta triples. These can then be used
  // by the respective query without interfering with further incoming
  // update operations.
  SharedLocatedTriplesSnapshot sharedLocatedTriplesSnapshot_{
      _index.deltaTriplesManager().getCurrentSnapshot()};
  QueryResultCache* const _subtreeCache;
  // allocators are copied but hold shared state
  ad_utility::AllocatorWithLimit<Id> _allocator;
  QueryPlanningCostFactors _costFactors;
  SortPerformanceEstimator _sortPerformanceEstimator;
  std::function<void(std::string)> updateCallback_;
  // Cache the state of that runtime parameter to reduce the contention of the
  // mutex.
  bool areWebsocketUpdatesEnabled_ = areWebSocketUpdatesEnabled();
<<<<<<< HEAD

  NamedQueryCache* namedQueryCache_ = nullptr;

  std::optional<std::string> pinWithExplicitName_ = std::nullopt;
};
=======
};

#endif  // QLEVER_SRC_ENGINE_QUERYEXECUTIONCONTEXT_H
>>>>>>> 1074cabe
<|MERGE_RESOLUTION|>--- conflicted
+++ resolved
@@ -187,14 +187,10 @@
   // Cache the state of that runtime parameter to reduce the contention of the
   // mutex.
   bool areWebsocketUpdatesEnabled_ = areWebSocketUpdatesEnabled();
-<<<<<<< HEAD
 
   NamedQueryCache* namedQueryCache_ = nullptr;
 
   std::optional<std::string> pinWithExplicitName_ = std::nullopt;
 };
-=======
-};
 
-#endif  // QLEVER_SRC_ENGINE_QUERYEXECUTIONCONTEXT_H
->>>>>>> 1074cabe
+#endif  // QLEVER_SRC_ENGINE_QUERYEXECUTIONCONTEXT_H