--- conflicted
+++ resolved
@@ -88,11 +88,7 @@
     ad_utility::LRUCache<QueryCacheKey, CacheValue, CacheValue::SizeGetter>>;
 
 // Forward declaration because of cyclic dependency
-<<<<<<< HEAD
-class NamedQueryCache;
-=======
 class NamedResultCache;
->>>>>>> e1aeeb8f
 
 // Execution context for queries.
 // Holds references to index and engine, implements caching.
@@ -102,11 +98,7 @@
       const Index& index, QueryResultCache* const cache,
       ad_utility::AllocatorWithLimit<Id> allocator,
       SortPerformanceEstimator sortPerformanceEstimator,
-<<<<<<< HEAD
-      NamedQueryCache* namedCache,
-=======
       NamedResultCache* namedResultCache,
->>>>>>> e1aeeb8f
       std::function<void(std::string)> updateCallback =
           [](std::string) { /* No-op by default for testing */ },
       bool pinSubtrees = false, bool pinResult = false);
@@ -169,34 +161,25 @@
   }
 
   // Access the cache for explicitly named query.
-<<<<<<< HEAD
-  NamedQueryCache& namedQueryCache() {
-    AD_CORRECTNESS_CHECK(namedQueryCache_ != nullptr);
-    return *namedQueryCache_;
-  }
-
-  // If `pinWithExplicitName_` is set, then the result of the query that is
+  NamedResultCache& namedResultCache() {
+    AD_CORRECTNESS_CHECK(namedResultCache_ != nullptr);
+    return *namedResultCache_;
+  }
+
+  // If `pinResultWithName_` is set, then the result of the query that is
   // executed using this context will be stored in the `namedQueryCache()` using
-  // the string given in `PinWithExplicitName` as the query name. If
+  // the string given in `PinResultWithName` as the query name. If
   // `sjIndexVar_` is also set, a geo index is built and cached in-memory on the
-  // column of this variable. If `pinWithExplicitName_` is `nullopt`, no
+  // column of this variable. If `pinResultWithName_` is `nullopt`, no
   // pinning is done.
-  struct PinWithExplicitName {
+  struct PinResultWithName {
     std::string name_;
     std::optional<Variable> sjIndexVar_ = std::nullopt;
   };
-  auto& pinWithExplicitName() { return pinWithExplicitName_; }
-  const auto& pinWithExplicitName() const { return pinWithExplicitName_; }
-=======
-  NamedResultCache& namedResultCache() {
-    AD_CORRECTNESS_CHECK(namedResultCache_ != nullptr);
-    return *namedResultCache_;
-  }
 
   // Accessors; see `pinResultWithName_` for an explanation.
   auto& pinResultWithName() { return pinResultWithName_; }
   const auto& pinResultWithName() const { return pinResultWithName_; }
->>>>>>> e1aeeb8f
 
  private:
   static bool areWebSocketUpdatesEnabled();
@@ -218,20 +201,13 @@
   // mutex.
   bool areWebsocketUpdatesEnabled_ = areWebSocketUpdatesEnabled();
 
-<<<<<<< HEAD
-  // A cache for named queries.
-  NamedQueryCache* namedQueryCache_ = nullptr;
-
-  // See the getter with the same name for documentation.
-  std::optional<PinWithExplicitName> pinWithExplicitName_ = std::nullopt;
-=======
   // The cache for named results.
   NamedResultCache* namedResultCache_ = nullptr;
 
-  // Name under which the result of the query that is executed using this
-  // context should be cached. When `std::nullopt`, the result is not cached.
-  std::optional<std::string> pinResultWithName_ = std::nullopt;
->>>>>>> e1aeeb8f
+  // Name (and optional variable for geometry index) under which the result of
+  // the query that is executed using this context should be cached. When
+  // `std::nullopt`, the result is not cached.
+  std::optional<PinResultWithName> pinResultWithName_ = std::nullopt;
 };
 
 #endif  // QLEVER_SRC_ENGINE_QUERYEXECUTIONCONTEXT_H