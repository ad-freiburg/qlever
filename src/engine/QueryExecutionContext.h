--- conflicted
+++ resolved
@@ -157,8 +157,6 @@
 
  private:
   static bool areWebSocketUpdatesEnabled();
-
- private:
   const Index& _index;
 
   // When the `QueryExecutionContext` is constructed, get a stable read-only
@@ -175,14 +173,9 @@
   std::function<void(std::string)> updateCallback_;
   // Cache the state of that runtime parameter to reduce the contention of the
   // mutex.
-<<<<<<< HEAD
-  bool areWebsocketUpdatesEnabled_ =
-      RuntimeParameters().get<"websocket-updates-enabled">();
+  bool areWebsocketUpdatesEnabled_ = areWebSocketUpdatesEnabled();
 
   NamedQueryCache* namedQueryCache_ = nullptr;
 
   std::optional<std::string> pinWithExplicitName_ = std::nullopt;
-=======
-  bool areWebsocketUpdatesEnabled_ = areWebSocketUpdatesEnabled();
->>>>>>> 12134377
 };