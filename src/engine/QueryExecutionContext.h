--- conflicted
+++ resolved
@@ -237,14 +237,12 @@
   // `std::nullopt`, the result is not cached.
   std::optional<PinResultWithName> pinResultWithName_ = std::nullopt;
 
-<<<<<<< HEAD
   MaterializedViewsManager* materializedViewsManager_ = nullptr;
-=======
+
   // The last point in time when a websocket update was sent. This is used for
   // limiting the update frequency when `sendPriority` is `IfDue`.
   mutable std::chrono::steady_clock::time_point lastWebsocketUpdate_ =
       std::chrono::steady_clock::time_point::min();
->>>>>>> 9d855f0e
 };
 
 #endif  // QLEVER_SRC_ENGINE_QUERYEXECUTIONCONTEXT_H