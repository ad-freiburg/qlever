// Copyright 2018, University of Freiburg,
// Chair of Algorithms and Data Structures.
// Author: Florian Kramer (florian.kramer@mail.uni-freiburg.de)
#pragma once

#include <memory>
#include <string>
#include <utility>
#include <vector>

#include "../global/Pattern.h"
#include "../parser/ParsedQuery.h"
#include "./Operation.h"
#include "./QueryExecutionTree.h"

using std::string;
using std::vector;

// This Operation takes a ResultTable with at least one column containing ids,
// and a column index referring to such a column. It then creates a ResultTable
// containing two columns, the first one filled with the ids of all predicates
// for which there is an entry in the index with one of the entities in the
// specified input column as its subject. The second output column contains a
// count of how many of the input entities fulfill that requirement for that
// predicate. This operation requires the use of the usePatterns option both
// when building as well as when loading the index.
class CountAvailablePredicates : public Operation {
 private:
  std::shared_ptr<QueryExecutionTree> _subtree;
  size_t _subjectColumnIndex;
  Variable _predicateVariable;
  Variable _countVariable;

 public:
  /**
   * @brief Creates a new CountAvailablePredicates operation that returns
   * predicates and their counts for all entities.
   */
  explicit CountAvailablePredicates(QueryExecutionContext* qec,
                                    Variable predicateVariable,
                                    Variable countVariable);

  /**
   * @brief Creates a new CountAvailablePredicates operation that returns
   * predicates and their counts for the entities in column subjectColumnIndex
   * of the result of subtree.
   */
  CountAvailablePredicates(QueryExecutionContext* qec,
                           std::shared_ptr<QueryExecutionTree> subtree,
                           size_t subjectColumnIndex,
                           Variable predicateVariable, Variable countVariable);

 protected:
  [[nodiscard]] string asStringImpl(size_t indent) const override;

 public:
  [[nodiscard]] string getDescriptor() const override;

  [[nodiscard]] size_t getResultWidth() const override;

  [[nodiscard]] vector<ColumnIndex> resultSortedOn() const override;

  vector<QueryExecutionTree*> getChildren() override {
    using R = vector<QueryExecutionTree*>;
    return _subtree != nullptr ? R{_subtree.get()} : R{};
  }

  void setTextLimit(size_t limit) override {
    if (_subtree != nullptr) {
      _subtree->setTextLimit(limit);
    }
  }

  bool knownEmptyResult() override {
    if (_subtree != nullptr) {
      return _subtree->knownEmptyResult();
    }
    return false;
  }

  float getMultiplicity(size_t col) override;

 private:
  uint64_t getSizeEstimateBeforeLimit() override;

 public:
  size_t getCostEstimate() override;

  // This method is declared here solely for unit testing purposes
  /**
   * @brief Computes all relations that have one of input[inputCol]'s entities
   *        as a subject and counts the number of their occurrences.
   * @param input The input table of entity ids
   * @param result A table with two columns, one for predicate ids,
   *               one for counts
   * @param patterns A mapping from pattern ids to patterns
   * @param subjectColumnIdx The column containing the entities for which the
   *                      relations should be counted.
   * @param patternColumnIdx The column containing the pattern IDs (previously
   * obtained via a scan of the `ql:has-pattern` predicate.
   */
  template <size_t I>
<<<<<<< HEAD
  static void computePatternTrick(const IdTable& input, IdTable* result,
                                  const CompactVectorOfStrings<Id>& patterns,
                                  size_t subjectColumnIdx,
                                  size_t patternColumnIdx,
                                  RuntimeInformation* runtimeInfo);

  void computePatternTrickAllEntities(
      IdTable* result, const CompactVectorOfStrings<Id>& patterns) const;

  // Getters for testing.
  size_t subjectColumnIndex() const { return _subjectColumnIndex; }
  const Variable& predicateVariable() const { return _predicateVariable; }
  const Variable& countVariable() const { return _countVariable; }
=======
  static void computePatternTrick(
      const IdTable& input, IdTable* result,
      const vector<PatternID>& hasPattern,
      const CompactVectorOfStrings<Id>& hasPredicate,
      const CompactVectorOfStrings<Id>& patterns, size_t subjectColumn,
      RuntimeInformation& runtimeInfo);

  static void computePatternTrickAllEntities(
      IdTable* result, const vector<PatternID>& hasPattern,
      const CompactVectorOfStrings<Id>& hasPredicate,
      const CompactVectorOfStrings<Id>& patterns);
>>>>>>> e9324895

 private:
  ResultTable computeResult() override;
  [[nodiscard]] VariableToColumnMap computeVariableToColumnMap() const override;
};<|MERGE_RESOLUTION|>--- conflicted
+++ resolved
@@ -100,12 +100,11 @@
    * obtained via a scan of the `ql:has-pattern` predicate.
    */
   template <size_t I>
-<<<<<<< HEAD
   static void computePatternTrick(const IdTable& input, IdTable* result,
                                   const CompactVectorOfStrings<Id>& patterns,
                                   size_t subjectColumnIdx,
                                   size_t patternColumnIdx,
-                                  RuntimeInformation* runtimeInfo);
+                                  RuntimeInformation& runtimeInfo);
 
   void computePatternTrickAllEntities(
       IdTable* result, const CompactVectorOfStrings<Id>& patterns) const;
@@ -114,19 +113,6 @@
   size_t subjectColumnIndex() const { return _subjectColumnIndex; }
   const Variable& predicateVariable() const { return _predicateVariable; }
   const Variable& countVariable() const { return _countVariable; }
-=======
-  static void computePatternTrick(
-      const IdTable& input, IdTable* result,
-      const vector<PatternID>& hasPattern,
-      const CompactVectorOfStrings<Id>& hasPredicate,
-      const CompactVectorOfStrings<Id>& patterns, size_t subjectColumn,
-      RuntimeInformation& runtimeInfo);
-
-  static void computePatternTrickAllEntities(
-      IdTable* result, const vector<PatternID>& hasPattern,
-      const CompactVectorOfStrings<Id>& hasPredicate,
-      const CompactVectorOfStrings<Id>& patterns);
->>>>>>> e9324895
 
  private:
   ResultTable computeResult() override;
