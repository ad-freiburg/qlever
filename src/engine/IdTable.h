// Copyright 2019, University of Freiburg,
// Chair of Algorithms and Data Structures.
// Author: Florian Kramer (florian.kramer@mail.uni-freiburg.de)

#pragma once

#include <array>
#include <cassert>
#include <cstdlib>
#include <cstring>
#include <initializer_list>
#include <ostream>
#include "../global/Id.h"
#include "../util/Log.h"

namespace detail {
// The actual data storage of the Id Tables, basically a wrapper around a
// std::vector<Id>
struct IdTableVectorWrapper {
  static constexpr bool ManagesStorage = true;  // is able to grow/allocate
  std::vector<Id> _data;

  IdTableVectorWrapper() = default;

  // construct from c-style array by copying the content
  explicit IdTableVectorWrapper(const Id* const ptr, size_t sz) {
    _data.assign(ptr, ptr + sz);
  }

  // unified interface to the data
  Id* data() noexcept { return _data.data(); }
  [[nodiscard]] const Id* data() const noexcept { return _data.data(); }

  bool empty() const { return _data.empty(); }
};

// similar interface to the IdTableVectorWrapper but doesn't own storage, used
// for cheap to copy const views into IdTables
struct IdTableViewWrapper {
  static constexpr bool ManagesStorage =
      false;  // is not able to grow and allocate
  const Id* _data;
  const size_t _size;

  IdTableViewWrapper() = delete;

  IdTableViewWrapper(const IdTableViewWrapper&) noexcept = default;

  // construct as a view into an owning VectorWrapper
  explicit IdTableViewWrapper(const IdTableVectorWrapper& rhs) noexcept
      : _data(rhs.data()), _size(rhs._data.size()) {}

  // convert to an owning VectorWrapper by making a copy. Explicit since
  // expensive
  explicit operator IdTableVectorWrapper() const {
    return IdTableVectorWrapper(_data, _size);
  }

  // access interface to the data
  [[nodiscard]] const Id* data() const noexcept { return _data; }

  bool empty() const noexcept { return _size == 0; }
};

// Random Access Iterator for an IdTable (basically a 2d array with compile-time
// fixed width only depends on the number of columns and not on the underlying
// storage model, so create this as a separate class
// with CONST = true we get a const_iterator
template <int COLS, bool CONST = false>
class IdTableIterator {
 public:
  // iterator traits types
  using difference_type = ssize_t;
  using value_type = std::array<Id, COLS>;
  using pointer = std::conditional_t<CONST, const value_type*, value_type*>;
  using reference = std::conditional_t<CONST, const value_type&, value_type&>;
  using iterator_category = std::random_access_iterator_tag;

 private:
  using data_t = std::conditional_t<CONST, const Id*, Id*>;
  data_t _data = nullptr;
  size_t _row = 0;

 public:
  IdTableIterator() = default;
  ~IdTableIterator() = default;
  // copy constructor and assignment are auto-generated

  // This constructor has to take three arguments for compatibility with
  // IdTableImpl<0> which doesn't know the number of columns at compile time.
  // To prevent compiler warnings about unused parameters the third parameter
  // (the number of columns) is not given a name.
  IdTableIterator(data_t data, size_t row, size_t) noexcept
      : _data(data), _row(row) {}

  // the const and non-const iterators are friends
  friend class IdTableIterator<COLS, !CONST>;

  // Allow "copy" construction of const iterator from
  // non-const iterator
  template <bool OTHERC, bool MYC = CONST, typename = std::enable_if_t<MYC>>
  IdTableIterator(const IdTableIterator<COLS, OTHERC>& other)
      : _data(other._data), _row(other._row) {}

  // Allow assignment of const iterator from non-const
  // iterator
  template <bool OTHERC, bool MYC = CONST, typename = std::enable_if_t<MYC>>
  IdTableIterator& operator=(const IdTableIterator<COLS, OTHERC>& other) {
    _data = other._data;
    _row = other._row;
    return *this;
  }

  // prefix increment
  IdTableIterator& operator++() {
    ++_row;
    return *this;
  }

  // multistep increment
  IdTableIterator& operator+=(difference_type i) {
    _row += i;
    return *this;
  }

  // postfix increment
  IdTableIterator operator++(int) & {
    IdTableIterator tmp(*this);
    ++_row;
    return tmp;
  }

  // prefix decrement
  IdTableIterator& operator--() {
    --_row;
    return *this;
  }

  // multistep decrement
  IdTableIterator& operator-=(difference_type i) {
    _row -= i;
    return *this;
  }

  // postfix decrement
  IdTableIterator operator--(int) & {
    IdTableIterator tmp(*this);
    --_row;
    return tmp;
  }

  IdTableIterator operator+(difference_type i) const {
    return IdTableIterator(_data, _row + i, COLS);
  }

  IdTableIterator operator-(difference_type i) const {
    return IdTableIterator(_data, _row - i, COLS);
  }

  difference_type operator-(const IdTableIterator& other) const {
    return _row - other._row;
  }

  bool operator==(IdTableIterator const& other) const {
    return _data == other._data && _row == other._row;
  }

  bool operator!=(IdTableIterator const& other) const {
    return _data != other._data || _row != other._row;
  }

  bool operator<(const IdTableIterator& other) const {
    return _row < other._row;
  }

  bool operator>(const IdTableIterator& other) const {
    return _row > other._row;
  }

  bool operator<=(const IdTableIterator& other) const {
    return _row <= other._row;
  }

  bool operator>=(const IdTableIterator& other) const {
    return _row >= other._row;
  }

  // disable for the const_iterator
  template <bool C = CONST, typename = std::enable_if_t<!C>>
  value_type& operator*() {
    return *reinterpret_cast<value_type*>(_data + (_row * COLS));
  }

  const value_type& operator*() const {
    return *reinterpret_cast<const value_type*>(_data + (_row * COLS));
  }

  // This has to return a pointer to the current element to meet standard
  // semantics.
  template <bool C = CONST, typename = std::enable_if_t<!C>>
  pointer operator->() {
    return _data + (_row * COLS);
  }

  const value_type* operator->() const { return _data + (_row * COLS); }

  // access the element that is i steps ahead
  // used by the parallel sorting in GCC
  template <bool C = CONST, typename = std::enable_if_t<!C>>
  reference operator[](difference_type i) {
    return *reinterpret_cast<pointer>(_data + (_row + i) * COLS);
  }

  const value_type& operator[](difference_type i) const {
    return *reinterpret_cast<const value_type*>(_data + (_row + i) * COLS);
  }

  [[nodiscard]] size_t row() const { return _row; }

  [[nodiscard]] size_t cols() const { return COLS; }

  [[nodiscard]] size_t size() const { return COLS; }
};

/**
 * @brief This struct is used to store all the template specialized data and
 * methods of the IdTable class. This way less code of the IdTable has to
 * be duplicated.
 *
 * @tparam COLS The number of columns (> 0 for this implementation)
 * @tparam DATA IdTableVectorWrapper or IdTableViewWrapper (data storage that
 *allows access to an (const) Id* )
 **/
template <int COLS, typename DATA>
class IdTableImpl {
 protected:
  size_t _size = 0;
  size_t _capacity = 0;
  DATA _data;  // something that lets us access a (const) Id*, might or might
               // not own its storage

  template <int INCOLS, typename INDATA>
  friend class IdTableImpl;  // make the conversions work from static to dynamic
                             // etc.

  // these constructors are protected so they can only be used by the
  // moveToStatic and moveToStaticView functions of the IdTableStatic class
  template <int INCOLS, typename INDATA,
            typename = std::enable_if_t<INCOLS == 0 || INCOLS == COLS>>
  IdTableImpl(const IdTableImpl<INCOLS, INDATA>& o)
      : _size(o._size), _capacity(o._capacity), _data(DATA(o._data)) {
    assert(cols() == o.cols());
  }

  template <int INCOLS, typename INDATA,
            typename = std::enable_if_t<INCOLS == 0 || INCOLS == COLS>>
  IdTableImpl(IdTableImpl<INCOLS, INDATA>&& o) noexcept
      : _size(std::move(o._size)),
        _capacity(std::move(o._capacity)),
        _data(std::move(o._data)) {
    assert(cols() == o.cols());
  }

 public:
  IdTableImpl() = default;

  class RowHashImpl {
    size_t operator()(const std::array<Id, COLS>& row) {
      size_t hash = 0;
      for (size_t i = 0; i < row.size(); ++i) {
        hash ^= std::hash<Id>()(row[i]);
      }
      return 0;
    };
  };

  using const_row_type = const std::array<Id, COLS>;
  using row_type = const std::array<Id, COLS>;
  using const_row_reference = const_row_type&;
  using row_reference = row_type&;
<<<<<<< HEAD
  using RowHash = RowHashImpl;
=======
  using iterator = IdTableIterator<COLS, false>;
  using const_iterator = IdTableIterator<COLS, true>;
>>>>>>> 4cb41e02

  const_row_reference getConstRow(size_t row) const {
    return *reinterpret_cast<const_row_type*>(data() + (row * COLS));
  }

  row_reference getRow(size_t row) {
    return *reinterpret_cast<row_type*>(data() + (row * COLS));
  }

 public:
  constexpr size_t cols() const { return COLS; }

 protected:
  // Access to the storage as raw pointers
  const Id* data() const { return _data.data(); }

  // This ensures the name _cols is always defined within the IdTableImpl
  // and allows for uniform usage.
  static constexpr int _cols = COLS;

  void setCols(size_t cols) { (void)cols; };
};

// ConstRow is a read-only view into a dynamic width IdTable which also stores
// its width
class ConstRow final {
 private:
  const Id* _data;
  size_t _cols;
  template <bool B>
  friend class IdTableDynamicIterator;

 public:
  ConstRow(const Id* data, size_t cols) : _data(data), _cols(cols) {}

  ConstRow(const ConstRow& other) = default;

  ConstRow(ConstRow&& other) = default;

  ConstRow& operator=(const ConstRow& other) = delete;
  ConstRow& operator=(ConstRow&& other) = delete;

  bool operator==(ConstRow& other) const {
    bool matches = _cols == other._cols;
    for (size_t i = 0; matches && i < _cols; i++) {
      matches &= _data[i] == other._data[i];
    }
    return matches;
  }

  const Id& operator[](size_t i) const { return *(_data + i); }

  const Id* data() const { return _data; }

  size_t size() const { return _cols; }

  inline friend std::ostream& operator<<(std::ostream& out,
                                         const ConstRow&& row) {
    for (size_t col = 0; col < row.size(); col++) {
      out << row[col] << ", ";
    }
    out << std::endl;
    return out;
  }
};

/**
 * This provides access to a single row of a Table. The class can optionally
 * manage its own data, allowing for it to be swappable (otherwise swapping
 * two rows during e.g. a std::sort would lead to bad behaviour).
 **/
class Row {
  Id* _data;
  size_t _cols;
  bool _allocated;

  template <bool C>
  friend class IdTableDynamicIterator;

 public:
  explicit Row(size_t cols)
      : _data(new Id[cols]), _cols(cols), _allocated(true) {}

  Row(Id* data, size_t cols) : _data(data), _cols(cols), _allocated(false) {}

  virtual ~Row() {
    if (_allocated) {
      delete[] _data;
    }
  }

  Row(const Row& other)
      : _data(new Id[other._cols]), _cols(other._cols), _allocated(true) {
    std::memcpy(_data, other._data, sizeof(Id) * _cols);
  }

  Row(Row&& other)
      : _data(other._allocated ? other._data : new Id[other._cols]),
        _cols(other._cols),
        _allocated(true) {
    if (other._allocated) {
      other._data = nullptr;
    } else {
      std::memcpy(_data, other._data, sizeof(Id) * _cols);
    }
  }

  Row& operator=(const Row& other) {
    // Check for self assignment.
    if (&other == this) {
      return *this;
    }
    if (_allocated) {
      // If we manage our own storage recreate that to fit the other row
      delete[] _data;
      _data = new Id[other._cols];
      _cols = other._cols;
    }
    // Copy over the data from the other row to this row
    if (_cols == other._cols && _data != nullptr && other._data != nullptr) {
      std::memcpy(_data, other._data, sizeof(Id) * _cols);
    } else {
    }

    return *this;
  }

  Row& operator=(Row&& other) {
    // Check for self assignment.
    if (&other == this) {
      return *this;
    }
    // This class cannot use move semantics if at least one of the two
    // rows invovlved in an assigment does not manage its data, but rather
    // functions as a view into an IdTable
    if (_allocated) {
      // If we manage our own storage recreate that to fit the other row
      delete[] _data;
      if (other._allocated) {
        // Both rows manage their own storage so we can take advantage
        // of move semantics.
        _data = other._data;
        _cols = other._cols;

        // otherwise the data will be deleted unexpectedly
        other._data = nullptr;

        return *this;
      } else {
        _data = new Id[other._cols];
        _cols = other._cols;
      }
    }
    // Copy over the data from the other row to this row
    if (_cols == other._cols && _data != nullptr && other._data != nullptr) {
      std::memcpy(_data, other._data, sizeof(Id) * _cols);
    }
    return *this;
  }

  bool operator==(const Row& other) const {
    return _cols == other._cols &&
           std::equal(_data, _data + _cols, other._data);
  }

  Id& operator[](size_t i) { return *(_data + i); }

  const Id& operator[](size_t i) const { return *(_data + i); }

  Id* data() { return _data; }

  const Id* data() const { return _data; }

  size_t size() const { return _cols; }

  size_t cols() const { return _cols; }

  inline friend std::ostream& operator<<(std::ostream& out, const Row& row) {
    for (size_t col = 0; col < row.size(); col++) {
      out << row[col] << ", ";
    }
    out << std::endl;
    return out;
  }
};

// the Iterator for the dynamic IdTable that deals with a number of columns only
// known at runtime
template <bool CONST = false>
class IdTableDynamicIterator {
 public:
  using difference_type = ssize_t;
  using value_type = std::conditional_t<CONST, ConstRow, Row>;
  using pointer = std::conditional_t<CONST, const value_type*, value_type*>;
  using const_pointer = const value_type*;
  using reference = std::conditional_t<CONST, const value_type&, value_type&>;
  using const_reference = const value_type&;
  using iterator_category = std::random_access_iterator_tag;

 private:
  using data_t = std::conditional_t<CONST, const Id*, Id*>;
  data_t _data = nullptr;
  size_t _row = 0;
  size_t _cols = 0;
  value_type _rowView{static_cast<data_t>(nullptr), 0};

 public:
  IdTableDynamicIterator() = default;

  IdTableDynamicIterator(data_t data, size_t row, size_t cols)
      : _data(data),
        _row(row),
        _cols(cols),
        _rowView(data + (cols * row), cols) {}

  /// Allow upgrading from Non-Const to const iterator
  template <bool C = CONST, typename = std::enable_if_t<!C>>
  operator IdTableDynamicIterator<true>() const {
    return {_data, _row, _cols};
  }

  ~IdTableDynamicIterator() = default;

  // Copy and move constructors and assignment operators
  IdTableDynamicIterator(const IdTableDynamicIterator& other) noexcept
      : _data(other._data),
        _row(other._row),
        _cols(other._cols),
        _rowView(_data + (_cols * _row), _cols) {}

  IdTableDynamicIterator& operator=(const IdTableDynamicIterator& other) {
    this->~IdTableDynamicIterator();
    new (this) IdTableDynamicIterator(
        other);  // the copy constructor is noexcept thus this is safe
    return *this;
  }

  // prefix increment
  IdTableDynamicIterator& operator++() {
    ++_row;
    _rowView._data = _data + (_row * _cols);
    return *this;
  }

  // multi-step increment
  IdTableDynamicIterator& operator+=(difference_type i) {
    _row += i;
    _rowView._data = _data + (_row * _cols);
    return *this;
  }

  // postfix increment
  IdTableDynamicIterator operator++(int) {
    IdTableDynamicIterator tmp(*this);
    ++_row;
    _rowView._data = _data + (_row * _cols);
    return tmp;
  }

  // prefix decrement
  IdTableDynamicIterator& operator--() {
    --_row;
    _rowView._data = _data + (_row * _cols);
    return *this;
  }

  // multi-step decrement
  IdTableDynamicIterator& operator-=(difference_type i) {
    _row -= i;
    _rowView._data = _data + (_row * _cols);
    return *this;
  }

  // postfix increment
  IdTableDynamicIterator operator--(int) {
    IdTableDynamicIterator tmp(*this);
    --_row;
    _rowView._data = _data + (_row * _cols);
    return tmp;
  }

  IdTableDynamicIterator operator+(difference_type i) const {
    return IdTableDynamicIterator(_data, _row + i, _cols);
  }

  IdTableDynamicIterator operator-(difference_type i) const {
    return IdTableDynamicIterator(_data, _row - i, _cols);
  }

  difference_type operator-(const IdTableDynamicIterator& other) const {
    return _row - other._row;
  }

  bool operator==(IdTableDynamicIterator const& other) const {
    return _data == other._data && _row == other._row && _cols == other._cols;
  }

  bool operator!=(IdTableDynamicIterator const& other) const {
    return _data != other._data || _row != other._row || _cols != other._cols;
  }

  bool operator<(const IdTableDynamicIterator& other) const {
    return _row < other._row;
  }

  bool operator>(const IdTableDynamicIterator& other) const {
    return _row > other._row;
  }

  bool operator<=(const IdTableDynamicIterator& other) const {
    return _row <= other._row;
  }

  bool operator>=(const IdTableDynamicIterator& other) const {
    return _row >= other._row;
  }

  template <bool C = CONST, typename = std::enable_if_t<!C>>
  reference operator*() {
    return _rowView;
  }

  const_reference operator*() const { return _rowView; }

  template <bool C = CONST, typename = std::enable_if_t<!C>>
  pointer operator->() {
    return &_rowView;
  }

  const value_type* operator->() const { return &_rowView; }

  // access the element that is i steps ahead
  // we need to construct new rows for this which should not be too expensive
  // In addition: Non const rows behave like references since they hold
  // pointers to specific parts of the _data. Thus they behave according to
  // the standard.
  template <bool C = CONST, typename = std::enable_if_t<!C>>
  value_type operator[](difference_type i) {
    return Row(_data + (_row + i) * _cols, _cols);
  }

  const value_type operator[](difference_type i) const {
    return Row(_data + (_row + i) * _cols, _cols);
  }

  size_t row() const { return _row; }

  size_t cols() const { return _cols; }

  size_t size() const { return _cols; }
};

// Common interface specialication for the dynamic (number of columns only known
// at runtime) IdTable
template <typename DATA>
class IdTableImpl<0, DATA> {
  template <int INCOLS, typename INDATA>
  friend class IdTableImpl;

 protected:
  size_t _size = 0;
  size_t _capacity = 0;
  DATA _data;
  size_t _cols = 0;

 public:
  IdTableImpl() = default;

 protected:
  template <int INCOLS, typename INDATA>
  explicit IdTableImpl(const IdTableImpl<INCOLS, INDATA>& o)
      : _size(o._size),
        _capacity(o._capacity),
        _data(o._data),
        _cols(o._cols) {}

  template <int INCOLS, typename INDATA>
  explicit IdTableImpl(IdTableImpl<INCOLS, INDATA>&& o)
      : _size(o._size),
        _capacity(o._capacity),
        _data(std::move(o._data)),
        _cols(o._cols) {}

  Id* data() { return _data.data(); }

  const Id* data() const { return _data.data(); }

  class RowHashImpl {
    size_t operator()(const Row& row) {
      size_t hash = 0;
      for (size_t i = 0; i < row.size(); ++i) {
        hash ^= std::hash<Id>()(row[i]);
      }
      return 0;
    };
  };

  using const_row_type = ConstRow;
  using row_type = Row;
  using iterator = IdTableDynamicIterator<false>;
  using const_iterator = IdTableDynamicIterator<true>;

  using const_row_reference = const_row_type;
  using row_reference = row_type;
  using RowHash = RowHashImpl;

  const_row_reference getConstRow(size_t row) const {
    return ConstRow(data() + (row * _cols), _cols);
  }

  row_reference getRow(size_t row) {
    return row_reference(data() + (row * _cols), _cols);
  }

  size_t cols() const { return _cols; }

  /**
   * @brief Sets the number of columns. Should only be called while data is
   *        still empty.
   **/
  void setCols(size_t cols) {
    assert(_data.empty());
    _cols = cols;
  }
};

/**
 * @brief the actual IdTable class that uses all of the above
 * @tparam COLS The number of Columns, 0 means "dynamic (const but runtime)
 * number of columns)
 * @tparam DATA A data Accessor like IdTableVectorWrapper or IdTableViewWrapper
 */
template <int COLS, typename DATA>
class IdTableTemplated : private IdTableImpl<COLS, DATA> {
  // Make all other instantiations of this template friends of this.
  template <int, typename>
  friend class IdTableTemplated;

 protected:
  using Base = IdTableImpl<COLS, DATA>;
  // make stuff from the templated base class accessible
  using Base::_capacity;
  using Base::_cols;
  using Base::_data;
  using Base::_size;

  using Base::getConstRow;
  using Base::getRow;
  using typename Base::const_row_reference;
  using typename Base::row_reference;
  static constexpr float GROWTH_FACTOR = 1.5;

 public:
<<<<<<< HEAD
  using Row = typename IdTableImpl<COLS>::row_type;
  using ConstRow = typename IdTableImpl<COLS>::const_row_type;
  using iterator = typename IdTableImpl<COLS>::iterator;
  using const_iterator = typename IdTableImpl<COLS>::iterator;
  using RowHash = typename IdTableImpl<COLS>::RowHash;

  IdTableStatic() {
    IdTableImpl<COLS>::_data = nullptr;
    IdTableImpl<COLS>::_size = 0;
    IdTableImpl<COLS>::_capacity = 0;
    IdTableImpl<COLS>::setCols(0);
    IdTableImpl<COLS>::_manage_storage = true;
  }

  IdTableStatic(size_t cols) {
    IdTableImpl<COLS>::_data = nullptr;
    IdTableImpl<COLS>::_size = 0;
    IdTableImpl<COLS>::_capacity = 0;
    IdTableImpl<COLS>::setCols(cols);
    IdTableImpl<COLS>::_manage_storage = true;
  }

  virtual ~IdTableStatic() {
    if (IdTableImpl<COLS>::_manage_storage) {
      free(IdTableImpl<COLS>::_data);
    }
  }
=======
  using typename Base::const_iterator;
  using typename Base::const_row_type;
  using typename Base::iterator;
  using typename Base::row_type;
>>>>>>> 4cb41e02

  const Id* data() const { return Base::data(); }

  template <typename C = DATA, typename = std::enable_if_t<C::ManagesStorage>>
  Id* data() {
    return const_cast<Id*>(Base::data());
  }
  using Base::cols;
  using Base::setCols;

  IdTableTemplated() = default;

  IdTableTemplated(size_t cols) { setCols(cols); }

  virtual ~IdTableTemplated() = default;

  // Copy constructor
  IdTableTemplated(const IdTableTemplated& other) = default;
  // Move constructor
  IdTableTemplated(IdTableTemplated&& other) noexcept = default;
  // copy assignment
  IdTableTemplated& operator=(const IdTableTemplated& other) = default;
  // move assignment
  IdTableTemplated& operator=(IdTableTemplated&& other) noexcept = default;

 protected:
  // internally convert between "dynamic" and "static" mode and possibly
  // convert from Owning to non owning storage, is used in the conversion
  // functions Base class asserts that number of columns match.
  template <int INCOLS, typename INDATA>
  explicit IdTableTemplated(const IdTableTemplated<INCOLS, INDATA>& o)
      : Base(o) {}

  template <int INCOLS, typename INDATA>
  explicit IdTableTemplated(IdTableTemplated<INCOLS, INDATA>&& o) noexcept
      : Base(std::move(o)) {}

 public:
  bool operator==(const IdTableTemplated& other) const {
    if (other.size() != size()) {
      return false;
    }
    for (size_t row = 0; row < size(); row++) {
      for (size_t col = 0; col < cols(); col++) {
        if ((*this)(row, col) != other(row, col)) {
          return false;
        }
      }
    }
    return true;
  }

  // Element access, use the const overload
  template <typename = std::enable_if_t<DATA::ManagesStorage>>
  Id& operator()(size_t row, size_t col) {
    return const_cast<Id&>(std::as_const(*this)(row, col));
  }

  const Id& operator()(size_t row, size_t col) const {
    return data()[row * _cols + col];
  }

  // Row access
  template <typename = std::enable_if_t<DATA::ManagesStorage>>
  row_reference operator[](size_t row) {
    return getRow(row);
  }

  const_row_reference operator[](size_t row) const {
    // Moving this method to impl allows for efficient ConstRow types when
    // using non dynamic IdTables.
    return getConstRow(row);
  }

  const_iterator begin() const { return cbegin(); }

  // Begin iterator
  template <typename = std::enable_if_t<DATA::ManagesStorage>>
  iterator begin() {
    return iterator{data(), 0, _cols};
  }

  const_iterator cbegin() const { return const_iterator{data(), 0, _cols}; }

  const_iterator end() const { return cend(); }

  // End iterator
  template <typename = std::enable_if_t<DATA::ManagesStorage>>
  iterator end() {
    return iterator{data(), _size, _cols};
  }

  const_iterator cend() const { return const_iterator{data(), _size, _cols}; }

  template <typename = std::enable_if_t<DATA::ManagesStorage>>
  row_reference back() {
    return getRow((end() - 1).row());
  }

  const_row_reference back() const { return getConstRow((end() - 1).row()); }

  template <typename = std::enable_if_t<DATA::ManagesStorage>>
  void emplace_back() {
    push_back();
  }

  template <typename = std::enable_if_t<DATA::ManagesStorage>>
  void push_back() {
    if (_size + 1 >= _capacity) {
      grow();
    }
    _size++;
  }

  template <typename = std::enable_if_t<DATA::ManagesStorage>>
  void push_back(const std::initializer_list<Id>& init) {
    assert(init.size() == _cols);
    if (_size + 1 >= _capacity) {
      grow();
    }
    std::memcpy(data() + _size * _cols, init.begin(), sizeof(Id) * _cols);
    _size++;
  }

  /**
   * @brief Read cols() elements from init and stores them in a new row
   **/
  template <typename = std::enable_if_t<DATA::ManagesStorage>>
  void push_back(const Id* init) {
    if (_size + 1 >= _capacity) {
      grow();
    }
    std::memcpy(_data + _size * _cols, init, sizeof(Id) * _cols);
    _size++;
  }

  /**
   * @brief Read cols() elements from init and stores them in a new row
   **/
  template <
      typename T,
      typename = std::enable_if_t<
          DATA::ManagesStorage &&
          (std::is_same_v<std::decay_t<T>, std::decay_t<row_type>> ||
           std::is_same_v<std::decay_t<T>, std::decay_t<const_row_type>>)>>
  void push_back(const T& init) {
    if (_size + 1 >= _capacity) {
      grow();
    }
    std::memcpy(data() + _size * _cols, init.data(), sizeof(Id) * _cols);
    _size++;
  }

  template <typename INDATA, typename = std::enable_if_t<DATA::ManagesStorage>>
  void push_back(const IdTableTemplated<COLS, INDATA>& init, size_t row) {
    assert(init._cols == _cols);
    if (_size + 1 >= _capacity) {
      grow();
    }
    std::memcpy(data() + _size * _cols, init.data() + row * _cols,
                sizeof(Id) * _cols);
    _size++;
  }

  template <typename = std::enable_if_t<DATA::ManagesStorage>>
  void pop_back() {
    if (_size > 0) {
      _size--;
    }
  }

  /**
   * @brief Inserts the elements in the range [begin;end) before pos.
   **/
  template <typename = std::enable_if_t<DATA::ManagesStorage>>
  void insert(const iterator& pos, const const_iterator& begin,
              const const_iterator& end) {
    assert(begin.cols() == cols());
    if (begin.row() >= end.row()) {
      return;
    }
    size_t target = std::min(pos.row(), this->end().row());
    size_t numNewRows = end.row() - begin.row();
    if (_capacity < _size + numNewRows) {
      size_t numMissing = _size + numNewRows - _capacity;
      grow(numMissing);
    }

    size_t afterTarget = size() - target;
    // Move the data currently in the way back.
    std::memmove(data() + (target + numNewRows) * _cols,
                 data() + target * _cols, sizeof(Id) * _cols * afterTarget);

    _size += numNewRows;
    // Copy the new data
    std::memcpy(data() + target * _cols, (*begin).data(),
                sizeof(Id) * _cols * numNewRows);
  }

  /**
   * @brief Erases all rows in the range [begin;end)
   **/
  template <typename = std::enable_if_t<DATA::ManagesStorage>>
  void erase(const iterator& beginIt,
             const iterator& endIt = iterator(nullptr, 0, 0)) {
    iterator actualEnd = endIt;
    if (actualEnd == iterator(nullptr, 0, 0)) {
      actualEnd = iterator(data(), beginIt.row() + 1, _cols);
    }
    if (actualEnd.row() > this->end().row()) {
      actualEnd = this->end();
    }
    if (actualEnd.row() <= beginIt.row()) {
      return;
    }
    size_t numErased = actualEnd.row() - beginIt.row();
    size_t numToMove = size() - actualEnd.row();
    std::memmove(data() + beginIt.row() * _cols,
                 data() + actualEnd.row() * _cols,
                 numToMove * _cols * sizeof(Id));
    _size -= numErased;
  }

  template <typename = std::enable_if_t<DATA::ManagesStorage>>
  void clear() {
    _size = 0;
  }

  /**
   * @brief Ensures this table has enough space allocated to store rows many
   *        rows of data
   **/
  template <typename = std::enable_if_t<DATA::ManagesStorage>>
  void reserve(size_t rows) {
    if (_capacity < rows) {
      // Add rows - _capacity many new rows
      grow(rows - _capacity);
    }
  }

  /**
   * @brief Resizes this IdTableTemplated to have at least row many rows.
   **/
  template <typename = std::enable_if_t<DATA::ManagesStorage>>
  void resize(size_t rows) {
    if (rows > _size) {
      reserve(rows);
      _size = rows;
    } else if (rows < _size) {
      _size = rows;
    }
  }

  /**
   * @brief Creates an IdTableTemplated<NEW_COLS> that now owns this
   * id tables data. This is effectively a move operation that also
   * changes the type to its equivalent dynamic variant.
   **/
  template <int NEW_COLS, typename = std::enable_if_t<DATA::ManagesStorage>>
  IdTableTemplated<NEW_COLS, DATA> moveToStatic() {
    return IdTableTemplated<NEW_COLS, DATA>(
        std::move(*this));  // let the private conversions do all the work
  };

  /**
   * @brief Creates an IdTable that now owns this
   * id tables data. This is effectively a move operation that also
   * changes the type to an equivalent one.
   **/
  template <typename = std::enable_if_t<DATA::ManagesStorage>>
  IdTableTemplated<0, DATA> moveToDynamic() {
    return IdTableTemplated<0, DATA>(std::move(*this));
  };

  /**
   * @brief Create a non-owning and readOnly view into this data that has a
   * static width.
   * @tparam NEW_COLS The number of Columns. Must be the actual number of
   * columns this table already has or an assertion will fail
   */
  template <int NEW_COLS>
  const IdTableTemplated<NEW_COLS, IdTableViewWrapper> asStaticView() const {
    return IdTableTemplated<NEW_COLS, IdTableViewWrapper>(
        *static_cast<const IdTableTemplated<COLS, DATA>*>(this));
  };

  /**
   * @brief Create a copy of a non-owning view that copies all the data and thus
   * is owning again.
   *
   * This is an expensive operation and so it has an explicit name.
   * @return
   */
  template <typename = std::enable_if_t<!DATA::ManagesStorage>>
  const IdTableTemplated<COLS, IdTableVectorWrapper> clone() const {
    return IdTableTemplated<COLS, IdTableVectorWrapper>(*this);
  };

  // Size access
  size_t rows() const { return _size; }
  size_t size() const { return _size; }

 private:
  /**
   * @brief Grows the storage of this IdTableTemplated
   * @param newRows If newRows is 0 the storage is grown by GROWTH_FACTOR. If
   *        newRows is any other number the vector is grown by newRows many
   *        rows.
   **/
  template <typename = std::enable_if_t<DATA::ManagesStorage>>
  void grow(size_t newRows = 0) {
    size_t new_capacity;
    if (newRows == 0) {
      new_capacity = _capacity * GROWTH_FACTOR + 1;
    } else {
      new_capacity = _capacity + newRows;
    }

    this->_data._data.resize(new_capacity * this->_cols);
    _capacity = new_capacity;
  }

  // Support for ostreams
  friend std::ostream& operator<<(std::ostream& out,
                                  const IdTableTemplated<COLS, DATA>& table) {
    out << "IdTable(" << ((void*)table.data()) << ") with " << table.size()
        << " rows and " << table.cols() << " columns" << std::endl;
    for (size_t row = 0; row < table.size(); row++) {
      for (size_t col = 0; col < table.cols(); col++) {
        out << table(row, col) << ", ";
      }
      out << std::endl;
    }
    return out;
  }
};

}  // namespace detail

/// The general IdTable class. Can be modified and owns its data. If COLS > 0,
/// COLS specifies the compile-time number of columns COLS == 0 means "runtime
/// number of cols"
template <int COLS>
using IdTableStatic =
    detail::IdTableTemplated<COLS, detail::IdTableVectorWrapper>;

// the "runtime number of cols" variant
using IdTable = IdTableStatic<0>;

/// A constant view into an IdTable that does not own its data
template <int COLS>
using IdTableView = detail::IdTableTemplated<COLS, detail::IdTableViewWrapper>;<|MERGE_RESOLUTION|>--- conflicted
+++ resolved
@@ -69,680 +69,494 @@
 template <int COLS, bool CONST = false>
 class IdTableIterator {
  public:
-  // iterator traits types
-  using difference_type = ssize_t;
-  using value_type = std::array<Id, COLS>;
-  using pointer = std::conditional_t<CONST, const value_type*, value_type*>;
-  using reference = std::conditional_t<CONST, const value_type&, value_type&>;
-  using iterator_category = std::random_access_iterator_tag;
-
- private:
-  using data_t = std::conditional_t<CONST, const Id*, Id*>;
-  data_t _data = nullptr;
-  size_t _row = 0;
-
- public:
-  IdTableIterator() = default;
-  ~IdTableIterator() = default;
-  // copy constructor and assignment are auto-generated
-
-  // This constructor has to take three arguments for compatibility with
-  // IdTableImpl<0> which doesn't know the number of columns at compile time.
-  // To prevent compiler warnings about unused parameters the third parameter
-  // (the number of columns) is not given a name.
-  IdTableIterator(data_t data, size_t row, size_t) noexcept
-      : _data(data), _row(row) {}
-
-  // the const and non-const iterators are friends
-  friend class IdTableIterator<COLS, !CONST>;
-
-  // Allow "copy" construction of const iterator from
-  // non-const iterator
-  template <bool OTHERC, bool MYC = CONST, typename = std::enable_if_t<MYC>>
-  IdTableIterator(const IdTableIterator<COLS, OTHERC>& other)
-      : _data(other._data), _row(other._row) {}
-
-  // Allow assignment of const iterator from non-const
-  // iterator
-  template <bool OTHERC, bool MYC = CONST, typename = std::enable_if_t<MYC>>
-  IdTableIterator& operator=(const IdTableIterator<COLS, OTHERC>& other) {
-    _data = other._data;
-    _row = other._row;
-    return *this;
-  }
-
-  // prefix increment
-  IdTableIterator& operator++() {
-    ++_row;
-    return *this;
-  }
-
-  // multistep increment
-  IdTableIterator& operator+=(difference_type i) {
-    _row += i;
-    return *this;
-  }
-
-  // postfix increment
-  IdTableIterator operator++(int) & {
-    IdTableIterator tmp(*this);
-    ++_row;
-    return tmp;
-  }
-
-  // prefix decrement
-  IdTableIterator& operator--() {
-    --_row;
-    return *this;
-  }
-
-  // multistep decrement
-  IdTableIterator& operator-=(difference_type i) {
-    _row -= i;
-    return *this;
-  }
-
-  // postfix decrement
-  IdTableIterator operator--(int) & {
-    IdTableIterator tmp(*this);
-    --_row;
-    return tmp;
-  }
-
-  IdTableIterator operator+(difference_type i) const {
-    return IdTableIterator(_data, _row + i, COLS);
-  }
-
-  IdTableIterator operator-(difference_type i) const {
-    return IdTableIterator(_data, _row - i, COLS);
-  }
-
-  difference_type operator-(const IdTableIterator& other) const {
-    return _row - other._row;
-  }
-
-  bool operator==(IdTableIterator const& other) const {
-    return _data == other._data && _row == other._row;
-  }
-
-  bool operator!=(IdTableIterator const& other) const {
-    return _data != other._data || _row != other._row;
-  }
-
-  bool operator<(const IdTableIterator& other) const {
-    return _row < other._row;
-  }
-
-  bool operator>(const IdTableIterator& other) const {
-    return _row > other._row;
-  }
-
-  bool operator<=(const IdTableIterator& other) const {
-    return _row <= other._row;
-  }
-
-  bool operator>=(const IdTableIterator& other) const {
-    return _row >= other._row;
-  }
-
-  // disable for the const_iterator
-  template <bool C = CONST, typename = std::enable_if_t<!C>>
-  value_type& operator*() {
-    return *reinterpret_cast<value_type*>(_data + (_row * COLS));
-  }
-
-  const value_type& operator*() const {
-    return *reinterpret_cast<const value_type*>(_data + (_row * COLS));
-  }
-
-  // This has to return a pointer to the current element to meet standard
-  // semantics.
-  template <bool C = CONST, typename = std::enable_if_t<!C>>
-  pointer operator->() {
-    return _data + (_row * COLS);
-  }
-
-  const value_type* operator->() const { return _data + (_row * COLS); }
-
-  // access the element that is i steps ahead
-  // used by the parallel sorting in GCC
-  template <bool C = CONST, typename = std::enable_if_t<!C>>
-  reference operator[](difference_type i) {
-    return *reinterpret_cast<pointer>(_data + (_row + i) * COLS);
-  }
-
-  const value_type& operator[](difference_type i) const {
-    return *reinterpret_cast<const value_type*>(_data + (_row + i) * COLS);
-  }
-
-  [[nodiscard]] size_t row() const { return _row; }
-
-  [[nodiscard]] size_t cols() const { return COLS; }
-
-  [[nodiscard]] size_t size() const { return COLS; }
-};
-
-/**
- * @brief This struct is used to store all the template specialized data and
- * methods of the IdTable class. This way less code of the IdTable has to
- * be duplicated.
- *
- * @tparam COLS The number of columns (> 0 for this implementation)
- * @tparam DATA IdTableVectorWrapper or IdTableViewWrapper (data storage that
- *allows access to an (const) Id* )
- **/
-template <int COLS, typename DATA>
-class IdTableImpl {
- protected:
-  size_t _size = 0;
-  size_t _capacity = 0;
-  DATA _data;  // something that lets us access a (const) Id*, might or might
-               // not own its storage
-
-  template <int INCOLS, typename INDATA>
-  friend class IdTableImpl;  // make the conversions work from static to dynamic
-                             // etc.
-
-  // these constructors are protected so they can only be used by the
-  // moveToStatic and moveToStaticView functions of the IdTableStatic class
-  template <int INCOLS, typename INDATA,
-            typename = std::enable_if_t<INCOLS == 0 || INCOLS == COLS>>
-  IdTableImpl(const IdTableImpl<INCOLS, INDATA>& o)
-      : _size(o._size), _capacity(o._capacity), _data(DATA(o._data)) {
-    assert(cols() == o.cols());
-  }
-
-  template <int INCOLS, typename INDATA,
-            typename = std::enable_if_t<INCOLS == 0 || INCOLS == COLS>>
-  IdTableImpl(IdTableImpl<INCOLS, INDATA>&& o) noexcept
-      : _size(std::move(o._size)),
-        _capacity(std::move(o._capacity)),
-        _data(std::move(o._data)) {
-    assert(cols() == o.cols());
-  }
-
- public:
-  IdTableImpl() = default;
-
-  class RowHashImpl {
-    size_t operator()(const std::array<Id, COLS>& row) {
-      size_t hash = 0;
-      for (size_t i = 0; i < row.size(); ++i) {
-        hash ^= std::hash<Id>()(row[i]);
-      }
-      return 0;
-    };
+  IdTableImpl()
+      : _data(nullptr), _size(0), _capacity(0), _manage_storage(true) {}
+
+  class iterator {
+   public:
+    // iterator traits types
+    using difference_type = ssize_t;
+    using value_type = std::array<Id, COLS>;
+    using pointer = value_type*;
+    using reference = value_type&;
+    using iterator_category = std::random_access_iterator_tag;
+
+    iterator() : _data(nullptr), _row(0) {}
+    // This constructor has to take three arguments for compatibility with
+    // IdTableImpl<0> which doesn't know the number of columns at compile time.
+    // To prevent compiler warnings about unused parameters the third parameter
+    // (the number of columns) is not given a name.
+    iterator(Id* data, size_t row, size_t) : _data(data), _row(row) {}
+    virtual ~iterator() {}
+
+    // Copy and move constructors and assignment operators
+    iterator(const iterator& other) : _data(other._data), _row(other._row) {}
+
+    iterator(iterator&& other) : _data(other._data), _row(other._row) {}
+
+    iterator& operator=(const iterator& other) {
+      _data = other._data;
+      _row = other._row;
+      return *this;
+    }
+
+    // <joka92> I don't think iterators usually need or have move semantics,
+    // But they do not hurt.
+    iterator& operator=(iterator&& other) {
+      _data = other._data;
+      _row = other._row;
+      return *this;
+    }
+
+    // prefix increment
+    iterator& operator++() {
+      ++_row;
+      return *this;
+    }
+
+    // multistep increment
+    iterator& operator+=(difference_type i) {
+      _row += i;
+      return *this;
+    }
+
+    // postfix increment
+    iterator operator++(int) {
+      iterator tmp(*this);
+      ++_row;
+      return tmp;
+    }
+
+    // prefix decrement
+    iterator& operator--() {
+      --_row;
+      return *this;
+    }
+
+    // multistep decrement
+    iterator& operator-=(difference_type i) {
+      _row -= i;
+      return *this;
+    }
+
+    // postfix decrement
+    iterator operator--(int) {
+      iterator tmp(*this);
+      --_row;
+      return tmp;
+    }
+
+    iterator operator+(difference_type i) const {
+      return iterator(_data, _row + i, COLS);
+    }
+    iterator operator-(difference_type i) const {
+      return iterator(_data, _row - i, COLS);
+    }
+    difference_type operator-(const iterator& other) const {
+      return _row - other._row;
+    }
+
+    bool operator==(iterator const& other) const {
+      return _data == other._data && _row == other._row;
+    }
+
+    bool operator!=(iterator const& other) const {
+      return _data != other._data || _row != other._row;
+    }
+
+    bool operator<(const iterator& other) const { return _row < other._row; }
+    bool operator>(const iterator& other) const { return _row > other._row; }
+    bool operator<=(const iterator& other) const { return _row <= other._row; }
+    bool operator>=(const iterator& other) const { return _row >= other._row; }
+
+    value_type& operator*() {
+      return *reinterpret_cast<value_type*>(_data + (_row * COLS));
+    }
+    const value_type& operator*() const {
+      return *reinterpret_cast<const value_type*>(_data + (_row * COLS));
+    }
+
+    // This has to return a pointer to the current element to meet standard
+    // semantics.
+    pointer operator->() { return _data + (_row * COLS); }
+
+    const value_type* operator->() const { return _data + (_row * COLS); }
+
+    // access the element that is i steps ahead
+    // used by the parallel sorting in GCC
+    reference operator[](difference_type i) {
+      return *reinterpret_cast<value_type*>(_data + (_row + i) * COLS);
+    }
+
+    reference operator[](difference_type i) const {
+      return *reinterpret_cast<const value_type*>(_data + (_row + i) * COLS);
+    }
+
+    size_t row() const { return _row; }
+    size_t cols() const { return COLS; }
+    size_t size() const { return COLS; }
+
+   private:
+    Id* _data;
+    size_t _row;
   };
 
   using const_row_type = const std::array<Id, COLS>;
   using row_type = const std::array<Id, COLS>;
   using const_row_reference = const_row_type&;
   using row_reference = row_type&;
-<<<<<<< HEAD
-  using RowHash = RowHashImpl;
-=======
-  using iterator = IdTableIterator<COLS, false>;
-  using const_iterator = IdTableIterator<COLS, true>;
->>>>>>> 4cb41e02
 
   const_row_reference getConstRow(size_t row) const {
-    return *reinterpret_cast<const_row_type*>(data() + (row * COLS));
+    return *reinterpret_cast<const_row_type*>(_data + (row * COLS));
   }
 
   row_reference getRow(size_t row) {
-    return *reinterpret_cast<row_type*>(data() + (row * COLS));
-  }
-
- public:
+    return *reinterpret_cast<row_type*>(_data + (row * COLS));
+  }
+
   constexpr size_t cols() const { return COLS; }
 
- protected:
-  // Access to the storage as raw pointers
-  const Id* data() const { return _data.data(); }
-
+  Id* _data;
+  size_t _size;
+  size_t _capacity;
   // This ensures the name _cols is always defined within the IdTableImpl
   // and allows for uniform usage.
   static constexpr int _cols = COLS;
+  bool _manage_storage;
 
   void setCols(size_t cols) { (void)cols; };
 };
 
-// ConstRow is a read-only view into a dynamic width IdTable which also stores
-// its width
-class ConstRow final {
- private:
-  const Id* _data;
-  size_t _cols;
-  template <bool B>
-  friend class IdTableDynamicIterator;
-
+template <>
+class IdTableImpl<0> {
  public:
-  ConstRow(const Id* data, size_t cols) : _data(data), _cols(cols) {}
-
-  ConstRow(const ConstRow& other) = default;
-
-  ConstRow(ConstRow&& other) = default;
-
-  ConstRow& operator=(const ConstRow& other) = delete;
-  ConstRow& operator=(ConstRow&& other) = delete;
-
-  bool operator==(ConstRow& other) const {
-    bool matches = _cols == other._cols;
-    for (size_t i = 0; matches && i < _cols; i++) {
-      matches &= _data[i] == other._data[i];
-    }
-    return matches;
-  }
-
-  const Id& operator[](size_t i) const { return *(_data + i); }
-
-  const Id* data() const { return _data; }
-
-  size_t size() const { return _cols; }
-
-  inline friend std::ostream& operator<<(std::ostream& out,
-                                         const ConstRow&& row) {
+  IdTableImpl()
+      : _data(nullptr),
+        _size(0),
+        _capacity(0),
+        _cols(0),
+        _manage_storage(true) {}
+
+  class ConstRow final {
+   public:
+    ConstRow(const Id* data, size_t cols) : _data(data), _cols(cols) {}
+    ConstRow(const ConstRow& other) : _data(other._data), _cols(other._cols) {}
+    ConstRow(ConstRow&& other) : _data(other._data), _cols(other._cols) {}
+    ConstRow& operator=(const ConstRow& other) = delete;
+    ConstRow& operator=(ConstRow&& other) = delete;
+    bool operator==(ConstRow& other) const {
+      bool matches = _cols == other._cols;
+      for (size_t i = 0; matches && i < _cols; i++) {
+        matches &= _data[i] == other._data[i];
+      }
+      return matches;
+    }
+    const Id& operator[](size_t i) const { return *(_data + i); }
+    const Id* data() const { return _data; }
+    size_t size() const { return _cols; }
+
+    const Id* _data;
+    size_t _cols;
+  };
+
+  /**
+   * This provides access to a single row of a Table. The class can optionally
+   * manage its own data, allowing for it to be swappable (otherwise swapping
+   * two rows during e.g. a std::sort would lead to bad behaviour).
+   **/
+  class Row {
+   public:
+    explicit Row(size_t cols)
+        : _data(new Id[cols]), _cols(cols), _allocated(true) {}
+    Row(Id* data, size_t cols) : _data(data), _cols(cols), _allocated(false) {}
+    virtual ~Row() {
+      if (_allocated) {
+        delete[] _data;
+      }
+    }
+    Row(const Row& other)
+        : _data(new Id[other._cols]), _cols(other._cols), _allocated(true) {
+      std::memcpy(_data, other._data, sizeof(Id) * _cols);
+    }
+
+    Row(Row&& other)
+        : _data(other._allocated ? other._data : new Id[other._cols]),
+          _cols(other._cols),
+          _allocated(true) {
+      if (other._allocated) {
+        other._data = nullptr;
+      } else {
+        std::memcpy(_data, other._data, sizeof(Id) * _cols);
+      }
+    }
+
+    Row& operator=(const Row& other) {
+      // Check for self assignment.
+      if (&other == this) {
+        return *this;
+      }
+      if (_allocated) {
+        // If we manage our own storage recreate that to fit the other row
+        delete[] _data;
+        _data = new Id[other._cols];
+        _cols = other._cols;
+      }
+      // Copy over the data from the other row to this row
+      if (_cols == other._cols && _data != nullptr && other._data != nullptr) {
+        std::memcpy(_data, other._data, sizeof(Id) * _cols);
+      }
+      return *this;
+    }
+
+    Row& operator=(Row&& other) {
+      // Check for self assignment.
+      if (&other == this) {
+        return *this;
+      }
+      // This class cannot use move semantics if at least one of the two
+      // rows invovlved in an assigment does not manage it's data, but rather
+      // functions as a view into an IdTable
+      if (_allocated) {
+        // If we manage our own storage recreate that to fit the other row
+        delete[] _data;
+        if (other._allocated) {
+          // Both rows manage their own storage so we can take advantage
+          // of move semantics.
+          _data = other._data;
+          _cols = other._cols;
+
+          // otherwise the data will be deleted unexpectedly
+          other._data = nullptr;
+
+          return *this;
+        } else {
+          _data = new Id[other._cols];
+          _cols = other._cols;
+        }
+      }
+      // Copy over the data from the other row to this row
+      if (_cols == other._cols && _data != nullptr && other._data != nullptr) {
+        std::memcpy(_data, other._data, sizeof(Id) * _cols);
+      }
+      return *this;
+    }
+
+    bool operator==(const Row& other) const {
+      bool matches = _cols == other._cols;
+      for (size_t i = 0; matches && i < _cols; i++) {
+        matches &= _data[i] == other._data[i];
+      }
+      return matches;
+    }
+
+    Id& operator[](size_t i) { return *(_data + i); }
+    const Id& operator[](size_t i) const { return *(_data + i); }
+    Id* data() { return _data; }
+    const Id* data() const { return _data; }
+
+    size_t size() const { return _cols; }
+    size_t cols() const { return _cols; }
+
+    Id* _data;
+    size_t _cols;
+    bool _allocated;
+  };
+
+  friend std::ostream& operator<<(std::ostream& out,
+                                  const typename IdTableImpl<0>::Row& row) {
     for (size_t col = 0; col < row.size(); col++) {
       out << row[col] << ", ";
     }
     out << std::endl;
     return out;
   }
-};
-
-/**
- * This provides access to a single row of a Table. The class can optionally
- * manage its own data, allowing for it to be swappable (otherwise swapping
- * two rows during e.g. a std::sort would lead to bad behaviour).
- **/
-class Row {
-  Id* _data;
-  size_t _cols;
-  bool _allocated;
-
-  template <bool C>
-  friend class IdTableDynamicIterator;
-
- public:
-  explicit Row(size_t cols)
-      : _data(new Id[cols]), _cols(cols), _allocated(true) {}
-
-  Row(Id* data, size_t cols) : _data(data), _cols(cols), _allocated(false) {}
-
-  virtual ~Row() {
-    if (_allocated) {
-      delete[] _data;
-    }
-  }
-
-  Row(const Row& other)
-      : _data(new Id[other._cols]), _cols(other._cols), _allocated(true) {
-    std::memcpy(_data, other._data, sizeof(Id) * _cols);
-  }
-
-  Row(Row&& other)
-      : _data(other._allocated ? other._data : new Id[other._cols]),
-        _cols(other._cols),
-        _allocated(true) {
-    if (other._allocated) {
-      other._data = nullptr;
-    } else {
-      std::memcpy(_data, other._data, sizeof(Id) * _cols);
-    }
-  }
-
-  Row& operator=(const Row& other) {
-    // Check for self assignment.
-    if (&other == this) {
-      return *this;
-    }
-    if (_allocated) {
-      // If we manage our own storage recreate that to fit the other row
-      delete[] _data;
-      _data = new Id[other._cols];
-      _cols = other._cols;
-    }
-    // Copy over the data from the other row to this row
-    if (_cols == other._cols && _data != nullptr && other._data != nullptr) {
-      std::memcpy(_data, other._data, sizeof(Id) * _cols);
-    } else {
-    }
-
-    return *this;
-  }
-
-  Row& operator=(Row&& other) {
-    // Check for self assignment.
-    if (&other == this) {
-      return *this;
-    }
-    // This class cannot use move semantics if at least one of the two
-    // rows invovlved in an assigment does not manage its data, but rather
-    // functions as a view into an IdTable
-    if (_allocated) {
-      // If we manage our own storage recreate that to fit the other row
-      delete[] _data;
-      if (other._allocated) {
-        // Both rows manage their own storage so we can take advantage
-        // of move semantics.
-        _data = other._data;
-        _cols = other._cols;
-
-        // otherwise the data will be deleted unexpectedly
-        other._data = nullptr;
-
-        return *this;
-      } else {
-        _data = new Id[other._cols];
-        _cols = other._cols;
-      }
-    }
-    // Copy over the data from the other row to this row
-    if (_cols == other._cols && _data != nullptr && other._data != nullptr) {
-      std::memcpy(_data, other._data, sizeof(Id) * _cols);
-    }
-    return *this;
-  }
-
-  bool operator==(const Row& other) const {
-    return _cols == other._cols &&
-           std::equal(_data, _data + _cols, other._data);
-  }
-
-  Id& operator[](size_t i) { return *(_data + i); }
-
-  const Id& operator[](size_t i) const { return *(_data + i); }
-
-  Id* data() { return _data; }
-
-  const Id* data() const { return _data; }
-
-  size_t size() const { return _cols; }
-
-  size_t cols() const { return _cols; }
-
-  inline friend std::ostream& operator<<(std::ostream& out, const Row& row) {
+
+  friend std::ostream& operator<<(
+      std::ostream& out, const typename IdTableImpl<0>::ConstRow&& row) {
     for (size_t col = 0; col < row.size(); col++) {
       out << row[col] << ", ";
     }
     out << std::endl;
     return out;
   }
-};
-
-// the Iterator for the dynamic IdTable that deals with a number of columns only
-// known at runtime
-template <bool CONST = false>
-class IdTableDynamicIterator {
- public:
-  using difference_type = ssize_t;
-  using value_type = std::conditional_t<CONST, ConstRow, Row>;
-  using pointer = std::conditional_t<CONST, const value_type*, value_type*>;
-  using const_pointer = const value_type*;
-  using reference = std::conditional_t<CONST, const value_type&, value_type&>;
-  using const_reference = const value_type&;
-  using iterator_category = std::random_access_iterator_tag;
-
- private:
-  using data_t = std::conditional_t<CONST, const Id*, Id*>;
-  data_t _data = nullptr;
-  size_t _row = 0;
-  size_t _cols = 0;
-  value_type _rowView{static_cast<data_t>(nullptr), 0};
-
- public:
-  IdTableDynamicIterator() = default;
-
-  IdTableDynamicIterator(data_t data, size_t row, size_t cols)
-      : _data(data),
-        _row(row),
-        _cols(cols),
-        _rowView(data + (cols * row), cols) {}
-
-  /// Allow upgrading from Non-Const to const iterator
-  template <bool C = CONST, typename = std::enable_if_t<!C>>
-  operator IdTableDynamicIterator<true>() const {
-    return {_data, _row, _cols};
-  }
-
-  ~IdTableDynamicIterator() = default;
-
-  // Copy and move constructors and assignment operators
-  IdTableDynamicIterator(const IdTableDynamicIterator& other) noexcept
-      : _data(other._data),
-        _row(other._row),
-        _cols(other._cols),
-        _rowView(_data + (_cols * _row), _cols) {}
-
-  IdTableDynamicIterator& operator=(const IdTableDynamicIterator& other) {
-    this->~IdTableDynamicIterator();
-    new (this) IdTableDynamicIterator(
-        other);  // the copy constructor is noexcept thus this is safe
-    return *this;
-  }
-
-  // prefix increment
-  IdTableDynamicIterator& operator++() {
-    ++_row;
-    _rowView._data = _data + (_row * _cols);
-    return *this;
-  }
-
-  // multi-step increment
-  IdTableDynamicIterator& operator+=(difference_type i) {
-    _row += i;
-    _rowView._data = _data + (_row * _cols);
-    return *this;
-  }
-
-  // postfix increment
-  IdTableDynamicIterator operator++(int) {
-    IdTableDynamicIterator tmp(*this);
-    ++_row;
-    _rowView._data = _data + (_row * _cols);
-    return tmp;
-  }
-
-  // prefix decrement
-  IdTableDynamicIterator& operator--() {
-    --_row;
-    _rowView._data = _data + (_row * _cols);
-    return *this;
-  }
-
-  // multi-step decrement
-  IdTableDynamicIterator& operator-=(difference_type i) {
-    _row -= i;
-    _rowView._data = _data + (_row * _cols);
-    return *this;
-  }
-
-  // postfix increment
-  IdTableDynamicIterator operator--(int) {
-    IdTableDynamicIterator tmp(*this);
-    --_row;
-    _rowView._data = _data + (_row * _cols);
-    return tmp;
-  }
-
-  IdTableDynamicIterator operator+(difference_type i) const {
-    return IdTableDynamicIterator(_data, _row + i, _cols);
-  }
-
-  IdTableDynamicIterator operator-(difference_type i) const {
-    return IdTableDynamicIterator(_data, _row - i, _cols);
-  }
-
-  difference_type operator-(const IdTableDynamicIterator& other) const {
-    return _row - other._row;
-  }
-
-  bool operator==(IdTableDynamicIterator const& other) const {
-    return _data == other._data && _row == other._row && _cols == other._cols;
-  }
-
-  bool operator!=(IdTableDynamicIterator const& other) const {
-    return _data != other._data || _row != other._row || _cols != other._cols;
-  }
-
-  bool operator<(const IdTableDynamicIterator& other) const {
-    return _row < other._row;
-  }
-
-  bool operator>(const IdTableDynamicIterator& other) const {
-    return _row > other._row;
-  }
-
-  bool operator<=(const IdTableDynamicIterator& other) const {
-    return _row <= other._row;
-  }
-
-  bool operator>=(const IdTableDynamicIterator& other) const {
-    return _row >= other._row;
-  }
-
-  template <bool C = CONST, typename = std::enable_if_t<!C>>
-  reference operator*() {
-    return _rowView;
-  }
-
-  const_reference operator*() const { return _rowView; }
-
-  template <bool C = CONST, typename = std::enable_if_t<!C>>
-  pointer operator->() {
-    return &_rowView;
-  }
-
-  const value_type* operator->() const { return &_rowView; }
-
-  // access the element that is i steps ahead
-  // we need to construct new rows for this which should not be too expensive
-  // In addition: Non const rows behave like references since they hold
-  // pointers to specific parts of the _data. Thus they behave according to
-  // the standard.
-  template <bool C = CONST, typename = std::enable_if_t<!C>>
-  value_type operator[](difference_type i) {
-    return Row(_data + (_row + i) * _cols, _cols);
-  }
-
-  const value_type operator[](difference_type i) const {
-    return Row(_data + (_row + i) * _cols, _cols);
-  }
-
-  size_t row() const { return _row; }
-
-  size_t cols() const { return _cols; }
-
-  size_t size() const { return _cols; }
-};
-
-// Common interface specialication for the dynamic (number of columns only known
-// at runtime) IdTable
-template <typename DATA>
-class IdTableImpl<0, DATA> {
-  template <int INCOLS, typename INDATA>
-  friend class IdTableImpl;
-
- protected:
-  size_t _size = 0;
-  size_t _capacity = 0;
-  DATA _data;
-  size_t _cols = 0;
-
- public:
-  IdTableImpl() = default;
-
- protected:
-  template <int INCOLS, typename INDATA>
-  explicit IdTableImpl(const IdTableImpl<INCOLS, INDATA>& o)
-      : _size(o._size),
-        _capacity(o._capacity),
-        _data(o._data),
-        _cols(o._cols) {}
-
-  template <int INCOLS, typename INDATA>
-  explicit IdTableImpl(IdTableImpl<INCOLS, INDATA>&& o)
-      : _size(o._size),
-        _capacity(o._capacity),
-        _data(std::move(o._data)),
-        _cols(o._cols) {}
-
-  Id* data() { return _data.data(); }
-
-  const Id* data() const { return _data.data(); }
-
-  class RowHashImpl {
-    size_t operator()(const Row& row) {
-      size_t hash = 0;
-      for (size_t i = 0; i < row.size(); ++i) {
-        hash ^= std::hash<Id>()(row[i]);
-      }
-      return 0;
-    };
+
+  class iterator {
+   public:
+    using difference_type = ssize_t;
+    using value_type = Row;
+    using pointer = Row*;
+    using reference = Row&;
+    using iterator_category = std::random_access_iterator_tag;
+
+    iterator() : _data(nullptr), _row(0), _cols(0), _rowView(nullptr, 0) {}
+    iterator(Id* data, size_t row, size_t cols)
+        : _data(data),
+          _row(row),
+          _cols(cols),
+          _rowView(data + (cols * row), cols) {}
+    virtual ~iterator() {}
+
+    // Copy and move constructors and assignment operators
+    iterator(const iterator& other)
+        : _data(other._data),
+          _row(other._row),
+          _cols(other._cols),
+          _rowView(_data + (_cols * _row), _cols) {}
+
+    iterator(iterator&& other)
+        : _data(other._data),
+          _row(other._row),
+          _cols(other._cols),
+          _rowView(_data + (_cols * _row), _cols) {}
+
+    iterator& operator=(const iterator& other) {
+      new (this) iterator(other);
+      return *this;
+    }
+    iterator& operator=(iterator&& other) {
+      new (this) iterator(other);
+      return *this;
+    }
+
+    // prefix increment
+    iterator& operator++() {
+      ++_row;
+      _rowView._data = _data + (_row * _cols);
+      return *this;
+    }
+
+    // multi-step increment
+    iterator& operator+=(difference_type i) {
+      _row += i;
+      _rowView._data = _data + (_row * _cols);
+      return *this;
+    }
+
+    // postfix increment
+    iterator operator++(int) {
+      iterator tmp(*this);
+      ++_row;
+      _rowView._data = _data + (_row * _cols);
+      return tmp;
+    }
+
+    // prefix decrement
+    iterator& operator--() {
+      --_row;
+      _rowView._data = _data + (_row * _cols);
+      return *this;
+    }
+
+    // multi-step decrement
+    iterator& operator-=(difference_type i) {
+      _row -= i;
+      _rowView._data = _data + (_row * _cols);
+      return *this;
+    }
+
+    // postfix increment
+    iterator operator--(int) {
+      iterator tmp(*this);
+      --_row;
+      _rowView._data = _data + (_row * _cols);
+      return tmp;
+    }
+
+    iterator operator+(difference_type i) const {
+      return iterator(_data, _row + i, _cols);
+    }
+    iterator operator-(difference_type i) const {
+      return iterator(_data, _row - i, _cols);
+    }
+    difference_type operator-(const iterator& other) const {
+      return _row - other._row;
+    }
+
+    bool operator==(iterator const& other) const {
+      return _data == other._data && _row == other._row && _cols == other._cols;
+    }
+
+    bool operator!=(iterator const& other) const {
+      return _data != other._data || _row != other._row || _cols != other._cols;
+    }
+
+    bool operator<(const iterator& other) const { return _row < other._row; }
+    bool operator>(const iterator& other) const { return _row > other._row; }
+    bool operator<=(const iterator& other) const { return _row <= other._row; }
+    bool operator>=(const iterator& other) const { return _row >= other._row; }
+
+    Row& operator*() { return _rowView; }
+    const Row& operator*() const { return _rowView; }
+
+    pointer operator->() { return &_rowView; }
+    const value_type* operator->() const { return &_rowView; }
+
+    // access the element the is i steps ahead
+    // we need to construct new rows for this which should not be too expensive
+    // In addition: Non const rows behave like references since they hold
+    // pointers to specific parts of the _data. Thus they behave according to
+    // the standard.
+    Row operator[](difference_type i) {
+      return Row(_data + (_row + i) * _cols, _cols);
+    }
+
+    const Row operator[](difference_type i) const {
+      return Row(_data + (_row + i) * _cols, _cols);
+    }
+
+    size_t row() const { return _row; }
+    size_t cols() const { return _cols; }
+    size_t size() const { return _cols; }
+
+   private:
+    Id* _data;
+    size_t _row;
+    size_t _cols;
+    Row _rowView;
   };
 
   using const_row_type = ConstRow;
   using row_type = Row;
-  using iterator = IdTableDynamicIterator<false>;
-  using const_iterator = IdTableDynamicIterator<true>;
-
   using const_row_reference = const_row_type;
   using row_reference = row_type;
-  using RowHash = RowHashImpl;
 
   const_row_reference getConstRow(size_t row) const {
-    return ConstRow(data() + (row * _cols), _cols);
-  }
-
-  row_reference getRow(size_t row) {
-    return row_reference(data() + (row * _cols), _cols);
-  }
+    return ConstRow(_data + (row * _cols), _cols);
+  }
+
+  row_reference getRow(size_t row) { return Row(_data + (row * _cols), _cols); }
 
   size_t cols() const { return _cols; }
 
-  /**
-   * @brief Sets the number of columns. Should only be called while data is
-   *        still empty.
-   **/
-  void setCols(size_t cols) {
-    assert(_data.empty());
-    _cols = cols;
-  }
+  void setCols(size_t cols) { _cols = cols; }
+
+  Id* _data;
+  size_t _size;
+  size_t _capacity;
+  size_t _cols;
+  bool _manage_storage;
 };
 
-/**
- * @brief the actual IdTable class that uses all of the above
- * @tparam COLS The number of Columns, 0 means "dynamic (const but runtime)
- * number of columns)
- * @tparam DATA A data Accessor like IdTableVectorWrapper or IdTableViewWrapper
- */
-template <int COLS, typename DATA>
-class IdTableTemplated : private IdTableImpl<COLS, DATA> {
+template <int COLS = 0>
+class IdTableStatic;
+using IdTable = IdTableStatic<>;
+
+template <int COLS>
+class IdTableStatic : private IdTableImpl<COLS> {
   // Make all other instantiations of this template friends of this.
-  template <int, typename>
-  friend class IdTableTemplated;
-
- protected:
-  using Base = IdTableImpl<COLS, DATA>;
-  // make stuff from the templated base class accessible
-  using Base::_capacity;
-  using Base::_cols;
-  using Base::_data;
-  using Base::_size;
-
-  using Base::getConstRow;
-  using Base::getRow;
-  using typename Base::const_row_reference;
-  using typename Base::row_reference;
+  template <int>
+  friend class IdTableStatic;
+  template <int I>
+  friend void swap(IdTableStatic<I>& left, IdTableStatic<I>& right);
+
+ private:
   static constexpr float GROWTH_FACTOR = 1.5;
 
  public:
-<<<<<<< HEAD
   using Row = typename IdTableImpl<COLS>::row_type;
   using ConstRow = typename IdTableImpl<COLS>::const_row_type;
   using iterator = typename IdTableImpl<COLS>::iterator;
   using const_iterator = typename IdTableImpl<COLS>::iterator;
-  using RowHash = typename IdTableImpl<COLS>::RowHash;
 
   IdTableStatic() {
     IdTableImpl<COLS>::_data = nullptr;
@@ -765,51 +579,39 @@
       free(IdTableImpl<COLS>::_data);
     }
   }
-=======
-  using typename Base::const_iterator;
-  using typename Base::const_row_type;
-  using typename Base::iterator;
-  using typename Base::row_type;
->>>>>>> 4cb41e02
-
-  const Id* data() const { return Base::data(); }
-
-  template <typename C = DATA, typename = std::enable_if_t<C::ManagesStorage>>
-  Id* data() {
-    return const_cast<Id*>(Base::data());
-  }
-  using Base::cols;
-  using Base::setCols;
-
-  IdTableTemplated() = default;
-
-  IdTableTemplated(size_t cols) { setCols(cols); }
-
-  virtual ~IdTableTemplated() = default;
 
   // Copy constructor
-  IdTableTemplated(const IdTableTemplated& other) = default;
+  IdTableStatic<COLS>(const IdTableStatic<COLS>& other) {
+    IdTableImpl<COLS>::_data = other.IdTableImpl<COLS>::_data;
+    IdTableImpl<COLS>::_size = other.IdTableImpl<COLS>::_size;
+    IdTableImpl<COLS>::setCols(other.IdTableImpl<COLS>::_cols);
+    IdTableImpl<COLS>::_capacity = other.IdTableImpl<COLS>::_capacity;
+    if (other.IdTableImpl<COLS>::_data != nullptr) {
+      IdTableImpl<COLS>::_data =
+          reinterpret_cast<Id*>(malloc(IdTableImpl<COLS>::_capacity *
+                                       IdTableImpl<COLS>::_cols * sizeof(Id)));
+      std::memcpy(
+          IdTableImpl<COLS>::_data, other.IdTableImpl<COLS>::_data,
+          IdTableImpl<COLS>::_size * sizeof(Id) * IdTableImpl<COLS>::_cols);
+    }
+    IdTableImpl<COLS>::_manage_storage = true;
+  }
+
   // Move constructor
-  IdTableTemplated(IdTableTemplated&& other) noexcept = default;
+  IdTableStatic<COLS>(IdTableStatic<COLS>&& other) {
+    swap(*this, other);
+    other.IdTableImpl<COLS>::_data = nullptr;
+    other.IdTableImpl<COLS>::_size = 0;
+    other.IdTableImpl<COLS>::_capacity = 0;
+  }
+
   // copy assignment
-  IdTableTemplated& operator=(const IdTableTemplated& other) = default;
-  // move assignment
-  IdTableTemplated& operator=(IdTableTemplated&& other) noexcept = default;
-
- protected:
-  // internally convert between "dynamic" and "static" mode and possibly
-  // convert from Owning to non owning storage, is used in the conversion
-  // functions Base class asserts that number of columns match.
-  template <int INCOLS, typename INDATA>
-  explicit IdTableTemplated(const IdTableTemplated<INCOLS, INDATA>& o)
-      : Base(o) {}
-
-  template <int INCOLS, typename INDATA>
-  explicit IdTableTemplated(IdTableTemplated<INCOLS, INDATA>&& o) noexcept
-      : Base(std::move(o)) {}
-
- public:
-  bool operator==(const IdTableTemplated& other) const {
+  IdTableStatic<COLS>& operator=(IdTableStatic<COLS> other) {
+    swap(*this, other);
+    return *this;
+  }
+
+  bool operator==(const IdTableStatic<COLS>& other) const {
     if (other.size() != size()) {
       return false;
     }
@@ -823,279 +625,275 @@
     return true;
   }
 
-  // Element access, use the const overload
-  template <typename = std::enable_if_t<DATA::ManagesStorage>>
+  // Element access
   Id& operator()(size_t row, size_t col) {
-    return const_cast<Id&>(std::as_const(*this)(row, col));
-  }
-
+    return IdTableImpl<COLS>::_data[row * IdTableImpl<COLS>::_cols + col];
+  }
   const Id& operator()(size_t row, size_t col) const {
-    return data()[row * _cols + col];
+    return IdTableImpl<COLS>::_data[row * IdTableImpl<COLS>::_cols + col];
   }
 
   // Row access
-  template <typename = std::enable_if_t<DATA::ManagesStorage>>
-  row_reference operator[](size_t row) {
-    return getRow(row);
-  }
-
-  const_row_reference operator[](size_t row) const {
+  typename IdTableImpl<COLS>::row_reference operator[](size_t row) {
+    return IdTableImpl<COLS>::getRow(row);
+  }
+
+  typename IdTableImpl<COLS>::const_row_reference operator[](size_t row) const {
     // Moving this method to impl allows for efficient ConstRow types when
     // using non dynamic IdTables.
-    return getConstRow(row);
-  }
-
-  const_iterator begin() const { return cbegin(); }
+    return IdTableImpl<COLS>::getConstRow(row);
+  }
 
   // Begin iterator
-  template <typename = std::enable_if_t<DATA::ManagesStorage>>
   iterator begin() {
-    return iterator{data(), 0, _cols};
-  }
-
-  const_iterator cbegin() const { return const_iterator{data(), 0, _cols}; }
-
-  const_iterator end() const { return cend(); }
+    return iterator(IdTableImpl<COLS>::_data, 0, IdTableImpl<COLS>::_cols);
+  }
+  const_iterator begin() const {
+    return iterator(IdTableImpl<COLS>::_data, 0, IdTableImpl<COLS>::_cols);
+  }
+  const_iterator cbegin() const {
+    return iterator(IdTableImpl<COLS>::_data, 0, IdTableImpl<COLS>::_cols);
+  }
 
   // End iterator
-  template <typename = std::enable_if_t<DATA::ManagesStorage>>
   iterator end() {
-    return iterator{data(), _size, _cols};
-  }
-
-  const_iterator cend() const { return const_iterator{data(), _size, _cols}; }
-
-  template <typename = std::enable_if_t<DATA::ManagesStorage>>
-  row_reference back() {
-    return getRow((end() - 1).row());
-  }
-
-  const_row_reference back() const { return getConstRow((end() - 1).row()); }
-
-  template <typename = std::enable_if_t<DATA::ManagesStorage>>
-  void emplace_back() {
-    push_back();
-  }
-
-  template <typename = std::enable_if_t<DATA::ManagesStorage>>
+    return iterator(IdTableImpl<COLS>::_data, IdTableImpl<COLS>::_size,
+                    IdTableImpl<COLS>::_cols);
+  }
+  const_iterator end() const {
+    return iterator(IdTableImpl<COLS>::_data, IdTableImpl<COLS>::_size,
+                    IdTableImpl<COLS>::_cols);
+  }
+  const_iterator cend() const {
+    return iterator(IdTableImpl<COLS>::_data, IdTableImpl<COLS>::_size,
+                    IdTableImpl<COLS>::_cols);
+  }
+
+  typename IdTableImpl<COLS>::row_reference back() {
+    return IdTableImpl<COLS>::getRow((end() - 1).row());
+  }
+
+  typename IdTableImpl<COLS>::const_row_reference back() const {
+    return IdTableImpl<COLS>::getConstRow((end() - 1).row());
+  }
+
+  Id* data() { return IdTableImpl<COLS>::_data; }
+  const Id* data() const { return IdTableImpl<COLS>::_data; }
+
+  // Size access
+  size_t rows() const { return IdTableImpl<COLS>::_size; }
+
+  /**
+   * The template parameter here is used to allow for creating
+   * a version of the function that is constexpr for COLS != 0
+   * and one that is not constexpt for COLS == 0
+   */
+  using IdTableImpl<COLS>::cols;
+
+  size_t size() const { return IdTableImpl<COLS>::_size; }
+
+  /**
+   * @brief Sets the number of columns. Should only be called while data is
+   *        still nullptr.
+   **/
+  void setCols(size_t cols) {
+    assert(IdTableImpl<COLS>::_data == nullptr);
+    IdTableImpl<COLS>::setCols(cols);
+  }
+
+  void emplace_back() { push_back(); }
+
   void push_back() {
-    if (_size + 1 >= _capacity) {
+    if (IdTableImpl<COLS>::_size + 1 >= IdTableImpl<COLS>::_capacity) {
       grow();
     }
-    _size++;
-  }
-
-  template <typename = std::enable_if_t<DATA::ManagesStorage>>
+    IdTableImpl<COLS>::_size++;
+  }
+
   void push_back(const std::initializer_list<Id>& init) {
-    assert(init.size() == _cols);
-    if (_size + 1 >= _capacity) {
+    assert(init.size() == IdTableImpl<COLS>::_cols);
+    if (IdTableImpl<COLS>::_size + 1 >= IdTableImpl<COLS>::_capacity) {
       grow();
     }
-    std::memcpy(data() + _size * _cols, init.begin(), sizeof(Id) * _cols);
-    _size++;
+    std::memcpy(IdTableImpl<COLS>::_data +
+                    IdTableImpl<COLS>::_size * IdTableImpl<COLS>::_cols,
+                init.begin(), sizeof(Id) * IdTableImpl<COLS>::_cols);
+    IdTableImpl<COLS>::_size++;
   }
 
   /**
    * @brief Read cols() elements from init and stores them in a new row
    **/
-  template <typename = std::enable_if_t<DATA::ManagesStorage>>
   void push_back(const Id* init) {
-    if (_size + 1 >= _capacity) {
+    if (IdTableImpl<COLS>::_size + 1 >= IdTableImpl<COLS>::_capacity) {
       grow();
     }
-    std::memcpy(_data + _size * _cols, init, sizeof(Id) * _cols);
-    _size++;
+    std::memcpy(IdTableImpl<COLS>::_data +
+                    IdTableImpl<COLS>::_size * IdTableImpl<COLS>::_cols,
+                init, sizeof(Id) * IdTableImpl<COLS>::_cols);
+    IdTableImpl<COLS>::_size++;
   }
 
   /**
    * @brief Read cols() elements from init and stores them in a new row
    **/
-  template <
-      typename T,
-      typename = std::enable_if_t<
-          DATA::ManagesStorage &&
-          (std::is_same_v<std::decay_t<T>, std::decay_t<row_type>> ||
-           std::is_same_v<std::decay_t<T>, std::decay_t<const_row_type>>)>>
-  void push_back(const T& init) {
-    if (_size + 1 >= _capacity) {
+  void push_back(const Row& init) {
+    if (IdTableImpl<COLS>::_size + 1 >= IdTableImpl<COLS>::_capacity) {
       grow();
     }
-    std::memcpy(data() + _size * _cols, init.data(), sizeof(Id) * _cols);
-    _size++;
-  }
-
-  template <typename INDATA, typename = std::enable_if_t<DATA::ManagesStorage>>
-  void push_back(const IdTableTemplated<COLS, INDATA>& init, size_t row) {
-    assert(init._cols == _cols);
-    if (_size + 1 >= _capacity) {
+    std::memcpy(IdTableImpl<COLS>::_data +
+                    IdTableImpl<COLS>::_size * IdTableImpl<COLS>::_cols,
+                init.data(), sizeof(Id) * IdTableImpl<COLS>::_cols);
+    IdTableImpl<COLS>::_size++;
+  }
+
+  void push_back(const IdTableStatic<COLS>& init, size_t row) {
+    assert(init.IdTableImpl<COLS>::_cols == IdTableImpl<COLS>::_cols);
+    if (IdTableImpl<COLS>::_size + 1 >= IdTableImpl<COLS>::_capacity) {
       grow();
     }
-    std::memcpy(data() + _size * _cols, init.data() + row * _cols,
-                sizeof(Id) * _cols);
-    _size++;
-  }
-
-  template <typename = std::enable_if_t<DATA::ManagesStorage>>
+    std::memcpy(IdTableImpl<COLS>::_data +
+                    IdTableImpl<COLS>::_size * IdTableImpl<COLS>::_cols,
+                init.IdTableImpl<COLS>::_data + row * IdTableImpl<COLS>::_cols,
+                sizeof(Id) * IdTableImpl<COLS>::_cols);
+    IdTableImpl<COLS>::_size++;
+  }
+
   void pop_back() {
-    if (_size > 0) {
-      _size--;
+    if (IdTableImpl<COLS>::_size > 0) {
+      IdTableImpl<COLS>::_size--;
     }
   }
 
   /**
    * @brief Inserts the elements in the range [begin;end) before pos.
    **/
-  template <typename = std::enable_if_t<DATA::ManagesStorage>>
-  void insert(const iterator& pos, const const_iterator& begin,
-              const const_iterator& end) {
+  void insert(const iterator& pos, const iterator& begin, const iterator& end) {
     assert(begin.cols() == cols());
     if (begin.row() >= end.row()) {
       return;
     }
     size_t target = std::min(pos.row(), this->end().row());
     size_t numNewRows = end.row() - begin.row();
-    if (_capacity < _size + numNewRows) {
-      size_t numMissing = _size + numNewRows - _capacity;
+    if (IdTableImpl<COLS>::_capacity < IdTableImpl<COLS>::_size + numNewRows) {
+      size_t numMissing =
+          IdTableImpl<COLS>::_size + numNewRows - IdTableImpl<COLS>::_capacity;
       grow(numMissing);
     }
 
     size_t afterTarget = size() - target;
     // Move the data currently in the way back.
-    std::memmove(data() + (target + numNewRows) * _cols,
-                 data() + target * _cols, sizeof(Id) * _cols * afterTarget);
-
-    _size += numNewRows;
+    std::memmove(IdTableImpl<COLS>::_data +
+                     (target + numNewRows) * IdTableImpl<COLS>::_cols,
+                 IdTableImpl<COLS>::_data + target * IdTableImpl<COLS>::_cols,
+                 sizeof(Id) * IdTableImpl<COLS>::_cols * afterTarget);
+
+    IdTableImpl<COLS>::_size += numNewRows;
     // Copy the new data
-    std::memcpy(data() + target * _cols, (*begin).data(),
-                sizeof(Id) * _cols * numNewRows);
+    std::memcpy(IdTableImpl<COLS>::_data + target * IdTableImpl<COLS>::_cols,
+                (*begin).data(),
+                sizeof(Id) * IdTableImpl<COLS>::_cols * numNewRows);
   }
 
   /**
    * @brief Erases all rows in the range [begin;end)
    **/
-  template <typename = std::enable_if_t<DATA::ManagesStorage>>
-  void erase(const iterator& beginIt,
-             const iterator& endIt = iterator(nullptr, 0, 0)) {
-    iterator actualEnd = endIt;
+  void erase(const const_iterator& begin,
+             const const_iterator& end = iterator(nullptr, 0, 0)) {
+    iterator actualEnd = end;
     if (actualEnd == iterator(nullptr, 0, 0)) {
-      actualEnd = iterator(data(), beginIt.row() + 1, _cols);
-    }
-    if (actualEnd.row() > this->end().row()) {
-      actualEnd = this->end();
-    }
-    if (actualEnd.row() <= beginIt.row()) {
+      actualEnd = iterator(IdTableImpl<COLS>::_data, begin.row() + 1,
+                           IdTableImpl<COLS>::_cols);
+    }
+    if (actualEnd.row() > IdTableStatic<COLS>::end().row()) {
+      actualEnd = IdTableStatic<COLS>::end();
+    }
+    if (actualEnd.row() <= begin.row()) {
       return;
     }
-    size_t numErased = actualEnd.row() - beginIt.row();
+    size_t numErased = actualEnd.row() - begin.row();
     size_t numToMove = size() - actualEnd.row();
-    std::memmove(data() + beginIt.row() * _cols,
-                 data() + actualEnd.row() * _cols,
-                 numToMove * _cols * sizeof(Id));
-    _size -= numErased;
-  }
-
-  template <typename = std::enable_if_t<DATA::ManagesStorage>>
-  void clear() {
-    _size = 0;
-  }
+    std::memmove(
+        IdTableImpl<COLS>::_data + begin.row() * IdTableImpl<COLS>::_cols,
+        IdTableImpl<COLS>::_data + actualEnd.row() * IdTableImpl<COLS>::_cols,
+        numToMove * IdTableImpl<COLS>::_cols * sizeof(Id));
+    IdTableImpl<COLS>::_size -= numErased;
+  }
+
+  void clear() { IdTableImpl<COLS>::_size = 0; }
 
   /**
    * @brief Ensures this table has enough space allocated to store rows many
    *        rows of data
    **/
-  template <typename = std::enable_if_t<DATA::ManagesStorage>>
   void reserve(size_t rows) {
-    if (_capacity < rows) {
-      // Add rows - _capacity many new rows
-      grow(rows - _capacity);
-    }
-  }
-
-  /**
-   * @brief Resizes this IdTableTemplated to have at least row many rows.
-   **/
-  template <typename = std::enable_if_t<DATA::ManagesStorage>>
+    if (IdTableImpl<COLS>::_capacity < rows) {
+      // Add rows - IdTableImpl<COLS>::_capacity many new rows
+      grow(rows - IdTableImpl<COLS>::_capacity);
+    }
+  }
+
+  /**
+   * @brief Resizes this IdTableStatic to have at least row many rows.
+   **/
   void resize(size_t rows) {
-    if (rows > _size) {
+    if (rows > IdTableImpl<COLS>::_size) {
       reserve(rows);
-      _size = rows;
-    } else if (rows < _size) {
-      _size = rows;
-    }
-  }
-
-  /**
-   * @brief Creates an IdTableTemplated<NEW_COLS> that now owns this
+      IdTableImpl<COLS>::_size = rows;
+    } else if (rows < IdTableImpl<COLS>::_size) {
+      IdTableImpl<COLS>::_size = rows;
+    }
+  }
+
+  /**
+   * @brief Creates an IdTableStatic<NEW_COLS> that now owns this
    * id tables data. This is effectively a move operation that also
    * changes the type to its equivalent dynamic variant.
    **/
-  template <int NEW_COLS, typename = std::enable_if_t<DATA::ManagesStorage>>
-  IdTableTemplated<NEW_COLS, DATA> moveToStatic() {
-    return IdTableTemplated<NEW_COLS, DATA>(
-        std::move(*this));  // let the private conversions do all the work
+  template <int NEW_COLS>
+  IdTableStatic<NEW_COLS> moveToStatic() {
+    IdTableStatic<NEW_COLS> tmp;
+    tmp.setCols(cols());
+    tmp._data = IdTableImpl<COLS>::_data;
+    tmp._size = IdTableImpl<COLS>::_size;
+    tmp._capacity = IdTableImpl<COLS>::_capacity;
+    IdTableImpl<COLS>::_data = nullptr;
+    IdTableImpl<COLS>::_size = 0;
+    IdTableImpl<COLS>::_capacity = 0;
+    return tmp;
+  };
+
+  template <int NEW_COLS>
+  const IdTableStatic<NEW_COLS> asStaticView() const {
+    IdTableStatic<NEW_COLS> tmp;
+    tmp.setCols(cols());
+    tmp._data = IdTableImpl<COLS>::_data;
+    tmp._size = IdTableImpl<COLS>::_size;
+    tmp._capacity = IdTableImpl<COLS>::_capacity;
+    // This prevents the view from freeing the memory
+    tmp._manage_storage = false;
+    return tmp;
   };
 
   /**
    * @brief Creates an IdTable that now owns this
    * id tables data. This is effectively a move operation that also
-   * changes the type to an equivalent one.
-   **/
-  template <typename = std::enable_if_t<DATA::ManagesStorage>>
-  IdTableTemplated<0, DATA> moveToDynamic() {
-    return IdTableTemplated<0, DATA>(std::move(*this));
+   * changes the type to an equibalent one.
+   **/
+  IdTable moveToDynamic() {
+    IdTable tmp(cols());
+    tmp._data = IdTableImpl<COLS>::_data;
+    tmp._size = IdTableImpl<COLS>::_size;
+    tmp._capacity = IdTableImpl<COLS>::_capacity;
+    IdTableImpl<COLS>::_data = nullptr;
+    IdTableImpl<COLS>::_size = 0;
+    IdTableImpl<COLS>::_capacity = 0;
+    return tmp;
   };
-
-  /**
-   * @brief Create a non-owning and readOnly view into this data that has a
-   * static width.
-   * @tparam NEW_COLS The number of Columns. Must be the actual number of
-   * columns this table already has or an assertion will fail
-   */
-  template <int NEW_COLS>
-  const IdTableTemplated<NEW_COLS, IdTableViewWrapper> asStaticView() const {
-    return IdTableTemplated<NEW_COLS, IdTableViewWrapper>(
-        *static_cast<const IdTableTemplated<COLS, DATA>*>(this));
-  };
-
-  /**
-   * @brief Create a copy of a non-owning view that copies all the data and thus
-   * is owning again.
-   *
-   * This is an expensive operation and so it has an explicit name.
-   * @return
-   */
-  template <typename = std::enable_if_t<!DATA::ManagesStorage>>
-  const IdTableTemplated<COLS, IdTableVectorWrapper> clone() const {
-    return IdTableTemplated<COLS, IdTableVectorWrapper>(*this);
-  };
-
-  // Size access
-  size_t rows() const { return _size; }
-  size_t size() const { return _size; }
-
- private:
-  /**
-   * @brief Grows the storage of this IdTableTemplated
-   * @param newRows If newRows is 0 the storage is grown by GROWTH_FACTOR. If
-   *        newRows is any other number the vector is grown by newRows many
-   *        rows.
-   **/
-  template <typename = std::enable_if_t<DATA::ManagesStorage>>
-  void grow(size_t newRows = 0) {
-    size_t new_capacity;
-    if (newRows == 0) {
-      new_capacity = _capacity * GROWTH_FACTOR + 1;
-    } else {
-      new_capacity = _capacity + newRows;
-    }
-
-    this->_data._data.resize(new_capacity * this->_cols);
-    _capacity = new_capacity;
-  }
 
   // Support for ostreams
   friend std::ostream& operator<<(std::ostream& out,
-                                  const IdTableTemplated<COLS, DATA>& table) {
+                                  const IdTableStatic<COLS>& table) {
     out << "IdTable(" << ((void*)table.data()) << ") with " << table.size()
         << " rows and " << table.cols() << " columns" << std::endl;
     for (size_t row = 0; row < table.size(); row++) {
@@ -1106,20 +904,52 @@
     }
     return out;
   }
+
+ private:
+  /**
+   * @brief Grows the storage of this IdTableStatic
+   * @param newRows If newRows is 0 the storage is grown by GROWTH_FACTOR. If
+   *        newRows is any other number the vector is grown by newRows many
+   *        rows.
+   **/
+  void grow(size_t newRows = 0) {
+    // If IdTableImpl<COLS>::_data is nullptr so is IdTableImpl<COLS>::_size
+    // which makes this safe
+    size_t new_capacity;
+    if (newRows == 0) {
+      new_capacity = IdTableImpl<COLS>::_capacity * GROWTH_FACTOR + 1;
+    } else {
+      new_capacity = IdTableImpl<COLS>::_capacity + newRows;
+    }
+    Id* larger = reinterpret_cast<Id*>(
+        realloc(IdTableImpl<COLS>::_data,
+                new_capacity * IdTableImpl<COLS>::_cols * sizeof(Id)));
+    if (larger == nullptr) {
+      // We were unable to acquire the memory
+      free(IdTableImpl<COLS>::_data);
+      IdTableImpl<COLS>::_data = nullptr;
+      IdTableImpl<COLS>::_capacity = 0;
+      IdTableImpl<COLS>::_size = 0;
+      LOG(ERROR) << "Unable to grow the IDTable at "
+                 << (reinterpret_cast<void*>(this)) << std::endl;
+      throw std::bad_alloc();
+    }
+    IdTableImpl<COLS>::_data = larger;
+    IdTableImpl<COLS>::_capacity = new_capacity;
+  }
 };
 
-}  // namespace detail
-
-/// The general IdTable class. Can be modified and owns its data. If COLS > 0,
-/// COLS specifies the compile-time number of columns COLS == 0 means "runtime
-/// number of cols"
 template <int COLS>
-using IdTableStatic =
-    detail::IdTableTemplated<COLS, detail::IdTableVectorWrapper>;
-
-// the "runtime number of cols" variant
-using IdTable = IdTableStatic<0>;
-
-/// A constant view into an IdTable that does not own its data
-template <int COLS>
-using IdTableView = detail::IdTableTemplated<COLS, detail::IdTableViewWrapper>;+void swap(IdTableStatic<COLS>& left, IdTableStatic<COLS>& right) {
+  using std::swap;
+  swap(left._data, right._data);
+  swap(left._size, right._size);
+  swap(left._capacity, right._capacity);
+  // As the cols member only exists for COLS = 0 we use the setCols
+  // method here. setCols is guaranteed to always be defined even
+  // if COLS != 0 (It might not have any effect though).
+  size_t rcols = right.cols();
+  right.IdTableImpl<COLS>::setCols(left.cols());
+  left.IdTableImpl<COLS>::setCols(rcols);
+  swap(left._manage_storage, right._manage_storage);
+}