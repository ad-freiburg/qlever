--- conflicted
+++ resolved
@@ -68,34 +68,20 @@
 // ____________________________________________________________________________
 size_t CartesianProductJoin::getResultWidth() const {
   auto view = childView() | ql::views::transform(&Operation::getResultWidth);
-<<<<<<< HEAD
-  return std::accumulate(view.begin(), view.end(), 0UL, std::plus{});
-=======
   return ::ranges::accumulate(view, 0UL);
->>>>>>> c94f5270
 }
 
 // ____________________________________________________________________________
 size_t CartesianProductJoin::getCostEstimate() {
   auto childSizes =
       childView() | ql::views::transform(&Operation::getCostEstimate);
-<<<<<<< HEAD
-  return getSizeEstimate() + std::accumulate(childSizes.begin(),
-                                             childSizes.end(), 0UL,
-                                             std::plus{});
-=======
   return getSizeEstimate() + ::ranges::accumulate(childSizes, 0UL);
->>>>>>> c94f5270
 }
 
 // ____________________________________________________________________________
 uint64_t CartesianProductJoin::getSizeEstimateBeforeLimit() {
   auto view = childView() | ql::views::transform(&Operation::getSizeEstimate);
-<<<<<<< HEAD
-  return std::accumulate(view.begin(), view.end(), 1UL, std::multiplies{});
-=======
   return ::ranges::accumulate(view, 1UL, std::multiplies{});
->>>>>>> c94f5270
 }
 
 // ____________________________________________________________________________
@@ -218,13 +204,8 @@
   // `Result`.
 
   auto sizesView = ql::views::transform(idTables, &IdTable::size);
-<<<<<<< HEAD
-  auto totalResultSize = std::accumulate(sizesView.begin(), sizesView.end(),
-                                         1UL, std::multiplies{});
-=======
   auto totalResultSize =
       ::ranges::accumulate(sizesView, 1UL, std::multiplies{});
->>>>>>> c94f5270
 
   if (!ql::ranges::empty(idTables) && sizesView.back() != 0) {
     totalResultSize += (totalResultSize / sizesView.back()) * lastTableOffset;
