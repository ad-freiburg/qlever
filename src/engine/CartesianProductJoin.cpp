//  Copyright 2023, University of Freiburg,
//                  Chair of Algorithms and Data Structures.
//  Author: Johannes Kalmbach <kalmbach@cs.uni-freiburg.de>

#include "engine/CartesianProductJoin.h"

#include "engine/CallFixedSize.h"
#include "util/Views.h"

// ____________________________________________________________________________
CartesianProductJoin::CartesianProductJoin(
    QueryExecutionContext* executionContext, Children children,
    size_t chunkSize)
    : Operation{executionContext},
      children_{std::move(children)},
      chunkSize_{chunkSize} {
  AD_CONTRACT_CHECK(!children_.empty());
  AD_CONTRACT_CHECK(ql::ranges::all_of(
      children_, [](auto& child) { return child != nullptr; }));
  // Ensure estimated largest tree is on the right side.
  ql::ranges::stable_sort(
      children_, {}, [](const auto& tree) { return tree->getSizeEstimate(); });

  // Check that the variables of the passed in operations are in fact
  // disjoint.
  auto variablesAreDisjoint = [this]() {
    // Insert all the variables from all the children into a hash set and return
    // false as soon as a duplicate is encountered.
    ad_utility::HashSet<Variable> vars;
    auto checkVarsForOp = [&vars](const Operation& op) {
      return ql::ranges::all_of(
          op.getExternallyVisibleVariableColumns() | ql::views::keys,
          [&vars](const Variable& variable) {
            return vars.insert(variable).second;
          });
    };
    return ql::ranges::all_of(childView(), checkVarsForOp);
  }();
  AD_CONTRACT_CHECK(variablesAreDisjoint);
}

// ____________________________________________________________________________
std::vector<QueryExecutionTree*> CartesianProductJoin::getChildren() {
  std::vector<QueryExecutionTree*> result;
  ql::ranges::copy(
      children_ | ql::views::transform([](auto& ptr) { return ptr.get(); }),
      std::back_inserter(result));
  return result;
}

// ____________________________________________________________________________
string CartesianProductJoin::getCacheKeyImpl() const {
  return "CARTESIAN PRODUCT JOIN " +
         ad_utility::lazyStrJoin(
             ql::views::transform(
                 childView(), [](auto& child) { return child.getCacheKey(); }),
             " ");
}

// ____________________________________________________________________________
size_t CartesianProductJoin::getResultWidth() const {
  auto view = childView() | ql::views::transform(&Operation::getResultWidth);
  return std::reduce(view.begin(), view.end(), 0UL, std::plus{});
}

// ____________________________________________________________________________
size_t CartesianProductJoin::getCostEstimate() {
  auto childSizes =
      childView() | ql::views::transform(&Operation::getCostEstimate);
  return getSizeEstimate() +
         std::reduce(childSizes.begin(), childSizes.end(), 0UL, std::plus{});
}

// ____________________________________________________________________________
uint64_t CartesianProductJoin::getSizeEstimateBeforeLimit() {
  auto view = childView() | ql::views::transform(&Operation::getSizeEstimate);
  return std::reduce(view.begin(), view.end(), 1UL, std::multiplies{});
}

// ____________________________________________________________________________
float CartesianProductJoin::getMultiplicity([[maybe_unused]] size_t col) {
  // We could in theory estimate the multiplicity of the variables, but the
  // benefit of this is questionable as we always perform the cartesian product
  // as late as possible without having many options for query planning.
  return 1;
}

// ____________________________________________________________________________
bool CartesianProductJoin::knownEmptyResult() {
  // If children were empty, returning false would be the wrong behavior.
  AD_CORRECTNESS_CHECK(!children_.empty());
  return ql::ranges::any_of(childView(), &Operation::knownEmptyResult);
}

// ____________________________________________________________________________
void CartesianProductJoin::writeResultColumn(ql::span<Id> targetColumn,
                                             ql::span<const Id> inputColumn,
                                             size_t groupSize,
                                             size_t offset) const {
  // Copy each element from the `inputColumn` `groupSize` times to
  // the `targetColumn`, repeat until the `targetColumn` is completely filled.
  size_t numRowsWritten = 0;
  const size_t inputSize = inputColumn.size();
  const size_t targetSize = targetColumn.size();
  // If we have a nonzero offset then we have to compute at which element
  // from the input we have to start the copying and how many repetitions of
  // this element have already happened "before" the offset.
  size_t firstInputElementIdx = offset % (inputSize * groupSize) / groupSize;
  size_t groupStartIdx = offset % groupSize;
  while (true) {
    for (size_t i = firstInputElementIdx; i < inputSize; ++i) {
      for (size_t u = groupStartIdx; u < groupSize; ++u) {
        if (numRowsWritten == targetSize) {
          return;
        }
        targetColumn[numRowsWritten] = inputColumn[i];
        ++numRowsWritten;
        checkCancellation();
      }
      if (numRowsWritten == targetSize) {
        return;
      }
      // only the first round might be incomplete because of the offset, all
      // subsequent rounds start at 0.
      groupStartIdx = 0;
    }
    // only the first round might be incomplete because of the offset, all
    // subsequent rounds start at 0.
    firstInputElementIdx = 0;
  }
}

// ____________________________________________________________________________
Result CartesianProductJoin::computeResult(bool requestLaziness) {
  if (knownEmptyResult()) {
    return {IdTable{getResultWidth(), getExecutionContext()->getAllocator()},
            resultSortedOn(), LocalVocab{}};
  }
  // Make sure the children are reset back to their initial state after
  // computing the results.
  auto cleanup = resetChildLimitsAndOffsetOnDestruction();
  auto [subResults, lazyResult] = calculateSubResults(requestLaziness);

  LocalVocab staticMergedVocab{};
  staticMergedVocab.mergeWith(
      subResults |
      ql::views::transform([](const auto& result) -> const LocalVocab& {
        return result->localVocab();
      }));

  if (!requestLaziness) {
    AD_CORRECTNESS_CHECK(!lazyResult);
    return {writeAllColumns(subResults | ql::views::transform(&Result::idTable),
                            getLimitOffset()._offset,
                            getLimitOffset().limitOrDefault()),
            resultSortedOn(), std::move(staticMergedVocab)};
  }

  if (lazyResult) {
    return {createLazyConsumer(std::move(staticMergedVocab),
                               std::move(subResults), std::move(lazyResult)),
            resultSortedOn()};
  }

  // Owning view wrapper to please gcc 11.
  return {produceTablesLazily(std::move(staticMergedVocab),
                              ad_utility::OwningView{std::move(subResults)} |
                                  ql::views::transform(&Result::idTable),
                              getLimitOffset()._offset,
                              getLimitOffset().limitOrDefault()),
          resultSortedOn()};
}

// ____________________________________________________________________________
VariableToColumnMap CartesianProductJoin::computeVariableToColumnMap() const {
  VariableToColumnMap result;
  // It is crucial that we also count the columns in the inputs to which no
  // variable was assigned. This is managed by the `offset` variable.
  size_t offset = 0;
  for (const auto& child : childView()) {
    for (auto varCol : child.getExternallyVisibleVariableColumns()) {
      varCol.second.columnIndex_ += offset;
      result.insert(std::move(varCol));
    }
    // `getResultWidth` contains all the columns, not only the ones to which a
    // variable is assigned.
    offset += child.getResultWidth();
  }
  return result;
}

// _____________________________________________________________________________
CPP_template_def(typename R)(requires ql::ranges::random_access_range<R>)
    IdTable CartesianProductJoin::writeAllColumns(
        R idTables, size_t offset, size_t limit, size_t lastTableOffset) const {
  AD_CORRECTNESS_CHECK(offset >= lastTableOffset);
  IdTable result{getResultWidth(), getExecutionContext()->getAllocator()};
  // TODO<joka921> Find a solution to cheaply handle the case, that only a
  // single result is left. This can probably be done by using the
  // `Result`.

  auto sizesView = ql::views::transform(idTables, &IdTable::size);
  auto totalResultSize =
      std::reduce(sizesView.begin(), sizesView.end(), 1UL, std::multiplies{});

  if (!ql::ranges::empty(idTables) && sizesView.back() != 0) {
    totalResultSize += (totalResultSize / sizesView.back()) * lastTableOffset;
  } else {
    AD_CORRECTNESS_CHECK(lastTableOffset == 0);
  }

  LimitOffsetClause limitOffset{limit, offset};
  size_t totalSizeIncludingLimit = limitOffset.actualSize(totalResultSize);
  offset = limitOffset.actualOffset(totalResultSize);

  try {
    result.resize(totalSizeIncludingLimit);
  } catch (
      const ad_utility::detail::AllocationExceedsLimitException& exception) {
    throw std::runtime_error{
        "The memory limit was exceeded during the computation of a "
        "cross-product. Check if this cross-product is intentional or if you "
        "have mistyped a variable name."};
  }

  if (totalSizeIncludingLimit != 0) {
    // A `groupSize` of N means that each row of the current result is copied N
    // times adjacent to each other.
    size_t groupSize = 1;
    // The index of the next column in the output that hasn't been written so
    // far.
    size_t resultColIdx = 0;
    for (const auto& input : idTables) {
      size_t extraOffset =
          &input == &idTables.back() ? lastTableOffset * groupSize : 0;
      for (const auto& inputCol : input.getColumns()) {
        decltype(auto) resultCol = result.getColumn(resultColIdx);
        writeResultColumn(resultCol, inputCol, groupSize, offset - extraOffset);
        ++resultColIdx;
      }
      groupSize *= input.numRows();
    }
  }
  return result;
}

// _____________________________________________________________________________
std::pair<std::vector<std::shared_ptr<const Result>>,
          std::shared_ptr<const Result>>
CartesianProductJoin::calculateSubResults(bool requestLaziness) {
  std::vector<std::shared_ptr<const Result>> subResults;
  // We don't need to fully materialize the child results if we have a LIMIT
  // specified and an OFFSET of 0.
  // TODO<joka921> We could in theory also apply this optimization if a
  // non-zero OFFSET is specified, but this would make the algorithm more
  // complicated.
  std::optional<LimitOffsetClause> limitIfPresent = getLimitOffset();
  if (!getLimitOffset()._limit.has_value() || getLimitOffset()._offset != 0) {
    limitIfPresent = std::nullopt;
  }

  std::shared_ptr<const Result> lazyResult = nullptr;
  auto children = childView();
  AD_CORRECTNESS_CHECK(!ql::ranges::empty(children));
  // Get all child results (possibly with limit, see above).
  for (std::shared_ptr<QueryExecutionTree>& childTree : children_) {
    if (limitIfPresent.has_value() && childTree->supportsLimit()) {
      childTree->applyLimit(limitIfPresent.value());
    }
    auto& child = *childTree->getRootOperation();
    // To preserve order of the columns we can only consume the first child
    // lazily. In the future this restriction may be lifted by permutating the
    // columns afterward.
    bool isLast = &child == &children.back();
    bool requestLazy = requestLaziness && isLast;
    auto result = child.getResult(
        false, requestLazy ? ComputationMode::LAZY_IF_SUPPORTED
                           : ComputationMode::FULLY_MATERIALIZED);

    if (!result->isFullyMaterialized()) {
      AD_CORRECTNESS_CHECK(isLast);
      lazyResult = std::move(result);
      continue;
    }

    const auto& table = result->idTable();
    // Early stopping: If one of the results is empty, we can stop early.
    if (table.empty()) {
      // Push so the total size will be zero.
      subResults.push_back(std::move(result));
      break;
    }

    // If one of the children is the neutral element (because of a triple with
    // zero variables), we can simply ignore it here.
    if (table.numRows() == 1 && table.numColumns() == 0) {
      continue;
    }
    // Example for the following calculation: If we have a LIMIT of 1000 and
    // the first child already has a result of size 100, then the second child
    // needs to evaluate only its first 10 results. The +1 is because integer
    // divisions are rounded down by default.
    if (limitIfPresent.has_value()) {
      limitIfPresent.value()._limit =
          limitIfPresent.value()._limit.value() / result->idTable().size() + 1;
    }
    subResults.push_back(std::move(result));
  }

  return {std::move(subResults), std::move(lazyResult)};
}

// _____________________________________________________________________________
CPP_template_def(typename R)(requires ql::ranges::range<R>) Result::LazyResult
    CartesianProductJoin::produceTablesLazily(LocalVocab mergedVocab,
                                              R idTables, size_t offset,
                                              size_t limit,
                                              size_t lastTableOffset) const {
  auto get = [cartesianProductJoin = this, mergedVocab = std::move(mergedVocab),
              idTables = std::move(idTables), offset = offset, limit = limit,
              lastTableOffset = lastTableOffset,
              // tableSize will be overwritten on first execution, but it needs
              // to be larger than limitWithChunkSize initially
              tableSize = size_t{1},
              limitWithChunkSize = uint64_t{
                  0}]() mutable -> std::optional<Result::IdTableVocabPair> {
    // If limit was reduced to 0, or the last produced table was smaller than
    // the remaining limit, then all result have been produced and nullopt shall
    // be returned
    if (limit > 0 && tableSize >= limitWithChunkSize) {
      limitWithChunkSize = std::min(limit, cartesianProductJoin->chunkSize_);
      IdTable idTable = cartesianProductJoin->writeAllColumns(
          ql::ranges::ref_view(idTables), offset, limitWithChunkSize,
          lastTableOffset);
      tableSize = idTable.size();
      AD_CORRECTNESS_CHECK(tableSize <= limit);
      if (!idTable.empty()) {
        offset += tableSize;
        limit -= tableSize;
        return std::optional(
            Result::IdTableVocabPair{std::move(idTable), mergedVocab.clone()});
      }
    }
    return std::nullopt;
  };
  return Result::LazyResult(
      ad_utility::InputRangeFromGetCallable(std::move(get)));
}

// _____________________________________________________________________________
Result::LazyResult CartesianProductJoin::createLazyConsumer(
    LocalVocab staticMergedVocab,
    std::vector<std::shared_ptr<const Result>> subresults,
    std::shared_ptr<const Result> lazyResult) const {
  AD_CONTRACT_CHECK(lazyResult);
<<<<<<< HEAD
=======
  size_t limit = getLimitOffset().limitOrDefault();
  size_t offset = getLimitOffset()._offset;
>>>>>>> 61f14810
  std::vector<std::reference_wrapper<const IdTable>> idTables;
  idTables.reserve(subresults.size() + 1);
  for (const auto& result : subresults) {
    idTables.emplace_back(result->idTable());
  }
  ad_utility::RangeToInputRangeFromGet inputRange{
      std::move(lazyResult->idTables())};
  auto get =
      [cartesianProductJoin = this,
       staticMergedVocab = std::move(staticMergedVocab),
       limit = getLimit().limitOrDefault(), offset = getLimit()._offset,
       idTables = std::move(idTables), inputRange = std::move(inputRange),
       lastTableOffset = size_t{0}, producedTableSize = size_t{0},
       tableProducer = std::optional<Result::LazyResult>{},
       idTableOpt = std::optional<Result::IdTableVocabPair>{}]() mutable {
        // Set up tableProducer if necessary
        if (!tableProducer.has_value()) {
          idTableOpt = inputRange.get();
          if (!idTableOpt.has_value()) {
            return Result::IdTableLoopControl::makeBreak();
          }
          auto& [idTable, localVocab] = idTableOpt.value();
          if (idTable.empty()) {
            return Result::IdTableLoopControl::makeContinue();
          }
          idTables.emplace_back(idTable);
          localVocab.mergeWith(staticMergedVocab);
          producedTableSize = 0;
          tableProducer = cartesianProductJoin->produceTablesLazily(
              std::move(localVocab),
              ql::views::transform(idTables,
                                   [](const auto& wrapper) -> const IdTable& {
                                     return wrapper;
                                   }),
              offset, limit, lastTableOffset);
          lastTableOffset += idTable.size();
        }

        // tableProducer is set up, retrieve and return values
        if (auto idTableAndVocab = tableProducer.value().get()) {
          producedTableSize += idTableAndVocab.value().idTable_.size();
          return Result::IdTableLoopControl::yieldValue(
              std::move(idTableAndVocab.value()));
        }

        // The results of the current tableProducer are exhausted (otherwise
        // they would have been returned above).
        // Do some post-processing and continue to the next input
        AD_CORRECTNESS_CHECK(limit >= producedTableSize);
        limit -= producedTableSize;
        if (limit == 0) {
          return Result::IdTableLoopControl::makeBreak();
        }
        offset += producedTableSize;
        idTables.pop_back();
        tableProducer = std::nullopt;

        // Nothing was returned, keep going to the next result
        // Only break when limit is reached or inputRange is exhausted
        return Result::IdTableLoopControl::makeContinue();
      };
  return Result::LazyResult(
      ad_utility::InputRangeFromLoopControlGet(std::move(get)));
}

// _____________________________________________________________________________
std::unique_ptr<Operation> CartesianProductJoin::cloneImpl() const {
  Children copy;
  copy.reserve(children_.size());
  for (const auto& operation : children_) {
    copy.push_back(operation->clone());
  }
  return std::make_unique<CartesianProductJoin>(_executionContext,
                                                std::move(copy), chunkSize_);
}<|MERGE_RESOLUTION|>--- conflicted
+++ resolved
@@ -353,11 +353,6 @@
     std::vector<std::shared_ptr<const Result>> subresults,
     std::shared_ptr<const Result> lazyResult) const {
   AD_CONTRACT_CHECK(lazyResult);
-<<<<<<< HEAD
-=======
-  size_t limit = getLimitOffset().limitOrDefault();
-  size_t offset = getLimitOffset()._offset;
->>>>>>> 61f14810
   std::vector<std::reference_wrapper<const IdTable>> idTables;
   idTables.reserve(subresults.size() + 1);
   for (const auto& result : subresults) {
@@ -365,60 +360,60 @@
   }
   ad_utility::RangeToInputRangeFromGet inputRange{
       std::move(lazyResult->idTables())};
-  auto get =
-      [cartesianProductJoin = this,
-       staticMergedVocab = std::move(staticMergedVocab),
-       limit = getLimit().limitOrDefault(), offset = getLimit()._offset,
-       idTables = std::move(idTables), inputRange = std::move(inputRange),
-       lastTableOffset = size_t{0}, producedTableSize = size_t{0},
-       tableProducer = std::optional<Result::LazyResult>{},
-       idTableOpt = std::optional<Result::IdTableVocabPair>{}]() mutable {
-        // Set up tableProducer if necessary
-        if (!tableProducer.has_value()) {
-          idTableOpt = inputRange.get();
-          if (!idTableOpt.has_value()) {
-            return Result::IdTableLoopControl::makeBreak();
-          }
-          auto& [idTable, localVocab] = idTableOpt.value();
-          if (idTable.empty()) {
-            return Result::IdTableLoopControl::makeContinue();
-          }
-          idTables.emplace_back(idTable);
-          localVocab.mergeWith(staticMergedVocab);
-          producedTableSize = 0;
-          tableProducer = cartesianProductJoin->produceTablesLazily(
-              std::move(localVocab),
-              ql::views::transform(idTables,
-                                   [](const auto& wrapper) -> const IdTable& {
-                                     return wrapper;
-                                   }),
-              offset, limit, lastTableOffset);
-          lastTableOffset += idTable.size();
-        }
-
-        // tableProducer is set up, retrieve and return values
-        if (auto idTableAndVocab = tableProducer.value().get()) {
-          producedTableSize += idTableAndVocab.value().idTable_.size();
-          return Result::IdTableLoopControl::yieldValue(
-              std::move(idTableAndVocab.value()));
-        }
-
-        // The results of the current tableProducer are exhausted (otherwise
-        // they would have been returned above).
-        // Do some post-processing and continue to the next input
-        AD_CORRECTNESS_CHECK(limit >= producedTableSize);
-        limit -= producedTableSize;
-        if (limit == 0) {
-          return Result::IdTableLoopControl::makeBreak();
-        }
-        offset += producedTableSize;
-        idTables.pop_back();
-        tableProducer = std::nullopt;
-
-        // Nothing was returned, keep going to the next result
-        // Only break when limit is reached or inputRange is exhausted
+  auto get = [cartesianProductJoin = this,
+              staticMergedVocab = std::move(staticMergedVocab),
+              limit = getLimitOffset().limitOrDefault(),
+              offset = getLimitOffset()._offset, idTables = std::move(idTables),
+              inputRange = std::move(inputRange), lastTableOffset = size_t{0},
+              producedTableSize = size_t{0},
+              tableProducer = std::optional<Result::LazyResult>{},
+              idTableOpt =
+                  std::optional<Result::IdTableVocabPair>{}]() mutable {
+    // Set up tableProducer if necessary
+    if (!tableProducer.has_value()) {
+      idTableOpt = inputRange.get();
+      if (!idTableOpt.has_value()) {
+        return Result::IdTableLoopControl::makeBreak();
+      }
+      auto& [idTable, localVocab] = idTableOpt.value();
+      if (idTable.empty()) {
         return Result::IdTableLoopControl::makeContinue();
-      };
+      }
+      idTables.emplace_back(idTable);
+      localVocab.mergeWith(staticMergedVocab);
+      producedTableSize = 0;
+      tableProducer = cartesianProductJoin->produceTablesLazily(
+          std::move(localVocab),
+          ql::views::transform(
+              idTables,
+              [](const auto& wrapper) -> const IdTable& { return wrapper; }),
+          offset, limit, lastTableOffset);
+      lastTableOffset += idTable.size();
+    }
+
+    // tableProducer is set up, retrieve and return values
+    if (auto idTableAndVocab = tableProducer.value().get()) {
+      producedTableSize += idTableAndVocab.value().idTable_.size();
+      return Result::IdTableLoopControl::yieldValue(
+          std::move(idTableAndVocab.value()));
+    }
+
+    // The results of the current tableProducer are exhausted (otherwise
+    // they would have been returned above).
+    // Do some post-processing and continue to the next input
+    AD_CORRECTNESS_CHECK(limit >= producedTableSize);
+    limit -= producedTableSize;
+    if (limit == 0) {
+      return Result::IdTableLoopControl::makeBreak();
+    }
+    offset += producedTableSize;
+    idTables.pop_back();
+    tableProducer = std::nullopt;
+
+    // Nothing was returned, keep going to the next result
+    // Only break when limit is reached or inputRange is exhausted
+    return Result::IdTableLoopControl::makeContinue();
+  };
   return Result::LazyResult(
       ad_utility::InputRangeFromLoopControlGet(std::move(get)));
 }
