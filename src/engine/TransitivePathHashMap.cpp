--- conflicted
+++ resolved
@@ -33,25 +33,12 @@
 // _____________________________________________________________________________
 const Set& HashMapWrapper::successors(const Id node) const {
   auto iterator = map_->find(node);
-<<<<<<< HEAD
-  if (iterator == map_->end()) {
-    return emptySet_;
-  }
-  return iterator->second;
-}
-
-// _____________________________________________________________________________
-absl::InlinedVector<std::pair<Id, Id>, 1> HashMapWrapper::getEquivalentIds(
-    Id node) const {
-  absl::InlinedVector<std::pair<Id, Id>, 1> result;
-=======
   return iterator == map_->end() ? emptySet_ : iterator->second;
 }
 
 // _____________________________________________________________________________
 IdWithGraphs HashMapWrapper::getEquivalentIdAndMatchingGraphs(Id node) const {
   IdWithGraphs result;
->>>>>>> 19b850c3
   for (const auto& [graph, map] : graphMap_) {
     if (node.isUndefined()) {
       for (Id newId : map | ql::views::keys) {
@@ -83,7 +70,6 @@
     const TransitivePathSide& targetSide) const {
   decltype(auto) startCol = sub.getColumn(startSide.subCol_);
   decltype(auto) targetCol = sub.getColumn(targetSide.subCol_);
-<<<<<<< HEAD
   if (graphVariable_.has_value()) {
     decltype(auto) graphCol =
         sub.getColumn(subtree_->getVariableColumn(graphVariable_.value()));
@@ -96,9 +82,6 @@
     }
     return HashMapWrapper{std::move(edgesWithGraph), allocator()};
   }
-=======
-  AD_CORRECTNESS_CHECK(!graphVariable_.has_value());
->>>>>>> 19b850c3
   HashMapWrapper::Map edges{allocator()};
 
   for (size_t i = 0; i < sub.size(); i++) {
