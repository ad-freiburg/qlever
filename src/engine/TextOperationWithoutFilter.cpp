// Copyright 2015, University of Freiburg,
// Chair of Algorithms and Data Structures.
// Author: Björn Buchhold (buchhold@informatik.uni-freiburg.de)

#include "TextOperationWithoutFilter.h"

#include <sstream>

#include "./QueryExecutionTree.h"

using std::string;

// _____________________________________________________________________________
size_t TextOperationWithoutFilter::getResultWidth() const {
  size_t width = 3 + getNofVars();
  return width;
}

// _____________________________________________________________________________
TextOperationWithoutFilter::TextOperationWithoutFilter(
    QueryExecutionContext* qec, const std::vector<std::string>& words,
    SetOfVariables variables, Variable cvar, size_t textLimit)
    : Operation(qec),
      _words(absl::StrJoin(words, " ")),
      _variables(std::move(variables)),
      _cvar(std::move(cvar)),
      _textLimit(textLimit),
      _sizeEstimate(std::numeric_limits<size_t>::max()) {}

// _____________________________________________________________________________
VariableToColumnMap TextOperationWithoutFilter::computeVariableToColumnMap()
    const {
  VariableToColumnMap vcmap;
  auto addDefinedVar = [&vcmap, index = 0](const Variable& var) mutable {
    vcmap[var] = makeAlwaysDefinedColumn(index);
    ++index;
  };
  addDefinedVar(_cvar);
  addDefinedVar(_cvar.getTextScoreVariable());
  // TODO<joka921> The order of the variables is not deterministic, check
  // whether this is correct.
  // TODO<joka921> These variables seem to be newly created an never contain
  // undefined values. However I currently don't understand their semantics
  // which should be documented.
  for (const auto& var : _variables) {
    if (var != _cvar) {
      addDefinedVar(var);
    }
  }
  vcmap[Variable("?completedWord")] = index++;
  return vcmap;
}
// _____________________________________________________________________________
string TextOperationWithoutFilter::asStringImpl(size_t indent) const {
  std::ostringstream os;
  for (size_t i = 0; i < indent; ++i) {
    os << " ";
  }
  os << "TEXT OPERATION WITHOUT FILTER:"
     << " co-occurrence with words: \"" << _words << "\" and " << getNofVars()
     << " variables";
  ;
  os << " with textLimit = " << _textLimit;
  return std::move(os).str();
}

// _____________________________________________________________________________
string TextOperationWithoutFilter::getDescriptor() const {
  return "TextOperationWithoutFilter with " + _words;
}

// _____________________________________________________________________________
ResultTable TextOperationWithoutFilter::computeResult() {
  LOG(DEBUG) << "TextOperationWithoutFilter result computation..." << endl;
  IdTable table{getExecutionContext()->getAllocator()};
  if (getNofVars() == 0) {
    computeResultNoVar(&table);
  } else if (getNofVars() == 1) {
    computeResultOneVar(&table);
  } else {
    computeResultMultVars(&table);
  }
  LOG(DEBUG) << "TextOperationWithoutFilter result computation done." << endl;
  return {std::move(table), resultSortedOn(), LocalVocab{}};
}

// _____________________________________________________________________________
void TextOperationWithoutFilter::computeResultNoVar(IdTable* idTable) const {
  idTable->setNumColumns(2);
  getExecutionContext()->getIndex().getContextListForWords(_words, idTable);
}

// _____________________________________________________________________________
<<<<<<< HEAD
void TextOperationWithoutFilter::computeResultOneVar(
    ResultTable* result) const {
  result->_idTable.setNumColumns(4);
  result->_resultTypes.push_back(ResultTable::ResultType::TEXT);
  result->_resultTypes.push_back(ResultTable::ResultType::VERBATIM);
  result->_resultTypes.push_back(ResultTable::ResultType::KB);
  result->_resultTypes.push_back(ResultTable::ResultType::LOCAL_VOCAB); // QUESTION: ist das überhaupt richtig??? müsste es nicht nur vocab sein???
  getExecutionContext()->getIndex().getECListForWordsOneVar(_words, _textLimit,
                                                            &result->_idTable);
  LOG(INFO) << "Result Table: " << result->asDebugString();

  for (int i=0; i<3; i++) {
    LOG(INFO) << "text: " << getExecutionContext()->getIndex().getTextExcerpt(result->_idTable[i][0].getTextRecordIndex()) << '\n';
    LOG(INFO) << "score: " << result->_idTable[i][1].getInt() << '\n';
    LOG(INFO) << "eid: " << getExecutionContext()->getIndex().getVocab().indexToOptionalString(result->_idTable[i][2].getVocabIndex()).value() << '\n';
    LOG(INFO) << "wid: " << getExecutionContext()->getIndex().getTextVocab().indexToOptionalString(result->_idTable[i][3].getVocabIndex()).value() << '\n';
  }
=======
void TextOperationWithoutFilter::computeResultOneVar(IdTable* idTable) const {
  idTable->setNumColumns(3);
  getExecutionContext()->getIndex().getECListForWordsOneVar(_words, _textLimit,
                                                            idTable);
>>>>>>> 8caf50cf
}

// _____________________________________________________________________________
void TextOperationWithoutFilter::computeResultMultVars(IdTable* idTable) const {
  idTable->setNumColumns(getNofVars() + 2);
  getExecutionContext()->getIndex().getECListForWords(_words, getNofVars(),
                                                      _textLimit, idTable);
}

// _____________________________________________________________________________
size_t TextOperationWithoutFilter::getSizeEstimateBeforeLimit() {
  if (_sizeEstimate == std::numeric_limits<size_t>::max()) {
    double nofEntitiesSingleVar;
    if (_executionContext) {
      nofEntitiesSingleVar =
          _executionContext->getIndex().getSizeEstimate(_words) *
          std::min(float(_textLimit),
                   _executionContext->getIndex().getAverageNofEntityContexts());
    } else {
      nofEntitiesSingleVar = 10000 * 0.8;
    }
    _sizeEstimate =
        static_cast<size_t>(pow(nofEntitiesSingleVar, getNofVars()));
  }
  return _sizeEstimate;
}

// _____________________________________________________________________________
size_t TextOperationWithoutFilter::getCostEstimate() {
  if (_executionContext) {
    return static_cast<size_t>(
        _executionContext->getCostFactor("NO_FILTER_PUNISH") *
        (getSizeEstimateBeforeLimit() * getNofVars()));
  } else {
    return getSizeEstimateBeforeLimit() * getNofVars();
  }
}

// _____________________________________________________________________________
float TextOperationWithoutFilter::getMultiplicity(size_t col) {
  if (_multiplicities.size() == 0) {
    computeMultiplicities();
  }
  AD_CONTRACT_CHECK(col < _multiplicities.size());
  return _multiplicities[col];
}

// _____________________________________________________________________________
void TextOperationWithoutFilter::computeMultiplicities() {
  for (size_t i = 0; i < getResultWidth(); ++i) {
    double nofEntitiesSingleVar;
    if (_executionContext) {
      nofEntitiesSingleVar =
          _executionContext->getIndex().getSizeEstimate(_words) *
          std::min(float(_textLimit),
                   _executionContext->getIndex().getAverageNofEntityContexts());
    } else {
      nofEntitiesSingleVar = 10000 * 0.8;
    }
    _multiplicities.emplace_back(pow(nofEntitiesSingleVar, getNofVars() - 1));
  }
  assert(getResultWidth() == _multiplicities.size());
}<|MERGE_RESOLUTION|>--- conflicted
+++ resolved
@@ -91,14 +91,8 @@
 }
 
 // _____________________________________________________________________________
-<<<<<<< HEAD
-void TextOperationWithoutFilter::computeResultOneVar(
-    ResultTable* result) const {
-  result->_idTable.setNumColumns(4);
-  result->_resultTypes.push_back(ResultTable::ResultType::TEXT);
-  result->_resultTypes.push_back(ResultTable::ResultType::VERBATIM);
-  result->_resultTypes.push_back(ResultTable::ResultType::KB);
-  result->_resultTypes.push_back(ResultTable::ResultType::LOCAL_VOCAB); // QUESTION: ist das überhaupt richtig??? müsste es nicht nur vocab sein???
+void TextOperationWithoutFilter::computeResultOneVar(IdTable* idTable) const {
+  idTable->setNumColumns(4);
   getExecutionContext()->getIndex().getECListForWordsOneVar(_words, _textLimit,
                                                             &result->_idTable);
   LOG(INFO) << "Result Table: " << result->asDebugString();
@@ -109,12 +103,6 @@
     LOG(INFO) << "eid: " << getExecutionContext()->getIndex().getVocab().indexToOptionalString(result->_idTable[i][2].getVocabIndex()).value() << '\n';
     LOG(INFO) << "wid: " << getExecutionContext()->getIndex().getTextVocab().indexToOptionalString(result->_idTable[i][3].getVocabIndex()).value() << '\n';
   }
-=======
-void TextOperationWithoutFilter::computeResultOneVar(IdTable* idTable) const {
-  idTable->setNumColumns(3);
-  getExecutionContext()->getIndex().getECListForWordsOneVar(_words, _textLimit,
-                                                            idTable);
->>>>>>> 8caf50cf
 }
 
 // _____________________________________________________________________________
