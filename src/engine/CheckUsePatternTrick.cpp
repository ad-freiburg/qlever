--- conflicted
+++ resolved
@@ -69,12 +69,8 @@
     } else {
       static_assert(
           ad_utility::SameAsAny<T, p::TransPath, p::PathQuery, p::Describe,
-<<<<<<< HEAD
-                                p::SpatialQuery, p::TextSearchQuery,
+                                p::SpatialQuery, p::TextSearchQuery, p::Load,
                                 p::NamedCachedQuery>);
-=======
-                                p::SpatialQuery, p::TextSearchQuery, p::Load>);
->>>>>>> 1074cabe
       // The `TransPath` is set up later in the query planning, when this
       // function should not be called anymore.
       AD_FAIL();
