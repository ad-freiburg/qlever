//  Copyright 2022, University of Freiburg,
//                  Chair of Algorithms and Data Structures.
//  Author: Johannes Kalmbach <kalmbacj@cs.uni-freiburg.de>

#include "./CheckUsePatternTrick.h"

#include <ranges>
#include <type_traits>

#include "backports/algorithm.h"
#include "parser/GraphPatternOperation.h"

namespace checkUsePatternTrick {
// __________________________________________________________________________
bool isVariableContainedInGraphPattern(
    const Variable& variable, const ParsedQuery::GraphPattern& graphPattern,
    const SparqlTriple* tripleToIgnore) {
  if (ql::ranges::any_of(
          graphPattern._filters, [&variable](const SparqlFilter& filter) {
            return filter.expression_.isVariableContained(variable);
          })) {
    return true;
  }
  auto check = [&](const parsedQuery::GraphPatternOperation& op) {
    return isVariableContainedInGraphPatternOperation(variable, op,
                                                      tripleToIgnore);
  };
  return ql::ranges::any_of(graphPattern._graphPatterns, check);
}

namespace p = parsedQuery;

// __________________________________________________________________________
bool isVariableContainedInGraphPatternOperation(
    const Variable& variable,
    const parsedQuery::GraphPatternOperation& operation,
    const SparqlTriple* tripleToIgnore) {
  auto check = [&](const parsedQuery::GraphPattern& pattern) {
    return isVariableContainedInGraphPattern(variable, pattern, tripleToIgnore);
  };
  return operation.visit([&](auto&& arg) -> bool {
    using T = std::decay_t<decltype(arg)>;
    if constexpr (std::is_same_v<T, p::Optional> ||
                  std::is_same_v<T, p::GroupGraphPattern> ||
                  std::is_same_v<T, p::Minus>) {
      return check(arg._child);
    } else if constexpr (std::is_same_v<T, p::Union>) {
      return check(arg._child1) || check(arg._child2);
    } else if constexpr (std::is_same_v<T, p::Subquery>) {
      // Subqueries always are SELECT clauses.
      const auto& selectClause = arg.get().selectClause();
      return ad_utility::contains(selectClause.getSelectedVariables(),
                                  variable);
    } else if constexpr (std::is_same_v<T, p::Bind>) {
      return ad_utility::contains(arg.containedVariables(), variable);
    } else if constexpr (std::is_same_v<T, p::BasicGraphPattern>) {
      return ad_utility::contains_if(
          arg._triples, [&](const SparqlTriple& triple) {
            if (&triple == tripleToIgnore) {
              return false;
            }
            return (triple.s_ == variable ||
                    // Complex property paths are not allowed to contain
                    // variables in SPARQL, so this check is sufficient.
                    // TODO<joka921> Still make the interface of the
                    // `PropertyPath` class typesafe.
                    triple.p_.asString() == variable.name() ||
                    triple.o_ == variable);
          });
    } else if constexpr (std::is_same_v<T, p::Values>) {
      return ad_utility::contains(arg._inlineValues._variables, variable);
    } else if constexpr (std::is_same_v<T, p::Service>) {
      return ad_utility::contains(arg.visibleVariables_, variable);
    } else {
<<<<<<< HEAD
      static_assert(std::is_same_v<T, p::TransPath> ||
                    std::is_same_v<T, p::PathQuery> ||
                    std::is_same_v<T, p::Describe> ||
                    std::is_same_v<T, p::SpatialQuery> ||
                    std::is_same_v<T, p::NamedCachedQuery>);
=======
      static_assert(
          ad_utility::SameAsAny<T, p::TransPath, p::PathQuery, p::Describe,
                                p::SpatialQuery, p::TextSearchQuery>);
>>>>>>> 95e6371b
      // The `TransPath` is set up later in the query planning, when this
      // function should not be called anymore.
      AD_FAIL();
    }
  });
}

// Internal helper function.
// Modify the `triples` s.t. the patterns for `subAndPred.subject_` will appear
// in a column with the variable `subAndPred.predicate_` when evaluating and
// joining all the triples. This can be either done by retrieving one of the
// additional columns where the patterns are stored in the PSO and POS
// permutation or, if no triple suitable for adding this column exists, by
// adding a triple `?subject ql:has-pattern ?predicate`.
static void rewriteTriplesForPatternTrick(const PatternTrickTuple& subAndPred,
                                          std::vector<SparqlTriple>& triples) {
  // The following lambda tries to find a triple in the `triples` that has the
  // subject variable of the pattern trick in its `triplePosition` (which is
  // either the subject or the object) and a fixed predicate (no variable). If
  // such a triple is found, it is modified s.t. it also scans the
  // `additionalScanColumn` which has to be the index of the column where the
  // patterns of the `triplePosition` are stored in the POS and PSO permutation.
  // Return true iff such a triple was found and replaced.
  auto findAndRewriteMatchingTriple = [&subAndPred, &triples](
                                          auto triplePosition,
                                          size_t additionalScanColumn) {
    auto matchingTriple = ql::ranges::find_if(
        triples, [&subAndPred, triplePosition](const SparqlTriple& t) {
          return std::invoke(triplePosition, t) == subAndPred.subject_ &&
                 t.p_.isIri() && !isVariable(t.p_);
        });
    if (matchingTriple == triples.end()) {
      return false;
    }
    matchingTriple->additionalScanColumns_.emplace_back(additionalScanColumn,
                                                        subAndPred.predicate_);
    return true;
  };

  if (findAndRewriteMatchingTriple(&SparqlTriple::s_,
                                   ADDITIONAL_COLUMN_INDEX_SUBJECT_PATTERN)) {
    return;
  } else if (findAndRewriteMatchingTriple(
                 &SparqlTriple::o_, ADDITIONAL_COLUMN_INDEX_OBJECT_PATTERN)) {
    return;
  } else {
    // We could not find a suitable triple to append the additional column, we
    // therefore add an explicit triple `?s ql:has_pattern ?p`
    triples.emplace_back(subAndPred.subject_,
                         std::string{HAS_PATTERN_PREDICATE},
                         subAndPred.predicate_);
  }
}

// Helper function for `checkUsePatternTrick`.
// Check if any of the triples in the `graphPattern` has the form `?s
// ql:has-predicate ?p` or `?s ?p ?o` and that the other conditions for the
// pattern trick are fulfilled (nameley that the variables `?p` and if present
// `?o` don't appear elsewhere in the `parsedQuery`. If such a triple is found,
// the query is modified such that it behaves as if the triple was replace by
// `?s ql:has-pattern ?p`. See the documentation of
// `rewriteTriplesForPatternTrick` above.
static std::optional<PatternTrickTuple> findPatternTrickTuple(
    p::BasicGraphPattern* graphPattern, const ParsedQuery* parsedQuery,
    const std::optional<
        sparqlExpression::SparqlExpressionPimpl::VariableAndDistinctness>&
        countedVariable) {
  // Try to find a triple that either has `ql:has-predicate` as the predicate,
  // or consists of three variables, and fulfills all the other preconditions
  // for the pattern trick.
  auto& triples = graphPattern->_triples;
  for (auto it = triples.begin(); it != triples.end(); ++it) {
    auto patternTrickTuple =
        isTripleSuitableForPatternTrick(*it, parsedQuery, countedVariable);
    if (!patternTrickTuple.has_value()) {
      continue;
    }
    triples.erase(it);
    rewriteTriplesForPatternTrick(patternTrickTuple.value(), triples);
    return patternTrickTuple;
  }
  return std::nullopt;
}

// ____________________________________________________________________________
std::optional<PatternTrickTuple> checkUsePatternTrick(
    ParsedQuery* parsedQuery) {
  // Check if the query has the right number of variables for aliases and
  // group by.

  const auto& aliases = parsedQuery->getAliases();
  if (parsedQuery->_groupByVariables.size() != 1 || aliases.size() > 1) {
    return std::nullopt;
  }

  // The variable that is the argument of the COUNT.
  std::optional<
      sparqlExpression::SparqlExpressionPimpl::VariableAndDistinctness>
      countedVariable;
  if (aliases.size() == 1) {
    // We have already verified above that there is exactly one alias.
    countedVariable = aliases.front()._expression.getVariableForCount();
    if (!countedVariable.has_value()) {
      return std::nullopt;
    }
  }

  // We currently accept the pattern trick triple anywhere in the query.
  // TODO<joka921> This loop can be made much easier using ranges and view once
  // they are supported by clang.
  for (auto& pattern : parsedQuery->children()) {
    auto* curPattern = std::get_if<p::BasicGraphPattern>(&pattern);
    if (!curPattern) {
      continue;
    }

    auto patternTrickTuple =
        findPatternTrickTuple(curPattern, parsedQuery, countedVariable);
    if (patternTrickTuple.has_value()) {
      return patternTrickTuple;
    }
  }
  // No suitable triple for the pattern trick was found.
  return std::nullopt;
}

// _____________________________________________________________________________
std::optional<PatternTrickTuple> isTripleSuitableForPatternTrick(
    const SparqlTriple& triple, const ParsedQuery* parsedQuery,
    const std::optional<
        sparqlExpression::SparqlExpressionPimpl::VariableAndDistinctness>&
        countedVariable) {
  struct PatternTrickData {
    Variable predicateVariable_;
    Variable allowedCountVariable_;
    std::vector<Variable> variablesNotAllowedInRestOfQuery_;
    // TODO<joka921> implement CountAvailablePredicates for the nonDistinct
    // case.
    bool countMustBeDistinct_;
  };

  const auto patternTrickDataIfTripleIsPossible =
      [&]() -> std::optional<PatternTrickData> {
    if ((triple.p_.iri_ == HAS_PREDICATE_PREDICATE) && isVariable(triple.s_) &&
        isVariable(triple.o_) && triple.s_ != triple.o_) {
      Variable predicateVariable{triple.o_.getVariable()};
      return PatternTrickData{predicateVariable,
                              triple.s_.getVariable(),
                              {predicateVariable},
                              true};
    } else if (isVariable(triple.s_) && isVariable(triple.p_) &&
               isVariable(triple.o_)) {
      // Check that the three variables are pairwise distinct.
      std::vector<string> variables{triple.s_.getVariable().name(),
                                    triple.o_.getVariable().name(),
                                    triple.p_.asString()};
      ql::ranges::sort(variables);
      if (std::unique(variables.begin(), variables.end()) != variables.end()) {
        return std::nullopt;
      }

      Variable predicateVariable{triple.p_.getIri()};
      return PatternTrickData{predicateVariable,
                              triple.s_.getVariable(),
                              {predicateVariable, triple.o_.getVariable()},
                              true};
    } else {
      return std::nullopt;
    }
  }();

  if (!patternTrickDataIfTripleIsPossible.has_value()) {
    return std::nullopt;
  }
  const PatternTrickData& patternTrickData =
      patternTrickDataIfTripleIsPossible.value();

  if (parsedQuery->_groupByVariables[0] !=
      patternTrickData.predicateVariable_) {
    return std::nullopt;
  }

  // If the query returns a COUNT then the part of the `patternTrickData`
  // that refers to the COUNT has to match.
  if (countedVariable.has_value() &&
      !(countedVariable.value().variable_ ==
            patternTrickData.allowedCountVariable_ &&
        patternTrickData.countMustBeDistinct_ ==
            countedVariable.value().isDistinct_)) {
    return std::nullopt;
  }

  // Check that the pattern trick triple is the only place in the query
  // where the predicate variable (and the object variable in the three
  // variables case) occurs.
  if (ql::ranges::any_of(patternTrickData.variablesNotAllowedInRestOfQuery_,
                         [&](const Variable& variable) {
                           return isVariableContainedInGraphPattern(
                               variable, parsedQuery->_rootGraphPattern,
                               &triple);
                         })) {
    return std::nullopt;
  }

  PatternTrickTuple patternTrickTuple{triple.s_.getVariable(),
                                      patternTrickData.predicateVariable_};
  return patternTrickTuple;
}
}  // namespace checkUsePatternTrick<|MERGE_RESOLUTION|>--- conflicted
+++ resolved
@@ -72,17 +72,9 @@
     } else if constexpr (std::is_same_v<T, p::Service>) {
       return ad_utility::contains(arg.visibleVariables_, variable);
     } else {
-<<<<<<< HEAD
-      static_assert(std::is_same_v<T, p::TransPath> ||
-                    std::is_same_v<T, p::PathQuery> ||
-                    std::is_same_v<T, p::Describe> ||
-                    std::is_same_v<T, p::SpatialQuery> ||
-                    std::is_same_v<T, p::NamedCachedQuery>);
-=======
       static_assert(
           ad_utility::SameAsAny<T, p::TransPath, p::PathQuery, p::Describe,
                                 p::SpatialQuery, p::TextSearchQuery>);
->>>>>>> 95e6371b
       // The `TransPath` is set up later in the query planning, when this
       // function should not be called anymore.
       AD_FAIL();
