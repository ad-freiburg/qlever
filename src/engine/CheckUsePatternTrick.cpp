//  Copyright 2022, University of Freiburg,
//                  Chair of Algorithms and Data Structures.
//  Author: Johannes Kalmbach <kalmbacj@cs.uni-freiburg.de>

#include "./CheckUsePatternTrick.h"

#include <ranges>

#include "backports/algorithm.h"
#include "backports/type_traits.h"
#include "parser/GraphPatternOperation.h"

namespace checkUsePatternTrick {
// __________________________________________________________________________
bool isVariableContainedInGraphPattern(
    const Variable& variable, const ParsedQuery::GraphPattern& graphPattern,
    const SparqlTriple* tripleToIgnore) {
  if (ql::ranges::any_of(
          graphPattern._filters, [&variable](const SparqlFilter& filter) {
            return filter.expression_.isVariableContained(variable);
          })) {
    return true;
  }
  auto check = [&](const parsedQuery::GraphPatternOperation& op) {
    return isVariableContainedInGraphPatternOperation(variable, op,
                                                      tripleToIgnore);
  };
  return ql::ranges::any_of(graphPattern._graphPatterns, check);
}

namespace p = parsedQuery;

// __________________________________________________________________________
bool isVariableContainedInGraphPatternOperation(
    const Variable& variable,
    const parsedQuery::GraphPatternOperation& operation,
    const SparqlTriple* tripleToIgnore) {
  auto check = [&](const parsedQuery::GraphPattern& pattern) {
    return isVariableContainedInGraphPattern(variable, pattern, tripleToIgnore);
  };
  return operation.visit([&](auto&& arg) -> bool {
    using T = std::decay_t<decltype(arg)>;
    if constexpr (std::is_same_v<T, p::Optional> ||
                  std::is_same_v<T, p::GroupGraphPattern> ||
                  std::is_same_v<T, p::Minus>) {
      return check(arg._child);
    } else if constexpr (std::is_same_v<T, p::Union>) {
      return check(arg._child1) || check(arg._child2);
    } else if constexpr (std::is_same_v<T, p::Subquery>) {
      // Subqueries always are SELECT clauses.
      const auto& selectClause = arg.get().selectClause();
      return ad_utility::contains(selectClause.getSelectedVariables(),
                                  variable);
    } else if constexpr (std::is_same_v<T, p::Bind>) {
      return ad_utility::contains(arg.containedVariables(), variable);
    } else if constexpr (std::is_same_v<T, p::BasicGraphPattern>) {
      return ad_utility::contains_if(
          arg._triples, [&](const SparqlTriple& triple) {
            if (&triple == tripleToIgnore) {
              return false;
            }
            return (triple.s_ == variable || triple.predicateIs(variable) ||
                    triple.o_ == variable);
          });
    } else if constexpr (std::is_same_v<T, p::Values>) {
      return ad_utility::contains(arg._inlineValues._variables, variable);
    } else if constexpr (std::is_same_v<T, p::Service>) {
      return ad_utility::contains(arg.visibleVariables_, variable);
    } else {
      static_assert(
          ad_utility::SameAsAny<T, p::TransPath, p::PathQuery, p::Describe,
                                p::SpatialQuery, p::TextSearchQuery, p::Load,
<<<<<<< HEAD
                                p::NamedCachedQuery>);
=======
                                p::NamedCachedResult>);
>>>>>>> e1aeeb8f
      // The `TransPath` is set up later in the query planning, when this
      // function should not be called anymore.
      AD_FAIL();
    }
  });
}

// Internal helper function.
// Modify the `triples` s.t. the patterns for `subAndPred.subject_` will appear
// in a column with the variable `subAndPred.predicate_` when evaluating and
// joining all the triples. This can be either done by retrieving one of the
// additional columns where the patterns are stored in the PSO and POS
// permutation or, if no triple suitable for adding this column exists, by
// adding a triple `?subject ql:has-pattern ?predicate`.
static void rewriteTriplesForPatternTrick(const PatternTrickTuple& subAndPred,
                                          std::vector<SparqlTriple>& triples) {
  // The following lambda tries to find a triple in the `triples` that has the
  // subject variable of the pattern trick in its `triplePosition` (which is
  // either the subject or the object) and a fixed predicate (no variable). If
  // such a triple is found, it is modified s.t. it also scans the
  // `additionalScanColumn` which has to be the index of the column where the
  // patterns of the `triplePosition` are stored in the POS and PSO permutation.
  // Return true iff such a triple was found and replaced.
  auto findAndRewriteMatchingTriple = [&subAndPred, &triples](
                                          auto triplePosition,
                                          size_t additionalScanColumn) {
    auto matchingTriple = ql::ranges::find_if(
        triples, [&subAndPred, triplePosition](const SparqlTriple& t) {
          return std::invoke(triplePosition, t) == subAndPred.subject_ &&
                 t.getSimplePredicate().has_value();
        });
    if (matchingTriple == triples.end()) {
      return false;
    }
    matchingTriple->additionalScanColumns_.emplace_back(additionalScanColumn,
                                                        subAndPred.predicate_);
    return true;
  };

  if (findAndRewriteMatchingTriple(&SparqlTriple::s_,
                                   ADDITIONAL_COLUMN_INDEX_SUBJECT_PATTERN)) {
    return;
  } else if (findAndRewriteMatchingTriple(
                 &SparqlTriple::o_, ADDITIONAL_COLUMN_INDEX_OBJECT_PATTERN)) {
    return;
  } else {
    // We could not find a suitable triple to append the additional column, we
    // therefore add an explicit triple `?s ql:has_pattern ?p`
    triples.emplace_back(
        subAndPred.subject_,
        TripleComponent::Iri::fromIriref(HAS_PATTERN_PREDICATE),
        subAndPred.predicate_);
  }
}

// Helper function for `checkUsePatternTrick`.
// Check if any of the triples in the `graphPattern` has the form `?s
// ql:has-predicate ?p` or `?s ?p ?o` and that the other conditions for the
// pattern trick are fulfilled (nameley that the variables `?p` and if present
// `?o` don't appear elsewhere in the `parsedQuery`. If such a triple is found,
// the query is modified such that it behaves as if the triple was replace by
// `?s ql:has-pattern ?p`. See the documentation of
// `rewriteTriplesForPatternTrick` above.
static std::optional<PatternTrickTuple> findPatternTrickTuple(
    p::BasicGraphPattern* graphPattern, const ParsedQuery* parsedQuery,
    const std::optional<
        sparqlExpression::SparqlExpressionPimpl::VariableAndDistinctness>&
        countedVariable) {
  // Try to find a triple that either has `ql:has-predicate` as the predicate,
  // or consists of three variables, and fulfills all the other preconditions
  // for the pattern trick.
  auto& triples = graphPattern->_triples;
  for (auto it = triples.begin(); it != triples.end(); ++it) {
    auto patternTrickTuple =
        isTripleSuitableForPatternTrick(*it, parsedQuery, countedVariable);
    if (!patternTrickTuple.has_value()) {
      continue;
    }
    triples.erase(it);
    rewriteTriplesForPatternTrick(patternTrickTuple.value(), triples);
    return patternTrickTuple;
  }
  return std::nullopt;
}

// ____________________________________________________________________________
std::optional<PatternTrickTuple> checkUsePatternTrick(
    ParsedQuery* parsedQuery) {
  // Check if the query has the right number of variables for aliases and
  // group by.

  const auto& aliases = parsedQuery->getAliases();
  if (parsedQuery->_groupByVariables.size() != 1 || aliases.size() > 1) {
    return std::nullopt;
  }

  // The variable that is the argument of the COUNT.
  std::optional<
      sparqlExpression::SparqlExpressionPimpl::VariableAndDistinctness>
      countedVariable;
  if (aliases.size() == 1) {
    // We have already verified above that there is exactly one alias.
    countedVariable = aliases.front()._expression.getVariableForCount();
    if (!countedVariable.has_value()) {
      return std::nullopt;
    }
  }

  // We currently accept the pattern trick triple anywhere in the query.
  // TODO<joka921> This loop can be made much easier using ranges and view once
  // they are supported by clang.
  for (auto& pattern : parsedQuery->children()) {
    auto* curPattern = std::get_if<p::BasicGraphPattern>(&pattern);
    if (!curPattern) {
      continue;
    }

    auto patternTrickTuple =
        findPatternTrickTuple(curPattern, parsedQuery, countedVariable);
    if (patternTrickTuple.has_value()) {
      return patternTrickTuple;
    }
  }
  // No suitable triple for the pattern trick was found.
  return std::nullopt;
}

// _____________________________________________________________________________
std::optional<PatternTrickTuple> isTripleSuitableForPatternTrick(
    const SparqlTriple& triple, const ParsedQuery* parsedQuery,
    const std::optional<
        sparqlExpression::SparqlExpressionPimpl::VariableAndDistinctness>&
        countedVariable) {
  struct PatternTrickData {
    Variable predicateVariable_;
    Variable allowedCountVariable_;
    std::vector<Variable> variablesNotAllowedInRestOfQuery_;
    // TODO<joka921> implement CountAvailablePredicates for the nonDistinct
    // case.
    bool countMustBeDistinct_;
  };

  const auto patternTrickDataIfTripleIsPossible =
      [&]() -> std::optional<PatternTrickData> {
    if (triple.getSimplePredicate() == HAS_PREDICATE_PREDICATE &&
        triple.s_.isVariable() && triple.o_.isVariable() &&
        triple.s_ != triple.o_) {
      Variable predicateVariable{triple.o_.getVariable()};
      return PatternTrickData{predicateVariable,
                              triple.s_.getVariable(),
                              {predicateVariable},
                              true};
    } else if (auto variable = triple.getPredicateVariable();
               triple.s_.isVariable() && variable.has_value() &&
               triple.o_.isVariable()) {
      const auto& predicateVariable = variable.value();
      // Check that the three variables are pairwise distinct.
      std::array variables{triple.s_.getVariable().name(),
                           triple.o_.getVariable().name(),
                           predicateVariable.name()};
      ql::ranges::sort(variables);
      if (std::unique(variables.begin(), variables.end()) != variables.end()) {
        return std::nullopt;
      }

      return PatternTrickData{predicateVariable,
                              triple.s_.getVariable(),
                              {predicateVariable, triple.o_.getVariable()},
                              true};
    } else {
      return std::nullopt;
    }
  }();

  if (!patternTrickDataIfTripleIsPossible.has_value()) {
    return std::nullopt;
  }
  const PatternTrickData& patternTrickData =
      patternTrickDataIfTripleIsPossible.value();

  if (parsedQuery->_groupByVariables[0] !=
      patternTrickData.predicateVariable_) {
    return std::nullopt;
  }

  // If the query returns a COUNT then the part of the `patternTrickData`
  // that refers to the COUNT has to match.
  if (countedVariable.has_value() &&
      !(countedVariable.value().variable_ ==
            patternTrickData.allowedCountVariable_ &&
        patternTrickData.countMustBeDistinct_ ==
            countedVariable.value().isDistinct_)) {
    return std::nullopt;
  }

  // Check that the pattern trick triple is the only place in the query
  // where the predicate variable (and the object variable in the three
  // variables case) occurs.
  if (ql::ranges::any_of(patternTrickData.variablesNotAllowedInRestOfQuery_,
                         [&](const Variable& variable) {
                           return isVariableContainedInGraphPattern(
                               variable, parsedQuery->_rootGraphPattern,
                               &triple);
                         })) {
    return std::nullopt;
  }

  PatternTrickTuple patternTrickTuple{triple.s_.getVariable(),
                                      patternTrickData.predicateVariable_};
  return patternTrickTuple;
}
}  // namespace checkUsePatternTrick<|MERGE_RESOLUTION|>--- conflicted
+++ resolved
@@ -70,11 +70,7 @@
       static_assert(
           ad_utility::SameAsAny<T, p::TransPath, p::PathQuery, p::Describe,
                                 p::SpatialQuery, p::TextSearchQuery, p::Load,
-<<<<<<< HEAD
-                                p::NamedCachedQuery>);
-=======
                                 p::NamedCachedResult>);
->>>>>>> e1aeeb8f
       // The `TransPath` is set up later in the query planning, when this
       // function should not be called anymore.
       AD_FAIL();
