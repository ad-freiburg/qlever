--- conflicted
+++ resolved
@@ -64,16 +64,10 @@
       return ad_utility::contains(arg._inlineValues._variables, variable);
     } else if constexpr (std::is_same_v<T, p::Service>) {
       return ad_utility::contains(arg.visibleVariables_, variable);
-<<<<<<< HEAD
     } else if constexpr (ad_utility::SameAsAny<
                              T, p::PathQuery, p::ProxyQuery, p::SpatialQuery,
-                             p::TextSearchQuery, p::NamedCachedResult>) {
-=======
-    } else if constexpr (ad_utility::SameAsAny<T, p::PathQuery, p::SpatialQuery,
-                                               p::TextSearchQuery,
-                                               p::NamedCachedResult,
-                                               p::MaterializedViewQuery>) {
->>>>>>> 959c50df
+                             p::TextSearchQuery, p::NamedCachedResult,
+                             p::MaterializedViewQuery>) {
       // For `MagicServiceQuery`s disable the pattern trick. This might slow
       // things down more than necessary but is never wrong. In the future this
       // could potentially be enabled for certain magic service queries.
