--- conflicted
+++ resolved
@@ -107,15 +107,6 @@
    * the result in dynRes. Creates a cross product for matching rows by putting
    * the smaller IdTable in a hash map and using that, to faster find the
    * matching rows.
-<<<<<<< HEAD
-   * @return The result is only sorted, if the bigger table is sorted.
-   * Otherwise it is not sorted.
-   **/
-  template <int L_WIDTH, int R_WIDTH, int OUT_WIDTH>
-  void hashJoin(const IdTable& dynA, size_t jc1, const IdTable& dynB, size_t jc2,
-            IdTable* dynRes);
-
-=======
    * Needed to be a seperate function from the actual implementation, because
    * compiler optimization keept inlining it, which make testing impossible,
    * because you couldn't call the function after linking and just got
@@ -126,7 +117,6 @@
    **/
   void hashJoin(const IdTable& dynA, size_t jc1, const IdTable& dynB,
                 size_t jc2, IdTable* dynRes);
->>>>>>> 901ded89
 
   static bool isFullScanDummy(std::shared_ptr<QueryExecutionTree> tree) {
     return tree->getType() == QueryExecutionTree::SCAN &&
@@ -159,11 +149,7 @@
                           IdTable* res) const;
   /*
    * @brief Combines 2 rows like in a join and inserts the result in the
-<<<<<<< HEAD
-   * given table. 
-=======
    * given table.
->>>>>>> 901ded89
    *
    *@tparam The amount of columns in the rows and the table.
    *
@@ -172,15 +158,6 @@
    * @param[in] The numerical position of the join column of row b.
    * @param[in] The table, in which the new combined row should be insterted.
    * Must be static.
-<<<<<<< HEAD
-  */
-  template <typename ROW_A, typename ROW_B, int TABLE_WIDTH>
-  static void addCombinedRowToIdTable(
-      const ROW_A& rowA,
-      const ROW_B& rowB,
-      const size_t jcRowB,
-      IdTableStatic<TABLE_WIDTH>* table);
-=======
    */
   template <typename ROW_A, typename ROW_B, int TABLE_WIDTH>
   static void addCombinedRowToIdTable(const ROW_A& rowA, const ROW_B& rowB,
@@ -193,5 +170,4 @@
   template <int L_WIDTH, int R_WIDTH, int OUT_WIDTH>
   void hashJoinImpl(const IdTable& dynA, size_t jc1, const IdTable& dynB,
                     size_t jc2, IdTable* dynRes);
->>>>>>> 901ded89
 };