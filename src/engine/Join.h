// Copyright 2015, University of Freiburg,
// Chair of Algorithms and Data Structures.
// Author:
//   2015-2017 Björn Buchhold (buchhold@informatik.uni-freiburg.de)
//   2018-     Johannes Kalmbach (kalmbach@informatik.uni-freiburg.de)

#ifndef QLEVER_SRC_ENGINE_JOIN_H
#define QLEVER_SRC_ENGINE_JOIN_H

#include "backports/concepts.h"
#include "engine/AddCombinedRowToTable.h"
#include "engine/IndexScan.h"
#include "engine/Operation.h"
#include "engine/QueryExecutionTree.h"
#include "util/JoinAlgorithms/JoinColumnMapping.h"
#include "util/TypeTraits.h"

class Join : public Operation {
 private:
  std::shared_ptr<QueryExecutionTree> _left;
  std::shared_ptr<QueryExecutionTree> _right;

  ColumnIndex _leftJoinCol;
  ColumnIndex _rightJoinCol;

  Variable _joinVar{"?notSet"};

  bool _sizeEstimateComputed;
  size_t _sizeEstimate;

  vector<float> _multiplicities;

 public:
  // `allowSwappingChildrenOnlyForTesting` should only ever be changed by tests.
  Join(QueryExecutionContext* qec, std::shared_ptr<QueryExecutionTree> t1,
       std::shared_ptr<QueryExecutionTree> t2, ColumnIndex t1JoinCol,
       ColumnIndex t2JoinCol, bool allowSwappingChildrenOnlyForTesting = true);

  using OptionalPermutation = std::optional<std::vector<ColumnIndex>>;

  virtual string getDescriptor() const override;

  virtual size_t getResultWidth() const override;

  virtual vector<ColumnIndex> resultSortedOn() const override;

 private:
  uint64_t getSizeEstimateBeforeLimit() override {
    if (!_sizeEstimateComputed) {
      computeSizeEstimateAndMultiplicities();
      _sizeEstimateComputed = true;
    }
    return _sizeEstimate;
  }

 public:
  size_t getCostEstimate() override;

  bool knownEmptyResult() override {
    return _left->knownEmptyResult() || _right->knownEmptyResult();
  }

  void computeSizeEstimateAndMultiplicities();

  float getMultiplicity(size_t col) override;

  vector<QueryExecutionTree*> getChildren() override {
    return {_left.get(), _right.get()};
  }

  /**
   * @brief Joins IdTables a and b on join column jc2, returning
   * the result in dynRes. Creates a cross product for matching rows.
   *
   * This should be a switch, which should decide which algorithm to use for
   * joining two IdTables.
   * The possible algorithms should be:
   * - The normal merge join.
   * - The doGallopInnerJoin.
   * - The hashJoinImpl.
   * Currently it only decides between doGallopInnerJoin and the standard merge
   * join, with the merge join code directly written in the function.
   * TODO Move the merge join into it's own function and make this function
   * a proper switch.
   **/
  void join(const IdTable& a, const IdTable& b, IdTable* result) const;

<<<<<<< HEAD
 private:
  // Part of the implementation of `createResult`. This function is called when
  // the result should be yielded lazily.
  // Action is a lambda that itself runs the join operation in a blocking
  // manner. It is passed a special function that is supposed to be the callback
  // being passed to the `AddCombinedRowToIdTable` so that the partial results
  // can be yielded during execution. This is achieved by spawning a separate
  // thread.
  CPP_template(typename ActionT)(
      requires ad_utility::InvocableWithExactReturnType<
          ActionT, Result::IdTableVocabPair,
          std::function<void(IdTable&, LocalVocab&)>>) Result::Generator
      runLazyJoinAndConvertToGenerator(ActionT action,
                                       OptionalPermutation permutation) const;

=======
>>>>>>> bf16dfde
 public:
  // Helper function to compute the result of a join operation and conditionally
  // return a lazy or fully materialized result depending on `requestLaziness`.
  // This is achieved by running the `action` lambda in a separate thread and
  // returning a lazy result that reads from the queue of the thread. If
  // `requestLaziness` is false, the result is fully materialized and returned
  // directly.
  // `permutation` indicates a permutation to apply to the result columns before
  // yielding/returning them. An empty vector means no permutation is applied.
  // `action` is a lambda that can be used to send partial chunks to a consumer
  // in addition to returning the remaining result. If laziness is not required
  // it is a no-op.
  CPP_template(typename ActionT)(
      requires ad_utility::InvocableWithExactReturnType<
          ActionT, Result::IdTableVocabPair,
          std::function<void(IdTable&, LocalVocab&)>>) Result
      createResult(bool requestedLaziness, ActionT action,
                   OptionalPermutation permutation = {}) const;

  // Fallback implementation of a join that is used when at least one of the two
  // inputs is not fully materialized. This represents the general case where we
  // don't have any optimization left to try.
  Result lazyJoin(std::shared_ptr<const Result> a,
                  std::shared_ptr<const Result> b, bool requestLaziness) const;

  /**
   * @brief Joins IdTables dynA and dynB on join column jc2, returning
   * the result in dynRes. Creates a cross product for matching rows by putting
   * the smaller IdTable in a hash map and using that, to faster find the
   * matching rows.
   * Needed to be a separate function from the actual implementation, because
   * compiler optimization kept inlining it, which make testing impossible,
   * because you couldn't call the function after linking and just got
   * 'undefined reference' errors.
   *
   * @return The result is only sorted, if the bigger table is sorted.
   * Otherwise it is not sorted.
   **/
  static void hashJoin(const IdTable& dynA, ColumnIndex jc1,
                       const IdTable& dynB, ColumnIndex jc2, IdTable* dynRes);

 protected:
  virtual string getCacheKeyImpl() const override;

 private:
  std::unique_ptr<Operation> cloneImpl() const override;

  Result computeResult(bool requestLaziness) override;

  VariableToColumnMap computeVariableToColumnMap() const override;

  // A special implementation that is called when both children are
  // `IndexScan`s. Uses the lazy scans to only retrieve the subset of the
  // `IndexScan`s that is actually needed without fully materializing them.
  Result computeResultForTwoIndexScans(bool requestLaziness) const;

  // A special implementation that is called when exactly one of the children is
  // an `IndexScan` and the other one is a fully materialized result. The
  // argument `idTableIsRightInput` determines whether the `IndexScan` is the
  // left or the right child of this `Join`. This needs to be known to determine
  // the correct order of the columns in the result.
  template <bool idTableIsRightInput>
  Result computeResultForIndexScanAndIdTable(
      bool requestLaziness, std::shared_ptr<const Result> resultWithIdTable,
      std::shared_ptr<IndexScan> scan) const;

  // Special implementation that is called when the right child is an
  // `IndexScan` and the left child is a lazy result. (The constructor will
  // ensure the correct order if they are initially swapped). This allows the
  // `IndexScan` to skip rows that won't match in the join operation.
  Result computeResultForIndexScanAndLazyOperation(
      bool requestLaziness, std::shared_ptr<const Result> resultWithIdTable,
      std::shared_ptr<IndexScan> scan) const;

  // Default case where both inputs are fully materialized.
  Result computeResultForTwoMaterializedInputs(
      std::shared_ptr<const Result> leftRes,
      std::shared_ptr<const Result> rightRes) const;

  /*
   * @brief Combines 2 rows like in a join and inserts the result in the
   * given table.
   *
   *@tparam The amount of columns in the rows and the table.
   *
   * @param[in] The left row of the join.
   * @param[in] The right row of the join.
   * @param[in] The numerical position of the join column of row b.
   * @param[in] The table, in which the new combined row should be inserted.
   * Must be static.
   */
  template <typename ROW_A, typename ROW_B, int TABLE_WIDTH>
  static void addCombinedRowToIdTable(const ROW_A& rowA, const ROW_B& rowB,
                                      ColumnIndex jcRowB,
                                      IdTableStatic<TABLE_WIDTH>* table);

  /*
   * @brief The implementation of hashJoin.
   */
  template <int L_WIDTH, int R_WIDTH, int OUT_WIDTH>
  static void hashJoinImpl(const IdTable& dynA, ColumnIndex jc1,
                           const IdTable& dynB, ColumnIndex jc2,
                           IdTable* dynRes);

  // Commonly used code for the various known-to-be-empty cases.
  Result createEmptyResult() const;

  // Get permutation of input and output columns to apply before and after
  // joining. This is required because the join algorithms expect the join
  // columns to be the first columns of the input tables and the result to be in
  // the order of the input tables.
  ad_utility::JoinColumnMapping getJoinColumnMapping() const;

  // Helper function to create the commonly used instance of this class.
  ad_utility::AddCombinedRowToIdTable makeRowAdder(
      std::function<void(IdTable&, LocalVocab&)> callback) const;
};

#endif  // QLEVER_SRC_ENGINE_JOIN_H<|MERGE_RESOLUTION|>--- conflicted
+++ resolved
@@ -85,24 +85,6 @@
    **/
   void join(const IdTable& a, const IdTable& b, IdTable* result) const;
 
-<<<<<<< HEAD
- private:
-  // Part of the implementation of `createResult`. This function is called when
-  // the result should be yielded lazily.
-  // Action is a lambda that itself runs the join operation in a blocking
-  // manner. It is passed a special function that is supposed to be the callback
-  // being passed to the `AddCombinedRowToIdTable` so that the partial results
-  // can be yielded during execution. This is achieved by spawning a separate
-  // thread.
-  CPP_template(typename ActionT)(
-      requires ad_utility::InvocableWithExactReturnType<
-          ActionT, Result::IdTableVocabPair,
-          std::function<void(IdTable&, LocalVocab&)>>) Result::Generator
-      runLazyJoinAndConvertToGenerator(ActionT action,
-                                       OptionalPermutation permutation) const;
-
-=======
->>>>>>> bf16dfde
  public:
   // Helper function to compute the result of a join operation and conditionally
   // return a lazy or fully materialized result depending on `requestLaziness`.
