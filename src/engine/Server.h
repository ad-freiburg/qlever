--- conflicted
+++ resolved
@@ -31,13 +31,8 @@
 //! The HTTP Server used.
 class Server {
  public:
-<<<<<<< HEAD
-  explicit Server(unsigned short port, int numThreads,
-                  ad_utility::MemorySize maxMemGB, std::string accessToken,
-=======
   explicit Server(unsigned short port, size_t numThreads,
                   ad_utility::MemorySize maxMem, std::string accessToken,
->>>>>>> 9d3178aa
                   bool usePatternTrick = true);
 
   virtual ~Server() = default;
