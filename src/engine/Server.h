--- conflicted
+++ resolved
@@ -29,12 +29,9 @@
 #include "util/json.h"
 
 using nlohmann::json;
-<<<<<<< HEAD
 using nlohmann::ordered_json;
 using std::string;
 using std::vector;
-=======
->>>>>>> 798f7f1e
 
 template <typename Operation>
 CPP_concept QueryOrUpdate =
