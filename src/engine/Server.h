--- conflicted
+++ resolved
@@ -177,25 +177,12 @@
   static std::pair<bool, bool> determineResultPinning(
       const ad_utility::url_parser::ParamValueMap& params);
   FRIEND_TEST(ServerTest, determineResultPinning);
-<<<<<<< HEAD
   //  Prepare the execution of an operation
   auto prepareOperation(std::string_view operationName,
                         std::string_view operationSPARQL,
                         ad_utility::websocket::MessageSender& messageSender,
                         const ad_utility::url_parser::ParamValueMap& params,
                         TimeLimit timeLimit);
-=======
-  //  Parse an operation
-  CPP_template_2(typename Operation)(
-      requires QueryOrUpdate<
-          Operation>) auto parseOperation(ad_utility::websocket::MessageSender&
-                                              messageSender,
-                                          const ad_utility::url_parser::
-                                              ParamValueMap& params,
-                                          const Operation& operation,
-                                          TimeLimit timeLimit,
-                                          bool accessTokenOk);
->>>>>>> e5a80f54
 
   // Plan a parsed query.
   Awaitable<PlannedQuery> planQuery(net::static_thread_pool& thread_pool,
