// Copyright 2021 - 2024, University of Freiburg
// Chair of Algorithms and Data Structures
// Authors: Johannes Kalmbach<kalmbach@cs.uni-freiburg.de>
//          Hannah Bast <bast@cs.uni-freiburg.de>

#pragma once

#include <util/http/websocket/MessageSender.h>

#include <string>
#include <vector>

#include "ExecuteUpdate.h"
#include "engine/Engine.h"
#include "engine/NamedQueryCache.h"
#include "engine/QueryExecutionContext.h"
#include "engine/QueryExecutionTree.h"
#include "engine/SortPerformanceEstimator.h"
#include "index/Index.h"
#include "parser/SparqlParser.h"
#include "util/AllocatorWithLimit.h"
#include "util/MemorySize/MemorySize.h"
#include "util/ParseException.h"
#include "util/TypeTraits.h"
#include "util/http/HttpUtils.h"
#include "util/http/streamable_body.h"
#include "util/http/websocket/QueryHub.h"
#include "util/json.h"

using nlohmann::json;
using std::string;
using std::vector;

template <typename Operation>
CPP_concept QueryOrUpdate =
    ad_utility::SameAsAny<Operation,
                          ad_utility::url_parser::sparqlOperation::Query,
                          ad_utility::url_parser::sparqlOperation::Update>;

//! The HTTP Server used.
class Server {
  FRIEND_TEST(ServerTest, getQueryId);
  FRIEND_TEST(ServerTest, createMessageSender);

 public:
  explicit Server(unsigned short port, size_t numThreads,
                  ad_utility::MemorySize maxMem, std::string accessToken,
                  bool usePatternTrick = true);

  virtual ~Server() = default;

 private:
  //! Initialize the server.
  void initialize(const string& indexBaseName, bool useText,
                  bool usePatterns = true, bool loadAllPermutations = true);

 public:
  //! First initialize the server. Then loop, wait for requests and trigger
  //! processing. This method never returns except when throwing an exception.
  void run(const string& indexBaseName, bool useText, bool usePatterns = true,
           bool loadAllPermutations = true);

  Index& index() { return index_; }
  const Index& index() const { return index_; }

  /// Helper struct bundling a parsed query with a query execution tree.
  struct PlannedQuery {
    ParsedQuery parsedQuery_;
    QueryExecutionTree queryExecutionTree_;
  };

 private:
  const size_t numThreads_;
  unsigned short port_;
  std::string accessToken_;
  QueryResultCache cache_;
  NamedQueryCache namedQueryCache_;
  ad_utility::AllocatorWithLimit<Id> allocator_;
  SortPerformanceEstimator sortPerformanceEstimator_;
  Index index_;
  ad_utility::websocket::QueryRegistry queryRegistry_{};

  bool enablePatternTrick_;

  /// Non-owning reference to the `QueryHub` instance living inside
  /// the `WebSocketHandler` created for `HttpServer`.
  std::weak_ptr<ad_utility::websocket::QueryHub> queryHub_;

  boost::asio::static_thread_pool queryThreadPool_;
  boost::asio::static_thread_pool updateThreadPool_{1};

  /// Executor with a single thread that is used to run timers asynchronously.
  boost::asio::static_thread_pool timerExecutor_{1};

  template <typename T>
  using Awaitable = boost::asio::awaitable<T>;

  using TimeLimit = std::chrono::milliseconds;

  using SharedCancellationHandle = ad_utility::SharedCancellationHandle;

  CPP_template(typename CancelTimeout)(
      requires ad_utility::isInstantiation<
          CancelTimeout,
          absl::Cleanup>) struct CancellationHandleAndTimeoutTimerCancel {
    SharedCancellationHandle handle_;
    /// Object of type `absl::Cleanup` that when destroyed cancels the timer
    /// that would otherwise invoke the cancellation of the `handle_` via the
    /// time limit.
    CancelTimeout cancelTimeout_;
  };

  // Clang doesn't seem to be able to automatically deduce the type correctly.
  // and GCC 11 thinks deduction guides are not allowed within classes.
#ifdef __clang__
  CPP_template_2(typename CancelTimeout)(
      requires ad_utility::isInstantiation<CancelTimeout, absl::Cleanup>)
      CancellationHandleAndTimeoutTimerCancel(SharedCancellationHandle,
                                              CancelTimeout)
          -> CancellationHandleAndTimeoutTimerCancel<CancelTimeout>;
#endif

  /// Handle a single HTTP request. Check whether a file request or a query was
  /// sent, and dispatch to functions handling these cases. This function
  /// requires the constraints for the `HttpHandler` in `HttpServer.h`.
  /// \param req The HTTP request.
  /// \param send The action that sends a http:response. (see the
  ///             `HttpServer.h` for documentation).
  CPP_template_2(typename RequestT, typename ResponseT)(
      requires ad_utility::httpUtils::HttpRequest<RequestT>)
      Awaitable<void> process(const RequestT& request, ResponseT&& send);

  // Wraps the error handling around the processing of operations. Calls the
  // visitor on the given operation.
  CPP_template_2(typename VisitorT, typename RequestT, typename ResponseT)(
      requires ad_utility::httpUtils::HttpRequest<RequestT>)
      Awaitable<void> processOperation(
          ad_utility::url_parser::sparqlOperation::Operation operation,
          VisitorT visitor, const ad_utility::Timer& requestTimer,
          const RequestT& request, ResponseT& send);
  // Do the actual execution of a query.
  CPP_template_2(typename RequestT, typename ResponseT)(
      requires ad_utility::httpUtils::HttpRequest<RequestT>)
      Awaitable<void> processQuery(
          const ad_utility::url_parser::ParamValueMap& params,
          ParsedQuery&& query, const ad_utility::Timer& requestTimer,
          ad_utility::SharedCancellationHandle cancellationHandle,
          QueryExecutionContext& qec, const RequestT& request, ResponseT&& send,
          TimeLimit timeLimit);
  // For an executed update create a json with some stats on the update (timing,
  // number of changed triples, etc.).
  static json createResponseMetadataForUpdate(
      const ad_utility::Timer& requestTimer, const Index& index,
      const DeltaTriples& deltaTriples, const PlannedQuery& plannedQuery,
      const QueryExecutionTree& qet, const DeltaTriplesCount& countBefore,
      const UpdateMetadata& updateMetadata,
      const DeltaTriplesCount& countAfter);
  FRIEND_TEST(ServerTest, createResponseMetadata);
  // Do the actual execution of an update.
  CPP_template_2(typename RequestT, typename ResponseT)(
      requires ad_utility::httpUtils::HttpRequest<RequestT>)
      Awaitable<void> processUpdate(
          ParsedQuery&& update, const ad_utility::Timer& requestTimer,
          ad_utility::SharedCancellationHandle cancellationHandle,
          QueryExecutionContext& qec, const RequestT& request, ResponseT&& send,
          TimeLimit timeLimit);

  // Determine the media type to be used for the result. The media type is
  // determined (in this order) by the current action (e.g.,
  // "action=csv_export") and by the "Accept" header of the request.
  CPP_template_2(typename RequestT)(requires ad_utility::httpUtils::HttpRequest<
                                    RequestT>) static ad_utility::MediaType
      determineMediaType(const ad_utility::url_parser::ParamValueMap& params,
                         const RequestT& request);
  FRIEND_TEST(ServerTest, determineMediaType);
  // Determine whether the subtrees and the result should be pinned.
  static std::pair<bool, bool> determineResultPinning(
      const ad_utility::url_parser::ParamValueMap& params);
  FRIEND_TEST(ServerTest, determineResultPinning);
<<<<<<< HEAD
  //  Parse an operation
  CPP_template_2(typename Operation)(
      requires QueryOrUpdate<
          Operation>) auto parseOperation(ad_utility::websocket::MessageSender&
                                              messageSender,
                                          const ad_utility::url_parser::
                                              ParamValueMap& params,
                                          const Operation& operation,
                                          TimeLimit timeLimit,
                                          bool accessTokenOk);
=======
  //  Prepare the execution of an operation
  auto prepareOperation(std::string_view operationName,
                        std::string_view operationSPARQL,
                        ad_utility::websocket::MessageSender& messageSender,
                        const ad_utility::url_parser::ParamValueMap& params,
                        TimeLimit timeLimit);
>>>>>>> b76c0c86

  // Plan a parsed query.
  Awaitable<PlannedQuery> planQuery(
      boost::asio::static_thread_pool& thread_pool, ParsedQuery&& operation,
      const ad_utility::Timer& requestTimer, TimeLimit timeLimit,
      QueryExecutionContext& qec, SharedCancellationHandle handle);
  // Creates a `MessageSender` for the given operation.
  CPP_template_2(typename RequestT)(
      requires ad_utility::httpUtils::HttpRequest<RequestT>)
      ad_utility::websocket::MessageSender createMessageSender(
          const std::weak_ptr<ad_utility::websocket::QueryHub>& queryHub,
          const RequestT& request, const string& operation);
  // Execute an update operation. The function must have exclusive access to the
  // DeltaTriples object.
  json processUpdateImpl(
      const PlannedQuery& plannedUpdate, const ad_utility::Timer& requestTimer,
      ad_utility::SharedCancellationHandle cancellationHandle,
      DeltaTriples& deltaTriples);

  static json composeErrorResponseJson(
      const string& query, const std::string& errorMsg,
      const ad_utility::Timer& requestTimer,
      const std::optional<ExceptionMetadata>& metadata = std::nullopt);

  json composeStatsJson() const;

  json composeCacheStatsJson() const;

  /// Invoke `function` on `threadPool_`, and return an awaitable to wait for
  /// its completion, wrapping the result.
  template <std::invocable Function,
            typename T = std::invoke_result_t<Function>>
  Awaitable<T> computeInNewThread(boost::asio::static_thread_pool& threadPool,
                                  Function function,
                                  SharedCancellationHandle handle);

  /// This method extracts a client-defined query id from the passed HTTP
  /// request if it is present. If it is not present or empty, a new
  /// pseudo-random id will be chosen by the server. Note that this id is not
  /// communicated to the client in any way. It ensures that every query has a
  /// unique id and therefore that the code doesn't need to check for an empty
  /// case. In the case of conflict when using a manual id, a
  /// `QueryAlreadyInUseError` exception is thrown.
  ///
  /// \param request The HTTP request to extract the id from.
  /// \param query A string representation of the query to register an id for.
  ///
  /// \return An OwningQueryId object. It removes itself from the registry
  ///         on destruction.
  CPP_template_2(typename RequestT)(
      requires ad_utility::httpUtils::HttpRequest<RequestT>)
      ad_utility::websocket::OwningQueryId
      getQueryId(const RequestT& request, std::string_view query);

  /// Schedule a task to trigger the timeout after the `timeLimit`.
  /// The returned callback can be used to prevent this task from executing
  /// either because the `cancellationHandle` has been aborted by some other
  /// means or because the task has been completed successfully.
  auto cancelAfterDeadline(
      std::weak_ptr<ad_utility::CancellationHandle<>> cancellationHandle,
      TimeLimit timeLimit)
      -> QL_CONCEPT_OR_NOTHING(
          ad_utility::InvocableWithExactReturnType<void>) auto;

  /// Acquire the `CancellationHandle` for the given `QueryId`, start the
  /// watchdog and call `cancelAfterDeadline` to set the timeout after
  /// `timeLimit`. Return an object of type
  /// `CancellationHandleAndTimeoutTimerCancel`, where the `cancelTimeout_`
  /// member can be invoked to cancel the imminent cancellation via timeout.
  auto setupCancellationHandle(const ad_utility::websocket::QueryId& queryId,
                               TimeLimit timeLimit)
      -> QL_CONCEPT_OR_NOTHING(ad_utility::isInstantiation<
                               CancellationHandleAndTimeoutTimerCancel>) auto;

  /// Check if the access token is valid. Return true if the access token
  /// exists and is valid. Return false if there's no access token passed.
  /// Throw an exception if there is a token passed but it doesn't match,
  /// or there is no access token set by the server config. The error message is
  /// formulated towards end users, it can be sent directly as the text of an
  /// HTTP error response.
  bool checkAccessToken(std::optional<std::string_view> accessToken) const;

  /// Check if user-provided timeout is authorized with a valid access-token or
  /// lower than the server default. Return an empty optional and send a 403
  /// Forbidden HTTP response if the change is not allowed. Return the new
  /// timeout otherwise.
  CPP_template_2(typename RequestT, typename ResponseT)(
      requires ad_utility::httpUtils::HttpRequest<RequestT>) boost::asio::
      awaitable<std::optional<Server::TimeLimit>> verifyUserSubmittedQueryTimeout(
          std::optional<std::string_view> userTimeout, bool accessTokenOk,
          const RequestT& request, ResponseT& send) const;

  /// Send response for the streamable media types (tsv, csv, octet-stream,
  /// turtle, sparqlJson, qleverJson).
  CPP_template_2(typename RequestT, typename ResponseT)(
      requires ad_utility::httpUtils::HttpRequest<RequestT>)
      Awaitable<void> sendStreamableResponse(
          const RequestT& request, ResponseT& send,
          ad_utility::MediaType mediaType, const PlannedQuery& plannedQuery,
          const QueryExecutionTree& qet, const ad_utility::Timer& requestTimer,
          SharedCancellationHandle cancellationHandle) const;
};<|MERGE_RESOLUTION|>--- conflicted
+++ resolved
@@ -177,25 +177,12 @@
   static std::pair<bool, bool> determineResultPinning(
       const ad_utility::url_parser::ParamValueMap& params);
   FRIEND_TEST(ServerTest, determineResultPinning);
-<<<<<<< HEAD
-  //  Parse an operation
-  CPP_template_2(typename Operation)(
-      requires QueryOrUpdate<
-          Operation>) auto parseOperation(ad_utility::websocket::MessageSender&
-                                              messageSender,
-                                          const ad_utility::url_parser::
-                                              ParamValueMap& params,
-                                          const Operation& operation,
-                                          TimeLimit timeLimit,
-                                          bool accessTokenOk);
-=======
   //  Prepare the execution of an operation
   auto prepareOperation(std::string_view operationName,
                         std::string_view operationSPARQL,
                         ad_utility::websocket::MessageSender& messageSender,
                         const ad_utility::url_parser::ParamValueMap& params,
-                        TimeLimit timeLimit);
->>>>>>> b76c0c86
+                        TimeLimit timeLimit, bool accessTokenOk);
 
   // Plan a parsed query.
   Awaitable<PlannedQuery> planQuery(
