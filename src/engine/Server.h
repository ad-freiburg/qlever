--- conflicted
+++ resolved
@@ -14,11 +14,7 @@
 
 #include "ExecuteUpdate.h"
 #include "engine/Engine.h"
-<<<<<<< HEAD
-#include "engine/NamedQueryCache.h"
-=======
 #include "engine/NamedResultCache.h"
->>>>>>> e1aeeb8f
 #include "engine/QueryExecutionContext.h"
 #include "engine/QueryExecutionTree.h"
 #include "engine/SortPerformanceEstimator.h"
@@ -45,11 +41,7 @@
   FRIEND_TEST(ServerTest, getQueryId);
   FRIEND_TEST(ServerTest, createMessageSender);
   FRIEND_TEST(ServerTest, adjustParsedQueryLimitOffset);
-<<<<<<< HEAD
-  FRIEND_TEST(ServerTest, configurePinnedNamedQuery);
-=======
   FRIEND_TEST(ServerTest, configurePinnedResultWithName);
->>>>>>> e1aeeb8f
 
  public:
   explicit Server(unsigned short port, size_t numThreads,
@@ -89,11 +81,7 @@
   unsigned short port_;
   std::string accessToken_;
   QueryResultCache cache_;
-<<<<<<< HEAD
-  NamedQueryCache namedQueryCache_;
-=======
   NamedResultCache namedResultCache_;
->>>>>>> e1aeeb8f
   ad_utility::AllocatorWithLimit<Id> allocator_;
   SortPerformanceEstimator sortPerformanceEstimator_;
   Index index_;
@@ -222,22 +210,13 @@
       PlannedQuery& plannedQuery, const ad_utility::MediaType& mediaType,
       const ad_utility::url_parser::ParamValueMap& parameters);
 
-<<<<<<< HEAD
-  // Configure named query pinning on the `qec`. If `pinNamed` is set, then the
-  // `qec` is configured such that the query result will be stored in the named
-  // query cache. Throws if named pinning is required, but the access token is
-  // not okay.
-  static void configurePinnedNamedQuery(
-      const std::optional<std::string>& pinNamed,
-      const std::optional<std::string>& pinNamedGeoIndex, bool accessTokenOk,
-=======
   // Configure pinned of named results on the `qec`. If `pinResultWithName` is
   // set, then the `qec` is configured such that the query result will be stored
   // in the named query cache. Throws if named pinning is required, but the
   // access token is not okay.
   static void configurePinnedResultWithName(
-      const std::optional<std::string>& pinResultWithName, bool accessTokenOk,
->>>>>>> e1aeeb8f
+      const std::optional<std::string>& pinResultWithName,
+      const std::optional<std::string>& pinNamedGeoIndex, bool accessTokenOk,
       QueryExecutionContext& qec);
 
   // Plan a parsed query.
