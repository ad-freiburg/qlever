// Copyright 2021 - 2022, University of Freiburg
// Chair of Algorithms and Data Structures
// Authors: Johannes Kalmbach<kalmbach@cs.uni-freiburg.de>
//          Hannah Bast <bast@cs.uni-freiburg.de>

#pragma once

#include <semaphore>
#include <string>
#include <vector>

#include "engine/Engine.h"
#include "engine/QueryExecutionContext.h"
#include "engine/QueryExecutionTree.h"
#include "engine/SortPerformanceEstimator.h"
#include "index/Index.h"
#include "parser/SparqlParser.h"
#include "util/AllocatorWithLimit.h"
#include "util/MemorySize/MemorySize.h"
#include "util/ParseException.h"
#include "util/Timer.h"
#include "util/http/HttpServer.h"
#include "util/http/streamable_body.h"
#include "util/http/websocket/QueryHub.h"
#include "util/json.h"

using nlohmann::json;
using std::string;
using std::vector;

//! The HTTP Server used.
class Server {
 public:
<<<<<<< HEAD
  explicit Server(unsigned short port, int numThreads,
                  ad_utility::MemorySize maxMem, std::string accessToken,
                  bool usePatternTrick = true);
=======
  explicit Server(unsigned short port, size_t numThreads, size_t maxMemGB,
                  std::string accessToken, bool usePatternTrick = true);
>>>>>>> 90640c33

  virtual ~Server() = default;

  using ParamValueMap = ad_utility::HashMap<string, string>;

 private:
  //! Initialize the server.
  void initialize(const string& indexBaseName, bool useText,
                  bool usePatterns = true, bool loadAllPermutations = true);

 public:
  //! First initialize the server. Then loop, wait for requests and trigger
  //! processing. This method never returns except when throwing an exception.
  void run(const string& indexBaseName, bool useText, bool usePatterns = true,
           bool loadAllPermutations = true);

  Index& index() { return index_; }
  const Index& index() const { return index_; }

 private:
  const size_t numThreads_;
  unsigned short port_;
  std::string accessToken_;
  QueryResultCache cache_;
  ad_utility::AllocatorWithLimit<Id> allocator_;
  SortPerformanceEstimator sortPerformanceEstimator_;
  Index index_;
  ad_utility::websocket::QueryRegistry queryRegistry_{};

  bool enablePatternTrick_;

  // Because HttpServer is not a member of this class, we need to assign
  // this pointer after HttpServer is instanced. It is also set back to
  // nullptr once the object is destroyed which only happens on shutdown.
  ad_utility::websocket::QueryHub* queryHub_ = nullptr;

  mutable net::static_thread_pool threadPool_;

  template <typename T>
  using Awaitable = boost::asio::awaitable<T>;

  /// Parse the path and URL parameters from the given request. Supports both
  /// GET and POST request according to the SPARQL 1.1 standard.
  ad_utility::UrlParser::UrlPathAndParameters getUrlPathAndParameters(
      const ad_utility::httpUtils::HttpRequest auto& request);

  /// Handle a single HTTP request. Check whether a file request or a query was
  /// sent, and dispatch to functions handling these cases. This function
  /// requires the constraints for the `HttpHandler` in `HttpServer.h`.
  /// \param req The HTTP request.
  /// \param send The action that sends a http:response. (see the
  ///             `HttpServer.h` for documentation).
  Awaitable<void> process(
      const ad_utility::httpUtils::HttpRequest auto& request, auto&& send);

  /// Handle a http request that asks for the processing of a query.
  /// \param params The key-value-pairs  sent in the HTTP GET request. When this
  /// function is called, we already know that a parameter "query" is contained
  /// in `params`.
  /// \param requestTimer Timer that measure the total processing
  ///                     time of this request.
  /// \param request The HTTP request.
  /// \param send The action that sends a http:response (see the
  ///             `HttpServer.h` for documentation).
  Awaitable<void> processQuery(
      const ParamValueMap& params, ad_utility::Timer& requestTimer,
      const ad_utility::httpUtils::HttpRequest auto& request, auto&& send);

  static json composeErrorResponseJson(
      const string& query, const std::string& errorMsg,
      ad_utility::Timer& requestTimer,
      const std::optional<ExceptionMetadata>& metadata = std::nullopt);

  json composeStatsJson() const;

  json composeCacheStatsJson() const;

  // Perform the following steps: Acquire a token from the
  // queryProcessingSemaphore_, run `function`, and release the token. These
  // steps are performed on a new thread (not one of the server threads).
  // Returns an awaitable of the return value of `function`
  template <typename Function, typename T = std::invoke_result_t<Function>>
  Awaitable<T> computeInNewThread(Function function) const;

  /// This method extracts a client-defined query id from the passed HTTP
  /// request if it is present. If it is not present or empty, a new
  /// pseudo-random id will be chosen by the server. Note that this id is not
  /// communicated to the client in any way. It ensures that every query has a
  /// unique id and therefore that the code doesn't need to check for an empty
  /// case. In the case of conflict when using a manual id, a
  /// `QueryAlreadyInUseError` exception is thrown.
  ///
  /// \param request The HTTP request to extract the id from.
  ///
  /// \return An OwningQueryId object. It removes itself from the registry
  ///         on destruction.
  ad_utility::websocket::OwningQueryId getQueryId(
      const ad_utility::httpUtils::HttpRequest auto& request);
};<|MERGE_RESOLUTION|>--- conflicted
+++ resolved
@@ -31,14 +31,9 @@
 //! The HTTP Server used.
 class Server {
  public:
-<<<<<<< HEAD
-  explicit Server(unsigned short port, int numThreads,
+  explicit Server(unsigned short port, size_t numThreads,
                   ad_utility::MemorySize maxMem, std::string accessToken,
                   bool usePatternTrick = true);
-=======
-  explicit Server(unsigned short port, size_t numThreads, size_t maxMemGB,
-                  std::string accessToken, bool usePatternTrick = true);
->>>>>>> 90640c33
 
   virtual ~Server() = default;
 
