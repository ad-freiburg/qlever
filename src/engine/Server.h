--- conflicted
+++ resolved
@@ -154,11 +154,7 @@
   // list is empty, just choose one that works for the given query type.
   static ad_utility::MediaType chooseBestFittingMediaType(
       const std::vector<ad_utility::MediaType>& candidates,
-<<<<<<< HEAD
-      const ParsedQuery& plannedQuery);
-=======
       const ParsedQuery& parsedQuery);
->>>>>>> 3a89a06f
   FRIEND_TEST(ServerTest, chooseBestFittingMediaType);
 
   // Do the actual execution of a query.
