// Copyright 2015 - 2025 The QLever Authors, in particular:
//
// 2015 - 2017 Björn Buchhold, UFR
// 2020 - 2025 Johannes Kalmbach <kalmbach@cs.uni-freiburg.de>, UFR
// 2022 - 2025 Hannah Bast <bast@cs.uni-freiburg.de>, UFR
//
// UFR = University of Freiburg, Chair of Algorithms and Data Structures

#ifndef QLEVER_SRC_ENGINE_SERVER_H
#define QLEVER_SRC_ENGINE_SERVER_H

#include <string>
#include <vector>

#include "ExecuteUpdate.h"
#include "engine/Engine.h"
#include "engine/QueryExecutionContext.h"
#include "engine/QueryExecutionTree.h"
#include "engine/SortPerformanceEstimator.h"
#include "index/Index.h"
#include "util/AllocatorWithLimit.h"
#include "util/MemorySize/MemorySize.h"
#include "util/ParseException.h"
#include "util/TypeTraits.h"
#include "util/http/HttpUtils.h"
#include "util/http/streamable_body.h"
#include "util/http/websocket/MessageSender.h"
#include "util/http/websocket/QueryHub.h"
#include "util/json.h"

<<<<<<< HEAD
using nlohmann::json;
using nlohmann::ordered_json;
using std::string;
using std::vector;

=======
>>>>>>> 02455e1b
template <typename Operation>
CPP_concept QueryOrUpdate =
    ad_utility::SameAsAny<Operation,
                          ad_utility::url_parser::sparqlOperation::Query,
                          ad_utility::url_parser::sparqlOperation::Update>;

//! The HTTP Server used.
class Server {
  using json = nlohmann::json;
  FRIEND_TEST(ServerTest, getQueryId);
  FRIEND_TEST(ServerTest, createMessageSender);
  FRIEND_TEST(ServerTest, adjustParsedQueryLimitOffset);

 public:
  explicit Server(unsigned short port, size_t numThreads,
                  ad_utility::MemorySize maxMem, std::string accessToken,
                  bool usePatternTrick = true);

  virtual ~Server() = default;

 private:
  //! Initialize the server.
  void initialize(const std::string& indexBaseName, bool useText,
                  bool usePatterns = true, bool loadAllPermutations = true,
                  bool persistUpdates = false);

 public:
  // First initialize the server. Then loop, wait for requests and trigger
  // processing. This method never returns except when throwing an exception.
  void run(const std::string& indexBaseName, bool useText,
           bool usePatterns = true, bool loadAllPermutations = true,
           bool persistUpdates = false);

  Index& index() { return index_; }
  const Index& index() const { return index_; }

  // Get server statistics.
  json composeStatsJson() const;
  json composeCacheStatsJson() const;

  // Helper struct bundling a parsed query with a query execution tree.
  struct PlannedQuery {
    ParsedQuery parsedQuery_;
    QueryExecutionTree queryExecutionTree_;
  };

 private:
  const size_t numThreads_;
  unsigned short port_;
  std::string accessToken_;
  QueryResultCache cache_;
  ad_utility::AllocatorWithLimit<Id> allocator_;
  SortPerformanceEstimator sortPerformanceEstimator_;
  Index index_;
  ad_utility::websocket::QueryRegistry queryRegistry_{};

  bool enablePatternTrick_;

  /// Non-owning reference to the `QueryHub` instance living inside
  /// the `WebSocketHandler` created for `HttpServer`.
  std::weak_ptr<ad_utility::websocket::QueryHub> queryHub_;

  boost::asio::static_thread_pool queryThreadPool_;
  // The update thread pool size has to be `1` s.t. UPDATE operations are run
  // atomically under all circumstances.
  static constexpr size_t UPDATE_THREAD_POOL_SIZE = 1;
  boost::asio::static_thread_pool updateThreadPool_{UPDATE_THREAD_POOL_SIZE};

  /// Executor with a single thread that is used to run timers asynchronously.
  boost::asio::static_thread_pool timerExecutor_{1};

  template <typename T>
  using Awaitable = boost::asio::awaitable<T>;

  using TimeLimit = std::chrono::milliseconds;

  using SharedCancellationHandle = ad_utility::SharedCancellationHandle;

  CPP_template(typename CancelTimeout)(
      requires ad_utility::isInstantiation<
          CancelTimeout,
          absl::Cleanup>) struct CancellationHandleAndTimeoutTimerCancel {
    SharedCancellationHandle handle_;
    /// Object of type `absl::Cleanup` that when destroyed cancels the timer
    /// that would otherwise invoke the cancellation of the `handle_` via the
    /// time limit.
    CancelTimeout cancelTimeout_;
  };

  // Clang doesn't seem to be able to automatically deduce the type correctly.
  // and GCC 11 thinks deduction guides are not allowed within classes.
#ifdef __clang__
  CPP_template(typename CancelTimeout)(
      requires ad_utility::isInstantiation<CancelTimeout, absl::Cleanup>)
      CancellationHandleAndTimeoutTimerCancel(SharedCancellationHandle,
                                              CancelTimeout)
          -> CancellationHandleAndTimeoutTimerCancel<CancelTimeout>;
#endif

  /// Handle a single HTTP request. Check whether a file request or a query was
  /// sent, and dispatch to functions handling these cases. This function
  /// requires the constraints for the `HttpHandler` in `HttpServer.h`.
  /// \param req The HTTP request.
  /// \param send The action that sends a http:response. (see the
  ///             `HttpServer.h` for documentation).
  CPP_template(typename RequestT, typename ResponseT)(
      requires ad_utility::httpUtils::HttpRequest<RequestT>)
      Awaitable<void> process(const RequestT& request, ResponseT&& send);

  // Wraps the error handling around the processing of operations. Calls the
  // visitor on the given operation.
  CPP_template(typename VisitorT, typename RequestT, typename ResponseT)(
      requires ad_utility::httpUtils::HttpRequest<RequestT>)
      Awaitable<void> processOperation(
          ad_utility::url_parser::sparqlOperation::Operation operation,
          VisitorT visitor, const ad_utility::Timer& requestTimer,
          const RequestT& request, ResponseT& send,
          const std::optional<PlannedQuery>& plannedQuery);

  // Out of a list of allowed media types, choose the one that best fits the
  // given query type. Currently it just chooses the first from the list. If the
  // list is empty, just choose one that works for the given query type.
  static ad_utility::MediaType chooseBestFittingMediaType(
      const std::vector<ad_utility::MediaType>& candidates,
      const ParsedQuery& parsedQuery);
  FRIEND_TEST(ServerTest, chooseBestFittingMediaType);

  // Do the actual execution of a query.
  CPP_template(typename RequestT, typename ResponseT)(
      requires ad_utility::httpUtils::HttpRequest<RequestT>)
      Awaitable<void> processQuery(
          const ad_utility::url_parser::ParamValueMap& params,
          ParsedQuery&& query, const ad_utility::Timer& requestTimer,
          ad_utility::SharedCancellationHandle cancellationHandle,
          QueryExecutionContext& qec, const RequestT& request, ResponseT&& send,
          TimeLimit timeLimit, std::optional<PlannedQuery>& plannedQuery);
  // For an executed update create a json with some stats on the update (timing,
  // number of changed triples, etc.).
  static ordered_json createResponseMetadataForUpdate(
      const Index& index, SharedLocatedTriplesSnapshot deltaTriples,
      const PlannedQuery& plannedQuery, const QueryExecutionTree& qet,
      const UpdateMetadata& updateMetadata,
      const ad_utility::timer::TimeTracer& tracer);
  FRIEND_TEST(ServerTest, createResponseMetadata);
  // Do the actual execution of an update.
  CPP_template(typename RequestT, typename ResponseT)(
      requires ad_utility::httpUtils::HttpRequest<RequestT>)
      Awaitable<void> processUpdate(
          std::vector<ParsedQuery>&& updates,
          const ad_utility::Timer& requestTimer,
          ad_utility::SharedCancellationHandle cancellationHandle,
          QueryExecutionContext& qec, const RequestT& request, ResponseT&& send,
          TimeLimit timeLimit, std::optional<PlannedQuery>& plannedUpdate);

  // Determine media type candidates to be used for the result. Media types are
  // determined (in this order) by the current action (e.g.,
  // "action=csv_export") and by the "Accept" header of the request. The latter
  // option can produce multiple candidates.
  CPP_template(typename RequestT)(
      requires ad_utility::httpUtils::HttpRequest<RequestT>) static std::
      vector<ad_utility::MediaType> determineMediaTypes(
          const ad_utility::url_parser::ParamValueMap& params,
          const RequestT& request);
  FRIEND_TEST(ServerTest, determineMediaType);
  // Determine whether the subtrees and the result should be pinned.
  static std::pair<bool, bool> determineResultPinning(
      const ad_utility::url_parser::ParamValueMap& params);
  FRIEND_TEST(ServerTest, determineResultPinning);
  //  Prepare the execution of an operation
  auto prepareOperation(std::string_view operationName,
                        std::string_view operationSPARQL,
                        ad_utility::websocket::MessageSender& messageSender,
                        const ad_utility::url_parser::ParamValueMap& params,
                        TimeLimit timeLimit);
  // Sets the export limit (`send` parameter) and offset on the ParsedQuery;
  static void adjustParsedQueryLimitOffset(
      PlannedQuery& plannedQuery, const ad_utility::MediaType& mediaType,
      const ad_utility::url_parser::ParamValueMap& parameters);

  // Plan a parsed query.
  PlannedQuery planQuery(ParsedQuery&& operation,
                         const ad_utility::Timer& requestTimer,
                         TimeLimit timeLimit, QueryExecutionContext& qec,
                         SharedCancellationHandle handle) const;
  // Creates a `MessageSender` for the given operation.
  CPP_template(typename RequestT)(
      requires ad_utility::httpUtils::HttpRequest<RequestT>)
      ad_utility::websocket::MessageSender createMessageSender(
          const std::weak_ptr<ad_utility::websocket::QueryHub>& queryHub,
          const RequestT& request, std::string_view operation);
  // Execute an update operation. The function must have exclusive access to the
  // DeltaTriples object.
  UpdateMetadata processUpdateImpl(
      const PlannedQuery& plannedUpdate, const ad_utility::Timer& requestTimer,
      ad_utility::SharedCancellationHandle cancellationHandle,
      DeltaTriples& deltaTriples, ad_utility::timer::TimeTracerOpt tracer);

  static json composeErrorResponseJson(
      const std::string& query, const std::string& errorMsg,
      const ad_utility::Timer& requestTimer,
      const std::optional<ExceptionMetadata>& metadata = std::nullopt);

  /// Invoke `function` on `threadPool_`, and return an awaitable to wait for
  /// its completion, wrapping the result.
  template <std::invocable Function,
            typename T = std::invoke_result_t<Function>>
  Awaitable<T> computeInNewThread(boost::asio::static_thread_pool& threadPool,
                                  Function function,
                                  SharedCancellationHandle handle);

  /// This method extracts a client-defined query id from the passed HTTP
  /// request if it is present. If it is not present or empty, a new
  /// pseudo-random id will be chosen by the server. Note that this id is not
  /// communicated to the client in any way. It ensures that every query has a
  /// unique id and therefore that the code doesn't need to check for an empty
  /// case. In the case of conflict when using a manual id, a
  /// `QueryAlreadyInUseError` exception is thrown.
  ///
  /// \param request The HTTP request to extract the id from.
  /// \param query A string representation of the query to register an id for.
  ///
  /// \return An OwningQueryId object. It removes itself from the registry
  ///         on destruction.
  CPP_template(typename RequestT)(
      requires ad_utility::httpUtils::HttpRequest<RequestT>)
      ad_utility::websocket::OwningQueryId
      getQueryId(const RequestT& request, std::string_view query);

  /// Schedule a task to trigger the timeout after the `timeLimit`.
  /// The returned callback can be used to prevent this task from executing
  /// either because the `cancellationHandle` has been aborted by some other
  /// means or because the task has been completed successfully.
  auto cancelAfterDeadline(
      std::weak_ptr<ad_utility::CancellationHandle<>> cancellationHandle,
      TimeLimit timeLimit)
      -> QL_CONCEPT_OR_NOTHING(
          ad_utility::InvocableWithExactReturnType<void>) auto;

  /// Acquire the `CancellationHandle` for the given `QueryId`, start the
  /// watchdog and call `cancelAfterDeadline` to set the timeout after
  /// `timeLimit`. Return an object of type
  /// `CancellationHandleAndTimeoutTimerCancel`, where the `cancelTimeout_`
  /// member can be invoked to cancel the imminent cancellation via timeout.
  auto setupCancellationHandle(const ad_utility::websocket::QueryId& queryId,
                               TimeLimit timeLimit)
      -> QL_CONCEPT_OR_NOTHING(ad_utility::isInstantiation<
                               CancellationHandleAndTimeoutTimerCancel>) auto;

  /// Check if the access token is valid. Return true if the access token
  /// exists and is valid. Return false if there's no access token passed.
  /// Throw an exception if there is a token passed but it doesn't match,
  /// or there is no access token set by the server config. The error message is
  /// formulated towards end users, it can be sent directly as the text of an
  /// HTTP error response.
  bool checkAccessToken(std::optional<std::string_view> accessToken) const;

  /// Check if user-provided timeout is authorized with a valid access-token or
  /// lower than the server default. Return an empty optional and send a 403
  /// Forbidden HTTP response if the change is not allowed. Return the new
  /// timeout otherwise.
  CPP_template(typename RequestT, typename ResponseT)(
      requires ad_utility::httpUtils::HttpRequest<RequestT>) boost::asio::
      awaitable<std::optional<Server::TimeLimit>> verifyUserSubmittedQueryTimeout(
          std::optional<std::string_view> userTimeout, bool accessTokenOk,
          const RequestT& request, ResponseT& send) const;

  /// Send response for the streamable media types (tsv, csv, octet-stream,
  /// turtle, sparqlJson, qleverJson).
  CPP_template(typename RequestT, typename ResponseT)(
      requires ad_utility::httpUtils::HttpRequest<RequestT>)
      Awaitable<void> sendStreamableResponse(
          const RequestT& request, ResponseT& send,
          ad_utility::MediaType mediaType, const PlannedQuery& plannedQuery,
          const QueryExecutionTree& qet, const ad_utility::Timer& requestTimer,
          SharedCancellationHandle cancellationHandle) const;
};

#endif  // QLEVER_SRC_ENGINE_SERVER_H<|MERGE_RESOLUTION|>--- conflicted
+++ resolved
@@ -28,14 +28,6 @@
 #include "util/http/websocket/QueryHub.h"
 #include "util/json.h"
 
-<<<<<<< HEAD
-using nlohmann::json;
-using nlohmann::ordered_json;
-using std::string;
-using std::vector;
-
-=======
->>>>>>> 02455e1b
 template <typename Operation>
 CPP_concept QueryOrUpdate =
     ad_utility::SameAsAny<Operation,
@@ -174,7 +166,7 @@
           TimeLimit timeLimit, std::optional<PlannedQuery>& plannedQuery);
   // For an executed update create a json with some stats on the update (timing,
   // number of changed triples, etc.).
-  static ordered_json createResponseMetadataForUpdate(
+  static nlohmann::ordered_json createResponseMetadataForUpdate(
       const Index& index, SharedLocatedTriplesSnapshot deltaTriples,
       const PlannedQuery& plannedQuery, const QueryExecutionTree& qet,
       const UpdateMetadata& updateMetadata,
