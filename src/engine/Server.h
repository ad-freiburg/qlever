--- conflicted
+++ resolved
@@ -190,14 +190,9 @@
       const string& operation);
   // Execute an update operation. The function must have exclusive access to the
   // DeltaTriples object.
-<<<<<<< HEAD
-  void processUpdateImpl(
+  json processUpdateImpl(
       const ad_utility::url_parser::ParamValueMap& params,
       const ad_utility::url_parser::sparqlOperation::Update& update,
-=======
-  json processUpdateImpl(
-      const ad_utility::url_parser::ParamValueMap& params, const string& update,
->>>>>>> ff479223
       ad_utility::Timer& requestTimer, TimeLimit timeLimit, auto& messageSender,
       ad_utility::SharedCancellationHandle cancellationHandle,
       DeltaTriples& deltaTriples);
