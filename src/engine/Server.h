// Copyright 2021 - 2024, University of Freiburg
// Chair of Algorithms and Data Structures
// Authors: Johannes Kalmbach<kalmbach@cs.uni-freiburg.de>
//          Hannah Bast <bast@cs.uni-freiburg.de>

#pragma once

#include <util/http/websocket/MessageSender.h>

#include <string>
#include <vector>

#include "ExecuteUpdate.h"
#include "engine/Engine.h"
#include "engine/QueryExecutionContext.h"
#include "engine/QueryExecutionTree.h"
#include "engine/SortPerformanceEstimator.h"
#include "index/Index.h"
#include "parser/SparqlParser.h"
#include "util/AllocatorWithLimit.h"
#include "util/MemorySize/MemorySize.h"
#include "util/ParseException.h"
#include "util/TypeTraits.h"
#include "util/http/HttpServer.h"
#include "util/http/streamable_body.h"
#include "util/http/websocket/QueryHub.h"
#include "util/json.h"

using nlohmann::json;
using std::string;
using std::vector;

template <typename Operation>
CPP_concept QueryOrUpdate =
    ad_utility::SameAsAny<Operation,
                          ad_utility::url_parser::sparqlOperation::Query,
                          ad_utility::url_parser::sparqlOperation::Update>;

//! The HTTP Server used.
class Server {
  FRIEND_TEST(ServerTest, getQueryId);
  FRIEND_TEST(ServerTest, createMessageSender);

 public:
  explicit Server(unsigned short port, size_t numThreads,
                  ad_utility::MemorySize maxMem, std::string accessToken,
                  bool usePatternTrick = true);

  virtual ~Server() = default;

 private:
  //! Initialize the server.
  void initialize(const string& indexBaseName, bool useText,
                  bool usePatterns = true, bool loadAllPermutations = true);

 public:
  //! First initialize the server. Then loop, wait for requests and trigger
  //! processing. This method never returns except when throwing an exception.
  void run(const string& indexBaseName, bool useText, bool usePatterns = true,
           bool loadAllPermutations = true);

  Index& index() { return index_; }
  const Index& index() const { return index_; }

  /// Helper struct bundling a parsed query with a query execution tree.
  struct PlannedQuery {
    ParsedQuery parsedQuery_;
    QueryExecutionTree queryExecutionTree_;
  };

 private:
  const size_t numThreads_;
  unsigned short port_;
  std::string accessToken_;
  QueryResultCache cache_;
  ad_utility::AllocatorWithLimit<Id> allocator_;
  SortPerformanceEstimator sortPerformanceEstimator_;
  Index index_;
  ad_utility::websocket::QueryRegistry queryRegistry_{};

  bool enablePatternTrick_;

  /// Non-owning reference to the `QueryHub` instance living inside
  /// the `WebSocketHandler` created for `HttpServer`.
  std::weak_ptr<ad_utility::websocket::QueryHub> queryHub_;

  net::static_thread_pool queryThreadPool_;
  net::static_thread_pool updateThreadPool_{1};

  /// Executor with a single thread that is used to run timers asynchronously.
  net::static_thread_pool timerExecutor_{1};

  template <typename T>
  using Awaitable = boost::asio::awaitable<T>;

  using TimeLimit = std::chrono::milliseconds;

  using SharedCancellationHandle = ad_utility::SharedCancellationHandle;

  template <ad_utility::isInstantiation<absl::Cleanup> CancelTimeout>
  struct CancellationHandleAndTimeoutTimerCancel {
    SharedCancellationHandle handle_;
    /// Object of type `absl::Cleanup` that when destroyed cancels the timer
    /// that would otherwise invoke the cancellation of the `handle_` via the
    /// time limit.
    CancelTimeout cancelTimeout_;
  };

  // Clang doesn't seem to be able to automatically deduce the type correctly.
  // and GCC 11 thinks deduction guides are not allowed within classes.
#ifdef __clang__
  template <ad_utility::isInstantiation<absl::Cleanup> CancelTimeout>
  CancellationHandleAndTimeoutTimerCancel(SharedCancellationHandle,
                                          CancelTimeout)
      -> CancellationHandleAndTimeoutTimerCancel<CancelTimeout>;
#endif

  /// Handle a single HTTP request. Check whether a file request or a query was
  /// sent, and dispatch to functions handling these cases. This function
  /// requires the constraints for the `HttpHandler` in `HttpServer.h`.
  /// \param req The HTTP request.
  /// \param send The action that sends a http:response. (see the
  ///             `HttpServer.h` for documentation).
  Awaitable<void> process(
      const ad_utility::httpUtils::HttpRequest auto& request, auto&& send);

  // Wraps the error handling around the processing of operations. Calls the
  // visitor on the given operation.
  Awaitable<void> processOperation(
      ad_utility::url_parser::sparqlOperation::Operation operation,
      auto visitor, const ad_utility::Timer& requestTimer,
      const ad_utility::httpUtils::HttpRequest auto& request, auto& send);
  // Do the actual execution of a query.
  Awaitable<void> processQuery(
      const ad_utility::url_parser::ParamValueMap& params, ParsedQuery&& query,
      const ad_utility::Timer& requestTimer,
      ad_utility::SharedCancellationHandle cancellationHandle,
      QueryExecutionContext& qec,
      const ad_utility::httpUtils::HttpRequest auto& request, auto&& send,
      TimeLimit timeLimit);
  // For an executed update create a json with some stats on the update (timing,
  // number of changed triples, etc.).
  static json createResponseMetadataForUpdate(
      const ad_utility::Timer& requestTimer, const Index& index,
      const DeltaTriples& deltaTriples, const PlannedQuery& plannedQuery,
      const QueryExecutionTree& qet, const DeltaTriplesCount& countBefore,
      const UpdateMetadata& updateMetadata,
      const DeltaTriplesCount& countAfter);
  FRIEND_TEST(ServerTest, createResponseMetadata);
  // Do the actual execution of an update.
  Awaitable<void> processUpdate(
      ParsedQuery&& update, const ad_utility::Timer& requestTimer,
      ad_utility::SharedCancellationHandle cancellationHandle,
      QueryExecutionContext& qec,
      const ad_utility::httpUtils::HttpRequest auto& request, auto&& send,
      TimeLimit timeLimit);

  // Determine the media type to be used for the result. The media type is
  // determined (in this order) by the current action (e.g.,
  // "action=csv_export") and by the "Accept" header of the request.
  static ad_utility::MediaType determineMediaType(
      const ad_utility::url_parser::ParamValueMap& params,
      const ad_utility::httpUtils::HttpRequest auto& request);
  FRIEND_TEST(ServerTest, determineMediaType);
  // Determine whether the subtrees and the result should be pinned.
  static std::pair<bool, bool> determineResultPinning(
      const ad_utility::url_parser::ParamValueMap& params);
  FRIEND_TEST(ServerTest, determineResultPinning);
  //  Parse an operation
  template <QL_CONCEPT_OR_TYPENAME(QueryOrUpdate) Operation>
  auto parseOperation(ad_utility::websocket::MessageSender& messageSender,
                      const ad_utility::url_parser::ParamValueMap& params,
                      const Operation& operation, TimeLimit timeLimit);

  // Plan a parsed query.
  Awaitable<PlannedQuery> planQuery(net::static_thread_pool& thread_pool,
                                    ParsedQuery&& operation,
                                    const ad_utility::Timer& requestTimer,
                                    TimeLimit timeLimit,
                                    QueryExecutionContext& qec,
                                    SharedCancellationHandle handle);
  // Creates a `MessageSender` for the given operation.
  ad_utility::websocket::MessageSender createMessageSender(
      const std::weak_ptr<ad_utility::websocket::QueryHub>& queryHub,
      const ad_utility::httpUtils::HttpRequest auto& request,
      const string& operation);
  // Execute an update operation. The function must have exclusive access to the
  // DeltaTriples object.
  json processUpdateImpl(
<<<<<<< HEAD
      const ad_utility::url_parser::ParamValueMap& params,
      const ad_utility::url_parser::sparqlOperation::Update& update,
      const ad_utility::Timer& requestTimer, TimeLimit timeLimit,
      auto& messageSender,
=======
      const PlannedQuery& plannedUpdate, const ad_utility::Timer& requestTimer,
>>>>>>> 949e7db7
      ad_utility::SharedCancellationHandle cancellationHandle,
      DeltaTriples& deltaTriples);

  static json composeErrorResponseJson(
      const string& query, const std::string& errorMsg,
      const ad_utility::Timer& requestTimer,
      const std::optional<ExceptionMetadata>& metadata = std::nullopt);

  json composeStatsJson() const;

  json composeCacheStatsJson() const;

  /// Invoke `function` on `threadPool_`, and return an awaitable to wait for
  /// its completion, wrapping the result.
  template <std::invocable Function,
            typename T = std::invoke_result_t<Function>>
  Awaitable<T> computeInNewThread(net::static_thread_pool& threadPool,
                                  Function function,
                                  SharedCancellationHandle handle);

  /// This method extracts a client-defined query id from the passed HTTP
  /// request if it is present. If it is not present or empty, a new
  /// pseudo-random id will be chosen by the server. Note that this id is not
  /// communicated to the client in any way. It ensures that every query has a
  /// unique id and therefore that the code doesn't need to check for an empty
  /// case. In the case of conflict when using a manual id, a
  /// `QueryAlreadyInUseError` exception is thrown.
  ///
  /// \param request The HTTP request to extract the id from.
  /// \param query A string representation of the query to register an id for.
  ///
  /// \return An OwningQueryId object. It removes itself from the registry
  ///         on destruction.
  ad_utility::websocket::OwningQueryId getQueryId(
      const ad_utility::httpUtils::HttpRequest auto& request,
      std::string_view query);

  /// Schedule a task to trigger the timeout after the `timeLimit`.
  /// The returned callback can be used to prevent this task from executing
  /// either because the `cancellationHandle` has been aborted by some other
  /// means or because the task has been completed successfully.
  auto cancelAfterDeadline(
      std::weak_ptr<ad_utility::CancellationHandle<>> cancellationHandle,
      TimeLimit timeLimit)
      -> ad_utility::InvocableWithExactReturnType<void> auto;

  /// Acquire the `CancellationHandle` for the given `QueryId`, start the
  /// watchdog and call `cancelAfterDeadline` to set the timeout after
  /// `timeLimit`. Return an object of type
  /// `CancellationHandleAndTimeoutTimerCancel`, where the `cancelTimeout_`
  /// member can be invoked to cancel the imminent cancellation via timeout.
  auto setupCancellationHandle(const ad_utility::websocket::QueryId& queryId,
                               TimeLimit timeLimit)
      -> ad_utility::isInstantiation<
          CancellationHandleAndTimeoutTimerCancel> auto;

  /// Check if the access token is valid. Return true if the access token
  /// exists and is valid. Return false if there's no access token passed.
  /// Throw an exception if there is a token passed but it doesn't match,
  /// or there is no access token set by the server config. The error message is
  /// formulated towards end users, it can be sent directly as the text of an
  /// HTTP error response.
  bool checkAccessToken(std::optional<std::string_view> accessToken) const;

  /// Check if user-provided timeout is authorized with a valid access-token or
  /// lower than the server default. Return an empty optional and send a 403
  /// Forbidden HTTP response if the change is not allowed. Return the new
  /// timeout otherwise.
  net::awaitable<std::optional<Server::TimeLimit>>
  verifyUserSubmittedQueryTimeout(
      std::optional<std::string_view> userTimeout, bool accessTokenOk,
      const ad_utility::httpUtils::HttpRequest auto& request, auto& send) const;

  /// Send response for the streamable media types (tsv, csv, octet-stream,
  /// turtle, sparqlJson, qleverJson).
  Awaitable<void> sendStreamableResponse(
      const ad_utility::httpUtils::HttpRequest auto& request, auto& send,
      ad_utility::MediaType mediaType, const PlannedQuery& plannedQuery,
      const QueryExecutionTree& qet, const ad_utility::Timer& requestTimer,
      SharedCancellationHandle cancellationHandle) const;
};<|MERGE_RESOLUTION|>--- conflicted
+++ resolved
@@ -187,14 +187,7 @@
   // Execute an update operation. The function must have exclusive access to the
   // DeltaTriples object.
   json processUpdateImpl(
-<<<<<<< HEAD
-      const ad_utility::url_parser::ParamValueMap& params,
-      const ad_utility::url_parser::sparqlOperation::Update& update,
-      const ad_utility::Timer& requestTimer, TimeLimit timeLimit,
-      auto& messageSender,
-=======
       const PlannedQuery& plannedUpdate, const ad_utility::Timer& requestTimer,
->>>>>>> 949e7db7
       ad_utility::SharedCancellationHandle cancellationHandle,
       DeltaTriples& deltaTriples);
 
