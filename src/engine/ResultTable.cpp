// Copyright 2015 - 2023, University of Freiburg
// Chair of Algorithms and Data Structures
// Authors: Björn Buchhold <b.buchhold@gmail.com>
//          Johannes Kalmbach <kalmbach@cs.uni-freiburg.de>
//          Hannah Bast <bast@cs.uni-freiburg.de>

#include "engine/ResultTable.h"

#include "engine/LocalVocab.h"
#include "util/Exception.h"

// _____________________________________________________________________________
string ResultTable::asDebugString() const {
  std::ostringstream os;
  os << "First (up to) 5 rows of result with size:\n";
  for (size_t i = 0; i < std::min<size_t>(5, idTable().size()); ++i) {
    for (size_t j = 0; j < idTable().numColumns(); ++j) {
      os << idTable()(i, j) << '\t';
    }
    os << '\n';
  }
  return std::move(os).str();
}

// _____________________________________________________________________________
auto ResultTable::getSharedLocalVocabFromNonEmptyOf(
    const ResultTable& resultTable1, const ResultTable& resultTable2)
    -> SharedLocalVocabWrapper {
  const auto& localVocab1 = resultTable1.localVocab_;
  const auto& localVocab2 = resultTable2.localVocab_;
  if (!localVocab1->empty() && !localVocab2->empty()) {
    throw std::runtime_error(
        "Merging of two non-empty local vocabularies is currently not "
        "supported, please contact the developers");
  }
  return SharedLocalVocabWrapper{localVocab2->empty() ? localVocab1
                                                      : localVocab2};
}

// _____________________________________________________________________________
LocalVocab ResultTable::getCopyOfLocalVocab() const {
  return localVocab().clone();
}

// _____________________________________________________________________________
ResultTable::ResultTable(IdTable idTable, vector<size_t> sortedBy,
                         SharedLocalVocabWrapper localVocab)
    : _idTable{std::move(idTable)},
      _sortedBy{std::move(sortedBy)},
      localVocab_{std::move(localVocab.localVocab_)} {
  AD_CONTRACT_CHECK(localVocab_ != nullptr);
  AD_CONTRACT_CHECK(std::ranges::all_of(_sortedBy, [this](size_t numCols) {
    return numCols < this->idTable().numColumns();
  }));

  [[maybe_unused]] auto compareRowsByJoinColumns = [this](const auto& row1,
                                                          const auto& row2) {
    for (size_t col : this->sortedBy()) {
      if (row1[col] != row2[col]) {
        return row1[col] < row2[col];
      }
    }
    return false;
  };
  AD_EXPENSIVE_CHECK(
      std::ranges::is_sorted(this->idTable(), compareRowsByJoinColumns));
}

// _____________________________________________________________________________
<<<<<<< HEAD
void ResultTable::getCopyOfLocalVocabFrom(const ResultTable& resultTable) {
  localVocab_ = std::make_shared<LocalVocab>(resultTable.localVocab_->clone());
}

// _____________________________________________________________________________
auto ResultTable::getOrComputeDatatypeCountsPerColumn()
    -> const DatatypeCountsPerColumn& {
  if (datatypeCountsPerColumn_.has_value()) {
    return datatypeCountsPerColumn_.value();
  }
  auto& types = datatypeCountsPerColumn_.emplace();
  types.resize(_idTable.numColumns());
  for (size_t i = 0; i < _idTable.numColumns(); ++i) {
    const auto& col = _idTable.getColumn(i);
    auto& datatypes = types.at(i);
    for (Id id : col) {
      ++datatypes[static_cast<size_t>(id.getDatatype())];
    }
  }
  return types;
}

// _____________________________________________________________
bool ResultTable::checkDefinedness(const VariableToColumnMap& varColMap) {
  const auto& datatypesPerColumn = getOrComputeDatatypeCountsPerColumn();
  return std::ranges::all_of(varColMap, [&](const auto& varAndCol) {
    const auto& [columnIndex, mightContainUndef] = varAndCol.second;
    bool hasUndefined = datatypesPerColumn.at(columnIndex)
                            .at(static_cast<size_t>(Datatype::Undefined)) != 0;
    return mightContainUndef == ColumnIndexAndTypeInfo::PossiblyUndefined ||
           !hasUndefined;
  });
}
=======
ResultTable::ResultTable(IdTable idTable, vector<size_t> sortedBy,
                         LocalVocab&& localVocab)
    : ResultTable(std::move(idTable), std::move(sortedBy),
                  SharedLocalVocabWrapper{std::move(localVocab)}) {}
>>>>>>> 55278163
<|MERGE_RESOLUTION|>--- conflicted
+++ resolved
@@ -67,10 +67,10 @@
 }
 
 // _____________________________________________________________________________
-<<<<<<< HEAD
-void ResultTable::getCopyOfLocalVocabFrom(const ResultTable& resultTable) {
-  localVocab_ = std::make_shared<LocalVocab>(resultTable.localVocab_->clone());
-}
+ResultTable::ResultTable(IdTable idTable, vector<size_t> sortedBy,
+                         LocalVocab&& localVocab)
+    : ResultTable(std::move(idTable), std::move(sortedBy),
+                  SharedLocalVocabWrapper{std::move(localVocab)}) {}
 
 // _____________________________________________________________________________
 auto ResultTable::getOrComputeDatatypeCountsPerColumn()
@@ -100,10 +100,4 @@
     return mightContainUndef == ColumnIndexAndTypeInfo::PossiblyUndefined ||
            !hasUndefined;
   });
-}
-=======
-ResultTable::ResultTable(IdTable idTable, vector<size_t> sortedBy,
-                         LocalVocab&& localVocab)
-    : ResultTable(std::move(idTable), std::move(sortedBy),
-                  SharedLocalVocabWrapper{std::move(localVocab)}) {}
->>>>>>> 55278163
+}