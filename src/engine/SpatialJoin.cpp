// Copyright 2024 - 2025, University of Freiburg
// Chair of Algorithms and Data Structures
// Authors: Jonathan Zeller github@Jonathan24680
//          Christoph Ullinger <ullingec@cs.uni-freiburg.de>
//          Patrick Brosi <brosi@cs.uni-freiburg.de>
//
// Copyright 2025, Bayerische Motoren Werke Aktiengesellschaft (BMW AG)

#include "engine/SpatialJoin.h"

#include <absl/container/flat_hash_set.h>
#include <absl/strings/charconv.h>

#include <cstdint>
#include <limits>
#include <optional>
#include <queue>
#include <tuple>
#include <unordered_set>
#include <variant>

#include "backports/type_traits.h"
#include "engine/ExportQueryExecutionTrees.h"
#include "engine/SpatialJoinAlgorithms.h"
#include "engine/VariableToColumnMap.h"
#include "engine/idTable/IdTable.h"
#include "global/Constants.h"
#include "global/ValueId.h"
#include "parser/ParsedQuery.h"
#include "util/AllocatorWithLimit.h"
#include "util/Exception.h"
#include "util/GeoSparqlHelpers.h"
#include "util/MemorySize/MemorySize.h"

// ____________________________________________________________________________
SpatialJoin::SpatialJoin(
    QueryExecutionContext* qec, SpatialJoinConfiguration config,
    std::optional<std::shared_ptr<QueryExecutionTree>> childLeft,
    std::optional<std::shared_ptr<QueryExecutionTree>> childRight,
    bool substitutesFilterOp)
    : Operation(qec),
      config_{std::move(config)},
      substitutesFilterOp_{substitutesFilterOp} {
  if (childLeft.has_value()) {
    childLeft_ = std::move(childLeft.value());
  }
  if (childRight.has_value()) {
    childRight_ = std::move(childRight.value());
  }
}

// ____________________________________________________________________________
std::shared_ptr<SpatialJoin> SpatialJoin::addChild(
    std::shared_ptr<QueryExecutionTree> child,
    const Variable& varOfChild) const {
  std::shared_ptr<SpatialJoin> sj;
  if (varOfChild == config_.left_) {
    sj = std::make_shared<SpatialJoin>(getExecutionContext(), config_,
                                       std::move(child), childRight_,
                                       substitutesFilterOp_);
  } else if (varOfChild == config_.right_) {
    sj = std::make_shared<SpatialJoin>(getExecutionContext(), config_,
                                       childLeft_, std::move(child),
                                       substitutesFilterOp_);
  } else {
    AD_THROW("variable does not match");
  }

  // The new spatial join after adding a child needs to inherit the warnings of
  // its predecessor.
  auto warnings = getWarnings().rlock();
  for (const auto& warning : *warnings) {
    sj->addWarning(warning);
  }

  return sj;
}

// ____________________________________________________________________________
bool SpatialJoin::isConstructed() const { return childLeft_ && childRight_; }

// ____________________________________________________________________________
std::optional<double> SpatialJoin::getMaxDist() const {
  auto visitor = [](const auto& config) -> std::optional<double> {
    return config.maxDist_;
  };
  return std::visit(visitor, config_.task_);
}

// ____________________________________________________________________________
std::optional<size_t> SpatialJoin::getMaxResults() const {
  auto visitor = [](const auto& config) -> std::optional<size_t> {
    using T = std::decay_t<decltype(config)>;
    if constexpr (std::is_same_v<T, MaxDistanceConfig>) {
      return std::nullopt;
    } else if constexpr (std::is_same_v<T, LibSpatialJoinConfig>) {
      return std::nullopt;
    } else {
      static_assert(std::is_same_v<T, NearestNeighborsConfig>);
      return config.maxResults_;
    }
  };
  return std::visit(visitor, config_.task_);
}

// ____________________________________________________________________________
std::vector<QueryExecutionTree*> SpatialJoin::getChildren() {
  std::vector<QueryExecutionTree*> result;
  auto addChild = [&](std::shared_ptr<QueryExecutionTree> child) {
    if (child) {
      result.push_back(child.get());
    }
  };
  addChild(childLeft_);
  addChild(childRight_);
  return result;
}

// ____________________________________________________________________________
std::string SpatialJoin::getCacheKeyImpl() const {
  if (childLeft_ && childRight_) {
    std::ostringstream os;
    // This includes all attributes that change the result

    // Children
    os << "SpatialJoin\nChild1:\n" << childLeft_->getCacheKey() << "\n";
    os << "Child2:\n" << childRight_->getCacheKey() << "\n";

    // Join Variables
    os << "JoinColLeft:" << childLeft_->getVariableColumn(config_.left_);
    os << "JoinColRight:" << childRight_->getVariableColumn(config_.right_);

    // Task
    auto maxDist = getMaxDist();
    if (maxDist.has_value()) {
      os << "maxDist: " << maxDist.value() << "\n";
    }
    auto maxResults = getMaxResults();
    if (maxResults.has_value()) {
      os << "maxResults: " << maxResults.value() << "\n";
    }

    // Uses libspatialjoin?
    auto algo = getAlgorithm();
    if (algo == SpatialJoinAlgorithm::LIBSPATIALJOIN) {
      auto joinType = getJoinType();
      os << "libspatialjoin on: "
         << (int)joinType.value_or(SpatialJoinType::INTERSECTS) << "\n";
    }

    // Uses distance variable?
    if (config_.distanceVariable_.has_value()) {
      os << "withDistanceVariable\n";
    }

    // Selected payload variables
    os << "payload:";
    auto rightVarColFiltered =
        copySortedByColumnIndex(getVarColMapPayloadVars());
    for (const auto& [var, info] : rightVarColFiltered) {
      os << " " << info.columnIndex_;
    }
    os << "\n";

    // Algorithm is not included here because it should not have any impact on
    // the result.
    return std::move(os).str();
  } else {
    return "incomplete SpatialJoin class";
  }
}

// ____________________________________________________________________________
std::string SpatialJoin::getDescriptor() const {
  // Build different descriptors depending on the configuration
  auto visitor = [this](const auto& config) -> std::string {
    using T = std::decay_t<decltype(config)>;
    // Joined Variables
    auto left = config_.left_.name();
    auto right = config_.right_.name();

    // Config type
    if constexpr (std::is_same_v<T, MaxDistanceConfig>) {
      return absl::StrCat("MaxDistJoin ", left, " to ", right, " of ",
                          config.maxDist_, " meter(s)");
    } else if constexpr (std::is_same_v<T, LibSpatialJoinConfig>) {
      return absl::StrCat(
          "Spatial Join of ", left, " and ", right, " using ",
          SpatialJoinTypeString.at(static_cast<int>(config.joinType_)));
    } else {
      static_assert(std::is_same_v<T, NearestNeighborsConfig>);
      return absl::StrCat("NearestNeighborsJoin ", left, " to ", right,
                          " of max. ", config.maxResults_);
    }
  };
  return std::visit(visitor, config_.task_);
}

// ____________________________________________________________________________
size_t SpatialJoin::getResultWidth() const {
  if (childLeft_ && childRight_) {
    // don't subtract anything because of a common join column. In the case
    // of the spatial join, the join column is different for both sides (e.g.
    // objects with a distance of at most 500m to each other, then each object
    // might contain different positions, which should be kept).
    // For the right join table we only use the selected columns.
    size_t sizeRight;
    if (config_.payloadVariables_.isAll()) {
      sizeRight = childRight_->getResultWidth();
    } else {
      // We convert to a set here, because we allow multiple occurrences of
      // variables in payloadVariables_
      std::vector<Variable> pv = config_.payloadVariables_.getVariables();
      absl::flat_hash_set<Variable> pvSet{pv.begin(), pv.end()};

      // The payloadVariables_ may contain the right join variable
      sizeRight = pvSet.size() + (pvSet.contains(config_.right_) ? 0 : 1);
    }
    auto widthChildren = childLeft_->getResultWidth() + sizeRight;

    if (config_.distanceVariable_.has_value()) {
      return widthChildren + 1;
    } else {
      return widthChildren;
    }
  } else if (childLeft_ || childRight_) {
    // if only one of the children is added yet, the "dummy result table" only
    // consists of one result column, the not yet added variable
    return 1;
  } else {
    // if none of the children has been added yet, the "dummy result table"
    // consists of two columns: the variables, which need to be added
    return 2;
  }
}

// ____________________________________________________________________________
size_t SpatialJoin::getCostEstimate() {
  if (!childLeft_ || !childRight_) {
    return 1;  // dummy return, as the class does not have its children yet
  }

  size_t spatialJoinCostEst = [this]() {
    auto n = childLeft_->getSizeEstimate();
    auto m = childRight_->getSizeEstimate();

    if (config_.algo_ == SpatialJoinAlgorithm::BASELINE) {
      return n * m;
    } else if (config_.algo_ == SpatialJoinAlgorithm::LIBSPATIALJOIN) {
      // We take the cost estimate to be `4 * (n + m)`, where `n` and `m` are
      // the size of the left and right table, respectively. Reasoning:
      //
      // Let `N = n + m` be the number of the union of the two sets of objects.
      // We first sort these objects in time `O(N log n)`, and then iterate
      // over these objects, keeping track of the active boxes. This can be done
      // in time `O(N log M)`, where `M` is the maximum number of active boxes
      // at any time. For a full self-join on the complete OSM data, `M` is at
      // most 10'000, so for all practical purposes we can consider `log M` to
      // be a constant of 4.
      //
      // The actual cost of comparing the candidate cannot be meaningfully
      // estimated here, as we know nothing about the invidiual geometries.
      auto numObjects = n + m;
      return numObjects * 4;
    } else {
      AD_CORRECTNESS_CHECK(
          config_.algo_ == SpatialJoinAlgorithm::S2_GEOMETRY ||
              config_.algo_ == SpatialJoinAlgorithm::BOUNDING_BOX ||
              config_.algo_ == SpatialJoinAlgorithm::S2_POINT_POLYLINE,
          "Unknown SpatialJoin Algorithm.");

      // Let n be the size of the left table and m the size of the right table.
      // When using the S2Point index, we first create the index for the right
      // table in O(m * log(m)). We then iterate over the left table in O(n) and
      // for each item do a lookup on the index for the right table in O(log m).
      // Together we have O(n log(m) + m log(m)), because in general we can't
      // draw conclusions about the relation between the sizes of n and m.
      auto logm = static_cast<size_t>(std::log(static_cast<double>(m)));
      return (n * logm) + (m * logm);
    }
  }();

  // The cost to compute the children needs to be taken into account.
  return spatialJoinCostEst + childLeft_->getCostEstimate() +
         childRight_->getCostEstimate();
}

// ____________________________________________________________________________
uint64_t SpatialJoin::getSizeEstimateBeforeLimit() {
  if (childLeft_ && childRight_) {
    // If we limit the number of results to k, even in the largest scenario, the
    // result can be at most `|childLeft| * k`
    auto maxResults = getMaxResults();
    if (maxResults.has_value()) {
      return childLeft_->getSizeEstimate() * maxResults.value();
    }

    // If we don't limit the number of results, we cannot draw conclusions about
    // the size, other than the worst case `|childLeft| * |childRight|`. However
    // to improve query planning for the average case, we apply a constant
    // factor (the asymptotic behavior remains unchanged).
    return (childLeft_->getSizeEstimate() * childRight_->getSizeEstimate()) /
           SPATIAL_JOIN_MAX_DIST_SIZE_ESTIMATE;
  }
  return 1;  // dummy return if not both children are added
}

// ____________________________________________________________________________
float SpatialJoin::getMultiplicity(size_t col) {
  auto getDistinctness = [](std::shared_ptr<QueryExecutionTree> child,
                            ColumnIndex ind) {
    auto size = (u_int)child->getSizeEstimate();
    auto multiplicity = child->getMultiplicity(ind);
    return static_cast<float>(size) / multiplicity;
  };

  if (col >= getResultWidth()) {
    AD_FAIL();
  }

  if (childLeft_ && childRight_) {
    std::shared_ptr<QueryExecutionTree> child;
    size_t column = col;
    if (config_.distanceVariable_.has_value() && col == getResultWidth() - 1) {
      // as each distance is very likely to be unique (even if only after
      // a few decimal places), no multiplicities are assumed
      return 1;
    } else if (col < childLeft_->getResultWidth()) {
      child = childLeft_;
    } else {
      child = childRight_;
      // Since we only select the payload variables into the result and
      // potentially omit some columns from the right child, we need to
      // translate the column index on the spatial join to a column index in the
      // right child.
      auto filteredColumns = copySortedByColumnIndex(getVarColMapPayloadVars());
      column = filteredColumns.at(column - childLeft_->getResultWidth())
                   .second.columnIndex_;
    }
    auto distinctnessChild = getDistinctness(child, column);
    return static_cast<float>(childLeft_->getSizeEstimate() *
                              childRight_->getSizeEstimate()) /
           distinctnessChild;
  } else {
    return 1;
  }
}

// ____________________________________________________________________________
bool SpatialJoin::knownEmptyResult() {
  // return false if either both children don't have an empty result, only one
  // child is available, which doesn't have a known empty result or neither
  // child is available
  return (childLeft_ && childLeft_->knownEmptyResult()) ||
         (childRight_ && childRight_->knownEmptyResult());
}

// ____________________________________________________________________________
std::vector<ColumnIndex> SpatialJoin::resultSortedOn() const {
  // the baseline (with O(n^2) runtime) can have some sorted columns, but as
  // the "true" computeResult method will use bounding boxes, which can't
  // guarantee that a sorted column stays sorted, this will return no sorted
  // column in all cases.
  return {};
}

// ____________________________________________________________________________
VariableToColumnMap SpatialJoin::getVarColMapPayloadVars() const {
  AD_CONTRACT_CHECK(childRight_,
                    "Child right must be added before payload variable to "
                    "column map can be computed.");

  const auto& varColMap = childRight_->getVariableColumns();
  VariableToColumnMap newVarColMap;

  if (config_.payloadVariables_.isAll()) {
    newVarColMap = VariableToColumnMap{varColMap};
  } else {
    for (const auto& var : config_.payloadVariables_.getVariables()) {
      if (varColMap.contains(var)) {
        newVarColMap.insert_or_assign(var, varColMap.at(var));
      } else {
        addWarningOrThrow(
            absl::StrCat("Variable '", var.name(),
                         "' selected as payload to spatial join but not "
                         "present in right child."));
      }
    }
    AD_CONTRACT_CHECK(
        varColMap.contains(config_.right_),
        "Right variable is not defined in right child of spatial join.");
    newVarColMap.insert_or_assign(config_.right_, varColMap.at(config_.right_));
  }

  return newVarColMap;
}

// ____________________________________________________________________________
PreparedSpatialJoinParams SpatialJoin::prepareJoin() const {
  auto getIdTable = [](std::shared_ptr<QueryExecutionTree> child) {
    std::shared_ptr<const Result> resTable = child->getResult();
    auto idTablePtr = &resTable->idTable();
    return std::pair{idTablePtr, std::move(resTable)};
  };

  // Swap sides for within spatial join type computed using contains
  auto swapSides = config_.joinType_.has_value() &&
                   config_.joinType_.value() == SpatialJoinType::WITHIN;
  auto childLeft = swapSides ? childRight_ : childLeft_;
  auto childRight = swapSides ? childLeft_ : childRight_;

  // Input tables
  auto [idTableLeft, resultLeft] = getIdTable(childLeft);
  auto [idTableRight, resultRight] = getIdTable(childRight);

  // Input table columns for the join
  ColumnIndex leftJoinCol =
      childLeft->getVariableColumn(swapSides ? config_.right_ : config_.left_);
  ColumnIndex rightJoinCol =
      childRight->getVariableColumn(swapSides ? config_.left_ : config_.right_);

  // Payload cols and join col
  auto varsAndColInfo = copySortedByColumnIndex(getVarColMapPayloadVars());
  std::vector<ColumnIndex> rightSelectedCols;
  for (const auto& [var, colInfo] : varsAndColInfo) {
    rightSelectedCols.push_back(colInfo.columnIndex_);
  }

  // Size of output table
  size_t numColumns = getResultWidth();
  return PreparedSpatialJoinParams{idTableLeft,       std::move(resultLeft),
                                   idTableRight,      std::move(resultRight),
                                   leftJoinCol,       rightJoinCol,
                                   rightSelectedCols, numColumns,
                                   getMaxDist(),      getMaxResults(),
                                   config_.joinType_};
}

// ____________________________________________________________________________
Result SpatialJoin::computeResult([[maybe_unused]] bool requestLaziness) {
  AD_CONTRACT_CHECK(
      isConstructed(),
      "SpatialJoin needs two children, but at least one is missing");
  SpatialJoinAlgorithms algorithms{_executionContext, prepareJoin(), config_,
                                   this};
  if (config_.algo_ == SpatialJoinAlgorithm::BASELINE) {
    return algorithms.BaselineAlgorithm();
  } else if (config_.algo_ == SpatialJoinAlgorithm::S2_GEOMETRY) {
    return algorithms.S2geometryAlgorithm();
<<<<<<< HEAD
  } else if (config_.algo_ == SpatialJoinAlgorithm::LIBSPATIALJOIN) {
    return algorithms.LibspatialjoinAlgorithm();
=======
  } else if (config_.algo_ == SpatialJoinAlgorithm::S2_POINT_POLYLINE) {
    return algorithms.S2PointPolylineAlgorithm();
>>>>>>> 8d1df9e0
  } else {
    AD_CORRECTNESS_CHECK(config_.algo_ == SpatialJoinAlgorithm::BOUNDING_BOX,
                         "Unknown SpatialJoin Algorithm.");
    // as the BoundingBoxAlgorithms only works for max distance and not for
    // nearest neighbors, S2geometry gets called as a backup, if the query is
    // asking for the nearest neighbors
    if (std::get_if<MaxDistanceConfig>(&config_.task_)) {
      return algorithms.BoundingBoxAlgorithm();
    } else {
      addWarning(
          "The bounding box spatial join algorithm does not support nearest "
          "neighbor search. Using s2 geometry algorithm instead.");
      return algorithms.S2geometryAlgorithm();
    }
  }
}

// ____________________________________________________________________________
VariableToColumnMap SpatialJoin::computeVariableToColumnMap() const {
  VariableToColumnMap variableToColumnMap;
  auto makeUndefCol = makePossiblyUndefinedColumn;

  if (!(childLeft_ || childRight_)) {
    // none of the children has been added
    variableToColumnMap[config_.left_] = makeUndefCol(ColumnIndex{0});
    variableToColumnMap[config_.right_] = makeUndefCol(ColumnIndex{1});
  } else if (childLeft_ && !childRight_) {
    // only the left child has been added
    variableToColumnMap[config_.right_] = makeUndefCol(ColumnIndex{1});
  } else if (!childLeft_ && childRight_) {
    // only the right child has been added
    variableToColumnMap[config_.left_] = makeUndefCol(ColumnIndex{0});
  } else {
    auto addColumns = [&](const VariableToColumnMap& varColMap, size_t offset) {
      auto varColsVec = copySortedByColumnIndex(varColMap);
      for (size_t i = 0; i < varColsVec.size(); i++) {
        auto [var, colAndType] = varColsVec[i];
        colAndType.columnIndex_ = offset + i;
        variableToColumnMap[var] = colAndType;
      }
    };

    // We add all columns from the left table, but only those from the right
    // table that are actually selected by the payload variables, plus the join
    // column
    auto sizeLeft = childLeft_->getResultWidth();
    auto varColMapLeft = childLeft_->getVariableColumns();
    AD_CONTRACT_CHECK(
        !varColMapLeft.contains(config_.right_),
        "Right variable must not be defined in left child of spatial join.");
    AD_CONTRACT_CHECK(
        varColMapLeft.contains(config_.left_),
        "Left variable is not defined in left child of spatial join.");
    addColumns(varColMapLeft, 0);

    auto varColMapRightFiltered = getVarColMapPayloadVars();
    auto sizeRight = varColMapRightFiltered.size();
    AD_CONTRACT_CHECK(
        !varColMapRightFiltered.contains(config_.left_),
        "Left variable must not be defined in right child of spatial join.");
    addColumns(varColMapRightFiltered, sizeLeft);

    // Column for the distance
    if (config_.distanceVariable_.has_value()) {
      AD_CONTRACT_CHECK(
          !variableToColumnMap.contains(config_.distanceVariable_.value()),
          "The distance variable of a spatial join must not be previously "
          "defined.");
      variableToColumnMap[config_.distanceVariable_.value()] =
          makeUndefCol(ColumnIndex{sizeLeft + sizeRight});
    }
  }

  return variableToColumnMap;
}

// _____________________________________________________________________________
std::unique_ptr<Operation> SpatialJoin::cloneImpl() const {
  return std::make_unique<SpatialJoin>(
      _executionContext, config_,
      childLeft_ ? std::optional{childLeft_->clone()} : std::nullopt,
      childRight_ ? std::optional{childRight_->clone()} : std::nullopt);
}<|MERGE_RESOLUTION|>--- conflicted
+++ resolved
@@ -447,13 +447,10 @@
     return algorithms.BaselineAlgorithm();
   } else if (config_.algo_ == SpatialJoinAlgorithm::S2_GEOMETRY) {
     return algorithms.S2geometryAlgorithm();
-<<<<<<< HEAD
   } else if (config_.algo_ == SpatialJoinAlgorithm::LIBSPATIALJOIN) {
     return algorithms.LibspatialjoinAlgorithm();
-=======
   } else if (config_.algo_ == SpatialJoinAlgorithm::S2_POINT_POLYLINE) {
     return algorithms.S2PointPolylineAlgorithm();
->>>>>>> 8d1df9e0
   } else {
     AD_CORRECTNESS_CHECK(config_.algo_ == SpatialJoinAlgorithm::BOUNDING_BOX,
                          "Unknown SpatialJoin Algorithm.");
