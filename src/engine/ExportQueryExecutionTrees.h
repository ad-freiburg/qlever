--- conflicted
+++ resolved
@@ -2,12 +2,10 @@
 //                  Chair of Algorithms and Data Structures.
 //  Author: Johannes Kalmbach <kalmbach@cs.uni-freiburg.de>
 
-<<<<<<< HEAD
-=======
 #pragma once
 
->>>>>>> 66a38b41
 #include "engine/QueryExecutionTree.h"
+#include "parser/data/LimitOffsetClause.h"
 #include "util/CancellationHandle.h"
 #include "util/http/MediaTypes.h"
 #include "util/json.h"
@@ -109,6 +107,7 @@
   static nlohmann::json selectQueryResultBindingsToQLeverJSON(
       const QueryExecutionTree& qet,
       const parsedQuery::SelectClause& selectClause,
+      const LimitOffsetClause& limitAndOffset,
       std::shared_ptr<const Result> resultTable,
       CancellationHandle cancellationHandle);
 
@@ -118,11 +117,8 @@
    *  `computeQueryResultAsQLeverJSON` to obtain the "actual" query results
    * (without the meta data)
    * @param qet The `QueryExecutionTree` of the query.
-<<<<<<< HEAD
-=======
    * @param limitAndOffset at most <limit> entries are written, starting at
    * <from>
->>>>>>> 66a38b41
    * @param columns each pair of <columnInIdTable, correspondingType> tells
    * us which columns are to be serialized in which order
    * @param resultTable The query result in the ID space. If it is `nullptr`,
@@ -130,7 +126,7 @@
    * @return a 2D-Json array corresponding to the IdTable given the arguments
    */
   static nlohmann::json idTableToQLeverJSONArray(
-      const QueryExecutionTree& qet,
+      const QueryExecutionTree& qet, const LimitOffsetClause& limitAndOffset,
       const QueryExecutionTree::ColumnIndicesAndTypes& columns,
       std::shared_ptr<const Result> resultTable,
       CancellationHandle cancellationHandle);
@@ -139,6 +135,7 @@
   static nlohmann::json constructQueryResultBindingsToQLeverJSON(
       const QueryExecutionTree& qet,
       const ad_utility::sparql_types::Triples& constructTriples,
+      const LimitOffsetClause& limitAndOffset,
       std::shared_ptr<const Result> res, CancellationHandle cancellationHandle);
 
   // Generate an RDF graph for a CONSTRUCT query.
@@ -146,12 +143,14 @@
   constructQueryResultToTriples(
       const QueryExecutionTree& qet,
       const ad_utility::sparql_types::Triples& constructTriples,
-      std::shared_ptr<const Result> res, CancellationHandle cancellationHandle);
+      LimitOffsetClause limitAndOffset, std::shared_ptr<const Result> res,
+      CancellationHandle cancellationHandle);
 
   // ___________________________________________________________________________
   static nlohmann::json selectQueryResultToSparqlJSON(
       const QueryExecutionTree& qet,
       const parsedQuery::SelectClause& selectClause,
+      const LimitOffsetClause& limitAndOffset,
       std::shared_ptr<const Result> resultTable,
       CancellationHandle cancellationHandle);
 
@@ -160,6 +159,7 @@
   static ad_utility::streams::stream_generator constructQueryResultToStream(
       const QueryExecutionTree& qet,
       const ad_utility::sparql_types::Triples& constructTriples,
+      LimitOffsetClause limitAndOffset,
       std::shared_ptr<const Result> resultTable,
       CancellationHandle cancellationHandle);
 
@@ -168,5 +168,5 @@
   static ad_utility::streams::stream_generator selectQueryResultToStream(
       const QueryExecutionTree& qet,
       const parsedQuery::SelectClause& selectClause,
-      CancellationHandle cancellationHandle);
+      LimitOffsetClause limitAndOffset, CancellationHandle cancellationHandle);
 };