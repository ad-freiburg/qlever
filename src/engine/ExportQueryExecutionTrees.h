//  Copyright 2022, University of Freiburg,
//                  Chair of Algorithms and Data Structures.
//  Author: Johannes Kalmbach <kalmbach@cs.uni-freiburg.de>

#pragma once

#include "engine/QueryExecutionTree.h"
#include "parser/data/LimitOffsetClause.h"
#include "util/CancellationHandle.h"
#include "util/http/MediaTypes.h"
#include "util/json.h"

// Class for computing the result of an already parsed and planned query and
// exporting it in different formats (TSV, CSV, Turtle, JSON, Binary).
//
// TODO<joka921> Also implement a streaming JSON serializer to reduce the RAM
// consumption of large JSON exports and to make this interface even simpler.
class ExportQueryExecutionTrees {
 public:
  using MediaType = ad_utility::MediaType;
  using CancellationHandle = ad_utility::SharedCancellationHandle;

  // Compute the result of the given `parsedQuery` (created by the
  // `SparqlParser`) for which the `QueryExecutionTree` has been previously
  // created by the `QueryPlanner`. The result is converted into a sequence of
  // bytes that represents the result of the computed query in the format
  // specified by the `mediaType`. Supported formats for this function are CSV,
  // TSV, Turtle, Binary, SparqlJSON, QLeverJSON. Note that the Binary format
  // can only be used with SELECT queries and the Turtle format can only be used
  // with CONSTRUCT queries. Invalid `mediaType`s and invalid combinations of
  // `mediaType` and the query type will throw. The result is returned as a
  // `generator` that lazily computes the serialized result in large chunks of
  // bytes.
  static cppcoro::generator<std::string> computeResult(
      const ParsedQuery& parsedQuery, const QueryExecutionTree& qet,
      MediaType mediaType, const ad_utility::Timer& requestTimer,
      CancellationHandle cancellationHandle);

  // Convert the `id` to a human-readable string. The `index` is used to resolve
  // `Id`s with datatype `VocabIndex` or `TextRecordIndex`. The `localVocab` is
  // used to resolve `Id`s with datatype `LocalVocabIndex`. The `escapeFunction`
  // is applied to the resulting string if it is not of a numeric type.
  //
  // Return value: If the `Id` encodes a numeric value (integer, double, etc.)
  // then the `string` (first element of the pair) will be the number as a
  // string without quotation marks, and the second element of the pair will
  // contain the corresponding XSD-datatype as an URI. For all other values and
  // datatypes, the second element of the pair will be empty and the first
  // element will have the format `"stringContent"^^datatypeUri`. If the `id`
  // holds the `Undefined` value, then `std::nullopt` is returned.
  //
  // Note: This function currently has to be public because the
  // `Variable::evaluate` function calls it for evaluating CONSTRUCT queries.
  //
  // TODO<joka921> Make it private again as soon as the evaluation of construct
  // queries is completely performed inside this module.
  template <bool removeQuotesAndAngleBrackets = false,
            bool returnOnlyLiterals = false,
            typename EscapeFunction = std::identity>
  static std::optional<std::pair<std::string, const char*>> idToStringAndType(
      const Index& index, Id id, const LocalVocab& localVocab,
      EscapeFunction&& escapeFunction = EscapeFunction{});

  // Same as the previous function, but only handles the datatypes for which the
  // value is encoded directly in the ID. For other datatypes an exception is
  // thrown.
  static std::optional<std::pair<std::string, const char*>>
  idToStringAndTypeForEncodedValue(Id id);

  // Acts as a helper to retrieve an LiteralOrIri object
  // from an Id, where the Id is of type `VocabIndex` or `LocalVocabIndex`.
  // This function should only be called with suitable `Datatype` Id's,
  // otherwise `AD_FAIL()` is called.
  static ad_utility::triple_component::LiteralOrIri
  getLiteralOrIriFromVocabIndex(const Index& index, Id id,
                                const LocalVocab& localVocab);

  // Convert a `stream_generator` to an "ordinary" `generator<string>` that
  // yields exactly the same chunks as the `stream_generator`. Exceptions that
  // happen during the creation of the first chunk (default chunk size is 1MB)
  // will be immediately thrown when calling this function. Exceptions that
  // happen later will be caught and their exception message will be  yielded by
  // the resulting `generator<string>` together with a message, that explains,
  // that there is no good mechanism for handling errors during a chunked HTTP
  // response transfer.
  static cppcoro::generator<std::string>
  convertStreamGeneratorForChunkedTransfer(
      ad_utility::streams::stream_generator streamGenerator);

 private:
  // Generate the bindings of the result of a SELECT or CONSTRUCT query in the
  // `application/qlever-results+json` format.
  //
  // NOTE: This calls `selectQueryResultBindingsToQLeverJSON` or
  // `constructQueryResultBindingsToQLeverJSON` for the bindings and adds the
  // remaining (meta) fields needed for the `application/qlever-results+json`
  // format.
  static ad_utility::streams::stream_generator computeResultAsQLeverJSON(
      const ParsedQuery& query, const QueryExecutionTree& qet,
      const ad_utility::Timer& requestTimer,
      CancellationHandle cancellationHandle);

  // Generate the bindings of the result of a SELECT query in the
  // `application/ qlever+json` format.
  static cppcoro::generator<std::string> selectQueryResultBindingsToQLeverJSON(
      const QueryExecutionTree& qet,
      const parsedQuery::SelectClause& selectClause,
      const LimitOffsetClause& limitAndOffset,
      std::shared_ptr<const Result> result, uint64_t& resultSize,
      CancellationHandle cancellationHandle);

  // Generate the bindings of the result of a CONSTRUCT query in the
  // `application/ qlever+json` format.
  static cppcoro::generator<std::string>
  constructQueryResultBindingsToQLeverJSON(
      const QueryExecutionTree& qet,
      const ad_utility::sparql_types::Triples& constructTriples,
      const LimitOffsetClause& limitAndOffset,
      std::shared_ptr<const Result> result, uint64_t& resultSize,
      CancellationHandle cancellationHandle);

  // Helper function that generates the individual bindings for the
  // `application/ qlever+json` format.
  static cppcoro::generator<std::string> idTableToQLeverJSONBindings(
      const QueryExecutionTree& qet, const LimitOffsetClause& limitAndOffset,
      const QueryExecutionTree::ColumnIndicesAndTypes columns,
      std::shared_ptr<const Result> result, uint64_t& resultSize,
      CancellationHandle cancellationHandle);

  // Helper function that generates the result of a CONSTRUCT query as
  // `StringTriple`s.
  static cppcoro::generator<QueryExecutionTree::StringTriple>
  constructQueryResultToTriples(
      const QueryExecutionTree &qet,
      const ad_utility::sparql_types::Triples &constructTriples,
      LimitOffsetClause limitAndOffset, std::shared_ptr<const Result> result,
      uint64_t &resultSize, CancellationHandle cancellationHandle);

  // Helper function that generates the result of a CONSTRUCT query as a
  // CSV or TSV stream.
  template <MediaType format>
  static ad_utility::streams::stream_generator constructQueryResultToStream(
      const QueryExecutionTree &qet,
      const ad_utility::sparql_types::Triples &constructTriples,
      LimitOffsetClause limitAndOffset, std::shared_ptr<const Result> result,
      CancellationHandle cancellationHandle);

  // Generate the result of a SELECT query as a CSV or TSV or binary stream.
  template <MediaType format>
  static ad_utility::streams::stream_generator selectQueryResultToStream(
      const QueryExecutionTree& qet,
      const parsedQuery::SelectClause& selectClause,
      LimitOffsetClause limitAndOffset, CancellationHandle cancellationHandle);

  // Public for testing.
 public:
  struct TableConstRefWithVocab {
    const IdTable& idTable_;
    const LocalVocab& localVocab_;
  };
  // Helper type that contains an `IdTable` and a view with related indices to
  // access the `IdTable` with.
  struct TableWithRange {
    TableConstRefWithVocab tableWithVocab_;
    std::ranges::iota_view<uint64_t, uint64_t> view_;
  };

 private:
  // Yield all `IdTables` provided by the given `result`.
  static cppcoro::generator<ExportQueryExecutionTrees::TableConstRefWithVocab>
  getIdTables(const Result& result);

<<<<<<< HEAD
  // Generate the result in "blocks" and, when iterating over the generator
  // from beginning to end, return the total number of rows in the result
  // in `totalResultSize`.
  //
  // Blocks, where all rows are before OFFSET, are requested (and hence
  // computed), but skipped.
  //
  // Blocks, where at least one row is after OFFSET but before the effective
  // export limit (minimum of the LIMIT and the value of the `send` parameter),
  // are requested and yielded (together with the corresponding `LocalVocab`
  // and the range from that `IdTable` that belongs to the result).
  //
  // Blocks after the effective export limit until the LIMIT are requested, and
  // counted towards the `totalResultSize`, but not yielded.
  //
  // Blocks after the LIMIT are not even requested.
=======
  // Return a range that contains the indices of the rows that have to be
  // exported from the `idTable` given the `LimitOffsetClause`. It takes into
  // account the LIMIT, the OFFSET, and the actual size of the `idTable`
 public:
>>>>>>> bb70c4a8
  static cppcoro::generator<TableWithRange> getRowIndices(
      LimitOffsetClause limitOffset, const Result& result,
      uint64_t& resutSizeTotal);

 private:
  FRIEND_TEST(ExportQueryExecutionTrees, getIdTablesReturnsSingletonIterator);
  FRIEND_TEST(ExportQueryExecutionTrees, getIdTablesMirrorsGenerator);
  FRIEND_TEST(ExportQueryExecutionTrees, ensureCorrectSlicingOfSingleIdTable);
  FRIEND_TEST(ExportQueryExecutionTrees,
              ensureCorrectSlicingOfIdTablesWhenFirstIsSkipped);
  FRIEND_TEST(ExportQueryExecutionTrees,
              ensureCorrectSlicingOfIdTablesWhenLastIsSkipped);
  FRIEND_TEST(ExportQueryExecutionTrees,
              ensureCorrectSlicingOfIdTablesWhenFirstAndSecondArePartial);
  FRIEND_TEST(ExportQueryExecutionTrees,
              ensureCorrectSlicingOfIdTablesWhenFirstAndLastArePartial);
  FRIEND_TEST(ExportQueryExecutionTrees,
              ensureGeneratorIsNotConsumedWhenNotRequired);
  FRIEND_TEST(ExportQueryExecutionTrees, verifyQleverJsonContainsValidMetadata);
};<|MERGE_RESOLUTION|>--- conflicted
+++ resolved
@@ -170,7 +170,6 @@
   static cppcoro::generator<ExportQueryExecutionTrees::TableConstRefWithVocab>
   getIdTables(const Result& result);
 
-<<<<<<< HEAD
   // Generate the result in "blocks" and, when iterating over the generator
   // from beginning to end, return the total number of rows in the result
   // in `totalResultSize`.
@@ -187,12 +186,7 @@
   // counted towards the `totalResultSize`, but not yielded.
   //
   // Blocks after the LIMIT are not even requested.
-=======
-  // Return a range that contains the indices of the rows that have to be
-  // exported from the `idTable` given the `LimitOffsetClause`. It takes into
-  // account the LIMIT, the OFFSET, and the actual size of the `idTable`
  public:
->>>>>>> bb70c4a8
   static cppcoro::generator<TableWithRange> getRowIndices(
       LimitOffsetClause limitOffset, const Result& result,
       uint64_t& resutSizeTotal);
