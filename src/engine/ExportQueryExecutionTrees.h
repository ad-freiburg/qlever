--- conflicted
+++ resolved
@@ -162,13 +162,9 @@
   // the resulting `generator<string>` together with a message, that explains,
   // that there is no good mechanism for handling errors during a chunked HTTP
   // response transfer.
-<<<<<<< HEAD
+
+#ifndef QLEVER_REDUCED_FEATURE_SET_FOR_CPP17
   static ad_utility::InputRangeTypeErased<std::string>
-=======
-
-#ifndef QLEVER_REDUCED_FEATURE_SET_FOR_CPP17
-  static cppcoro::generator<std::string>
->>>>>>> 291ab51e
   convertStreamGeneratorForChunkedTransfer(
       STREAMABLE_GENERATOR_TYPE streamGenerator);
 #endif
