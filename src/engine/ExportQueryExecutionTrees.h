// Copyright 2022 - 2024, University of Freiburg
// Chair of Algorithms and Data Structures
// Authors: Johannes Kalmbach <kalmbach@cs.uni-freiburg.de>
//          Robin Textor-Falconi <textorr@cs.uni-freiburg.de>
//          Hannah Bast <bast@cs.uni-freiburg.de>

#pragma once

#include "engine/QueryExecutionTree.h"
#include "parser/data/LimitOffsetClause.h"
#include "util/CancellationHandle.h"
#include "util/http/MediaTypes.h"

// Class for computing the result of an already parsed and planned query and
// exporting it in different formats (TSV, CSV, Turtle, JSON, Binary).
//
// TODO<joka921> Also implement a streaming JSON serializer to reduce the RAM
// consumption of large JSON exports and to make this interface even simpler.
class ExportQueryExecutionTrees {
 public:
  using MediaType = ad_utility::MediaType;
  using CancellationHandle = ad_utility::SharedCancellationHandle;
  using LiteralOrIri = ad_utility::triple_component::LiteralOrIri;
<<<<<<< HEAD
  using Literal = ad_utility::triple_component::Literal;
=======
>>>>>>> 4b9e8612

  // Compute the result of the given `parsedQuery` (created by the
  // `SparqlParser`) for which the `QueryExecutionTree` has been previously
  // created by the `QueryPlanner`. The result is converted into a sequence of
  // bytes that represents the result of the computed query in the format
  // specified by the `mediaType`. Supported formats for this function are CSV,
  // TSV, Turtle, Binary, SparqlJSON, QLeverJSON. Note that the Binary format
  // can only be used with SELECT queries and the Turtle format can only be used
  // with CONSTRUCT queries. Invalid `mediaType`s and invalid combinations of
  // `mediaType` and the query type will throw. The result is returned as a
  // `generator` that lazily computes the serialized result in large chunks of
  // bytes.
  static cppcoro::generator<std::string> computeResult(
      const ParsedQuery& parsedQuery, const QueryExecutionTree& qet,
      MediaType mediaType, const ad_utility::Timer& requestTimer,
      CancellationHandle cancellationHandle);

  // Convert the `id` to a human-readable string. The `index` is used to resolve
  // `Id`s with datatype `VocabIndex` or `TextRecordIndex`. The `localVocab` is
  // used to resolve `Id`s with datatype `LocalVocabIndex`. The `escapeFunction`
  // is applied to the resulting string if it is not of a numeric type.
  //
  // Return value: If the `Id` encodes a numeric value (integer, double, etc.)
  // then the `string` (first element of the pair) will be the number as a
  // string without quotation marks, and the second element of the pair will
  // contain the corresponding XSD-datatype as an URI. For all other values and
  // datatypes, the second element of the pair will be empty and the first
  // element will have the format `"stringContent"^^datatypeUri`. If the `id`
  // holds the `Undefined` value, then `std::nullopt` is returned.
  //
  // Note: This function currently has to be public because the
  // `Variable::evaluate` function calls it for evaluating CONSTRUCT queries.
  //
  // TODO<joka921> Make it private again as soon as the evaluation of construct
  // queries is completely performed inside this module.
  template <bool removeQuotesAndAngleBrackets = false,
            bool returnOnlyLiterals = false,
            typename EscapeFunction = std::identity>
  static std::optional<std::pair<std::string, const char*>> idToStringAndType(
      const Index& index, Id id, const LocalVocab& localVocab,
      EscapeFunction&& escapeFunction = EscapeFunction{});

  // Same as the previous function, but only handles the datatypes for which the
  // value is encoded directly in the ID. For other datatypes an exception is
  // thrown.
  static std::optional<std::pair<std::string, const char*>>
  idToStringAndTypeForEncodedValue(Id id);

<<<<<<< HEAD
  // Convert the `id` to a 'LiteralOrIri. Datatypes are always stripped unless
  // they are 'xsd:string', so for literals with non-'xsd:string' datatypes
  // (this includes IDs that directly store their value, like Doubles) the
  // datatype is always empty. If 'onlyReturnLiteralsWithXsdString' is false,
  // IRIs are converted to literals without a datatype, which is equivalent to
  // the behavior of the SPARQL STR(...) function. If
  // 'onlyReturnLiteralsWithXsdString' is true, all IRIs and literals with
  // non'-xsd:string' datatypes (including encoded IDs) return 'std::nullopt'.
  // These semantics are useful for the string expressions in
  // StringExpressions.cpp.
  static std::optional<Literal> idToLiteral(
      const Index& index, Id id, const LocalVocab& localVocab,
      bool onlyReturnLiteralsWithXsdString = false);

  // Same as the previous function, but only handles the datatypes for which the
  // value is encoded directly in the ID. For other datatypes an exception is
  // thrown.
  // If `onlyReturnLiteralsWithXsdString` is `true`, returns `std::nullopt`.
  // If `onlyReturnLiteralsWithXsdString` is `false`, removes datatypes from
  // literals (e.g. the integer `42` is converted to the plain literal `"42"`).
  static std::optional<Literal> idToLiteralForEncodedValue(
      Id id, bool onlyReturnLiteralsWithXsdString = false);

  // A helper function for the `idToLiteralOrIri` function. Checks and processes
  // a LiteralOrIri based on the given parameters.
  static std::optional<Literal> handleIriOrLiteral(
      LiteralOrIri word, bool onlyReturnLiteralsWithXsdString);

  // Checks if a LiteralOrIri is either a plain literal (without datatype)
  // or a literal with the `xsd:string` datatype.
  static bool isPlainLiteralOrLiteralWithXsdString(const LiteralOrIri& word);

  // Replaces the first character '<' and the last character '>' with double
  // quotes '"' to convert an IRI to a Literal, ensuring only the angle brackets
  // are replaced.
  static std::string replaceAnglesByQuotes(std::string iriString);
=======
  // Same as the 'idToStringAndType' above but returning a LiteralOrIri instead
  // of a std::pair<std::string, const char*>
  static std::optional<LiteralOrIri> idToLiteralOrIri(
      const Index& index, Id id, const LocalVocab& localVocab);
  // Same as the previous function, but only handles the datatypes for which the
  // value is encoded directly in the ID. For other datatypes an exception is
  // thrown.
  static std::optional<LiteralOrIri> idToLiteralOrIriForEncodedValue(Id id);
>>>>>>> 4b9e8612

  // Acts as a helper to retrieve an LiteralOrIri object
  // from an Id, where the Id is of type `VocabIndex` or `LocalVocabIndex`.
  // This function should only be called with suitable `Datatype` Id's,
  // otherwise `AD_FAIL()` is called.
  static LiteralOrIri getLiteralOrIriFromVocabIndex(
      const Index& index, Id id, const LocalVocab& localVocab);

  // Convert a `stream_generator` to an "ordinary" `generator<string>` that
  // yields exactly the same chunks as the `stream_generator`. Exceptions that
  // happen during the creation of the first chunk (default chunk size is 1MB)
  // will be immediately thrown when calling this function. Exceptions that
  // happen later will be caught and their exception message will be  yielded by
  // the resulting `generator<string>` together with a message, that explains,
  // that there is no good mechanism for handling errors during a chunked HTTP
  // response transfer.
  static cppcoro::generator<std::string>
  convertStreamGeneratorForChunkedTransfer(
      ad_utility::streams::stream_generator streamGenerator);

 private:
  // Generate the bindings of the result of a SELECT or CONSTRUCT query in the
  // `application/qlever-results+json` format.
  //
  // NOTE: This calls `selectQueryResultBindingsToQLeverJSON` or
  // `constructQueryResultBindingsToQLeverJSON` for the bindings and adds the
  // remaining (meta) fields needed for the `application/qlever-results+json`
  // format.
  static ad_utility::streams::stream_generator computeResultAsQLeverJSON(
      const ParsedQuery& query, const QueryExecutionTree& qet,
      const ad_utility::Timer& requestTimer,
      CancellationHandle cancellationHandle);

  // Generate the bindings of the result of a SELECT query in the
  // `application/ qlever+json` format.
  static cppcoro::generator<std::string> selectQueryResultBindingsToQLeverJSON(
      const QueryExecutionTree& qet,
      const parsedQuery::SelectClause& selectClause,
      const LimitOffsetClause& limitAndOffset,
      std::shared_ptr<const Result> result, uint64_t& resultSize,
      CancellationHandle cancellationHandle);

  // Generate the bindings of the result of a CONSTRUCT query in the
  // `application/ qlever+json` format.
  static cppcoro::generator<std::string>
  constructQueryResultBindingsToQLeverJSON(
      const QueryExecutionTree& qet,
      const ad_utility::sparql_types::Triples& constructTriples,
      const LimitOffsetClause& limitAndOffset,
      std::shared_ptr<const Result> result, uint64_t& resultSize,
      CancellationHandle cancellationHandle);

  // Helper function that generates the individual bindings for the
  // `application/ qlever+json` format.
  static cppcoro::generator<std::string> idTableToQLeverJSONBindings(
      const QueryExecutionTree& qet, LimitOffsetClause limitAndOffset,
      const QueryExecutionTree::ColumnIndicesAndTypes columns,
      std::shared_ptr<const Result> result, uint64_t& resultSize,
      CancellationHandle cancellationHandle);

  // Helper function that generates the result of a CONSTRUCT query as
  // `StringTriple`s.
  static cppcoro::generator<QueryExecutionTree::StringTriple>
  constructQueryResultToTriples(
      const QueryExecutionTree& qet,
      const ad_utility::sparql_types::Triples& constructTriples,
      LimitOffsetClause limitAndOffset, std::shared_ptr<const Result> result,
      uint64_t& resultSize, CancellationHandle cancellationHandle);

  // Helper function that generates the result of a CONSTRUCT query as a
  // CSV or TSV stream.
  template <MediaType format>
  static ad_utility::streams::stream_generator constructQueryResultToStream(
      const QueryExecutionTree& qet,
      const ad_utility::sparql_types::Triples& constructTriples,
      LimitOffsetClause limitAndOffset, std::shared_ptr<const Result> result,
      CancellationHandle cancellationHandle);

  // Generate the result of a SELECT query as a CSV or TSV or binary stream.
  template <MediaType format>
  static ad_utility::streams::stream_generator selectQueryResultToStream(
      const QueryExecutionTree& qet,
      const parsedQuery::SelectClause& selectClause,
      LimitOffsetClause limitAndOffset, CancellationHandle cancellationHandle);

  // Public for testing.
 public:
  struct TableConstRefWithVocab {
    const IdTable& idTable_;
    const LocalVocab& localVocab_;
  };
  // Helper type that contains an `IdTable` and a view with related indices to
  // access the `IdTable` with.
  struct TableWithRange {
    TableConstRefWithVocab tableWithVocab_;
    ql::ranges::iota_view<uint64_t, uint64_t> view_;
  };

 private:
  // Yield all `IdTables` provided by the given `result`.
  static cppcoro::generator<ExportQueryExecutionTrees::TableConstRefWithVocab>
  getIdTables(const Result& result);

  // Generate the result in "blocks" and, when iterating over the generator
  // from beginning to end, return the total number of rows in the result
  // in `totalResultSize`.
  //
  // Blocks, where all rows are before OFFSET, are requested (and hence
  // computed), but skipped.
  //
  // Blocks, where at least one row is after OFFSET but before the effective
  // export limit (minimum of the LIMIT and the value of the `send` parameter),
  // are requested and yielded (together with the corresponding `LocalVocab`
  // and the range from that `IdTable` that belongs to the result).
  //
  // Blocks after the effective export limit until the LIMIT are requested, and
  // counted towards the `totalResultSize`, but not yielded.
  //
  // Blocks after the LIMIT are not even requested.
 public:
  static cppcoro::generator<TableWithRange> getRowIndices(
      LimitOffsetClause limitOffset, const Result& result,
      uint64_t& resutSizeTotal);

 private:
  FRIEND_TEST(ExportQueryExecutionTrees, getIdTablesReturnsSingletonIterator);
  FRIEND_TEST(ExportQueryExecutionTrees, getIdTablesMirrorsGenerator);
  FRIEND_TEST(ExportQueryExecutionTrees, ensureCorrectSlicingOfSingleIdTable);
  FRIEND_TEST(ExportQueryExecutionTrees,
              ensureCorrectSlicingOfIdTablesWhenFirstIsSkipped);
  FRIEND_TEST(ExportQueryExecutionTrees,
              ensureCorrectSlicingOfIdTablesWhenLastIsSkipped);
  FRIEND_TEST(ExportQueryExecutionTrees,
              ensureCorrectSlicingOfIdTablesWhenFirstAndSecondArePartial);
  FRIEND_TEST(ExportQueryExecutionTrees,
              ensureCorrectSlicingOfIdTablesWhenFirstAndLastArePartial);
  FRIEND_TEST(ExportQueryExecutionTrees,
              ensureGeneratorIsNotConsumedWhenNotRequired);
  FRIEND_TEST(ExportQueryExecutionTrees, verifyQleverJsonContainsValidMetadata);
};<|MERGE_RESOLUTION|>--- conflicted
+++ resolved
@@ -21,10 +21,8 @@
   using MediaType = ad_utility::MediaType;
   using CancellationHandle = ad_utility::SharedCancellationHandle;
   using LiteralOrIri = ad_utility::triple_component::LiteralOrIri;
-<<<<<<< HEAD
   using Literal = ad_utility::triple_component::Literal;
-=======
->>>>>>> 4b9e8612
+
 
   // Compute the result of the given `parsedQuery` (created by the
   // `SparqlParser`) for which the `QueryExecutionTree` has been previously
@@ -73,7 +71,7 @@
   static std::optional<std::pair<std::string, const char*>>
   idToStringAndTypeForEncodedValue(Id id);
 
-<<<<<<< HEAD
+
   // Convert the `id` to a 'LiteralOrIri. Datatypes are always stripped unless
   // they are 'xsd:string', so for literals with non-'xsd:string' datatypes
   // (this includes IDs that directly store their value, like Doubles) the
@@ -110,16 +108,6 @@
   // quotes '"' to convert an IRI to a Literal, ensuring only the angle brackets
   // are replaced.
   static std::string replaceAnglesByQuotes(std::string iriString);
-=======
-  // Same as the 'idToStringAndType' above but returning a LiteralOrIri instead
-  // of a std::pair<std::string, const char*>
-  static std::optional<LiteralOrIri> idToLiteralOrIri(
-      const Index& index, Id id, const LocalVocab& localVocab);
-  // Same as the previous function, but only handles the datatypes for which the
-  // value is encoded directly in the ID. For other datatypes an exception is
-  // thrown.
-  static std::optional<LiteralOrIri> idToLiteralOrIriForEncodedValue(Id id);
->>>>>>> 4b9e8612
 
   // Acts as a helper to retrieve an LiteralOrIri object
   // from an Id, where the Id is of type `VocabIndex` or `LocalVocabIndex`.
