// Copyright 2024, University of Freiburg,
// Chair of Algorithms and Data Structures.
// Author: Johannes Herrmann (johannes.r.herrmann(at)gmail.com)
//
// Copyright 2025, Bayerische Motoren Werke Aktiengesellschaft (BMW AG)

#ifndef QLEVER_SRC_ENGINE_TRANSITIVEPATHIMPL_H
#define QLEVER_SRC_ENGINE_TRANSITIVEPATHIMPL_H

#include <utility>

#include "engine/TransitivePathBase.h"
#include "util/Iterators.h"
#include "util/Timer.h"

namespace detail {

// Helper struct that allows to group a read-only view of a column of a table
// with a reference to the table itself and a local vocabulary (used to ensure
// the correct lifetime).
template <typename ColumnType>
struct TableColumnWithVocab {
<<<<<<< HEAD
  std::optional<IdTableView<0>> table_;
  ColumnType column_;
=======
  PayloadTable payload_;
  ColumnType startNodes_;
>>>>>>> f2174c67
  LocalVocab vocab_;

  // Explicit to prevent issues with co_yield and lifetime.
  // See https://gcc.gnu.org/bugzilla/show_bug.cgi?id=103909 for more info.
<<<<<<< HEAD
  TableColumnWithVocab(std::optional<IdTableView<0>> table, ColumnType column,
                       LocalVocab vocab)
      : table_{std::move(table)},
        column_{std::move(column)},
=======
  TableColumnWithVocab(std::optional<IdTableView<0>> payload,
                       ColumnType startNodes, LocalVocab vocab)
      : payload_{std::move(payload)},
        startNodes_{std::move(startNodes)},
>>>>>>> f2174c67
        vocab_{std::move(vocab)} {}
};
};  // namespace detail

/**
 * @class TransitivePathImpl
 * @brief This class implements common functions for the concrete TransitivePath
 * classes TransitivePathBinSearch and TransitivePathHashMap. The template can
 * be set to a map data structure which is used for the transitive hull
 * computation.
 *
 * @tparam T A map data structure for the transitive hull computation.
 */
template <typename T>
class TransitivePathImpl : public TransitivePathBase {
  // Tuple-like class
  using ZippedType = ql::ranges::range_value_t<
      ::ranges::zip_view<ql::span<const Id>, ::ranges::repeat_view<Id>>>;
  using TableColumnWithVocab = detail::TableColumnWithVocab<
      ad_utility::InputRangeTypeErased<ZippedType>>;

 public:
  using TransitivePathBase::TransitivePathBase;

  /**
   * @brief Compute the transitive hull with a bound side.
   * This function is called when the startSide is bound and
   * it is a variable. The other IdTable contains the result
   * of the start side and will be used to get the start nodes.
   *
   * @param sub A shared pointer to the sub result. Needs to be kept alive for
   * the lifetime of this generator.
   * @param startSide The start side for the transitive hull
   * @param targetSide The target side for the transitive hull
   * @param startSideResult The Result of the startSide
   * @param yieldOnce If true, the generator will yield only a single time.
   */
  Result::Generator computeTransitivePathBound(
      std::shared_ptr<const Result> sub, const TransitivePathSide& startSide,
      const TransitivePathSide& targetSide,
      std::shared_ptr<const Result> startSideResult, bool yieldOnce) const {
    ad_utility::Timer timer{ad_utility::Timer::Started};

    auto edges = setupEdgesMap(sub->idTable(), startSide, targetSide);
    auto nodes = setupNodes(startSide, std::move(startSideResult));
    // Setup nodes returns a generator, so this time measurement won't include
    // the time for each iteration, but every iteration step should have
    // constant overhead, which should be safe to ignore.
    runtimeInfo().addDetail("Initialization time", timer.msecs());

    NodeGenerator hull = transitiveHull(
        std::move(edges), sub->getCopyOfLocalVocab(), std::move(nodes),
        startSide.value_, targetSide.value_, yieldOnce);

    auto result = fillTableWithHull(
        std::move(hull), startSide.outputCol_, targetSide.outputCol_, yieldOnce,
<<<<<<< HEAD
        startSide.treeAndCol_.value().first->getResultWidth() -
            (graphVariable_.has_value() ? 2 : 1));
=======
        startSide.treeAndCol_.value().first->getResultWidth() - 1);
>>>>>>> f2174c67

    // Iterate over generator to prevent lifetime issues
    for (auto& pair : result) {
      co_yield pair;
    }
  };

  /**
   * @brief Compute the transitive hull.
   * This function is called when no side is bound (or an id).
   *
   * @param sub A shared pointer to the sub result. Needs to be kept alive for
   * the lifetime of this generator.
   * @param startSide The start side for the transitive hull
   * @param targetSide The target side for the transitive hull
   * @param yieldOnce If true, the generator will yield only a single time.
   */

  Result::Generator computeTransitivePath(std::shared_ptr<const Result> sub,
                                          const TransitivePathSide& startSide,
                                          const TransitivePathSide& targetSide,
                                          bool yieldOnce) const {
    ad_utility::Timer timer{ad_utility::Timer::Started};

    auto edges = setupEdgesMap(sub->idTable(), startSide, targetSide);
    auto nodes = setupNodes(sub->idTable(), startSide, edges);

    runtimeInfo().addDetail("Initialization time", timer.msecs());

    // Technically we should pass the localVocab of `sub` here, but this will
    // just lead to a merge with itself later on in the pipeline.
<<<<<<< HEAD
    detail::TableColumnWithVocab<const decltype(nodes)&> tableInfo{
        std::nullopt, nodes, LocalVocab{}};
=======
    detail::TableColumnWithVocab<const Set&> tableInfo{std::nullopt, nodes,
                                                       LocalVocab{}};
>>>>>>> f2174c67

    NodeGenerator hull = transitiveHull(
        std::move(edges), sub->getCopyOfLocalVocab(), ql::span{&tableInfo, 1},
        startSide.value_, targetSide.value_, yieldOnce);

    auto result = fillTableWithHull(std::move(hull), startSide.outputCol_,
                                    targetSide.outputCol_, yieldOnce, 0);

    // Iterate over generator to prevent lifetime issues
    for (auto& pair : result) {
      co_yield pair;
    }
  }

 protected:
  /**
   * @brief Compute the result for this TransitivePath operation
   * This function chooses the start and target side for the transitive
   * hull computation. This choice of the start side has a large impact
   * on the time it takes to compute the hull. The set of nodes on the
   * start side should be as small as possible.
   *
   * @return Result The result of the TransitivePath operation
   */
  Result computeResult(bool requestLaziness) override {
    auto [startSide, targetSide] = decideDirection();
    // In order to traverse the graph represented by this result, we need random
    // access across the whole table, so it doesn't make sense to lazily compute
    // the result.
    std::shared_ptr<const Result> subRes = subtree_->getResult(false);

    if (startSide.isBoundVariable()) {
      std::shared_ptr<const Result> sideRes =
          startSide.treeAndCol_.value().first->getResult(true);

      auto gen =
          computeTransitivePathBound(std::move(subRes), startSide, targetSide,
                                     std::move(sideRes), !requestLaziness);

      return requestLaziness ? Result{std::move(gen), resultSortedOn()}
                             : Result{cppcoro::getSingleElement(std::move(gen)),
                                      resultSortedOn()};
    }
    auto gen = computeTransitivePath(std::move(subRes), startSide, targetSide,
                                     !requestLaziness);
    return requestLaziness ? Result{std::move(gen), resultSortedOn()}
                           : Result{cppcoro::getSingleElement(std::move(gen)),
                                    resultSortedOn()};
  }

  /**
   * @brief Depth-first search to find connected nodes in the graph.
   * @param edges The adjacency lists, mapping Ids (nodes) to their connected
   * Ids.
   * @param startNode The node to start the search from.
   * @param target Optional target Id. If supplied, only paths which end in this
   * Id are added to the result.
   * @return A set of connected nodes in the graph.
   */
  Set findConnectedNodes(const T& edges, Id startNode,
                         const std::optional<Id>& target) const {
    std::vector<std::pair<Id, size_t>> stack;
    ad_utility::HashSetWithMemoryLimit<Id> marks{allocator()};
    Set connectedNodes{allocator()};
    stack.emplace_back(startNode, 0);

    while (!stack.empty()) {
      checkCancellation();
      auto [node, steps] = stack.back();
      stack.pop_back();

      if (steps <= maxDist_ && !marks.contains(node)) {
        if (steps >= minDist_) {
          marks.insert(node);
          if (!target.has_value() || node == target.value()) {
            connectedNodes.insert(node);
          }
        }

        const auto& successors = edges.successors(node);
        for (auto successor : successors) {
          stack.emplace_back(successor, steps + 1);
        }
      }
    }
    return connectedNodes;
  }

  /**
   * @brief Compute the transitive hull starting at the given nodes,
   * using the given Map.
   *
   * @param edges Adjacency lists, mapping Ids (nodes) to their connected
   * Ids.
   * @param edgesVocab The `LocalVocab` holding the vocabulary of the edges.
   * @param startNodes A range that yields an instantiation of
   * `TableColumnWithVocab` that can be consumed to create a transitive hull.
   * @param target Target `TripleComponent`. If it's not a variable, paths that
   * don't end with a matching value are discarded.
   * @param yieldOnce This has to be set to the same value as the consuming
   * code. When set to true, this will prevent yielding the same LocalVocab over
   * and over again to make merging faster (because merging with an empty
   * LocalVocab is a no-op).
   * @return Map Maps each Id to its connected Ids in the transitive hull
   */
  CPP_template(typename Node)(requires ql::ranges::range<Node>) NodeGenerator
      transitiveHull(T edges, LocalVocab edgesVocab, Node startNodes,
                     TripleComponent start, TripleComponent target,
                     bool yieldOnce) const {
    ad_utility::Timer timer{ad_utility::Timer::Stopped};
    // `targetId` is only ever used for comparisons, and never stored in the
    // result, so we use a separate local vocabulary.
    LocalVocab targetHelper;
    std::optional<Id> targetId =
        target.isVariable()
            ? std::nullopt
            : std::optional{std::move(target).toValueId(
                  _executionContext->getIndex().getVocab(), targetHelper)};
    bool sameVariableOnBothSides =
        !targetId.has_value() && lhs_.value_ == rhs_.value_;
    bool endsWithGraphVariable =
        !targetId.has_value() && graphVariable_ == target.getVariable();
    bool startsWithGraphVariable =
        graphVariable_.has_value() && start.isVariable() &&
        graphVariable_.value() == start.getVariable();
    for (auto&& tableColumn : startNodes) {
      timer.cont();
      LocalVocab mergedVocab = std::move(tableColumn.vocab_);
      mergedVocab.mergeWith(edgesVocab);
      size_t currentRow = 0;
<<<<<<< HEAD
      for (const auto& [startNode, graphId] : tableColumn.column_) {
        // TODO<RobinTF> make sure undef matches all nodes for queries of
        // the form SELECT * { VALUES ?a { UNDEF } ?a a+ ?b}
        // Skip generation of values for `SELECT * { GRAPH ?g { ?g a* ?x } }`
        // where both `?g` variables are not the same.
        if (startsWithGraphVariable && startNode != graphId) {
          currentRow++;
          continue;
        }
=======
      for (Id startNode : tableColumn.startNodes_) {
>>>>>>> f2174c67
        if (sameVariableOnBothSides) {
          targetId = startNode;
        } else if (endsWithGraphVariable) {
          targetId = graphId;
        }
        edges.setGraphId(graphId);
        Set connectedNodes = findConnectedNodes(edges, startNode, targetId);
        if (!connectedNodes.empty()) {
          runtimeInfo().addDetail("Hull time", timer.msecs());
          timer.stop();
<<<<<<< HEAD
          co_yield NodeWithTargets{
              startNode,           std::move(connectedNodes),
              mergedVocab.clone(), tableColumn.table_,
              currentRow,          graphId};
=======
          co_yield NodeWithTargets{startNode, std::move(connectedNodes),
                                   mergedVocab.clone(), tableColumn.payload_,
                                   currentRow};
>>>>>>> f2174c67
          timer.cont();
          // Reset vocab to prevent merging the same vocab over and over again.
          if (yieldOnce) {
            mergedVocab = LocalVocab{};
          }
        }
        currentRow++;
      }
      timer.stop();
    }
  }

  /**
   * @brief Prepare a Map and a nodes vector for the transitive hull
   * computation.
   *
   * @param sub The sub table result
   * @param startSide The TransitivePathSide where the edges start
   * @param edges Templated datastructure representing the edges of the graph
   * @return Set A set of starting nodes for the transitive hull computation
   */
<<<<<<< HEAD
  SetWithGraph setupNodes(const IdTable& sub,
                          const TransitivePathSide& startSide,
                          const T& edges) const {
    AD_CORRECTNESS_CHECK(minDist_ != 0,
                         "If minDist_ is 0 with a hardcoded side, we should "
                         "call the overload for a bound transitive path.");
    SetWithGraph result{allocator()};
    // var -> var
    if (startSide.isVariable()) {
      if (graphVariable_.has_value()) {
        for (const auto& [id, graph] : ::ranges::views::zip(
                 sub.getColumn(startSide.subCol_),
                 sub.getColumn(
                     subtree_->getVariableColumn(graphVariable_.value())))) {
          result.emplace(id, graph);
        }
      } else {
        for (Id id : sub.getColumn(startSide.subCol_)) {
          result.emplace(id, Id::makeUndefined());
        }
      }
      return result;
    }
    // id -> var|id
    LocalVocab helperVocab;
    Id startId = TripleComponent{startSide.value_}.toValueId(
        _executionContext->getIndex().getVocab(), helperVocab);
    // Make sure we retrieve the Id from an IndexScan, so we don't have to pass
    // this LocalVocab around. If it's not present then no result needs to be
    // returned anyways. This also augments the id with matching graph ids.
    auto ids = edges.getEquivalentIds(startId);
    result.insert(ids.begin(), ids.end());
=======
  Set setupNodes(const IdTable& sub, const TransitivePathSide& startSide,
                 const T& edges) const {
    AD_CORRECTNESS_CHECK(minDist_ != 0,
                         "If minDist_ is 0 with a hardcoded side, we should "
                         "call the overload for a bound transitive path.");
    Set result{allocator()};
    // var -> var
    if (startSide.isVariable()) {
      auto col = sub.getColumn(startSide.subCol_);
      result.insert(col.begin(), col.end());
      return result;
    }
    // id -> var|id
    LocalVocab helperVocab;
    Id startId = TripleComponent{startSide.value_}.toValueId(
        _executionContext->getIndex().getVocab(), helperVocab);
    // Make sure we retrieve the Id from an IndexScan, so we don't have to pass
    // this LocalVocab around. If it's not present then no result needs to be
    // returned anyways.
    if (const Id* id = edges.getEquivalentId(startId)) {
      result.insert(*id);
    }
>>>>>>> f2174c67
    return result;
  }

  /**
   * @brief Prepare a Map and a nodes vector for the transitive hull
   * computation.
   *
   * @param startSide The TransitivePathSide where the edges start
   * @param startSideResult A `Result` wrapping an `IdTable` containing the Ids
   * for the startSide
   * @return cppcoro::generator<TableColumnWithVocab> An generator for
   * the transitive hull computation
   */
<<<<<<< HEAD
  cppcoro::generator<TableColumnWithVocab> setupNodes(
      const TransitivePathSide& startSide,
      std::shared_ptr<const Result> startSideResult) const {
    const auto& [tree, joinColumn] = startSide.treeAndCol_.value();
    size_t cols = tree->getResultWidth();
    std::optional<ColumnIndex> graphColumn =
        graphVariable_.has_value()
            ? std::optional{tree->getVariableColumnOrNullopt(
                                    internalGraphHelper_)
                                .value_or(tree->getVariableColumn(
                                    graphVariable_.value()))}
            : std::nullopt;
    std::vector<ColumnIndex> columnsWithoutJoinColumns =
        computeColumnsWithoutJoinColumns(joinColumn, cols, graphColumn);
    auto columnsToRange = [&graphColumn, joinColumn](const auto& idTable) {
      ql::span<const Id> startNodes = idTable.getColumn(joinColumn);
      return graphColumn.has_value()
                 ? ad_utility::InputRangeTypeErased{zipColumns(
                       startNodes, idTable.getColumn(graphColumn.value()))}
                 : ad_utility::InputRangeTypeErased{
                       padWithMissingGraph(startNodes)};
    };
    if (startSideResult->isFullyMaterialized()) {
      // Bound -> var|id
      co_yield TableColumnWithVocab{
          startSideResult->idTable().asColumnSubsetView(
              columnsWithoutJoinColumns),
          columnsToRange(startSideResult->idTable()),
          startSideResult->getCopyOfLocalVocab()};
    } else {
      for (auto& [idTable, localVocab] : startSideResult->idTables()) {
        // Bound -> var|id
        co_yield TableColumnWithVocab{
            idTable.asColumnSubsetView(columnsWithoutJoinColumns),
            columnsToRange(idTable), std::move(localVocab)};
      }
=======
  static ad_utility::InputRangeTypeErased<TableColumnWithVocab> setupNodes(
      const TransitivePathSide& startSide,
      std::shared_ptr<const Result> startSideResult) {
    using namespace ad_utility;

    const auto& [startOperation, joinColumn] = startSide.treeAndCol_.value();
    std::vector<ColumnIndex> columnsWithoutJoinColumn =
        computeColumnsWithoutJoinColumn(joinColumn,
                                        startOperation->getResultWidth());

    auto toView = [columnsWithoutJoinColumn = std::move(
                       columnsWithoutJoinColumn)](const IdTable& idTable) {
      return idTable.asColumnSubsetView(columnsWithoutJoinColumn);
    };
    auto getStartNodes = [joinColumn](const IdTable& idTable) {
      return idTable.getColumn(joinColumn);
    };

    if (startSideResult->isFullyMaterialized()) {
      return InputRangeTypeErased(lazySingleValueRange(
          [toView = std::move(toView), getStartNodes = std::move(getStartNodes),
           startSideResult = std::move(startSideResult)]() {
            const IdTable& idTable = startSideResult->idTable();
            return TableColumnWithVocab{toView(idTable), getStartNodes(idTable),
                                        startSideResult->getCopyOfLocalVocab()};
          }));
>>>>>>> f2174c67
    }

    return InputRangeTypeErased(CachingTransformInputRange(
        startSideResult->idTables(),
        // the lambda uses a buffer to ensure the lifetime of the pointer to the
        // idTable, but releases ownership of the localVocab
        [toView = std::move(toView), getStartNodes,
         buf = std::optional<Result::IdTableVocabPair>{std::nullopt}](
            auto& idTableAndVocab) mutable {
          buf = std::move(idTableAndVocab);
          auto& [idTable, localVocab] = buf.value();
          return TableColumnWithVocab{toView(idTable), getStartNodes(idTable),
                                      std::move(localVocab)};
        }));
  }

  virtual T setupEdgesMap(const IdTable& dynSub,
                          const TransitivePathSide& startSide,
                          const TransitivePathSide& targetSide) const = 0;

 private:
  // Helper function to filter the join column to not add it twice to the
  // result.
<<<<<<< HEAD
  static std::vector<ColumnIndex> computeColumnsWithoutJoinColumns(
      ColumnIndex joinColumn, size_t totalColumns,
      const std::optional<ColumnIndex>& graphColumn) {
    std::vector<ColumnIndex> columnsWithoutJoinColumn;
    uint8_t graphPadding = graphColumn.has_value() && joinColumn != graphColumn;
    AD_CORRECTNESS_CHECK(totalColumns > graphPadding);
    columnsWithoutJoinColumn.reserve(totalColumns - graphPadding - 1);
    for (ColumnIndex i = 0; i < totalColumns; ++i) {
      if (i == joinColumn || i == graphColumn) {
        continue;
      }
      columnsWithoutJoinColumn.push_back(i);
    }
    return columnsWithoutJoinColumn;
  }

  // Create a zipped view that returns `Id::makeUndefined()` for the graph
  // column.
  static auto padWithMissingGraph(ql::span<const Id> input) {
    return ::ranges::views::zip(input,
                                ::ranges::views::repeat(Id::makeUndefined()));
  }

  // Create a zipped view from two columns.
  static auto zipColumns(ql::span<const Id> input,
                         ql::span<const Id> graphInput) {
    return ::ranges::views::zip(input, graphInput);
  }
=======
  static std::vector<ColumnIndex> computeColumnsWithoutJoinColumn(
      ColumnIndex joinColumn, size_t totalColumns) {
    std::vector<ColumnIndex> columnsWithoutJoinColumn;
    AD_CORRECTNESS_CHECK(totalColumns > 0);
    columnsWithoutJoinColumn.reserve(totalColumns - 1);
    ql::ranges::copy(ql::views::iota(static_cast<size_t>(0), totalColumns) |
                         ql::views::filter([joinColumn](size_t i) {
                           return i != joinColumn;
                         }),
                     std::back_inserter(columnsWithoutJoinColumn));
    return columnsWithoutJoinColumn;
  }
>>>>>>> f2174c67
};

#endif  // QLEVER_SRC_ENGINE_TRANSITIVEPATHIMPL_H<|MERGE_RESOLUTION|>--- conflicted
+++ resolved
@@ -20,28 +20,16 @@
 // the correct lifetime).
 template <typename ColumnType>
 struct TableColumnWithVocab {
-<<<<<<< HEAD
-  std::optional<IdTableView<0>> table_;
-  ColumnType column_;
-=======
   PayloadTable payload_;
   ColumnType startNodes_;
->>>>>>> f2174c67
   LocalVocab vocab_;
 
   // Explicit to prevent issues with co_yield and lifetime.
   // See https://gcc.gnu.org/bugzilla/show_bug.cgi?id=103909 for more info.
-<<<<<<< HEAD
-  TableColumnWithVocab(std::optional<IdTableView<0>> table, ColumnType column,
-                       LocalVocab vocab)
-      : table_{std::move(table)},
-        column_{std::move(column)},
-=======
   TableColumnWithVocab(std::optional<IdTableView<0>> payload,
                        ColumnType startNodes, LocalVocab vocab)
       : payload_{std::move(payload)},
         startNodes_{std::move(startNodes)},
->>>>>>> f2174c67
         vocab_{std::move(vocab)} {}
 };
 };  // namespace detail
@@ -98,12 +86,8 @@
 
     auto result = fillTableWithHull(
         std::move(hull), startSide.outputCol_, targetSide.outputCol_, yieldOnce,
-<<<<<<< HEAD
         startSide.treeAndCol_.value().first->getResultWidth() -
             (graphVariable_.has_value() ? 2 : 1));
-=======
-        startSide.treeAndCol_.value().first->getResultWidth() - 1);
->>>>>>> f2174c67
 
     // Iterate over generator to prevent lifetime issues
     for (auto& pair : result) {
@@ -135,13 +119,8 @@
 
     // Technically we should pass the localVocab of `sub` here, but this will
     // just lead to a merge with itself later on in the pipeline.
-<<<<<<< HEAD
     detail::TableColumnWithVocab<const decltype(nodes)&> tableInfo{
         std::nullopt, nodes, LocalVocab{}};
-=======
-    detail::TableColumnWithVocab<const Set&> tableInfo{std::nullopt, nodes,
-                                                       LocalVocab{}};
->>>>>>> f2174c67
 
     NodeGenerator hull = transitiveHull(
         std::move(edges), sub->getCopyOfLocalVocab(), ql::span{&tableInfo, 1},
@@ -272,8 +251,7 @@
       LocalVocab mergedVocab = std::move(tableColumn.vocab_);
       mergedVocab.mergeWith(edgesVocab);
       size_t currentRow = 0;
-<<<<<<< HEAD
-      for (const auto& [startNode, graphId] : tableColumn.column_) {
+      for (const auto& [startNode, graphId] : tableColumn.startNodes_) {
         // TODO<RobinTF> make sure undef matches all nodes for queries of
         // the form SELECT * { VALUES ?a { UNDEF } ?a a+ ?b}
         // Skip generation of values for `SELECT * { GRAPH ?g { ?g a* ?x } }`
@@ -282,9 +260,6 @@
           currentRow++;
           continue;
         }
-=======
-      for (Id startNode : tableColumn.startNodes_) {
->>>>>>> f2174c67
         if (sameVariableOnBothSides) {
           targetId = startNode;
         } else if (endsWithGraphVariable) {
@@ -295,16 +270,10 @@
         if (!connectedNodes.empty()) {
           runtimeInfo().addDetail("Hull time", timer.msecs());
           timer.stop();
-<<<<<<< HEAD
           co_yield NodeWithTargets{
               startNode,           std::move(connectedNodes),
-              mergedVocab.clone(), tableColumn.table_,
+              mergedVocab.clone(), tableColumn.payload_,
               currentRow,          graphId};
-=======
-          co_yield NodeWithTargets{startNode, std::move(connectedNodes),
-                                   mergedVocab.clone(), tableColumn.payload_,
-                                   currentRow};
->>>>>>> f2174c67
           timer.cont();
           // Reset vocab to prevent merging the same vocab over and over again.
           if (yieldOnce) {
@@ -326,7 +295,6 @@
    * @param edges Templated datastructure representing the edges of the graph
    * @return Set A set of starting nodes for the transitive hull computation
    */
-<<<<<<< HEAD
   SetWithGraph setupNodes(const IdTable& sub,
                           const TransitivePathSide& startSide,
                           const T& edges) const {
@@ -359,30 +327,6 @@
     // returned anyways. This also augments the id with matching graph ids.
     auto ids = edges.getEquivalentIds(startId);
     result.insert(ids.begin(), ids.end());
-=======
-  Set setupNodes(const IdTable& sub, const TransitivePathSide& startSide,
-                 const T& edges) const {
-    AD_CORRECTNESS_CHECK(minDist_ != 0,
-                         "If minDist_ is 0 with a hardcoded side, we should "
-                         "call the overload for a bound transitive path.");
-    Set result{allocator()};
-    // var -> var
-    if (startSide.isVariable()) {
-      auto col = sub.getColumn(startSide.subCol_);
-      result.insert(col.begin(), col.end());
-      return result;
-    }
-    // id -> var|id
-    LocalVocab helperVocab;
-    Id startId = TripleComponent{startSide.value_}.toValueId(
-        _executionContext->getIndex().getVocab(), helperVocab);
-    // Make sure we retrieve the Id from an IndexScan, so we don't have to pass
-    // this LocalVocab around. If it's not present then no result needs to be
-    // returned anyways.
-    if (const Id* id = edges.getEquivalentId(startId)) {
-      result.insert(*id);
-    }
->>>>>>> f2174c67
     return result;
   }
 
@@ -393,13 +337,13 @@
    * @param startSide The TransitivePathSide where the edges start
    * @param startSideResult A `Result` wrapping an `IdTable` containing the Ids
    * for the startSide
-   * @return cppcoro::generator<TableColumnWithVocab> An generator for
+   * @return ad_utility::InputRangeTypeErased<TableColumnWithVocab> A range for
    * the transitive hull computation
    */
-<<<<<<< HEAD
-  cppcoro::generator<TableColumnWithVocab> setupNodes(
+  ad_utility::InputRangeTypeErased<TableColumnWithVocab> setupNodes(
       const TransitivePathSide& startSide,
       std::shared_ptr<const Result> startSideResult) const {
+    using namespace ad_utility;
     const auto& [tree, joinColumn] = startSide.treeAndCol_.value();
     size_t cols = tree->getResultWidth();
     std::optional<ColumnIndex> graphColumn =
@@ -411,68 +355,42 @@
             : std::nullopt;
     std::vector<ColumnIndex> columnsWithoutJoinColumns =
         computeColumnsWithoutJoinColumns(joinColumn, cols, graphColumn);
-    auto columnsToRange = [&graphColumn, joinColumn](const auto& idTable) {
+    auto columnsToRange = [graphColumn = std::move(graphColumn),
+                           joinColumn](const auto& idTable) {
       ql::span<const Id> startNodes = idTable.getColumn(joinColumn);
       return graphColumn.has_value()
-                 ? ad_utility::InputRangeTypeErased{zipColumns(
+                 ? InputRangeTypeErased{zipColumns(
                        startNodes, idTable.getColumn(graphColumn.value()))}
-                 : ad_utility::InputRangeTypeErased{
-                       padWithMissingGraph(startNodes)};
+                 : InputRangeTypeErased{padWithMissingGraph(startNodes)};
     };
-    if (startSideResult->isFullyMaterialized()) {
-      // Bound -> var|id
-      co_yield TableColumnWithVocab{
-          startSideResult->idTable().asColumnSubsetView(
-              columnsWithoutJoinColumns),
-          columnsToRange(startSideResult->idTable()),
-          startSideResult->getCopyOfLocalVocab()};
-    } else {
-      for (auto& [idTable, localVocab] : startSideResult->idTables()) {
-        // Bound -> var|id
-        co_yield TableColumnWithVocab{
-            idTable.asColumnSubsetView(columnsWithoutJoinColumns),
-            columnsToRange(idTable), std::move(localVocab)};
-      }
-=======
-  static ad_utility::InputRangeTypeErased<TableColumnWithVocab> setupNodes(
-      const TransitivePathSide& startSide,
-      std::shared_ptr<const Result> startSideResult) {
-    using namespace ad_utility;
-
-    const auto& [startOperation, joinColumn] = startSide.treeAndCol_.value();
-    std::vector<ColumnIndex> columnsWithoutJoinColumn =
-        computeColumnsWithoutJoinColumn(joinColumn,
-                                        startOperation->getResultWidth());
-
-    auto toView = [columnsWithoutJoinColumn = std::move(
-                       columnsWithoutJoinColumn)](const IdTable& idTable) {
-      return idTable.asColumnSubsetView(columnsWithoutJoinColumn);
-    };
-    auto getStartNodes = [joinColumn](const IdTable& idTable) {
-      return idTable.getColumn(joinColumn);
+
+    auto toView = [columnsWithoutJoinColumns = std::move(
+                       columnsWithoutJoinColumns)](const IdTable& idTable) {
+      return idTable.asColumnSubsetView(columnsWithoutJoinColumns);
     };
 
     if (startSideResult->isFullyMaterialized()) {
       return InputRangeTypeErased(lazySingleValueRange(
-          [toView = std::move(toView), getStartNodes = std::move(getStartNodes),
+          [toView = std::move(toView),
+           columnsToRange = std::move(columnsToRange),
            startSideResult = std::move(startSideResult)]() {
             const IdTable& idTable = startSideResult->idTable();
-            return TableColumnWithVocab{toView(idTable), getStartNodes(idTable),
+            return TableColumnWithVocab{toView(idTable),
+                                        columnsToRange(idTable),
                                         startSideResult->getCopyOfLocalVocab()};
           }));
->>>>>>> f2174c67
     }
 
     return InputRangeTypeErased(CachingTransformInputRange(
         startSideResult->idTables(),
-        // the lambda uses a buffer to ensure the lifetime of the pointer to the
-        // idTable, but releases ownership of the localVocab
-        [toView = std::move(toView), getStartNodes,
+        // the lambda uses a buffer to ensure the lifetime of the pointer to
+        // the idTable, but releases ownership of the localVocab
+        [toView = std::move(toView), columnsToRange = std::move(columnsToRange),
          buf = std::optional<Result::IdTableVocabPair>{std::nullopt}](
             auto& idTableAndVocab) mutable {
           buf = std::move(idTableAndVocab);
           auto& [idTable, localVocab] = buf.value();
-          return TableColumnWithVocab{toView(idTable), getStartNodes(idTable),
+          return TableColumnWithVocab{toView(idTable), columnsToRange(idTable),
                                       std::move(localVocab)};
         }));
   }
@@ -484,20 +402,19 @@
  private:
   // Helper function to filter the join column to not add it twice to the
   // result.
-<<<<<<< HEAD
   static std::vector<ColumnIndex> computeColumnsWithoutJoinColumns(
       ColumnIndex joinColumn, size_t totalColumns,
-      const std::optional<ColumnIndex>& graphColumn) {
+      std::optional<ColumnIndex> graphColumn) {
     std::vector<ColumnIndex> columnsWithoutJoinColumn;
     uint8_t graphPadding = graphColumn.has_value() && joinColumn != graphColumn;
     AD_CORRECTNESS_CHECK(totalColumns > graphPadding);
     columnsWithoutJoinColumn.reserve(totalColumns - graphPadding - 1);
-    for (ColumnIndex i = 0; i < totalColumns; ++i) {
-      if (i == joinColumn || i == graphColumn) {
-        continue;
-      }
-      columnsWithoutJoinColumn.push_back(i);
-    }
+    ql::ranges::copy(
+        ql::views::iota(static_cast<size_t>(0), totalColumns) |
+            ql::views::filter([joinColumn, &graphColumn](size_t i) {
+              return i != joinColumn && i != graphColumn;
+            }),
+        std::back_inserter(columnsWithoutJoinColumn));
     return columnsWithoutJoinColumn;
   }
 
@@ -513,20 +430,6 @@
                          ql::span<const Id> graphInput) {
     return ::ranges::views::zip(input, graphInput);
   }
-=======
-  static std::vector<ColumnIndex> computeColumnsWithoutJoinColumn(
-      ColumnIndex joinColumn, size_t totalColumns) {
-    std::vector<ColumnIndex> columnsWithoutJoinColumn;
-    AD_CORRECTNESS_CHECK(totalColumns > 0);
-    columnsWithoutJoinColumn.reserve(totalColumns - 1);
-    ql::ranges::copy(ql::views::iota(static_cast<size_t>(0), totalColumns) |
-                         ql::views::filter([joinColumn](size_t i) {
-                           return i != joinColumn;
-                         }),
-                     std::back_inserter(columnsWithoutJoinColumn));
-    return columnsWithoutJoinColumn;
-  }
->>>>>>> f2174c67
 };
 
 #endif  // QLEVER_SRC_ENGINE_TRANSITIVEPATHIMPL_H