--- conflicted
+++ resolved
@@ -12,6 +12,8 @@
 #include "engine/TransitivePathBase.h"
 #include "util/Iterators.h"
 #include "util/Timer.h"
+
+using IdWithGraphs = absl::InlinedVector<std::pair<Id, Id>, 1>;
 
 namespace detail {
 
@@ -46,11 +48,11 @@
                if (std::get<0>(tuple).isUndefined() ||
                    (checkGraph && std::get<1>(tuple).isUndefined()))
                    [[unlikely]] {
-                 return edges.getEquivalentIds(std::get<0>(tuple));
+                 return edges.getEquivalentIdAndMatchingGraphs(
+                     std::get<0>(tuple));
                } else {
-                 return absl::InlinedVector<std::pair<Id, Id>, 1>{
-                     std::pair{std::move(std::get<0>(tuple)),
-                               std::move(std::get<1>(tuple))}};
+                 return IdWithGraphs{std::pair{std::move(std::get<0>(tuple)),
+                                               std::move(std::get<1>(tuple))}};
                }
              }) |
              ql::views::join;
@@ -58,8 +60,6 @@
   }
 };
 };  // namespace detail
-
-using IdWithGraphs = absl::InlinedVector<std::pair<Id, Id>, 1>;
 
 /**
  * @class TransitivePathImpl
@@ -351,20 +351,9 @@
         _executionContext->getIndex().getVocab(), helperVocab);
     // Make sure we retrieve the Id from an IndexScan, so we don't have to pass
     // this LocalVocab around. If it's not present then no result needs to be
-<<<<<<< HEAD
     // returned anyways. This also augments the id with matching graph ids.
-    auto ids = edges.getEquivalentIds(startId);
-    result.insert(ids.begin(), ids.end());
-=======
-    // returned anyways.
-    const auto& idsWithGraph = edges.getEquivalentIdAndMatchingGraphs(startId);
-    // For now we don't support GRAPH yet, but only have it for a faster review
-    // cycle.
-    AD_CORRECTNESS_CHECK(idsWithGraph.size() <= 1);
-    for (const auto& [id, graphId] : idsWithGraph) {
-      result.insert(id);
-    }
->>>>>>> 19b850c3
+    auto idAndGraphs = edges.getEquivalentIdAndMatchingGraphs(startId);
+    result.insert(idAndGraphs.begin(), idAndGraphs.end());
     return result;
   }
 
