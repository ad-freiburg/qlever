// Copyright 2016, University of Freiburg,
// Chair of Algorithms and Data Structures.
// Author: Björn Buchhold (buchhold@informatik.uni-freiburg.de)
//         Florian Kramer (florian.kramer@netpun.uni-freiburg.de)

#ifndef QLEVER_SRC_ENGINE_OPTIONALJOIN_H
#define QLEVER_SRC_ENGINE_OPTIONALJOIN_H

#include "engine/Operation.h"
#include "engine/QueryExecutionTree.h"

class OptionalJoin : public Operation {
 private:
  std::shared_ptr<QueryExecutionTree> _left;
  std::shared_ptr<QueryExecutionTree> _right;

  // This `enum` keeps track of which columns in the input contain UNDEF values.
  // This is then used to choose the cheapest possible implementation.
  enum struct Implementation {
    GeneralCase,  // No special implementation possible
    NoUndef,      // None of the join columns contains UNDEF
    OnlyUndefInLastJoinColumnOfLeft
  };

  Implementation implementation_ = Implementation::GeneralCase;

  std::vector<std::array<ColumnIndex, 2>> _joinColumns;

  std::vector<float> _multiplicities;
  size_t _sizeEstimate;
  std::optional<size_t> _costEstimate;
  bool _multiplicitiesComputed = false;

<<<<<<< HEAD
  // TODO<joka921> in the future we can extend this to only keep some join
  // columns.
  bool _keepJoinColumns = true;
=======
  // Specify whether the join columns should be part of the result.
  // TODO<joka921> In the future this will be configurable, defined as a
  // constant to make the splitting up into smaller PRs feasible.
  static constexpr bool keepJoinColumns_ = true;
>>>>>>> 7fefc4b7

 public:
  OptionalJoin(QueryExecutionContext* qec,
               std::shared_ptr<QueryExecutionTree> t1,
               std::shared_ptr<QueryExecutionTree> t2,
               bool keepJoinColumns = true);

 private:
  std::string getCacheKeyImpl() const override;

 public:
  std::string getDescriptor() const override;

  size_t getResultWidth() const override;

  std::vector<ColumnIndex> resultSortedOn() const override;

  bool knownEmptyResult() override { return _left->knownEmptyResult(); }

  float getMultiplicity(size_t col) override;

 private:
  uint64_t getSizeEstimateBeforeLimit() override;

 public:
  size_t getCostEstimate() override;

  std::vector<QueryExecutionTree*> getChildren() override {
    return {_left.get(), _right.get()};
  }

  bool columnOriginatesFromGraphOrUndef(
      const Variable& variable) const override;

  // Joins two result tables on any number of columns, inserting the special
  // value `Id::makeUndefined()` for any entries marked as optional.
  void optionalJoin(
      const IdTable& left, const IdTable& right,
      const std::vector<std::array<ColumnIndex, 2>>& joinColumns,
      IdTable* dynResult,
      Implementation implementation = Implementation::GeneralCase);

  // Joins two results on a single join column lazily, inserting the special
  // value `Id::makeUndefined()` for any entries marked as optional.
  Result lazyOptionalJoin(std::shared_ptr<const Result> left,
                          std::shared_ptr<const Result> right,
                          bool requestLaziness);

 private:
  std::unique_ptr<Operation> cloneImpl() const override;
  std::optional<std::shared_ptr<QueryExecutionTree>>
  makeTreeWithStrippedColumns(
      const ad_utility::HashSet<Variable>& variables) const override;

  void computeSizeEstimateAndMultiplicities();

  Result computeResult(bool requestLaziness) override;

  VariableToColumnMap computeVariableToColumnMap() const override;

  // Check which of the join columns in `left` and `right` contain UNDEF values
  // and return the appropriate `Implementation`.
  static Implementation computeImplementationFromIdTables(
      const IdTable& left, const IdTable& right,
      const std::vector<std::array<ColumnIndex, 2>>&);
};

#endif  // QLEVER_SRC_ENGINE_OPTIONALJOIN_H<|MERGE_RESOLUTION|>--- conflicted
+++ resolved
@@ -31,16 +31,10 @@
   std::optional<size_t> _costEstimate;
   bool _multiplicitiesComputed = false;
 
-<<<<<<< HEAD
-  // TODO<joka921> in the future we can extend this to only keep some join
-  // columns.
-  bool _keepJoinColumns = true;
-=======
   // Specify whether the join columns should be part of the result.
   // TODO<joka921> In the future this will be configurable, defined as a
   // constant to make the splitting up into smaller PRs feasible.
-  static constexpr bool keepJoinColumns_ = true;
->>>>>>> 7fefc4b7
+  bool keepJoinColumns_ = true;
 
  public:
   OptionalJoin(QueryExecutionContext* qec,
@@ -93,7 +87,7 @@
   std::unique_ptr<Operation> cloneImpl() const override;
   std::optional<std::shared_ptr<QueryExecutionTree>>
   makeTreeWithStrippedColumns(
-      const ad_utility::HashSet<Variable>& variables) const override;
+      const std::set<Variable>& variables) const override;
 
   void computeSizeEstimateAndMultiplicities();
 
