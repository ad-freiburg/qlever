// Copyright 2016, University of Freiburg,
// Chair of Algorithms and Data Structures.
// Author: Björn Buchhold (buchhold@informatik.uni-freiburg.de)
//         Florian Kramer (florian.kramer@netpun.uni-freiburg.de)
#pragma once

#include <list>

#include "./Operation.h"
#include "./QueryExecutionTree.h"

using std::list;

class OptionalJoin : public Operation {
 private:
  std::shared_ptr<QueryExecutionTree> _left;
  std::shared_ptr<QueryExecutionTree> _right;

  std::vector<std::array<ColumnIndex, 2>> _joinColumns;

  std::vector<float> _multiplicities;
  size_t _sizeEstimate;
  bool _multiplicitiesComputed;

 public:
  OptionalJoin(QueryExecutionContext* qec,
<<<<<<< HEAD
               std::shared_ptr<QueryExecutionTree> t1,
               std::shared_ptr<QueryExecutionTree> t2,
               const std::vector<array<ColumnIndex, 2>>& joinCols);
=======
               std::shared_ptr<QueryExecutionTree> t1, bool t1Optional,
               std::shared_ptr<QueryExecutionTree> t2, bool t2Optional,
               const std::vector<std::array<ColumnIndex, 2>>& joinCols);
>>>>>>> d773083a

 private:
  virtual string asStringImpl(size_t indent = 0) const override;

 public:
  virtual string getDescriptor() const override;

  virtual size_t getResultWidth() const override;

  virtual vector<size_t> resultSortedOn() const override;

  virtual void setTextLimit(size_t limit) override {
    _left->setTextLimit(limit);
    _right->setTextLimit(limit);
  }

  virtual bool knownEmptyResult() override { return _left->knownEmptyResult(); }

  virtual float getMultiplicity(size_t col) override;

  virtual size_t getSizeEstimate() override;

  virtual size_t getCostEstimate() override;

  vector<QueryExecutionTree*> getChildren() override {
    return {_left.get(), _right.get()};
  }

  /**
   * @brief Joins two result tables on any number of columns, inserting the
   *        special value ID_NO_VALUE for any entries marked as optional.
   * @param a
   * @param b
   * @param joinColumns
   * @param result
   */
  template <int A_WIDTH, int B_WIDTH, int OUT_WIDTH>
<<<<<<< HEAD
  static void optionalJoin(const IdTable& dynA, const IdTable& dynB,
                           const vector<array<ColumnIndex, 2>>& joinColumns,
                           IdTable* dynResult);
=======
  static void optionalJoin(
      const IdTable& dynA, const IdTable& dynB, bool aOptional, bool bOptional,
      const vector<std::array<ColumnIndex, 2>>& joinColumns,
      IdTable* dynResult);
>>>>>>> d773083a

 private:
  void computeSizeEstimateAndMultiplicities();

  /**
   * @brief Takes a row from each of the input tables and creates a result row
   * @param a A row from table a.
   * @param b A row from table b.
   * @param sizeA The size of a row in table a.
   * @param joinColumnBitmap_a A bitmap in which a bit is 1 if the corresponding
   *                           column is a join column
   * @param joinColumnBitmap_b A bitmap in which a bit is 1 if the corresponding
   *                           column is a join column
   * @param joinColumnAToB Maps join columns in a to their counterparts in b
   * @param res the result row
   */
  template <int OUT_WIDTH>
  static void createOptionalResult(const auto& row,
                                   IdTableStatic<OUT_WIDTH>* res);

  virtual ResultTable computeResult() override;

  VariableToColumnMap computeVariableToColumnMap() const override;
};<|MERGE_RESOLUTION|>--- conflicted
+++ resolved
@@ -24,15 +24,9 @@
 
  public:
   OptionalJoin(QueryExecutionContext* qec,
-<<<<<<< HEAD
                std::shared_ptr<QueryExecutionTree> t1,
                std::shared_ptr<QueryExecutionTree> t2,
-               const std::vector<array<ColumnIndex, 2>>& joinCols);
-=======
-               std::shared_ptr<QueryExecutionTree> t1, bool t1Optional,
-               std::shared_ptr<QueryExecutionTree> t2, bool t2Optional,
                const std::vector<std::array<ColumnIndex, 2>>& joinCols);
->>>>>>> d773083a
 
  private:
   virtual string asStringImpl(size_t indent = 0) const override;
@@ -70,16 +64,9 @@
    * @param result
    */
   template <int A_WIDTH, int B_WIDTH, int OUT_WIDTH>
-<<<<<<< HEAD
   static void optionalJoin(const IdTable& dynA, const IdTable& dynB,
-                           const vector<array<ColumnIndex, 2>>& joinColumns,
+                           const std::vector<std::array<ColumnIndex, 2>>& joinColumns,
                            IdTable* dynResult);
-=======
-  static void optionalJoin(
-      const IdTable& dynA, const IdTable& dynB, bool aOptional, bool bOptional,
-      const vector<std::array<ColumnIndex, 2>>& joinColumns,
-      IdTable* dynResult);
->>>>>>> d773083a
 
  private:
   void computeSizeEstimateAndMultiplicities();
