--- conflicted
+++ resolved
@@ -84,7 +84,6 @@
  private:
   std::unique_ptr<Operation> cloneImpl() const override;
 
-<<<<<<< HEAD
   // Helper function for `tryIndexNestedLoopJoinIfSuitable` which makes the
   // logic reusable.
   bool isIndexNestedLoopJoinSuitable() const;
@@ -92,11 +91,10 @@
   // Nested loop join optimization than can apply when a memory intensive sort
   // can be avoided this way.
   std::optional<Result> tryIndexNestedLoopJoinIfSuitable(bool requestLaziness);
-=======
+
   std::optional<std::shared_ptr<QueryExecutionTree>>
   makeTreeWithStrippedColumns(
       const std::set<Variable>& variables) const override;
->>>>>>> 04ee0158
 
   void computeSizeEstimateAndMultiplicities();
 
