--- conflicted
+++ resolved
@@ -833,16 +833,10 @@
       getExecutionContext()->getIndex().getPimpl().getPermutation(
           indexScan->permutation());
   auto result = permutation.getDistinctCol1IdsAndCounts(
-<<<<<<< HEAD
-      col0Id.value(), cancellationHandle_, locatedTriplesSnapshot());
-  indexScan->updateRuntimeInformationWhenOptimizedOut({});
-=======
       col0Id.value(), cancellationHandle_, locatedTriplesSnapshot(),
       indexScan->getLimitOffset());
 
-  indexScan->updateRuntimeInformationWhenOptimizedOut(
-      {}, RuntimeInformation::Status::optimizedOut);
->>>>>>> ae21741e
+  indexScan->updateRuntimeInformationWhenOptimizedOut({});
 
   return result;
 }
@@ -891,12 +885,8 @@
         "not supported."};
   }
 
-<<<<<<< HEAD
+  const auto& indexScan = _subtree->getRootOperation();
   _subtree->getRootOperation()->updateRuntimeInformationWhenOptimizedOut();
-=======
-  const auto& indexScan = _subtree->getRootOperation();
-  indexScan->updateRuntimeInformationWhenOptimizedOut({});
->>>>>>> ae21741e
 
   const auto& permutation =
       getExecutionContext()->getIndex().getPimpl().getPermutation(
