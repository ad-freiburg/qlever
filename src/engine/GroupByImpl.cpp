--- conflicted
+++ resolved
@@ -49,8 +49,8 @@
                   return !map.contains(var);
                 });
   if (RuntimeParameters().get<"strip-columns">()) {
-    ad_utility::HashSet<Variable> usedVariables{_groupByVariables.begin(),
-                                                _groupByVariables.end()};
+    std::set<Variable> usedVariables{_groupByVariables.begin(),
+                                     _groupByVariables.end()};
     for (const auto& alias : _aliases) {
       for (const auto* var : alias._expression.containedVariables()) {
         usedVariables.insert(*var);
@@ -335,31 +335,11 @@
 Result GroupByImpl::computeResult(bool requestLaziness) {
   LOG(DEBUG) << "GroupBy result computation..." << std::endl;
 
-  auto subtreeIfStripped =
-      [this]() -> std::optional<std::shared_ptr<QueryExecutionTree>> {
-    if (auto strip = dynamic_cast<const StripColumns*>(
-            _subtree->getRootOperation().get())) {
-      return strip->getSubtreePtr();
-    }
-    return std::nullopt;
-  }();
-  if (subtreeIfStripped.has_value()) {
-    std::swap(subtreeIfStripped.value(), _subtree);
-  }
   if (auto idTable = computeOptimizedGroupByIfPossible()) {
     // Note: The optimized group bys currently all include index scans and thus
     // can never produce local vocab entries. If this should ever change, then
     // we also have to take care of the local vocab here.
     return {std::move(idTable).value(), resultSortedOn(), LocalVocab{}};
-  }
-  if (subtreeIfStripped.has_value()) {
-    _subtree = subtreeIfStripped.value();
-  }
-
-  if (_groupByVariables.empty() && _aliases.size() == 1 &&
-      dynamic_cast<const sparqlExpression::CountStarExpression*>(
-          _aliases[0]._expression.getPimpl())) {
-    return computeCountStar(*_subtree->getResult(true));
   }
 
   std::vector<Aggregate> aggregates;
@@ -1669,14 +1649,6 @@
 
 // _____________________________________________________________________________
 bool GroupByImpl::isVariableBoundInSubtree(const Variable& variable) const {
-  // It might be that the variable is stripped because we never need it.
-  // TODO<joka921> Verify that this is correct.
-  if (auto* indexScan =
-          dynamic_cast<const IndexScan*>(_subtree->getRootOperation().get())) {
-    return indexScan->subject() == variable ||
-           indexScan->object() == variable ||
-           indexScan->predicate() == variable;
-  }
   return _subtree->getVariableColumnOrNullopt(variable).has_value();
 }
 
@@ -1687,10 +1659,6 @@
 }
 
 // _____________________________________________________________________________
-<<<<<<< HEAD
-Result GroupByImpl::computeCountStar(const Result& input) {
-  auto res = [&input]() -> size_t {
-=======
 std::optional<IdTable> GroupByImpl::computeCountStar() const {
   bool isSingleGlobalAggregateFunction =
       _groupByVariables.empty() && _aliases.size() == 1;
@@ -1711,27 +1679,10 @@
   auto childRes = _subtree->getResult(true);
   // Compute the result as a single `size_t`.
   auto res = [&input = *childRes]() -> size_t {
->>>>>>> 7fefc4b7
     if (input.isFullyMaterialized()) {
       return input.idTable().size();
     } else {
       auto gen = input.idTables();
-<<<<<<< HEAD
-      // TODO<joka921> There is an easier way to perform this.
-      auto sz = gen | ql::views::transform([](const auto& pair) {
-                  return pair.idTable_.numRows();
-                });
-      size_t x = 0;
-      for (const auto& s : sz) {
-        x += s;
-      }
-      return x;
-    }
-  }();
-  IdTable result{1, getExecutionContext()->getAllocator()};
-  result.push_back(std::array{Id::makeFromInt(res)});
-  return {std::move(result), resultSortedOn(), LocalVocab()};
-=======
       auto sz = gen | ql::views::transform([](const auto& pair) {
                   return pair.idTable_.numRows();
                 }) |
@@ -1744,5 +1695,4 @@
   IdTable result{1, getExecutionContext()->getAllocator()};
   result.push_back(std::array{Id::makeFromInt(res)});
   return result;
->>>>>>> 7fefc4b7
 }