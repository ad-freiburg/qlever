--- conflicted
+++ resolved
@@ -22,19 +22,10 @@
 
   ad_utility::url_parser::ParsedRequest parsedRequest_;
 
-<<<<<<< HEAD
- private:
-  // Graph Store Protocol direct graph identification needs the host to be able
-  // to determine the graph IRI.
-  std::string host_;
-
- public:
-=======
   // Graph Store Protocol direct graph identification needs the host to be able
   // to determine the graph IRI.
   std::optional<std::string> host_ = std::nullopt;
 
->>>>>>> 41864b6c
   // Initialize a `ParsedRequestBuilder`, parsing the request target into the
   // `ParsedRequest`.
   explicit ParsedRequestBuilder(const RequestType& request);
@@ -56,19 +47,11 @@
   void extractOperationIfSpecified(std::string_view paramName);
 
   // Returns whether the request is a Graph Store operation.
-<<<<<<< HEAD
-  bool isGraphStoreOperation() const;
-  bool isGraphStoreOperationDirect() const;
-
-  // Set the operation to the parsed Graph Store operation.
-  void extractGraphStoreOperation();
-=======
   bool isGraphStoreOperationIndirect() const;
   bool isGraphStoreOperationDirect() const;
 
   // Set the operation to the parsed Graph Store operation.
   void extractGraphStoreOperationIndirect();
->>>>>>> 41864b6c
   void extractGraphStoreOperationDirect();
 
   // Returns whether the parameters contain a parameter with the given key.
