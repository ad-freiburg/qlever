// Copyright 2015, University of Freiburg,
// Chair of Algorithms and Data Structures.
// Author: 2015 - 2017 Björn Buchhold (buchhold@cs.uni-freiburg.de)
// Author: 2023 -      Johannes Kalmbach (kalmbach@cs.uni-freiburg.de)

#pragma once

#include "engine/Operation.h"
#include "engine/QueryExecutionTree.h"

// This operation sorts an `IdTable` by the `internal` order of the IDs. This
// order is cheap to compute (just a bitwise compare of integers), but is
// different from the `semantic` order that is computed by ORDER BY. For
// example, in the internal Order `Int(0) < Int(-3)`. For details on the
// different orderings see `ValueId.h` and `ValueIdComparators.h`. The `Sort`
// class has to be used when an operation requires a presorted input (e.g. JOIN,
// GROUP BY). To compute an `ORDER BY` clause at the end of the query
// processing, the `OrderBy` class from `OrderBy.h/.cpp` has to be used.
class Sort : public Operation {
 private:
  std::shared_ptr<QueryExecutionTree> subtree_;
  std::vector<ColumnIndex> sortColumnIndices_;

  // The constructor is private. The only way to create a `Sort` operation is
  // via `ad_utility::createSortedTree` (in `QueryExecutionTree.h`). The reason
  // for this is that the `createdSortedTree` function has an optimization if
  // the argument is already (implicitly) sorted, but has to perform additional
  // operations on the argument if this optimization applies. So calling the
  // constructor of `Sort` without going through `createSortedTree` would very
  // likely be a bug.
  Sort(QueryExecutionContext* qec, std::shared_ptr<QueryExecutionTree> subtree,
       std::vector<ColumnIndex> sortColumnIndices);

  // The actual way to create a `Sort` operation. Declared and defined in
  // `QueryExecutionTree.h/.cpp`.
  friend std::shared_ptr<QueryExecutionTree> ad_utility::createSortedTree(
      std::shared_ptr<QueryExecutionTree> qet,
      const vector<size_t>& sortColumns);

 public:
  string getDescriptor() const override;

  vector<size_t> resultSortedOn() const override { return sortColumnIndices_; }

  void setTextLimit(size_t limit) override { subtree_->setTextLimit(limit); }

<<<<<<< HEAD
  size_t getSizeEstimate() override { return subtree_->getSizeEstimate(); }

  float getMultiplicity(size_t col) override {
=======
 private:
  size_t getSizeEstimateBeforeLimit() override {
    return subtree_->getSizeEstimate();
  }

 public:
  virtual float getMultiplicity(size_t col) override {
>>>>>>> 5291880b
    return subtree_->getMultiplicity(col);
  }

  std::shared_ptr<QueryExecutionTree> getSubtree() const { return subtree_; }

<<<<<<< HEAD
  size_t getCostEstimate() override {
    size_t size = getSizeEstimate();
=======
  virtual size_t getCostEstimate() override {
    size_t size = getSizeEstimateBeforeLimit();
>>>>>>> 5291880b
    size_t logSize = std::max(
        size_t(2), static_cast<size_t>(logb(static_cast<double>(size))));
    size_t nlogn = size * logSize;
    size_t subcost = subtree_->getCostEstimate();
    return nlogn + subcost;
  }

  bool knownEmptyResult() override { return subtree_->knownEmptyResult(); }

  [[nodiscard]] size_t getResultWidth() const override;

  vector<QueryExecutionTree*> getChildren() override {
    return {subtree_.get()};
  }

 private:
  ResultTable computeResult() override;

  [[nodiscard]] VariableToColumnMap computeVariableToColumnMap()
      const override {
    return subtree_->getVariableColumns();
  }

  string asStringImpl(size_t indent = 0) const override;
};<|MERGE_RESOLUTION|>--- conflicted
+++ resolved
@@ -44,31 +44,20 @@
 
   void setTextLimit(size_t limit) override { subtree_->setTextLimit(limit); }
 
-<<<<<<< HEAD
-  size_t getSizeEstimate() override { return subtree_->getSizeEstimate(); }
-
-  float getMultiplicity(size_t col) override {
-=======
  private:
   size_t getSizeEstimateBeforeLimit() override {
     return subtree_->getSizeEstimate();
   }
 
  public:
-  virtual float getMultiplicity(size_t col) override {
->>>>>>> 5291880b
+  float getMultiplicity(size_t col) override {
     return subtree_->getMultiplicity(col);
   }
 
   std::shared_ptr<QueryExecutionTree> getSubtree() const { return subtree_; }
 
-<<<<<<< HEAD
   size_t getCostEstimate() override {
-    size_t size = getSizeEstimate();
-=======
-  virtual size_t getCostEstimate() override {
     size_t size = getSizeEstimateBeforeLimit();
->>>>>>> 5291880b
     size_t logSize = std::max(
         size_t(2), static_cast<size_t>(logb(static_cast<double>(size))));
     size_t nlogn = size * logSize;
