// Copyright 2015, University of Freiburg,
// Chair of Algorithms and Data Structures.
// Author: 2015 - 2017 Björn Buchhold (buchhold@cs.uni-freiburg.de)
// Author: 2023 -      Johannes Kalmbach (kalmbach@cs.uni-freiburg.de)

#pragma once

#include "engine/Operation.h"
#include "engine/QueryExecutionTree.h"

// This operation sorts an `IdTable` by the `internal` order of the IDs. This
// order is cheap to compute (just a bitwise compare of integers), but is
// different from the `semantic` order that is computed by ORDER BY. For
// example, in the internal Order `Int(0) < Int(-3)`. For details on the
// different orderings see `ValueId.h` and `ValueIdComparators.h`. The `Sort`
// class has to be used when an operation requires a presorted input (e.g. JOIN,
// GROUP BY). To compute an `ORDER BY` clause at the end of the query
// processing, the `OrderBy` class from `OrderBy.h/.cpp` has to be used.
class Sort : public Operation {
 private:
  std::shared_ptr<QueryExecutionTree> subtree_;
  std::vector<ColumnIndex> sortColumnIndices_;

  // The constructor is private. The only way to create a `Sort` operation is
  // via `ad_utility::createSortedTree` (in `QueryExecutionTree.h`). The reason
  // for this is that the `createdSortedTree` function has an optimization if
  // the argument is already (implicitly) sorted, but has to perform additional
  // operations on the argument if this optimization applies. So calling the
  // constructor of `Sort` without going through `createSortedTree` would very
  // likely be a bug.
  Sort(QueryExecutionContext* qec, std::shared_ptr<QueryExecutionTree> subtree,
       std::vector<ColumnIndex> sortColumnIndices);
  // The actual way to create a `Sort` operation. Declared and defined in
  // `QueryExecutionTree.h/.cpp`.
  friend std::shared_ptr<QueryExecutionTree> ad_utility::createSortedTree(
      std::shared_ptr<QueryExecutionTree> qet,
      const vector<size_t>& sortColumns);

 public:
  string getDescriptor() const override;

  vector<size_t> resultSortedOn() const override {
    return sortColumnIndices_;
  }

  void setTextLimit(size_t limit) override {
    subtree_->setTextLimit(limit);
  }

  size_t getSizeEstimate() override {
    return subtree_->getSizeEstimate();
  }

  float getMultiplicity(size_t col) override {
    return subtree_->getMultiplicity(col);
  }

  std::shared_ptr<QueryExecutionTree> getSubtree() const { return subtree_; }

  size_t getCostEstimate() override {
    size_t size = getSizeEstimate();
    size_t logSize = std::max(
        size_t(2), static_cast<size_t>(logb(static_cast<double>(size))));
    size_t nlogn = size * logSize;
    size_t subcost = subtree_->getCostEstimate();
    return nlogn + subcost;
  }

  bool knownEmptyResult() override {
    return subtree_->knownEmptyResult();
  }

  [[nodiscard]] size_t getResultWidth() const override;

  vector<QueryExecutionTree*> getChildren() override {
    return {subtree_.get()};
  }

 private:
<<<<<<< HEAD
  void computeResult(ResultTable* result) override;
=======
  virtual ResultTable computeResult() override;
>>>>>>> d773083a

  [[nodiscard]] VariableToColumnMap computeVariableToColumnMap()
      const override {
    return subtree_->getVariableColumns();
  }

  string asStringImpl(size_t indent = 0) const override;
};<|MERGE_RESOLUTION|>--- conflicted
+++ resolved
@@ -77,11 +77,7 @@
   }
 
  private:
-<<<<<<< HEAD
-  void computeResult(ResultTable* result) override;
-=======
-  virtual ResultTable computeResult() override;
->>>>>>> d773083a
+  ResultTable computeResult() override;
 
   [[nodiscard]] VariableToColumnMap computeVariableToColumnMap()
       const override {
