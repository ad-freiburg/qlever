// Copyright 2025, University of Freiburg,
// Chair of Algorithms and Data Structures.
// Authors: Robin Textor-Falconi <textorr@informatik.uni-freiburg.de>
//          Johannes Kalmbach <kalmbach@cs.uni-freiburg.de>

#include "engine/QueryExecutionContext.h"

#include "global/RuntimeParameters.h"

using namespace std::chrono_literals;

// _____________________________________________________________________________
bool QueryExecutionContext::areWebSocketUpdatesEnabled() {
  return getRuntimeParameter<&RuntimeParameters::websocketUpdatesEnabled_>();
}

// _____________________________________________________________________________
std::chrono::milliseconds QueryExecutionContext::websocketUpdateInterval() {
  return getRuntimeParameter<&RuntimeParameters::websocketUpdateInterval_>();
}

// _____________________________________________________________________________
QueryExecutionContext::QueryExecutionContext(
    const Index& index, QueryResultCache* const cache,
    ad_utility::AllocatorWithLimit<Id> allocator,
    SortPerformanceEstimator sortPerformanceEstimator,
    NamedResultCache* namedResultCache,
    MaterializedViewsManager* materializedViewsManager,
    std::function<void(std::string)> updateCallback, const bool pinSubtrees,
    const bool pinResult)
    : _pinSubtrees(pinSubtrees),
      _pinResult(pinResult),
      _index(index),
      _subtreeCache(cache),
      _allocator(std::move(allocator)),
      _sortPerformanceEstimator(sortPerformanceEstimator),
      updateCallback_(std::move(updateCallback)),
<<<<<<< HEAD
      namedResultCache_(namedResultCache),
      materializedViewsManager_(materializedViewsManager) {}
=======
      namedResultCache_(namedResultCache) {}

// _____________________________________________________________________________
void QueryExecutionContext::signalQueryUpdate(
    const RuntimeInformation& runtimeInformation,
    RuntimeInformation::SendPriority sendPriority) const {
  auto now = std::chrono::steady_clock::now();
  if (sendPriority == RuntimeInformation::SendPriority::Always ||
      (now - lastWebsocketUpdate_) >= websocketUpdateInterval_) {
    lastWebsocketUpdate_ = now;
    updateCallback_(nlohmann::ordered_json(runtimeInformation).dump());
  }
}
>>>>>>> 9d855f0e
<|MERGE_RESOLUTION|>--- conflicted
+++ resolved
@@ -35,11 +35,8 @@
       _allocator(std::move(allocator)),
       _sortPerformanceEstimator(sortPerformanceEstimator),
       updateCallback_(std::move(updateCallback)),
-<<<<<<< HEAD
       namedResultCache_(namedResultCache),
       materializedViewsManager_(materializedViewsManager) {}
-=======
-      namedResultCache_(namedResultCache) {}
 
 // _____________________________________________________________________________
 void QueryExecutionContext::signalQueryUpdate(
@@ -51,5 +48,4 @@
     lastWebsocketUpdate_ = now;
     updateCallback_(nlohmann::ordered_json(runtimeInformation).dump());
   }
-}
->>>>>>> 9d855f0e
+}