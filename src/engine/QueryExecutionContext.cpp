--- conflicted
+++ resolved
@@ -1,14 +1,7 @@
-<<<<<<< HEAD
-//   Copyright 2025, University of Freiburg,
-//   Chair of Algorithms and Data Structures.
-//   Authors: Robin Textor-Falconi <textorr@informatik.uni-freiburg.de>
-//            Johannes Kalmbach <kalmbach@cs.uni-freiburg.de>
-=======
 // Copyright 2025, University of Freiburg,
 // Chair of Algorithms and Data Structures.
 // Authors: Robin Textor-Falconi <textorr@informatik.uni-freiburg.de>
 //          Johannes Kalmbach <kalmbach@cs.uni-freiburg.de>
->>>>>>> e1aeeb8f
 
 #include "engine/QueryExecutionContext.h"
 
@@ -17,20 +10,13 @@
 bool QueryExecutionContext::areWebSocketUpdatesEnabled() {
   return RuntimeParameters().get<"websocket-updates-enabled">();
 }
-<<<<<<< HEAD
-=======
 
->>>>>>> e1aeeb8f
 // _____________________________________________________________________________
 QueryExecutionContext::QueryExecutionContext(
     const Index& index, QueryResultCache* const cache,
     ad_utility::AllocatorWithLimit<Id> allocator,
     SortPerformanceEstimator sortPerformanceEstimator,
-<<<<<<< HEAD
-    NamedQueryCache* namedCache,
-=======
     NamedResultCache* namedResultCache,
->>>>>>> e1aeeb8f
     std::function<void(std::string)> updateCallback, const bool pinSubtrees,
     const bool pinResult)
     : _pinSubtrees(pinSubtrees),
@@ -40,8 +26,4 @@
       _allocator(std::move(allocator)),
       _sortPerformanceEstimator(sortPerformanceEstimator),
       updateCallback_(std::move(updateCallback)),
-<<<<<<< HEAD
-      namedQueryCache_{namedCache} {}
-=======
-      namedResultCache_(namedResultCache) {}
->>>>>>> e1aeeb8f
+      namedResultCache_(namedResultCache) {}