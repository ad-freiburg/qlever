// Copyright 2018 - 2025, University of Freiburg
// Chair of Algorithms and Data Structures
// Authors: Florian Kramer [2018 - 2020]
//          Johannes Kalmbach <kalmbach@cs.uni-freiburg.de>

#include "MultiColumnJoin.h"

#include "engine/AddCombinedRowToTable.h"
#include "engine/CallFixedSize.h"
#include "engine/Engine.h"
#include "util/JoinAlgorithms/JoinAlgorithms.h"

using std::endl;
using std::string;

// _____________________________________________________________________________
MultiColumnJoin::MultiColumnJoin(QueryExecutionContext* qec,
                                 std::shared_ptr<QueryExecutionTree> t1,
                                 std::shared_ptr<QueryExecutionTree> t2)
    : Operation{qec} {
  // Make sure subtrees are ordered so that identical queries can be identified.
  if (t1->getCacheKey() > t2->getCacheKey()) {
    std::swap(t1, t2);
  }
  std::tie(_left, _right, _joinColumns) =
      QueryExecutionTree::getSortedSubtreesAndJoinColumns(std::move(t1),
                                                          std::move(t2));
}

// _____________________________________________________________________________
string MultiColumnJoin::getCacheKeyImpl() const {
  std::ostringstream os;
  os << "MULTI_COLUMN_JOIN\n" << _left->getCacheKey() << " ";
  os << "join-columns: [";
  for (size_t i = 0; i < _joinColumns.size(); i++) {
    os << _joinColumns[i][0] << (i < _joinColumns.size() - 1 ? " & " : "");
  };
  os << "]\n";
  os << "|X|\n" << _right->getCacheKey() << " ";
  os << "join-columns: [";
  for (size_t i = 0; i < _joinColumns.size(); i++) {
    os << _joinColumns[i][1] << (i < _joinColumns.size() - 1 ? " & " : "");
  };
  os << "]";
  return std::move(os).str();
}

// _____________________________________________________________________________
string MultiColumnJoin::getDescriptor() const {
  std::string joinVars = "";
  for (auto p : _left->getVariableColumns()) {
    for (auto jc : _joinColumns) {
      // If the left join column matches the index of a variable in the left
      // subresult.
      if (jc[0] == p.second.columnIndex_) {
        joinVars += p.first.name() + " ";
      }
    }
  }
  return "MultiColumnJoin on " + joinVars;
}

// _____________________________________________________________________________
ProtoResult MultiColumnJoin::computeResult(
    [[maybe_unused]] bool requestLaziness) {
  LOG(DEBUG) << "MultiColumnJoin result computation..." << endl;

  IdTable idTable{getExecutionContext()->getAllocator()};
  idTable.setNumColumns(getResultWidth());

  AD_CONTRACT_CHECK(idTable.numColumns() >= _joinColumns.size());

  const auto leftResult = _left->getResult();
  const auto rightResult = _right->getResult();

  checkCancellation();

  LOG(DEBUG) << "MultiColumnJoin subresult computation done." << std::endl;

  LOG(DEBUG) << "Computing a multi column join between results of size "
             << leftResult->idTable().size() << " and "
             << rightResult->idTable().size() << endl;

  computeMultiColumnJoin(leftResult->idTable(), rightResult->idTable(),
                         _joinColumns, &idTable);

  checkCancellation();

  LOG(DEBUG) << "MultiColumnJoin result computation done" << endl;
  // If only one of the two operands has a non-empty local vocabulary, share
  // with that one (otherwise, throws an exception).
  return {std::move(idTable), resultSortedOn(),
          Result::getMergedLocalVocab(*leftResult, *rightResult)};
}

// _____________________________________________________________________________
VariableToColumnMap MultiColumnJoin::computeVariableToColumnMap() const {
  return makeVarToColMapForJoinOperation(
      _left->getVariableColumns(), _right->getVariableColumns(), _joinColumns,
      BinOpType::Join, _left->getResultWidth());
}

// _____________________________________________________________________________
size_t MultiColumnJoin::getResultWidth() const {
  size_t res =
      _left->getResultWidth() + _right->getResultWidth() - _joinColumns.size();
  AD_CONTRACT_CHECK(res > 0);
  return res;
}

// _____________________________________________________________________________
vector<ColumnIndex> MultiColumnJoin::resultSortedOn() const {
  std::vector<ColumnIndex> sortedOn;
  // The result is sorted on all join columns from the left subtree.
  for (const auto& a : _joinColumns) {
    sortedOn.push_back(a[0]);
  }
  return sortedOn;
}

// _____________________________________________________________________________
float MultiColumnJoin::getMultiplicity(size_t col) {
  if (!_multiplicitiesComputed) {
    computeSizeEstimateAndMultiplicities();
  }
  return _multiplicities[col];
}

// _____________________________________________________________________________
uint64_t MultiColumnJoin::getSizeEstimateBeforeLimit() {
  if (!_multiplicitiesComputed) {
    computeSizeEstimateAndMultiplicities();
  }
  return _sizeEstimate;
}

// _____________________________________________________________________________
size_t MultiColumnJoin::getCostEstimate() {
  size_t costEstimate = getSizeEstimateBeforeLimit() +
                        _left->getSizeEstimate() + _right->getSizeEstimate();
  // This join is slower than a normal join, due to
  // its increased complexity
  costEstimate *= 2;
  // Make the join 7% more expensive per join column
  costEstimate *= (1 + (_joinColumns.size() - 1) * 0.07);
  return _left->getCostEstimate() + _right->getCostEstimate() + costEstimate;
}

// _____________________________________________________________________________
void MultiColumnJoin::computeSizeEstimateAndMultiplicities() {
  // The number of distinct entries in the result is at most the minimum of
  // the numbers of distinct entries in all join columns.
  // The multiplicity in the result is approximated by the product of the
  // maximum of the multiplicities of each side.

  // compute the minimum number of distinct elements in the join columns
  size_t numDistinctLeft = std::numeric_limits<size_t>::max();
  size_t numDistinctRight = std::numeric_limits<size_t>::max();
  for (size_t i = 0; i < _joinColumns.size(); i++) {
    size_t dl = std::max(1.0f, _left->getSizeEstimate() /
                                   _left->getMultiplicity(_joinColumns[i][0]));
    size_t dr = std::max(1.0f, _right->getSizeEstimate() /
                                   _right->getMultiplicity(_joinColumns[i][1]));
    numDistinctLeft = std::min(numDistinctLeft, dl);
    numDistinctRight = std::min(numDistinctRight, dr);
  }
  size_t numDistinctResult = std::min(numDistinctLeft, numDistinctRight);

  // compute an estimate for the results multiplicity
  float multLeft = std::numeric_limits<float>::max();
  float multRight = std::numeric_limits<float>::max();
  for (size_t i = 0; i < _joinColumns.size(); i++) {
    multLeft = std::min(multLeft, _left->getMultiplicity(_joinColumns[i][0]));
    multRight =
        std::min(multRight, _right->getMultiplicity(_joinColumns[i][1]));
  }
  float multResult = multLeft * multRight;

  _sizeEstimate = multResult * numDistinctResult;
  // Don't estimate 0 since then some parent operations
  // (in particular joins) using isKnownEmpty() will
  // will assume the size to be exactly zero
  _sizeEstimate += 1;

  // compute estimates for the multiplicities of the result columns
  _multiplicities.clear();

  for (size_t i = 0; i < _left->getResultWidth(); i++) {
    float mult = _left->getMultiplicity(i) * (multResult / multLeft);
    _multiplicities.push_back(mult);
  }

  for (size_t i = 0; i < _right->getResultWidth(); i++) {
    bool isJcl = false;
    for (size_t j = 0; j < _joinColumns.size(); j++) {
      if (_joinColumns[j][1] == i) {
        isJcl = true;
        break;
      }
    }
    if (isJcl) {
      continue;
    }
    float mult = _right->getMultiplicity(i) * (multResult / multRight);
    _multiplicities.push_back(mult);
  }
  _multiplicitiesComputed = true;
}

// _______________________________________________________________________
void MultiColumnJoin::computeMultiColumnJoin(
    const IdTable& left, const IdTable& right,
    const std::vector<std::array<ColumnIndex, 2>>& joinColumns,
    IdTable* result) {
  // check for trivial cases
  if (left.empty() || right.empty()) {
    return;
  }

  ad_utility::JoinColumnMapping joinColumnData{joinColumns, left.numColumns(),
                                               right.numColumns()};

  IdTableView<0> leftJoinColumns =
      left.asColumnSubsetView(joinColumnData.jcsLeft());
  IdTableView<0> rightJoinColumns =
      right.asColumnSubsetView(joinColumnData.jcsRight());

  auto leftPermuted = left.asColumnSubsetView(joinColumnData.permutationLeft());
  auto rightPermuted =
      right.asColumnSubsetView(joinColumnData.permutationRight());

  auto rowAdder = ad_utility::AddCombinedRowToIdTable(
      joinColumns.size(), leftPermuted, rightPermuted, std::move(*result),
      cancellationHandle_);
  auto addRow = [&rowAdder, beginLeft = leftJoinColumns.begin(),
                 beginRight = rightJoinColumns.begin()](const auto& itLeft,
                                                        const auto& itRight) {
    rowAdder.addRow(itLeft - beginLeft, itRight - beginRight);
  };

<<<<<<< HEAD
  // `isCheap` is true iff there are no UNDEF values in the join columns. In
  // this case we can use a much cheaper algorithm.
  // TODO<joka921> There are many other cases where a cheaper implementation can
  // be chosen, but we leave those for another PR, this is the most common case.
  namespace stdr = ql::ranges;
  bool isCheap = stdr::none_of(joinColumns, [&](const auto& jcs) {
=======
  // Compute `isCheap`, which is true iff there are no UNDEF values in the join
  // columns (in which case we can use a simpler and cheaper join algorithm).
  //
  // TODO<joka921> This is the most common case. There are many other cases
  // where the generic `zipperJoinWithUndef` can be optimized. We will those
  // for a later PR.
  bool isCheap = ql::ranges::none_of(joinColumns, [&](const auto& jcs) {
>>>>>>> c2abadda
    auto [leftCol, rightCol] = jcs;
    return (ql::ranges::any_of(right.getColumn(rightCol), &Id::isUndefined)) ||
           (ql::ranges::any_of(left.getColumn(leftCol), &Id::isUndefined));
  });

  auto checkCancellationLambda = [this] { checkCancellation(); };

  const size_t numOutOfOrder = [&]() {
    if (isCheap) {
      return ad_utility::zipperJoinWithUndef(
          leftJoinColumns, rightJoinColumns,
          ql::ranges::lexicographical_compare, addRow, ad_utility::noop,
          ad_utility::noop, ad_utility::noop, checkCancellationLambda);
    } else {
      return ad_utility::zipperJoinWithUndef(
          leftJoinColumns, rightJoinColumns,
          ql::ranges::lexicographical_compare, addRow,
          ad_utility::findSmallerUndefRanges,
          ad_utility::findSmallerUndefRanges, ad_utility::noop,
          checkCancellationLambda);
    }
  }();
  *result = std::move(rowAdder).resultTable();
  // If there were UNDEF values in the input, the result might be out of
  // order. Sort it, because this operation promises a sorted result in its
  // `resultSortedOn()` member function.
  // TODO<joka921> We only have to do this if the sorting is required (merge the
  // other PR first).
  if (numOutOfOrder > 0) {
    std::vector<ColumnIndex> cols;
    for (size_t i = 0; i < joinColumns.size(); ++i) {
      cols.push_back(i);
    }
    checkCancellation();
    Engine::sort(*result, cols);
  }

  // The result that `zipperJoinWithUndef` produces has a different order of
  // columns than expected, permute them. See the documentation of
  // `JoinColumnMapping` for details.
  result->setColumnSubset(joinColumnData.permutationResult());
  checkCancellation();
}<|MERGE_RESOLUTION|>--- conflicted
+++ resolved
@@ -238,14 +238,6 @@
     rowAdder.addRow(itLeft - beginLeft, itRight - beginRight);
   };
 
-<<<<<<< HEAD
-  // `isCheap` is true iff there are no UNDEF values in the join columns. In
-  // this case we can use a much cheaper algorithm.
-  // TODO<joka921> There are many other cases where a cheaper implementation can
-  // be chosen, but we leave those for another PR, this is the most common case.
-  namespace stdr = ql::ranges;
-  bool isCheap = stdr::none_of(joinColumns, [&](const auto& jcs) {
-=======
   // Compute `isCheap`, which is true iff there are no UNDEF values in the join
   // columns (in which case we can use a simpler and cheaper join algorithm).
   //
@@ -253,7 +245,6 @@
   // where the generic `zipperJoinWithUndef` can be optimized. We will those
   // for a later PR.
   bool isCheap = ql::ranges::none_of(joinColumns, [&](const auto& jcs) {
->>>>>>> c2abadda
     auto [leftCol, rightCol] = jcs;
     return (ql::ranges::any_of(right.getColumn(rightCol), &Id::isUndefined)) ||
            (ql::ranges::any_of(left.getColumn(leftCol), &Id::isUndefined));
