//   Copyright 2024, University of Freiburg,
//   Chair of Algorithms and Data Structures.
//   Author: Robin Textor-Falconi <textorr@informatik.uni-freiburg.de>

#include "LazyGroupBy.h"

using groupBy::detail::VectorOfAggregationData;

// _____________________________________________________________________________
LazyGroupBy::LazyGroupBy(
    LocalVocab& localVocab,
    std::vector<GroupBy::HashMapAliasInformation> aggregateAliases,
    const ad_utility::AllocatorWithLimit<Id>& allocator, size_t numGroupColumns)
    : localVocab_{localVocab},
      aggregateAliases_{std::move(aggregateAliases)},
      allocator_{allocator},
      aggregationData_{allocator, aggregateAliases_, numGroupColumns} {
  for (const auto& aggregateInfo : allAggregateInfoView()) {
    visitAggregate(
        [&aggregateInfo]<VectorOfAggregationData T>(T& arg) {
          if constexpr (std::same_as<typename T::value_type,
                                     GroupConcatAggregationData>) {
            arg.emplace_back(aggregateInfo.aggregateType_.separator_.value());
          } else {
            arg.emplace_back();
          }
        },
        aggregateInfo);
  }
}

// _____________________________________________________________________________
void LazyGroupBy::resetAggregationData() {
  for (const auto& aggregateInfo : allAggregateInfoView()) {
    visitAggregate([]<VectorOfAggregationData T>(T& arg) { arg.at(0).reset(); },
                   aggregateInfo);
  }
}

// _____________________________________________________________________________
void LazyGroupBy::commitRow(
    IdTable& resultTable,
    sparqlExpression::EvaluationContext& evaluationContext,
    const GroupBy::GroupBlock& currentGroupBlock) {
  resultTable.emplace_back();
  size_t colIdx = 0;
  for (const auto& [_, value] : currentGroupBlock) {
    resultTable.back()[colIdx] = value;
    ++colIdx;
  }

  evaluationContext._beginIndex = resultTable.size() - 1;
  evaluationContext._endIndex = resultTable.size();

  for (auto& alias : aggregateAliases_) {
    GroupBy::evaluateAlias(alias, &resultTable, evaluationContext,
                           aggregationData_, &localVocab_, allocator_);
  }
  resetAggregationData();
}

// _____________________________________________________________________________
void LazyGroupBy::processBlock(
    sparqlExpression::EvaluationContext& evaluationContext, size_t beginIndex,
    size_t endIndex) {
  size_t blockSize = endIndex - beginIndex;
  evaluationContext._beginIndex = beginIndex;
  evaluationContext._endIndex = endIndex;

  for (const auto& aggregateInfo : allAggregateInfoView()) {
    sparqlExpression::ExpressionResult expressionResult =
        GroupBy::evaluateChildExpressionOfAggregateFunction(aggregateInfo,
                                                            evaluationContext);

    visitAggregate(
<<<<<<< HEAD
        [blockSize, &evaluationContext]<typename T>(
            VectorOfAggregationData auto& aggregateData, T&& singleResult) {
          CPP_assert(sparqlExpression::SingleExpressionResult<T>);
=======
        CPP_lambda(blockSize, &evaluationContext)(auto& aggregateData,
                                                  auto&& singleResult)(
            requires VectorOfAggregationData<
                std::decay_t<std::decay_t<decltype(aggregateData)>>> &&
            sparqlExpression::SingleExpressionResult<
                std::decay_t<decltype(singleResult)>>) {
>>>>>>> 3c6751b9
          auto generator = sparqlExpression::detail::makeGenerator(
              AD_FWD(singleResult), blockSize, &evaluationContext);

          for (const auto& val : generator) {
            aggregateData.at(0).addValue(val, &evaluationContext);
          }
        },
        aggregateInfo, std::move(expressionResult));
  }
}

// _____________________________________________________________________________
void LazyGroupBy::visitAggregate(
    const auto& visitor,
    const GroupBy::HashMapAggregateInformation& aggregateInfo,
    auto&&... additionalVariants) {
  std::visit(visitor,
             aggregationData_.getAggregationDataVariant(
                 aggregateInfo.aggregateDataIndex_),
             AD_FWD(additionalVariants)...);
}<|MERGE_RESOLUTION|>--- conflicted
+++ resolved
@@ -73,18 +73,12 @@
                                                             evaluationContext);
 
     visitAggregate(
-<<<<<<< HEAD
-        [blockSize, &evaluationContext]<typename T>(
-            VectorOfAggregationData auto& aggregateData, T&& singleResult) {
-          CPP_assert(sparqlExpression::SingleExpressionResult<T>);
-=======
         CPP_lambda(blockSize, &evaluationContext)(auto& aggregateData,
                                                   auto&& singleResult)(
             requires VectorOfAggregationData<
                 std::decay_t<std::decay_t<decltype(aggregateData)>>> &&
             sparqlExpression::SingleExpressionResult<
                 std::decay_t<decltype(singleResult)>>) {
->>>>>>> 3c6751b9
           auto generator = sparqlExpression::detail::makeGenerator(
               AD_FWD(singleResult), blockSize, &evaluationContext);
 
