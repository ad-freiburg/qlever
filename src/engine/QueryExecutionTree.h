// Copyright 2015, University of Freiburg,
// Chair of Algorithms and Data Structures.
// Author: Björn Buchhold (buchhold@informatik.uni-freiburg.de)
#pragma once

#include <memory>
#include <optional>
#include <string>
#include <unordered_map>
#include <unordered_set>

#include "../parser/ParsedQuery.h"
#include "../parser/data/Context.h"
#include "../parser/data/Types.h"
#include "../parser/data/VarOrTerm.h"
#include "../util/Conversions.h"
#include "../util/Generator.h"
#include "../util/HashSet.h"
#include "../util/streamable_generator.h"
#include "./Operation.h"
#include "./QueryExecutionContext.h"

using std::shared_ptr;
using std::string;

// A query execution tree.
// Processed bottom up, this gives an ordering to the operations
// needed to solve a query.
class QueryExecutionTree {
 public:
  explicit QueryExecutionTree(QueryExecutionContext* const qec);

  enum OperationType {
    UNDEFINED = 0,
    SCAN = 1,
    JOIN = 2,
    SORT = 3,
    ORDER_BY = 4,
    FILTER = 5,
    DISTINCT = 6,
    TEXT_FOR_CONTEXTS = 7,
    TEXT_WITHOUT_FILTER = 8,
    TEXT_WITH_FILTER = 9,
    TWO_COL_JOIN = 10,
    OPTIONAL_JOIN = 11,
    COUNT_AVAILABLE_PREDICATES = 12,
    GROUP_BY = 13,
    HAS_RELATION_SCAN = 14,
    UNION = 15,
    MULTICOLUMN_JOIN = 16,
    TRANSITIVE_PATH = 17,
    VALUES = 18,
    BIND = 19,
    MINUS = 20
  };

  enum class ExportSubFormat { CSV, TSV, BINARY };

  void setOperation(OperationType type, std::shared_ptr<Operation> op);

  string asString(size_t indent = 0);

  const QueryExecutionContext* getQec() const { return _qec; }

  const ad_utility::HashMap<string, size_t>& getVariableColumns() const {
    return _variableColumnMap;
  }

  std::shared_ptr<Operation> getRootOperation() const { return _rootOperation; }

  const OperationType& getType() const { return _type; }

  bool isEmpty() const {
    return _type == OperationType::UNDEFINED || !_rootOperation;
  }

  void setVariableColumn(const string& var, size_t i);

  size_t getVariableColumn(const string& var) const;

  void setVariableColumns(const ad_utility::HashMap<string, size_t>& map);

  void setContextVars(const std::unordered_set<string>& set) {
    _contextVars = set;
  }

  const std::unordered_set<string>& getContextVars() const {
    return _contextVars;
  }

  size_t getResultWidth() const { return _rootOperation->getResultWidth(); }

  shared_ptr<const ResultTable> getResult() const {
    return _rootOperation->getResult(isRoot());
  }

  // A variable, its column index in the Id space result, and the `ResultType`
  // of this column.
  struct VariableAndColumnIndex {
    std::string _variable;
    size_t _columnIndex;
    ResultTable::ResultType _resultType;
  };

  using SelectedVarsOrAsterisk = ParsedQuery::SelectedVarsOrAsterisk;

  using ColumnIndicesAndTypes = vector<std::optional<VariableAndColumnIndex>>;

  // Returns a vector where the i-th element contains the column index and
  // `ResultType` of the i-th `selectVariable` in the `resultTable`
  ColumnIndicesAndTypes selectedVariablesToColumnIndices(
      const SelectedVarsOrAsterisk& selectedVarsOrAsterisk,
      const ResultTable& resultTable) const;

  template <ExportSubFormat format>
  ad_utility::stream_generator::stream_generator generateResults(
<<<<<<< HEAD
      const vector<string>& selectVars, size_t limit, size_t offset) const;
=======
      const SelectedVarsOrAsterisk& selectedVarsOrAsterisk,
      size_t limit = MAX_NOF_ROWS_IN_RESULT, size_t offset = 0) const;
>>>>>>> d9d162be

  // Generate an RDF graph in turtle format for a CONSTRUCT query.
  ad_utility::stream_generator::stream_generator writeRdfGraphTurtle(
      const ad_utility::sparql_types::Triples& constructTriples, size_t limit,
      size_t offset, std::shared_ptr<const ResultTable> res) const;

  // Generate an RDF graph in csv/tsv format for a CONSTRUCT query.
  template <ExportSubFormat format>
  ad_utility::stream_generator::stream_generator writeRdfGraphSeparatedValues(
      const ad_utility::sparql_types::Triples& constructTriples, size_t limit,
      size_t offset, std::shared_ptr<const ResultTable> res) const;

  // Generate an RDF graph in json format for a CONSTRUCT query.
  nlohmann::json writeRdfGraphJson(
      const ad_utility::sparql_types::Triples& constructTriples, size_t limit,
      size_t offset, std::shared_ptr<const ResultTable> res) const;

  nlohmann::json writeResultAsQLeverJson(
      const SelectedVarsOrAsterisk& selectedVarsOrAsterisk, size_t limit,
      size_t offset, shared_ptr<const ResultTable> resultTable = nullptr) const;

  nlohmann::json writeResultAsSparqlJson(
      const SelectedVarsOrAsterisk& selectedVarsOrAsterisk, size_t limit,
      size_t offset,
      shared_ptr<const ResultTable> preComputedResult = nullptr) const;

  const std::vector<size_t>& resultSortedOn() const {
    return _rootOperation->getResultSortedOn();
  }

  bool isContextvar(const string& var) const {
    return _contextVars.count(var) > 0;
  }

  void addContextVar(const string& var) { _contextVars.insert(var); }

  void setTextLimit(size_t limit) {
    _rootOperation->setTextLimit(limit);
    // Invalidate caches asString representation.
    _asString = "";  // triggers recomputation.
    _sizeEstimate = std::numeric_limits<size_t>::max();
  }

  size_t getCostEstimate();

  size_t getSizeEstimate();

  float getMultiplicity(size_t col) const {
    return _rootOperation->getMultiplicity(col);
  }

  size_t getDistinctEstimate(size_t col) const {
    return static_cast<size_t>(_rootOperation->getSizeEstimate() /
                               _rootOperation->getMultiplicity(col));
  }

  bool varCovered(string var) const;

  bool knownEmptyResult();

  // Try to find the result for this tree in the LRU cache
  // of our qec. If found, we store a shared ptr to pin it
  // and set the size estimate correctly and the cost estimate
  // to zero. Currently multiplicities are not affected
  void readFromCache();

  // recursively get all warnings from descendant operations
  vector<string> collectWarnings() const {
    return _rootOperation->collectWarnings();
  }

  void recursivelySetTimeoutTimer(
      ad_utility::SharedConcurrentTimeoutTimer timer) {
    _rootOperation->recursivelySetTimeoutTimer(std::move(timer));
  }

  template <typename F>
  void forAllDescendants(F f) {
    static_assert(
        std::is_same_v<void, std::invoke_result_t<F, QueryExecutionTree*>>);
    for (auto ptr : _rootOperation->getChildren()) {
      if (ptr) {
        f(ptr);
        ptr->forAllDescendants(f);
      }
    }
  }

  template <typename F>
  void forAllDescendants(F f) const {
    static_assert(
        std::is_same_v<void,
                       std::invoke_result_t<F, const QueryExecutionTree*>>);
    for (auto ptr : _rootOperation->getChildren()) {
      if (ptr) {
        f(ptr);
        ptr->forAllDescendants(f);
      }
    }
  }

  bool& isRoot() noexcept { return _isRoot; }
  [[nodiscard]] const bool& isRoot() const noexcept { return _isRoot; }

 private:
  QueryExecutionContext* _qec;  // No ownership
  ad_utility::HashMap<string, size_t> _variableColumnMap;
  std::shared_ptr<Operation>
      _rootOperation;  // Owned child. Will be deleted at deconstruction.
  OperationType _type;
  std::unordered_set<string> _contextVars;
  string _asString;
  size_t _indent = 0;  // the indent with which the _asString repr was formatted
  size_t _sizeEstimate;
  bool _isRoot = false;  // used to distinguish the root from child
                         // operations/subtrees when pinning only the result.

  std::shared_ptr<const ResultTable> _cachedResult = nullptr;

  // Helper class to avoid bug in g++ that leads to memory corruption when
  // used inside of coroutines when using srd::array<std::string, 3> instead
  // see https://gcc.gnu.org/bugzilla/show_bug.cgi?id=103909 for more
  // information
  struct StringTriple {
    std::string _subject;
    std::string _predicate;
    std::string _object;
    StringTriple(std::string subject, std::string predicate, std::string object)
        : _subject{std::move(subject)},
          _predicate{std::move(predicate)},
          _object{std::move(object)} {}
  };

  /**
   * @brief Convert an IdTable (typically from a query result) to a json array
   * @param data the IdTable from which we read
   * @param from the first <from> entries of the idTable are skipped
   * @param limit at most <limit> entries are written, starting at <from>
   * @param columns each pair of <columnInIdTable, correspondingType> tells
   * us which columns are to be serialized in which order
   * @return a 2D-Json array corresponding to the IdTable given the arguments
   */
  nlohmann::json writeQLeverJsonTable(
      size_t from, size_t limit, const ColumnIndicesAndTypes& columns,
      std::shared_ptr<const ResultTable> resultTable = nullptr) const;

  [[nodiscard]] std::optional<std::pair<std::string, const char*>>
  toStringAndXsdType(Id id, ResultTable::ResultType type,
                     const ResultTable& resultTable) const;

  // Generate an RDF graph for a CONSTRUCT query.
  cppcoro::generator<StringTriple> generateRdfGraph(
      const ad_utility::sparql_types::Triples& constructTriples, size_t limit,
      size_t offset, std::shared_ptr<const ResultTable> res) const;
};<|MERGE_RESOLUTION|>--- conflicted
+++ resolved
@@ -114,12 +114,8 @@
 
   template <ExportSubFormat format>
   ad_utility::stream_generator::stream_generator generateResults(
-<<<<<<< HEAD
-      const vector<string>& selectVars, size_t limit, size_t offset) const;
-=======
-      const SelectedVarsOrAsterisk& selectedVarsOrAsterisk,
-      size_t limit = MAX_NOF_ROWS_IN_RESULT, size_t offset = 0) const;
->>>>>>> d9d162be
+      const SelectedVarsOrAsterisk& selectedVarsOrAsterisk, size_t limit,
+      size_t offset) const;
 
   // Generate an RDF graph in turtle format for a CONSTRUCT query.
   ad_utility::stream_generator::stream_generator writeRdfGraphTurtle(
