// Copyright 2015 - 2025 The QLever Authors, in particular:
//
// 2015 - 2017 Björn Buchhold, UFR
// 2020 - 2025 Johannes Kalmbach <kalmbach@cs.uni-freiburg.de>, UFR
// 2022 - 2025 Hannah Bast <bast@cs.uni-freiburg.de>, UFR
//
// UFR = University of Freiburg, Chair of Algorithms and Data Structures

#include "engine/Server.h"

#include <absl/functional/bind_front.h>
#include <absl/strings/str_cat.h>
#include <absl/strings/str_join.h>

#include <sstream>
#include <string>
#include <vector>

#include "CompilationInfo.h"
#include "GraphStoreProtocol.h"
#include "engine/ExecuteUpdate.h"
#include "engine/ExportQueryExecutionTrees.h"
#include "engine/HttpError.h"
#include "engine/QueryPlanner.h"
#include "engine/SPARQLProtocol.h"
#include "global/RuntimeParameters.h"
#include "index/IndexImpl.h"
#include "parser/SparqlParser.h"
#include "util/AsioHelpers.h"
#include "util/MemorySize/MemorySize.h"
#include "util/ParseableDuration.h"
#include "util/TimeTracer.h"
#include "util/TypeIdentity.h"
#include "util/TypeTraits.h"
#include "util/http/HttpServer.h"
#include "util/http/HttpUtils.h"
#include "util/http/websocket/MessageSender.h"

using namespace std::string_literals;
using namespace ad_utility::url_parser::sparqlOperation;

template <typename T>
using Awaitable = Server::Awaitable<T>;
using ad_utility::MediaType;

// __________________________________________________________________________
Server::Server(unsigned short port, size_t numThreads,
               ad_utility::MemorySize maxMem, std::string accessToken,
               bool usePatternTrick)
    : numThreads_(numThreads),
      port_(port),
      accessToken_(std::move(accessToken)),
      allocator_{ad_utility::makeAllocationMemoryLeftThreadsafeObject(maxMem),
                 [this](ad_utility::MemorySize numMemoryToAllocate) {
                   cache_.makeRoomAsMuchAsPossible(MAKE_ROOM_SLACK_FACTOR *
                                                   numMemoryToAllocate);
                 }},
      index_{allocator_},
      enablePatternTrick_(usePatternTrick),
      // The number of server threads currently also is the number of queries
      // that can be processed simultaneously.
      queryThreadPool_{numThreads} {
  // This also directly triggers the update functions and propagates the
  // values of the parameters to the cache.
  RuntimeParameters().setOnUpdateAction<"cache-max-num-entries">(
      [this](size_t newValue) { cache_.setMaxNumEntries(newValue); });
  RuntimeParameters().setOnUpdateAction<"cache-max-size">(
      [this](ad_utility::MemorySize newValue) { cache_.setMaxSize(newValue); });
  RuntimeParameters().setOnUpdateAction<"cache-max-size-single-entry">(
      [this](ad_utility::MemorySize newValue) {
        cache_.setMaxSizeSingleEntry(newValue);
      });
}

// __________________________________________________________________________
void Server::initialize(const std::string& indexBaseName, bool useText,
                        bool usePatterns, bool loadAllPermutations,
                        bool persistUpdates) {
  LOG(INFO) << "Initializing server ..." << std::endl;

  index_.usePatterns() = usePatterns;
  index_.loadAllPermutations() = loadAllPermutations;

  // Init the index.
  index_.createFromOnDiskIndex(indexBaseName, persistUpdates);
  if (useText) {
    index_.addTextFromOnDiskIndex();
  }

  sortPerformanceEstimator_.computeEstimatesExpensively(
      allocator_, index_.numTriples().normalAndInternal_() *
                      PERCENTAGE_OF_TRIPLES_FOR_SORT_ESTIMATE / 100);

  LOG(INFO) << "Access token for restricted API calls is \"" << accessToken_
            << "\"" << std::endl;
}

// _____________________________________________________________________________
void Server::run(const std::string& indexBaseName, bool useText,
                 bool usePatterns, bool loadAllPermutations,
                 bool persistUpdates) {
  using namespace ad_utility::httpUtils;

  // Function that handles a request asynchronously, will be passed as argument
  // to `HttpServer` below.
  auto httpSessionHandler =
      [this](auto request, auto&& send) -> boost::asio::awaitable<void> {
    // Version of send with maximally permissive CORS header (which allows the
    // client that receives the response to do with it what it wants).
    // NOTE: For POST and GET requests, the "allow origin" header is sufficient,
    // while the "allow headers" header is needed only for OPTIONS request. The
    // "allow methods" header is purely informational. To avoid two similar
    // lambdas here, we send the same headers for GET, POST, and OPTIONS.
    auto sendWithAccessControlHeaders =
        [&send](auto response) -> boost::asio::awaitable<void> {
      response.set(http::field::access_control_allow_origin, "*");
      response.set(http::field::access_control_allow_headers, "*");
      response.set(http::field::access_control_allow_methods,
                   "GET, POST, OPTIONS");
      co_return co_await send(std::move(response));
    };
    // Reply to OPTIONS requests immediately by allowing everything.
    // NOTE: Handling OPTIONS requests is necessary because some POST queries
    // (in particular, from the QLever UI) are preceded by an OPTIONS request (a
    // so-called "preflight" request, which asks permission for the POST query).
    if (request.method() == http::verb::options) {
      LOG(INFO) << std::endl;
      LOG(INFO) << "Request received via " << request.method()
                << ", allowing everything" << std::endl;
      co_return co_await sendWithAccessControlHeaders(
          createOkResponse("", request, MediaType::textPlain));
    }
    // Process the request using the `process` method and if it throws an
    // exception, log the error message and send a HTTP/1.1 400 Bad Request
    // response with that message. Note that the C++ standard forbids co_await
    // in the catch block, hence the workaround with the `exceptionErrorMsg`.
    std::optional<std::string> exceptionErrorMsg;
    std::optional<boost::beast::http::status> httpResponseStatus;
    try {
      co_await process(request, sendWithAccessControlHeaders);
    } catch (const HttpError& e) {
      httpResponseStatus = e.status();
      exceptionErrorMsg = e.what();
    } catch (const std::exception& e) {
      exceptionErrorMsg = e.what();
    }
    if (exceptionErrorMsg.has_value()) {
      LOG(ERROR) << exceptionErrorMsg.value() << std::endl;
      auto status =
          httpResponseStatus.value_or(boost::beast::http::status::bad_request);
      auto response = createHttpResponseFromString(
          exceptionErrorMsg.value(), status, request, MediaType::textPlain);
      co_return co_await sendWithAccessControlHeaders(std::move(response));
    }
  };

  auto webSocketSessionSupplier = [this](net::io_context& ioContext) {
    // This must only be called once
    AD_CONTRACT_CHECK(queryHub_.expired());
    auto queryHub =
        std::make_shared<ad_utility::websocket::QueryHub>(ioContext);
    // Make sure the `queryHub` does not outlive the ioContext it has a
    // reference to, by only storing a `weak_ptr` in the `queryHub_`. Note: This
    // `weak_ptr` may only be converted back to a `shared_ptr` inside a task
    // running on the `io_context`.
    queryHub_ = queryHub;
    return [this, queryHub = std::move(queryHub)](
               const http::request<http::string_body>& request,
               tcp::socket socket) {
      return ad_utility::websocket::WebSocketSession::handleSession(
          *queryHub, queryRegistry_, request, std::move(socket));
    };
  };

  // First set up the HTTP server, so that it binds to the socket, and
  // the "socket already in use" error appears quickly.
  auto httpServer = HttpServer{port_, "0.0.0.0", static_cast<int>(numThreads_),
                               std::move(httpSessionHandler),
                               std::move(webSocketSessionSupplier)};

  // Initialize the index
  initialize(indexBaseName, useText, usePatterns, loadAllPermutations,
             persistUpdates);

  LOG(INFO) << "The server is ready, listening for requests on port "
            << std::to_string(httpServer.getPort()) << " ..." << std::endl;

  // Start listening for connections on the server.
  httpServer.run();
}

// _____________________________________________________________________________
CPP_template_def(typename RequestT, typename ResponseT)(
    requires ad_utility::httpUtils::HttpRequest<RequestT>)
    net::awaitable<std::optional<Server::TimeLimit>> Server::
        verifyUserSubmittedQueryTimeout(
            std::optional<std::string_view> userTimeout, bool accessTokenOk,
            const RequestT& request, ResponseT& send) const {
  auto defaultTimeout = RuntimeParameters().get<"default-query-timeout">();
  // TODO<GCC12> Use the monadic operations for std::optional
  if (userTimeout.has_value()) {
    auto timeoutCandidate =
        ad_utility::ParseableDuration<TimeLimit>::fromString(
            userTimeout.value());
    if (timeoutCandidate > defaultTimeout && !accessTokenOk) {
      co_await send(ad_utility::httpUtils::createForbiddenResponse(
          absl::StrCat("User submitted timeout was higher than what is "
                       "currently allowed by "
                       "this instance (",
                       defaultTimeout.toString(),
                       "). Please use a valid-access token to override this "
                       "server configuration."),
          request));
      co_return std::nullopt;
    }
    co_return timeoutCandidate;
  }
  co_return std::chrono::duration_cast<TimeLimit>(
      decltype(defaultTimeout)::DurationType{defaultTimeout});
}

// _____________________________________________
/// Special type of std::runtime_error used to indicate that there has been
/// a collision of query ids. This will happen when a HTTP client chooses an
/// explicit id that is currently already in use. In this case the server
/// will respond with HTTP status 409 Conflict and the client is encouraged
/// to re-submit their request with a different query id.
class QueryAlreadyInUseError : public std::runtime_error {
 public:
  explicit QueryAlreadyInUseError(std::string_view proposedQueryId)
      : std::runtime_error{"Query id '"s + proposedQueryId +
                           "' is already in use!"} {}
};

// _____________________________________________________________________________
auto Server::cancelAfterDeadline(
    std::weak_ptr<ad_utility::CancellationHandle<>> cancellationHandle,
    TimeLimit timeLimit)
    -> QL_CONCEPT_OR_NOTHING(
        ad_utility::InvocableWithExactReturnType<void>) auto {
  net::steady_timer timer{timerExecutor_, timeLimit};

  timer.async_wait([cancellationHandle = std::move(cancellationHandle)](
                       const boost::system::error_code&) {
    if (auto pointer = cancellationHandle.lock()) {
      pointer->cancel(ad_utility::CancellationState::TIMEOUT);
    }
  });
  return [timer = std::move(timer)]() mutable { timer.cancel(); };
}

// _____________________________________________________________________________
auto Server::setupCancellationHandle(
    const ad_utility::websocket::QueryId& queryId, TimeLimit timeLimit)
    -> QL_CONCEPT_OR_NOTHING(ad_utility::isInstantiation<
                             CancellationHandleAndTimeoutTimerCancel>) auto {
  auto cancellationHandle = queryRegistry_.getCancellationHandle(queryId);
  AD_CORRECTNESS_CHECK(cancellationHandle);
  cancellationHandle->startWatchDog();
  absl::Cleanup cancelCancellationHandle{
      cancelAfterDeadline(cancellationHandle, timeLimit)};
  return CancellationHandleAndTimeoutTimerCancel{
      std::move(cancellationHandle), std::move(cancelCancellationHandle)};
}

// ____________________________________________________________________________
auto Server::prepareOperation(
    std::string_view operationName, std::string_view operationSPARQL,
    ad_utility::websocket::MessageSender& messageSender,
    const ad_utility::url_parser::ParamValueMap& params, TimeLimit timeLimit) {
  auto [cancellationHandle, cancelTimeoutOnDestruction] =
      setupCancellationHandle(messageSender.getQueryId(), timeLimit);

  // Do the query planning. This creates a `QueryExecutionTree`, which will
  // then be used to process the query.
  auto [pinSubtrees, pinResult] = determineResultPinning(params);
  LOG(INFO) << "Processing the following " << operationName << ":"
            << (pinResult ? " [pin result]" : "")
            << (pinSubtrees ? " [pin subresults]" : "") << "\n"
            << ad_utility::truncateOperationString(operationSPARQL)
            << std::endl;
  QueryExecutionContext qec(index_, &cache_, allocator_,
                            sortPerformanceEstimator_, std::ref(messageSender),
                            pinSubtrees, pinResult);

  return std::tuple{std::move(qec), std::move(cancellationHandle),
                    std::move(cancelTimeoutOnDestruction)};
}

// _____________________________________________________________________________
CPP_template_def(typename RequestT, typename ResponseT)(
    requires ad_utility::httpUtils::HttpRequest<RequestT>)
    Awaitable<void> Server::process(const RequestT& request, ResponseT&& send) {
  using namespace ad_utility::httpUtils;

  // Log some basic information about the request. Start with an empty line so
  // that in a low-traffic scenario (or when the query processing is very fast),
  // we have one visual block per request in the log.
  std::string_view contentType = request.base()[http::field::content_type];
  LOG(INFO) << std::endl;
  LOG(INFO) << "Request received via " << request.method()
            << (contentType.empty()
                    ? absl::StrCat(", no content type specified")
                    : absl::StrCat(", content type \"", contentType, "\""))
            << std::endl;

  // Start timing.
  ad_utility::Timer requestTimer{ad_utility::Timer::Started};

  // Parse the path and the URL parameters from the given request. Works for GET
  // requests as well as the two kinds of POST requests allowed by the SPARQL
  // standard, see method `getUrlPathAndParameters`.
  auto parsedHttpRequest = SPARQLProtocol::parseHttpRequest(request);
  const auto& parameters = parsedHttpRequest.parameters_;

  // We always want to call `Server::checkParameter` with the same first
  // parameter.
  auto checkParameter = absl::bind_front(
      &ad_utility::url_parser::checkParameter, std::cref(parameters));

  // Check the access token. If an access token is provided and the check fails,
  // throw an exception and do not process any part of the query (even if the
  // processing had been allowed without access token).
  bool accessTokenOk = checkAccessToken(parsedHttpRequest.accessToken_);
  auto requireValidAccessToken = [&accessTokenOk](
                                     const std::string& actionName) {
    if (!accessTokenOk) {
      throw std::runtime_error(absl::StrCat(
          actionName,
          " requires a valid access token but no access token was provided"));
    }
  };

  // Process all URL parameters known to QLever. If there is more than one,
  // QLever processes all of them, but only returns the result from the last
  // one. In particular, if there is a "query" parameter, it will be processed
  // last and its result returned.
  //
  // Some parameters require that "access-token" is set correctly. If not, that
  // parameter is ignored.
  std::optional<http::response<http::string_body>> response;

  // Execute commands (URL parameter with key "cmd").
  auto logCommand = [](const std::optional<std::string_view>& cmd,
                       std::string_view actionMsg) {
    LOG(INFO) << "Processing command \"" << cmd.value() << "\""
              << ": " << actionMsg << std::endl;
  };
  if (auto cmd = checkParameter("cmd", "stats")) {
    logCommand(cmd, "get index statistics");
    response = createJsonResponse(composeStatsJson(), request);
  } else if (auto cmd = checkParameter("cmd", "cache-stats")) {
    logCommand(cmd, "get cache statistics");
    response = createJsonResponse(composeCacheStatsJson(), request);
  } else if (auto cmd = checkParameter("cmd", "clear-cache")) {
    logCommand(cmd, "clear the cache (unpinned elements only)");
    cache_.clearUnpinnedOnly();
    response = createJsonResponse(composeCacheStatsJson(), request);
  } else if (auto cmd = checkParameter("cmd", "clear-cache-complete")) {
    requireValidAccessToken("clear-cache-complete");
    logCommand(cmd, "clear cache completely (including unpinned elements)");
    cache_.clearAll();
    response = createJsonResponse(composeCacheStatsJson(), request);
  } else if (auto cmd = checkParameter("cmd", "clear-delta-triples")) {
    requireValidAccessToken("clear-delta-triples");
    logCommand(cmd, "clear delta triples");
    // The function requires a SharedCancellationHandle, but the operation is
    // not cancellable.
    auto handle = std::make_shared<ad_utility::CancellationHandle<>>();
    // We don't directly `co_await` because of lifetime issues (bugs) in the
    // Conan setup.
    auto coroutine = computeInNewThread(
        updateThreadPool_,
        [this] {
          // Use `this` explicitly to silence false-positive errors on the
          // captured `this` being unused.
          auto [counts, _] =
              this->index_.deltaTriplesManager().modify<DeltaTriplesCount>(
                  [](auto& deltaTriples) {
                    deltaTriples.clear();
                    return deltaTriples.getCounts();
                  });
          return counts;
        },
        handle);
    auto countAfterClear = co_await std::move(coroutine);
    response = createJsonResponse(nlohmann::json{countAfterClear}, request);
  } else if (auto cmd = checkParameter("cmd", "get-settings")) {
    logCommand(cmd, "get server settings");
    response = createJsonResponse(json{RuntimeParameters().toMap()}, request);
  } else if (auto cmd = checkParameter("cmd", "get-index-id")) {
    logCommand(cmd, "get index ID");
    response =
        createOkResponse(index_.getIndexId(), request, MediaType::textPlain);
  } else if (auto cmd = checkParameter("cmd", "dump-active-queries")) {
    requireValidAccessToken("dump-active-queries");
    logCommand(cmd, "dump active queries");
    nlohmann::json json;
    for (auto& [key, value] : queryRegistry_.getActiveQueries()) {
      json[nlohmann::json(key)] = std::move(value);
    }
    response = createJsonResponse(json, request);
  }

  // Ping with or without message.
  if (parsedHttpRequest.path_ == "/ping") {
    if (auto msg = checkParameter("msg", std::nullopt)) {
      LOG(INFO) << "Alive check with message \"" << msg.value() << "\""
                << std::endl;
    } else {
      LOG(INFO) << "Alive check without message" << std::endl;
    }
    response = createOkResponse("This QLever server is up and running\n",
                                request, MediaType::textPlain);
  }

  // Set description of KB index.
  if (auto description = checkParameter("index-description", std::nullopt)) {
    requireValidAccessToken("index-description");
    LOG(INFO) << "Setting index description to: \"" << description.value()
              << "\"" << std::endl;
    index_.setKbName(std::string{description.value()});
    response = createJsonResponse(composeStatsJson(), request);
  }

  // Set description of text index.
  if (auto description = checkParameter("text-description", std::nullopt)) {
    requireValidAccessToken("text-description");
    LOG(INFO) << "Setting text description to: \"" << description.value()
              << "\"" << std::endl;
    index_.setTextName(std::string{description.value()});
    response = createJsonResponse(composeStatsJson(), request);
  }

  // Set one or several of the runtime parameters.
  for (auto key : RuntimeParameters().getKeys()) {
    if (auto value = checkParameter(key, std::nullopt)) {
      requireValidAccessToken("setting runtime parameters");
      LOG(INFO) << "Setting runtime parameter \"" << key << "\""
                << " to value \"" << value.value() << "\"" << std::endl;
      RuntimeParameters().set(key, std::string{value.value()});
      response = createJsonResponse(json{RuntimeParameters().toMap()}, request);
    }
  }

  // Store the QueryExecutionTree outside the lambda, s.t. we have access in
  // case of errors to create an informative error message that includes the
  // runtime information.
  std::optional<PlannedQuery> plannedQuery;
  auto visitOperation =
      [&checkParameter, &accessTokenOk, &request, &send, &parameters,
       &requestTimer, &plannedQuery,
       this](std::vector<ParsedQuery> operations, std::string operationName,
             const std::string operationString,
             std::function<bool(const ParsedQuery&)> expectedOperation,
             const std::string msg) -> Awaitable<void> {
    auto timeLimit = co_await verifyUserSubmittedQueryTimeout(
        checkParameter("timeout", std::nullopt), accessTokenOk, request, send);
    if (!timeLimit.has_value()) {
      // If the optional is empty, this indicates an error response has been
      // sent to the client already. We can stop here.
      co_return;
    }
    ad_utility::websocket::MessageSender messageSender =
        createMessageSender(queryHub_, request, operationString);

    auto [qec, cancellationHandle, cancelTimeoutOnDestruction] =
        prepareOperation(operationName, operationString, messageSender,
                         parameters, timeLimit.value());
    if (!ql::ranges::all_of(operations, expectedOperation)) {
      throw std::runtime_error(absl::StrCat(
          msg, ad_utility::truncateOperationString(operationString)));
    }
    if (ql::ranges::all_of(operations, &ParsedQuery::hasUpdateClause)) {
      co_return co_await processUpdate(
          std::move(operations), requestTimer, cancellationHandle, qec,
          std::move(request), send, timeLimit.value(), plannedQuery);
    } else {
      AD_CORRECTNESS_CHECK(operations.size() == 1);
      ParsedQuery query = std::move(operations[0]);
      AD_CORRECTNESS_CHECK(query.hasSelectClause() || query.hasAskClause() ||
                           query.hasConstructClause());
      co_return co_await processQuery(
          parameters, std::move(query), requestTimer, cancellationHandle, qec,
          std::move(request), send, timeLimit.value(), plannedQuery);
    }
  };
  auto visitQuery = [&visitOperation](Query query) -> Awaitable<void> {
    // We need to copy the query string because `visitOperation` below also
    // needs it.
    auto parsedQuery =
        SparqlParser::parseQuery(query.query_, query.datasetClauses_);
    return visitOperation(
        {std::move(parsedQuery)}, "SPARQL Query", std::move(query.query_),
        std::not_fn(&ParsedQuery::hasUpdateClause),
        "SPARQL QUERY was request via the HTTP request, but the "
        "following update was sent instead of an query: ");
  };
  auto visitUpdate = [this, &visitOperation, &requireValidAccessToken](
                         Update update) -> Awaitable<void> {
    requireValidAccessToken("SPARQL Update");
    // We need to copy the update string because `visitOperation` below also
    // needs it.
    auto parsedUpdates = SparqlParser::parseUpdate(
        index().getBlankNodeManager(), update.update_, update.datasetClauses_);
    return visitOperation(
        std::move(parsedUpdates), "SPARQL Update", std::move(update.update_),
        &ParsedQuery::hasUpdateClause,
        "SPARQL UPDATE was request via the HTTP request, but the "
        "following query was sent instead of an update: ");
  };
  auto visitGraphStore = [&request, &visitOperation, &requireValidAccessToken](
                             GraphStoreOperation operation) -> Awaitable<void> {
    ParsedQuery parsedOperation =
        GraphStoreProtocol::transformGraphStoreProtocol(std::move(operation),
                                                        request);

    if (parsedOperation.hasUpdateClause()) {
      requireValidAccessToken("Update from Graph Store Protocol");
    }

    // Don't check for the `ParsedQuery`s actual type (Query or Update) here
    // because graph store operations can result in both.
    auto trueFunc = [](const ParsedQuery&) { return true; };
    std::string_view operationType =
        parsedOperation.hasUpdateClause() ? "Update" : "Query";
    std::string operationString = parsedOperation._originalString;
    return visitOperation({std::move(parsedOperation)},
                          absl::StrCat("Graph Store (", operationType, ")"),
                          std::move(operationString), trueFunc,
                          "Unused dummy message");
  };
  auto visitNone = [&response, &send, &request](None) -> Awaitable<void> {
    // If there was no "query", but any of the URL parameters processed before
    // produced a `response`, send that now. Note that if multiple URL
    // parameters were processed, only the `response` from the last one is sent.
    if (response.has_value()) {
      return send(std::move(response.value()));
    }

    // At this point, if there is a "?" in the query string, it means that there
    // are URL parameters which QLever does not know or did not process.
    if (request.target().find("?") != std::string::npos) {
      return send(createBadRequestResponse("Unknown query parameters",
                                           std::move(request)));
    }
    // No path matched up until this point, so return 404 to indicate the client
    // made an error and the server will not serve anything else.
    return send(createNotFoundResponse("Unknown path", std::move(request)));
  };

  co_return co_await processOperation(
      std::move(parsedHttpRequest.operation_),
      ad_utility::OverloadCallOperator{visitQuery, visitUpdate, visitGraphStore,
                                       visitNone},
      requestTimer, request, send, plannedQuery);
}

// ____________________________________________________________________________
std::pair<bool, bool> Server::determineResultPinning(
    const ad_utility::url_parser::ParamValueMap& params) {
  const bool pinSubtrees =
      ad_utility::url_parser::checkParameter(params, "pinsubtrees", "true")
          .has_value();
  const bool pinResult =
      ad_utility::url_parser::checkParameter(params, "pinresult", "true")
          .has_value();
  return {pinSubtrees, pinResult};
}

// ____________________________________________________________________________
Server::PlannedQuery Server::planQuery(
    ParsedQuery&& operation, const ad_utility::Timer& requestTimer,
    TimeLimit timeLimit, QueryExecutionContext& qec,
    ad_utility::SharedCancellationHandle handle) const {
  QueryPlanner qp(&qec, handle);
  auto executionTree = qp.createExecutionTree(operation);
  PlannedQuery plannedQuery{std::move(operation), std::move(executionTree)};
  handle->throwIfCancelled();
  // Set some additional attributes on the `PlannedQuery`.
  plannedQuery.queryExecutionTree_.getRootOperation()
      ->recursivelySetCancellationHandle(std::move(handle));
  plannedQuery.queryExecutionTree_.getRootOperation()
      ->recursivelySetTimeConstraint(timeLimit);
  auto& qet = plannedQuery.queryExecutionTree_;
  qet.isRoot() = true;  // allow pinning of the final result
  auto timeForQueryPlanning = requestTimer.msecs();
  auto& runtimeInfoWholeQuery =
      qet.getRootOperation()->getRuntimeInfoWholeQuery();
  runtimeInfoWholeQuery.timeQueryPlanning = timeForQueryPlanning;
  LOG(INFO) << "Query planning done in " << timeForQueryPlanning.count()
            << " ms" << std::endl;
  LOG(TRACE) << qet.getCacheKey() << std::endl;
  return plannedQuery;
}

// _____________________________________________________________________________
nlohmann::json Server::composeErrorResponseJson(
    const std::string& query, const std::string& errorMsg,
    const ad_utility::Timer& requestTimer,
    const std::optional<ExceptionMetadata>& metadata) {
  json j;
  using ad_utility::Timer;
  j["query"] = ad_utility::truncateOperationString(query);
  j["status"] = "ERROR";
  j["resultsize"] = 0;
  j["time"]["total"] = requestTimer.msecs().count();
  j["time"]["computeResult"] = requestTimer.msecs().count();
  j["exception"] = errorMsg;

  // If the error location is truncated don't send it's location.
  if (metadata.has_value() &&
      metadata.value().stopIndex_ < MAX_LENGTH_OPERATION_ECHO) {
    auto& value = metadata.value();
    j["metadata"]["startIndex"] = value.startIndex_;
    j["metadata"]["stopIndex"] = value.stopIndex_;
    j["metadata"]["line"] = value.line_;
    j["metadata"]["positionInLine"] = value.charPositionInLine_;
  }

  return j;
}

// _____________________________________________________________________________
nlohmann::json Server::composeStatsJson() const {
  json result;
  result["name-index"] = index_.getKbName();
  result["git-hash-index"] = index_.getGitShortHash();
  result["git-hash-server"] =
      *qlever::version::gitShortHashWithoutLinking.wlock();
  result["num-permutations"] = (index_.hasAllPermutations() ? 6 : 2);
  result["num-predicates-normal"] = index_.numDistinctPredicates().normal;
  result["num-predicates-internal"] = index_.numDistinctPredicates().internal;
  if (index_.hasAllPermutations()) {
    result["num-subjects-normal"] = index_.numDistinctSubjects().normal;
    result["num-subjects-internal"] = index_.numDistinctSubjects().internal;
    result["num-objects-normal"] = index_.numDistinctObjects().normal;
    result["num-objects-internal"] = index_.numDistinctObjects().internal;
  }

  auto numTriples = index_.numTriples();
  result["num-triples-normal"] = numTriples.normal;
  result["num-triples-internal"] = numTriples.internal;
  result["name-text-index"] = index_.getTextName();
  result["num-text-records"] = index_.getNofTextRecords();
  result["num-word-occurrences"] = index_.getNofWordPostings();
  result["num-entity-occurrences"] = index_.getNofEntityPostings();
  return result;
}

// _______________________________________
nlohmann::json Server::composeCacheStatsJson() const {
  nlohmann::json result;
  result["num-non-pinned-entries"] = cache_.numNonPinnedEntries();
  result["num-pinned-entries"] = cache_.numPinnedEntries();

  // TODO Get rid of the `getByte()`, once `MemorySize` has it's own json
  // converter.
  result["non-pinned-size"] = cache_.nonPinnedSize().getBytes();
  result["pinned-size"] = cache_.pinnedSize().getBytes();
  return result;
}

// _____________________________________________
CPP_template_def(typename RequestT)(
    requires ad_utility::httpUtils::HttpRequest<RequestT>)
    ad_utility::websocket::OwningQueryId Server::getQueryId(
        const RequestT& request, std::string_view query) {
  using ad_utility::websocket::OwningQueryId;
  std::string_view queryIdHeader = request.base()["Query-Id"];
  if (queryIdHeader.empty()) {
    return queryRegistry_.uniqueId(query);
  }
  auto queryId =
      queryRegistry_.uniqueIdFromString(std::string(queryIdHeader), query);
  if (!queryId) {
    throw QueryAlreadyInUseError{queryIdHeader};
  }
  return std::move(queryId.value());
}

// _____________________________________________________________________________
CPP_template_def(typename RequestT, typename ResponseT)(
    requires ad_utility::httpUtils::HttpRequest<RequestT>)
    Awaitable<void> Server::sendStreamableResponse(
        const RequestT& request, ResponseT& send, MediaType mediaType,
        const PlannedQuery& plannedQuery, const QueryExecutionTree& qet,
        const ad_utility::Timer& requestTimer,
        SharedCancellationHandle cancellationHandle) const {
  auto responseGenerator = ExportQueryExecutionTrees::computeResult(
      plannedQuery.parsedQuery_, qet, mediaType, requestTimer,
      std::move(cancellationHandle));

  auto response = ad_utility::httpUtils::createOkResponse(
      std::move(responseGenerator), request, mediaType);
  try {
    co_await send(std::move(response));
  } catch (const boost::system::system_error& e) {
    // "Broken Pipe" errors are thrown and reported by `streamable_body`,
    // so we can safely ignore these kind of exceptions. In practice this
    // should only ever "commonly" happen with `CancellationException`s.
    if (e.code().value() == EPIPE) {
      co_return;
    }
    LOG(ERROR) << "Unexpected error while sending response: " << e.what()
               << std::endl;
  } catch (const std::exception& e) {
    // Even if an exception is thrown here for some unknown reason, don't
    // propagate it, and log it directly, so the code doesn't try to send
    // an HTTP response containing the error message onto a HTTP stream
    // that is already partially written. The only way to pass metadata
    // after the beginning is by using the trailer mechanism as described
    // here:
    // https://developer.mozilla.org/en-US/docs/Web/HTTP/Headers/Trailer#chunked_transfer_encoding_using_a_trailing_header
    // This won't be treated as an error by any regular HTTP client, so
    // while it might be worth implementing to have some sort of validation
    // check, it isn't even shown by curl by default let alone in the
    // browser. Currently though it looks like boost.beast does simply not
    // properly terminate the connection if an error occurs which does
    // provide a somewhat cryptic error message when using curl, but is
    // better than silently failing.
    LOG(ERROR) << e.what() << std::endl;
  }
}

// ____________________________________________________________________________
CPP_template_def(typename RequestT)(
    requires ad_utility::httpUtils::HttpRequest<RequestT>)
    std::vector<ad_utility::MediaType> Server::determineMediaTypes(
        const ad_utility::url_parser::ParamValueMap& params,
        const RequestT& request) {
  using namespace ad_utility::url_parser;
  // The following code block determines the media type to be used for the
  // result. The media type is either determined by the "Accept:" header of
  // the request or by the URL parameter "action=..." (for TSV and CSV export,
  // for QLever-historical reasons).
  std::optional<MediaType> mediaType = std::nullopt;

  // The explicit `action=..._export` parameter have precedence over the
  // `Accept:...` header field
  if (checkParameter(params, "action", "csv_export")) {
    mediaType = MediaType::csv;
  } else if (checkParameter(params, "action", "tsv_export")) {
    mediaType = MediaType::tsv;
  } else if (checkParameter(params, "action", "qlever_json_export")) {
    mediaType = MediaType::qleverJson;
  } else if (checkParameter(params, "action", "sparql_json_export")) {
    mediaType = MediaType::sparqlJson;
  } else if (checkParameter(params, "action", "turtle_export")) {
    mediaType = MediaType::turtle;
  } else if (checkParameter(params, "action", "binary_export")) {
    mediaType = MediaType::octetStream;
  }

  std::string_view acceptHeader = request.base()[http::field::accept];

  if (mediaType.has_value()) {
    return {mediaType.value()};
  }

  try {
    return ad_utility::getMediaTypesFromAcceptHeader(acceptHeader);
  } catch (const std::exception& e) {
    throw HttpError(http::status::not_acceptable, e.what());
  }
}

// ____________________________________________________________________________
CPP_template_def(typename RequestT)(
    requires ad_utility::httpUtils::HttpRequest<RequestT>)
    ad_utility::websocket::MessageSender Server::createMessageSender(
        const std::weak_ptr<ad_utility::websocket::QueryHub>& queryHub,
        const RequestT& request, std::string_view operation) {
  auto queryHubLock = queryHub.lock();
  AD_CORRECTNESS_CHECK(queryHubLock);
  ad_utility::websocket::MessageSender messageSender{
      getQueryId(request, operation), *queryHubLock};
  return messageSender;
}

// _____________________________________________________________________________
ad_utility::MediaType Server::chooseBestFittingMediaType(
    const std::vector<ad_utility::MediaType>& candidates,
    const ParsedQuery& parsedQuery) {
  if (!candidates.empty()) {
    auto it = ql::ranges::find_if(candidates, [&parsedQuery](
                                                  MediaType mediaType) {
      if (parsedQuery.hasAskClause()) {
        std::array supportedMediaTypes{
            MediaType::sparqlXml, MediaType::sparqlJson, MediaType::qleverJson};
        return ad_utility::contains(supportedMediaTypes, mediaType);
      }
      if (parsedQuery.hasSelectClause()) {
        std::array supportedMediaTypes{
            MediaType::octetStream, MediaType::csv,
            MediaType::tsv,         MediaType::qleverJson,
            MediaType::sparqlXml,   MediaType::sparqlJson};
        return ad_utility::contains(supportedMediaTypes, mediaType);
      }
      std::array supportedMediaTypes{MediaType::csv, MediaType::tsv,
                                     MediaType::qleverJson, MediaType::turtle};
      return ad_utility::contains(supportedMediaTypes, mediaType);
    });
    if (it != candidates.end()) {
      return *it;
    }
  }

  return parsedQuery.hasConstructClause() ? MediaType::turtle
                                          : MediaType::sparqlJson;
}

// ____________________________________________________________________________
CPP_template_def(typename RequestT, typename ResponseT)(
    requires ad_utility::httpUtils::HttpRequest<RequestT>)
    Awaitable<void> Server::processQuery(
        const ad_utility::url_parser::ParamValueMap& params,
        ParsedQuery&& query, const ad_utility::Timer& requestTimer,
        ad_utility::SharedCancellationHandle cancellationHandle,
        QueryExecutionContext& qec, const RequestT& request, ResponseT&& send,
        TimeLimit timeLimit, std::optional<PlannedQuery>& plannedQuery) {
  AD_CORRECTNESS_CHECK(!query.hasUpdateClause());

  auto mediaTypes = determineMediaTypes(params, request);
  AD_LOG_INFO << "Requested media types of the result are: "
              << absl::StrJoin(
                     mediaTypes | ql::views::transform([](MediaType mediaType) {
                       return absl::StrCat(
                           "\"", ad_utility::toString(mediaType), "\"");
                     }),
                     ", ")
              << std::endl;

  // The usage of an `optional` here is required because of a limitation in
  // Boost::Asio which forces us to use default-constructible result types with
  // `computeInNewThread`. We also can't unwrap the optional directly in this
  // function, because then the conan build fails in a very strange way,
  // probably related to issues in GCC's coroutine implementation.
  // For the same reason (crashes in the conanbuild) we store the coroutine in
  // an explicit variable instead of directly `co_await`-ing it.
  auto coroutine = computeInNewThread(
      queryThreadPool_,
      [this, &query, &requestTimer, &timeLimit, &qec,
       &cancellationHandle]() -> std::optional<PlannedQuery> {
        return this->planQuery(std::move(query), requestTimer, timeLimit, qec,
                               cancellationHandle);
      },
      cancellationHandle);
  plannedQuery = co_await std::move(coroutine);
  auto qet = plannedQuery.value().queryExecutionTree_;

  MediaType mediaType =
      chooseBestFittingMediaType(mediaTypes, plannedQuery.value().parsedQuery_);

  // Update the `PlannedQuery` with the export limit when the response
  // content-type is `application/qlever-results+json` and ensure that the
  // offset is not applied twice when exporting the query.
  adjustParsedQueryLimitOffset(plannedQuery.value(), mediaType, params);

  // This actually processes the query and sends the result in the
  // requested format.
  co_await sendStreamableResponse(request, AD_FWD(send), mediaType,
                                  plannedQuery.value(),
                                  plannedQuery.value().queryExecutionTree_,
                                  requestTimer, cancellationHandle);

  // Print the runtime info. This needs to be done after the query
  // was computed.
  LOG(INFO) << "Done processing query and sending result"
            << ", total time was " << requestTimer.msecs().count() << " ms"
            << std::endl;

  // Log that we are done with the query and how long it took.
  //
  // TODO<joka921> Also log an identifier of the query.
  LOG(DEBUG) << "Runtime Info:\n"
             << plannedQuery.value()
                    .queryExecutionTree_.getRootOperation()
                    ->runtimeInfo()
                    .toString()
             << std::endl;
  co_return;
}

<<<<<<< HEAD
ordered_json Server::createResponseMetadataForUpdate(
    const Index& index, SharedLocatedTriplesSnapshot snapshot,
    const PlannedQuery& plannedQuery, const QueryExecutionTree& qet,
    const UpdateMetadata& updateMetadata,
    const ad_utility::timer::TimeTracer& tracer) {
  ordered_json response;
=======
nlohmann::json Server::createResponseMetadataForUpdate(
    const ad_utility::Timer& requestTimer, const Index& index,
    const DeltaTriples& deltaTriples, const PlannedQuery& plannedQuery,
    const QueryExecutionTree& qet, const DeltaTriplesCount& countBefore,
    const UpdateMetadata& updateMetadata, const DeltaTriplesCount& countAfter) {
  auto formatTime = [](std::chrono::milliseconds time) {
    return absl::StrCat(time.count(), "ms");
  };

  json response;
>>>>>>> 02455e1b
  response["update"] = ad_utility::truncateOperationString(
      plannedQuery.parsedQuery_._originalString);
  response["status"] = "OK";
  auto warnings = qet.collectWarnings();
  warnings.emplace(warnings.begin(),
                   "SPARQL 1.1 Update for QLever is experimental.");
  response["warnings"] = warnings;
  RuntimeInformationWholeQuery& runtimeInfoWholeOp =
      qet.getRootOperation()->getRuntimeInfoWholeQuery();
  RuntimeInformation& runtimeInfo = qet.getRootOperation()->runtimeInfo();
  response["runtimeInformation"]["meta"] =
      nlohmann::ordered_json(runtimeInfoWholeOp);
  response["runtimeInformation"]["query_execution_tree"] =
      nlohmann::ordered_json(runtimeInfo);
  AD_CORRECTNESS_CHECK(updateMetadata.countBefore_.has_value());
  AD_CORRECTNESS_CHECK(updateMetadata.inUpdate_.has_value());
  AD_CORRECTNESS_CHECK(updateMetadata.countAfter_.has_value());
  auto countBefore = updateMetadata.countBefore_.value();
  auto countAfter = updateMetadata.countAfter_.value();
  response["delta-triples"]["before"] = nlohmann::json(countBefore);
  response["delta-triples"]["after"] = nlohmann::json(countAfter);
  response["delta-triples"]["difference"] =
      nlohmann::json(countAfter - countBefore);
  response["delta-triples"]["operation"] =
      json(updateMetadata.inUpdate_.value());
  response["time"] = tracer.getJSONShort()["update"];
  for (auto permutation : Permutation::ALL) {
    response["located-triples"][Permutation::toString(
        permutation)]["blocks-affected"] =
        snapshot->getLocatedTriplesForPermutation(permutation).numBlocks();
    auto numBlocks = index.getPimpl()
                         .getPermutation(permutation)
                         .metaData()
                         .blockData()
                         .size();
    response["located-triples"][Permutation::toString(permutation)]
            ["blocks-total"] = numBlocks;
  }
  return response;
}

// ____________________________________________________________________________
<<<<<<< HEAD
UpdateMetadata Server::processUpdateImpl(
=======
nlohmann::json Server::processUpdateImpl(
>>>>>>> 02455e1b
    const PlannedQuery& plannedUpdate, const ad_utility::Timer& requestTimer,
    ad_utility::SharedCancellationHandle cancellationHandle,
    DeltaTriples& deltaTriples, ad_utility::timer::TimeTracerOpt tracer) {
  const auto& qet = plannedUpdate.queryExecutionTree_;
  AD_CORRECTNESS_CHECK(plannedUpdate.parsedQuery_.hasUpdateClause());

  DeltaTriplesCount countBefore = deltaTriples.getCounts();
  UpdateMetadata updateMetadata =
      ExecuteUpdate::executeUpdate(index_, plannedUpdate.parsedQuery_, qet,
                                   deltaTriples, cancellationHandle, tracer);
  updateMetadata.countBefore_ = countBefore;
  updateMetadata.countAfter_ = deltaTriples.getCounts();

  // TODO<qup42>: move this log out to processUpdate after the modify is
  // finished.
  LOG(INFO) << "Done processing update"
            << ", total time was " << requestTimer.msecs().count() << " ms"
            << std::endl;
  LOG(DEBUG) << "Runtime Info:\n"
             << qet.getRootOperation()->runtimeInfo().toString() << std::endl;

  tracer.beginTrace("clearCache");
  // Clear the cache, because all cache entries have been invalidated by
  // the update anyway (The index of the located triples snapshot is
  // part of the cache key).
  cache_.clearAll();
  tracer.endTrace("clearCache");

  return updateMetadata;
}

// ____________________________________________________________________________
CPP_template_def(typename RequestT, typename ResponseT)(
    requires ad_utility::httpUtils::HttpRequest<RequestT>)
    Awaitable<void> Server::processUpdate(
        std::vector<ParsedQuery>&& updates,
        const ad_utility::Timer& requestTimer,
        ad_utility::SharedCancellationHandle cancellationHandle,
        QueryExecutionContext& qec, const RequestT& request, ResponseT&& send,
        TimeLimit timeLimit, std::optional<PlannedQuery>& plannedUpdate) {
  ad_utility::timer::TimeTracer tracerInner =
      ad_utility::timer::TimeTracer("update");
  ad_utility::timer::TimeTracerOpt tracer(tracerInner);
  tracer.beginTrace("waitingForUpdateThread");
  AD_CORRECTNESS_CHECK(ql::ranges::all_of(
      updates, [](const ParsedQuery& p) { return p.hasUpdateClause(); }));

  // If multiple updates are part of a single request, those have to run
  // atomically. This is ensured, because the updates below are run on the
  // `updateThreadPool_`, which only has a single thread.
  static_assert(UPDATE_THREAD_POOL_SIZE == 1);
  auto coroutine = computeInNewThread(
      updateThreadPool_,
      [this, &requestTimer, &cancellationHandle, &updates, &qec, &timeLimit,
       &plannedUpdate, &tracer]() {
        tracer.endTrace("waitingForUpdateThread");
        std::vector<UpdateMetadata> results;
        // TODO<qup42> We currently create a new snapshot after each update in
        // the chain, which is expensive. Instead, the updates could operate
        // directly on the `DeltaTriples` (we have an exclusive lock on them
        // anyway).
        for (ParsedQuery& update : updates) {
          // Make the snapshot before the query planning. Otherwise, it could
          // happen that the query planner "knows" that a result is empty, when
          // actually it is not due to a preceding update in the chain. Also,
          // this improves the size estimates and hence the query plan.
          tracer.beginTrace("snapshot");
          qec.updateLocatedTriplesSnapshot();
          tracer.endTrace("snapshot");
          tracer.beginTrace("planning");
          plannedUpdate = planQuery(std::move(update), requestTimer, timeLimit,
                                    qec, cancellationHandle);
          tracer.endTrace("planning");
          tracer.beginTrace("execution");
          // Update the delta triples.
          auto updateMetadata =
              index_.deltaTriplesManager().modify<UpdateMetadata>(
                  [this, &requestTimer, &cancellationHandle, &plannedUpdate,
                   &tracer](auto& deltaTriples) {
                    // Use `this` explicitly to silence false-positive
                    // errors on captured `this` being unused.
                    tracer.beginTrace("processUpdateImpl");
                    auto res = this->processUpdateImpl(
                        plannedUpdate.value(), requestTimer, cancellationHandle,
                        deltaTriples, tracer);
                    tracer.endTrace("processUpdateImpl");
                    return res;
                  },
                  true, tracer);
          results.push_back(updateMetadata);
          tracer.endTrace("execution");
        }
        return results;
      },
      cancellationHandle);
  auto updateMetadata = co_await std::move(coroutine);
  tracer.endTrace("update");
  AD_LOG(INFO) << "TimeTracer output: " << tracer.get().getJSONShort().dump()
               << std::endl;

  // SPARQL 1.1 Protocol 2.2.4 Successful Responses: "The response body of a
  // successful update request is implementation defined."
  // TODO: display timings for all operations
  auto response = createResponseMetadataForUpdate(
      index_, index_.deltaTriplesManager().getCurrentSnapshot(), *plannedUpdate,
      plannedUpdate->queryExecutionTree_, updateMetadata[0], tracer.get());
  co_await send(
      ad_utility::httpUtils::createJsonResponse(std::move(response), request));
  co_return;
}

// ____________________________________________________________________________
CPP_template_def(typename VisitorT, typename RequestT, typename ResponseT)(
    requires ad_utility::httpUtils::HttpRequest<RequestT>)
    Awaitable<void> Server::processOperation(
        ad_utility::url_parser::sparqlOperation::Operation operation,
        VisitorT visitor, const ad_utility::Timer& requestTimer,
        const RequestT& request, ResponseT& send,
        const std::optional<PlannedQuery>& plannedQuery) {
  // Copy the operation string for the error case before processing the
  // operation, because processing moves it.
  const std::string operationString = [&operation] {
    if (auto* q = std::get_if<Query>(&operation)) {
      return q->query_;
    }
    if (auto* u = std::get_if<Update>(&operation)) {
      return u->update_;
    }
    if (std::holds_alternative<GraphStoreOperation>(operation)) {
      return std::string(
          "No operation string available for Graph Store Operation");
    }
    AD_CORRECTNESS_CHECK(std::holds_alternative<None>(operation));
    return std::string(
        "No operation string available, because operation type is "
        "unknown.");
  }();
  using namespace ad_utility::httpUtils;
  http::status responseStatus = http::status::ok;

  // Put the whole query processing in a try-catch block. If any
  // exception occurs, log the error message and send a JSON response
  // with all the details to the client. Note that the C++ standard
  // forbids co_await in the catch block, hence the workaround with the
  // optional `exceptionErrorMsg`.
  std::optional<std::string> exceptionErrorMsg;
  std::optional<ExceptionMetadata> metadata;
  try {
    co_return co_await std::visit(visitor, std::move(operation));
  } catch (const HttpError& e) {
    responseStatus = e.status();
    exceptionErrorMsg = e.what();
  } catch (const ParseException& e) {
    responseStatus = http::status::bad_request;
    exceptionErrorMsg = e.errorMessageWithoutPositionalInfo();
    metadata = e.metadata();
  } catch (const QueryAlreadyInUseError& e) {
    responseStatus = http::status::conflict;
    exceptionErrorMsg = e.what();
  } catch (const ad_utility::CancellationException& e) {
    // Send 429 status code to indicate that the time limit was reached
    // or the query was cancelled because of some other reason.
    responseStatus = http::status::too_many_requests;
    exceptionErrorMsg = e.what();
  } catch (const std::exception& e) {
    responseStatus = http::status::internal_server_error;
    exceptionErrorMsg = e.what();
  }
  // TODO<qup42> at this stage should probably have a wrapper that takes
  //  optional<errorMsg> and optional<metadata> and does this logic
  if (exceptionErrorMsg) {
    LOG(ERROR) << exceptionErrorMsg.value() << std::endl;
    if (metadata) {
      // The `coloredError()` message might fail because of the
      // different Unicode handling of QLever and ANTLR. Make sure to
      // detect this case so that we can fix it if it happens.
      try {
        LOG(ERROR) << metadata.value().coloredError() << std::endl;
      } catch (const std::exception& e) {
        exceptionErrorMsg.value().append(absl::StrCat(
            " Highlighting an error for the command line log failed: ",
            e.what()));
        LOG(ERROR) << "Failed to highlight error in operation. " << e.what()
                   << std::endl;
        LOG(ERROR) << metadata.value().query_ << std::endl;
      }
    }
    auto errorResponseJson = composeErrorResponseJson(
        operationString, exceptionErrorMsg.value(), requestTimer, metadata);
    if (plannedQuery.has_value()) {
      errorResponseJson["runtimeInformation"] =
          nlohmann::ordered_json(plannedQuery.value()
                                     .queryExecutionTree_.getRootOperation()
                                     ->runtimeInfo());
    }
    auto errResponse =
        createJsonResponse(errorResponseJson, request, responseStatus);
    co_return co_await send(std::move(errResponse));
  }
}

// _____________________________________________________________________________
template <std::invocable Function, typename T>
Awaitable<T> Server::computeInNewThread(net::static_thread_pool& threadPool,
                                        Function function,
                                        SharedCancellationHandle handle) {
  // `interruptible` will set the shared state of this promise
  // with a function that can be used to cancel the timer.
  std::promise<std::function<void()>> cancelTimerPromise{};
  auto cancelTimerFuture = cancelTimerPromise.get_future();

  auto inner = [function = std::move(function),
                cancelTimerFuture =
                    std::move(cancelTimerFuture)]() mutable -> T {
    // Ensure future is ready by the time this is called.
    AD_CORRECTNESS_CHECK(cancelTimerFuture.wait_for(std::chrono::milliseconds{
                             0}) == std::future_status::ready);
    cancelTimerFuture.get()();
    return std::invoke(std::move(function));
  };
  // interruptible doesn't make the awaitable return faster when
  // cancelled, this might still block. However it will make the code
  // check the cancellation handle while waiting for a thread in the
  // pool to become ready.
  return ad_utility::interruptible(
      ad_utility::runFunctionOnExecutor(threadPool.get_executor(),
                                        std::move(inner), net::use_awaitable),
      std::move(handle), std::move(cancelTimerPromise));
}

// _____________________________________________________________________________
bool Server::checkAccessToken(
    std::optional<std::string_view> accessToken) const {
  if (!accessToken) {
    return false;
  }
  const auto accessTokenProvidedMsg = "Access token was provided";
  if (accessToken_.empty()) {
    throw std::runtime_error(
        absl::StrCat(accessTokenProvidedMsg,
                     " but server was started without --access-token"));
  } else if (!ad_utility::constantTimeEquals(accessToken.value(),
                                             accessToken_)) {
    throw std::runtime_error(
        absl::StrCat(accessTokenProvidedMsg, " but it was invalid"));
  } else {
    LOG(DEBUG) << accessTokenProvidedMsg << " and correct" << std::endl;
    return true;
  }
}

// _____________________________________________________________________________
void Server::adjustParsedQueryLimitOffset(
    PlannedQuery& plannedQuery, const ad_utility::MediaType& mediaType,
    const ad_utility::url_parser::ParamValueMap& parameters) {
  // Read the export limit from the `send` parameter (historical name).
  // This limits the number of bindings exported in
  // `ExportQueryExecutionTrees`. It should only have an effect for the
  // QLever JSON export.
  auto& limitOffset = plannedQuery.parsedQuery_._limitOffset;
  auto& exportLimit = limitOffset.exportLimit_;
  auto sendParameter =
      ad_utility::url_parser::getParameterCheckAtMostOnce(parameters, "send");
  if (sendParameter.has_value() && mediaType == MediaType::qleverJson) {
    exportLimit = std::stoul(sendParameter.value());
  }
}<|MERGE_RESOLUTION|>--- conflicted
+++ resolved
@@ -882,25 +882,12 @@
   co_return;
 }
 
-<<<<<<< HEAD
-ordered_json Server::createResponseMetadataForUpdate(
+nlohmann::ordered_json Server::createResponseMetadataForUpdate(
     const Index& index, SharedLocatedTriplesSnapshot snapshot,
     const PlannedQuery& plannedQuery, const QueryExecutionTree& qet,
     const UpdateMetadata& updateMetadata,
     const ad_utility::timer::TimeTracer& tracer) {
-  ordered_json response;
-=======
-nlohmann::json Server::createResponseMetadataForUpdate(
-    const ad_utility::Timer& requestTimer, const Index& index,
-    const DeltaTriples& deltaTriples, const PlannedQuery& plannedQuery,
-    const QueryExecutionTree& qet, const DeltaTriplesCount& countBefore,
-    const UpdateMetadata& updateMetadata, const DeltaTriplesCount& countAfter) {
-  auto formatTime = [](std::chrono::milliseconds time) {
-    return absl::StrCat(time.count(), "ms");
-  };
-
-  json response;
->>>>>>> 02455e1b
+  nlohmann::ordered_json response;
   response["update"] = ad_utility::truncateOperationString(
       plannedQuery.parsedQuery_._originalString);
   response["status"] = "OK";
@@ -943,11 +930,7 @@
 }
 
 // ____________________________________________________________________________
-<<<<<<< HEAD
 UpdateMetadata Server::processUpdateImpl(
-=======
-nlohmann::json Server::processUpdateImpl(
->>>>>>> 02455e1b
     const PlannedQuery& plannedUpdate, const ad_utility::Timer& requestTimer,
     ad_utility::SharedCancellationHandle cancellationHandle,
     DeltaTriples& deltaTriples, ad_utility::timer::TimeTracerOpt tracer) {
