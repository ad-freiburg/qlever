--- conflicted
+++ resolved
@@ -478,21 +478,11 @@
         createMessageSender(queryHub_, request, operationString);
 
     auto [qec, cancellationHandle, cancelTimeoutOnDestruction] =
-<<<<<<< HEAD
-        prepareOperation(operationName, parsedOperation._originalString,
-                         messageSender, parameters, timeLimit.value(),
-                         accessTokenOk);
-    if (!expectedOperation(parsedOperation)) {
-      throw std::runtime_error(
-          absl::StrCat(msg, ad_utility::truncateOperationString(
-                                parsedOperation._originalString)));
-=======
         prepareOperation(operationName, operationString, messageSender,
-                         parameters, timeLimit.value());
+                         parameters, timeLimit.value(), accessTokenOk);
     if (!ql::ranges::all_of(operations, expectedOperation)) {
       throw std::runtime_error(absl::StrCat(
           msg, ad_utility::truncateOperationString(operationString)));
->>>>>>> 1074cabe
     }
     if (ql::ranges::all_of(operations, &ParsedQuery::hasUpdateClause)) {
       co_return co_await processUpdate(
