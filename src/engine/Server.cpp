--- conflicted
+++ resolved
@@ -142,17 +142,7 @@
     } catch (const std::exception& e) {
       exceptionErrorMsg = e.what();
     }
-<<<<<<< HEAD
-    if (httpResponseStatus && exceptionErrorMsg) {
-      auto response = createHttpResponseFromString(
-          exceptionErrorMsg.value(), httpResponseStatus.value(), request,
-          MediaType::textPlain);
-      co_return co_await sendWithAccessControlHeaders(std::move(response));
-    }
-    if (exceptionErrorMsg) {
-=======
     if (exceptionErrorMsg.has_value()) {
->>>>>>> 4ad715b0
       LOG(ERROR) << exceptionErrorMsg.value() << std::endl;
       auto status =
           httpResponseStatus.value_or(boost::beast::http::status::bad_request);
