--- conflicted
+++ resolved
@@ -1,4 +1,3 @@
-<<<<<<< HEAD
 // Copyright 2015 - 2025 The QLever Authors, in particular:
 //
 // 2015 - 2017 Björn Buchhold, UFR
@@ -6,15 +5,6 @@
 // 2022 - 2025 Hannah Bast <bast@cs.uni-freiburg.de>, UFR
 //
 // UFR = University of Freiburg, Chair of Algorithms and Data Structures
-=======
-// Copyright 2011 - 2024, University of Freiburg
-// Chair of Algorithms and Data Structures
-// Authors: Björn Buchhold <b.buchhold@gmail.com>
-//          Johannes Kalmbach <kalmbach@cs.uni-freiburg.de>
-//          Hannah Bast <bast@cs.uni-freiburg.de>
-//
-// Copyright 2025, Bayerische Motoren Werke Aktiengesellschaft (BMW AG)
->>>>>>> 5896987f
 
 #include "engine/Server.h"
 
