--- conflicted
+++ resolved
@@ -28,22 +28,12 @@
     : numThreads_(numThreads),
       port_(port),
       accessToken_(std::move(accessToken)),
-<<<<<<< HEAD
-      allocator_{ad_utility::makeAllocationMemoryLeftThreadsafeObject(maxMem),
-                 [this](size_t numBytesToAllocate) {
-                   cache_.makeRoomAsMuchAsPossible(MAKE_ROOM_SLACK_FACTOR *
-                                                   numBytesToAllocate /
-                                                   sizeof(Id));
-                 }},
-=======
       allocator_{
-          ad_utility::makeAllocationMemoryLeftThreadsafeObject(
-              maxMem.getBytes()),
+          ad_utility::makeAllocationMemoryLeftThreadsafeObject(maxMem),
           [this](size_t numBytesToAllocate) {
             cache_.makeRoomAsMuchAsPossible(ad_utility::MemorySize::bytes(
                 MAKE_ROOM_SLACK_FACTOR * numBytesToAllocate / sizeof(Id)));
           }},
->>>>>>> 85c30c09
       index_{allocator_},
       enablePatternTrick_(usePatternTrick),
       // The number of server threads currently also is the number of queries
