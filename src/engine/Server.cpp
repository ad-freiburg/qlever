--- conflicted
+++ resolved
@@ -557,13 +557,10 @@
   // to the client. Note that the C++ standard forbids co_await in the catch
   // block, hence the workaround with the optional `exceptionErrorMsg`.
   std::optional<std::string> exceptionErrorMsg;
-<<<<<<< HEAD
   std::optional<ExceptionMetadata> metadata;
-=======
   // Also store the QueryExecutionTree outside of the try-catch block to gain
   // access to the runtimeInformation in the case of an error.
   std::optional<QueryExecutionTree> queryExecutionTree;
->>>>>>> fd8acfb2
   try {
     ad_utility::SharedConcurrentTimeoutTimer timeoutTimer =
         std::make_shared<ad_utility::ConcurrentTimeoutTimer>(
@@ -752,19 +749,15 @@
   //  optional<errorMsg> and optional<metadata> and does this logic
   if (exceptionErrorMsg) {
     LOG(ERROR) << exceptionErrorMsg.value() << std::endl;
-<<<<<<< HEAD
-    json errorResponseJson = composeErrorResponseJson(
+    auto errorResponseJson = composeErrorResponseJson(
         query, exceptionErrorMsg.value(), requestTimer, metadata);
     if (metadata.has_value()) {
       LOG(ERROR) << metadata.value().coloredError() << std::endl;
-=======
-    auto errorResponseJson = composeErrorResponseJson(
-        query, exceptionErrorMsg.value(), requestTimer);
+    }
     if (queryExecutionTree) {
       errorResponseJson["runtimeInformation"] =
           RuntimeInformation::ordered_json(
               queryExecutionTree->getRootOperation()->getRuntimeInfo());
->>>>>>> fd8acfb2
     }
     co_return co_await sendJson(errorResponseJson, http::status::bad_request);
   }
