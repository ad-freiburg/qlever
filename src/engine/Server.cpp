--- conflicted
+++ resolved
@@ -784,14 +784,10 @@
   auto qet = plannedQuery.queryExecutionTree_;
 
   if (plannedQuery.parsedQuery_.hasUpdateClause()) {
-<<<<<<< HEAD
-    throw std::runtime_error("Expected normal query but received update query");
-=======
     // This may be caused by a bug (the code is not yet tested well) or by an
     // attack which tries to circumvent (not yet existing) access controls for
     // Update.
-    throw std::runtime_error("Expected Query but received Update.");
->>>>>>> bb70c4a8
+    throw std::runtime_error("Expected normal query but received update query");
   }
 
   // Read the export limit from the send` parameter (historical name). This
