// Copyright 2011 - 2022, University of Freiburg
// Chair of Algorithms and Data Structures
// Authors: Björn Buchhold <b.buchhold@gmail.com>
//          Johannes Kalmbach <kalmbach@cs.uni-freiburg.de>
//          Hannah Bast <bast@cs.uni-freiburg.de>

#include "engine/Server.h"

#include <cstring>
#include <sstream>
#include <string>
#include <vector>

#include "engine/ExportQueryExecutionTrees.h"
#include "engine/QueryPlanner.h"
#include "util/AsioHelpers.h"
#include "util/CompilerWarnings.h"
#include "util/MemorySize/MemorySize.h"
#include "util/OnDestructionDontThrowDuringStackUnwinding.h"
#include "util/ParseableDuration.h"
#include "util/http/HttpUtils.h"
#include "util/http/websocket/MessageSender.h"

using namespace std::string_literals;

template <typename T>
using Awaitable = Server::Awaitable<T>;

// __________________________________________________________________________
Server::Server(unsigned short port, size_t numThreads,
               ad_utility::MemorySize maxMem, std::string accessToken,
               bool usePatternTrick)
    : numThreads_(numThreads),
      port_(port),
      accessToken_(std::move(accessToken)),
      allocator_{ad_utility::makeAllocationMemoryLeftThreadsafeObject(maxMem),
                 [this](ad_utility::MemorySize numMemoryToAllocate) {
                   cache_.makeRoomAsMuchAsPossible(MAKE_ROOM_SLACK_FACTOR *
                                                   numMemoryToAllocate);
                 }},
      index_{allocator_},
      enablePatternTrick_(usePatternTrick),
      // The number of server threads currently also is the number of queries
      // that can be processed simultaneously.
      threadPool_{numThreads} {
  // This also directly triggers the update functions and propagates the
  // values of the parameters to the cache.
  RuntimeParameters().setOnUpdateAction<"cache-max-num-entries">(
      [this](size_t newValue) { cache_.setMaxNumEntries(newValue); });
  RuntimeParameters().setOnUpdateAction<"cache-max-size">(
      [this](ad_utility::MemorySize newValue) { cache_.setMaxSize(newValue); });
  RuntimeParameters().setOnUpdateAction<"cache-max-size-single-entry">(
      [this](ad_utility::MemorySize newValue) {
        cache_.setMaxSizeSingleEntry(newValue);
      });
}

// __________________________________________________________________________
void Server::initialize(const string& indexBaseName, bool useText,
                        bool usePatterns, bool loadAllPermutations) {
  LOG(INFO) << "Initializing server ..." << std::endl;

  index_.usePatterns() = usePatterns;
  index_.loadAllPermutations() = loadAllPermutations;

  // Init the index.
  index_.createFromOnDiskIndex(indexBaseName);
  if (useText) {
    index_.addTextFromOnDiskIndex();
  }

  sortPerformanceEstimator_.computeEstimatesExpensively(
      allocator_, index_.numTriples().normalAndInternal_() *
                      PERCENTAGE_OF_TRIPLES_FOR_SORT_ESTIMATE / 100);

  LOG(INFO) << "Access token for restricted API calls is \"" << accessToken_
            << "\"" << std::endl;
  LOG(INFO) << "The server is ready, listening for requests on port "
            << std::to_string(port_) << " ..." << std::endl;
}

// _____________________________________________________________________________
void Server::run(const string& indexBaseName, bool useText, bool usePatterns,
                 bool loadAllPermutations) {
  using namespace ad_utility::httpUtils;

  // Function that handles a request asynchronously, will be passed as argument
  // to `HttpServer` below.
  auto httpSessionHandler =
      [this](auto request, auto&& send) -> boost::asio::awaitable<void> {
    // Version of send with maximally permissive CORS header (which allows the
    // client that receives the response to do with it what it wants).
    // NOTE: For POST and GET requests, the "allow origin" header is sufficient,
    // while the "allow headers" header is needed only for OPTIONS request. The
    // "allow methods" header is purely informational. To avoid two similar
    // lambdas here, we send the same headers for GET, POST, and OPTIONS.
    auto sendWithAccessControlHeaders =
        [&send](auto response) -> boost::asio::awaitable<void> {
      response.set(http::field::access_control_allow_origin, "*");
      response.set(http::field::access_control_allow_headers, "*");
      response.set(http::field::access_control_allow_methods,
                   "GET, POST, OPTIONS");
      co_return co_await send(std::move(response));
    };
    // Reply to OPTIONS requests immediately by allowing everything.
    // NOTE: Handling OPTIONS requests is necessary because some POST queries
    // (in particular, from the QLever UI) are preceded by an OPTIONS request (a
    // so-called "preflight" request, which asks permission for the POST query).
    if (request.method() == http::verb::options) {
      LOG(INFO) << std::endl;
      LOG(INFO) << "Request received via " << request.method()
                << ", allowing everything" << std::endl;
      co_return co_await sendWithAccessControlHeaders(
          createOkResponse("", request, ad_utility::MediaType::textPlain));
    }
    // Process the request using the `process` method and if it throws an
    // exception, log the error message and send a HTTP/1.1 400 Bad Request
    // response with that message. Note that the C++ standard forbids co_await
    // in the catch block, hence the workaround with the `exceptionErrorMsg`.
    std::optional<std::string> exceptionErrorMsg;
    try {
      co_await process(request, sendWithAccessControlHeaders);
    } catch (const std::exception& e) {
      exceptionErrorMsg = e.what();
    }
    if (exceptionErrorMsg) {
      LOG(ERROR) << exceptionErrorMsg.value() << std::endl;
      auto badRequestResponse = createBadRequestResponse(
          absl::StrCat(exceptionErrorMsg.value(), "\n"), request);
      co_await sendWithAccessControlHeaders(std::move(badRequestResponse));
    }
  };

  auto webSocketSessionSupplier = [this](net::io_context& ioContext) {
    // This must only be called once
    AD_CONTRACT_CHECK(queryHub_.expired());
    auto queryHub =
        std::make_shared<ad_utility::websocket::QueryHub>(ioContext);
    // Make sure the `queryHub` does not outlive the ioContext it has a
    // reference to, by only storing a `weak_ptr` in the `queryHub_`. Note: This
    // `weak_ptr` may only be converted back to a `shared_ptr` inside a task
    // running on the `io_context`.
    queryHub_ = queryHub;
    return [this, queryHub = std::move(queryHub)](
               const http::request<http::string_body>& request,
               tcp::socket socket) {
      return ad_utility::websocket::WebSocketSession::handleSession(
          *queryHub, queryRegistry_, request, std::move(socket));
    };
  };

  // First set up the HTTP server, so that it binds to the socket, and
  // the "socket already in use" error appears quickly.
  auto httpServer = HttpServer{port_, "0.0.0.0", static_cast<int>(numThreads_),
                               std::move(httpSessionHandler),
                               std::move(webSocketSessionSupplier)};

  // Initialize the index
  initialize(indexBaseName, useText, usePatterns, loadAllPermutations);

  // Start listening for connections on the server.
  httpServer.run();
}

// _____________________________________________________________________________
ad_utility::UrlParser::UrlPathAndParameters Server::getUrlPathAndParameters(
    const ad_utility::httpUtils::HttpRequest auto& request) {
  if (request.method() == http::verb::get) {
    // For a GET request, `request.target()` yields the part after the domain,
    // which is a concatenation of the path and the query string (the query
    // string starting with "?").
    return ad_utility::UrlParser::parseGetRequestTarget(request.target());
  }
  if (request.method() == http::verb::post) {
    // For a POST request, the content type *must* be either
    // "application/x-www-form-urlencoded" or "application/sparql-query". In
    // the first case, the body of the POST request contains a URL-encoded
    // query (just like in the part of a GET request after the "?"). In the
    // second case, the body of the POST request contains *only* the SPARQL
    // query, but not URL-encoded, and no other URL parameters. See Sections
    // 2.1.2 and 2.1.3 of the SPARQL 1.1 standard:
    // https://www.w3.org/TR/2013/REC-sparql11-protocol-20130321
    std::string_view contentType = request.base()[http::field::content_type];
    LOG(DEBUG) << "Content-type: \"" << contentType << "\"" << std::endl;
    static constexpr std::string_view contentTypeUrlEncoded =
        "application/x-www-form-urlencoded";
    static constexpr std::string_view contentTypeSparqlQuery =
        "application/sparql-query";

    // In either of the two cases explained above, we convert the data to a
    // format as if it came from a GET request. The second argument to
    // `parseGetRequestTarget` says whether the function should apply URL
    // decoding.
    // Note: For simplicity we only check via `starts_with`. This ignores
    // additional parameters like `application/sparql-query;charset=utf8`. We
    // currently always expect UTF-8.
    // TODO<joka921> Implement more complete parsing that allows the checking of
    // these parameters.
    if (contentType.starts_with(contentTypeUrlEncoded)) {
      return ad_utility::UrlParser::parseGetRequestTarget(
          absl::StrCat(toStd(request.target()), "?", request.body()), true);
    }
    if (contentType.starts_with(contentTypeSparqlQuery)) {
      return ad_utility::UrlParser::parseGetRequestTarget(
          absl::StrCat(toStd(request.target()), "?query=", request.body()),
          false);
    }
    throw std::runtime_error(
        absl::StrCat("POST request with content type \"", contentType,
                     "\" not supported (must be \"", contentTypeUrlEncoded,
                     "\" or \"", contentTypeSparqlQuery, "\")"));
  }
  std::ostringstream requestMethodName;
  requestMethodName << request.method();
  throw std::runtime_error(
      absl::StrCat("Request method \"", requestMethodName.str(),
                   "\" not supported (has to be GET or POST)"));
};

// _____________________________________________________________________________

net::awaitable<std::optional<Server::TimeLimit>>
Server::verifyUserSubmittedQueryTimeout(
    std::optional<std::string_view> userTimeout, bool accessTokenOk,
    const ad_utility::httpUtils::HttpRequest auto& request, auto& send) const {
  auto defaultTimeout = RuntimeParameters().get<"default-query-timeout">();
  // TODO<GCC12> Use the monadic operations for std::optional
  if (userTimeout.has_value()) {
    auto timeoutCandidate =
        ad_utility::ParseableDuration<TimeLimit>::fromString(
            userTimeout.value());
    if (timeoutCandidate > defaultTimeout && !accessTokenOk) {
      co_await send(ad_utility::httpUtils::createForbiddenResponse(
          absl::StrCat("User submitted timeout was higher than what is "
                       "currently allowed by "
                       "this instance (",
                       defaultTimeout.toString(),
                       "). Please use a valid-access token to override this "
                       "server configuration."),
          request));
      co_return std::nullopt;
    }
    co_return timeoutCandidate;
  }
  co_return std::chrono::duration_cast<TimeLimit>(
      decltype(defaultTimeout)::DurationType{defaultTimeout});
}

// _____________________________________________________________________________
Awaitable<void> Server::process(
    const ad_utility::httpUtils::HttpRequest auto& request, auto&& send) {
  using namespace ad_utility::httpUtils;

  // Log some basic information about the request. Start with an empty line so
  // that in a low-traffic scenario (or when the query processing is very fast),
  // we have one visual block per request in the log.
  std::string_view contentType = request.base()[http::field::content_type];
  LOG(INFO) << std::endl;
  LOG(INFO) << "Request received via " << request.method()
            << (contentType.empty()
                    ? absl::StrCat(", no content type specified")
                    : absl::StrCat(", content type \"", contentType, "\""))
            << std::endl;

  // Start timing.
  ad_utility::Timer requestTimer{ad_utility::Timer::Started};

  // Parse the path and the URL parameters from the given request. Works for GET
  // requests as well as the two kinds of POST requests allowed by the SPARQL
  // standard, see method `getUrlPathAndParameters`.
  const auto urlPathAndParameters = getUrlPathAndParameters(request);
  const auto& parameters = urlPathAndParameters._parameters;

  auto checkParameter = [&parameters](std::string_view key,
                                      std::optional<std::string_view> value,
                                      bool accessAllowed = true) {
    return Server::checkParameter(parameters, key, value, accessAllowed);
  };

  // Check the access token. If an access token is provided and the check fails,
  // throw an exception and do not process any part of the query (even if the
  // processing had been allowed without access token).
  bool accessTokenOk =
      checkAccessToken(checkParameter("access-token", std::nullopt));

  // Process all URL parameters known to QLever. If there is more than one,
  // QLever processes all of them, but only returns the result from the last
  // one. In particular, if there is a "query" parameter, it will be processed
  // last and its result returned.
  //
  // Some parameters require that "access-token" is set correctly. If not, that
  // parameter is ignored.
  std::optional<http::response<http::string_body>> response;

  // Execute commands (URL parameter with key "cmd").
  auto logCommand = [](const std::optional<std::string_view>& cmd,
                       std::string_view actionMsg) {
    LOG(INFO) << "Processing command \"" << cmd.value() << "\""
              << ": " << actionMsg << std::endl;
  };
  if (auto cmd = checkParameter("cmd", "stats")) {
    logCommand(cmd, "get index statistics");
    response = createJsonResponse(composeStatsJson(), request);
  } else if (auto cmd = checkParameter("cmd", "cache-stats")) {
    logCommand(cmd, "get cache statistics");
    response = createJsonResponse(composeCacheStatsJson(), request);
  } else if (auto cmd = checkParameter("cmd", "clear-cache")) {
    logCommand(cmd, "clear the cache (unpinned elements only)");
    cache_.clearUnpinnedOnly();
    response = createJsonResponse(composeCacheStatsJson(), request);
  } else if (auto cmd =
                 checkParameter("cmd", "clear-cache-complete", accessTokenOk)) {
    logCommand(cmd, "clear cache completely (including unpinned elements)");
    cache_.clearAll();
    response = createJsonResponse(composeCacheStatsJson(), request);
  } else if (auto cmd = checkParameter("cmd", "get-settings")) {
    logCommand(cmd, "get server settings");
    response = createJsonResponse(RuntimeParameters().toMap(), request);
  } else if (auto cmd = checkParameter("cmd", "get-index-id")) {
    logCommand(cmd, "get index ID");
    response = createOkResponse(index_.getIndexId(), request,
                                ad_utility::MediaType::textPlain);
  } else if (auto cmd =
                 checkParameter("cmd", "dump-active-queries", accessTokenOk)) {
    logCommand(cmd, "dump active queries");
    response = createJsonResponse(queryRegistry_.getActiveQueries(), request);
  }

  // Ping with or without messsage.
  if (urlPathAndParameters._path == "/ping") {
    if (auto msg = checkParameter("msg", std::nullopt)) {
      LOG(INFO) << "Alive check with message \"" << msg.value() << "\""
                << std::endl;
    } else {
      LOG(INFO) << "Alive check without message" << std::endl;
    }
    response = createOkResponse("This QLever server is up and running\n",
                                request, ad_utility::MediaType::textPlain);
  }

  // Set description of KB index.
  if (auto description =
          checkParameter("index-description", std::nullopt, accessTokenOk)) {
    LOG(INFO) << "Setting index description to: \"" << description.value()
              << "\"" << std::endl;
    index_.setKbName(std::string{description.value()});
    response = createJsonResponse(composeStatsJson(), request);
  }

  // Set description of text index.
  if (auto description =
          checkParameter("text-description", std::nullopt, accessTokenOk)) {
    LOG(INFO) << "Setting text description to: \"" << description.value()
              << "\"" << std::endl;
    index_.setTextName(std::string{description.value()});
    response = createJsonResponse(composeStatsJson(), request);
  }

  // Set one or several of the runtime parameters.
  for (auto key : RuntimeParameters().getKeys()) {
    if (auto value = checkParameter(key, std::nullopt, accessTokenOk)) {
      LOG(INFO) << "Setting runtime parameter \"" << key << "\""
                << " to value \"" << value.value() << "\"" << std::endl;
      RuntimeParameters().set(key, std::string{value.value()});
      response = createJsonResponse(RuntimeParameters().toMap(), request);
    }
  }

  // If "query" parameter is given, process query.
  if (auto query = checkParameter("query", std::nullopt)) {
    if (query.value().empty()) {
      throw std::runtime_error(
          "Parameter \"query\" must not have an empty value");
    }

    if (auto timeLimit = co_await verifyUserSubmittedQueryTimeout(
            checkParameter("timeout", std::nullopt), accessTokenOk, request,
            send)) {
      co_return co_await processQuery(parameters, requestTimer,
                                      std::move(request), send,
                                      timeLimit.value());

    } else {
      // If the optional is empty, this indicates an error response has been
      // sent to the client already. We can stop here.
      co_return;
    }
  }

  // If there was no "query", but any of the URL parameters processed before
  // produced a `response`, send that now. Note that if multiple URL parameters
  // were processed, only the `response` from the last one is sent.
  if (response.has_value()) {
    co_return co_await send(std::move(response.value()));
  }

  // At this point, if there is a "?" in the query string, it means that there
  // are URL parameters which QLever does not know or did not process.
  if (request.target().find("?") != std::string::npos) {
    throw std::runtime_error(
        "Request with URL parameters, but none of them could be processed");
  }
  // No path matched up until this point, so return 404 to indicate the client
  // made an error and the server will not serve anything else.
  co_return co_await send(
      createNotFoundResponse("Unknown path", std::move(request)));
}

// _____________________________________________________________________________
json Server::composeErrorResponseJson(
    const string& query, const std::string& errorMsg,
    ad_utility::Timer& requestTimer,
    const std::optional<ExceptionMetadata>& metadata) {
  json j;
  using ad_utility::Timer;
  j["query"] = query;
  j["status"] = "ERROR";
  j["resultsize"] = 0;
  j["time"]["total"] = requestTimer.msecs().count();
  j["time"]["computeResult"] = requestTimer.msecs().count();
  j["exception"] = errorMsg;

  if (metadata.has_value()) {
    auto& value = metadata.value();
    j["metadata"]["startIndex"] = value.startIndex_;
    j["metadata"]["stopIndex"] = value.stopIndex_;
    j["metadata"]["line"] = value.line_;
    j["metadata"]["positionInLine"] = value.charPositionInLine_;
    // The ANTLR parser may not see the whole query. (The reason is value mixing
    // of the old and new parser.) To detect/work with this we also transmit
    // what ANTLR saw as query.
    // TODO<qup42> remove once the whole query is parsed with ANTLR.
    j["metadata"]["query"] = value.query_;
  }

  return j;
}

// _____________________________________________________________________________
json Server::composeStatsJson() const {
  json result;
  result["name-index"] = index_.getKbName();
  result["num-permutations"] = (index_.hasAllPermutations() ? 6 : 2);
  result["num-predicates-normal"] = index_.numDistinctPredicates().normal_;
  result["num-predicates-internal"] = index_.numDistinctPredicates().internal_;
  if (index_.hasAllPermutations()) {
    result["num-subjects-normal"] = index_.numDistinctSubjects().normal_;
    result["num-subjects-internal"] = index_.numDistinctSubjects().internal_;
    result["num-objects-normal"] = index_.numDistinctObjects().normal_;
    result["num-objects-internal"] = index_.numDistinctObjects().internal_;
  }

  auto numTriples = index_.numTriples();
  result["num-triples-normal"] = numTriples.normal_;
  result["num-triples-internal"] = numTriples.internal_;
  result["name-text-index"] = index_.getTextName();
  result["num-text-records"] = index_.getNofTextRecords();
  result["num-word-occurrences"] = index_.getNofWordPostings();
  result["num-entity-occurrences"] = index_.getNofEntityPostings();
  return result;
}

// _______________________________________
nlohmann::json Server::composeCacheStatsJson() const {
  nlohmann::json result;
  result["num-non-pinned-entries"] = cache_.numNonPinnedEntries();
  result["num-pinned-entries"] = cache_.numPinnedEntries();

  // TODO Get rid of the `getByte()`, once `MemorySize` has it's own json
  // converter.
  result["non-pinned-size"] = cache_.nonPinnedSize().getBytes();
  result["pinned-size"] = cache_.pinnedSize().getBytes();
  result["num-pinned-index-scan-sizes"] = cache_.pinnedSizes().rlock()->size();
  return result;
}

// _____________________________________________

/// Special type of std::runtime_error used to indicate that there has been
/// a collision of query ids. This will happen when a HTTP client chooses an
/// explicit id that is currently already in use. In this case the server
/// will respond with HTTP status 409 Conflict and the client is encouraged
/// to re-submit their request with a different query id.
class QueryAlreadyInUseError : public std::runtime_error {
 public:
  explicit QueryAlreadyInUseError(std::string_view proposedQueryId)
      : std::runtime_error{"Query id '"s + proposedQueryId +
                           "' is already in use!"} {}
};

// _____________________________________________

ad_utility::websocket::OwningQueryId Server::getQueryId(
    const ad_utility::httpUtils::HttpRequest auto& request) {
  using ad_utility::websocket::OwningQueryId;
  std::string_view queryIdHeader = request.base()["Query-Id"];
  if (queryIdHeader.empty()) {
    return queryRegistry_.uniqueId();
  }
  auto queryId = queryRegistry_.uniqueIdFromString(std::string(queryIdHeader));
  if (!queryId) {
    throw QueryAlreadyInUseError{queryIdHeader};
  }
  return std::move(queryId.value());
}

// _____________________________________________________________________________

auto Server::cancelAfterDeadline(
    const net::any_io_executor& executor,
    std::weak_ptr<ad_utility::CancellationHandle<>> cancellationHandle,
    TimeLimit timeLimit)
    -> ad_utility::InvocableWithExactReturnType<void> auto {
  auto strand = net::make_strand(executor);
  auto timer = std::make_shared<net::steady_timer>(strand, timeLimit);

  auto cancelAfterTimeout =
      [](std::weak_ptr<ad_utility::CancellationHandle<>> cancellationHandle,
         std::shared_ptr<net::steady_timer> timer) -> net::awaitable<void> {
    // Ignore cancellation exceptions, they are normal
    co_await timer->async_wait(net::as_tuple(net::use_awaitable));
    if (auto pointer = cancellationHandle.lock()) {
      pointer->cancel(ad_utility::CancellationState::TIMEOUT);
    }
  };
  net::co_spawn(strand,
                cancelAfterTimeout(std::move(cancellationHandle), timer),
                net::detached);
  DISABLE_UNINITIALIZED_WARNINGS
  // For some reason gcc 11-13 with -O3 think `executed` may be uninitialized
  return [strand, timer = std::move(timer), executed = false]() mutable {
    AD_CORRECTNESS_CHECK(!executed);
    ENABLE_UNINITIALIZED_WARNINGS
    executed = true;
    // Only run if not moved from
    net::post(strand, [timer = std::move(timer)]() { timer->cancel(); });
  };
}

// _____________________________________________________________________________
auto Server::setupCancellationHandle(
    const ad_utility::websocket::QueryId& queryId, TimeLimit timeLimit,
    const net::any_io_executor& executor) const
    -> ad_utility::isInstantiation<
        CancellationHandleAndTimeoutTimerCancel> auto {
  auto cancellationHandle = queryRegistry_.getCancellationHandle(queryId);
  AD_CORRECTNESS_CHECK(cancellationHandle);
  cancellationHandle->startWatchDog();
  absl::Cleanup cancelCancellationHandle{
      cancelAfterDeadline(executor, cancellationHandle, timeLimit)};
  return CancellationHandleAndTimeoutTimerCancel{
      std::move(cancellationHandle), std::move(cancelCancellationHandle)};
}

// ____________________________________________________________________________
boost::asio::awaitable<void> Server::processQuery(
    const ParamValueMap& params, ad_utility::Timer& requestTimer,
    const ad_utility::httpUtils::HttpRequest auto& request, auto&& send,
    TimeLimit timeLimit) {
  using namespace ad_utility::httpUtils;
  AD_CONTRACT_CHECK(params.contains("query"));
  const auto& query = params.at("query");
  AD_CONTRACT_CHECK(!query.empty());

  auto sendJson =
      [&request, &send](
          const json& jsonString,
          http::status responseStatus) -> boost::asio::awaitable<void> {
    auto response = createJsonResponse(jsonString, request, responseStatus);
    co_return co_await send(std::move(response));
  };

  http::status responseStatus = http::status::ok;

  // Put the whole query processing in a try-catch block. If any exception
  // occurs, log the error message and send a JSON response with all the details
  // to the client. Note that the C++ standard forbids co_await in the catch
  // block, hence the workaround with the optional `exceptionErrorMsg`.
  std::optional<std::string> exceptionErrorMsg;
  std::optional<ExceptionMetadata> metadata;
  // Also store the QueryExecutionTree outside the try-catch block to gain
  // access to the runtimeInformation in the case of an error.
  std::optional<PlannedQuery> plannedQuery;
  try {
    auto containsParam = [&params](const std::string& param,
                                   const std::string& expected) {
      return params.contains(param) && params.at(param) == expected;
    };
    size_t maxSend = params.contains("send") ? std::stoul(params.at("send"))
                                             : MAX_NOF_ROWS_IN_RESULT;
    const bool pinSubtrees = containsParam("pinsubtrees", "true");
    const bool pinResult = containsParam("pinresult", "true");
    LOG(INFO) << "Processing the following SPARQL query:"
              << (pinResult ? " [pin result]" : "")
              << (pinSubtrees ? " [pin subresults]" : "") << "\n"
              << query << std::endl;

    // The following code block determines the media type to be used for the
    // result. The media type is either determined by the "Accept:" header of
    // the request or by the URL parameter "action=..." (for TSV and CSV export,
    // for QLever-historical reasons).
    using ad_utility::MediaType;

    std::optional<MediaType> mediaType = std::nullopt;

    // The explicit `action=..._export` parameter have precedence over the
    // `Accept:...` header field
    if (containsParam("action", "csv_export")) {
      mediaType = MediaType::csv;
    } else if (containsParam("action", "tsv_export")) {
      mediaType = MediaType::tsv;
    } else if (containsParam("action", "qlever_json_export")) {
      mediaType = MediaType::qleverJson;
    } else if (containsParam("action", "sparql_json_export")) {
      mediaType = MediaType::sparqlJson;
    } else if (containsParam("action", "turtle_export")) {
      mediaType = MediaType::turtle;
    } else if (containsParam("action", "binary_export")) {
      mediaType = MediaType::octetStream;
    }

    std::string_view acceptHeader = request.base()[http::field::accept];

    if (!mediaType.has_value()) {
      mediaType = ad_utility::getMediaTypeFromAcceptHeader(acceptHeader);
    }

    if (!mediaType.has_value()) {
      co_return co_await send(createBadRequestResponse(
          absl::StrCat("Did not find any supported media type "
                       "in this \'Accept:\' header field: \"",
                       acceptHeader, "\". ",
                       ad_utility::getErrorMessageForSupportedMediaTypes()),
          request));
    }
    AD_CONTRACT_CHECK(mediaType.has_value());
    LOG(INFO) << "Requested media type of result is \""
              << ad_utility::toString(mediaType.value()) << "\"" << std::endl;

    auto queryHub = queryHub_.lock();
    AD_CORRECTNESS_CHECK(queryHub);
    auto messageSender = co_await ad_utility::websocket::MessageSender::create(
        getQueryId(request), *queryHub);
    // Do the query planning. This creates a `QueryExecutionTree`, which will
    // then be used to process the query.
    //
    // NOTE: This should come after determining the media type. Otherwise, it
    // might happen that the query planner runs for a while (recall that it many
    // do index scans) and then we get an error message afterwards that a
    // certain media type is not supported.
    QueryExecutionContext qec(index_, &cache_, allocator_,
                              sortPerformanceEstimator_,
                              std::ref(messageSender), pinSubtrees, pinResult);
    auto [cancellationHandle, cancelTimeoutOnDestruction] =
        setupCancellationHandle(messageSender.getQueryId(), timeLimit,
                                co_await net::this_coro::executor);

    plannedQuery =
        co_await parseAndPlan(query, qec, cancellationHandle, timeLimit);
    auto& qet = plannedQuery.value().queryExecutionTree_;
    qet.isRoot() = true;  // allow pinning of the final result
    auto timeForQueryPlanning = requestTimer.msecs();
    auto& runtimeInfoWholeQuery =
        qet.getRootOperation()->getRuntimeInfoWholeQuery();
    runtimeInfoWholeQuery.timeQueryPlanning = timeForQueryPlanning;
    LOG(INFO) << "Query planning done in " << timeForQueryPlanning.count()
              << " ms" << std::endl;
    LOG(TRACE) << qet.getCacheKey() << std::endl;

    // Common code for sending responses for the streamable media types
    // (tsv, csv, octet-stream, turtle).
    auto sendStreamableResponse = [&](MediaType mediaType) -> Awaitable<void> {
      auto responseGenerator = co_await computeInNewThread(
          [&plannedQuery, &qet, mediaType] {
            return ExportQueryExecutionTrees::computeResultAsStream(
                plannedQuery.value().parsedQuery_, qet, mediaType);
          },
          cancellationHandle);

      // The `streamable_body` that is used internally turns all exceptions that
      // occur while generating the results into "broken pipe". We store the
      // actual exceptions and manually rethrow them to propagate the correct
      // error messages to the user.
      // TODO<joka921> What happens, when part of the TSV export has already
      // been sent and an exception occurs after that?
      std::exception_ptr exceptionPtr;
      responseGenerator.assignExceptionToThisPointer(&exceptionPtr);
      try {
        auto response =
            createOkResponse(std::move(responseGenerator), request, mediaType);
        co_await send(std::move(response));
      } catch (...) {
        if (exceptionPtr) {
          std::rethrow_exception(exceptionPtr);
        }
        throw;
      }
    };

    // This actually processes the query and sends the result in the requested
    // format.
    switch (mediaType.value()) {
      using enum MediaType;
      case csv:
      case tsv:
      case octetStream:
      case sparqlXml:
      case turtle: {
        co_await sendStreamableResponse(mediaType.value());
      } break;
      case qleverJson:
      case sparqlJson: {
        // Normal case: JSON response
        auto responseString = co_await computeInNewThread(
            [&plannedQuery, &qet, &requestTimer, maxSend, mediaType] {
              return ExportQueryExecutionTrees::computeResultAsJSON(
                  plannedQuery.value().parsedQuery_, qet, requestTimer, maxSend,
                  mediaType.value());
            },
            cancellationHandle);
        co_await sendJson(std::move(responseString), responseStatus);
      } break;
      default:
        // This should never happen, because we have carefully restricted the
        // subset of mediaTypes that can occur here.
        AD_FAIL();
    }
    // Print the runtime info. This needs to be done after the query
    // was computed.

    // Log that we are done with the query and how long it took.
    //
    // NOTE: We need to explicitly stop the `requestTimer` here because in the
    // sending code above, it is done only in some cases and not in others (in
    // particular, not for TSV and CSV because for those, the result does not
    // contain timing information).
    //
    // TODO<joka921> Also log an identifier of the query.
    LOG(INFO) << "Done processing query and sending result"
              << ", total time was " << requestTimer.msecs().count() << " ms"
              << std::endl;
    LOG(DEBUG) << "Runtime Info:\n"
               << qet.getRootOperation()->runtimeInfo().toString() << std::endl;
  } catch (const ParseException& e) {
    responseStatus = http::status::bad_request;
    exceptionErrorMsg = e.errorMessageWithoutPositionalInfo();
    metadata = e.metadata();
  } catch (const QueryAlreadyInUseError& e) {
    responseStatus = http::status::conflict;
    exceptionErrorMsg = e.what();
  } catch (const std::exception& e) {
    responseStatus = http::status::internal_server_error;
    exceptionErrorMsg = e.what();
  }
  // TODO<qup42> at this stage should probably have a wrapper that takes
  //  optional<errorMsg> and optional<metadata> and does this logic
  if (exceptionErrorMsg) {
    LOG(ERROR) << exceptionErrorMsg.value() << std::endl;
    if (metadata) {
      // The `coloredError()` message might fail because of the different
      // Unicode handling of QLever and ANTLR. Make sure to detect this case so
      // that we can fix it if it happens.
      try {
        LOG(ERROR) << metadata.value().coloredError() << std::endl;
      } catch (const std::exception& e) {
        exceptionErrorMsg.value().append(absl::StrCat(
            " Highlighting an error for the command line log failed: ",
            e.what()));
        LOG(ERROR) << "Failed to highlight error in query. " << e.what()
                   << std::endl;
        LOG(ERROR) << metadata.value().query_ << std::endl;
      }
    }
    auto errorResponseJson = composeErrorResponseJson(
        query, exceptionErrorMsg.value(), requestTimer, metadata);
    if (plannedQuery.has_value()) {
      errorResponseJson["runtimeInformation"] =
          nlohmann::ordered_json(plannedQuery.value()
                                     .queryExecutionTree_.getRootOperation()
                                     ->runtimeInfo());
    }
    co_return co_await sendJson(errorResponseJson, responseStatus);
  }
}

// _____________________________________________________________________________
template <typename Function, typename T>
<<<<<<< HEAD
Awaitable<T> Server::computeInNewThread(Function function) const {
  return ad_utility::runOnExecutor(threadPool_.get_executor(),
                                   std::move(function));
=======
Awaitable<T> Server::computeInNewThread(Function function,
                                        SharedCancellationHandle handle) const {
  auto runOnExecutor =
      [](auto executor, Function func,
         SharedCancellationHandle handle) -> net::awaitable<T> {
    co_await net::post(net::bind_executor(executor, net::use_awaitable));
    // It might take some time until the thread pool is ready,
    // so reset the state here. Ideally waiting for the thread pool
    // would periodically check the cancellation state
    handle->resetWatchDogState();
    co_return std::invoke(func);
  };
  return ad_utility::resumeOnOriginalExecutor(runOnExecutor(
      threadPool_.get_executor(), std::move(function), std::move(handle)));
>>>>>>> 60bf149b
}

// _____________________________________________________________________________
net::awaitable<Server::PlannedQuery> Server::parseAndPlan(
    const std::string& query, QueryExecutionContext& qec,
    SharedCancellationHandle handle, TimeLimit timeLimit) const {
  auto handleCopy = handle;
  return computeInNewThread(
      [&query, &qec, enablePatternTrick = enablePatternTrick_,
       handle = std::move(handle), timeLimit]() mutable {
        auto pq = SparqlParser::parseQuery(query);
        handle->throwIfCancelled("After parsing");
        QueryPlanner qp(&qec, handle);
        qp.setEnablePatternTrick(enablePatternTrick);
        auto qet = qp.createExecutionTree(pq);
        handle->throwIfCancelled("After query planning");
        PlannedQuery plannedQuery{std::move(pq), std::move(qet)};

        plannedQuery.queryExecutionTree_.getRootOperation()
            ->recursivelySetCancellationHandle(std::move(handle));
        plannedQuery.queryExecutionTree_.getRootOperation()
            ->recursivelySetTimeConstraint(timeLimit);
        return plannedQuery;
      },
      std::move(handleCopy));
}

// _____________________________________________________________________________
bool Server::checkAccessToken(
    std::optional<std::string_view> accessToken) const {
  if (!accessToken) {
    return false;
  }
  auto accessTokenProvidedMsg = absl::StrCat(
      "Access token \"access-token=", accessToken.value(), "\" provided");
  auto requestIgnoredMsg = ", request is ignored";
  if (accessToken_.empty()) {
    throw std::runtime_error(absl::StrCat(
        accessTokenProvidedMsg,
        " but server was started without --access-token", requestIgnoredMsg));
  } else if (!ad_utility::constantTimeEquals(accessToken.value(),
                                             accessToken_)) {
    throw std::runtime_error(absl::StrCat(
        accessTokenProvidedMsg, " but not correct", requestIgnoredMsg));
  } else {
    LOG(DEBUG) << accessTokenProvidedMsg << " and correct" << std::endl;
    return true;
  }
}

// _____________________________________________________________________________

std::optional<std::string_view> Server::checkParameter(
    const ad_utility::HashMap<std::string, std::string>& parameters,
    std::string_view key, std::optional<std::string_view> value,
    bool accessAllowed) {
  if (!parameters.contains(key)) {
    return std::nullopt;
  }
  // If value is given, but not equal to param value, return std::nullopt. If
  // no value is given, set it to param value.
  if (value == std::nullopt) {
    value = parameters.at(key);
  } else if (value != parameters.at(key)) {
    return std::nullopt;
  }
  // Now that we have the value, check if there is a problem with the access.
  // If yes, we abort the query processing at this point.
  if (!accessAllowed) {
    throw std::runtime_error(absl::StrCat(
        "Access to \"", key, "=", value.value(), "\" denied",
        " (requires a valid access token)", ", processing of request aborted"));
  }
  return value;
}<|MERGE_RESOLUTION|>--- conflicted
+++ resolved
@@ -785,11 +785,6 @@
 
 // _____________________________________________________________________________
 template <typename Function, typename T>
-<<<<<<< HEAD
-Awaitable<T> Server::computeInNewThread(Function function) const {
-  return ad_utility::runOnExecutor(threadPool_.get_executor(),
-                                   std::move(function));
-=======
 Awaitable<T> Server::computeInNewThread(Function function,
                                         SharedCancellationHandle handle) const {
   auto runOnExecutor =
@@ -804,7 +799,6 @@
   };
   return ad_utility::resumeOnOriginalExecutor(runOnExecutor(
       threadPool_.get_executor(), std::move(function), std::move(handle)));
->>>>>>> 60bf149b
 }
 
 // _____________________________________________________________________________
