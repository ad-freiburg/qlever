// Copyright 2011, University of Freiburg,
// Chair of Algorithms and Data Structures.
// Author: Björn Buchhold <buchholb>

#include <algorithm>
#include <cstring>
#include <nlohmann/json.hpp>
#include <sstream>
#include <string>
#include <thread>
#include <vector>

#include "../parser/ParseException.h"
#include "../util/Log.h"
#include "../util/StringUtils.h"
#include "./Server.h"
#include "QueryPlanner.h"

// _____________________________________________________________________________
Server::~Server() {
  if (_initialized) {
    _serverSocket.close();
  }
}

// _____________________________________________________________________________
void Server::initialize(const string& ontologyBaseName, bool useText,
                        bool usePatterns, bool usePatternTrick) {
  LOG(INFO) << "Initializing server..." << std::endl;

  _enablePatternTrick = usePatternTrick;
  _index.setUsePatterns(usePatterns);

  // Init the index.
  _index.createFromOnDiskIndex(ontologyBaseName);
  if (useText) {
    _index.addTextFromOnDiskIndex();
  }

  // Init the server socket.
  bool ret = _serverSocket.create() && _serverSocket.bind(_port) &&
             _serverSocket.listen();
  if (!ret) {
    LOG(ERROR) << "Failed to create socket on port " << _port << "."
               << std::endl;
    exit(1);
  }

  // Set flag.
  _initialized = true;
  LOG(INFO) << "Done initializing server." << std::endl;
}

// _____________________________________________________________________________
void Server::run() {
  if (!_initialized) {
    LOG(ERROR) << "Cannot start an uninitialized server!" << std::endl;
    exit(1);
  }
  std::vector<std::thread> threads;
  for (int i = 0; i < _numThreads; ++i) {
    threads.emplace_back(&Server::runAcceptLoop, this);
  }
  for (std::thread& worker : threads) {
    worker.join();
  }
}
// _____________________________________________________________________________
void Server::runAcceptLoop() {
  // Loop and wait for queries. Run forever, for now.
  while (true) {
    // Wait for new query
    LOG(INFO) << "---------- WAITING FOR QUERY AT PORT \"" << _port << "\" ... "
              << std::endl;

    ad_utility::Socket client;
    // Concurrent accept used to be problematic because of the Thundering Herd
    // problem but this should be fixed on modern OSs
    bool success = _serverSocket.acceptClient(&client);
    if (!success) {
      LOG(ERROR) << "Socket error in acceot" << std::strerror(errno)
                 << std::endl;
      continue;
    }
    client.setKeepAlive(true);
    LOG(INFO) << "Incoming connection, processing..." << std::endl;
    process(&client);
    client.close();
  }
}

// _____________________________________________________________________________
void Server::process(Socket* client) {
  string contentType;
  LOG(DEBUG) << "Waiting for receive call to complete." << endl;
  string request;
  string response;
  string headers;
  string query;
  client->getHTTPRequest(request, headers);
  LOG(DEBUG) << "Got request from client with size: " << request.size()
             << " and headers with total size: " << headers.size() << endl;

  size_t indexOfGET = request.find("GET");
  size_t indexOfHTTP = request.find("HTTP");
  size_t upper = indexOfHTTP;

  if (indexOfGET != request.npos && indexOfHTTP != request.npos) {
    size_t indexOfQuest = request.find("?", indexOfGET);
    if (indexOfQuest != string::npos && indexOfQuest < indexOfHTTP) {
      upper = indexOfQuest + 1;
    }
    string file = request.substr(indexOfGET + 5, upper - (indexOfGET + 5) - 1);
    if (file.size() == 0) {
      if (request[indexOfGET + 5] != '?') {
        file = "index.html";
      }
    }
    // Use hardcoded white-listing for index.html and style.css
    // can be changed if more should ever be needed, for now keep it simple.
    if (file.size() > 0) {
      LOG(DEBUG) << "file: " << file << '\n';
      if (file == "index.html" || file == "style.css" || file == "script.js") {
        serveFile(client, file);
        return;
      } else {
        LOG(INFO) << "Responding with 404 for file " << file << '\n';
        auto bytesSent = client->send(create404HttpResponse());
        LOG(DEBUG) << "Sent " << bytesSent << " bytes." << std::endl;
        return;
      }
    }

    try {
      ParamValueMap params = parseHttpRequest(request);

      if (ad_utility::getLowercase(params["cmd"]) == "stats") {
        LOG(INFO) << "Supplying index stats..." << std::endl;
        auto statsJson = composeStatsJson();
        contentType = "application/json";
        string httpResponse = createHttpResponse(statsJson, contentType);
        auto bytesSent = client->send(httpResponse);
        LOG(DEBUG) << "Sent " << bytesSent << " bytes." << std::endl;
        LOG(INFO) << "Sent stats to client." << std::endl;
        return;
      }

      if (ad_utility::getLowercase(params["cmd"]) == "cachestats") {
        LOG(INFO) << "Supplying cache stats..." << std::endl;
        auto statsJson = composeCacheStatsJson();
        contentType = "application/json";
        string httpResponse = createHttpResponse(statsJson.dump(), contentType);
        auto bytesSent = client->send(httpResponse);
        LOG(DEBUG) << "Sent " << bytesSent << " bytes." << std::endl;
        LOG(INFO) << "Sent cache stats to client." << std::endl;
        return;
      }

      if (ad_utility::getLowercase(params["cmd"]) == "clearcache") {
        _cache.clear();
      }

      if (ad_utility::getLowercase(params["cmd"]) == "clearcachecomplete") {
        auto lock = _pinnedSizes.wlock();
        _cache.clearAll();
        lock->clear();
      }

      auto timeoutTimer = std::make_shared<QueryExecutionTree::SyncTimer>(
          ad_utility::TimeoutTimer::unlimited());
      if (params.contains("timeout")) {
        timeoutTimer = std::make_shared<QueryExecutionTree::SyncTimer>(
            ad_utility::TimeoutTimer::secLimited(
                atof(params["timeout"].c_str())));
      }

      auto it = params.find("send");
      size_t maxSend = MAX_NOF_ROWS_IN_RESULT;
      if (it != params.end()) {
        maxSend = static_cast<size_t>(atol(it->second.c_str()));
      }
#ifdef ALLOW_SHUTDOWN
      if (ad_utility::getLowercase(params["cmd"]) == "shutdown") {
        LOG(INFO) << "Shutdown triggered by HTTP request "
                  << "(deactivate by compiling without -DALLOW_SHUTDOWN)"
                  << std::endl;
        exit(0);
      }
#endif
      const bool pinSubtrees =
          ad_utility::getLowercase(params["pinsubtrees"]) == "true";
      const bool pinResult =
          ad_utility::getLowercase(params["pinresult"]) == "true";
      query = createQueryFromHttpParams(params);
      LOG(INFO) << "Query" << ((pinSubtrees) ? " (Cache pinned)" : "")
                << ((pinResult) ? " (Result pinned)" : "") << ": " << query
                << '\n';
      ParsedQuery pq = SparqlParser(query).parse();
      pq.expandPrefixes();

      QueryExecutionContext qec(_index, _engine, &_cache, &_pinnedSizes,
<<<<<<< HEAD
                                pinSubtrees, pinResult);
      // start the shared timeout timer here to also include
      // the query planning
      timeoutTimer->wlock()->start();
=======
                                _allocator, pinSubtrees, pinResult);
>>>>>>> d060088c
      QueryPlanner qp(&qec);
      qp.setEnablePatternTrick(_enablePatternTrick);
      QueryExecutionTree qet = qp.createExecutionTree(pq);
      qet.isRoot() = true;  // allow pinning of the final result
      qet.recursivelySetTimeoutTimer(timeoutTimer);
      LOG(TRACE) << qet.asString() << std::endl;

      if (ad_utility::getLowercase(params["action"]) == "csv_export") {
        // CSV export
        response = composeResponseSepValues(pq, qet, ',');
        contentType =
            "text/csv\r\n"
            "Content-Disposition: attachment;filename=export.csv";
      } else if (ad_utility::getLowercase(params["action"]) == "tsv_export") {
        // TSV export
        response = composeResponseSepValues(pq, qet, '\t');
        contentType =
            "text/tab-separated-values\r\n"
            "Content-Disposition: attachment;filename=export.tsv";
      } else {
        // Normal case: JSON response
        response = composeResponseJson(pq, qet, maxSend);
        contentType = "application/json";
      }
      // Print the runtime info. This needs to be done after the query
      // was computed.
      LOG(INFO) << '\n' << qet.getRootOperation()->getRuntimeInfo().toString();
    } catch (const ad_semsearch::Exception& e) {
      response = composeResponseJson(query, e);
    } catch (const std::exception& e) {
      response = composeResponseJson(query, &e);
    }
    string httpResponse = createHttpResponse(response, contentType);
    auto bytesSent = client->send(httpResponse);
    LOG(DEBUG) << "Sent " << bytesSent << " bytes." << std::endl;
  } else {
    LOG(INFO) << "Got invalid request " << request << '\n';
    LOG(INFO) << "Responding with 400 Bad Request.\n";
    auto bytesSent = client->send(create400HttpResponse());
    LOG(DEBUG) << "Sent " << bytesSent << " bytes." << std::endl;
  }
}

// _____________________________________________________________________________
Server::ParamValueMap Server::parseHttpRequest(
    const string& httpRequest) const {
  LOG(DEBUG) << "Parsing HTTP Request." << endl;
  ParamValueMap params;
  _requestProcessingTimer.start();
  // Parse the HTTP Request.

  size_t indexOfGET = httpRequest.find("GET");
  size_t indexOfHTTP = httpRequest.find("HTTP");

  if (indexOfGET == httpRequest.npos || indexOfHTTP == httpRequest.npos) {
    AD_THROW(ad_semsearch::Exception::BAD_REQUEST,
             "Invalid request. Only supporting proper HTTP GET requests!\n" +
                 httpRequest);
  }

  string request =
      httpRequest.substr(indexOfGET + 3, indexOfHTTP - (indexOfGET + 3));

  size_t index = request.find("?");
  if (index == request.npos) {
    AD_THROW(ad_semsearch::Exception::BAD_REQUEST,
             "Invalid request. At least one parameters is "
             "required for meaningful queries!\n" +
                 httpRequest);
  }
  size_t next = request.find('&', index + 1);
  while (next != request.npos) {
    size_t posOfEq = request.find('=', index + 1);
    if (posOfEq == request.npos) {
      AD_THROW(ad_semsearch::Exception::BAD_REQUEST,
               "Parameter without \"=\" in HTTP Request.\n" + httpRequest);
    }
    string param = ad_utility::getLowercaseUtf8(
        request.substr(index + 1, posOfEq - (index + 1)));
    string value = ad_utility::decodeUrl(
        request.substr(posOfEq + 1, next - (posOfEq + 1)));
    if (params.count(param) > 0) {
      AD_THROW(ad_semsearch::Exception::BAD_REQUEST,
               "Duplicate HTTP parameter: " + param);
    }
    params[param] = value;
    index = next;
    next = request.find('&', index + 1);
  }
  size_t posOfEq = request.find('=', index + 1);
  if (posOfEq == request.npos) {
    AD_THROW(ad_semsearch::Exception::BAD_REQUEST,
             "Parameter without \"=\" in HTTP Request." + httpRequest);
  }
  string param = ad_utility::getLowercaseUtf8(
      request.substr(index + 1, posOfEq - (index + 1)));
  string value = ad_utility::decodeUrl(
      request.substr(posOfEq + 1, request.size() - 1 - (posOfEq + 1)));
  if (params.count(param) > 0) {
    AD_THROW(ad_semsearch::Exception::BAD_REQUEST, "Duplicate HTTP parameter.");
  }
  params[param] = value;

  LOG(DEBUG) << "Done parsing HTTP Request." << endl;
  return params;
}

// _____________________________________________________________________________
string Server::createQueryFromHttpParams(const ParamValueMap& params) const {
  string query;
  // Construct a Query object from the parsed request.
  auto it = params.find("query");
  if (it == params.end() || it->second == "") {
    AD_THROW(ad_semsearch::Exception::BAD_REQUEST,
             "Expected at least one non-empty attribute \"query\".");
  }
  return it->second;
}

// _____________________________________________________________________________
string Server::createHttpResponse(const string& content,
                                  const string& contentType) const {
  std::ostringstream os;
  os << "HTTP/1.1 200 OK\r\n"
     << "Content-Length: " << content.size() << "\r\n"
     << "Connection: close\r\n"
     << "Content-Type: " << contentType << "; charset="
     << "utf-8"
     << "\r\n"
     << "Access-Control-Allow-Origin: *"
     << "\r\n"
     << "\r\n"
     << content;
  return os.str();
}

// _____________________________________________________________________________
string Server::create404HttpResponse() const {
  std::ostringstream os;
  os << "HTTP/1.1 404 Not Found\r\n"
     << "Content-Length: 0\r\n"
     << "Connection: close\r\n"
     << "\r\n";
  return os.str();
}

// _____________________________________________________________________________
string Server::create400HttpResponse() const {
  std::ostringstream os;
  os << "HTTP/1.1 400 Bad Request\r\n"
     << "Content-Length: 0\r\n"
     << "Connection: close\r\n"
     << "\r\n";
  return os.str();
}

// _____________________________________________________________________________
string Server::composeResponseJson(const ParsedQuery& query,
                                   const QueryExecutionTree& qet,
                                   size_t maxSend) const {
  // TODO(schnelle) we really should use a json library
  // such as https://github.com/nlohmann/json
  shared_ptr<const ResultTable> rt = qet.getResult();
  _requestProcessingTimer.stop();
  off_t compResultUsecs = _requestProcessingTimer.usecs();
  size_t resultSize = rt->size();

  nlohmann::json j;

  j["query"] = query._originalString;
  j["status"] = "OK";
  j["resultsize"] = resultSize;
  j["warnings"] = qet.collectWarnings();
  j["selected"] = query._selectedVariables;

  j["runtimeInformation"] = RuntimeInformation::ordered_json(
      qet.getRootOperation()->getRuntimeInfo());

  {
    size_t limit = MAX_NOF_ROWS_IN_RESULT;
    size_t offset = 0;
    if (query._limit.size() > 0) {
      limit = static_cast<size_t>(atol(query._limit.c_str()));
    }
    if (query._offset.size() > 0) {
      offset = static_cast<size_t>(atol(query._offset.c_str()));
    }
    _requestProcessingTimer.cont();
    j["res"] = qet.writeResultAsJson(query._selectedVariables,
                                     std::min(limit, maxSend), offset);
    _requestProcessingTimer.stop();
  }

  j["time"]["total"] =
      std::to_string(_requestProcessingTimer.usecs() / 1000.0) + "ms";
  j["time"]["computeResult"] = std::to_string(compResultUsecs / 1000.0) + "ms";

  return j.dump(4);
}

// _____________________________________________________________________________
string Server::composeResponseSepValues(const ParsedQuery& query,
                                        const QueryExecutionTree& qet,
                                        char sep) const {
  std::ostringstream os;
  size_t limit = std::numeric_limits<size_t>::max();
  size_t offset = 0;
  if (query._limit.size() > 0) {
    limit = static_cast<size_t>(atol(query._limit.c_str()));
  }
  if (query._offset.size() > 0) {
    offset = static_cast<size_t>(atol(query._offset.c_str()));
  }
  qet.writeResultToStream(os, query._selectedVariables, limit, offset, sep);

  return os.str();
}

// _____________________________________________________________________________
string Server::composeResponseJson(
    const string& query, const ad_semsearch::Exception& exception) const {
  std::ostringstream os;
  _requestProcessingTimer.stop();

  os << "{\n"
     << "\"query\": " << ad_utility::toJson(query) << ",\n"
     << "\"status\": \"ERROR\",\n"
     << "\"resultsize\": \"0\",\n"
     << "\"time\": {\n"
     << "\"total\": \"" << _requestProcessingTimer.msecs() / 1000.0 << "ms\",\n"
     << "\"computeResult\": \"" << _requestProcessingTimer.msecs() / 1000.0
     << "ms\"\n"
     << "},\n";

  string msg = ad_utility::toJson(exception.getFullErrorMessage());

  os << "\"exception\": " << msg << "\n"
     << "}\n";

  return os.str();
}

// _____________________________________________________________________________
string Server::composeResponseJson(const string& query,
                                   const std::exception* exception) const {
  std::ostringstream os;
  _requestProcessingTimer.stop();

  os << "{\n"
     << "\"query\": " << ad_utility::toJson(query) << ",\n"
     << "\"status\": \"ERROR\",\n"
     << "\"resultsize\": \"0\",\n"
     << "\"time\": {\n"
     << "\"total\": \"" << _requestProcessingTimer.msecs() << "ms\",\n"
     << "\"computeResult\": \"" << _requestProcessingTimer.msecs() << "ms\"\n"
     << "},\n";

  string msg = ad_utility::toJson(exception->what());

  os << "\"exception\": " << msg << "\n"
     << "}\n";

  return os.str();
}

// _____________________________________________________________________________
void Server::serveFile(Socket* client, const string& requestedFile) const {
  string contentString;
  string contentType = "text/plain";
  string statusString = "HTTP/1.0 200 OK";

  // CASE: file.
  LOG(DEBUG) << "Looking for file: \"" << requestedFile << "\" ... \n";
  std::ifstream in(requestedFile.c_str());
  if (!in) {
    statusString = "HTTP/1.0 404 NOT FOUND";
    contentString = "404 NOT FOUND";
  } else {
    // File into string
    contentString = string((std::istreambuf_iterator<char>(in)),
                           std::istreambuf_iterator<char>());
    // Set content type
    if (ad_utility::endsWith(requestedFile, ".html")) {
      contentType = "text/html";
    } else if (ad_utility::endsWith(requestedFile, ".css")) {
      contentType = "text/css";
    } else if (ad_utility::endsWith(requestedFile, ".js")) {
      contentType = "application/javascript";
    }
    in.close();
  }

  size_t contentLength = contentString.size();
  std::ostringstream headerStream;
  headerStream << statusString << "\r\n"
               << "Content-Length: " << contentLength << "\r\n"
               << "Content-Type: " << contentType << "\r\n"
               << "Access-Control-Allow-Origin: *\r\n"
               << "Connection: close\r\n"
               << "\r\n";

  string data = headerStream.str();
  data += contentString;
  client->send(data);
}

// _____________________________________________________________________________
string Server::composeStatsJson() const {
  std::ostringstream os;
  os << "{\n"
     << "\"kbindex\": \"" << _index.getKbName() << "\",\n"
     << "\"permutations\": \"" << (_index.hasAllPermutations() ? "6" : "2")
     << "\",\n";
  if (_index.hasAllPermutations()) {
    os << "\"nofsubjects\": \"" << _index.getNofSubjects() << "\",\n";
    os << "\"nofpredicates\": \"" << _index.getNofPredicates() << "\",\n";
    os << "\"nofobjects\": \"" << _index.getNofObjects() << "\",\n";
  }

  os << "\"noftriples\": \"" << _index.getNofTriples() << "\",\n"
     << "\"textindex\": \"" << _index.getTextName() << "\",\n"
     << "\"nofrecords\": \"" << _index.getNofTextRecords() << "\",\n"
     << "\"nofwordpostings\": \"" << _index.getNofWordPostings() << "\",\n"
     << "\"nofentitypostings\": \"" << _index.getNofEntityPostings() << "\"\n"
     << "}\n";
  return os.str();
}

// _______________________________________
nlohmann::json Server::composeCacheStatsJson() const {
  nlohmann::json result;
  result["num-cached-elements"] = _cache.numCachedElements();
  result["num-pinned-elements"] = _cache.numPinnedElements();
  result["cached-size"] = _cache.cachedSize();
  result["pinned-size"] = _cache.pinnedSize();
  result["num-pinned-index-scan-sizes"] = _pinnedSizes.rlock()->size();
  return result;
}<|MERGE_RESOLUTION|>--- conflicted
+++ resolved
@@ -199,14 +199,11 @@
       pq.expandPrefixes();
 
       QueryExecutionContext qec(_index, _engine, &_cache, &_pinnedSizes,
-<<<<<<< HEAD
-                                pinSubtrees, pinResult);
+                                _allocator, pinSubtrees, pinResult);
       // start the shared timeout timer here to also include
       // the query planning
       timeoutTimer->wlock()->start();
-=======
-                                _allocator, pinSubtrees, pinResult);
->>>>>>> d060088c
+
       QueryPlanner qp(&qec);
       qp.setEnablePatternTrick(_enablePatternTrick);
       QueryExecutionTree qet = qp.createExecutionTree(pq);
