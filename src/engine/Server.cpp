--- conflicted
+++ resolved
@@ -903,16 +903,10 @@
   LOG(DEBUG) << "Runtime Info:\n"
              << qet.getRootOperation()->runtimeInfo().toString() << std::endl;
 
-<<<<<<< HEAD
-  // Clear the cache, because all cache entries have been invalidated by the
-  // update anyway (The index of the located triples snapshot is part of the
-  // cache key).
   tracer.beginTrace("clearCache");
-=======
   // Clear the cache, because all cache entries have been invalidated by
   // the update anyway (The index of the located triples snapshot is
   // part of the cache key).
->>>>>>> 8ea519d7
   cache_.clearAll();
   tracer.endTrace("clearCache");
 
@@ -927,38 +921,10 @@
         const ad_utility::Timer& requestTimer,
         ad_utility::SharedCancellationHandle cancellationHandle,
         QueryExecutionContext& qec, const RequestT& request, ResponseT&& send,
-<<<<<<< HEAD
-        TimeLimit timeLimit) {
+        TimeLimit timeLimit, std::optional<PlannedQuery>& plannedUpdate) {
   ad_utility::timer::TimeTracer tracer =
       ad_utility::timer::TimeTracer("update");
   tracer.beginTrace("planning");
-  AD_CORRECTNESS_CHECK(update.hasUpdateClause());
-  PlannedQuery plannedQuery =
-      co_await planQuery(updateThreadPool_, std::move(update), requestTimer,
-                         timeLimit, qec, cancellationHandle);
-  tracer.endTrace("planning");
-  tracer.beginTrace("execution");
-  tracer.beginTrace("waitingForExecutionThread");
-  auto coroutine = computeInNewThread(
-      updateThreadPool_,
-      [this, &requestTimer, &cancellationHandle, &plannedQuery, &tracer]() {
-        // Update the delta triples.
-        tracer.endTrace("waitingForExecutionThread");
-        return index_.deltaTriplesManager().modify<UpdateMetadata>(
-            [this, &requestTimer, &cancellationHandle, &plannedQuery,
-             &tracer](auto& deltaTriples) {
-              // Use `this` explicitly to silence false-positive
-              // errors on captured `this` being unused.
-              tracer.beginTrace("processUpdateImpl");
-              auto res = this->processUpdateImpl(plannedQuery, requestTimer,
-                                                 cancellationHandle,
-                                                 deltaTriples, tracer);
-              tracer.endTrace("processUpdateImpl");
-              return res;
-            },
-            true, tracer);
-=======
-        TimeLimit timeLimit, std::optional<PlannedQuery>& plannedUpdate) {
   AD_CORRECTNESS_CHECK(ql::ranges::all_of(
       updates, [](const ParsedQuery& p) { return p.hasUpdateClause(); }));
 
@@ -969,11 +935,14 @@
   auto coroutine = computeInNewThread(
       updateThreadPool_,
       [this, &requestTimer, &cancellationHandle, &updates, &qec, &timeLimit,
-       &plannedUpdate]() {
-        json results = json::array();
+       &plannedUpdate, &tracer]() {
+        std::vector<UpdateMetadata> results;
+        std::vector<DeltaTriplesModifyTimings> timings;
         for (ParsedQuery& update : updates) {
           plannedUpdate = planQuery(std::move(update), requestTimer, timeLimit,
                                     qec, cancellationHandle);
+          tracer.endTrace("planning");
+          tracer.beginTrace("execution");
           // TODO<qup42>: optimize the case of chained updates
           // As we have an exclusive lock on the DeltaTriples we the
           // execution could happen directly against the DeltaTriples
@@ -981,18 +950,24 @@
           // step.
           qec.updateLocatedTriplesSnapshot();
           // Update the delta triples.
-          results.push_back(index_.deltaTriplesManager().modify<nlohmann::json>(
-              [this, &requestTimer, &cancellationHandle,
-               &plannedUpdate](auto& deltaTriples) {
-                // Use `this` explicitly to silence false-positive
-                // errors on captured `this` being unused.
-                return this->processUpdateImpl(plannedUpdate.value(),
-                                               requestTimer, cancellationHandle,
-                                               deltaTriples);
-              }));
+          auto [updateMetadata, updateTiming] =
+              index_.deltaTriplesManager().modify<UpdateMetadata>(
+                  [this, &requestTimer, &cancellationHandle, &plannedUpdate,
+                   &tracer](auto& deltaTriples) {
+                    // Use `this` explicitly to silence false-positive
+                    // errors on captured `this` being unused.
+                    tracer.beginTrace("processUpdateImpl");
+                    auto res = this->processUpdateImpl(
+                        plannedUpdate.value(), requestTimer, cancellationHandle,
+                        deltaTriples, tracer);
+                    tracer.endTrace("processUpdateImpl");
+                    return res;
+                  },
+                  true, tracer);
+          results.push_back(updateMetadata);
+          timings.push_back(updateTiming);
         }
-        return results;
->>>>>>> 8ea519d7
+        return std::make_pair(results, timings);
       },
       cancellationHandle);
   auto [updateMetadata, timings] = co_await std::move(coroutine);
@@ -1001,17 +976,13 @@
   AD_LOG(INFO) << "TimeTracer output: " << tracer.getJSONShort().dump()
                << std::endl;
 
-<<<<<<< HEAD
   // SPARQL 1.1 Protocol 2.2.4 Successful Responses: "The response body of a
   // successful update request is implementation defined."
+  // TODO: display timings for all operations
   auto response = createResponseMetadataForUpdate(
       requestTimer, index_, index_.deltaTriplesManager().getCurrentSnapshot(),
-      plannedQuery, plannedQuery.queryExecutionTree_, updateMetadata, timings,
-      tracer);
-=======
-  // SPARQL 1.1 Protocol 2.2.4 Successful Responses: "The response body
-  // of a successful update request is implementation defined."
->>>>>>> 8ea519d7
+      *plannedUpdate, plannedUpdate->queryExecutionTree_, updateMetadata[0],
+      timings[0], tracer);
   co_await send(
       ad_utility::httpUtils::createJsonResponse(std::move(response), request));
   co_return;
