// Copyright 2015 - 2025 The QLever Authors, in particular:
//
// 2015 - 2017 Björn Buchhold, UFR
// 2020 - 2025 Johannes Kalmbach <kalmbach@cs.uni-freiburg.de>, UFR
// 2022 - 2025 Hannah Bast <bast@cs.uni-freiburg.de>, UFR
//
// UFR = University of Freiburg, Chair of Algorithms and Data Structures

#include "engine/Server.h"

#include <absl/functional/bind_front.h>
#include <absl/strings/str_cat.h>
#include <absl/strings/str_join.h>

#include <sstream>
#include <string>
#include <vector>

#include "CompilationInfo.h"
#include "GraphStoreProtocol.h"
#include "engine/ExecuteUpdate.h"
#include "engine/ExportQueryExecutionTrees.h"
#include "engine/HttpError.h"
#include "engine/QueryExecutionContext.h"
#include "engine/QueryPlanner.h"
#include "engine/SparqlProtocol.h"
#include "global/RuntimeParameters.h"
#include "index/IndexImpl.h"
#include "parser/SparqlParser.h"
#include "util/AsioHelpers.h"
#include "util/MemorySize/MemorySize.h"
#include "util/ParseableDuration.h"
#include "util/TimeTracer.h"
#include "util/TypeIdentity.h"
#include "util/TypeTraits.h"
#include "util/http/HttpServer.h"
#include "util/http/HttpUtils.h"
#include "util/http/websocket/MessageSender.h"

using namespace std::string_literals;
using namespace ad_utility::url_parser::sparqlOperation;

template <typename T>
using Awaitable = Server::Awaitable<T>;
using ad_utility::MediaType;

// __________________________________________________________________________
Server::Server(unsigned short port, size_t numThreads,
               ad_utility::MemorySize maxMem, std::string accessToken,
               bool noAccessCheck, bool usePatternTrick)
    : numThreads_(numThreads),
      port_(port),
      accessToken_(std::move(accessToken)),
      noAccessCheck_(noAccessCheck),
      allocator_{ad_utility::makeAllocationMemoryLeftThreadsafeObject(maxMem),
                 [this](ad_utility::MemorySize numMemoryToAllocate) {
                   cache_.makeRoomAsMuchAsPossible(MAKE_ROOM_SLACK_FACTOR *
                                                   numMemoryToAllocate);
                 }},
      index_{allocator_},
      enablePatternTrick_(usePatternTrick),
      // The number of server threads currently also is the number of queries
      // that can be processed simultaneously.
      queryThreadPool_{numThreads} {
  // This also directly triggers the update functions and propagates the
  // values of the parameters to the cache.
  globalRuntimeParameters.wlock()->cacheMaxNumEntries_.setOnUpdateAction(
      [this](size_t newValue) { cache_.setMaxNumEntries(newValue); });
  globalRuntimeParameters.wlock()->cacheMaxSize_.setOnUpdateAction(
      [this](ad_utility::MemorySize newValue) { cache_.setMaxSize(newValue); });
  globalRuntimeParameters.wlock()->cacheMaxSizeSingleEntry_.setOnUpdateAction(
      [this](ad_utility::MemorySize newValue) {
        cache_.setMaxSizeSingleEntry(newValue);
      });
}

// __________________________________________________________________________
void Server::initialize(const std::string& indexBaseName, bool useText,
                        bool usePatterns, bool loadAllPermutations,
                        bool persistUpdates) {
  AD_LOG_INFO << "Initializing server ..." << std::endl;

  index_.usePatterns() = usePatterns;
  index_.loadAllPermutations() = loadAllPermutations;

  // Init the index.
  index_.createFromOnDiskIndex(indexBaseName, persistUpdates);
  if (useText) {
    index_.addTextFromOnDiskIndex();
  }

  sortPerformanceEstimator_.computeEstimatesExpensively(
      allocator_, index_.numTriples().normalAndInternal_() *
                      PERCENTAGE_OF_TRIPLES_FOR_SORT_ESTIMATE / 100);

  if (noAccessCheck_) {
    AD_LOG_INFO << "No access token required for restricted API calls"
                << std::endl;
  } else {
    AD_LOG_INFO << "Access token for restricted API calls is \"" << accessToken_
                << "\"" << std::endl;
  }
}

// _____________________________________________________________________________
void Server::run(const std::string& indexBaseName, bool useText,
                 bool usePatterns, bool loadAllPermutations,
                 bool persistUpdates) {
  using namespace ad_utility::httpUtils;

  // Function that handles a request asynchronously, will be passed as argument
  // to `HttpServer` below.
  auto httpSessionHandler =
      [this](auto request, auto&& send) -> boost::asio::awaitable<void> {
    // Version of send with maximally permissive CORS header (which allows the
    // client that receives the response to do with it what it wants).
    // NOTE: For POST and GET requests, the "allow origin" header is sufficient,
    // while the "allow headers" header is needed only for OPTIONS request. The
    // "allow methods" header is purely informational. To avoid two similar
    // lambdas here, we send the same headers for GET, POST, and OPTIONS.
    auto sendWithAccessControlHeaders =
        [&send](auto response) -> boost::asio::awaitable<void> {
      response.set(http::field::access_control_allow_origin, "*");
      response.set(http::field::access_control_allow_headers, "*");
      response.set(http::field::access_control_allow_methods,
                   "GET, POST, OPTIONS");
      co_return co_await send(std::move(response));
    };
    // Reply to OPTIONS requests immediately by allowing everything.
    // NOTE: Handling OPTIONS requests is necessary because some POST queries
    // (in particular, from the QLever UI) are preceded by an OPTIONS request (a
    // so-called "preflight" request, which asks permission for the POST query).
    if (request.method() == http::verb::options) {
      AD_LOG_INFO << std::endl;
      AD_LOG_INFO << "Request received via " << request.method()
                  << ", allowing everything" << std::endl;
      co_return co_await sendWithAccessControlHeaders(
          createOkResponse("", request, MediaType::textPlain));
    }
    // Process the request using the `process` method and if it throws an
    // exception, log the error message and send a HTTP/1.1 400 Bad Request
    // response with that message. Note that the C++ standard forbids co_await
    // in the catch block, hence the workaround with the `exceptionErrorMsg`.
    std::optional<std::string> exceptionErrorMsg;
    std::optional<boost::beast::http::status> httpResponseStatus;
    try {
      co_await process(request, sendWithAccessControlHeaders);
    } catch (const HttpError& e) {
      httpResponseStatus = e.status();
      exceptionErrorMsg = e.what();
    } catch (const std::exception& e) {
      exceptionErrorMsg = e.what();
    }
    if (exceptionErrorMsg.has_value()) {
      AD_LOG_ERROR << exceptionErrorMsg.value() << std::endl;
      auto status =
          httpResponseStatus.value_or(boost::beast::http::status::bad_request);
      auto response = createHttpResponseFromString(
          exceptionErrorMsg.value(), status, request, MediaType::textPlain);
      co_return co_await sendWithAccessControlHeaders(std::move(response));
    }
  };

  auto webSocketSessionSupplier = [this](net::io_context& ioContext) {
    // This must only be called once
    AD_CONTRACT_CHECK(queryHub_.expired());
    auto queryHub =
        std::make_shared<ad_utility::websocket::QueryHub>(ioContext);
    // Make sure the `queryHub` does not outlive the ioContext it has a
    // reference to, by only storing a `weak_ptr` in the `queryHub_`. Note: This
    // `weak_ptr` may only be converted back to a `shared_ptr` inside a task
    // running on the `io_context`.
    queryHub_ = queryHub;
    return [this, queryHub = std::move(queryHub)](
               const http::request<http::string_body>& request,
               tcp::socket socket) {
      return ad_utility::websocket::WebSocketSession::handleSession(
          *queryHub, queryRegistry_, request, std::move(socket));
    };
  };

  // First set up the HTTP server, so that it binds to the socket, and
  // the "socket already in use" error appears quickly.
  auto httpServer = HttpServer{port_, "0.0.0.0", static_cast<int>(numThreads_),
                               std::move(httpSessionHandler),
                               std::move(webSocketSessionSupplier)};

  // Initialize the index
  initialize(indexBaseName, useText, usePatterns, loadAllPermutations,
             persistUpdates);

  AD_LOG_INFO << "The server is ready, listening for requests on port "
              << std::to_string(httpServer.getPort()) << " ..." << std::endl;

  // Start listening for connections on the server.
  httpServer.run();
}

// _____________________________________________________________________________
CPP_template_def(typename RequestT, typename ResponseT)(
    requires ad_utility::httpUtils::HttpRequest<RequestT>)
    net::awaitable<std::optional<Server::TimeLimit>> Server::
        verifyUserSubmittedQueryTimeout(
            std::optional<std::string_view> userTimeout, bool accessTokenOk,
            const RequestT& request, ResponseT& send) const {
  auto defaultTimeout =
      getRuntimeParameter<&RuntimeParameters::defaultQueryTimeout_>();
  // TODO<GCC12> Use the monadic operations for std::optional
  if (userTimeout.has_value()) {
    auto timeoutCandidate =
        ad_utility::ParseableDuration<TimeLimit>::fromString(
            userTimeout.value());
    if (timeoutCandidate > defaultTimeout && !accessTokenOk) {
      co_await send(ad_utility::httpUtils::createForbiddenResponse(
          absl::StrCat("User submitted timeout was higher than what is "
                       "currently allowed by "
                       "this instance (",
                       defaultTimeout.toString(),
                       "). Please use a valid-access token to override this "
                       "server configuration."),
          request));
      co_return std::nullopt;
    }
    co_return timeoutCandidate;
  }
  co_return std::chrono::duration_cast<TimeLimit>(
      decltype(defaultTimeout)::DurationType{defaultTimeout});
}

// _____________________________________________
/// Special type of std::runtime_error used to indicate that there has been
/// a collision of query ids. This will happen when a HTTP client chooses an
/// explicit id that is currently already in use. In this case the server
/// will respond with HTTP status 409 Conflict and the client is encouraged
/// to re-submit their request with a different query id.
class QueryAlreadyInUseError : public std::runtime_error {
 public:
  explicit QueryAlreadyInUseError(std::string_view proposedQueryId)
      : std::runtime_error{"Query id '"s + proposedQueryId +
                           "' is already in use!"} {}
};

// _____________________________________________________________________________
auto Server::cancelAfterDeadline(
    std::weak_ptr<ad_utility::CancellationHandle<>> cancellationHandle,
    TimeLimit timeLimit)
    -> QL_CONCEPT_OR_NOTHING(
        ad_utility::InvocableWithExactReturnType<void>) auto {
  net::steady_timer timer{timerExecutor_, timeLimit};

  timer.async_wait([cancellationHandle = std::move(cancellationHandle)](
                       const boost::system::error_code&) {
    if (auto pointer = cancellationHandle.lock()) {
      pointer->cancel(ad_utility::CancellationState::TIMEOUT);
    }
  });
  return [timer = std::move(timer)]() mutable { timer.cancel(); };
}

// _____________________________________________________________________________
auto Server::setupCancellationHandle(
    const ad_utility::websocket::QueryId& queryId, TimeLimit timeLimit)
    -> QL_CONCEPT_OR_NOTHING(ad_utility::isInstantiation<
                             CancellationHandleAndTimeoutTimerCancel>) auto {
  auto cancellationHandle = queryRegistry_.getCancellationHandle(queryId);
  AD_CORRECTNESS_CHECK(cancellationHandle);
  cancellationHandle->startWatchDog();
  absl::Cleanup cancelCancellationHandle{
      cancelAfterDeadline(cancellationHandle, timeLimit)};
  return CancellationHandleAndTimeoutTimerCancel{
      std::move(cancellationHandle), std::move(cancelCancellationHandle)};
}

// ____________________________________________________________________________
auto Server::prepareOperation(
    std::string_view operationName, std::string_view operationSPARQL,
    ad_utility::websocket::MessageSender& messageSender,
    const ad_utility::url_parser::ParamValueMap& params, TimeLimit timeLimit,
    bool accessTokenOk) {
  auto [cancellationHandle, cancelTimeoutOnDestruction] =
      setupCancellationHandle(messageSender.getQueryId(), timeLimit);

  // Do the query planning. This creates a `QueryExecutionTree`, which will
  // then be used to process the query.
  auto [pinSubtrees, pinResult] = determineResultPinning(params);
  std::optional<std::string> pinResultWithName =
      ad_utility::url_parser::checkParameter(params, "pin-result-with-name",
                                             {});
  std::optional<std::string> pinNamedGeoIndex =
      ad_utility::url_parser::checkParameter(params, "pin-geo-index-on-var",
                                             {});
  AD_LOG_INFO
      << "Processing the following " << operationName << ":"
      << (pinResult ? " [pin result]" : "")
      << (pinSubtrees ? " [pin subresults]" : "")
      << (pinResultWithName
              ? absl::StrCat(
                    " [pin result with name \"", pinResultWithName.value(),
                    (pinNamedGeoIndex ? absl::StrCat(" with geo index on ?",
                                                     pinNamedGeoIndex.value())
                                      : ""),
                    "\"]")
              : "")
      << "\n"
      << ad_utility::truncateOperationString(operationSPARQL) << std::endl;
  QueryExecutionContext qec(index_, &cache_, allocator_,
                            sortPerformanceEstimator_, &namedResultCache_,
                            std::ref(messageSender), pinSubtrees, pinResult);

  configurePinnedResultWithName(pinResultWithName, pinNamedGeoIndex,
                                accessTokenOk, qec);
  return std::tuple{std::move(qec), std::move(cancellationHandle),
                    std::move(cancelTimeoutOnDestruction)};
}

// _____________________________________________________________________________
void Server::configurePinnedResultWithName(
    const std::optional<std::string>& pinResultWithName,
    const std::optional<std::string>& pinNamedGeoIndex, bool accessTokenOk,
    QueryExecutionContext& qec) {
  if (!pinResultWithName.has_value()) {
    return;
  }
  if (!accessTokenOk) {
    throw std::runtime_error(
        "Pinning a result with a name requires a valid access token");
  }
  auto getGeoCacheVar = [&]() -> std::optional<Variable> {
    if (!pinNamedGeoIndex.has_value()) {
      return std::nullopt;
    }
    return Variable{absl::StrCat("?", pinNamedGeoIndex.value())};
  };
  qec.pinResultWithName() = QueryExecutionContext::PinResultWithName{
      pinResultWithName.value(), getGeoCacheVar()};
}

// _____________________________________________________________________________
CPP_template_def(typename RequestT, typename ResponseT)(
    requires ad_utility::httpUtils::HttpRequest<RequestT>)
    Awaitable<void> Server::process(RequestT& request, ResponseT&& send) {
  using namespace ad_utility::httpUtils;

  // Log some basic information about the request. Start with an empty line so
  // that in a low-traffic scenario (or when the query processing is very fast),
  // we have one visual block per request in the log.
  std::string_view contentType = request.base()[http::field::content_type];
  AD_LOG_INFO << std::endl;
  AD_LOG_INFO << "Request received via " << request.method()
              << (contentType.empty()
                      ? absl::StrCat(", no content type specified")
                      : absl::StrCat(", content type \"", contentType, "\""))
              << std::endl;

  // Start timing.
  ad_utility::Timer requestTimer{ad_utility::Timer::Started};

  // Parse the path and the URL parameters from the given request. Works for GET
  // requests as well as the two kinds of POST requests allowed by the SPARQL
  // standard, see method `getUrlPathAndParameters`.
  auto parsedHttpRequest = SparqlProtocol::parseHttpRequest(request);
  const auto& parameters = parsedHttpRequest.parameters_;

  // We always want to call `Server::checkParameter` with the same first
  // parameter.
  auto checkParameter = absl::bind_front(
      &ad_utility::url_parser::checkParameter, std::cref(parameters));

  // Check the access token. If an access token is provided and the check fails,
  // throw an exception and do not process any part of the query (even if the
  // processing had been allowed without access token).
  bool accessTokenOk = checkAccessToken(parsedHttpRequest.accessToken_);
  auto requireValidAccessToken = [&accessTokenOk](
                                     const std::string& actionName) {
    if (!accessTokenOk) {
      throw std::runtime_error(absl::StrCat(
          actionName,
          " requires a valid access token but no access token was provided"));
    }
  };

  // Process all URL parameters known to QLever. If there is more than one,
  // QLever processes all of them, but only returns the result from the last
  // one. In particular, if there is a "query" parameter, it will be processed
  // last and its result returned.
  //
  // Some parameters require that "access-token" is set correctly. If not, that
  // parameter is ignored.
  std::optional<http::response<http::string_body>> response;

  // Execute commands (URL parameter with key "cmd").
  auto logCommand = [](const std::optional<std::string_view>& cmd,
                       std::string_view actionMsg) {
    AD_LOG_INFO << "Processing command \"" << cmd.value() << "\""
                << ": " << actionMsg << std::endl;
  };
  if (auto cmd = checkParameter("cmd", "stats")) {
    logCommand(cmd, "get index statistics");
    response = createJsonResponse(composeStatsJson(), request);
  } else if (auto cmd = checkParameter("cmd", "cache-stats")) {
    logCommand(cmd, "get cache statistics");
    response = createJsonResponse(composeCacheStatsJson(), request);
  } else if (auto cmd = checkParameter("cmd", "clear-cache")) {
    logCommand(cmd, "clear the cache (unpinned elements only)");
    cache_.clearUnpinnedOnly();
    response = createJsonResponse(composeCacheStatsJson(), request);
  } else if (auto cmd = checkParameter("cmd", "clear-cache-complete")) {
    requireValidAccessToken("clear-cache-complete");
    logCommand(cmd, "clear cache completely (including unpinned elements)");
    cache_.clearAll();
    response = createJsonResponse(composeCacheStatsJson(), request);
  } else if (auto cmd = checkParameter("cmd", "clear-named-cache")) {
    requireValidAccessToken("clear-named-cache");
    logCommand(cmd, "clear the cache for named results");
    namedResultCache_.clear();
    response = createJsonResponse(composeCacheStatsJson(), request);
  } else if (auto cmd = checkParameter("cmd", "clear-delta-triples")) {
    requireValidAccessToken("clear-delta-triples");
    logCommand(cmd, "clear delta triples");
    // The function requires a SharedCancellationHandle, but the operation is
    // not cancellable.
    auto handle = std::make_shared<ad_utility::CancellationHandle<>>();
    // We don't directly `co_await` because of lifetime issues (bugs) in the
    // Conan setup.
    auto coroutine = computeInNewThread(
        updateThreadPool_,
        [this] {
          // Use `this` explicitly to silence false-positive errors on the
          // captured `this` being unused.
          auto counts =
              this->index_.deltaTriplesManager().modify<DeltaTriplesCount>(
                  [](auto& deltaTriples) {
                    deltaTriples.clear();
                    return deltaTriples.getCounts();
                  });
          return counts;
        },
        handle);
    auto countAfterClear = co_await std::move(coroutine);
    response = createJsonResponse(json(countAfterClear), request);
  } else if (auto cmd = checkParameter("cmd", "get-settings")) {
    logCommand(cmd, "get server settings");
    response = createJsonResponse(
        json(globalRuntimeParameters.rlock()->toMap()), request);
  } else if (auto cmd = checkParameter("cmd", "get-index-id")) {
    logCommand(cmd, "get index ID");
    response =
        createOkResponse(index_.getIndexId(), request, MediaType::textPlain);
  } else if (auto cmd = checkParameter("cmd", "dump-active-queries")) {
    requireValidAccessToken("dump-active-queries");
    logCommand(cmd, "dump active queries");
    nlohmann::json json;
    for (auto& [key, value] : queryRegistry_.getActiveQueries()) {
      json[nlohmann::json(key)] = std::move(value);
    }
    response = createJsonResponse(json, request);
  }

  // Ping with or without message.
  if (parsedHttpRequest.path_ == "/ping") {
    if (auto msg = checkParameter("msg", std::nullopt)) {
      AD_LOG_INFO << "Alive check with message \"" << msg.value() << "\""
                  << std::endl;
    } else {
      AD_LOG_INFO << "Alive check without message" << std::endl;
    }
    response = createOkResponse("This QLever server is up and running\n",
                                request, MediaType::textPlain);
  }

  // Set description of KB index.
  if (auto description = checkParameter("index-description", std::nullopt)) {
    requireValidAccessToken("index-description");
    AD_LOG_INFO << "Setting index description to: \"" << description.value()
                << "\"" << std::endl;
    index_.setKbName(std::string{description.value()});
    response = createJsonResponse(composeStatsJson(), request);
  }

  // Set description of text index.
  if (auto description = checkParameter("text-description", std::nullopt)) {
    requireValidAccessToken("text-description");
    AD_LOG_INFO << "Setting text description to: \"" << description.value()
                << "\"" << std::endl;
    index_.setTextName(std::string{description.value()});
    response = createJsonResponse(composeStatsJson(), request);
  }

  // Set one or several of the runtime parameters.
  for (auto key : globalRuntimeParameters.rlock()->getKeys()) {
    if (auto value = checkParameter(key, std::nullopt)) {
      requireValidAccessToken("setting runtime parameters");
      AD_LOG_INFO << "Setting runtime parameter \"" << key << "\""
                  << " to value \"" << value.value() << "\"" << std::endl;
      globalRuntimeParameters.wlock()->setFromString(
          key, std::string{value.value()});
      response = createJsonResponse(
          json(globalRuntimeParameters.rlock()->toMap()), request);
    }
  }

  // Store the QueryExecutionTree outside the lambda, s.t. we have access in
  // case of errors to create an informative error message that includes the
  // runtime information.
  std::optional<PlannedQuery> plannedQuery;
  auto visitOperation =
      [&checkParameter, &accessTokenOk, &request, &send, &parameters,
       &requestTimer, &plannedQuery, this](
          std::vector<ParsedQuery> operations, std::string operationName,
          const std::string operationString,
          std::function<bool(const ParsedQuery&)> expectedOperation,
          const std::string msg, SharedTimeTracer tracer) -> Awaitable<void> {
    auto timeLimit = co_await verifyUserSubmittedQueryTimeout(
        checkParameter("timeout", std::nullopt), accessTokenOk, request, send);
    if (!timeLimit.has_value()) {
      // If the optional is empty, this indicates an error response has been
      // sent to the client already. We can stop here.
      co_return;
    }
    ad_utility::websocket::MessageSender messageSender =
        createMessageSender(queryHub_, request, operationString);

    auto [qec, cancellationHandle, cancelTimeoutOnDestruction] =
        prepareOperation(operationName, operationString, messageSender,
                         parameters, timeLimit.value(), accessTokenOk);
    if (!ql::ranges::all_of(operations, expectedOperation)) {
      throw std::runtime_error(absl::StrCat(
          msg, ad_utility::truncateOperationString(operationString)));
    }
    if (ql::ranges::all_of(operations, &ParsedQuery::hasUpdateClause)) {
      co_return co_await processUpdate(
          std::move(operations), requestTimer, tracer, cancellationHandle, qec,
          std::move(request), send, timeLimit.value(), plannedQuery);
    } else {
      AD_CORRECTNESS_CHECK(operations.size() == 1);
      ParsedQuery query = std::move(operations[0]);
      AD_CORRECTNESS_CHECK(query.hasSelectClause() || query.hasAskClause() ||
                           query.hasConstructClause());
      co_return co_await processQuery(
          parameters, std::move(query), requestTimer, cancellationHandle, qec,
          std::move(request), send, timeLimit.value(), plannedQuery);
    }
  };
  auto visitQuery = [this, &visitOperation](Query query) -> Awaitable<void> {
    // We need to copy the query string because `visitOperation` below also
    // needs it.
    auto parsedQuery = SparqlParser::parseQuery(
        &index_.encodedIriManager(), query.query_, query.datasetClauses_);
    auto dummy = std::make_shared<ad_utility::timer::TimeTracer>("dummy");
    return visitOperation(
        {std::move(parsedQuery)}, "SPARQL Query", std::move(query.query_),
        std::not_fn(&ParsedQuery::hasUpdateClause),
        "SPARQL QUERY was request via the HTTP request, but the "
        "following update was sent instead of an query: ",
        dummy);
  };
  auto visitUpdate = [this, &visitOperation, &requireValidAccessToken](
                         Update update) -> Awaitable<void> {
    requireValidAccessToken("SPARQL Update");
    // We need to copy the update string because `visitOperation` below also
    // needs it.
    auto tracer = std::make_shared<ad_utility::timer::TimeTracer>("update");
    tracer->beginTrace("parsing");
    auto parsedUpdates = SparqlParser::parseUpdate(
        index().getBlankNodeManager(), &index().encodedIriManager(),
        update.update_, update.datasetClauses_);
    tracer->endTrace("parsing");
    return visitOperation(
        std::move(parsedUpdates), "SPARQL Update", std::move(update.update_),
        &ParsedQuery::hasUpdateClause,
        "SPARQL UPDATE was request via the HTTP request, but the "
        "following query was sent instead of an update: ",
        tracer);
  };
  auto visitGraphStore =
      [&request, &visitOperation, &requireValidAccessToken,
       this](GraphStoreOperation operation) -> Awaitable<void> {
    auto tracer = std::make_shared<ad_utility::timer::TimeTracer>("update");
    tracer->beginTrace("parsing");
    std::vector<ParsedQuery> parsedOperations =
        GraphStoreProtocol::transformGraphStoreProtocol(std::move(operation),
                                                        request, index_);
    tracer->endTrace("parsing");

    if (ql::ranges::any_of(parsedOperations, &ParsedQuery::hasUpdateClause)) {
      AD_CORRECTNESS_CHECK(
          ql::ranges::all_of(parsedOperations, &ParsedQuery::hasUpdateClause));
      requireValidAccessToken("Update from Graph Store Protocol");
    }

    // Don't check for the `ParsedQuery`s actual type (Query or Update) here
    // because graph store operations can result in both.
    auto trueFunc = [](const ParsedQuery&) { return true; };
    std::string operationString = parsedOperations[0]._originalString;
    return visitOperation(
        std::move(parsedOperations),
        absl::StrCat("Graph Store (", std::string_view{request.method_string()},
                     ")"),
        std::move(operationString), trueFunc, "Unused dummy message", tracer);
  };
  auto visitNone = [&response, &send, &request](None) -> Awaitable<void> {
    // If there was no "query", but any of the URL parameters processed before
    // produced a `response`, send that now. Note that if multiple URL
    // parameters were processed, only the `response` from the last one is sent.
    if (response.has_value()) {
      return send(std::move(response.value()));
    }

    // At this point, if there is a "?" in the query string, it means that there
    // are URL parameters which QLever does not know or did not process.
    if (request.target().find("?") != std::string::npos) {
      return send(createBadRequestResponse("Unknown query parameters",
                                           std::move(request)));
    }
    // No path matched up until this point, so return 404 to indicate the client
    // made an error and the server will not serve anything else.
    return send(createNotFoundResponse("Unknown path", std::move(request)));
  };

  co_return co_await processOperation(
      std::move(parsedHttpRequest.operation_),
      ad_utility::OverloadCallOperator{visitQuery, visitUpdate, visitGraphStore,
                                       visitNone},
      requestTimer, request, send, plannedQuery);
}

// ____________________________________________________________________________
std::pair<bool, bool> Server::determineResultPinning(
    const ad_utility::url_parser::ParamValueMap& params) {
  const bool pinSubresults =
      ad_utility::url_parser::checkParameter(params, "pin-subresults", "true")
          .has_value();
  const bool pinResult =
      ad_utility::url_parser::checkParameter(params, "pin-result", "true")
          .has_value();
  return {pinSubresults, pinResult};
}

// ____________________________________________________________________________
Server::PlannedQuery Server::planQuery(
    ParsedQuery&& operation, const ad_utility::Timer& requestTimer,
    TimeLimit timeLimit, QueryExecutionContext& qec,
    ad_utility::SharedCancellationHandle handle) const {
  QueryPlanner qp(&qec, handle);
  auto executionTree = qp.createExecutionTree(operation);
  PlannedQuery plannedQuery{std::move(operation), std::move(executionTree)};
  handle->throwIfCancelled();
  // Set some additional attributes on the `PlannedQuery`.
  plannedQuery.queryExecutionTree_.getRootOperation()
      ->recursivelySetCancellationHandle(std::move(handle));
  plannedQuery.queryExecutionTree_.getRootOperation()
      ->recursivelySetTimeConstraint(timeLimit);
  auto& qet = plannedQuery.queryExecutionTree_;
  qet.isRoot() = true;  // allow pinning of the final result
  auto timeForQueryPlanning = requestTimer.msecs();
  auto& runtimeInfoWholeQuery =
      qet.getRootOperation()->getRuntimeInfoWholeQuery();
  runtimeInfoWholeQuery.timeQueryPlanning = timeForQueryPlanning;
  AD_LOG_INFO << "Query planning done in " << timeForQueryPlanning.count()
              << " ms" << std::endl;
  AD_LOG_TRACE << qet.getCacheKey() << std::endl;
  return plannedQuery;
}

// _____________________________________________________________________________
nlohmann::json Server::composeErrorResponseJson(
    const std::string& query, const std::string& errorMsg,
    const ad_utility::Timer& requestTimer,
    const std::optional<ExceptionMetadata>& metadata) {
  json j;
  using ad_utility::Timer;
  j["query"] = ad_utility::truncateOperationString(query);
  j["status"] = "ERROR";
  j["resultsize"] = 0;
  j["time"]["total"] = requestTimer.msecs().count();
  j["time"]["computeResult"] = requestTimer.msecs().count();
  j["exception"] = errorMsg;

  // If the error location is truncated don't send it's location.
  if (metadata.has_value() &&
      metadata.value().stopIndex_ < MAX_LENGTH_OPERATION_ECHO) {
    auto& value = metadata.value();
    j["metadata"]["startIndex"] = value.startIndex_;
    j["metadata"]["stopIndex"] = value.stopIndex_;
    j["metadata"]["line"] = value.line_;
    j["metadata"]["positionInLine"] = value.charPositionInLine_;
  }

  return j;
}

// _____________________________________________________________________________
nlohmann::json Server::composeStatsJson() const {
  json result;
  result["name-index"] = index_.getKbName();
  result["git-hash-index"] = index_.getGitShortHash();
  result["git-hash-server"] =
      *qlever::version::gitShortHashWithoutLinking.wlock();
  result["num-permutations"] = (index_.hasAllPermutations() ? 6 : 2);
  result["num-predicates-normal"] = index_.numDistinctPredicates().normal;
  result["num-predicates-internal"] = index_.numDistinctPredicates().internal;
  if (index_.hasAllPermutations()) {
    result["num-subjects-normal"] = index_.numDistinctSubjects().normal;
    result["num-subjects-internal"] = index_.numDistinctSubjects().internal;
    result["num-objects-normal"] = index_.numDistinctObjects().normal;
    result["num-objects-internal"] = index_.numDistinctObjects().internal;
  }

  auto numTriples = index_.numTriples();
  result["num-triples-normal"] = numTriples.normal;
  result["num-triples-internal"] = numTriples.internal;
  result["name-text-index"] = index_.getTextName();
  result["num-text-records"] = index_.getNofTextRecords();
  result["num-word-occurrences"] = index_.getNofWordPostings();
  result["num-entity-occurrences"] = index_.getNofEntityPostings();
  return result;
}

// _______________________________________
nlohmann::json Server::composeCacheStatsJson() const {
  nlohmann::json result;
  result["num-results-unpinned"] = cache_.numNonPinnedEntries();
  result["num-results-pinned-unnamed"] = cache_.numPinnedEntries();
  result["num-results-pinned-named"] = namedResultCache_.numEntries();

  // TODO: Get rid of the `getByte()`, once `MemorySize` has it's own JSON
  // converter.
  result["cache-size-unpinned"] = cache_.nonPinnedSize().getBytes();
  result["cache-size-pinned"] = cache_.pinnedSize().getBytes();
  return result;
}

// _____________________________________________
CPP_template_def(typename RequestT)(
    requires ad_utility::httpUtils::HttpRequest<RequestT>)
    ad_utility::websocket::OwningQueryId Server::getQueryId(
        const RequestT& request, std::string_view query) {
  using ad_utility::websocket::OwningQueryId;
  std::string_view queryIdHeader = request.base()["Query-Id"];
  if (queryIdHeader.empty()) {
    return queryRegistry_.uniqueId(query);
  }
  auto queryId =
      queryRegistry_.uniqueIdFromString(std::string(queryIdHeader), query);
  if (!queryId) {
    throw QueryAlreadyInUseError{queryIdHeader};
  }
  return std::move(queryId.value());
}

// _____________________________________________________________________________
CPP_template_def(typename RequestT, typename ResponseT)(
    requires ad_utility::httpUtils::HttpRequest<RequestT>)
    Awaitable<void> Server::sendStreamableResponse(
        const RequestT& request, ResponseT& send, MediaType mediaType,
        const PlannedQuery& plannedQuery, const QueryExecutionTree& qet,
        const ad_utility::Timer& requestTimer,
        SharedCancellationHandle cancellationHandle) const {
  auto responseGenerator = ExportQueryExecutionTrees::computeResult(
      plannedQuery.parsedQuery_, qet, mediaType, requestTimer,
      std::move(cancellationHandle));

  auto response = ad_utility::httpUtils::createOkResponse(
      std::move(responseGenerator), request, mediaType);
  try {
    co_await send(std::move(response));
  } catch (const boost::system::system_error& e) {
    // "Broken Pipe" errors are thrown and reported by `streamable_body`,
    // so we can safely ignore these kind of exceptions. In practice this
    // should only ever "commonly" happen with `CancellationException`s.
    if (e.code().value() == EPIPE) {
      co_return;
    }
    AD_LOG_ERROR << "Unexpected error while sending response: " << e.what()
                 << std::endl;
  } catch (const std::exception& e) {
    // Even if an exception is thrown here for some unknown reason, don't
    // propagate it, and log it directly, so the code doesn't try to send
    // an HTTP response containing the error message onto a HTTP stream
    // that is already partially written. The only way to pass metadata
    // after the beginning is by using the trailer mechanism as described
    // here:
    // https://developer.mozilla.org/en-US/docs/Web/HTTP/Headers/Trailer#chunked_transfer_encoding_using_a_trailing_header
    // This won't be treated as an error by any regular HTTP client, so
    // while it might be worth implementing to have some sort of validation
    // check, it isn't even shown by curl by default let alone in the
    // browser. Currently though it looks like boost.beast does simply not
    // properly terminate the connection if an error occurs which does
    // provide a somewhat cryptic error message when using curl, but is
    // better than silently failing.
    AD_LOG_ERROR << e.what() << std::endl;
  }
}

// ____________________________________________________________________________
CPP_template_def(typename RequestT)(
    requires ad_utility::httpUtils::HttpRequest<RequestT>)
    std::vector<ad_utility::MediaType> Server::determineMediaTypes(
        const ad_utility::url_parser::ParamValueMap& params,
        const RequestT& request) {
  using namespace ad_utility::url_parser;
  // The following code block determines the media type to be used for the
  // result. The media type is either determined by the "Accept:" header of
  // the request or by the URL parameter "action=..." (for TSV and CSV export,
  // for QLever-historical reasons).
  std::optional<MediaType> mediaType = std::nullopt;

  // The explicit `action=..._export` parameter have precedence over the
  // `Accept:...` header field
  if (checkParameter(params, "action", "csv_export")) {
    mediaType = MediaType::csv;
  } else if (checkParameter(params, "action", "tsv_export")) {
    mediaType = MediaType::tsv;
  } else if (checkParameter(params, "action", "qlever_json_export")) {
    mediaType = MediaType::qleverJson;
  } else if (checkParameter(params, "action", "sparql_json_export")) {
    mediaType = MediaType::sparqlJson;
  } else if (checkParameter(params, "action", "turtle_export")) {
    mediaType = MediaType::turtle;
  } else if (checkParameter(params, "action", "binary_export")) {
    mediaType = MediaType::octetStream;
  }

  std::string_view acceptHeader = request.base()[http::field::accept];

  if (mediaType.has_value()) {
    return {mediaType.value()};
  }

  try {
    return ad_utility::getMediaTypesFromAcceptHeader(acceptHeader);
  } catch (const std::exception& e) {
    throw HttpError(http::status::not_acceptable, e.what());
  }
}

// ____________________________________________________________________________
CPP_template_def(typename RequestT)(
    requires ad_utility::httpUtils::HttpRequest<RequestT>)
    ad_utility::websocket::MessageSender Server::createMessageSender(
        const std::weak_ptr<ad_utility::websocket::QueryHub>& queryHub,
        const RequestT& request, std::string_view operation) {
  auto queryHubLock = queryHub.lock();
  AD_CORRECTNESS_CHECK(queryHubLock);
  ad_utility::websocket::MessageSender messageSender{
      getQueryId(request, operation), *queryHubLock};
  return messageSender;
}

// _____________________________________________________________________________
ad_utility::MediaType Server::chooseBestFittingMediaType(
    const std::vector<ad_utility::MediaType>& candidates,
    const ParsedQuery& parsedQuery) {
  if (!candidates.empty()) {
    auto it = ql::ranges::find_if(candidates, [&parsedQuery](
                                                  MediaType mediaType) {
      if (parsedQuery.hasAskClause()) {
        std::array supportedMediaTypes{
            MediaType::sparqlXml, MediaType::sparqlJson, MediaType::qleverJson};
        return ad_utility::contains(supportedMediaTypes, mediaType);
      }
      if (parsedQuery.hasSelectClause()) {
        std::array supportedMediaTypes{
            MediaType::octetStream, MediaType::csv,
            MediaType::tsv,         MediaType::qleverJson,
            MediaType::sparqlXml,   MediaType::sparqlJson};
        return ad_utility::contains(supportedMediaTypes, mediaType);
      }
      std::array supportedMediaTypes{MediaType::csv, MediaType::tsv,
                                     MediaType::qleverJson, MediaType::turtle};
      return ad_utility::contains(supportedMediaTypes, mediaType);
    });
    if (it != candidates.end()) {
      return *it;
    }
  }

  return parsedQuery.hasConstructClause() ? MediaType::turtle
                                          : MediaType::sparqlJson;
}

// ____________________________________________________________________________
CPP_template_def(typename RequestT, typename ResponseT)(
    requires ad_utility::httpUtils::HttpRequest<RequestT>)
    Awaitable<void> Server::processQuery(
        const ad_utility::url_parser::ParamValueMap& params,
        ParsedQuery&& query, const ad_utility::Timer& requestTimer,
        ad_utility::SharedCancellationHandle cancellationHandle,
        QueryExecutionContext& qec, const RequestT& request, ResponseT&& send,
        TimeLimit timeLimit, std::optional<PlannedQuery>& plannedQuery) {
  AD_CORRECTNESS_CHECK(!query.hasUpdateClause());

  auto mediaTypes = determineMediaTypes(params, request);
  AD_LOG_INFO << "Requested media types of the result are: "
              << absl::StrJoin(
                     mediaTypes | ql::views::transform([](MediaType mediaType) {
                       return absl::StrCat(
                           "\"", ad_utility::toString(mediaType), "\"");
                     }),
                     ", ")
              << std::endl;

  // The usage of an `optional` here is required because of a limitation in
  // Boost::Asio which forces us to use default-constructible result types with
  // `computeInNewThread`. We also can't unwrap the optional directly in this
  // function, because then the conan build fails in a very strange way,
  // probably related to issues in GCC's coroutine implementation.
  // For the same reason (crashes in the conanbuild) we store the coroutine in
  // an explicit variable instead of directly `co_await`-ing it.
  auto coroutine = computeInNewThread(
      queryThreadPool_,
      [this, &query, &requestTimer, &timeLimit, &qec,
       &cancellationHandle]() -> std::optional<PlannedQuery> {
        return this->planQuery(std::move(query), requestTimer, timeLimit, qec,
                               cancellationHandle);
      },
      cancellationHandle);
  plannedQuery = co_await std::move(coroutine);
  auto qet = plannedQuery.value().queryExecutionTree_;

  MediaType mediaType =
      chooseBestFittingMediaType(mediaTypes, plannedQuery.value().parsedQuery_);

  // Update the `PlannedQuery` with the export limit when the response
  // content-type is `application/qlever-results+json` and ensure that the
  // offset is not applied twice when exporting the query.
  adjustParsedQueryLimitOffset(plannedQuery.value(), mediaType, params);

  // This actually processes the query and sends the result in the
  // requested format.
  co_await sendStreamableResponse(request, AD_FWD(send), mediaType,
                                  plannedQuery.value(),
                                  plannedQuery.value().queryExecutionTree_,
                                  requestTimer, cancellationHandle);
  // Print the runtime info. This needs to be done after the query
  // was computed.
  AD_LOG_INFO << "Done processing query and sending result"
              << ", total time was " << requestTimer.msecs().count() << " ms"
              << std::endl;

  // Log that we are done with the query and how long it took.
  //
  // TODO<joka921> Also log an identifier of the query.
  AD_LOG_DEBUG << "Runtime Info:\n"
               << plannedQuery.value()
                      .queryExecutionTree_.getRootOperation()
                      ->runtimeInfo()
                      .toString()
               << std::endl;
  co_return;
}

nlohmann::ordered_json Server::createResponseMetadataForUpdate(
    const Index& index, LocatedTriplesSnapshot snapshot,
    const PlannedQuery& plannedQuery, const QueryExecutionTree& qet,
    const UpdateMetadata& updateMetadata,
    const ad_utility::timer::TimeTracer& tracer) {
  nlohmann::ordered_json response;
  response["update"] = ad_utility::truncateOperationString(
      plannedQuery.parsedQuery_._originalString);
  response["status"] = "OK";
  auto warnings = qet.collectWarnings();
  warnings.emplace(warnings.begin(),
                   "SPARQL 1.1 Update for QLever is experimental.");
  response["warnings"] = warnings;
  RuntimeInformationWholeQuery& runtimeInfoWholeOp =
      qet.getRootOperation()->getRuntimeInfoWholeQuery();
  RuntimeInformation& runtimeInfo = qet.getRootOperation()->runtimeInfo();
  response["runtimeInformation"]["meta"] =
      nlohmann::ordered_json(runtimeInfoWholeOp);
  response["runtimeInformation"]["query_execution_tree"] =
      nlohmann::ordered_json(runtimeInfo);
  AD_CORRECTNESS_CHECK(updateMetadata.countBefore_.has_value());
  AD_CORRECTNESS_CHECK(updateMetadata.inUpdate_.has_value());
  AD_CORRECTNESS_CHECK(updateMetadata.countAfter_.has_value());
  auto countBefore = updateMetadata.countBefore_.value();
  auto countAfter = updateMetadata.countAfter_.value();
  response["delta-triples"]["before"] = nlohmann::json(countBefore);
  response["delta-triples"]["after"] = nlohmann::json(countAfter);
  response["delta-triples"]["difference"] =
      nlohmann::json(countAfter - countBefore);
  response["delta-triples"]["operation"] =
      json(updateMetadata.inUpdate_.value());
  response["time"] = tracer.getJSONShort()["update"];
  for (auto permutation : Permutation::ALL) {
    response["located-triples"][Permutation::toString(
        permutation)]["blocks-affected"] =
        snapshot->getLocatedTriplesForPermutation(permutation).numBlocks();
    auto numBlocks = index.getPimpl()
                         .getPermutation(permutation)
                         .metaData()
                         .blockData()
                         .size();
    response["located-triples"][Permutation::toString(permutation)]
            ["blocks-total"] = numBlocks;
  }
  return response;
}

// ____________________________________________________________________________
UpdateMetadata Server::processUpdateImpl(
    const PlannedQuery& plannedUpdate,
    ad_utility::SharedCancellationHandle cancellationHandle,
    DeltaTriples& deltaTriples, ad_utility::timer::TimeTracer& tracer) {
  const auto& qet = plannedUpdate.queryExecutionTree_;
  AD_CORRECTNESS_CHECK(plannedUpdate.parsedQuery_.hasUpdateClause());

  DeltaTriplesCount countBefore = deltaTriples.getCounts();
  UpdateMetadata updateMetadata =
      ExecuteUpdate::executeUpdate(index_, plannedUpdate.parsedQuery_, qet,
                                   deltaTriples, cancellationHandle, tracer);
  updateMetadata.countBefore_ = countBefore;
  updateMetadata.countAfter_ = deltaTriples.getCounts();

  tracer.beginTrace("clearCache");
  // Clear the cache, because all cache entries have been invalidated by
  // the update anyway (The index of the located triples snapshot is
  // part of the cache key).
  cache_.clearAll();
  namedResultCache_.clear();
  tracer.endTrace("clearCache");

  return updateMetadata;
}

// ____________________________________________________________________________
CPP_template_def(typename RequestT, typename ResponseT)(
    requires ad_utility::httpUtils::HttpRequest<RequestT>)
    Awaitable<void> Server::processUpdate(
        std::vector<ParsedQuery>&& updates,
        const ad_utility::Timer& requestTimer, SharedTimeTracer tracer,
        ad_utility::SharedCancellationHandle cancellationHandle,
        QueryExecutionContext& qec, const RequestT& request, ResponseT&& send,
        TimeLimit timeLimit, std::optional<PlannedQuery>& plannedUpdate) {
  tracer->beginTrace("waitingForUpdateThread");
  AD_CORRECTNESS_CHECK(ql::ranges::all_of(
      updates, [](const ParsedQuery& p) { return p.hasUpdateClause(); }));

  // If multiple updates are part of a single request, those have to run
  // atomically. This is ensured, because the updates below are run on the
  // `updateThreadPool_`, which only has a single thread.
  static_assert(UPDATE_THREAD_POOL_SIZE == 1);
  auto coroutine = computeInNewThread(
      updateThreadPool_,
      [this, &requestTimer, &cancellationHandle, &updates, &qec, &timeLimit,
<<<<<<< HEAD
       &plannedUpdate, &tracer]() {
        tracer.endTrace("waitingForUpdateThread");
        qec.updateLocatedTriplesSnapshot();
        return index_.deltaTriplesManager().modify<json>(
            [this, &cancellationHandle, &plannedUpdate, &tracer, &updates,
             &requestTimer, &timeLimit, &qec](auto& deltaTriples) {
              json results = json::array();
              for (ParsedQuery& update : updates) {
                tracer.beginTrace("planning");
                plannedUpdate = planQuery(std::move(update), requestTimer,
                                          timeLimit, qec, cancellationHandle);
                tracer.endTrace("planning");
                tracer.beginTrace("execution");
                // Update the delta triples.
                // Use `this` explicitly to silence false-positive
                // errors on captured `this` being unused.
                auto updateMetadata = this->processUpdateImpl(
                    plannedUpdate.value(), cancellationHandle, deltaTriples,
                    tracer);
                tracer.endTrace("execution");

                tracer.endTrace("update");
                results.push_back(createResponseMetadataForUpdate(
                    index_, index_.deltaTriplesManager().getCurrentSnapshot(),
                    *plannedUpdate, plannedUpdate->queryExecutionTree_,
                    updateMetadata, tracer));
                tracer.reset();

                AD_LOG_INFO << "Done processing update, total time was "
                            << requestTimer.msecs().count() << " ms"
                            << std::endl;
                AD_LOG_DEBUG
                    << "Runtime Info:\n"
                    << plannedUpdate->queryExecutionTree_.getRootOperation()
                           ->runtimeInfo()
                           .toString()
                    << std::endl;
              }
              return results;
            },
            true, tracer);
      },
      cancellationHandle);
  auto responses = co_await std::move(coroutine);
  tracer.endTrace("update");
  responses.push_back(tracer.getJSONShort());
=======
       &plannedUpdate, tracer]() {
        tracer->endTrace("waitingForUpdateThread");
        json results = json::array();
        // TODO<qup42> We currently create a new snapshot after each update in
        // the chain, which is expensive. Instead, the updates could operate
        // directly on the `DeltaTriples` (we have an exclusive lock on them
        // anyway).
        for (ParsedQuery& update : updates) {
          // Make the snapshot before the query planning. Otherwise, it could
          // happen that the query planner "knows" that a result is empty, when
          // actually it is not due to a preceding update in the chain. Also,
          // this improves the size estimates and hence the query plan.
          tracer->beginTrace("snapshot");
          qec.updateLocatedTriplesSnapshot();
          tracer->endTrace("snapshot");
          tracer->beginTrace("planning");
          plannedUpdate = planQuery(std::move(update), requestTimer, timeLimit,
                                    qec, cancellationHandle);
          tracer->endTrace("planning");

          // Update the delta triples.
          tracer->beginTrace("execution");
          auto updateMetadata =
              index_.deltaTriplesManager().modify<UpdateMetadata>(
                  [this, &cancellationHandle, &plannedUpdate,
                   tracer](auto& deltaTriples) {
                    // Use `this` explicitly to silence false-positive
                    // errors on captured `this` being unused.
                    tracer->beginTrace("processUpdateImpl");
                    auto res = this->processUpdateImpl(plannedUpdate.value(),
                                                       cancellationHandle,
                                                       deltaTriples, *tracer);
                    tracer->endTrace("processUpdateImpl");
                    return res;
                  },
                  true, true, *tracer);
          tracer->endTrace("execution");

          tracer->endTrace("update");
          results.push_back(createResponseMetadataForUpdate(
              index_, index_.deltaTriplesManager().getCurrentSnapshot(),
              *plannedUpdate, plannedUpdate->queryExecutionTree_,
              updateMetadata, *tracer));
          tracer->reset();

          AD_LOG_INFO << "Done processing update"
                      << ", total time was " << requestTimer.msecs().count()
                      << " ms" << std::endl;
          AD_LOG_DEBUG << "Runtime Info:\n"
                       << plannedUpdate->queryExecutionTree_.getRootOperation()
                              ->runtimeInfo()
                              .toString()
                       << std::endl;
        }
        return results;
      },
      cancellationHandle);
  auto responses = co_await std::move(coroutine);
  tracer->endTrace("update");
>>>>>>> 3d56f9d4

  // SPARQL 1.1 Protocol 2.2.4 Successful Responses: "The responses body of a
  // successful update request is implementation defined."
  co_await send(
      ad_utility::httpUtils::createJsonResponse(std::move(responses), request));
  co_return;
}

// ____________________________________________________________________________
CPP_template_def(typename VisitorT, typename RequestT, typename ResponseT)(
    requires ad_utility::httpUtils::HttpRequest<RequestT>)
    Awaitable<void> Server::processOperation(
        ad_utility::url_parser::sparqlOperation::Operation operation,
        VisitorT visitor, const ad_utility::Timer& requestTimer,
        const RequestT& request, ResponseT& send,
        const std::optional<PlannedQuery>& plannedQuery) {
  // Copy the operation string for the error case before processing the
  // operation, because processing moves it.
  const std::string operationString = [&operation] {
    if (auto* q = std::get_if<Query>(&operation)) {
      return q->query_;
    }
    if (auto* u = std::get_if<Update>(&operation)) {
      return u->update_;
    }
    if (std::holds_alternative<GraphStoreOperation>(operation)) {
      return std::string(
          "No operation string available for Graph Store Operation");
    }
    AD_CORRECTNESS_CHECK(std::holds_alternative<None>(operation));
    return std::string(
        "No operation string available, because operation type is "
        "unknown.");
  }();
  using namespace ad_utility::httpUtils;
  http::status responseStatus = http::status::ok;

  // Put the whole query processing in a try-catch block. If any
  // exception occurs, log the error message and send a JSON response
  // with all the details to the client. Note that the C++ standard
  // forbids co_await in the catch block, hence the workaround with the
  // optional `exceptionErrorMsg`.
  std::optional<std::string> exceptionErrorMsg;
  std::optional<ExceptionMetadata> metadata;
  try {
    co_return co_await std::visit(visitor, std::move(operation));
  } catch (const HttpError& e) {
    responseStatus = e.status();
    exceptionErrorMsg = e.what();
  } catch (const ParseException& e) {
    responseStatus = http::status::bad_request;
    exceptionErrorMsg = e.errorMessageWithoutPositionalInfo();
    metadata = e.metadata();
  } catch (const QueryAlreadyInUseError& e) {
    responseStatus = http::status::conflict;
    exceptionErrorMsg = e.what();
  } catch (const ad_utility::CancellationException& e) {
    // Send 429 status code to indicate that the time limit was reached
    // or the query was cancelled because of some other reason.
    responseStatus = http::status::too_many_requests;
    exceptionErrorMsg = e.what();
  } catch (const std::exception& e) {
    responseStatus = http::status::internal_server_error;
    exceptionErrorMsg = e.what();
  }
  // TODO<qup42> at this stage should probably have a wrapper that takes
  //  optional<errorMsg> and optional<metadata> and does this logic
  if (to_status_class(responseStatus) == http::status_class::informational ||
      responseStatus == http::status::no_content ||
      responseStatus == http::status::not_modified) {
    // HTTP mandates empty response bodies for the status codes 1xx, 204 and
    // 304.
    auto resp =
        createHttpResponseFromString("", responseStatus, request, std::nullopt);
    co_return co_await send(std::move(resp));
  }
  if (exceptionErrorMsg) {
    AD_LOG_ERROR << exceptionErrorMsg.value() << std::endl;
    if (metadata) {
      // The `coloredError()` message might fail because of the
      // different Unicode handling of QLever and ANTLR. Make sure to
      // detect this case so that we can fix it if it happens.
      try {
        AD_LOG_ERROR << metadata.value().coloredError() << std::endl;
      } catch (const std::exception& e) {
        exceptionErrorMsg.value().append(absl::StrCat(
            " Highlighting an error for the command line log failed: ",
            e.what()));
        AD_LOG_ERROR << "Failed to highlight error in operation. " << e.what()
                     << std::endl;
        AD_LOG_ERROR << metadata.value().query_ << std::endl;
      }
    }
    auto errorResponseJson = composeErrorResponseJson(
        operationString, exceptionErrorMsg.value(), requestTimer, metadata);
    if (plannedQuery.has_value()) {
      errorResponseJson["runtimeInformation"] =
          nlohmann::ordered_json(plannedQuery.value()
                                     .queryExecutionTree_.getRootOperation()
                                     ->runtimeInfo());
    }
    auto errResponse =
        createJsonResponse(errorResponseJson, request, responseStatus);
    co_return co_await send(std::move(errResponse));
  }
}

// _____________________________________________________________________________
CPP_template_def(typename Function,
                 typename T)(requires ql::concepts::invocable<Function>)
    Awaitable<T> Server::computeInNewThread(net::static_thread_pool& threadPool,
                                            Function function,
                                            SharedCancellationHandle handle) {
  // `interruptible` will set the shared state of this promise
  // with a function that can be used to cancel the timer.
  std::promise<std::function<void()>> cancelTimerPromise{};
  auto cancelTimerFuture = cancelTimerPromise.get_future();

  auto inner = [function = std::move(function),
                cancelTimerFuture =
                    std::move(cancelTimerFuture)]() mutable -> T {
    // Ensure future is ready by the time this is called.
    AD_CORRECTNESS_CHECK(cancelTimerFuture.wait_for(std::chrono::milliseconds{
                             0}) == std::future_status::ready);
    cancelTimerFuture.get()();
    return std::invoke(std::move(function));
  };
  // interruptible doesn't make the awaitable return faster when
  // cancelled, this might still block. However it will make the code
  // check the cancellation handle while waiting for a thread in the
  // pool to become ready.
  return ad_utility::interruptible(
      ad_utility::runFunctionOnExecutor(threadPool.get_executor(),
                                        std::move(inner), net::use_awaitable),
      std::move(handle), std::move(cancelTimerPromise));
}

// _____________________________________________________________________________
bool Server::checkAccessToken(
    std::optional<std::string_view> accessToken) const {
  if (noAccessCheck_) {
    AD_LOG_DEBUG << "Skipping access check" << std::endl;
    return true;
  }
  if (!accessToken) {
    return false;
  }
  const auto accessTokenProvidedMsg = "Access token was provided";
  if (accessToken_.empty()) {
    throw std::runtime_error(
        absl::StrCat(accessTokenProvidedMsg,
                     " but server was started without --access-token"));
  } else if (!ad_utility::constantTimeEquals(accessToken.value(),
                                             accessToken_)) {
    throw std::runtime_error(
        absl::StrCat(accessTokenProvidedMsg, " but it was invalid"));
  } else {
    AD_LOG_DEBUG << accessTokenProvidedMsg << " and correct" << std::endl;
    return true;
  }
}

// _____________________________________________________________________________
void Server::adjustParsedQueryLimitOffset(
    PlannedQuery& plannedQuery, const ad_utility::MediaType& mediaType,
    const ad_utility::url_parser::ParamValueMap& parameters) {
  // Read the export limit from the `send` parameter (historical name).
  // This limits the number of bindings exported in
  // `ExportQueryExecutionTrees`. It should only have an effect for the
  // QLever JSON export.
  auto& limitOffset = plannedQuery.parsedQuery_._limitOffset;
  auto& exportLimit = limitOffset.exportLimit_;
  auto sendParameter =
      ad_utility::url_parser::getParameterCheckAtMostOnce(parameters, "send");
  if (sendParameter.has_value() && mediaType == MediaType::qleverJson) {
    exportLimit = std::stoul(sendParameter.value());
  }
}<|MERGE_RESOLUTION|>--- conflicted
+++ resolved
@@ -1043,34 +1043,41 @@
   auto coroutine = computeInNewThread(
       updateThreadPool_,
       [this, &requestTimer, &cancellationHandle, &updates, &qec, &timeLimit,
-<<<<<<< HEAD
-       &plannedUpdate, &tracer]() {
-        tracer.endTrace("waitingForUpdateThread");
+       &plannedUpdate, tracer]() {
+        tracer->endTrace("waitingForUpdateThread");
         qec.updateLocatedTriplesSnapshot();
         return index_.deltaTriplesManager().modify<json>(
-            [this, &cancellationHandle, &plannedUpdate, &tracer, &updates,
-             &requestTimer, &timeLimit, &qec](auto& deltaTriples) {
+            [this, &cancellationHandle, &plannedUpdate, tracer, &updates,
+             &requestTimer, &timeLimit, &qec](DeltaTriples& deltaTriples) {
               json results = json::array();
-              for (ParsedQuery& update : updates) {
-                tracer.beginTrace("planning");
-                plannedUpdate = planQuery(std::move(update), requestTimer,
+              for (size_t i = 0; i < updates.size(); i++) {
+                // The augmented metadata is invalidated by any update. It is
+                // only updated automatically at the end of modify. Updates with
+                // non-empty graph patterns need the augmented metadata. Update
+                // the augmented metadata before executing those updates.
+                if (i != 0 &&
+                    !updates[i]._rootGraphPattern._graphPatterns.empty()) {
+                  deltaTriples.updateAugmentedMetadata();
+                }
+                tracer->beginTrace("planning");
+                plannedUpdate = planQuery(std::move(updates[i]), requestTimer,
                                           timeLimit, qec, cancellationHandle);
-                tracer.endTrace("planning");
-                tracer.beginTrace("execution");
+                tracer->endTrace("planning");
+                tracer->beginTrace("execution");
                 // Update the delta triples.
                 // Use `this` explicitly to silence false-positive
                 // errors on captured `this` being unused.
                 auto updateMetadata = this->processUpdateImpl(
                     plannedUpdate.value(), cancellationHandle, deltaTriples,
-                    tracer);
-                tracer.endTrace("execution");
-
-                tracer.endTrace("update");
+                    *tracer);
+                tracer->endTrace("execution");
+
+                tracer->endTrace("update");
                 results.push_back(createResponseMetadataForUpdate(
                     index_, index_.deltaTriplesManager().getCurrentSnapshot(),
                     *plannedUpdate, plannedUpdate->queryExecutionTree_,
-                    updateMetadata, tracer));
-                tracer.reset();
+                    updateMetadata, *tracer));
+                tracer->reset();
 
                 AD_LOG_INFO << "Done processing update, total time was "
                             << requestTimer.msecs().count() << " ms"
@@ -1084,73 +1091,12 @@
               }
               return results;
             },
-            true, tracer);
-      },
-      cancellationHandle);
-  auto responses = co_await std::move(coroutine);
-  tracer.endTrace("update");
-  responses.push_back(tracer.getJSONShort());
-=======
-       &plannedUpdate, tracer]() {
-        tracer->endTrace("waitingForUpdateThread");
-        json results = json::array();
-        // TODO<qup42> We currently create a new snapshot after each update in
-        // the chain, which is expensive. Instead, the updates could operate
-        // directly on the `DeltaTriples` (we have an exclusive lock on them
-        // anyway).
-        for (ParsedQuery& update : updates) {
-          // Make the snapshot before the query planning. Otherwise, it could
-          // happen that the query planner "knows" that a result is empty, when
-          // actually it is not due to a preceding update in the chain. Also,
-          // this improves the size estimates and hence the query plan.
-          tracer->beginTrace("snapshot");
-          qec.updateLocatedTriplesSnapshot();
-          tracer->endTrace("snapshot");
-          tracer->beginTrace("planning");
-          plannedUpdate = planQuery(std::move(update), requestTimer, timeLimit,
-                                    qec, cancellationHandle);
-          tracer->endTrace("planning");
-
-          // Update the delta triples.
-          tracer->beginTrace("execution");
-          auto updateMetadata =
-              index_.deltaTriplesManager().modify<UpdateMetadata>(
-                  [this, &cancellationHandle, &plannedUpdate,
-                   tracer](auto& deltaTriples) {
-                    // Use `this` explicitly to silence false-positive
-                    // errors on captured `this` being unused.
-                    tracer->beginTrace("processUpdateImpl");
-                    auto res = this->processUpdateImpl(plannedUpdate.value(),
-                                                       cancellationHandle,
-                                                       deltaTriples, *tracer);
-                    tracer->endTrace("processUpdateImpl");
-                    return res;
-                  },
-                  true, true, *tracer);
-          tracer->endTrace("execution");
-
-          tracer->endTrace("update");
-          results.push_back(createResponseMetadataForUpdate(
-              index_, index_.deltaTriplesManager().getCurrentSnapshot(),
-              *plannedUpdate, plannedUpdate->queryExecutionTree_,
-              updateMetadata, *tracer));
-          tracer->reset();
-
-          AD_LOG_INFO << "Done processing update"
-                      << ", total time was " << requestTimer.msecs().count()
-                      << " ms" << std::endl;
-          AD_LOG_DEBUG << "Runtime Info:\n"
-                       << plannedUpdate->queryExecutionTree_.getRootOperation()
-                              ->runtimeInfo()
-                              .toString()
-                       << std::endl;
-        }
-        return results;
+            true, true, *tracer);
       },
       cancellationHandle);
   auto responses = co_await std::move(coroutine);
   tracer->endTrace("update");
->>>>>>> 3d56f9d4
+  responses.push_back(tracer->getJSONShort());
 
   // SPARQL 1.1 Protocol 2.2.4 Successful Responses: "The responses body of a
   // successful update request is implementation defined."
