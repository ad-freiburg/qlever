--- conflicted
+++ resolved
@@ -982,16 +982,6 @@
         // directly on the `DeltaTriples` (we have an exclusive lock on them
         // anyway).
         for (ParsedQuery& update : updates) {
-<<<<<<< HEAD
-          qec.updateLocatedTriplesSnapshot();
-          plannedUpdate = planQuery(std::move(update), requestTimer, timeLimit,
-                                    qec, cancellationHandle);
-          // TODO<qup42>: optimize the case of chained updates
-          // As we have an exclusive lock on the DeltaTriples we the
-          // execution could happen directly against the DeltaTriples
-          // instead of the snapshot that has to be refreshed after each
-          // step.
-=======
           // Make the snapshot before the query planning. Otherwise, it could
           // happen that the query planner "knows" that a result is empty, when
           // actually it is not due to a preceding update in the chain. Also,
@@ -999,7 +989,6 @@
           qec.updateLocatedTriplesSnapshot();
           plannedUpdate = planQuery(std::move(update), requestTimer, timeLimit,
                                     qec, cancellationHandle);
->>>>>>> 448925d5
           // Update the delta triples.
           results.push_back(index_.deltaTriplesManager().modify<nlohmann::json>(
               [this, &requestTimer, &cancellationHandle,
