--- conflicted
+++ resolved
@@ -399,12 +399,6 @@
       co_return;
     }
   };
-<<<<<<< HEAD
-  auto visitUpdate =
-      [&checkParameter, &accessTokenOk, &request, &send, &parameters,
-       &requestTimer, this,
-       &requireValidAccessToken](Update update) -> Awaitable<void> {
-=======
   auto visitQuery = [&visitOperation](const Query& query) -> Awaitable<void> {
     return visitOperation(
         query, &Query::query_, &ParsedQuery::hasUpdateClause,
@@ -413,7 +407,6 @@
   };
   auto visitUpdate = [&visitOperation, &requireValidAccessToken](
                          const Update& update) -> Awaitable<void> {
->>>>>>> 949e7db7
     requireValidAccessToken("SPARQL Update");
     return visitOperation(
         update, &Update::update_, std::not_fn(&ParsedQuery::hasUpdateClause),
@@ -865,38 +858,11 @@
 }
 // ____________________________________________________________________________
 json Server::processUpdateImpl(
-<<<<<<< HEAD
-    const ad_utility::url_parser::ParamValueMap& params, const Update& update,
-    const ad_utility::Timer& requestTimer, TimeLimit timeLimit,
-    auto& messageSender,
-    ad_utility::SharedCancellationHandle cancellationHandle,
-    DeltaTriples& deltaTriples) {
-  auto [pinSubtrees, pinResult] = determineResultPinning(params);
-  LOG(INFO) << "Processing the following SPARQL update:"
-            << (pinResult ? " [pin result]" : "")
-            << (pinSubtrees ? " [pin subresults]" : "") << "\n"
-            << update.update_ << std::endl;
-  QueryExecutionContext qec(index_, &cache_, allocator_,
-                            sortPerformanceEstimator_, std::ref(messageSender),
-                            pinSubtrees, pinResult);
-  auto plannedQuery =
-      setupPlannedQuery(update.datasetClauses_, update.update_, qec,
-                        cancellationHandle, timeLimit, requestTimer);
-  const auto& qet = plannedQuery.queryExecutionTree_;
-
-  if (!plannedQuery.parsedQuery_.hasUpdateClause()) {
-    throw std::runtime_error(
-        absl::StrCat("SPARQL UPDATE was request via the HTTP request, but the "
-                     "following query was sent instead of an update: ",
-                     plannedQuery.parsedQuery_._originalString));
-  }
-=======
     const PlannedQuery& plannedUpdate, const ad_utility::Timer& requestTimer,
     ad_utility::SharedCancellationHandle cancellationHandle,
     DeltaTriples& deltaTriples) {
   const auto& qet = plannedUpdate.queryExecutionTree_;
   AD_CORRECTNESS_CHECK(plannedUpdate.parsedQuery_.hasUpdateClause());
->>>>>>> 949e7db7
 
   DeltaTriplesCount countBefore = deltaTriples.getCounts();
   UpdateMetadata updateMetadata =
