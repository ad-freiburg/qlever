--- conflicted
+++ resolved
@@ -311,7 +311,7 @@
     response = createJsonResponse(composeCacheStatsJson(), request);
   } else if (auto cmd = checkParameter("cmd", "clear-delta-triples")) {
     logCommand(cmd, "clear delta triples");
-    _index.deltaTriples().clear();
+    index_.deltaTriples().clear();
     response = createJsonResponse(composeStatsJson(), request);
   } else if (auto cmd = checkParameter("cmd", "get-settings")) {
     logCommand(cmd, "get server settings");
@@ -351,13 +351,13 @@
       }
       TurtleTriple turtleTriple = parser.getTriples()[0];
       if (insertDetected) {
-        _index.deltaTriples().insertTriple(std::move(turtleTriple));
+        index_.deltaTriples().insertTriple(std::move(turtleTriple));
         response =
             createOkResponse(absl::StrCat("INSERT operation for triple \"",
                                           input, "\" processed\n"),
                              request, ad_utility::MediaType::textPlain);
       } else {
-        _index.deltaTriples().deleteTriple(std::move(turtleTriple));
+        index_.deltaTriples().deleteTriple(std::move(turtleTriple));
         response =
             createOkResponse(absl::StrCat("DELETE operation for triple \"",
                                           input, "\" processed\n"),
@@ -502,19 +502,12 @@
   auto numTriples = index_.numTriples();
   result["num-triples-normal"] = numTriples.normal_;
   result["num-triples-internal"] = numTriples.internal_;
-<<<<<<< HEAD
-  result["name-text-index"] = _index.getTextName();
-  result["num-text-records"] = _index.getNofTextRecords();
-  result["num-word-occurrences"] = _index.getNofWordPostings();
-  result["num-entity-occurrences"] = _index.getNofEntityPostings();
-  result["num-delta-triples-inserted"] = _index.deltaTriples().numInserted();
-  result["num-delta-triples-deleted"] = _index.deltaTriples().numDeleted();
-=======
   result["name-text-index"] = index_.getTextName();
   result["num-text-records"] = index_.getNofTextRecords();
   result["num-word-occurrences"] = index_.getNofWordPostings();
   result["num-entity-occurrences"] = index_.getNofEntityPostings();
->>>>>>> 6f62118a
+  result["num-delta-triples-inserted"] = index_.deltaTriples().numInserted();
+  result["num-delta-triples-deleted"] = index_.deltaTriples().numDeleted();
   return result;
 }
 
