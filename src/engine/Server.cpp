--- conflicted
+++ resolved
@@ -306,30 +306,21 @@
     const std::optional<std::string>& pinNamed,
     const std::optional<std::string>& pinNamedGeoIndex, bool accessTokenOk,
     QueryExecutionContext& qec) {
-<<<<<<< HEAD
-  if (pinNamed.has_value()) {
-    if (!accessTokenOk) {
-      throw std::runtime_error(
-          "The pinning of named queries requires a valid access token");
-    }
-    if (pinNamedGeoIndex.has_value()) {
-      qec.pinWithExplicitName() = QueryExecutionContext::PinWithExplicitName{
-          pinNamed.value(),
-          Variable{absl::StrCat("?", pinNamedGeoIndex.value())}};
-    } else {
-      qec.pinWithExplicitName() =
-          QueryExecutionContext::PinWithExplicitName{pinNamed.value()};
-    }
-=======
   if (!pinNamed.has_value()) {
     return;
   }
   if (!accessTokenOk) {
     throw std::runtime_error(
         "The pinning of named queries requires a valid access token");
->>>>>>> d7175ba8
-  }
-  qec.pinWithExplicitName() = pinNamed.value();
+  }
+  if (pinNamedGeoIndex.has_value()) {
+    qec.pinWithExplicitName() = QueryExecutionContext::PinWithExplicitName{
+        pinNamed.value(),
+        Variable{absl::StrCat("?", pinNamedGeoIndex.value())}};
+  } else {
+    qec.pinWithExplicitName() =
+        QueryExecutionContext::PinWithExplicitName{pinNamed.value()};
+  }
 }
 
 // _____________________________________________________________________________
