--- conflicted
+++ resolved
@@ -249,22 +249,34 @@
 auto Server::prepareOperation(
     std::string_view operationName, std::string_view operationSPARQL,
     ad_utility::websocket::MessageSender& messageSender,
-    const ad_utility::url_parser::ParamValueMap& params, TimeLimit timeLimit) {
+    const ad_utility::url_parser::ParamValueMap& params, TimeLimit timeLimit,
+    bool accessTokenOk) {
   auto [cancellationHandle, cancelTimeoutOnDestruction] =
       setupCancellationHandle(messageSender.getQueryId(), timeLimit);
 
   // Do the query planning. This creates a `QueryExecutionTree`, which will
   // then be used to process the query.
   auto [pinSubtrees, pinResult] = determineResultPinning(params);
+  std::optional<std::string> pinNamed =
+      ad_utility::url_parser::checkParameter(params, "pin-named-query", {});
   LOG(INFO) << "Processing the following " << operationName << ":"
             << (pinResult ? " [pin result]" : "")
             << (pinSubtrees ? " [pin subresults]" : "") << "\n"
+            << (pinNamed ? absl::StrCat(" [pin named as ]", pinNamed.value())
+                         : "")
             << ad_utility::truncateOperationString(operationSPARQL)
             << std::endl;
   QueryExecutionContext qec(index_, &cache_, allocator_,
-                            sortPerformanceEstimator_, std::ref(messageSender),
-                            pinSubtrees, pinResult);
-
+                            sortPerformanceEstimator_, &namedQueryCache_,
+                            std::ref(messageSender), pinSubtrees, pinResult);
+
+  if (pinNamed.has_value()) {
+    if (!accessTokenOk) {
+      throw std::runtime_error(
+          "The pinning of named queries requires a valid access token");
+    }
+    qec.pinWithExplicitName() = std::move(pinNamed);
+  }
   return std::tuple{std::move(qec), std::move(cancellationHandle),
                     std::move(cancelTimeoutOnDestruction)};
 }
@@ -428,39 +440,6 @@
     }
   }
 
-<<<<<<< HEAD
-  auto visitOperation = [&checkParameter, &accessTokenOk, &request, &send,
-                         &parameters, &requestTimer,
-                         this]<QL_CONCEPT_OR_TYPENAME(QueryOrUpdate) Operation>(
-                            const Operation& op, auto opFieldString,
-                            std::function<bool(const ParsedQuery&)> pred,
-                            std::string msg) -> Awaitable<void> {
-    if (auto timeLimit = co_await verifyUserSubmittedQueryTimeout(
-            checkParameter("timeout", std::nullopt), accessTokenOk, request,
-            send)) {
-      ad_utility::websocket::MessageSender messageSender = createMessageSender(
-          queryHub_, request, std::invoke(opFieldString, op));
-      auto [parsedOperation, qec, cancellationHandle,
-            cancelTimeoutOnDestruction] =
-          parseOperation(messageSender, parameters, op, timeLimit.value(),
-                         accessTokenOk);
-      if (pred(parsedOperation)) {
-        throw std::runtime_error(
-            absl::StrCat(msg, parsedOperation._originalString));
-      }
-      if constexpr (std::is_same_v<Operation, Query>) {
-        co_return co_await processQuery(parameters, std::move(parsedOperation),
-                                        requestTimer, cancellationHandle, qec,
-                                        std::move(request), send,
-                                        timeLimit.value());
-      } else {
-        static_assert(std::is_same_v<Operation, Update>);
-        co_return co_await processUpdate(
-            std::move(parsedOperation), requestTimer, cancellationHandle, qec,
-            std::move(request), send, timeLimit.value());
-      }
-    } else {
-=======
   auto visitOperation =
       [&checkParameter, &accessTokenOk, &request, &send, &parameters,
        &requestTimer,
@@ -470,7 +449,6 @@
     auto timeLimit = co_await verifyUserSubmittedQueryTimeout(
         checkParameter("timeout", std::nullopt), accessTokenOk, request, send);
     if (!timeLimit.has_value()) {
->>>>>>> b76c0c86
       // If the optional is empty, this indicates an error response has been
       // sent to the client already. We can stop here.
       co_return;
@@ -480,7 +458,8 @@
 
     auto [qec, cancellationHandle, cancelTimeoutOnDestruction] =
         prepareOperation(operationName, parsedOperation._originalString,
-                         messageSender, parameters, timeLimit.value());
+                         messageSender, parameters, timeLimit.value(),
+                         accessTokenOk);
     if (!expectedOperation(parsedOperation)) {
       throw std::runtime_error(
           absl::StrCat(msg, ad_utility::truncateOperationString(
@@ -575,96 +554,6 @@
   return {pinSubtrees, pinResult};
 }
 
-<<<<<<< HEAD
-// _____________________________________________________________________________
-auto Server::cancelAfterDeadline(
-    std::weak_ptr<ad_utility::CancellationHandle<>> cancellationHandle,
-    TimeLimit timeLimit)
-    -> QL_CONCEPT_OR_NOTHING(
-        ad_utility::InvocableWithExactReturnType<void>) auto {
-  net::steady_timer timer{timerExecutor_, timeLimit};
-
-  timer.async_wait([cancellationHandle = std::move(cancellationHandle)](
-                       const boost::system::error_code&) {
-    if (auto pointer = cancellationHandle.lock()) {
-      pointer->cancel(ad_utility::CancellationState::TIMEOUT);
-    }
-  });
-  return [timer = std::move(timer)]() mutable { timer.cancel(); };
-}
-
-// _____________________________________________________________________________
-auto Server::setupCancellationHandle(
-    const ad_utility::websocket::QueryId& queryId, TimeLimit timeLimit)
-    -> QL_CONCEPT_OR_NOTHING(ad_utility::isInstantiation<
-                             CancellationHandleAndTimeoutTimerCancel>) auto {
-  auto cancellationHandle = queryRegistry_.getCancellationHandle(queryId);
-  AD_CORRECTNESS_CHECK(cancellationHandle);
-  cancellationHandle->startWatchDog();
-  absl::Cleanup cancelCancellationHandle{
-      cancelAfterDeadline(cancellationHandle, timeLimit)};
-  return CancellationHandleAndTimeoutTimerCancel{
-      std::move(cancellationHandle), std::move(cancelCancellationHandle)};
-}
-
-// ____________________________________________________________________________
-CPP_template_2(typename Operation)(
-    requires QueryOrUpdate<Operation>) auto Server::
-    parseOperation(ad_utility::websocket::MessageSender& messageSender,
-                   const ad_utility::url_parser::ParamValueMap& params,
-                   const Operation& operation, TimeLimit timeLimit,
-                   bool accessTokenOk) {
-  // The operation string was to be copied, do it here at the beginning.
-  const auto [operationName, operationSPARQL] =
-      [&operation]() -> std::pair<std::string_view, std::string> {
-    if constexpr (std::is_same_v<Operation, Query>) {
-      return {"SPARQL Query", operation.query_};
-    } else {
-      static_assert(std::is_same_v<Operation, Update>);
-      return {"SPARQL Update", operation.update_};
-    }
-  }();
-
-  auto [cancellationHandle, cancelTimeoutOnDestruction] =
-      setupCancellationHandle(messageSender.getQueryId(), timeLimit);
-
-  // Do the query planning. This creates a `QueryExecutionTree`, which will
-  // then be used to process the query.
-  auto [pinSubtrees, pinResult] = determineResultPinning(params);
-  std::optional<std::string> pinNamed =
-      ad_utility::url_parser::checkParameter(params, "pin-named-query", {});
-  LOG(INFO) << "Processing the following " << operationName << ":"
-            << (pinResult ? " [pin result]" : "")
-            << (pinSubtrees ? " [pin subresults]" : "") << "\n"
-            << (pinNamed ? absl::StrCat(" [pin named as ]", pinNamed.value())
-                         : "")
-            << operationSPARQL << std::endl;
-  QueryExecutionContext qec(index_, &cache_, allocator_,
-                            sortPerformanceEstimator_, &namedQueryCache_,
-                            std::ref(messageSender), pinSubtrees, pinResult);
-  if (pinNamed.has_value()) {
-    if (!accessTokenOk) {
-      throw std::runtime_error(
-          "The pinning of named queries requires a valid access token");
-    }
-    qec.pinWithExplicitName() = std::move(pinNamed);
-  }
-  ParsedQuery parsedQuery =
-      SparqlParser::parseQuery(std::move(operationSPARQL));
-  // SPARQL Protocol 2.1.4 specifies that the dataset from the query
-  // parameters overrides the dataset from the query itself.
-  if (!operation.datasetClauses_.empty()) {
-    parsedQuery.datasetClauses_ =
-        parsedQuery::DatasetClauses::fromClauses(operation.datasetClauses_);
-  }
-
-  return std::tuple{std::move(parsedQuery), std::move(qec),
-                    std::move(cancellationHandle),
-                    std::move(cancelTimeoutOnDestruction)};
-}
-
-=======
->>>>>>> b76c0c86
 // ____________________________________________________________________________
 Awaitable<Server::PlannedQuery> Server::planQuery(
     net::static_thread_pool& threadPool, ParsedQuery&& operation,
