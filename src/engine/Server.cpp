// Copyright 2011 - 2022, University of Freiburg
// Chair of Algorithms and Data Structures
// Authors: Björn Buchhold <b.buchhold@gmail.com>
//          Johannes Kalmbach <kalmbach@cs.uni-freiburg.de>
//          Hannah Bast <bast@cs.uni-freiburg.de>

#include "engine/Server.h"

#include <cstring>
#include <sstream>
#include <string>
#include <vector>

#include "engine/ExportQueryExecutionTrees.h"
#include "engine/QueryPlanner.h"
<<<<<<< HEAD
#include "util/BoostHelpers/AsyncWaitForFuture.h"
#include "util/MemorySize/MemorySize.h"
=======
#include "util/AsioHelpers.h"
>>>>>>> 90640c33
#include "util/OnDestructionDontThrowDuringStackUnwinding.h"
#include "util/http/websocket/MessageSender.h"

template <typename T>
using Awaitable = Server::Awaitable<T>;

// __________________________________________________________________________
<<<<<<< HEAD
Server::Server(unsigned short port, int numThreads,
               ad_utility::MemorySize maxMem, std::string accessToken,
               bool usePatternTrick)
=======
Server::Server(unsigned short port, size_t numThreads, size_t maxMemGB,
               std::string accessToken, bool usePatternTrick)
>>>>>>> 90640c33
    : numThreads_(numThreads),
      port_(port),
      accessToken_(std::move(accessToken)),
      allocator_{ad_utility::makeAllocationMemoryLeftThreadsafeObject(
                     maxMem.getBytes()),
                 [this](size_t numBytesToAllocate) {
                   cache_.makeRoomAsMuchAsPossible(MAKE_ROOM_SLACK_FACTOR *
                                                   numBytesToAllocate /
                                                   sizeof(Id));
                 }},
      index_{allocator_},
      enablePatternTrick_(usePatternTrick),
      // The number of server threads currently also is the number of queries
      // that can be processed simultaneously.
      threadPool_{numThreads} {
  // TODO<joka921> Write a strong type for KB, MB, GB etc and use it
  // in the cache and the memory limit
  // Convert a number of gigabytes to the number of Ids that find in that
  // amount of memory.
  auto toNumIds = [](size_t gigabytes) -> size_t {
    return gigabytes * (1ull << 30u) / sizeof(Id);
  };
  // This also directly triggers the update functions and propagates the
  // values of the parameters to the cache.
  RuntimeParameters().setOnUpdateAction<"cache-max-num-entries">(
      [this](size_t newValue) { cache_.setMaxNumEntries(newValue); });
  RuntimeParameters().setOnUpdateAction<"cache-max-size-gb">(
      [this, toNumIds](size_t newValue) {
        cache_.setMaxSize(toNumIds(newValue));
      });
  RuntimeParameters().setOnUpdateAction<"cache-max-size-gb-single-entry">(
      [this, toNumIds](size_t newValue) {
        cache_.setMaxSizeSingleEntry(toNumIds(newValue));
      });
}

// __________________________________________________________________________
void Server::initialize(const string& indexBaseName, bool useText,
                        bool usePatterns, bool loadAllPermutations) {
  LOG(INFO) << "Initializing server ..." << std::endl;

  index_.setUsePatterns(usePatterns);
  index_.setLoadAllPermutations(loadAllPermutations);

  // Init the index.
  index_.createFromOnDiskIndex(indexBaseName);
  if (useText) {
    index_.addTextFromOnDiskIndex();
  }

  sortPerformanceEstimator_.computeEstimatesExpensively(
      allocator_, index_.numTriples().normalAndInternal_() *
                      PERCENTAGE_OF_TRIPLES_FOR_SORT_ESTIMATE / 100);

  LOG(INFO) << "Access token for restricted API calls is \"" << accessToken_
            << "\"" << std::endl;
  LOG(INFO) << "The server is ready, listening for requests on port "
            << std::to_string(port_) << " ..." << std::endl;
}

// _____________________________________________________________________________
void Server::run(const string& indexBaseName, bool useText, bool usePatterns,
                 bool loadAllPermutations) {
  using namespace ad_utility::httpUtils;

  // Function that handles a request asynchronously, will be passed as argument
  // to `HttpServer` below.
  auto httpSessionHandler =
      [this](auto request, auto&& send) -> boost::asio::awaitable<void> {
    // Version of send with maximally permissive CORS header (which allows the
    // client that receives the response to do with it what it wants).
    // NOTE: For POST and GET requests, the "allow origin" header is sufficient,
    // while the "allow headers" header is needed only for OPTIONS request. The
    // "allow methods" header is purely informational. To avoid two similar
    // lambdas here, we send the same headers for GET, POST, and OPTIONS.
    auto sendWithAccessControlHeaders =
        [&send](auto response) -> boost::asio::awaitable<void> {
      response.set(http::field::access_control_allow_origin, "*");
      response.set(http::field::access_control_allow_headers, "*");
      response.set(http::field::access_control_allow_methods,
                   "GET, POST, OPTIONS");
      co_return co_await send(std::move(response));
    };
    // Reply to OPTIONS requests immediately by allowing everything.
    // NOTE: Handling OPTIONS requests is necessary because some POST queries
    // (in particular, from the QLever UI) are preceded by an OPTIONS request (a
    // so-called "preflight" request, which asks permission for the POST query).
    if (request.method() == http::verb::options) {
      LOG(INFO) << std::endl;
      LOG(INFO) << "Request received via " << request.method()
                << ", allowing everything" << std::endl;
      co_return co_await sendWithAccessControlHeaders(
          createOkResponse("", request, ad_utility::MediaType::textPlain));
    }
    // Process the request using the `process` method and if it throws an
    // exception, log the error message and send a HTTP/1.1 400 Bad Request
    // response with that message. Note that the C++ standard forbids co_await
    // in the catch block, hence the workaround with the `exceptionErrorMsg`.
    std::optional<std::string> exceptionErrorMsg;
    try {
      co_await process(request, sendWithAccessControlHeaders);
    } catch (const std::exception& e) {
      exceptionErrorMsg = e.what();
    }
    if (exceptionErrorMsg) {
      LOG(ERROR) << exceptionErrorMsg.value() << std::endl;
      auto badRequestResponse = createBadRequestResponse(
          absl::StrCat(exceptionErrorMsg.value(), "\n"), request);
      co_await sendWithAccessControlHeaders(std::move(badRequestResponse));
    }
  };

  // First set up the HTTP server, so that it binds to the socket, and
  // the "socket already in use" error appears quickly.
  auto httpServer = HttpServer{port_, "0.0.0.0", static_cast<int>(numThreads_),
                               std::move(httpSessionHandler)};
  queryHub_ = &httpServer.getQueryHub();

  // Initialize the index
  initialize(indexBaseName, useText, usePatterns, loadAllPermutations);

  // Start listening for connections on the server.
  httpServer.run();

  // This will probably never be executed, but to ensure there will never
  // be any dangling pointers, set it to zero after use.
  queryHub_ = nullptr;
}

// _____________________________________________________________________________
ad_utility::UrlParser::UrlPathAndParameters Server::getUrlPathAndParameters(
    const ad_utility::httpUtils::HttpRequest auto& request) {
  if (request.method() == http::verb::get) {
    // For a GET request, `request.target()` yields the part after the domain,
    // which is a concatenation of the path and the query string (the query
    // string starting with "?").
    return ad_utility::UrlParser::parseGetRequestTarget(request.target());
  }
  if (request.method() == http::verb::post) {
    // For a POST request, the content type *must* be either
    // "application/x-www-form-urlencoded" or "application/sparql-query". In
    // the first case, the body of the POST request contains a URL-encoded
    // query (just like in the part of a GET request after the "?"). In the
    // second case, the body of the POST request contains *only* the SPARQL
    // query, but not URL-encoded, and no other URL parameters. See Sections
    // 2.1.2 and 2.1.3 of the SPARQL 1.1 standard:
    // https://www.w3.org/TR/2013/REC-sparql11-protocol-20130321
    std::string_view contentType = request.base()[http::field::content_type];
    LOG(DEBUG) << "Content-type: \"" << contentType << "\"" << std::endl;
    static constexpr std::string_view contentTypeUrlEncoded =
        "application/x-www-form-urlencoded";
    static constexpr std::string_view contentTypeSparqlQuery =
        "application/sparql-query";

    // In either of the two cases explained above, we convert the data to a
    // format as if it came from a GET request. The second argument to
    // `parseGetRequestTarget` says whether the function should apply URL
    // decoding.
    // Note: For simplicity we only check via `starts_with`. This ignores
    // additional parameters like `application/sparql-query;charset=utf8`. We
    // currently always expect UTF-8.
    // TODO<joka921> Implement more complete parsing that allows the checking of
    // these parameters.
    if (contentType.starts_with(contentTypeUrlEncoded)) {
      return ad_utility::UrlParser::parseGetRequestTarget(
          absl::StrCat(toStd(request.target()), "?", request.body()), true);
    }
    if (contentType.starts_with(contentTypeSparqlQuery)) {
      return ad_utility::UrlParser::parseGetRequestTarget(
          absl::StrCat(toStd(request.target()), "?query=", request.body()),
          false);
    }
    throw std::runtime_error(
        absl::StrCat("POST request with content type \"", contentType,
                     "\" not supported (must be \"", contentTypeUrlEncoded,
                     "\" or \"", contentTypeSparqlQuery, "\")"));
  }
  std::ostringstream requestMethodName;
  requestMethodName << request.method();
  throw std::runtime_error(
      absl::StrCat("Request method \"", requestMethodName.str(),
                   "\" not supported (has to be GET or POST)"));
};

// _____________________________________________________________________________
Awaitable<void> Server::process(
    const ad_utility::httpUtils::HttpRequest auto& request, auto&& send) {
  using namespace ad_utility::httpUtils;

  // Log some basic information about the request. Start with an empty line so
  // that in a low-traffic scenario (or when the query processing is very fast),
  // we have one visual block per request in the log.
  std::string_view contentType = request.base()[http::field::content_type];
  LOG(INFO) << std::endl;
  LOG(INFO) << "Request received via " << request.method()
            << (contentType.empty()
                    ? absl::StrCat(", no content type specified")
                    : absl::StrCat(", content type \"", contentType, "\""))
            << std::endl;

  // Start timing.
  ad_utility::Timer requestTimer{ad_utility::Timer::Started};

  // Parse the path and the URL parameters from the given request. Works for GET
  // requests as well as the two kinds of POST requests allowed by the SPARQL
  // standard, see method `getUrlPathAndParameters`.
  const auto urlPathAndParameters = getUrlPathAndParameters(request);
  const auto& parameters = urlPathAndParameters._parameters;

  // Lambda for checking if a URL parameter exists in the request and if we are
  // allowed to access it. If yes, return the value, otherwise return
  // `std::nullopt`.
  //
  // If `value` is `std::nullopt`, only check if the key exists.  We need this
  // because we have parameters like "cmd=stats", where a fixed combination of
  // the key and value determines the kind of action, as well as parameters
  // like "index-decription=...", where the key determines the kind of action.
  auto checkParameter =
      [&parameters](const std::string key, std::optional<std::string> value,
                    bool accessAllowed = true) -> std::optional<std::string> {
    // If the key is not found, always return std::nullopt.
    if (!parameters.contains(key)) {
      return std::nullopt;
    }
    // If value is given, but not equal to param value, return std::nullopt. If
    // no value is given, set it to param value.
    if (value == std::nullopt) {
      value = parameters.at(key);
    } else if (value != parameters.at(key)) {
      return std::nullopt;
    }
    // Now that we have the value, check if there is a problem with the access.
    // If yes, we abort the query processing at this point.
    if (accessAllowed == false) {
      throw std::runtime_error(absl::StrCat("Access to \"", key, "=",
                                            value.value(), "\" denied",
                                            " (requires a valid access token)",
                                            ", processing of request aborted"));
    }
    return value;
  };

  // Check the access token. If an access token is provided and the check fails,
  // throw an exception and do not process any part of the query (even if the
  // processing had been allowed without access token).
  auto accessToken = checkParameter("access-token", std::nullopt);
  bool accessTokenOk = false;
  if (accessToken) {
    auto accessTokenProvidedMsg = absl::StrCat(
        "Access token \"access-token=", accessToken.value(), "\" provided");
    auto requestIgnoredMsg = ", request is ignored";
    if (accessToken_.empty()) {
      throw std::runtime_error(absl::StrCat(
          accessTokenProvidedMsg,
          " but server was started without --access-token", requestIgnoredMsg));
    } else if (!ad_utility::constantTimeEquals(accessToken.value(),
                                               accessToken_)) {
      throw std::runtime_error(absl::StrCat(
          accessTokenProvidedMsg, " but not correct", requestIgnoredMsg));
    } else {
      LOG(DEBUG) << accessTokenProvidedMsg << " and correct" << std::endl;
      accessTokenOk = true;
    }
  }

  // Process all URL parameters known to QLever. If there is more than one,
  // QLever processes all of one, but only returns the result from the last one.
  // In particular, if there is a "query" parameter, it will be processed last
  // and its result returned.
  //
  // Some parameters require that "access-token" is set correctly. If not, that
  // parameter is ignored.
  std::optional<http::response<http::string_body>> response;

  // Execute commands (URL parameter with key "cmd").
  auto logCommand = [](std::optional<std::string>& cmd, std::string actionMsg) {
    LOG(INFO) << "Processing command \"" << cmd.value() << "\""
              << ": " << actionMsg << std::endl;
  };
  if (auto cmd = checkParameter("cmd", "stats")) {
    logCommand(cmd, "get index statistics");
    response = createJsonResponse(composeStatsJson(), request);
  } else if (auto cmd = checkParameter("cmd", "cache-stats")) {
    logCommand(cmd, "get cache statistics");
    response = createJsonResponse(composeCacheStatsJson(), request);
  } else if (auto cmd = checkParameter("cmd", "clear-cache")) {
    logCommand(cmd, "clear the cache (unpinned elements only)");
    cache_.clearUnpinnedOnly();
    response = createJsonResponse(composeCacheStatsJson(), request);
  } else if (auto cmd =
                 checkParameter("cmd", "clear-cache-complete", accessTokenOk)) {
    logCommand(cmd, "clear cache completely (including unpinned elements)");
    cache_.clearAll();
    response = createJsonResponse(composeCacheStatsJson(), request);
  } else if (auto cmd = checkParameter("cmd", "get-settings")) {
    logCommand(cmd, "get server settings");
    response = createJsonResponse(RuntimeParameters().toMap(), request);
  }

  // Ping with or without messsage.
  if (urlPathAndParameters._path == "/ping") {
    if (auto msg = checkParameter("msg", std::nullopt)) {
      LOG(INFO) << "Alive check with message \"" << msg.value() << "\""
                << std::endl;
    } else {
      LOG(INFO) << "Alive check without message" << std::endl;
    }
    response = createOkResponse("This QLever server is up and running\n",
                                request, ad_utility::MediaType::textPlain);
  }

  // Set description of KB index.
  if (auto description =
          checkParameter("index-description", std::nullopt, accessTokenOk)) {
    LOG(INFO) << "Setting index description to: \"" << description.value()
              << "\"" << std::endl;
    index_.setKbName(description.value());
    response = createJsonResponse(composeStatsJson(), request);
  }

  // Set description of text index.
  if (auto description =
          checkParameter("text-description", std::nullopt, accessTokenOk)) {
    LOG(INFO) << "Setting text description to: \"" << description.value()
              << "\"" << std::endl;
    index_.setTextName(description.value());
    response = createJsonResponse(composeStatsJson(), request);
  }

  // Set one or several of the runtime parameters.
  for (auto key : RuntimeParameters().getKeys()) {
    if (auto value = checkParameter(key, std::nullopt, accessTokenOk)) {
      LOG(INFO) << "Setting runtime parameter \"" << key << "\""
                << " to value \"" << value.value() << "\"" << std::endl;
      RuntimeParameters().set(key, value.value());
      response = createJsonResponse(RuntimeParameters().toMap(), request);
    }
  }

  // If "query" parameter is given, process query.
  if (auto query = checkParameter("query", std::nullopt)) {
    if (query.value().empty()) {
      throw std::runtime_error(
          "Parameter \"query\" must not have an empty value");
    }
    co_return co_await processQuery(parameters, requestTimer,
                                    std::move(request), send);
  }

  // If there was no "query", but any of the URL parameters processed before
  // produced a `response`, send that now. Note that if multiple URL parameters
  // were processed, only the `response` from the last one is sent.
  if (response.has_value()) {
    co_return co_await send(std::move(response.value()));
  }

  // At this point, if there is a "?" in the query string, it means that there
  // are URL parameters which QLever does not know or did not process.
  if (request.target().find("?") != std::string::npos) {
    throw std::runtime_error(
        "Request with URL parameters, but none of them could be processed");
  }

  // At this point, we only have a path and no URL paraeters. We then interpret
  // the request as a request for a file. However, only files from a very
  // restricted whitelist (see below) will actually be served.
  //
  // NOTE 1: `makeFileServer` returns a function.  The first argument is the
  // document root, the second one is the whitelist.
  //
  // NOTE 2: `co_await makeFileServer(....)(...)` doesn't compile in g++ 11.2.0,
  // probably because of the following bug:
  // https://gcc.gnu.org/bugzilla/show_bug.cgi?id=98056
  // TODO<joka921>: Reinstate this one-liner as soon as this bug is fixed.
  //
  // TODO: The file server currently does not LOG much. For example, when a file
  // is not found, a corresponding response is returned to the requestion
  // client, but the log says nothing about it. The place to change this would
  // be in `src/util/http/HttpUtils.h`.
  LOG(INFO) << "Treating request target \"" << request.target() << "\""
            << " as a request for a file with that name" << std::endl;
  auto serveFileRequest = makeFileServer(
      ".",
      ad_utility::HashSet<std::string>{"index.html", "script.js", "style.css"})(
      std::move(request), send);
  co_return co_await std::move(serveFileRequest);
}

// _____________________________________________________________________________
json Server::composeErrorResponseJson(
    const string& query, const std::string& errorMsg,
    ad_utility::Timer& requestTimer,
    const std::optional<ExceptionMetadata>& metadata) {
  json j;
  using ad_utility::Timer;
  j["query"] = query;
  j["status"] = "ERROR";
  j["resultsize"] = 0;
  j["time"]["total"] = Timer::toMilliseconds(requestTimer.value());
  j["time"]["computeResult"] = Timer::toMilliseconds(requestTimer.value());
  j["exception"] = errorMsg;

  if (metadata.has_value()) {
    auto& value = metadata.value();
    j["metadata"]["startIndex"] = value.startIndex_;
    j["metadata"]["stopIndex"] = value.stopIndex_;
    j["metadata"]["line"] = value.line_;
    j["metadata"]["positionInLine"] = value.charPositionInLine_;
    // The ANTLR parser may not see the whole query. (The reason is value mixing
    // of the old and new parser.) To detect/work with this we also transmit
    // what ANTLR saw as query.
    // TODO<qup42> remove once the whole query is parsed with ANTLR.
    j["metadata"]["query"] = value.query_;
  }

  return j;
}

// _____________________________________________________________________________
json Server::composeStatsJson() const {
  json result;
  result["name-index"] = index_.getKbName();
  result["num-permutations"] = (index_.hasAllPermutations() ? 6 : 2);
  result["num-predicates-normal"] = index_.numDistinctPredicates().normal_;
  result["num-predicates-internal"] = index_.numDistinctPredicates().internal_;
  if (index_.hasAllPermutations()) {
    result["num-subjects-normal"] = index_.numDistinctSubjects().normal_;
    result["num-subjects-internal"] = index_.numDistinctSubjects().internal_;
    result["num-objects-normal"] = index_.numDistinctObjects().normal_;
    result["num-objects-internal"] = index_.numDistinctObjects().internal_;
  }

  auto numTriples = index_.numTriples();
  result["num-triples-normal"] = numTriples.normal_;
  result["num-triples-internal"] = numTriples.internal_;
  result["name-text-index"] = index_.getTextName();
  result["num-text-records"] = index_.getNofTextRecords();
  result["num-word-occurrences"] = index_.getNofWordPostings();
  result["num-entity-occurrences"] = index_.getNofEntityPostings();
  return result;
}

// _______________________________________
nlohmann::json Server::composeCacheStatsJson() const {
  nlohmann::json result;
  result["num-non-pinned-entries"] = cache_.numNonPinnedEntries();
  result["num-pinned-entries"] = cache_.numPinnedEntries();
  result["non-pinned-size"] = cache_.nonPinnedSize();
  result["pinned-size"] = cache_.pinnedSize();
  result["num-pinned-index-scan-sizes"] = cache_.pinnedSizes().rlock()->size();
  return result;
}

// _____________________________________________

/// Special type of std::runtime_error used to indicate that there has been
/// a collision of query ids. This will happen when a HTTP client chooses an
/// explicit id that is currently already in use. In this case the server
/// will respond with HTTP status 409 Conflict and the client is encouraged
/// to re-submit their request with a different query id.
class QueryAlreadyInUseError : public std::runtime_error {
 public:
  explicit QueryAlreadyInUseError(std::string_view proposedQueryId)
      : std::runtime_error{"Query id '" + proposedQueryId +
                           "' is already in use!"} {}
};

// _____________________________________________

ad_utility::websocket::OwningQueryId Server::getQueryId(
    const ad_utility::httpUtils::HttpRequest auto& request) {
  using ad_utility::websocket::OwningQueryId;
  std::string_view queryIdHeader = request.base()["Query-Id"];
  if (queryIdHeader.empty()) {
    return queryRegistry_.uniqueId();
  }
  auto queryId = queryRegistry_.uniqueIdFromString(std::string(queryIdHeader));
  if (!queryId) {
    throw QueryAlreadyInUseError{queryIdHeader};
  }
  return std::move(queryId.value());
}

// ____________________________________________________________________________
boost::asio::awaitable<void> Server::processQuery(
    const ParamValueMap& params, ad_utility::Timer& requestTimer,
    const ad_utility::httpUtils::HttpRequest auto& request, auto&& send) {
  using namespace ad_utility::httpUtils;
  AD_CONTRACT_CHECK(params.contains("query"));
  const auto& query = params.at("query");
  AD_CONTRACT_CHECK(!query.empty());

  auto sendJson =
      [&request, &send](
          const json& jsonString,
          http::status responseStatus) -> boost::asio::awaitable<void> {
    auto response = createJsonResponse(jsonString, request, responseStatus);
    co_return co_await send(std::move(response));
  };

  http::status responseStatus = http::status::ok;

  // Put the whole query processing in a try-catch block. If any exception
  // occurs, log the error message and send a JSON response with all the details
  // to the client. Note that the C++ standard forbids co_await in the catch
  // block, hence the workaround with the optional `exceptionErrorMsg`.
  std::optional<std::string> exceptionErrorMsg;
  std::optional<ExceptionMetadata> metadata;
  // Also store the QueryExecutionTree outside the try-catch block to gain
  // access to the runtimeInformation in the case of an error.
  std::optional<QueryExecutionTree> queryExecutionTree;
  try {
    ad_utility::SharedConcurrentTimeoutTimer timeoutTimer = [&]() {
      auto t = ad_utility::TimeoutTimer::unlimited();
      if (params.contains("timeout")) {
        ad_utility::Timer::Seconds timeout{std::stof(params.at("timeout"))};
        t = ad_utility::TimeoutTimer{timeout, ad_utility::Timer::Started};
      }
      return std::make_shared<ad_utility::ConcurrentTimeoutTimer>(std::move(t));
    }();

    auto containsParam = [&params](const std::string& param,
                                   const std::string& expected) {
      return params.contains(param) && params.at(param) == expected;
    };
    size_t maxSend = params.contains("send") ? std::stoul(params.at("send"))
                                             : MAX_NOF_ROWS_IN_RESULT;
    const bool pinSubtrees = containsParam("pinsubtrees", "true");
    const bool pinResult = containsParam("pinresult", "true");
    LOG(INFO) << "Processing the following SPARQL query:"
              << (pinResult ? " [pin result]" : "")
              << (pinSubtrees ? " [pin subresults]" : "") << "\n"
              << query << std::endl;
    ParsedQuery pq = SparqlParser::parseQuery(query);

    // The following code block determines the media type to be used for the
    // result. The media type is either determined by the "Accept:" header of
    // the request or by the URL parameter "action=..." (for TSV and CSV export,
    // for QLever-historical reasons).
    using ad_utility::MediaType;

    // The first media type in this list is the default, if no other type is
    // specified in the request. It's "application/sparql-results+json", as
    // required by the SPARQL standard.
    const auto supportedMediaTypes = []() {
      static const std::vector<MediaType> mediaTypes{
          ad_utility::MediaType::sparqlJson,
          ad_utility::MediaType::qleverJson,
          ad_utility::MediaType::tsv,
          ad_utility::MediaType::csv,
          ad_utility::MediaType::turtle,
          ad_utility::MediaType::octetStream};
      return mediaTypes;
    };

    std::optional<MediaType> mediaType = std::nullopt;

    // The explicit `action=..._export` parameter have precedence over the
    // `Accept:...` header field
    if (containsParam("action", "csv_export")) {
      mediaType = ad_utility::MediaType::csv;
    } else if (containsParam("action", "tsv_export")) {
      mediaType = ad_utility::MediaType::tsv;
    } else if (containsParam("action", "qlever_json_export")) {
      mediaType = ad_utility::MediaType::qleverJson;
    } else if (containsParam("action", "sparql_json_export")) {
      mediaType = ad_utility::MediaType::sparqlJson;
    } else if (containsParam("action", "turtle_export")) {
      mediaType = ad_utility::MediaType::turtle;
    } else if (containsParam("action", "binary_export")) {
      mediaType = ad_utility::MediaType::octetStream;
    }

    std::string_view acceptHeader = request.base()[http::field::accept];

    if (!mediaType.has_value()) {
      mediaType = ad_utility::getMediaTypeFromAcceptHeader(
          acceptHeader, supportedMediaTypes());
    }

    if (!mediaType.has_value()) {
      co_return co_await send(createBadRequestResponse(
          "Did not find any supported media type "
          "in this \'Accept:\' header field: \"" +
              std::string{acceptHeader} + "\". " +
              ad_utility::getErrorMessageForSupportedMediaTypes(
                  supportedMediaTypes()),
          request));
    }
    AD_CONTRACT_CHECK(mediaType.has_value());
    LOG(INFO) << "Requested media type of result is \""
              << ad_utility::toString(mediaType.value()) << "\"" << std::endl;

    AD_CORRECTNESS_CHECK(queryHub_ != nullptr);
    auto messageSender = co_await ad_utility::websocket::MessageSender::create(
        getQueryId(request), *queryHub_);
    // Do the query planning. This creates a `QueryExecutionTree`, which will
    // then be used to process the query. Start the shared `timeoutTimer` here
    // to also include the query planning.
    //
    // NOTE: This should come after determining the media type. Otherwise, it
    // might happen that the query planner runs for a while (recall that it many
    // do index scans) and then we get an error message afterwards that a
    // certain media type is not supported.
    QueryExecutionContext qec(index_, &cache_, allocator_,
                              sortPerformanceEstimator_,
                              std::ref(messageSender), pinSubtrees, pinResult);
    QueryPlanner qp(&qec);
    qp.setEnablePatternTrick(enablePatternTrick_);
    queryExecutionTree = qp.createExecutionTree(pq);
    auto& qet = queryExecutionTree.value();
    qet.isRoot() = true;  // allow pinning of the final result
    qet.recursivelySetTimeoutTimer(timeoutTimer);
    qet.getRootOperation()->createRuntimeInfoFromEstimates();
    size_t timeForQueryPlanning = requestTimer.msecs();
    auto& runtimeInfoWholeQuery =
        qet.getRootOperation()->getRuntimeInfoWholeQuery();
    runtimeInfoWholeQuery.timeQueryPlanning = timeForQueryPlanning;
    LOG(INFO) << "Query planning done in " << timeForQueryPlanning << " ms"
              << std::endl;
    LOG(TRACE) << qet.asString() << std::endl;

    // Common code for sending responses for the streamable media types
    // (tsv, csv, octet-stream, turtle).
    auto sendStreamableResponse =
        [&](ad_utility::MediaType mediaType) -> Awaitable<void> {
      auto responseGenerator = co_await computeInNewThread([&] {
        return ExportQueryExecutionTrees::computeResultAsStream(pq, qet,
                                                                mediaType);
      });

      // The `streamable_body` that is used internally turns all exceptions that
      // occur while generating the results into "broken pipe". We store the
      // actual exceptions and manually rethrow them to propagate the correct
      // error messages to the user.
      // TODO<joka921> What happens, when part of the TSV export has already
      // been sent and an exception occurs after that?
      std::exception_ptr exceptionPtr;
      responseGenerator.assignExceptionToThisPointer(&exceptionPtr);
      try {
        auto response =
            createOkResponse(std::move(responseGenerator), request, mediaType);
        co_await send(std::move(response));
      } catch (...) {
        if (exceptionPtr) {
          std::rethrow_exception(exceptionPtr);
        }
        throw;
      }
    };

    // This actually processes the query and sends the result in the requested
    // format.
    switch (mediaType.value()) {
      case ad_utility::MediaType::csv:
      case ad_utility::MediaType::tsv:
      case ad_utility::MediaType::octetStream:
      case ad_utility::MediaType::turtle: {
        co_await sendStreamableResponse(mediaType.value());
      } break;
      case ad_utility::MediaType::qleverJson:
      case ad_utility::MediaType::sparqlJson: {
        // Normal case: JSON response
        auto responseString = co_await computeInNewThread([&, maxSend] {
          return ExportQueryExecutionTrees::computeResultAsJSON(
              pq, qet, requestTimer, maxSend, mediaType.value());
        });
        co_await sendJson(std::move(responseString), responseStatus);
      } break;
      default:
        // This should never happen, because we have carefully restricted the
        // subset of mediaTypes that can occur here.
        AD_FAIL();
    }
    // Print the runtime info. This needs to be done after the query
    // was computed.

    // Log that we are done with the query and how long it took.
    //
    // NOTE: We need to explicitly stop the `requestTimer` here because in the
    // sending code above, it is done only in some cases and not in others (in
    // particular, not for TSV and CSV because for those, the result does not
    // contain timing information).
    //
    // TODO<joka921> Also log an identifier of the query.
    LOG(INFO) << "Done processing query and sending result"
              << ", total time was " << requestTimer.msecs() << " ms"
              << std::endl;
    LOG(DEBUG) << "Runtime Info:\n"
               << qet.getRootOperation()->getRuntimeInfo().toString()
               << std::endl;
  } catch (const ParseException& e) {
    responseStatus = http::status::bad_request;
    exceptionErrorMsg = e.errorMessageWithoutPositionalInfo();
    metadata = e.metadata();
  } catch (const QueryAlreadyInUseError& e) {
    responseStatus = http::status::conflict;
    exceptionErrorMsg = e.what();
  } catch (const std::exception& e) {
    responseStatus = http::status::internal_server_error;
    exceptionErrorMsg = e.what();
  }
  // TODO<qup42> at this stage should probably have a wrapper that takes
  //  optional<errorMsg> and optional<metadata> and does this logic
  if (exceptionErrorMsg) {
    LOG(ERROR) << exceptionErrorMsg.value() << std::endl;
    if (metadata) {
      // The `coloredError()` message might fail because of the different
      // Unicode handling of QLever and ANTLR. Make sure to detect this case so
      // that we can fix it if it happens.
      try {
        LOG(ERROR) << metadata.value().coloredError() << std::endl;
      } catch (const std::exception& e) {
        exceptionErrorMsg.value().append(absl::StrCat(
            " Highlighting an error for the command line log failed: ",
            e.what()));
        LOG(ERROR) << "Failed to highlight error in query. " << e.what()
                   << std::endl;
        LOG(ERROR) << metadata.value().query_ << std::endl;
      }
    }
    auto errorResponseJson = composeErrorResponseJson(
        query, exceptionErrorMsg.value(), requestTimer, metadata);
    if (queryExecutionTree) {
      errorResponseJson["runtimeInformation"] = nlohmann::ordered_json(
          queryExecutionTree->getRootOperation()->getRuntimeInfo());
    }
    co_return co_await sendJson(errorResponseJson, responseStatus);
  }
}

// _____________________________________________________________________________
template <typename Function, typename T>
Awaitable<T> Server::computeInNewThread(Function function) const {
  auto runOnExecutor = [](auto executor, Function func) -> net::awaitable<T> {
    co_await net::post(executor, net::use_awaitable);
    co_return std::invoke(func);
  };
  return ad_utility::sameExecutor(
      runOnExecutor(threadPool_.get_executor(), std::move(function)));
}<|MERGE_RESOLUTION|>--- conflicted
+++ resolved
@@ -13,12 +13,8 @@
 
 #include "engine/ExportQueryExecutionTrees.h"
 #include "engine/QueryPlanner.h"
-<<<<<<< HEAD
-#include "util/BoostHelpers/AsyncWaitForFuture.h"
+#include "util/AsioHelpers.h"
 #include "util/MemorySize/MemorySize.h"
-=======
-#include "util/AsioHelpers.h"
->>>>>>> 90640c33
 #include "util/OnDestructionDontThrowDuringStackUnwinding.h"
 #include "util/http/websocket/MessageSender.h"
 
@@ -26,14 +22,9 @@
 using Awaitable = Server::Awaitable<T>;
 
 // __________________________________________________________________________
-<<<<<<< HEAD
-Server::Server(unsigned short port, int numThreads,
+Server::Server(unsigned short port, size_t numThreads,
                ad_utility::MemorySize maxMem, std::string accessToken,
                bool usePatternTrick)
-=======
-Server::Server(unsigned short port, size_t numThreads, size_t maxMemGB,
-               std::string accessToken, bool usePatternTrick)
->>>>>>> 90640c33
     : numThreads_(numThreads),
       port_(port),
       accessToken_(std::move(accessToken)),
