--- conflicted
+++ resolved
@@ -946,13 +946,8 @@
   return response;
 }
 // ____________________________________________________________________________
-<<<<<<< HEAD
-void Server::processUpdateImpl(
+json Server::processUpdateImpl(
     const ad_utility::url_parser::ParamValueMap& params, const Update& update,
-=======
-json Server::processUpdateImpl(
-    const ad_utility::url_parser::ParamValueMap& params, const string& update,
->>>>>>> ff479223
     ad_utility::Timer& requestTimer, TimeLimit timeLimit, auto& messageSender,
     ad_utility::SharedCancellationHandle cancellationHandle,
     DeltaTriples& deltaTriples) {
