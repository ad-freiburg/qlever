--- conflicted
+++ resolved
@@ -280,7 +280,6 @@
   std::optional<std::string> pinResultWithName =
       ad_utility::url_parser::checkParameter(params, "pin-result-with-name",
                                              {});
-<<<<<<< HEAD
   std::optional<std::string> pinNamedGeoIndex =
       ad_utility::url_parser::checkParameter(params, "pin-geo-index-on-var",
                                              {});
@@ -298,18 +297,6 @@
               : "")
       << "\n"
       << ad_utility::truncateOperationString(operationSPARQL) << std::endl;
-=======
-  AD_LOG_INFO << "Processing the following " << operationName << ":"
-              << (pinResult ? " [pin result]" : "")
-              << (pinSubtrees ? " [pin subresults]" : "")
-              << (pinResultWithName
-                      ? absl::StrCat(" [pin result with name \"",
-                                     pinResultWithName.value(), "\"]")
-                      : "")
-              << "\n"
-              << ad_utility::truncateOperationString(operationSPARQL)
-              << std::endl;
->>>>>>> 99b6db5f
   QueryExecutionContext qec(index_, &cache_, allocator_,
                             sortPerformanceEstimator_, &namedResultCache_,
                             std::ref(messageSender), pinSubtrees, pinResult);
@@ -499,15 +486,10 @@
       requireValidAccessToken("setting runtime parameters");
       AD_LOG_INFO << "Setting runtime parameter \"" << key << "\""
                   << " to value \"" << value.value() << "\"" << std::endl;
-<<<<<<< HEAD
-      RuntimeParameters().set(key, std::string{value.value()});
-      response = createJsonResponse(json(RuntimeParameters().toMap()), request);
-=======
       globalRuntimeParameters.wlock()->setFromString(
           key, std::string{value.value()});
       response = createJsonResponse(
           json(globalRuntimeParameters.rlock()->toMap()), request);
->>>>>>> 99b6db5f
     }
   }
 
