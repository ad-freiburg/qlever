// Copyright 2011 - 2022, University of Freiburg
// Chair of Algorithms and Data Structures
// Authors: Björn Buchhold <b.buchhold@gmail.com>
//          Johannes Kalmbach <kalmbach@cs.uni-freiburg.de>
//          Hannah Bast <bast@cs.uni-freiburg.de>

#include "engine/Server.h"

#include <cstring>
#include <sstream>
#include <string>
#include <vector>

#include "engine/ExportQueryExecutionTrees.h"
#include "engine/QueryPlanner.h"
<<<<<<< HEAD
#include "util/BoostHelpers/AsyncWaitForFuture.h"
=======
#include "util/AsioHelpers.h"
>>>>>>> 9d3178aa
#include "util/MemorySize/MemorySize.h"
#include "util/OnDestructionDontThrowDuringStackUnwinding.h"
#include "util/http/websocket/MessageSender.h"

template <typename T>
using Awaitable = Server::Awaitable<T>;

// __________________________________________________________________________
<<<<<<< HEAD
Server::Server(unsigned short port, int numThreads,
=======
Server::Server(unsigned short port, size_t numThreads,
>>>>>>> 9d3178aa
               ad_utility::MemorySize maxMem, std::string accessToken,
               bool usePatternTrick)
    : numThreads_(numThreads),
      port_(port),
      accessToken_(std::move(accessToken)),
<<<<<<< HEAD
      allocator_{
          ad_utility::makeAllocationMemoryLeftThreadsafeObject(
              maxMem.getBytes()),
          [this](size_t numBytesToAllocate) {
            cache_.makeRoomAsMuchAsPossible(ad_utility::MemorySize::bytes(
                MAKE_ROOM_SLACK_FACTOR * numBytesToAllocate / sizeof(Id)));
          }},
=======
      allocator_{ad_utility::makeAllocationMemoryLeftThreadsafeObject(
                     maxMem.getBytes()),
                 [this](size_t numBytesToAllocate) {
                   cache_.makeRoomAsMuchAsPossible(MAKE_ROOM_SLACK_FACTOR *
                                                   numBytesToAllocate /
                                                   sizeof(Id));
                 }},
>>>>>>> 9d3178aa
      index_{allocator_},
      enablePatternTrick_(usePatternTrick),
      // The number of server threads currently also is the number of queries
      // that can be processed simultaneously.
<<<<<<< HEAD
      queryProcessingSemaphore_(numThreads) {
=======
      threadPool_{numThreads} {
  // TODO<joka921> Write a strong type for KB, MB, GB etc and use it
  // in the cache and the memory limit
  // Convert a number of gigabytes to the number of Ids that find in that
  // amount of memory.
  auto toNumIds = [](size_t gigabytes) -> size_t {
    return gigabytes * (1ull << 30u) / sizeof(Id);
  };
>>>>>>> 9d3178aa
  // This also directly triggers the update functions and propagates the
  // values of the parameters to the cache.
  RuntimeParameters().setOnUpdateAction<"cache-max-num-entries">(
      [this](size_t newValue) { cache_.setMaxNumEntries(newValue); });
  RuntimeParameters().setOnUpdateAction<"cache-max-size">(
      [this](ad_utility::MemorySize newValue) { cache_.setMaxSize(newValue); });
  RuntimeParameters().setOnUpdateAction<"cache-max-size-single-entry">(
      [this](ad_utility::MemorySize newValue) {
        cache_.setMaxSizeSingleEntry(newValue);
      });
}

// __________________________________________________________________________
void Server::initialize(const string& indexBaseName, bool useText,
                        bool usePatterns, bool loadAllPermutations) {
  LOG(INFO) << "Initializing server ..." << std::endl;

  index_.setUsePatterns(usePatterns);
  index_.setLoadAllPermutations(loadAllPermutations);

  // Init the index.
  index_.createFromOnDiskIndex(indexBaseName);
  if (useText) {
    index_.addTextFromOnDiskIndex();
  }

  sortPerformanceEstimator_.computeEstimatesExpensively(
      allocator_, index_.numTriples().normalAndInternal_() *
                      PERCENTAGE_OF_TRIPLES_FOR_SORT_ESTIMATE / 100);

  LOG(INFO) << "Access token for restricted API calls is \"" << accessToken_
            << "\"" << std::endl;
  LOG(INFO) << "The server is ready, listening for requests on port "
            << std::to_string(port_) << " ..." << std::endl;
}

// _____________________________________________________________________________
void Server::run(const string& indexBaseName, bool useText, bool usePatterns,
                 bool loadAllPermutations) {
  using namespace ad_utility::httpUtils;

  // Function that handles a request asynchronously, will be passed as argument
  // to `HttpServer` below.
  auto httpSessionHandler =
      [this](auto request, auto&& send) -> boost::asio::awaitable<void> {
    // Version of send with maximally permissive CORS header (which allows the
    // client that receives the response to do with it what it wants).
    // NOTE: For POST and GET requests, the "allow origin" header is sufficient,
    // while the "allow headers" header is needed only for OPTIONS request. The
    // "allow methods" header is purely informational. To avoid two similar
    // lambdas here, we send the same headers for GET, POST, and OPTIONS.
    auto sendWithAccessControlHeaders =
        [&send](auto response) -> boost::asio::awaitable<void> {
      response.set(http::field::access_control_allow_origin, "*");
      response.set(http::field::access_control_allow_headers, "*");
      response.set(http::field::access_control_allow_methods,
                   "GET, POST, OPTIONS");
      co_return co_await send(std::move(response));
    };
    // Reply to OPTIONS requests immediately by allowing everything.
    // NOTE: Handling OPTIONS requests is necessary because some POST queries
    // (in particular, from the QLever UI) are preceded by an OPTIONS request (a
    // so-called "preflight" request, which asks permission for the POST query).
    if (request.method() == http::verb::options) {
      LOG(INFO) << std::endl;
      LOG(INFO) << "Request received via " << request.method()
                << ", allowing everything" << std::endl;
      co_return co_await sendWithAccessControlHeaders(
          createOkResponse("", request, ad_utility::MediaType::textPlain));
    }
    // Process the request using the `process` method and if it throws an
    // exception, log the error message and send a HTTP/1.1 400 Bad Request
    // response with that message. Note that the C++ standard forbids co_await
    // in the catch block, hence the workaround with the `exceptionErrorMsg`.
    std::optional<std::string> exceptionErrorMsg;
    try {
      co_await process(request, sendWithAccessControlHeaders);
    } catch (const std::exception& e) {
      exceptionErrorMsg = e.what();
    }
    if (exceptionErrorMsg) {
      LOG(ERROR) << exceptionErrorMsg.value() << std::endl;
      auto badRequestResponse = createBadRequestResponse(
          absl::StrCat(exceptionErrorMsg.value(), "\n"), request);
      co_await sendWithAccessControlHeaders(std::move(badRequestResponse));
    }
  };

  // First set up the HTTP server, so that it binds to the socket, and
  // the "socket already in use" error appears quickly.
  auto httpServer = HttpServer{port_, "0.0.0.0", static_cast<int>(numThreads_),
                               std::move(httpSessionHandler)};
  queryHub_ = &httpServer.getQueryHub();

  // Initialize the index
  initialize(indexBaseName, useText, usePatterns, loadAllPermutations);

  // Start listening for connections on the server.
  httpServer.run();

  // This will probably never be executed, but to ensure there will never
  // be any dangling pointers, set it to zero after use.
  queryHub_ = nullptr;
}

// _____________________________________________________________________________
ad_utility::UrlParser::UrlPathAndParameters Server::getUrlPathAndParameters(
    const ad_utility::httpUtils::HttpRequest auto& request) {
  if (request.method() == http::verb::get) {
    // For a GET request, `request.target()` yields the part after the domain,
    // which is a concatenation of the path and the query string (the query
    // string starting with "?").
    return ad_utility::UrlParser::parseGetRequestTarget(request.target());
  }
  if (request.method() == http::verb::post) {
    // For a POST request, the content type *must* be either
    // "application/x-www-form-urlencoded" or "application/sparql-query". In
    // the first case, the body of the POST request contains a URL-encoded
    // query (just like in the part of a GET request after the "?"). In the
    // second case, the body of the POST request contains *only* the SPARQL
    // query, but not URL-encoded, and no other URL parameters. See Sections
    // 2.1.2 and 2.1.3 of the SPARQL 1.1 standard:
    // https://www.w3.org/TR/2013/REC-sparql11-protocol-20130321
    std::string_view contentType = request.base()[http::field::content_type];
    LOG(DEBUG) << "Content-type: \"" << contentType << "\"" << std::endl;
    static constexpr std::string_view contentTypeUrlEncoded =
        "application/x-www-form-urlencoded";
    static constexpr std::string_view contentTypeSparqlQuery =
        "application/sparql-query";

    // In either of the two cases explained above, we convert the data to a
    // format as if it came from a GET request. The second argument to
    // `parseGetRequestTarget` says whether the function should apply URL
    // decoding.
    // Note: For simplicity we only check via `starts_with`. This ignores
    // additional parameters like `application/sparql-query;charset=utf8`. We
    // currently always expect UTF-8.
    // TODO<joka921> Implement more complete parsing that allows the checking of
    // these parameters.
    if (contentType.starts_with(contentTypeUrlEncoded)) {
      return ad_utility::UrlParser::parseGetRequestTarget(
          absl::StrCat(toStd(request.target()), "?", request.body()), true);
    }
    if (contentType.starts_with(contentTypeSparqlQuery)) {
      return ad_utility::UrlParser::parseGetRequestTarget(
          absl::StrCat(toStd(request.target()), "?query=", request.body()),
          false);
    }
    throw std::runtime_error(
        absl::StrCat("POST request with content type \"", contentType,
                     "\" not supported (must be \"", contentTypeUrlEncoded,
                     "\" or \"", contentTypeSparqlQuery, "\")"));
  }
  std::ostringstream requestMethodName;
  requestMethodName << request.method();
  throw std::runtime_error(
      absl::StrCat("Request method \"", requestMethodName.str(),
                   "\" not supported (has to be GET or POST)"));
};

// _____________________________________________________________________________
Awaitable<void> Server::process(
    const ad_utility::httpUtils::HttpRequest auto& request, auto&& send) {
  using namespace ad_utility::httpUtils;

  // Log some basic information about the request. Start with an empty line so
  // that in a low-traffic scenario (or when the query processing is very fast),
  // we have one visual block per request in the log.
  std::string_view contentType = request.base()[http::field::content_type];
  LOG(INFO) << std::endl;
  LOG(INFO) << "Request received via " << request.method()
            << (contentType.empty()
                    ? absl::StrCat(", no content type specified")
                    : absl::StrCat(", content type \"", contentType, "\""))
            << std::endl;

  // Start timing.
  ad_utility::Timer requestTimer{ad_utility::Timer::Started};

  // Parse the path and the URL parameters from the given request. Works for GET
  // requests as well as the two kinds of POST requests allowed by the SPARQL
  // standard, see method `getUrlPathAndParameters`.
  const auto urlPathAndParameters = getUrlPathAndParameters(request);
  const auto& parameters = urlPathAndParameters._parameters;

  // Lambda for checking if a URL parameter exists in the request and if we are
  // allowed to access it. If yes, return the value, otherwise return
  // `std::nullopt`.
  //
  // If `value` is `std::nullopt`, only check if the key exists.  We need this
  // because we have parameters like "cmd=stats", where a fixed combination of
  // the key and value determines the kind of action, as well as parameters
  // like "index-decription=...", where the key determines the kind of action.
  auto checkParameter =
      [&parameters](const std::string key, std::optional<std::string> value,
                    bool accessAllowed = true) -> std::optional<std::string> {
    // If the key is not found, always return std::nullopt.
    if (!parameters.contains(key)) {
      return std::nullopt;
    }
    // If value is given, but not equal to param value, return std::nullopt. If
    // no value is given, set it to param value.
    if (value == std::nullopt) {
      value = parameters.at(key);
    } else if (value != parameters.at(key)) {
      return std::nullopt;
    }
    // Now that we have the value, check if there is a problem with the access.
    // If yes, we abort the query processing at this point.
    if (accessAllowed == false) {
      throw std::runtime_error(absl::StrCat("Access to \"", key, "=",
                                            value.value(), "\" denied",
                                            " (requires a valid access token)",
                                            ", processing of request aborted"));
    }
    return value;
  };

  // Check the access token. If an access token is provided and the check fails,
  // throw an exception and do not process any part of the query (even if the
  // processing had been allowed without access token).
  auto accessToken = checkParameter("access-token", std::nullopt);
  bool accessTokenOk = false;
  if (accessToken) {
    auto accessTokenProvidedMsg = absl::StrCat(
        "Access token \"access-token=", accessToken.value(), "\" provided");
    auto requestIgnoredMsg = ", request is ignored";
    if (accessToken_.empty()) {
      throw std::runtime_error(absl::StrCat(
          accessTokenProvidedMsg,
          " but server was started without --access-token", requestIgnoredMsg));
    } else if (!ad_utility::constantTimeEquals(accessToken.value(),
                                               accessToken_)) {
      throw std::runtime_error(absl::StrCat(
          accessTokenProvidedMsg, " but not correct", requestIgnoredMsg));
    } else {
      LOG(DEBUG) << accessTokenProvidedMsg << " and correct" << std::endl;
      accessTokenOk = true;
    }
  }

  // Process all URL parameters known to QLever. If there is more than one,
  // QLever processes all of one, but only returns the result from the last one.
  // In particular, if there is a "query" parameter, it will be processed last
  // and its result returned.
  //
  // Some parameters require that "access-token" is set correctly. If not, that
  // parameter is ignored.
  std::optional<http::response<http::string_body>> response;

  // Execute commands (URL parameter with key "cmd").
  auto logCommand = [](std::optional<std::string>& cmd, std::string actionMsg) {
    LOG(INFO) << "Processing command \"" << cmd.value() << "\""
              << ": " << actionMsg << std::endl;
  };
  if (auto cmd = checkParameter("cmd", "stats")) {
    logCommand(cmd, "get index statistics");
    response = createJsonResponse(composeStatsJson(), request);
  } else if (auto cmd = checkParameter("cmd", "cache-stats")) {
    logCommand(cmd, "get cache statistics");
    response = createJsonResponse(composeCacheStatsJson(), request);
  } else if (auto cmd = checkParameter("cmd", "clear-cache")) {
    logCommand(cmd, "clear the cache (unpinned elements only)");
    cache_.clearUnpinnedOnly();
    response = createJsonResponse(composeCacheStatsJson(), request);
  } else if (auto cmd =
                 checkParameter("cmd", "clear-cache-complete", accessTokenOk)) {
    logCommand(cmd, "clear cache completely (including unpinned elements)");
    cache_.clearAll();
    response = createJsonResponse(composeCacheStatsJson(), request);
  } else if (auto cmd = checkParameter("cmd", "get-settings")) {
    logCommand(cmd, "get server settings");
    response = createJsonResponse(RuntimeParameters().toMap(), request);
  }

  // Ping with or without messsage.
  if (urlPathAndParameters._path == "/ping") {
    if (auto msg = checkParameter("msg", std::nullopt)) {
      LOG(INFO) << "Alive check with message \"" << msg.value() << "\""
                << std::endl;
    } else {
      LOG(INFO) << "Alive check without message" << std::endl;
    }
    response = createOkResponse("This QLever server is up and running\n",
                                request, ad_utility::MediaType::textPlain);
  }

  // Set description of KB index.
  if (auto description =
          checkParameter("index-description", std::nullopt, accessTokenOk)) {
    LOG(INFO) << "Setting index description to: \"" << description.value()
              << "\"" << std::endl;
    index_.setKbName(description.value());
    response = createJsonResponse(composeStatsJson(), request);
  }

  // Set description of text index.
  if (auto description =
          checkParameter("text-description", std::nullopt, accessTokenOk)) {
    LOG(INFO) << "Setting text description to: \"" << description.value()
              << "\"" << std::endl;
    index_.setTextName(description.value());
    response = createJsonResponse(composeStatsJson(), request);
  }

  // Set one or several of the runtime parameters.
  for (auto key : RuntimeParameters().getKeys()) {
    if (auto value = checkParameter(key, std::nullopt, accessTokenOk)) {
      LOG(INFO) << "Setting runtime parameter \"" << key << "\""
                << " to value \"" << value.value() << "\"" << std::endl;
      RuntimeParameters().set(key, value.value());
      response = createJsonResponse(RuntimeParameters().toMap(), request);
    }
  }

  // If "query" parameter is given, process query.
  if (auto query = checkParameter("query", std::nullopt)) {
    if (query.value().empty()) {
      throw std::runtime_error(
          "Parameter \"query\" must not have an empty value");
    }
    co_return co_await processQuery(parameters, requestTimer,
                                    std::move(request), send);
  }

  // If there was no "query", but any of the URL parameters processed before
  // produced a `response`, send that now. Note that if multiple URL parameters
  // were processed, only the `response` from the last one is sent.
  if (response.has_value()) {
    co_return co_await send(std::move(response.value()));
  }

  // At this point, if there is a "?" in the query string, it means that there
  // are URL parameters which QLever does not know or did not process.
  if (request.target().find("?") != std::string::npos) {
    throw std::runtime_error(
        "Request with URL parameters, but none of them could be processed");
  }

  // At this point, we only have a path and no URL paraeters. We then interpret
  // the request as a request for a file. However, only files from a very
  // restricted whitelist (see below) will actually be served.
  //
  // NOTE 1: `makeFileServer` returns a function.  The first argument is the
  // document root, the second one is the whitelist.
  //
  // NOTE 2: `co_await makeFileServer(....)(...)` doesn't compile in g++ 11.2.0,
  // probably because of the following bug:
  // https://gcc.gnu.org/bugzilla/show_bug.cgi?id=98056
  // TODO<joka921>: Reinstate this one-liner as soon as this bug is fixed.
  //
  // TODO: The file server currently does not LOG much. For example, when a file
  // is not found, a corresponding response is returned to the requestion
  // client, but the log says nothing about it. The place to change this would
  // be in `src/util/http/HttpUtils.h`.
  LOG(INFO) << "Treating request target \"" << request.target() << "\""
            << " as a request for a file with that name" << std::endl;
  auto serveFileRequest = makeFileServer(
      ".",
      ad_utility::HashSet<std::string>{"index.html", "script.js", "style.css"})(
      std::move(request), send);
  co_return co_await std::move(serveFileRequest);
}

// _____________________________________________________________________________
json Server::composeErrorResponseJson(
    const string& query, const std::string& errorMsg,
    ad_utility::Timer& requestTimer,
    const std::optional<ExceptionMetadata>& metadata) {
  json j;
  using ad_utility::Timer;
  j["query"] = query;
  j["status"] = "ERROR";
  j["resultsize"] = 0;
  j["time"]["total"] = Timer::toMilliseconds(requestTimer.value());
  j["time"]["computeResult"] = Timer::toMilliseconds(requestTimer.value());
  j["exception"] = errorMsg;

  if (metadata.has_value()) {
    auto& value = metadata.value();
    j["metadata"]["startIndex"] = value.startIndex_;
    j["metadata"]["stopIndex"] = value.stopIndex_;
    j["metadata"]["line"] = value.line_;
    j["metadata"]["positionInLine"] = value.charPositionInLine_;
    // The ANTLR parser may not see the whole query. (The reason is value mixing
    // of the old and new parser.) To detect/work with this we also transmit
    // what ANTLR saw as query.
    // TODO<qup42> remove once the whole query is parsed with ANTLR.
    j["metadata"]["query"] = value.query_;
  }

  return j;
}

// _____________________________________________________________________________
json Server::composeStatsJson() const {
  json result;
  result["name-index"] = index_.getKbName();
  result["num-permutations"] = (index_.hasAllPermutations() ? 6 : 2);
  result["num-predicates-normal"] = index_.numDistinctPredicates().normal_;
  result["num-predicates-internal"] = index_.numDistinctPredicates().internal_;
  if (index_.hasAllPermutations()) {
    result["num-subjects-normal"] = index_.numDistinctSubjects().normal_;
    result["num-subjects-internal"] = index_.numDistinctSubjects().internal_;
    result["num-objects-normal"] = index_.numDistinctObjects().normal_;
    result["num-objects-internal"] = index_.numDistinctObjects().internal_;
  }

  auto numTriples = index_.numTriples();
  result["num-triples-normal"] = numTriples.normal_;
  result["num-triples-internal"] = numTriples.internal_;
  result["name-text-index"] = index_.getTextName();
  result["num-text-records"] = index_.getNofTextRecords();
  result["num-word-occurrences"] = index_.getNofWordPostings();
  result["num-entity-occurrences"] = index_.getNofEntityPostings();
  return result;
}

// _______________________________________
nlohmann::json Server::composeCacheStatsJson() const {
  nlohmann::json result;
  result["num-non-pinned-entries"] = cache_.numNonPinnedEntries();
  result["num-pinned-entries"] = cache_.numPinnedEntries();

  // TODO Get rid of the `getByte()`, once `MemorySize` has it's own json
  // converter.
  result["non-pinned-size"] = cache_.nonPinnedSize().getBytes();
  result["pinned-size"] = cache_.pinnedSize().getBytes();
  result["num-pinned-index-scan-sizes"] = cache_.pinnedSizes().rlock()->size();
  return result;
}

// _____________________________________________

/// Special type of std::runtime_error used to indicate that there has been
/// a collision of query ids. This will happen when a HTTP client chooses an
/// explicit id that is currently already in use. In this case the server
/// will respond with HTTP status 409 Conflict and the client is encouraged
/// to re-submit their request with a different query id.
class QueryAlreadyInUseError : public std::runtime_error {
 public:
  explicit QueryAlreadyInUseError(std::string_view proposedQueryId)
      : std::runtime_error{"Query id '" + proposedQueryId +
                           "' is already in use!"} {}
};

// _____________________________________________

ad_utility::websocket::OwningQueryId Server::getQueryId(
    const ad_utility::httpUtils::HttpRequest auto& request) {
  using ad_utility::websocket::OwningQueryId;
  std::string_view queryIdHeader = request.base()["Query-Id"];
  if (queryIdHeader.empty()) {
    return queryRegistry_.uniqueId();
  }
  auto queryId = queryRegistry_.uniqueIdFromString(std::string(queryIdHeader));
  if (!queryId) {
    throw QueryAlreadyInUseError{queryIdHeader};
  }
  return std::move(queryId.value());
}

// ____________________________________________________________________________
boost::asio::awaitable<void> Server::processQuery(
    const ParamValueMap& params, ad_utility::Timer& requestTimer,
    const ad_utility::httpUtils::HttpRequest auto& request, auto&& send) {
  using namespace ad_utility::httpUtils;
  AD_CONTRACT_CHECK(params.contains("query"));
  const auto& query = params.at("query");
  AD_CONTRACT_CHECK(!query.empty());

  auto sendJson =
      [&request, &send](
          const json& jsonString,
          http::status responseStatus) -> boost::asio::awaitable<void> {
    auto response = createJsonResponse(jsonString, request, responseStatus);
    co_return co_await send(std::move(response));
  };

  http::status responseStatus = http::status::ok;

  // Put the whole query processing in a try-catch block. If any exception
  // occurs, log the error message and send a JSON response with all the details
  // to the client. Note that the C++ standard forbids co_await in the catch
  // block, hence the workaround with the optional `exceptionErrorMsg`.
  std::optional<std::string> exceptionErrorMsg;
  std::optional<ExceptionMetadata> metadata;
  // Also store the QueryExecutionTree outside the try-catch block to gain
  // access to the runtimeInformation in the case of an error.
  std::optional<QueryExecutionTree> queryExecutionTree;
  try {
    ad_utility::SharedConcurrentTimeoutTimer timeoutTimer = [&]() {
      auto t = ad_utility::TimeoutTimer::unlimited();
      if (params.contains("timeout")) {
        ad_utility::Timer::Seconds timeout{std::stof(params.at("timeout"))};
        t = ad_utility::TimeoutTimer{timeout, ad_utility::Timer::Started};
      }
      return std::make_shared<ad_utility::ConcurrentTimeoutTimer>(std::move(t));
    }();

    auto containsParam = [&params](const std::string& param,
                                   const std::string& expected) {
      return params.contains(param) && params.at(param) == expected;
    };
    size_t maxSend = params.contains("send") ? std::stoul(params.at("send"))
                                             : MAX_NOF_ROWS_IN_RESULT;
    const bool pinSubtrees = containsParam("pinsubtrees", "true");
    const bool pinResult = containsParam("pinresult", "true");
    LOG(INFO) << "Processing the following SPARQL query:"
              << (pinResult ? " [pin result]" : "")
              << (pinSubtrees ? " [pin subresults]" : "") << "\n"
              << query << std::endl;
    ParsedQuery pq = SparqlParser::parseQuery(query);

    // The following code block determines the media type to be used for the
    // result. The media type is either determined by the "Accept:" header of
    // the request or by the URL parameter "action=..." (for TSV and CSV export,
    // for QLever-historical reasons).
    using ad_utility::MediaType;

    // The first media type in this list is the default, if no other type is
    // specified in the request. It's "application/sparql-results+json", as
    // required by the SPARQL standard.
    const auto supportedMediaTypes = []() {
      static const std::vector<MediaType> mediaTypes{
          ad_utility::MediaType::sparqlJson,
          ad_utility::MediaType::qleverJson,
          ad_utility::MediaType::tsv,
          ad_utility::MediaType::csv,
          ad_utility::MediaType::turtle,
          ad_utility::MediaType::octetStream};
      return mediaTypes;
    };

    std::optional<MediaType> mediaType = std::nullopt;

    // The explicit `action=..._export` parameter have precedence over the
    // `Accept:...` header field
    if (containsParam("action", "csv_export")) {
      mediaType = ad_utility::MediaType::csv;
    } else if (containsParam("action", "tsv_export")) {
      mediaType = ad_utility::MediaType::tsv;
    } else if (containsParam("action", "qlever_json_export")) {
      mediaType = ad_utility::MediaType::qleverJson;
    } else if (containsParam("action", "sparql_json_export")) {
      mediaType = ad_utility::MediaType::sparqlJson;
    } else if (containsParam("action", "turtle_export")) {
      mediaType = ad_utility::MediaType::turtle;
    } else if (containsParam("action", "binary_export")) {
      mediaType = ad_utility::MediaType::octetStream;
    }

    std::string_view acceptHeader = request.base()[http::field::accept];

    if (!mediaType.has_value()) {
      mediaType = ad_utility::getMediaTypeFromAcceptHeader(
          acceptHeader, supportedMediaTypes());
    }

    if (!mediaType.has_value()) {
      co_return co_await send(createBadRequestResponse(
          "Did not find any supported media type "
          "in this \'Accept:\' header field: \"" +
              std::string{acceptHeader} + "\". " +
              ad_utility::getErrorMessageForSupportedMediaTypes(
                  supportedMediaTypes()),
          request));
    }
    AD_CONTRACT_CHECK(mediaType.has_value());
    LOG(INFO) << "Requested media type of result is \""
              << ad_utility::toString(mediaType.value()) << "\"" << std::endl;

    AD_CORRECTNESS_CHECK(queryHub_ != nullptr);
    auto messageSender = co_await ad_utility::websocket::MessageSender::create(
        getQueryId(request), *queryHub_);
    // Do the query planning. This creates a `QueryExecutionTree`, which will
    // then be used to process the query. Start the shared `timeoutTimer` here
    // to also include the query planning.
    //
    // NOTE: This should come after determining the media type. Otherwise, it
    // might happen that the query planner runs for a while (recall that it many
    // do index scans) and then we get an error message afterwards that a
    // certain media type is not supported.
    QueryExecutionContext qec(index_, &cache_, allocator_,
                              sortPerformanceEstimator_,
                              std::ref(messageSender), pinSubtrees, pinResult);
    QueryPlanner qp(&qec);
    qp.setEnablePatternTrick(enablePatternTrick_);
    queryExecutionTree = qp.createExecutionTree(pq);
    auto& qet = queryExecutionTree.value();
    qet.isRoot() = true;  // allow pinning of the final result
    qet.recursivelySetTimeoutTimer(timeoutTimer);
    qet.getRootOperation()->createRuntimeInfoFromEstimates();
    size_t timeForQueryPlanning = requestTimer.msecs();
    auto& runtimeInfoWholeQuery =
        qet.getRootOperation()->getRuntimeInfoWholeQuery();
    runtimeInfoWholeQuery.timeQueryPlanning = timeForQueryPlanning;
    LOG(INFO) << "Query planning done in " << timeForQueryPlanning << " ms"
              << std::endl;
    LOG(TRACE) << qet.asString() << std::endl;

    // Common code for sending responses for the streamable media types
    // (tsv, csv, octet-stream, turtle).
    auto sendStreamableResponse =
        [&](ad_utility::MediaType mediaType) -> Awaitable<void> {
      auto responseGenerator = co_await computeInNewThread([&] {
        return ExportQueryExecutionTrees::computeResultAsStream(pq, qet,
                                                                mediaType);
      });

      // The `streamable_body` that is used internally turns all exceptions that
      // occur while generating the results into "broken pipe". We store the
      // actual exceptions and manually rethrow them to propagate the correct
      // error messages to the user.
      // TODO<joka921> What happens, when part of the TSV export has already
      // been sent and an exception occurs after that?
      std::exception_ptr exceptionPtr;
      responseGenerator.assignExceptionToThisPointer(&exceptionPtr);
      try {
        auto response =
            createOkResponse(std::move(responseGenerator), request, mediaType);
        co_await send(std::move(response));
      } catch (...) {
        if (exceptionPtr) {
          std::rethrow_exception(exceptionPtr);
        }
        throw;
      }
    };

    // This actually processes the query and sends the result in the requested
    // format.
    switch (mediaType.value()) {
      case ad_utility::MediaType::csv:
      case ad_utility::MediaType::tsv:
      case ad_utility::MediaType::octetStream:
      case ad_utility::MediaType::turtle: {
        co_await sendStreamableResponse(mediaType.value());
      } break;
      case ad_utility::MediaType::qleverJson:
      case ad_utility::MediaType::sparqlJson: {
        // Normal case: JSON response
        auto responseString = co_await computeInNewThread([&, maxSend] {
          return ExportQueryExecutionTrees::computeResultAsJSON(
              pq, qet, requestTimer, maxSend, mediaType.value());
        });
        co_await sendJson(std::move(responseString), responseStatus);
      } break;
      default:
        // This should never happen, because we have carefully restricted the
        // subset of mediaTypes that can occur here.
        AD_FAIL();
    }
    // Print the runtime info. This needs to be done after the query
    // was computed.

    // Log that we are done with the query and how long it took.
    //
    // NOTE: We need to explicitly stop the `requestTimer` here because in the
    // sending code above, it is done only in some cases and not in others (in
    // particular, not for TSV and CSV because for those, the result does not
    // contain timing information).
    //
    // TODO<joka921> Also log an identifier of the query.
    LOG(INFO) << "Done processing query and sending result"
              << ", total time was " << requestTimer.msecs() << " ms"
              << std::endl;
    LOG(DEBUG) << "Runtime Info:\n"
               << qet.getRootOperation()->getRuntimeInfo().toString()
               << std::endl;
  } catch (const ParseException& e) {
    responseStatus = http::status::bad_request;
    exceptionErrorMsg = e.errorMessageWithoutPositionalInfo();
    metadata = e.metadata();
  } catch (const QueryAlreadyInUseError& e) {
    responseStatus = http::status::conflict;
    exceptionErrorMsg = e.what();
  } catch (const std::exception& e) {
    responseStatus = http::status::internal_server_error;
    exceptionErrorMsg = e.what();
  }
  // TODO<qup42> at this stage should probably have a wrapper that takes
  //  optional<errorMsg> and optional<metadata> and does this logic
  if (exceptionErrorMsg) {
    LOG(ERROR) << exceptionErrorMsg.value() << std::endl;
    if (metadata) {
      // The `coloredError()` message might fail because of the different
      // Unicode handling of QLever and ANTLR. Make sure to detect this case so
      // that we can fix it if it happens.
      try {
        LOG(ERROR) << metadata.value().coloredError() << std::endl;
      } catch (const std::exception& e) {
        exceptionErrorMsg.value().append(absl::StrCat(
            " Highlighting an error for the command line log failed: ",
            e.what()));
        LOG(ERROR) << "Failed to highlight error in query. " << e.what()
                   << std::endl;
        LOG(ERROR) << metadata.value().query_ << std::endl;
      }
    }
    auto errorResponseJson = composeErrorResponseJson(
        query, exceptionErrorMsg.value(), requestTimer, metadata);
    if (queryExecutionTree) {
      errorResponseJson["runtimeInformation"] = nlohmann::ordered_json(
          queryExecutionTree->getRootOperation()->getRuntimeInfo());
    }
    co_return co_await sendJson(errorResponseJson, responseStatus);
  }
}

// _____________________________________________________________________________
template <typename Function, typename T>
Awaitable<T> Server::computeInNewThread(Function function) const {
  auto runOnExecutor = [](auto executor, Function func) -> net::awaitable<T> {
    co_await net::post(executor, net::use_awaitable);
    co_return std::invoke(func);
  };
  return ad_utility::sameExecutor(
      runOnExecutor(threadPool_.get_executor(), std::move(function)));
}<|MERGE_RESOLUTION|>--- conflicted
+++ resolved
@@ -13,11 +13,7 @@
 
 #include "engine/ExportQueryExecutionTrees.h"
 #include "engine/QueryPlanner.h"
-<<<<<<< HEAD
-#include "util/BoostHelpers/AsyncWaitForFuture.h"
-=======
 #include "util/AsioHelpers.h"
->>>>>>> 9d3178aa
 #include "util/MemorySize/MemorySize.h"
 #include "util/OnDestructionDontThrowDuringStackUnwinding.h"
 #include "util/http/websocket/MessageSender.h"
@@ -26,17 +22,12 @@
 using Awaitable = Server::Awaitable<T>;
 
 // __________________________________________________________________________
-<<<<<<< HEAD
-Server::Server(unsigned short port, int numThreads,
-=======
 Server::Server(unsigned short port, size_t numThreads,
->>>>>>> 9d3178aa
                ad_utility::MemorySize maxMem, std::string accessToken,
                bool usePatternTrick)
     : numThreads_(numThreads),
       port_(port),
       accessToken_(std::move(accessToken)),
-<<<<<<< HEAD
       allocator_{
           ad_utility::makeAllocationMemoryLeftThreadsafeObject(
               maxMem.getBytes()),
@@ -44,40 +35,23 @@
             cache_.makeRoomAsMuchAsPossible(ad_utility::MemorySize::bytes(
                 MAKE_ROOM_SLACK_FACTOR * numBytesToAllocate / sizeof(Id)));
           }},
-=======
-      allocator_{ad_utility::makeAllocationMemoryLeftThreadsafeObject(
-                     maxMem.getBytes()),
-                 [this](size_t numBytesToAllocate) {
-                   cache_.makeRoomAsMuchAsPossible(MAKE_ROOM_SLACK_FACTOR *
-                                                   numBytesToAllocate /
-                                                   sizeof(Id));
-                 }},
->>>>>>> 9d3178aa
       index_{allocator_},
       enablePatternTrick_(usePatternTrick),
       // The number of server threads currently also is the number of queries
       // that can be processed simultaneously.
-<<<<<<< HEAD
-      queryProcessingSemaphore_(numThreads) {
-=======
       threadPool_{numThreads} {
-  // TODO<joka921> Write a strong type for KB, MB, GB etc and use it
-  // in the cache and the memory limit
-  // Convert a number of gigabytes to the number of Ids that find in that
-  // amount of memory.
-  auto toNumIds = [](size_t gigabytes) -> size_t {
-    return gigabytes * (1ull << 30u) / sizeof(Id);
-  };
->>>>>>> 9d3178aa
   // This also directly triggers the update functions and propagates the
   // values of the parameters to the cache.
   RuntimeParameters().setOnUpdateAction<"cache-max-num-entries">(
       [this](size_t newValue) { cache_.setMaxNumEntries(newValue); });
-  RuntimeParameters().setOnUpdateAction<"cache-max-size">(
-      [this](ad_utility::MemorySize newValue) { cache_.setMaxSize(newValue); });
-  RuntimeParameters().setOnUpdateAction<"cache-max-size-single-entry">(
-      [this](ad_utility::MemorySize newValue) {
-        cache_.setMaxSizeSingleEntry(newValue);
+  RuntimeParameters().setOnUpdateAction<"cache-max-size-gb">(
+      [this](size_t newValue) {
+        cache_.setMaxSize(ad_utility::MemorySize::gigabytes(newValue));
+      });
+  RuntimeParameters().setOnUpdateAction<"cache-max-size-gb-single-entry">(
+      [this](size_t newValue) {
+        cache_.setMaxSizeSingleEntry(
+            ad_utility::MemorySize::gigabytes(newValue));
       });
 }
 
