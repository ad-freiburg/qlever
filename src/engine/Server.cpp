--- conflicted
+++ resolved
@@ -797,6 +797,9 @@
   auto qet = plannedQuery.queryExecutionTree_;
 
   if (plannedQuery.parsedQuery_.hasUpdateClause()) {
+    // This may be caused by a bug (the code is not yet tested well) or by an
+    // attack which tries to circumvent (not yet existing) access controls for
+    // Update.
     throw std::runtime_error("Expected Query but received Update.");
   }
 
@@ -859,123 +862,12 @@
   // access to the runtimeInformation in the case of an error.
   std::optional<PlannedQuery> plannedQuery;
   try {
-<<<<<<< HEAD
-    auto containsParam = [&params](const std::string& param,
-                                   const std::string& expected) {
-      auto parameterValue =
-          ad_utility::url_parser::getParameterCheckAtMostOnce(params, param);
-      return parameterValue.has_value() && parameterValue.value() == expected;
-    };
-    const bool pinSubtrees = containsParam("pinsubtrees", "true");
-    const bool pinResult = containsParam("pinresult", "true");
-    LOG(INFO) << "Processing the following SPARQL query:"
-              << (pinResult ? " [pin result]" : "")
-              << (pinSubtrees ? " [pin subresults]" : "") << "\n"
-              << query << std::endl;
-
-    // The following code block determines the media type to be used for the
-    // result. The media type is either determined by the "Accept:" header of
-    // the request or by the URL parameter "action=..." (for TSV and CSV export,
-    // for QLever-historical reasons).
-
-    std::optional<MediaType> mediaType = std::nullopt;
-
-    // The explicit `action=..._export` parameter have precedence over the
-    // `Accept:...` header field
-    if (containsParam("action", "csv_export")) {
-      mediaType = MediaType::csv;
-    } else if (containsParam("action", "tsv_export")) {
-      mediaType = MediaType::tsv;
-    } else if (containsParam("action", "qlever_json_export")) {
-      mediaType = MediaType::qleverJson;
-    } else if (containsParam("action", "sparql_json_export")) {
-      mediaType = MediaType::sparqlJson;
-    } else if (containsParam("action", "turtle_export")) {
-      mediaType = MediaType::turtle;
-    } else if (containsParam("action", "binary_export")) {
-      mediaType = MediaType::octetStream;
-    }
-
-    std::string_view acceptHeader = request.base()[http::field::accept];
-
-    if (!mediaType.has_value()) {
-      mediaType = ad_utility::getMediaTypeFromAcceptHeader(acceptHeader);
-    }
-
-    // TODO<c++23> use std::optional::transform
-    std::optional<uint64_t> maxSend = std::nullopt;
-    auto parameterValue =
-        ad_utility::url_parser::getParameterCheckAtMostOnce(params, "send");
-    if (parameterValue.has_value()) {
-      maxSend = std::stoul(parameterValue.value());
-    }
-    // Limit JSON requests by default
-    if (!maxSend.has_value() && (mediaType == MediaType::sparqlJson ||
-                                 mediaType == MediaType::qleverJson)) {
-      maxSend = MAX_NOF_ROWS_IN_RESULT;
-    }
-
-    if (!mediaType.has_value()) {
-      co_return co_await send(createBadRequestResponse(
-          absl::StrCat("Did not find any supported media type "
-                       "in this \'Accept:\' header field: \"",
-                       acceptHeader, "\". ",
-                       ad_utility::getErrorMessageForSupportedMediaTypes()),
-          request));
-    }
-    AD_CONTRACT_CHECK(mediaType.has_value());
-    LOG(INFO) << "Requested media type of result is \""
-              << ad_utility::toString(mediaType.value()) << "\"" << std::endl;
-
-    auto queryHub = queryHub_.lock();
-    AD_CORRECTNESS_CHECK(queryHub);
-    ad_utility::websocket::MessageSender messageSender{
-        getQueryId(request, query), *queryHub};
-    // Do the query planning. This creates a `QueryExecutionTree`, which will
-    // then be used to process the query.
-    //
-    // NOTE: This should come after determining the media type. Otherwise, it
-    // might happen that the query planner runs for a while (recall that it many
-    // do index scans) and then we get an error message afterwards that a
-    // certain media type is not supported.
-    QueryExecutionContext qec(index_, &cache_, allocator_,
-                              sortPerformanceEstimator_,
-                              std::ref(messageSender), pinSubtrees, pinResult);
-    auto [cancellationHandle, cancelTimeoutOnDestruction] =
-        setupCancellationHandle(messageSender.getQueryId(), timeLimit);
-
-    auto queryDatasets = ad_utility::url_parser::parseDatasetClauses(params);
-    plannedQuery = co_await parseAndPlan(query, queryDatasets, qec,
-                                         cancellationHandle, timeLimit);
-    AD_CORRECTNESS_CHECK(plannedQuery.has_value());
-    // This may be caused by a bug (the code is not yet tested well) or by an
-    // attack which tries to circumvent (not yet existing) access controls for
-    // Update.
-    AD_CONTRACT_CHECK(!plannedQuery.value().parsedQuery_.hasUpdateClause(),
-                      "Expected Query but got Update.");
-    auto& qet = plannedQuery.value().queryExecutionTree_;
-    qet.isRoot() = true;  // allow pinning of the final result
-    auto timeForQueryPlanning = requestTimer.msecs();
-    auto& runtimeInfoWholeQuery =
-        qet.getRootOperation()->getRuntimeInfoWholeQuery();
-    runtimeInfoWholeQuery.timeQueryPlanning = timeForQueryPlanning;
-    LOG(INFO) << "Query planning done in " << timeForQueryPlanning.count()
-              << " ms" << std::endl;
-    LOG(TRACE) << qet.getCacheKey() << std::endl;
-
-    // Apply stricter limit for export if present
-    if (maxSend.has_value()) {
-      auto& pq = plannedQuery.value().parsedQuery_;
-      pq._limitOffset._limit =
-          std::min(maxSend.value(), pq._limitOffset.limitOrDefault());
-=======
     if constexpr (type == OperationType::Query) {
       co_await processQuery(params, queryOrUpdate, requestTimer, request, send,
                             timeLimit);
     } else {
       throw std::runtime_error(
           "SPARQL 1.1 Update is  currently not supported by QLever.");
->>>>>>> 7bd2438d
     }
   } catch (const ParseException& e) {
     responseStatus = http::status::bad_request;
