// Copyright 2011 - 2024, University of Freiburg
// Chair of Algorithms and Data Structures
// Authors: Björn Buchhold <b.buchhold@gmail.com>
//          Johannes Kalmbach <kalmbach@cs.uni-freiburg.de>
//          Hannah Bast <bast@cs.uni-freiburg.de>

#include "engine/Server.h"

#include <boost/url.hpp>
#include <sstream>
#include <string>
#include <vector>

#include "GraphStoreProtocol.h"
#include "absl/strings/escaping.h"
#include "engine/ExecuteUpdate.h"
#include "engine/ExportQueryExecutionTrees.h"
#include "engine/QueryPlanner.h"
#include "global/RuntimeParameters.h"
#include "index/IndexImpl.h"
#include "util/AsioHelpers.h"
#include "util/MemorySize/MemorySize.h"
#include "util/OnDestructionDontThrowDuringStackUnwinding.h"
#include "util/ParseableDuration.h"
#include "util/TypeIdentity.h"
#include "util/TypeTraits.h"
#include "util/http/HttpUtils.h"
#include "util/http/websocket/MessageSender.h"

using namespace std::string_literals;
using namespace ad_utility::url_parser::sparqlOperation;

template <typename T>
using Awaitable = Server::Awaitable<T>;
using ad_utility::MediaType;

// __________________________________________________________________________
Server::Server(unsigned short port, size_t numThreads,
               ad_utility::MemorySize maxMem, std::string accessToken,
               bool usePatternTrick)
    : numThreads_(numThreads),
      port_(port),
      accessToken_(std::move(accessToken)),
      allocator_{ad_utility::makeAllocationMemoryLeftThreadsafeObject(maxMem),
                 [this](ad_utility::MemorySize numMemoryToAllocate) {
                   cache_.makeRoomAsMuchAsPossible(MAKE_ROOM_SLACK_FACTOR *
                                                   numMemoryToAllocate);
                 }},
      index_{allocator_},
      enablePatternTrick_(usePatternTrick),
      // The number of server threads currently also is the number of queries
      // that can be processed simultaneously.
      queryThreadPool_{numThreads} {
  // This also directly triggers the update functions and propagates the
  // values of the parameters to the cache.
  RuntimeParameters().setOnUpdateAction<"cache-max-num-entries">(
      [this](size_t newValue) { cache_.setMaxNumEntries(newValue); });
  RuntimeParameters().setOnUpdateAction<"cache-max-size">(
      [this](ad_utility::MemorySize newValue) { cache_.setMaxSize(newValue); });
  RuntimeParameters().setOnUpdateAction<"cache-max-size-single-entry">(
      [this](ad_utility::MemorySize newValue) {
        cache_.setMaxSizeSingleEntry(newValue);
      });
}

// __________________________________________________________________________
void Server::initialize(const string& indexBaseName, bool useText,
                        bool usePatterns, bool loadAllPermutations) {
  LOG(INFO) << "Initializing server ..." << std::endl;

  index_.usePatterns() = usePatterns;
  index_.loadAllPermutations() = loadAllPermutations;

  // Init the index.
  index_.createFromOnDiskIndex(indexBaseName);
  if (useText) {
    index_.addTextFromOnDiskIndex();
  }

  sortPerformanceEstimator_.computeEstimatesExpensively(
      allocator_, index_.numTriples().normalAndInternal_() *
                      PERCENTAGE_OF_TRIPLES_FOR_SORT_ESTIMATE / 100);

  LOG(INFO) << "Access token for restricted API calls is \"" << accessToken_
            << "\"" << std::endl;
  LOG(INFO) << "The server is ready, listening for requests on port "
            << std::to_string(port_) << " ..." << std::endl;
}

// _____________________________________________________________________________
void Server::run(const string& indexBaseName, bool useText, bool usePatterns,
                 bool loadAllPermutations) {
  using namespace ad_utility::httpUtils;

  // Function that handles a request asynchronously, will be passed as argument
  // to `HttpServer` below.
  auto httpSessionHandler =
      [this](auto request, auto&& send) -> boost::asio::awaitable<void> {
    // Version of send with maximally permissive CORS header (which allows the
    // client that receives the response to do with it what it wants).
    // NOTE: For POST and GET requests, the "allow origin" header is sufficient,
    // while the "allow headers" header is needed only for OPTIONS request. The
    // "allow methods" header is purely informational. To avoid two similar
    // lambdas here, we send the same headers for GET, POST, and OPTIONS.
    auto sendWithAccessControlHeaders =
        [&send](auto response) -> boost::asio::awaitable<void> {
      response.set(http::field::access_control_allow_origin, "*");
      response.set(http::field::access_control_allow_headers, "*");
      response.set(http::field::access_control_allow_methods,
                   "GET, POST, OPTIONS");
      co_return co_await send(std::move(response));
    };
    // Reply to OPTIONS requests immediately by allowing everything.
    // NOTE: Handling OPTIONS requests is necessary because some POST queries
    // (in particular, from the QLever UI) are preceded by an OPTIONS request (a
    // so-called "preflight" request, which asks permission for the POST query).
    if (request.method() == http::verb::options) {
      LOG(INFO) << std::endl;
      LOG(INFO) << "Request received via " << request.method()
                << ", allowing everything" << std::endl;
      co_return co_await sendWithAccessControlHeaders(
          createOkResponse("", request, MediaType::textPlain));
    }
    // Process the request using the `process` method and if it throws an
    // exception, log the error message and send a HTTP/1.1 400 Bad Request
    // response with that message. Note that the C++ standard forbids co_await
    // in the catch block, hence the workaround with the `exceptionErrorMsg`.
    std::optional<std::string> exceptionErrorMsg;
    try {
      co_await process(request, sendWithAccessControlHeaders);
    } catch (const std::exception& e) {
      exceptionErrorMsg = e.what();
    }
    if (exceptionErrorMsg) {
      LOG(ERROR) << exceptionErrorMsg.value() << std::endl;
      auto badRequestResponse = createBadRequestResponse(
          absl::StrCat(exceptionErrorMsg.value(), "\n"), request);
      co_await sendWithAccessControlHeaders(std::move(badRequestResponse));
    }
  };

  auto webSocketSessionSupplier = [this](net::io_context& ioContext) {
    // This must only be called once
    AD_CONTRACT_CHECK(queryHub_.expired());
    auto queryHub =
        std::make_shared<ad_utility::websocket::QueryHub>(ioContext);
    // Make sure the `queryHub` does not outlive the ioContext it has a
    // reference to, by only storing a `weak_ptr` in the `queryHub_`. Note: This
    // `weak_ptr` may only be converted back to a `shared_ptr` inside a task
    // running on the `io_context`.
    queryHub_ = queryHub;
    return [this, queryHub = std::move(queryHub)](
               const http::request<http::string_body>& request,
               tcp::socket socket) {
      return ad_utility::websocket::WebSocketSession::handleSession(
          *queryHub, queryRegistry_, request, std::move(socket));
    };
  };

  // First set up the HTTP server, so that it binds to the socket, and
  // the "socket already in use" error appears quickly.
  auto httpServer = HttpServer{port_, "0.0.0.0", static_cast<int>(numThreads_),
                               std::move(httpSessionHandler),
                               std::move(webSocketSessionSupplier)};

  // Initialize the index
  initialize(indexBaseName, useText, usePatterns, loadAllPermutations);

  // Start listening for connections on the server.
  httpServer.run();
}

std::pair<std::string, std::string> Server::decodeBasicAuthorization(
    std::string_view authorizationHeader) {
  const std::string prefix = "Basic ";
  if (!authorizationHeader.starts_with(prefix)) {
    throw std::runtime_error(absl::StrCat(
        "Authorization header doesn't start with \"", prefix, "\"."));
  }
  authorizationHeader.remove_prefix(prefix.length());
  std::string decoded;
  if (!absl::Base64Unescape(authorizationHeader, &decoded)) {
    throw std::runtime_error("Failed to decode the Authorization header.");
  }
  // Everything after the first `:` is the password. (See RFC 7617 Sec. 2)
  const auto separatorPos = decoded.find(":");
  if (separatorPos == string::npos) {
    throw std::runtime_error("Failed to decode the Authorization header.");
  }
  return {decoded.substr(0, separatorPos), decoded.substr(separatorPos + 1)};
}

std::optional<std::string> Server::extractAccessToken(
    const ad_utility::httpUtils::HttpRequest auto& request,
    const ad_utility::url_parser::ParamValueMap& params) {
  std::optional<std::string> tokenFromAuthorizationHeader;
  std::optional<std::string> tokenFromParameter;
  if (request.find(http::field::authorization) != request.end()) {
    string_view authorization = request[http::field::authorization];
    auto [username, password] = decodeBasicAuthorization(authorization);
    // TODO: what to do with the username?
    tokenFromAuthorizationHeader = std::move(password);
  }
  if (params.contains("access-token")) {
    tokenFromParameter = ad_utility::url_parser::getParameterCheckAtMostOnce(
        params, "access-token");
  }
  // If both are specified, they must be equal. This way there is no hidden
  // precedence.
  if (tokenFromAuthorizationHeader && tokenFromParameter &&
      tokenFromAuthorizationHeader != tokenFromParameter) {
    throw std::runtime_error(
        "Access token is specified both in the `Authorization` header and by "
        "the `access-token` parameter, but they aren't the same.");
  }
  return tokenFromAuthorizationHeader ? std::move(tokenFromAuthorizationHeader)
                                      : std::move(tokenFromParameter);
}

// _____________________________________________________________________________
ad_utility::url_parser::ParsedRequest Server::parseHttpRequest(
    const ad_utility::httpUtils::HttpRequest auto& request) {
  using namespace ad_utility::use_type_identity;
  // For an HTTP request, `request.target()` yields the HTTP Request-URI.
  // This is a concatenation of the URL path and the query strings.
  auto parsedUrl = ad_utility::url_parser::parseRequestTarget(request.target());
  ad_utility::url_parser::ParsedRequest parsedRequest{
      std::move(parsedUrl.path_), std::nullopt,
      std::move(parsedUrl.parameters_), None{}};

  // Some valid requests (e.g. QLever's custom commands like retrieving index
  // statistics) don't have a query. So an empty operation is not necessarily an
  // error.
<<<<<<< HEAD
  auto setOperationIfSpecifiedInParams =
      [&parsedRequest]<typename Operation>(string_view paramName) {
        auto operation = ad_utility::url_parser::getParameterCheckAtMostOnce(
            parsedRequest.parameters_, paramName);
        if (operation.has_value()) {
          parsedRequest.operation_ = Operation{operation.value()};
          parsedRequest.parameters_.erase(paramName);
        }
      };
  auto extractAccessTokenFromRequest = [&parsedRequest, &request]() {
    parsedRequest.accessToken_ =
        extractAccessToken(request, parsedRequest.parameters_);
  };

  if (request.method() == http::verb::get) {
    setOperationIfSpecifiedInParams.template operator()<Query>("query");
    extractAccessTokenFromRequest();
=======
  auto setOperationIfSpecifiedInParams = [&parsedRequest]<typename Operation>(
                                             TI<Operation>,
                                             string_view paramName) {
    auto operation = ad_utility::url_parser::getParameterCheckAtMostOnce(
        parsedRequest.parameters_, paramName);
    if (operation.has_value()) {
      parsedRequest.operation_ = Operation{operation.value(), {}};
      parsedRequest.parameters_.erase(paramName);
    }
  };
  auto addToDatasetClausesIfOperationIs = [&parsedRequest]<typename Operation>(
                                              TI<Operation>,
                                              const std::string& key,
                                              bool isNamed) {
    if (Operation* op = std::get_if<Operation>(&parsedRequest.operation_)) {
      ad_utility::appendVector(op->datasetClauses_,
                               ad_utility::url_parser::parseDatasetClausesFrom(
                                   parsedRequest.parameters_, key, isNamed));
    }
  };
  auto addDatasetClauses = [&addToDatasetClausesIfOperationIs] {
    addToDatasetClausesIfOperationIs(ti<Query>, "default-graph-uri", false);
    addToDatasetClausesIfOperationIs(ti<Query>, "named-graph-uri", true);
    addToDatasetClausesIfOperationIs(ti<Update>, "using-graph-uri", false);
    addToDatasetClausesIfOperationIs(ti<Update>, "using-named-graph-uri", true);
  };

  if (request.method() == http::verb::get) {
    setOperationIfSpecifiedInParams(ti<Query>, "query");
    addDatasetClauses();

>>>>>>> 50e51084
    if (parsedRequest.parameters_.contains("update")) {
      throw std::runtime_error("SPARQL Update is not allowed as GET request.");
    }
    return parsedRequest;
  }
  if (request.method() == http::verb::post) {
    // For a POST request, the content type *must* be either
    // "application/x-www-form-urlencoded" (1), "application/sparql-query"
    // (2) or "application/sparql-update" (3).
    //
    // (1) Section 2.1.2: The body of the POST request contains *all* parameters
    // (including the query or update) in an encoded form (just like in the part
    // of a GET request after the "?").
    //
    // (2) Section 2.1.3: The body of the POST request contains *only* the
    // unencoded SPARQL query. There may be additional HTTP query parameters.
    //
    // (3) Section 2.2.2: The body of the POST request contains *only* the
    // unencoded SPARQL update. There may be additional HTTP query parameters.
    //
    // Reference: https://www.w3.org/TR/2013/REC-sparql11-protocol-20130321
    std::string_view contentType = request.base()[http::field::content_type];
    LOG(DEBUG) << "Content-type: \"" << contentType << "\"" << std::endl;
    static constexpr std::string_view contentTypeUrlEncoded =
        "application/x-www-form-urlencoded";
    static constexpr std::string_view contentTypeSparqlQuery =
        "application/sparql-query";
    static constexpr std::string_view contentTypeSparqlUpdate =
        "application/sparql-update";

    // Note: For simplicity we only check via `starts_with`. This ignores
    // additional parameters like `application/sparql-query;charset=utf8`. We
    // currently always expect UTF-8.
    // TODO<joka921> Implement more complete parsing that allows the checking of
    // these parameters.
    if (contentType.starts_with(contentTypeUrlEncoded)) {
      // All parameters must be included in the request body for URL-encoded
      // POST. The HTTP query string parameters must be empty. See SPARQL 1.1
      // Protocol Sections 2.1.2
      if (!parsedRequest.parameters_.empty()) {
        throw std::runtime_error(
            "URL-encoded POST requests must not contain query parameters in "
            "the URL.");
      }

      // Set the url-encoded parameters from the request body.
      // Note: previously we used `boost::urls::parse_query`, but that function
      // doesn't unescape the `+` which encodes a space character. The following
      // workaround of making the url-encoded parameters a complete relative url
      // and parsing this URL seems to work.
      // Note: We have to bind the result of `StrCat` to an explicit variable,
      // as the `boost::urls` parsing routines only give back a view, which
      // otherwise would be dangling.
      auto bodyAsQuery = absl::StrCat("/?", request.body());
      auto query = boost::urls::parse_origin_form(bodyAsQuery);
      if (!query) {
        throw std::runtime_error(
            "Invalid URL-encoded POST request, body was: " + request.body());
      }
      parsedRequest.parameters_ =
          ad_utility::url_parser::paramsToMap(query->params());

      if (parsedRequest.parameters_.contains("query") &&
          parsedRequest.parameters_.contains("update")) {
        throw std::runtime_error(
            R"(Request must only contain one of "query" and "update".)");
      }
<<<<<<< HEAD
      setOperationIfSpecifiedInParams.template operator()<Query>("query");
      setOperationIfSpecifiedInParams.template operator()<Update>("update");
      // We parse the access token from the url-encoded parameters in the body.
      // The URL parameters must be empty for URL-encoded POST (see above).
      extractAccessTokenFromRequest();

      return parsedRequest;
    }
    if (contentType.starts_with(contentTypeSparqlQuery)) {
      parsedRequest.operation_ = Query{request.body()};
      extractAccessTokenFromRequest();
      return parsedRequest;
    }
    if (contentType.starts_with(contentTypeSparqlUpdate)) {
      parsedRequest.operation_ = Update{request.body()};
      extractAccessTokenFromRequest();
=======
      setOperationIfSpecifiedInParams(ti<Query>, "query");
      setOperationIfSpecifiedInParams(ti<Update>, "update");
      addDatasetClauses();
      return parsedRequest;
    }
    if (contentType.starts_with(contentTypeSparqlQuery)) {
      parsedRequest.operation_ = Query{request.body(), {}};
      addDatasetClauses();
      return parsedRequest;
    }
    if (contentType.starts_with(contentTypeSparqlUpdate)) {
      parsedRequest.operation_ = Update{request.body(), {}};
      addDatasetClauses();
>>>>>>> 50e51084
      return parsedRequest;
    }
    throw std::runtime_error(absl::StrCat(
        "POST request with content type \"", contentType,
        "\" not supported (must be \"", contentTypeUrlEncoded, "\", \"",
        contentTypeSparqlQuery, "\" or \"", contentTypeSparqlUpdate, "\")"));
  }
  std::ostringstream requestMethodName;
  requestMethodName << request.method();
  throw std::runtime_error(
      absl::StrCat("Request method \"", requestMethodName.str(),
                   "\" not supported (has to be GET or POST)"));
};

// _____________________________________________________________________________

net::awaitable<std::optional<Server::TimeLimit>>
Server::verifyUserSubmittedQueryTimeout(
    std::optional<std::string_view> userTimeout, bool accessTokenOk,
    const ad_utility::httpUtils::HttpRequest auto& request, auto& send) const {
  auto defaultTimeout = RuntimeParameters().get<"default-query-timeout">();
  // TODO<GCC12> Use the monadic operations for std::optional
  if (userTimeout.has_value()) {
    auto timeoutCandidate =
        ad_utility::ParseableDuration<TimeLimit>::fromString(
            userTimeout.value());
    if (timeoutCandidate > defaultTimeout && !accessTokenOk) {
      co_await send(ad_utility::httpUtils::createForbiddenResponse(
          absl::StrCat("User submitted timeout was higher than what is "
                       "currently allowed by "
                       "this instance (",
                       defaultTimeout.toString(),
                       "). Please use a valid-access token to override this "
                       "server configuration."),
          request));
      co_return std::nullopt;
    }
    co_return timeoutCandidate;
  }
  co_return std::chrono::duration_cast<TimeLimit>(
      decltype(defaultTimeout)::DurationType{defaultTimeout});
}

// _____________________________________________________________________________
Awaitable<void> Server::process(
    const ad_utility::httpUtils::HttpRequest auto& request, auto&& send) {
  using namespace ad_utility::httpUtils;

  // Log some basic information about the request. Start with an empty line so
  // that in a low-traffic scenario (or when the query processing is very fast),
  // we have one visual block per request in the log.
  std::string_view contentType = request.base()[http::field::content_type];
  LOG(INFO) << std::endl;
  LOG(INFO) << "Request received via " << request.method()
            << (contentType.empty()
                    ? absl::StrCat(", no content type specified")
                    : absl::StrCat(", content type \"", contentType, "\""))
            << std::endl;

  // Start timing.
  ad_utility::Timer requestTimer{ad_utility::Timer::Started};

  // Parse the path and the URL parameters from the given request. Works for GET
  // requests as well as the two kinds of POST requests allowed by the SPARQL
  // standard, see method `getUrlPathAndParameters`.
  const auto parsedHttpRequest = parseHttpRequest(request);
  const auto& parameters = parsedHttpRequest.parameters_;

  // We always want to call `Server::checkParameter` with the same first
  // parameter.
  auto checkParameter = std::bind_front(&ad_utility::url_parser::checkParameter,
                                        std::cref(parameters));

  // Check the access token. If an access token is provided and the check fails,
  // throw an exception and do not process any part of the query (even if the
  // processing had been allowed without access token).
  bool accessTokenOk = checkAccessToken(parsedHttpRequest.accessToken_);
  auto requireValidAccessToken = [&accessTokenOk](
                                     const std::string& actionName) {
    if (!accessTokenOk) {
      throw std::runtime_error(absl::StrCat(
          actionName,
          " requires a valid access token but no access token was provided"));
    }
  };

  // Process all URL parameters known to QLever. If there is more than one,
  // QLever processes all of them, but only returns the result from the last
  // one. In particular, if there is a "query" parameter, it will be processed
  // last and its result returned.
  //
  // Some parameters require that "access-token" is set correctly. If not, that
  // parameter is ignored.
  std::optional<http::response<http::string_body>> response;

  // Execute commands (URL parameter with key "cmd").
  auto logCommand = [](const std::optional<std::string_view>& cmd,
                       std::string_view actionMsg) {
    LOG(INFO) << "Processing command \"" << cmd.value() << "\""
              << ": " << actionMsg << std::endl;
  };
  if (auto cmd = checkParameter("cmd", "stats")) {
    logCommand(cmd, "get index statistics");
    response = createJsonResponse(composeStatsJson(), request);
  } else if (auto cmd = checkParameter("cmd", "cache-stats")) {
    logCommand(cmd, "get cache statistics");
    response = createJsonResponse(composeCacheStatsJson(), request);
  } else if (auto cmd = checkParameter("cmd", "clear-cache")) {
    logCommand(cmd, "clear the cache (unpinned elements only)");
    cache_.clearUnpinnedOnly();
    response = createJsonResponse(composeCacheStatsJson(), request);
  } else if (auto cmd = checkParameter("cmd", "clear-cache-complete")) {
    requireValidAccessToken("clear-cache-complete");
    logCommand(cmd, "clear cache completely (including unpinned elements)");
    cache_.clearAll();
    response = createJsonResponse(composeCacheStatsJson(), request);
  } else if (auto cmd = checkParameter("cmd", "clear-delta-triples")) {
    requireValidAccessToken("clear-delta-triples");
    logCommand(cmd, "clear delta triples");
    // The function requires a SharedCancellationHandle, but the operation is
    // not cancellable.
    auto handle = std::make_shared<ad_utility::CancellationHandle<>>();
    // We don't directly `co_await` because of lifetime issues (bugs) in the
    // Conan setup.
    auto coroutine = computeInNewThread(
        updateThreadPool_,
        [this] {
          // Use `this` explicitly to silence false-positive errors on the
          // captured `this` being unused.
          this->index_.deltaTriplesManager().clear();
        },
        handle);
    co_await std::move(coroutine);
    response = createOkResponse("Delta triples have been cleared", request,
                                MediaType::textPlain);
  } else if (auto cmd = checkParameter("cmd", "get-settings")) {
    logCommand(cmd, "get server settings");
    response = createJsonResponse(RuntimeParameters().toMap(), request);
  } else if (auto cmd = checkParameter("cmd", "get-index-id")) {
    logCommand(cmd, "get index ID");
    response =
        createOkResponse(index_.getIndexId(), request, MediaType::textPlain);
  } else if (auto cmd = checkParameter("cmd", "dump-active-queries")) {
    requireValidAccessToken("dump-active-queries");
    logCommand(cmd, "dump active queries");
    nlohmann::json json;
    for (auto& [key, value] : queryRegistry_.getActiveQueries()) {
      json[nlohmann::json(key)] = std::move(value);
    }
    response = createJsonResponse(json, request);
  }

  // Ping with or without message.
  if (parsedHttpRequest.path_ == "/ping") {
    if (auto msg = checkParameter("msg", std::nullopt)) {
      LOG(INFO) << "Alive check with message \"" << msg.value() << "\""
                << std::endl;
    } else {
      LOG(INFO) << "Alive check without message" << std::endl;
    }
    response = createOkResponse("This QLever server is up and running\n",
                                request, MediaType::textPlain);
  }

  // Set description of KB index.
  if (auto description = checkParameter("index-description", std::nullopt)) {
    requireValidAccessToken("index-description");
    LOG(INFO) << "Setting index description to: \"" << description.value()
              << "\"" << std::endl;
    index_.setKbName(std::string{description.value()});
    response = createJsonResponse(composeStatsJson(), request);
  }

  // Set description of text index.
  if (auto description = checkParameter("text-description", std::nullopt)) {
    requireValidAccessToken("text-description");
    LOG(INFO) << "Setting text description to: \"" << description.value()
              << "\"" << std::endl;
    index_.setTextName(std::string{description.value()});
    response = createJsonResponse(composeStatsJson(), request);
  }

  // Set one or several of the runtime parameters.
  for (auto key : RuntimeParameters().getKeys()) {
    if (auto value = checkParameter(key, std::nullopt)) {
      requireValidAccessToken("setting runtime parameters");
      LOG(INFO) << "Setting runtime parameter \"" << key << "\""
                << " to value \"" << value.value() << "\"" << std::endl;
      RuntimeParameters().set(key, std::string{value.value()});
      response = createJsonResponse(RuntimeParameters().toMap(), request);
    }
  }

  auto visitQuery = [&checkParameter, &accessTokenOk, &request, &send,
                     &parameters, &requestTimer,
                     this](Query query) -> Awaitable<void> {
    if (auto timeLimit = co_await verifyUserSubmittedQueryTimeout(
            checkParameter("timeout", std::nullopt), accessTokenOk, request,
            send)) {
      co_return co_await processQueryOrUpdate(parameters, query, requestTimer,
                                              std::move(request), send,
                                              timeLimit.value());
    } else {
      // If the optional is empty, this indicates an error response has been
      // sent to the client already. We can stop here.
      co_return;
    }
  };
  auto visitUpdate =
      [&checkParameter, &accessTokenOk, &request, &send, &parameters,
       &requestTimer, this,
       &requireValidAccessToken](const Update& update) -> Awaitable<void> {
    requireValidAccessToken("SPARQL Update");
    if (auto timeLimit = co_await verifyUserSubmittedQueryTimeout(
            checkParameter("timeout", std::nullopt), accessTokenOk, request,
            send)) {
      co_return co_await processQueryOrUpdate(parameters, update, requestTimer,
                                              std::move(request), send,
                                              timeLimit.value());
    } else {
      // If the optional is empty, this indicates an error response has been
      // sent to the client already. We can stop here.
      co_return;
    }
  };
  auto visitNone = [&response, &send, &request](None) -> Awaitable<void> {
    // If there was no "query", but any of the URL parameters processed before
    // produced a `response`, send that now. Note that if multiple URL
    // parameters were processed, only the `response` from the last one is sent.
    if (response.has_value()) {
      co_return co_await send(std::move(response.value()));
    }

    // At this point, if there is a "?" in the query string, it means that there
    // are URL parameters which QLever does not know or did not process.
    if (request.target().find("?") != std::string::npos) {
      throw std::runtime_error(
          "Request with URL parameters, but none of them could be processed");
    }
    // No path matched up until this point, so return 404 to indicate the client
    // made an error and the server will not serve anything else.
    co_return co_await send(
        createNotFoundResponse("Unknown path", std::move(request)));
  };

  co_return co_await std::visit(
      ad_utility::OverloadCallOperator{visitQuery, visitUpdate, visitNone},
      parsedHttpRequest.operation_);
}

// ____________________________________________________________________________
std::pair<bool, bool> Server::determineResultPinning(
    const ad_utility::url_parser::ParamValueMap& params) {
  const bool pinSubtrees =
      ad_utility::url_parser::checkParameter(params, "pinsubtrees", "true")
          .has_value();
  const bool pinResult =
      ad_utility::url_parser::checkParameter(params, "pinresult", "true")
          .has_value();
  return {pinSubtrees, pinResult};
}

// ____________________________________________________________________________
Server::PlannedQuery Server::setupPlannedQuery(
    const std::vector<DatasetClause>& queryDatasets,
    const std::string& operation, QueryExecutionContext& qec,
    SharedCancellationHandle handle, TimeLimit timeLimit,
    const ad_utility::Timer& requestTimer) const {
  PlannedQuery plannedQuery =
      parseAndPlan(operation, queryDatasets, qec, handle, timeLimit);
  auto& qet = plannedQuery.queryExecutionTree_;
  qet.isRoot() = true;  // allow pinning of the final result
  auto timeForQueryPlanning = requestTimer.msecs();
  auto& runtimeInfoWholeQuery =
      qet.getRootOperation()->getRuntimeInfoWholeQuery();
  runtimeInfoWholeQuery.timeQueryPlanning = timeForQueryPlanning;
  LOG(INFO) << "Query planning done in " << timeForQueryPlanning.count()
            << " ms" << std::endl;
  LOG(TRACE) << qet.getCacheKey() << std::endl;

  return plannedQuery;
}
// _____________________________________________________________________________
json Server::composeErrorResponseJson(
    const string& query, const std::string& errorMsg,
    ad_utility::Timer& requestTimer,
    const std::optional<ExceptionMetadata>& metadata) {
  json j;
  using ad_utility::Timer;
  j["query"] = query;
  j["status"] = "ERROR";
  j["resultsize"] = 0;
  j["time"]["total"] = requestTimer.msecs().count();
  j["time"]["computeResult"] = requestTimer.msecs().count();
  j["exception"] = errorMsg;

  if (metadata.has_value()) {
    auto& value = metadata.value();
    j["metadata"]["startIndex"] = value.startIndex_;
    j["metadata"]["stopIndex"] = value.stopIndex_;
    j["metadata"]["line"] = value.line_;
    j["metadata"]["positionInLine"] = value.charPositionInLine_;
  }

  return j;
}

// _____________________________________________________________________________
json Server::composeStatsJson() const {
  json result;
  result["name-index"] = index_.getKbName();
  result["num-permutations"] = (index_.hasAllPermutations() ? 6 : 2);
  result["num-predicates-normal"] = index_.numDistinctPredicates().normal;
  result["num-predicates-internal"] = index_.numDistinctPredicates().internal;
  if (index_.hasAllPermutations()) {
    result["num-subjects-normal"] = index_.numDistinctSubjects().normal;
    result["num-subjects-internal"] = index_.numDistinctSubjects().internal;
    result["num-objects-normal"] = index_.numDistinctObjects().normal;
    result["num-objects-internal"] = index_.numDistinctObjects().internal;
  }

  auto numTriples = index_.numTriples();
  result["num-triples-normal"] = numTriples.normal;
  result["num-triples-internal"] = numTriples.internal;
  result["name-text-index"] = index_.getTextName();
  result["num-text-records"] = index_.getNofTextRecords();
  result["num-word-occurrences"] = index_.getNofWordPostings();
  result["num-entity-occurrences"] = index_.getNofEntityPostings();
  return result;
}

// _______________________________________
nlohmann::json Server::composeCacheStatsJson() const {
  nlohmann::json result;
  result["num-non-pinned-entries"] = cache_.numNonPinnedEntries();
  result["num-pinned-entries"] = cache_.numPinnedEntries();

  // TODO Get rid of the `getByte()`, once `MemorySize` has it's own json
  // converter.
  result["non-pinned-size"] = cache_.nonPinnedSize().getBytes();
  result["pinned-size"] = cache_.pinnedSize().getBytes();
  return result;
}

// _____________________________________________

/// Special type of std::runtime_error used to indicate that there has been
/// a collision of query ids. This will happen when a HTTP client chooses an
/// explicit id that is currently already in use. In this case the server
/// will respond with HTTP status 409 Conflict and the client is encouraged
/// to re-submit their request with a different query id.
class QueryAlreadyInUseError : public std::runtime_error {
 public:
  explicit QueryAlreadyInUseError(std::string_view proposedQueryId)
      : std::runtime_error{"Query id '"s + proposedQueryId +
                           "' is already in use!"} {}
};

// _____________________________________________
ad_utility::websocket::OwningQueryId Server::getQueryId(
    const ad_utility::httpUtils::HttpRequest auto& request,
    std::string_view query) {
  using ad_utility::websocket::OwningQueryId;
  std::string_view queryIdHeader = request.base()["Query-Id"];
  if (queryIdHeader.empty()) {
    return queryRegistry_.uniqueId(query);
  }
  auto queryId =
      queryRegistry_.uniqueIdFromString(std::string(queryIdHeader), query);
  if (!queryId) {
    throw QueryAlreadyInUseError{queryIdHeader};
  }
  return std::move(queryId.value());
}

// _____________________________________________________________________________
auto Server::cancelAfterDeadline(
    std::weak_ptr<ad_utility::CancellationHandle<>> cancellationHandle,
    TimeLimit timeLimit)
    -> ad_utility::InvocableWithExactReturnType<void> auto {
  net::steady_timer timer{timerExecutor_, timeLimit};

  timer.async_wait([cancellationHandle = std::move(cancellationHandle)](
                       const boost::system::error_code&) {
    if (auto pointer = cancellationHandle.lock()) {
      pointer->cancel(ad_utility::CancellationState::TIMEOUT);
    }
  });
  return [timer = std::move(timer)]() mutable { timer.cancel(); };
}

// _____________________________________________________________________________
auto Server::setupCancellationHandle(
    const ad_utility::websocket::QueryId& queryId, TimeLimit timeLimit)
    -> ad_utility::isInstantiation<
        CancellationHandleAndTimeoutTimerCancel> auto {
  auto cancellationHandle = queryRegistry_.getCancellationHandle(queryId);
  AD_CORRECTNESS_CHECK(cancellationHandle);
  cancellationHandle->startWatchDog();
  absl::Cleanup cancelCancellationHandle{
      cancelAfterDeadline(cancellationHandle, timeLimit)};
  return CancellationHandleAndTimeoutTimerCancel{
      std::move(cancellationHandle), std::move(cancelCancellationHandle)};
}

// _____________________________________________________________________________
Awaitable<void> Server::sendStreamableResponse(
    const ad_utility::httpUtils::HttpRequest auto& request, auto& send,
    MediaType mediaType, const PlannedQuery& plannedQuery,
    const QueryExecutionTree& qet, ad_utility::Timer& requestTimer,
    SharedCancellationHandle cancellationHandle) const {
  auto responseGenerator = ExportQueryExecutionTrees::computeResult(
      plannedQuery.parsedQuery_, qet, mediaType, requestTimer,
      std::move(cancellationHandle));

  auto response = ad_utility::httpUtils::createOkResponse(
      std::move(responseGenerator), request, mediaType);
  try {
    co_await send(std::move(response));
  } catch (const boost::system::system_error& e) {
    // "Broken Pipe" errors are thrown and reported by `streamable_body`,
    // so we can safely ignore these kind of exceptions. In practice this
    // should only ever "commonly" happen with `CancellationException`s.
    if (e.code().value() == EPIPE) {
      co_return;
    }
    LOG(ERROR) << "Unexpected error while sending response: " << e.what()
               << std::endl;
  } catch (const std::exception& e) {
    // Even if an exception is thrown here for some unknown reason, don't
    // propagate it, and log it directly, so the code doesn't try to send
    // an HTTP response containing the error message onto a HTTP stream
    // that is already partially written. The only way to pass metadata
    // after the beginning is by using the trailer mechanism as described
    // here:
    // https://developer.mozilla.org/en-US/docs/Web/HTTP/Headers/Trailer#chunked_transfer_encoding_using_a_trailing_header
    // This won't be treated as an error by any regular HTTP client, so
    // while it might be worth implementing to have some sort of validation
    // check, it isn't even shown by curl by default let alone in the
    // browser. Currently though it looks like boost.beast does simply not
    // properly terminate the connection if an error occurs which does
    // provide a somewhat cryptic error message when using curl, but is
    // better than silently failing.
    LOG(ERROR) << e.what() << std::endl;
  }
}

// ____________________________________________________________________________
MediaType Server::determineMediaType(
    const ad_utility::url_parser::ParamValueMap& params,
    const ad_utility::httpUtils::HttpRequest auto& request) {
  using namespace ad_utility::url_parser;
  // The following code block determines the media type to be used for the
  // result. The media type is either determined by the "Accept:" header of
  // the request or by the URL parameter "action=..." (for TSV and CSV export,
  // for QLever-historical reasons).
  std::optional<MediaType> mediaType = std::nullopt;

  // The explicit `action=..._export` parameter have precedence over the
  // `Accept:...` header field
  if (checkParameter(params, "action", "csv_export")) {
    mediaType = MediaType::csv;
  } else if (checkParameter(params, "action", "tsv_export")) {
    mediaType = MediaType::tsv;
  } else if (checkParameter(params, "action", "qlever_json_export")) {
    mediaType = MediaType::qleverJson;
  } else if (checkParameter(params, "action", "sparql_json_export")) {
    mediaType = MediaType::sparqlJson;
  } else if (checkParameter(params, "action", "turtle_export")) {
    mediaType = MediaType::turtle;
  } else if (checkParameter(params, "action", "binary_export")) {
    mediaType = MediaType::octetStream;
  }

  std::string_view acceptHeader = request.base()[http::field::accept];

  if (!mediaType.has_value()) {
    mediaType = ad_utility::getMediaTypeFromAcceptHeader(acceptHeader);
  }
  AD_CORRECTNESS_CHECK(mediaType.has_value());

  return mediaType.value();
}

// ____________________________________________________________________________
ad_utility::websocket::MessageSender Server::createMessageSender(
    const std::weak_ptr<ad_utility::websocket::QueryHub>& queryHub,
    const ad_utility::httpUtils::HttpRequest auto& request,
    const string& operation) {
  auto queryHubLock = queryHub.lock();
  AD_CORRECTNESS_CHECK(queryHubLock);
  ad_utility::websocket::MessageSender messageSender{
      getQueryId(request, operation), *queryHubLock};
  return messageSender;
}

// ____________________________________________________________________________
Awaitable<void> Server::processQuery(
    const ad_utility::url_parser::ParamValueMap& params, const Query& query,
    ad_utility::Timer& requestTimer,
    const ad_utility::httpUtils::HttpRequest auto& request, auto&& send,
    TimeLimit timeLimit) {
  MediaType mediaType = determineMediaType(params, request);
  LOG(INFO) << "Requested media type of result is \""
            << ad_utility::toString(mediaType) << "\"" << std::endl;

  ad_utility::websocket::MessageSender messageSender =
      createMessageSender(queryHub_, request, query.query_);
  auto [cancellationHandle, cancelTimeoutOnDestruction] =
      setupCancellationHandle(messageSender.getQueryId(), timeLimit);

  // Do the query planning. This creates a `QueryExecutionTree`, which will
  // then be used to process the query.
  auto [pinSubtrees, pinResult] = determineResultPinning(params);
  LOG(INFO) << "Processing the following SPARQL query:"
            << (pinResult ? " [pin result]" : "")
            << (pinSubtrees ? " [pin subresults]" : "") << "\n"
            << query.query_ << std::endl;
  QueryExecutionContext qec(index_, &cache_, allocator_,
                            sortPerformanceEstimator_, std::ref(messageSender),
                            pinSubtrees, pinResult);

  // The usage of an `optional` here is required because of a limitation in
  // Boost::Asio which forces us to use default-constructible result types with
  // `computeInNewThread`. We also can't unwrap the optional directly in this
  // function, because then the conan build fails in a very strange way,
  // probably related to issues in GCC's coroutine implementation.
  // For the same reason (crashes in the conanbuild) we store the coroutine in
  // an explicit variable instead of directly `co_await`-ing it.
  auto coroutine = computeInNewThread(
      queryThreadPool_,
      [this, &query, &qec, cancellationHandle, &timeLimit,
       &requestTimer]() -> std::optional<PlannedQuery> {
        return setupPlannedQuery(query.datasetClauses_, query.query_, qec,
                                 cancellationHandle, timeLimit, requestTimer);
      },
      cancellationHandle);
  auto plannedQueryOpt = co_await std::move(coroutine);
  AD_CORRECTNESS_CHECK(plannedQueryOpt.has_value());
  auto plannedQuery = std::move(plannedQueryOpt).value();
  auto qet = plannedQuery.queryExecutionTree_;

  if (plannedQuery.parsedQuery_.hasUpdateClause()) {
    // This may be caused by a bug (the code is not yet tested well) or by an
    // attack which tries to circumvent (not yet existing) access controls for
    // Update.
    throw std::runtime_error(
        absl::StrCat("SPARQL QUERY was request via the HTTP request, but the "
                     "following update was sent instead of an update: ",
                     plannedQuery.parsedQuery_._originalString));
  }

  // Read the export limit from the send` parameter (historical name). This
  // limits the number of bindings exported in `ExportQueryExecutionTrees`.
  // It should only have an effect for the QLever JSON export.
  auto& limitOffset = plannedQuery.parsedQuery_._limitOffset;
  auto& exportLimit = limitOffset.exportLimit_;
  auto sendParameter =
      ad_utility::url_parser::getParameterCheckAtMostOnce(params, "send");
  if (sendParameter.has_value() && mediaType == MediaType::qleverJson) {
    exportLimit = std::stoul(sendParameter.value());
  }

  // Make sure that the offset is not applied again when exporting the result
  // (it is already applied by the root operation in the query execution
  // tree). Note that we don't need this for the limit because applying a
  // fixed limit is idempotent.
  AD_CORRECTNESS_CHECK(limitOffset._offset >=
                       qet.getRootOperation()->getLimit()._offset);
  limitOffset._offset -= qet.getRootOperation()->getLimit()._offset;

  // This actually processes the query and sends the result in the requested
  // format.
  co_await sendStreamableResponse(request, send, mediaType, plannedQuery, qet,
                                  requestTimer, cancellationHandle);

  // Print the runtime info. This needs to be done after the query
  // was computed.
  LOG(INFO) << "Done processing query and sending result"
            << ", total time was " << requestTimer.msecs().count() << " ms"
            << std::endl;

  // Log that we are done with the query and how long it took.
  //
  // NOTE: We need to explicitly stop the `requestTimer` here because in the
  // sending code above, it is done only in some cases and not in others (in
  // particular, not for TSV and CSV because for those, the result does not
  // contain timing information).
  //
  // TODO<joka921> Also log an identifier of the query.
  LOG(DEBUG) << "Runtime Info:\n"
             << qet.getRootOperation()->runtimeInfo().toString() << std::endl;
  co_return;
}

json Server::createResponseMetadataForUpdate(
    const ad_utility::Timer& requestTimer, const Index& index,
    const DeltaTriples& deltaTriples, const PlannedQuery& plannedQuery,
    const QueryExecutionTree& qet, const DeltaTriplesCount& countBefore,
    const UpdateMetadata& updateMetadata, const DeltaTriplesCount& countAfter) {
  auto formatTime = [](std::chrono::milliseconds time) {
    return absl::StrCat(time.count(), "ms");
  };

  json response;
  response["update"] = plannedQuery.parsedQuery_._originalString;
  response["status"] = "OK";
  auto warnings = qet.collectWarnings();
  warnings.emplace(warnings.begin(),
                   "SPARQL 1.1 Update for QLever is experimental.");
  response["warnings"] = warnings;
  RuntimeInformationWholeQuery& runtimeInfoWholeOp =
      qet.getRootOperation()->getRuntimeInfoWholeQuery();
  RuntimeInformation& runtimeInfo = qet.getRootOperation()->runtimeInfo();
  response["runtimeInformation"]["meta"] =
      nlohmann::ordered_json(runtimeInfoWholeOp);
  response["runtimeInformation"]["query_execution_tree"] =
      nlohmann::ordered_json(runtimeInfo);
  response["delta-triples"]["before"] = nlohmann::json(countBefore);
  response["delta-triples"]["after"] = nlohmann::json(countAfter);
  response["delta-triples"]["difference"] =
      nlohmann::json(countAfter - countBefore);
  response["time"]["planning"] =
      formatTime(runtimeInfoWholeOp.timeQueryPlanning);
  response["time"]["where"] =
      formatTime(std::chrono::duration_cast<std::chrono::milliseconds>(
          runtimeInfo.totalTime_));
  json updateTime{
      {"total", formatTime(updateMetadata.triplePreparationTime_ +
                           updateMetadata.deletionTime_ +
                           updateMetadata.insertionTime_)},
      {"preparation", formatTime(updateMetadata.triplePreparationTime_)},
      {"delete", formatTime(updateMetadata.deletionTime_)},
      {"insert", formatTime(updateMetadata.insertionTime_)}};
  response["time"]["update"] = updateTime;
  response["time"]["total"] = formatTime(requestTimer.msecs());
  for (auto permutation : Permutation::ALL) {
    response["located-triples"][Permutation::toString(
        permutation)]["blocks-affected"] =
        deltaTriples.getLocatedTriplesForPermutation(permutation).numBlocks();
    auto numBlocks = index.getPimpl()
                         .getPermutation(permutation)
                         .metaData()
                         .blockData()
                         .size();
    response["located-triples"][Permutation::toString(permutation)]
            ["blocks-total"] = numBlocks;
  }
  return response;
}
// ____________________________________________________________________________
json Server::processUpdateImpl(
    const ad_utility::url_parser::ParamValueMap& params, const Update& update,
    ad_utility::Timer& requestTimer, TimeLimit timeLimit, auto& messageSender,
    ad_utility::SharedCancellationHandle cancellationHandle,
    DeltaTriples& deltaTriples) {
  auto [pinSubtrees, pinResult] = determineResultPinning(params);
  LOG(INFO) << "Processing the following SPARQL update:"
            << (pinResult ? " [pin result]" : "")
            << (pinSubtrees ? " [pin subresults]" : "") << "\n"
            << update.update_ << std::endl;
  QueryExecutionContext qec(index_, &cache_, allocator_,
                            sortPerformanceEstimator_, std::ref(messageSender),
                            pinSubtrees, pinResult);
  auto plannedQuery =
      setupPlannedQuery(update.datasetClauses_, update.update_, qec,
                        cancellationHandle, timeLimit, requestTimer);
  auto qet = plannedQuery.queryExecutionTree_;

  if (!plannedQuery.parsedQuery_.hasUpdateClause()) {
    throw std::runtime_error(
        absl::StrCat("SPARQL UPDATE was request via the HTTP request, but the "
                     "following query was sent instead of an update: ",
                     plannedQuery.parsedQuery_._originalString));
  }

  DeltaTriplesCount countBefore = deltaTriples.getCounts();
  UpdateMetadata updateMetadata = ExecuteUpdate::executeUpdate(
      index_, plannedQuery.parsedQuery_, qet, deltaTriples, cancellationHandle);
  DeltaTriplesCount countAfter = deltaTriples.getCounts();

  LOG(INFO) << "Done processing update"
            << ", total time was " << requestTimer.msecs().count() << " ms"
            << std::endl;
  LOG(DEBUG) << "Runtime Info:\n"
             << qet.getRootOperation()->runtimeInfo().toString() << std::endl;

  // Clear the cache, because all cache entries have been invalidated by the
  // update anyway (The index of the located triples snapshot is part of the
  // cache key).
  cache_.clearAll();

  return createResponseMetadataForUpdate(requestTimer, index_, deltaTriples,
                                         plannedQuery, qet, countBefore,
                                         updateMetadata, countAfter);
}

// ____________________________________________________________________________
Awaitable<void> Server::processUpdate(
    const ad_utility::url_parser::ParamValueMap& params, const Update& update,
    ad_utility::Timer& requestTimer,
    const ad_utility::httpUtils::HttpRequest auto& request, auto&& send,
    TimeLimit timeLimit) {
  auto messageSender = createMessageSender(queryHub_, request, update.update_);

  auto [cancellationHandle, cancelTimeoutOnDestruction] =
      setupCancellationHandle(messageSender.getQueryId(), timeLimit);

  // Note: We don't directly `co_await` because of lifetime issues (probably
  // bugs in GCC or Boost) that occur in the Conan build.
  auto coroutine = computeInNewThread(
      updateThreadPool_,
      [this, &params, &update, &requestTimer, &timeLimit, &messageSender,
       &cancellationHandle] {
        // Update the delta triples.
        return index_.deltaTriplesManager().modify<nlohmann::json>(
            [this, &params, &update, &requestTimer, &timeLimit, &messageSender,
             &cancellationHandle](auto& deltaTriples) {
              // Use `this` explicitly to silence false-positive errors on
              // captured `this` being unused.
              return this->processUpdateImpl(params, update, requestTimer,
                                             timeLimit, messageSender,
                                             cancellationHandle, deltaTriples);
            });
      },
      cancellationHandle);
  auto response = co_await std::move(coroutine);

  // SPARQL 1.1 Protocol 2.2.4 Successful Responses: "The response body of a
  // successful update request is implementation defined."
  co_await send(
      ad_utility::httpUtils::createJsonResponse(std::move(response), request));
  co_return;
}

// ____________________________________________________________________________
template <typename Operation>
Awaitable<void> Server::processQueryOrUpdate(
    const ad_utility::url_parser::ParamValueMap& params,
    const Operation& operation, ad_utility::Timer& requestTimer,
    const ad_utility::httpUtils::HttpRequest auto& request, auto&& send,
    TimeLimit timeLimit) {
  using namespace ad_utility::httpUtils;

  static_assert(ad_utility::SameAsAny<Operation, Query, Update>);

  http::status responseStatus = http::status::ok;

  // Put the whole query processing in a try-catch block. If any exception
  // occurs, log the error message and send a JSON response with all the details
  // to the client. Note that the C++ standard forbids co_await in the catch
  // block, hence the workaround with the optional `exceptionErrorMsg`.
  std::optional<std::string> exceptionErrorMsg;
  std::optional<ExceptionMetadata> metadata;
  // Also store the QueryExecutionTree outside the try-catch block to gain
  // access to the runtimeInformation in the case of an error.
  std::optional<PlannedQuery> plannedQuery;
  try {
    if constexpr (std::is_same_v<Operation, Query>) {
      co_await processQuery(params, operation, requestTimer, request, send,
                            timeLimit);
    } else {
      static_assert(std::is_same_v<Operation, Update>);
      co_await processUpdate(params, operation, requestTimer, request, send,
                             timeLimit);
    }
  } catch (const ParseException& e) {
    responseStatus = http::status::bad_request;
    exceptionErrorMsg = e.errorMessageWithoutPositionalInfo();
    metadata = e.metadata();
  } catch (const QueryAlreadyInUseError& e) {
    responseStatus = http::status::conflict;
    exceptionErrorMsg = e.what();
  } catch (const UnknownMediatypeError& e) {
    responseStatus = http::status::bad_request;
    exceptionErrorMsg = e.what();
  } catch (const ad_utility::CancellationException& e) {
    // Send 429 status code to indicate that the time limit was reached
    // or the query was cancelled because of some other reason.
    responseStatus = http::status::too_many_requests;
    exceptionErrorMsg = e.what();
  } catch (const std::exception& e) {
    responseStatus = http::status::internal_server_error;
    exceptionErrorMsg = e.what();
  }
  // TODO<qup42> at this stage should probably have a wrapper that takes
  //  optional<errorMsg> and optional<metadata> and does this logic
  if (exceptionErrorMsg) {
    LOG(ERROR) << exceptionErrorMsg.value() << std::endl;
    if (metadata) {
      // The `coloredError()` message might fail because of the different
      // Unicode handling of QLever and ANTLR. Make sure to detect this case so
      // that we can fix it if it happens.
      try {
        LOG(ERROR) << metadata.value().coloredError() << std::endl;
      } catch (const std::exception& e) {
        exceptionErrorMsg.value().append(absl::StrCat(
            " Highlighting an error for the command line log failed: ",
            e.what()));
        LOG(ERROR) << "Failed to highlight error in operation. " << e.what()
                   << std::endl;
        LOG(ERROR) << metadata.value().query_ << std::endl;
      }
    }
    const std::string& operationStr = [&operation]() -> const std::string& {
      if constexpr (std::is_same_v<Operation, Query>) {
        return operation.query_;
      } else {
        static_assert(std::is_same_v<Operation, Update>);
        return operation.update_;
      }
    }();
    auto errorResponseJson = composeErrorResponseJson(
        operationStr, exceptionErrorMsg.value(), requestTimer, metadata);
    if (plannedQuery.has_value()) {
      errorResponseJson["runtimeInformation"] =
          nlohmann::ordered_json(plannedQuery.value()
                                     .queryExecutionTree_.getRootOperation()
                                     ->runtimeInfo());
    }
    auto response =
        createJsonResponse(errorResponseJson, request, responseStatus);
    co_return co_await send(std::move(response));
  }
}

// _____________________________________________________________________________
template <std::invocable Function, typename T>
Awaitable<T> Server::computeInNewThread(net::static_thread_pool& threadPool,
                                        Function function,
                                        SharedCancellationHandle handle) {
  // `interruptible` will set the shared state of this promise
  // with a function that can be used to cancel the timer.
  std::promise<std::function<void()>> cancelTimerPromise{};
  auto cancelTimerFuture = cancelTimerPromise.get_future();

  auto inner = [function = std::move(function),
                cancelTimerFuture =
                    std::move(cancelTimerFuture)]() mutable -> T {
    // Ensure future is ready by the time this is called.
    AD_CORRECTNESS_CHECK(cancelTimerFuture.wait_for(std::chrono::milliseconds{
                             0}) == std::future_status::ready);
    cancelTimerFuture.get()();
    return std::invoke(std::move(function));
  };
  // interruptible doesn't make the awaitable return faster when cancelled,
  // this might still block. However it will make the code check the
  // cancellation handle while waiting for a thread in the pool to become ready.
  return ad_utility::interruptible(
      ad_utility::runFunctionOnExecutor(threadPool.get_executor(),
                                        std::move(inner), net::use_awaitable),
      std::move(handle), std::move(cancelTimerPromise));
}

// _____________________________________________________________________________
Server::PlannedQuery Server::parseAndPlan(
    const std::string& query, const vector<DatasetClause>& queryDatasets,
    QueryExecutionContext& qec, SharedCancellationHandle handle,
    TimeLimit timeLimit) const {
  auto pq = SparqlParser::parseQuery(query);
  handle->throwIfCancelled();
  // SPARQL Protocol 2.1.4 specifies that the dataset from the query
  // parameters overrides the dataset from the query itself.
  if (!queryDatasets.empty()) {
    pq.datasetClauses_ =
        parsedQuery::DatasetClauses::fromClauses(queryDatasets);
  }
  QueryPlanner qp(&qec, handle);
  qp.setEnablePatternTrick(enablePatternTrick_);
  auto qet = qp.createExecutionTree(pq);
  handle->throwIfCancelled();
  PlannedQuery plannedQuery{std::move(pq), std::move(qet)};

  plannedQuery.queryExecutionTree_.getRootOperation()
      ->recursivelySetCancellationHandle(std::move(handle));
  plannedQuery.queryExecutionTree_.getRootOperation()
      ->recursivelySetTimeConstraint(timeLimit);
  return plannedQuery;
}

// _____________________________________________________________________________
bool Server::checkAccessToken(
    std::optional<std::string_view> accessToken) const {
  if (!accessToken) {
    return false;
  }
  const auto accessTokenProvidedMsg = "Access token was provided";
  if (accessToken_.empty()) {
    throw std::runtime_error(
        absl::StrCat(accessTokenProvidedMsg,
                     " but server was started without --access-token"));
  } else if (!ad_utility::constantTimeEquals(accessToken.value(),
                                             accessToken_)) {
    throw std::runtime_error(
        absl::StrCat(accessTokenProvidedMsg, " but it was invalid"));
  } else {
    LOG(DEBUG) << accessTokenProvidedMsg << " and correct" << std::endl;
    return true;
  }
}<|MERGE_RESOLUTION|>--- conflicted
+++ resolved
@@ -231,25 +231,6 @@
   // Some valid requests (e.g. QLever's custom commands like retrieving index
   // statistics) don't have a query. So an empty operation is not necessarily an
   // error.
-<<<<<<< HEAD
-  auto setOperationIfSpecifiedInParams =
-      [&parsedRequest]<typename Operation>(string_view paramName) {
-        auto operation = ad_utility::url_parser::getParameterCheckAtMostOnce(
-            parsedRequest.parameters_, paramName);
-        if (operation.has_value()) {
-          parsedRequest.operation_ = Operation{operation.value()};
-          parsedRequest.parameters_.erase(paramName);
-        }
-      };
-  auto extractAccessTokenFromRequest = [&parsedRequest, &request]() {
-    parsedRequest.accessToken_ =
-        extractAccessToken(request, parsedRequest.parameters_);
-  };
-
-  if (request.method() == http::verb::get) {
-    setOperationIfSpecifiedInParams.template operator()<Query>("query");
-    extractAccessTokenFromRequest();
-=======
   auto setOperationIfSpecifiedInParams = [&parsedRequest]<typename Operation>(
                                              TI<Operation>,
                                              string_view paramName) {
@@ -276,12 +257,16 @@
     addToDatasetClausesIfOperationIs(ti<Update>, "using-graph-uri", false);
     addToDatasetClausesIfOperationIs(ti<Update>, "using-named-graph-uri", true);
   };
+  auto extractAccessTokenFromRequest = [&parsedRequest, &request]() {
+    parsedRequest.accessToken_ =
+        extractAccessToken(request, parsedRequest.parameters_);
+  };
 
   if (request.method() == http::verb::get) {
     setOperationIfSpecifiedInParams(ti<Query>, "query");
     addDatasetClauses();
-
->>>>>>> 50e51084
+    extractAccessTokenFromRequest();
+
     if (parsedRequest.parameters_.contains("update")) {
       throw std::runtime_error("SPARQL Update is not allowed as GET request.");
     }
@@ -349,9 +334,9 @@
         throw std::runtime_error(
             R"(Request must only contain one of "query" and "update".)");
       }
-<<<<<<< HEAD
-      setOperationIfSpecifiedInParams.template operator()<Query>("query");
-      setOperationIfSpecifiedInParams.template operator()<Update>("update");
+      setOperationIfSpecifiedInParams(ti<Query>, "query");
+      setOperationIfSpecifiedInParams(ti<Update>, "update");
+      addDatasetClauses();
       // We parse the access token from the url-encoded parameters in the body.
       // The URL parameters must be empty for URL-encoded POST (see above).
       extractAccessTokenFromRequest();
@@ -359,28 +344,15 @@
       return parsedRequest;
     }
     if (contentType.starts_with(contentTypeSparqlQuery)) {
-      parsedRequest.operation_ = Query{request.body()};
-      extractAccessTokenFromRequest();
-      return parsedRequest;
-    }
-    if (contentType.starts_with(contentTypeSparqlUpdate)) {
-      parsedRequest.operation_ = Update{request.body()};
-      extractAccessTokenFromRequest();
-=======
-      setOperationIfSpecifiedInParams(ti<Query>, "query");
-      setOperationIfSpecifiedInParams(ti<Update>, "update");
-      addDatasetClauses();
-      return parsedRequest;
-    }
-    if (contentType.starts_with(contentTypeSparqlQuery)) {
       parsedRequest.operation_ = Query{request.body(), {}};
       addDatasetClauses();
+      extractAccessTokenFromRequest();
       return parsedRequest;
     }
     if (contentType.starts_with(contentTypeSparqlUpdate)) {
       parsedRequest.operation_ = Update{request.body(), {}};
       addDatasetClauses();
->>>>>>> 50e51084
+      extractAccessTokenFromRequest();
       return parsedRequest;
     }
     throw std::runtime_error(absl::StrCat(
