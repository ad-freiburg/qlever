--- conflicted
+++ resolved
@@ -237,7 +237,7 @@
 template <typename T>
 class MergeableHashmap : public ad_utility::HashMap<T, size_t> {
  public:
-  static ad_utility::Timer timer;
+  inline static ad_utility::Timer timer;
   MergeableHashmap& operator%=(const MergeableHashmap& rhs) {
     timer.cont();
     for (const auto& [key, value] : rhs) {
@@ -278,7 +278,6 @@
   size_t numPatternPredicates = 0;
   // the number of predicates counted without patterns
   size_t numListPredicates = 0;
-<<<<<<< HEAD
 
   if (input.size() > 0) {  // avoid strange OpenMP segfaults on GCC
 #pragma omp parallel
@@ -299,7 +298,7 @@
       } else if (subject < hasPredicate.size()) {
         // The subject does not match a pattern
         size_t numPredicates;
-        Id* predicateData;
+        const Id* predicateData;
         std::tie(predicateData, numPredicates) = hasPredicate[subject];
         numListPredicates += numPredicates;
         if (numPredicates > 0) {
@@ -309,30 +308,6 @@
         } else {
           LOG(TRACE) << "No pattern or has-relation entry found for entity "
                      << std::to_string(subject) << std::endl;
-=======
-  Id lastSubject = ID_NO_VALUE;
-  while (inputIdx < input.size()) {
-    // Skip over elements with the same subject (don't count them twice)
-    Id subject = input(inputIdx, subjectColumn);
-    if (subject == lastSubject) {
-      inputIdx++;
-      continue;
-    }
-    lastSubject = subject;
-    if (subject < hasPattern.size() && hasPattern[subject] != NO_PATTERN) {
-      // The subject matches a pattern
-      patternCounts[hasPattern[subject]]++;
-      numEntitiesWithPatterns++;
-    } else if (subject < hasPredicate.size()) {
-      // The subject does not match a pattern
-      size_t numPredicates;
-      const Id* predicateData;
-      std::tie(predicateData, numPredicates) = hasPredicate[subject];
-      numListPredicates += numPredicates;
-      if (numPredicates > 0) {
-        for (size_t i = 0; i < numPredicates; i++) {
-          predicateCounts[predicateData[i]]++;
->>>>>>> ba1ffc39
         }
       } else {
         LOG(TRACE) << "Subject " << subject
@@ -350,7 +325,6 @@
   // the number of predicates counted with patterns
   size_t numPredicatesSubsumedInPatterns = 0;
   // resolve the patterns to predicate counts
-<<<<<<< HEAD
 
   LOG(DEBUG) << "Converting PatternMap to vector" << std::endl;
   // flatten into a vector, to make iterable
@@ -368,20 +342,12 @@
 #pragma omp taskloop grainsize(100000) default(none) reduction(MergeHashmapsId:predicateCounts) reduction(+ : numPredicatesSubsumedInPatterns) \
                                        reduction(+ : numEntitiesWithPatterns) reduction(+: numPatternPredicates) reduction(+: numListPredicates) shared( patternVec, patterns)
     for (auto it = patternVec.begin(); it != patternVec.end(); ++it) {
-      std::pair<Id*, size_t> pattern = patterns[it->first];
+      const auto& pattern = patterns[it->first];
       numPatternPredicates += pattern.second;
       for (size_t i = 0; i < pattern.second; i++) {
         predicateCounts[pattern.first[i]] += it->second;
         numPredicatesSubsumedInPatterns += it->second;
       }
-=======
-  for (const auto& it : patternCounts) {
-    const auto& pattern = patterns[it.first];
-    numPatternPredicates += pattern.second;
-    for (size_t i = 0; i < pattern.second; i++) {
-      predicateCounts[pattern.first[i]] += it.second;
-      numPredicatesSubsumedInPatterns += it.second;
->>>>>>> ba1ffc39
     }
   }
   LOG(DEBUG) << "Finished converting patterns" << std::endl;
