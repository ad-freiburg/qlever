--- conflicted
+++ resolved
@@ -117,15 +117,6 @@
   IdTable idTable{getExecutionContext()->getAllocator()};
   idTable.setNumColumns(2);
 
-<<<<<<< HEAD
-  RuntimeInformation& runtimeInfo = getRuntimeInfo();
-
-=======
-  const std::vector<PatternID>& hasPattern =
-      _executionContext->getIndex().getHasPattern();
-  const CompactVectorOfStrings<Id>& hasPredicate =
-      _executionContext->getIndex().getHasPredicate();
->>>>>>> e9324895
   const CompactVectorOfStrings<Id>& patterns =
       _executionContext->getIndex().getPatterns();
 
@@ -142,12 +133,7 @@
     size_t width = subresult->idTable().numColumns();
     size_t patternColumn = _subtree->getVariableColumn(_predicateVariable);
     CALL_FIXED_SIZE(width, &computePatternTrick, subresult->idTable(), &idTable,
-<<<<<<< HEAD
-                    patterns, _subjectColumnIndex, patternColumn, &runtimeInfo);
-=======
-                    hasPattern, hasPredicate, patterns, _subjectColumnIndex,
-                    runtimeInfo());
->>>>>>> e9324895
+                    patterns, _subjectColumnIndex, patternColumn, runtimeInfo());
     return {std::move(idTable), resultSortedOn(),
             subresult->getSharedLocalVocab()};
   }
@@ -209,15 +195,8 @@
 template <size_t WIDTH>
 void CountAvailablePredicates::computePatternTrick(
     const IdTable& dynInput, IdTable* dynResult,
-<<<<<<< HEAD
     const CompactVectorOfStrings<Id>& patterns, const size_t subjectColumnIdx,
-    const size_t patternColumnIdx, RuntimeInformation* runtimeInfo) {
-=======
-    const vector<PatternID>& hasPattern,
-    const CompactVectorOfStrings<Id>& hasPredicate,
-    const CompactVectorOfStrings<Id>& patterns, const size_t subjectColumn,
-    RuntimeInformation& runtimeInfo) {
->>>>>>> e9324895
+    const size_t patternColumnIdx, RuntimeInformation& runtimeInfo) {
   const IdTableView<WIDTH> input = dynInput.asStaticView<WIDTH>();
   IdTableStatic<2> result = std::move(*dynResult).toStatic<2>();
   LOG(DEBUG) << "For " << input.size() << " entities in column "
