--- conflicted
+++ resolved
@@ -336,8 +336,6 @@
     this->currentBlock_.reserve(blocksize_);
     AD_CONTRACT_CHECK(NumStaticCols == 0 || NumStaticCols == numCols);
   }
-  // TODO<joka921> Shouldn't be public.
-  std::atomic<bool> isFirstMerge = true;
   // Add a single row to the input. The type of `row` needs to be something that
   // can be `push_back`ed to a `IdTable`.
   void push(const auto& row) requires requires { currentBlock_.push_back(row); }
@@ -370,11 +368,7 @@
     }
     writer_.clear();
     numBlocksPushed_ = 0;
-<<<<<<< HEAD
-    isFirstMerge = true;
-=======
     isFirstIteration_ = true;
->>>>>>> 4a9bf235
   }
 
  protected:
@@ -412,11 +406,7 @@
   // until the pushing is actually finished, and return `true`. Using this
   // function allows for an efficient usage of this class for very small inputs.
   bool transformAndPushLastBlock() {
-<<<<<<< HEAD
-    if (!isFirstMerge) {
-=======
     if (!isFirstIteration_) {
->>>>>>> 4a9bf235
       return numBlocksPushed_ != 0;
     }
     // If we have pushed at least one (complete) block, then the last future
@@ -639,11 +629,7 @@
              std::max(1, numBufferedOutputBlocks_ - 2))) {
       co_yield block;
     }
-<<<<<<< HEAD
-    this->isFirstMerge = false;
-=======
     this->isFirstIteration_ = false;
->>>>>>> 4a9bf235
     mergeIsActive_.store(false);
   }
 
@@ -674,18 +660,9 @@
       // There was only one block, return it. If a blocksize was explicitly
       // requested for the output, and the single block is larger than this
       // blocksize, we manually have to split it into chunks.
-      // TODO<joka921> doesn't need to be const...
-      const auto& block = this->currentBlock_;
+      auto& block = this->currentBlock_;
       const auto blocksizeOutput = blocksize.value_or(block.numRows());
       if (block.numRows() <= blocksizeOutput) {
-<<<<<<< HEAD
-        // TODO<joka921> We don't need the copy if we only want to iterate once,
-        // make this configurable.
-        auto blockAsStatic = IdTableStatic<N>(
-            this->currentBlock_.clone().template toStatic<N>());
-        co_yield blockAsStatic;
-        // co_yield std::move(this->currentBlock_).template toStatic<N>();
-=======
         if (this->moveResultOnMerge_) {
           co_yield std::move(this->currentBlock_).template toStatic<N>();
         } else {
@@ -693,7 +670,6 @@
               this->currentBlock_.clone().template toStatic<N>());
           co_yield blockAsStatic;
         }
->>>>>>> 4a9bf235
       } else {
         // TODO<C++23> Use `std::views::chunk`.
         for (size_t i = 0; i < block.numRows(); i += blocksizeOutput) {
