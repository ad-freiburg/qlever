//  Copyright 2023, University of Freiburg,
//                  Chair of Algorithms and Data Structures.
//  Author: Johannes Kalmbach <kalmbach@cs.uni-freiburg.de>

#ifndef QLEVER_COMPRESSEDEXTERNALIDTABLE_H
#define QLEVER_COMPRESSEDEXTERNALIDTABLE_H

#include <algorithm>
#include <future>
#include <queue>
#include <ranges>

#include "absl/strings/str_cat.h"
#include "engine/CallFixedSize.h"
#include "engine/idTable/IdTable.h"
#include "util/AsyncStream.h"
#include "util/CompressionUsingZstd/ZstdWrapper.h"
#include "util/File.h"
#include "util/MemorySize/MemorySize.h"
#include "util/TransparentFunctors.h"
#include "util/Views.h"
#include "util/http/beast.h"

namespace ad_utility {

using namespace ad_utility::memory_literals;

// The default size for compressed blocks in the following classes.
static constexpr ad_utility::MemorySize DEFAULT_BLOCKSIZE_EXTERNAL_ID_TABLE =
    500_kB;
// A class that stores a sequence of `IdTable`s in a file. Each `IdTable` is
// compressed blockwise. Typically, the blocksize is much smaller than the size
// of a single IdTable, such that there are multiple blocks per IdTable. This is
// an important building block for an external merge sort implementation where
// we want very large presorted `IdTables` over which we need to incrementally
// iterate (hence the smaller blocks for compression). These tables all have the
// same number of columns, so they can be thought of as large blocks of a very
// large `IdTable` which is formed by the concatenation of the single tables.
class CompressedExternalIdTableWriter {
 private:
  // Metadata for a compressed block of bytes. A block is a contiguous part of a
  // column of an `IdTable`.
  struct CompressedBlockMetadata {
    // The sizes are in Bytes.
    size_t compressedSize_;
    size_t uncompressedSize_;
    size_t offsetInFile_;
  };

  // The filename and actual file to which the `IdTable` is written .
  std::string filename_;
  ad_utility::Synchronized<ad_utility::File, std::shared_mutex> file_{filename_,
                                                                      "w+"};
  // For a single column, the concatenation of the blocks for that column of all
  // `IdTables`.
  using ColumnMetadata = std::vector<CompressedBlockMetadata>;

  // The `ColumnMetadata` of each column.
  std::vector<ColumnMetadata> blocksPerColumn_;
  // For each contained `IdTable` contains the index in the `ColumnMetadata`
  // where the blocks of this table begin.
  std::vector<size_t> startOfSingleIdTables_;

  ad_utility::AllocatorWithLimit<Id> allocator_;
  // Each column of each `IdTable` will be split up into blocks of this size and
  // then separately compressed and stored. Has to be chosen s.t. it is much
  // smaller than the size of the single `IdTables` and  large enough to make
  // the used compression algorithm work well.
  ad_utility::MemorySize blockSizeUncompressed_ =
      DEFAULT_BLOCKSIZE_EXTERNAL_ID_TABLE;

  // Keep track of the number of active output generators to detect whether we
  // are currently reading from the file and it is thus unsafe to add to the
  // contents.
  size_t numActiveGenerators_ = 0;

 public:
  // Constructor. The file at `filename` will be overwritten. Each of the
  // `IdTables` that will be passed in has to have exactly `numCols` columns.
  explicit CompressedExternalIdTableWriter(
      std::string filename, size_t numCols,
      ad_utility::AllocatorWithLimit<Id> allocator,
      ad_utility::MemorySize blockSizeUncompressed =
          DEFAULT_BLOCKSIZE_EXTERNAL_ID_TABLE)
      : filename_{std::move(filename)},
        blocksPerColumn_(numCols),
        allocator_{std::move(allocator)},
        blockSizeUncompressed_(blockSizeUncompressed) {}

  // Destructor. Deletes the stored file.
  ~CompressedExternalIdTableWriter() {
    file_.wlock()->close();
    ad_utility::deleteFile(filename_);
  }

  // Simple getters for the stored allocator and the number of columns;
  const auto& allocator() const { return allocator_; }
  size_t numColumns() const { return blocksPerColumn_.size(); }
  const MemorySize& blockSizeUncompressed() const {
    return blockSizeUncompressed_;
  }

  // Store an `idTable`.
  void writeIdTable(const IdTable& table) {
    if (numActiveGenerators_ != 0) {
      AD_THROW(
          "Trying to call `writeIdTable` on an "
          "`CompressedExternalIdTableWriter` that is currently being iterated "
          "over");
    }
    AD_CONTRACT_CHECK(table.numColumns() == numColumns());
    size_t blockSize = blockSizeUncompressed_.getBytes() / sizeof(Id);
    AD_CONTRACT_CHECK(blockSize > 0);
    startOfSingleIdTables_.push_back(blocksPerColumn_.at(0).size());
    // The columns are compressed and stored in parallel.
    // TODO<joka921> Use parallelism per block instead of per column (more
    // fine-grained) but only once we have a reasonable abstraction for
    // parallelism.
    std::vector<std::future<void>> compressColumFutures;
    for (auto i : std::views::iota(0u, numColumns())) {
      compressColumFutures.push_back(
          std::async(std::launch::async, [this, i, blockSize, &table]() {
            auto& blockMetadata = blocksPerColumn_.at(i);
            decltype(auto) column = table.getColumn(i);
            // TODO<C++23> Use `std::views::chunk`
            for (size_t lower = 0; lower < column.size(); lower += blockSize) {
              size_t upper = std::min(lower + blockSize, column.size());
              auto thisBlockSizeUncompressed = (upper - lower) * sizeof(Id);
              auto compressed = ZstdWrapper::compress(
                  column.data() + lower, thisBlockSizeUncompressed);
              size_t offset = 0;
              file_.withWriteLock(
                  [&offset, &compressed](ad_utility::File& file) {
                    offset = file.tell();
                    file.write(compressed.data(), compressed.size());
                  });
              blockMetadata.emplace_back(compressed.size(),
                                         thisBlockSizeUncompressed, offset);
            }
          }));
    }
    for (auto& fut : compressColumFutures) {
      fut.get();
    }
  }

  // Return a vector of generators where the `i-th` generator generates the
  // `i-th` IdTable that was stored. The IdTables are yielded in (smaller)
  // blocks which are `IdTables` themselves.
  template <size_t N = 0>
  std::vector<cppcoro::generator<const IdTableStatic<N>>> getAllGenerators() {
    file_.wlock()->flush();
    std::vector<cppcoro::generator<const IdTableStatic<N>>> result;
    result.reserve(startOfSingleIdTables_.size());
    for (auto i : std::views::iota(0u, startOfSingleIdTables_.size())) {
      result.push_back(makeGeneratorForIdTable<N>(i));
    }
    return result;
  }

  // Return a vector of generators where the `i-th` generator generates the
  // `i-th` IdTable that was stored. The IdTables are yielded row by row.
  template <size_t N = 0>
  auto getAllRowGenerators() {
    file_.wlock()->flush();
    std::vector<decltype(makeGeneratorForRows<N>(0))> result;
    result.reserve(startOfSingleIdTables_.size());
    for (auto i : std::views::iota(0u, startOfSingleIdTables_.size())) {
      result.push_back(makeGeneratorForRows<N>(i));
    }
    return result;
  }

  template <size_t N = 0>
  auto getGeneratorForAllRows() {
    // Note: As soon as we drop the support for GCC11 this can be
    // `return getAllRowGenerators<N>() | std::views::join;
    return std::views::join(ad_utility::OwningView{getAllRowGenerators<N>()});
  }

  // Clear the underlying file and completely reset the data structure s.t. it
  // can be reused.
  void clear() {
    if (numActiveGenerators_ > 0) {
      AD_THROW(
          "Trying to call `writeIdTable` on an "
          "`CompressedExternalIdTableWriter` that is currently being iterated "
          "over");
    }
    file_.wlock()->close();
    ad_utility::deleteFile(filename_);
    file_.wlock()->open(filename_, "w+");
    std::ranges::for_each(blocksPerColumn_, [](auto& block) { block.clear(); });
    startOfSingleIdTables_.clear();
  }

 private:
  // Get the row generator for a single IdTable, specified by the `index`.
  template <size_t N = 0>
  auto makeGeneratorForRows(size_t index) {
    return std::views::join(
        ad_utility::OwningView{makeGeneratorForIdTable<N>(index)});
  }
  // Get the block generator for a single IdTable, specified by the `index`.
  template <size_t NumCols = 0>
  cppcoro::generator<const IdTableStatic<NumCols>> makeGeneratorForIdTable(
      size_t index) {
    // The following line has the effect that `writeIdTable` and `clear` also
    // throw an exception if a generator has been created but not yet
    // started.
    ++numActiveGenerators_;
    return makeGeneratorForIdTableImpl<NumCols>(
        index, absl::Cleanup{[this] { --numActiveGenerators_; }});
  }

  // The actual implementation of `makeGeneratorForIdTable` above.
  template <size_t NumCols = 0>
  cppcoro::generator<const IdTableStatic<NumCols>> makeGeneratorForIdTableImpl(
      size_t index, auto cleanup) {
    using Table = IdTableStatic<NumCols>;
    auto firstBlock = startOfSingleIdTables_.at(index);
    auto lastBlock = index + 1 < startOfSingleIdTables_.size()
                         ? startOfSingleIdTables_.at(index + 1)
                         : blocksPerColumn_.at(0).size();
    std::future<Table> fut;

    // Yield one block after the other. While one block is yielded the next
    // block is already read concurrently.
    for (size_t blockIdx = firstBlock; blockIdx < lastBlock; ++blockIdx) {
      std::optional<Table> table;
      if (fut.valid()) {
        table = fut.get();
      }
      fut = std::async(std::launch::async, [this, blockIdx]() {
        return readBlock<NumCols>(blockIdx);
      });
      if (table.has_value()) {
        co_yield table.value();
      }
    }
    // Last block.
    AD_CORRECTNESS_CHECK(fut.valid());
    auto table = fut.get();
    co_yield table;
    --numActiveGenerators_;
    std::move(cleanup).Cancel();
  }

  // Decompresses the block at the given `blockIdx`. The
  // individual columns are decompressed concurrently.
  template <size_t NumCols = 0>
  IdTableStatic<NumCols> readBlock(size_t blockIdx) {
    IdTableStatic<NumCols> block{numColumns(), allocator_};
    block.reserve(blockSizeUncompressed_.getBytes() / sizeof(Id));
    size_t blockSize =
        blocksPerColumn_.at(0).at(blockIdx).uncompressedSize_ / sizeof(Id);
    block.resize(blockSize);
    std::vector<std::future<void>> readColumnFutures;
    for (auto i : std::views::iota(0u, numColumns())) {
      readColumnFutures.push_back(
          std::async(std::launch::async, [&block, this, i, blockIdx]() {
            decltype(auto) col = block.getColumn(i);
            const auto& metaData = blocksPerColumn_.at(i).at(blockIdx);
            std::vector<char> compressed;
            compressed.resize(metaData.compressedSize_);
            auto numBytesRead =
                file_.wlock()->read(compressed.data(), metaData.compressedSize_,
                                    metaData.offsetInFile_);
            AD_CORRECTNESS_CHECK(numBytesRead >= 0 &&
                                 static_cast<size_t>(numBytesRead) ==
                                     metaData.compressedSize_);
            auto numBytesDecompressed = ZstdWrapper::decompressToBuffer(
                compressed.data(), compressed.size(), col.data(),
                metaData.uncompressedSize_);
            AD_CORRECTNESS_CHECK(numBytesDecompressed ==
                                 metaData.uncompressedSize_);
          }));
    }
    for (auto& fut : readColumnFutures) {
      fut.get();
    }
    return block;
  };
};

// The common base implementation of `CompressedExternalIdTable` and
// `CompressedExternalIdTableSorter` (see below). It is implemented as a mixin
// class.
template <size_t NumStaticCols, std::invocable<IdTableStatic<NumStaticCols>&>
                                    BlockTransformation = ad_utility::Noop>
class CompressedExternalIdTableBase {
 public:
  using value_type = IdTableStatic<NumStaticCols>::row_type;
  using reference = IdTableStatic<NumStaticCols>::row_reference;
  using const_reference = IdTableStatic<NumStaticCols>::const_row_reference;
  using MemorySize = ad_utility::MemorySize;

 protected:
  // Used to aggregate rows for the next block.
  IdTableStatic<NumStaticCols> currentBlock_;
  // For statistical reasons
  size_t numElementsPushed_ = 0;
  size_t numBlocksPushed_ = 0;
  // The number of columns of the `IdTable`. Might be different
  // from `NumStaticCols` when dynamic tables (NumStaticCols == 0) are used;
  size_t numColumns_;

  // The maximum amount of memory that this class can use.
  MemorySize memory_;

  // The number of rows per block in the first phase.
  // The division by two is there because we store two blocks at the same time:
  // One that is currently being sorted and written to disk in the background,
  // and one that is used to collect rows in the calls to `push`.
  size_t blocksize_{memory_.getBytes() / (numColumns_ * sizeof(Id) * 2)};
  CompressedExternalIdTableWriter writer_;
  std::future<void> compressAndWriteFuture_;

  [[no_unique_address]] BlockTransformation blockTransformation_{};

 public:
  explicit CompressedExternalIdTableBase(
      std::string filename, size_t numCols, ad_utility::MemorySize memory,
      ad_utility::AllocatorWithLimit<Id> allocator,
      MemorySize blocksizeCompression = DEFAULT_BLOCKSIZE_EXTERNAL_ID_TABLE,
      BlockTransformation blockTransformation = {})
      : currentBlock_{numCols, allocator},
        numColumns_{numCols},
        memory_{memory},
        writer_{std::move(filename), numCols, allocator, blocksizeCompression},
        blockTransformation_{blockTransformation} {
    this->currentBlock_.reserve(blocksize_);
    AD_CONTRACT_CHECK(NumStaticCols == 0 || NumStaticCols == numCols);
  }
  // Add a single row to the input. The type of `row` needs to be something that
  // can be `push_back`ed to a `IdTable`.
  void push(const auto& row) requires requires { currentBlock_.push_back(row); }
  {
    ++numElementsPushed_;
    currentBlock_.push_back(row);
    if (currentBlock_.size() >= blocksize_) {
      pushBlock(std::move(currentBlock_));
      resetCurrentBlock(true);
    }
  }

  // ___________________________________________________________________
  size_t size() const { return numElementsPushed_; }

  // Return a lambda that takes a `ValueType` and calls `push` for that value.
  auto makePushCallback() {
    return [self = this](auto&& value) { self->push(AD_FWD(value)); };
  }

  // Delete the underlying file and reset the sorter. May only be called if no
  // active `getBlocks()` generator that has not been fully iterated over is
  // currently active, else an exception is thrown by the underlying
  // `CompressedExternalIdTable`.
  void clear() {
    resetCurrentBlock(false);
    numElementsPushed_ = 0;
    if (compressAndWriteFuture_.valid()) {
      compressAndWriteFuture_.get();
    }
    writer_.clear();
    numBlocksPushed_ = 0;
  }

 protected:
  // Clear the current block. If `reserve` is `true`, we subsequently also
  // reserve the `blocksize_`.
  void resetCurrentBlock(bool reserve) {
    currentBlock_.clear();
    if (reserve) {
      currentBlock_.reserve(blocksize_);
    }
  }

  // Asynchronously compress the `block` and write it to the underlying
  // `writer_`. Before compressing, apply the transformation that is specified
  // by the `Impl` via the `transformBlock` function.
  template <typename Transformation = std::identity>
  void pushBlock(IdTableStatic<NumStaticCols> block) {
    if (compressAndWriteFuture_.valid()) {
      compressAndWriteFuture_.get();
    }
    if (block.empty()) {
      return;
    }
    ++numBlocksPushed_;
    compressAndWriteFuture_ = std::async(
        std::launch::async, [block = std::move(block), this]() mutable {
          blockTransformation_(block);
          this->writer_.writeIdTable(std::move(block).toDynamic());
        });
  }

  // If there is less than one complete block (meaning that the number of calls
  // to `push` was `< blocksize_`), apply the transformation to `currentBlock_`
  // and return `false`. Else, push the `currentBlock_` via `pushBlock_`, block
  // until the pushing is actually finished, and return `true`. Using this
  // function allows for an efficient usage of this class for very small inputs.
  bool transformAndPushLastBlock() {
    // If we have pushed at least one (complete) block, then the last future
    // from pushing a block is still in flight. If we have never pushed a block,
    // then also the future cannot be valid.
    AD_CORRECTNESS_CHECK((numBlocksPushed_ == 0) !=
                         compressAndWriteFuture_.valid());
    // Optimization for inputs that are smaller than the blocksize, do not use
    // the external file, but simply sort and return the single block.
    if (numBlocksPushed_ == 0) {
      AD_CORRECTNESS_CHECK(this->numElementsPushed_ ==
                           this->currentBlock_.size());
      blockTransformation_(this->currentBlock_);
      return false;
    }
    pushBlock(std::move(this->currentBlock_));
    resetCurrentBlock(false);
    if (compressAndWriteFuture_.valid()) {
      compressAndWriteFuture_.get();
    }
    return true;
  }
};

// This class allows the external and compressed storing of an `IdTable` that is
// too large to be stored in RAM. `NumStaticCols == 0` means that the IdTable is
// stored dynamically (see `IdTable.h` and `CallFixedSize.h` for details). The
// interface is as follows: First there is one call to `push` for each row of
// the IdTable, and then there is one single call to `getRows` which yields a
// generator that yields the rows that have previously been pushed.
template <size_t NumStaticCols>
class CompressedExternalIdTable
    : public CompressedExternalIdTableBase<NumStaticCols> {
 private:
  using Base = CompressedExternalIdTableBase<NumStaticCols>;

  using MemorySize = ad_utility::MemorySize;

 public:
  // Constructor.
  explicit CompressedExternalIdTable(
      std::string filename, size_t numCols, ad_utility::MemorySize memory,
      ad_utility::AllocatorWithLimit<Id> allocator,
      MemorySize blocksizeCompression = DEFAULT_BLOCKSIZE_EXTERNAL_ID_TABLE)
      : Base{std::move(filename), numCols, memory, std::move(allocator),
             blocksizeCompression} {}

  // When we have a static number of columns, then the `numCols` argument to the
  // constructor is redundant.
  explicit CompressedExternalIdTable(
      std::string filename, ad_utility::MemorySize memory,
      ad_utility::AllocatorWithLimit<Id> allocator,
      MemorySize blocksizeCompression = DEFAULT_BLOCKSIZE_EXTERNAL_ID_TABLE)
      requires(NumStaticCols > 0)
      : CompressedExternalIdTable(std::move(filename), NumStaticCols, memory,
                                  std::move(allocator), blocksizeCompression) {}

  // Transition from the input phase, where `push()` may be called, to the
  // output phase and return a generator that yields the elements of the
  // `IdTable in the order that they were `push`ed. This function may be called
  // exactly once.
  auto getRows() {
    if (!this->transformAndPushLastBlock()) {
      // For the case of only a single block we have to mimick the exact same
      // return type as that of `writer_.getGeneratorForAllRows()`, that's why
      // there are the seemingly redundant multiple calls to
      // join(OwningView(vector(...))).
      auto generator = [](const auto& block)
          -> cppcoro::generator<const IdTableStatic<NumStaticCols>> {
        co_yield block;
      }(this->currentBlock_);
      auto rowView =
          std::views::join(ad_utility::OwningView{std::move(generator)});
      std::vector<decltype(rowView)> vec;
      vec.push_back(std::move(rowView));
      return std::views::join(ad_utility::OwningView(std::move(vec)));
    }
    this->pushBlock(std::move(this->currentBlock_));
    this->resetCurrentBlock(false);
    if (this->compressAndWriteFuture_.valid()) {
      this->compressAndWriteFuture_.get();
    }
    return this->writer_.template getGeneratorForAllRows<NumStaticCols>();
  }
};

// A virtual base class for the `CompressedExternalIdTableSorter` (see below)
// that type-erases the used comparator as well as the statically known number
// of columns. The interface only deals in blocks, so that the costs of the
// virtual calls and the checking of the correct number of columns disappear.
class CompressedExternalIdTableSorterTypeErased {
 public:
  // Push a complete block at once.
  virtual void pushBlock(const IdTableStatic<0>& block) = 0;
  // Get the sorted output after all blocks have been pushed. If `blocksize ==
  // nullopt`, the size of the returned blocks will be chosen automatically.
  virtual cppcoro::generator<IdTableStatic<0>> getSortedOutput(
      std::optional<size_t> blocksize = std::nullopt) = 0;
  virtual ~CompressedExternalIdTableSorterTypeErased() = default;
};

// This class allows the external (on-disk) sorting of an `IdTable` that is too
// large to be stored in RAM. `NumStaticCols == 0` means that the IdTable is
// stored dynamically (see `IdTable.h` and `CallFixedSize.h` for details). The
// interface is as follows: First there is one call to `push` for each row of
// the IdTable, and then there is one single call to `getRows` which yields a
// generator that yields the sorted rows one by one.

// When using very small block sizes in unit tests, then sometimes there are
// false positives in the memory limit mechanism, so setting the following
// variable to `true` allows to disable the memory limit.
inline std::atomic<bool>
    EXTERNAL_ID_TABLE_SORTER_IGNORE_MEMORY_LIMIT_FOR_TESTING = false;

class CompressedExternalIdTableSorterTypeErased {
 public:
  virtual void pushBlock(const IdTableStatic<0>& block) = 0;
  virtual cppcoro::generator<IdTableStatic<0>> getSortedOutput(
      std::optional<size_t> blocksize = std::nullopt) = 0;
  virtual ~CompressedExternalIdTableSorterTypeErased() = default;
};

// The implementation of sorting a single block
template <typename Comparator>
struct BlockSorter {
  [[no_unique_address]] Comparator comparator_{};
  void operator()(auto& block) {
#ifdef _PARALLEL_SORT
    ad_utility::parallel_sort(std::begin(block), std::end(block), comparator_);
#else
    std::ranges::sort(block, comparator_);
#endif
  }
};
// Deduction guide for the implicit aggregate initializtion (its  "constructor")
// in the aggregate above. Is actually not needed in C++20, but GCC 11 requires
// it.
template <typename Comparator>
BlockSorter(Comparator) -> BlockSorter<Comparator>;

template <typename Comparator, size_t NumStaticCols>
class CompressedExternalIdTableSorter
    : public CompressedExternalIdTableBase<NumStaticCols,
                                           BlockSorter<Comparator>>,
      public CompressedExternalIdTableSorterTypeErased {
 private:
  using Base =
      CompressedExternalIdTableBase<NumStaticCols, BlockSorter<Comparator>>;
  [[no_unique_address]] Comparator comparator_{};
  // Track if we are currently in the merging phase.
  std::atomic<bool> mergeIsActive_ = false;

  // The maximal blocksize in the output phase.
  MemorySize maxOutputBlocksize_ = 1_GB;
  // The number of merged blocks that are buffered during the
  //  output phase.
  int numBufferedOutputBlocks_ = 4;

 public:
  // Constructor.
  CompressedExternalIdTableSorter(
      std::string filename, size_t numCols, ad_utility::MemorySize memory,
      ad_utility::AllocatorWithLimit<Id> allocator,
      MemorySize blocksizeCompression = DEFAULT_BLOCKSIZE_EXTERNAL_ID_TABLE,
      Comparator comparator = {})
      : Base{std::move(filename),
             numCols,
             memory,
             std::move(allocator),
             blocksizeCompression,
             BlockSorter{comparator}},
        comparator_{comparator} {}

  // When we have a static number of columns, then the `numCols` argument to the
  // constructor is redundant.
  CompressedExternalIdTableSorter(
      std::string filename, ad_utility::MemorySize memory,
      ad_utility::AllocatorWithLimit<Id> allocator,
      MemorySize blocksizeCompression = DEFAULT_BLOCKSIZE_EXTERNAL_ID_TABLE,
      Comparator comp = {}) requires(NumStaticCols > 0)
      : CompressedExternalIdTableSorter(std::move(filename), NumStaticCols,
                                        memory, std::move(allocator),
                                        blocksizeCompression, comp) {}

  // Explicitly inherit the `push` function, such that we can use it unqualified
  // within this class.
  using Base::push;

  // Transition from the input phase, where `push()` can be called, to the
  // output phase and return a generator that yields the sorted elements one by
  // one. Either this function or the following function must be called exactly
  // once.
  auto sortedView() {
    return std::views::join(ad_utility::OwningView{getSortedBlocks()});
  }

  // Similar to `sortedView` (see above), but the elements are yielded in
  // blocks. The size of the blocks is `blocksize` if specified, otherwise it
  // will be automatically determined from the given memory limit.
  template <size_t N = NumStaticCols>
  requires(N == NumStaticCols || N == 0)
  cppcoro::generator<IdTableStatic<N>> getSortedBlocks(
      std::optional<size_t> blocksize = std::nullopt) {
    mergeIsActive_.store(true);
    // Explanation for the second argument: One block is buffered by this
    // generator, one block is buffered inside the `sortedBlocks` generator, so
    // `numBufferedOutputBlocks_ - 2` blocks may be buffered by the async
    // stream.
    for (auto& block : ad_utility::streams::runStreamAsync(
             sortedBlocks<N>(blocksize),
             std::max(1, numBufferedOutputBlocks_ - 2))) {
      co_yield block;
    }
    mergeIsActive_.store(false);
  }

<<<<<<< HEAD
  void pushBlock(const IdTableStatic<0>& block) override {
    for (const auto& row : block) {
      this->push(row);
    }
  }
  virtual cppcoro::generator<IdTableStatic<0>> getSortedOutput(
=======
  // The implementation of the type-erased interface. Push a complete block at
  // once.
  void pushBlock(const IdTableStatic<0>& block) override {
    AD_CONTRACT_CHECK(block.numColumns() == this->numColumns_);
    std::ranges::for_each(block,
                          [ptr = this](const auto& row) { ptr->push(row); });
  }

  // The implementation of the type-erased interface. Get the sorted blocks as
  // dynamic IdTables.
  cppcoro::generator<IdTableStatic<0>> getSortedOutput(
>>>>>>> 8a917460
      std::optional<size_t> blocksize) override {
    return getSortedBlocks<0>(blocksize);
  }

 private:
  // Transition from the input phase, where `push()` may be called, to the
  // output phase and return a generator that yields the sorted elements. This
  // function may be called exactly once.
  template <size_t N = NumStaticCols>
  requires(N == NumStaticCols || N == 0)
  cppcoro::generator<IdTableStatic<N>> sortedBlocks(
      std::optional<size_t> blocksize = std::nullopt) {
    if (!this->transformAndPushLastBlock()) {
      // There was only one block, return it. If a blocksize was explicitly
      // requested for the output, and the single block is larger than this
      // blocksize, we manually have to split it into chunks.
      auto& block = this->currentBlock_;
      const auto blocksizeOutput = blocksize.value_or(block.numRows());
      if (block.numRows() <= blocksizeOutput) {
        co_yield std::move(this->currentBlock_).template toStatic<N>();
      } else {
        for (size_t i = 0; i < block.numRows(); i += blocksizeOutput) {
          size_t upper = std::min(i + blocksizeOutput, block.numRows());
          auto curBlock = IdTableStatic<NumStaticCols>(
              this->numColumns_, this->writer_.allocator());
          curBlock.reserve(upper - i);
          curBlock.insertAtEnd(block.begin() + i, block.begin() + upper);
          co_yield std::move(curBlock).template toStatic<N>();
        }
      }
      co_return;
    }
    auto rowGenerators =
        this->writer_.template getAllRowGenerators<NumStaticCols>();

    const size_t blockSizeOutput =
        blocksize.value_or(computeBlockSizeForMergePhase(rowGenerators.size()));

    using P = std::pair<decltype(rowGenerators[0].begin()),
                        decltype(rowGenerators[0].end())>;
    auto projection = [](const auto& el) -> decltype(auto) {
      return *el.first;
    };
    // NOTE: We have to switch the arguments, because the heap operations by
    // default order descending...
    auto comp = [&, this](const auto& a, const auto& b) {
      return comparator_(projection(b), projection(a));
    };
    std::vector<P> pq;

    for (auto& gen : rowGenerators) {
      pq.emplace_back(gen.begin(), gen.end());
    }
    std::ranges::make_heap(pq, comp);
    IdTableStatic<NumStaticCols> result(this->writer_.numColumns(),
                                        this->writer_.allocator());
    result.reserve(blockSizeOutput);
    size_t numPopped = 0;
    while (!pq.empty()) {
      std::ranges::pop_heap(pq, comp);
      auto& min = pq.back();
      result.push_back(*min.first);
      ++(min.first);
      if (min.first == min.second) {
        pq.pop_back();
      } else {
        std::ranges::push_heap(pq, comp);
      }
      if (result.size() >= blockSizeOutput) {
        numPopped += result.numRows();
        co_yield std::move(result).template toStatic<N>();
        // The `result` will be moved away, so we have to reset it again.
        result = IdTableStatic<NumStaticCols>(this->writer_.numColumns(),
                                              this->writer_.allocator());
        result.reserve(blockSizeOutput);
      }
    }
    numPopped += result.numRows();
    co_yield std::move(result).template toStatic<N>();
    AD_CORRECTNESS_CHECK(numPopped == this->numElementsPushed_);
  }

  // _____________________________________________________________
  void sortBlockInPlace(IdTableStatic<NumStaticCols>& block) const {
#ifdef _PARALLEL_SORT
    ad_utility::parallel_sort(block.begin(), block.end(), comparator_);
#else
    std::ranges::sort(block, comparator_);
#endif
  }

  // A function with this name is needed by the mixin base class.
  void transformBlock(IdTableStatic<NumStaticCols>& block) const {
    sortBlockInPlace(block);
  }

  // Compute the size of the blocks that are yielded in the output phase. It is
  // computed from the total memory limit and the amount of memory required to
  // store one decompressed block from each presorted input.
  size_t computeBlockSizeForMergePhase(size_t numBlocksToMerge) {
    MemorySize requiredMemoryForInputBlocks =
        numBlocksToMerge * this->numColumns_ *
        this->writer_.blockSizeUncompressed();
    if (EXTERNAL_ID_TABLE_SORTER_IGNORE_MEMORY_LIMIT_FOR_TESTING) {
      // For unit tests, always yield 5 outputs at once.
      return 5;
    } else {
      auto throwInsufficientMemory = [numBlocksToMerge]() {
        throw std::runtime_error{
            absl::StrCat("Insufficient memory for merging ", numBlocksToMerge,
                         " blocks. Please increase the memory settings")};
      };
      if (requiredMemoryForInputBlocks >= this->memory_) {
        throwInsufficientMemory();
      }
      using namespace ad_utility::memory_literals;
      // Don't use a too large output size.
      auto blockSizeOutputMemory =
          std::min((this->memory_ - requiredMemoryForInputBlocks) /
                       numBufferedOutputBlocks_,
                   maxOutputBlocksize_);

      size_t blockSizeForOutput =
          blockSizeOutputMemory.getBytes() / (sizeof(Id) * this->numColumns_);
      // If blocks are smaller than this, the performance will probably be poor
      // because of the coroutine and vector resetting overhead.
      if (blockSizeForOutput <= 10'000) {
        throwInsufficientMemory();
      }
      return blockSizeForOutput;
    }
  };
};
}  // namespace ad_utility

#endif  // QLEVER_COMPRESSEDEXTERNALIDTABLE_H<|MERGE_RESOLUTION|>--- conflicted
+++ resolved
@@ -513,14 +513,6 @@
 inline std::atomic<bool>
     EXTERNAL_ID_TABLE_SORTER_IGNORE_MEMORY_LIMIT_FOR_TESTING = false;
 
-class CompressedExternalIdTableSorterTypeErased {
- public:
-  virtual void pushBlock(const IdTableStatic<0>& block) = 0;
-  virtual cppcoro::generator<IdTableStatic<0>> getSortedOutput(
-      std::optional<size_t> blocksize = std::nullopt) = 0;
-  virtual ~CompressedExternalIdTableSorterTypeErased() = default;
-};
-
 // The implementation of sorting a single block
 template <typename Comparator>
 struct BlockSorter {
@@ -615,14 +607,6 @@
     mergeIsActive_.store(false);
   }
 
-<<<<<<< HEAD
-  void pushBlock(const IdTableStatic<0>& block) override {
-    for (const auto& row : block) {
-      this->push(row);
-    }
-  }
-  virtual cppcoro::generator<IdTableStatic<0>> getSortedOutput(
-=======
   // The implementation of the type-erased interface. Push a complete block at
   // once.
   void pushBlock(const IdTableStatic<0>& block) override {
@@ -634,7 +618,6 @@
   // The implementation of the type-erased interface. Get the sorted blocks as
   // dynamic IdTables.
   cppcoro::generator<IdTableStatic<0>> getSortedOutput(
->>>>>>> 8a917460
       std::optional<size_t> blocksize) override {
     return getSortedBlocks<0>(blocksize);
   }
