//  Copyright 2021, University of Freiburg, Chair of Algorithms and Data
//  Structures. Author: Johannes Kalmbach <kalmbacj@cs.uni-freiburg.de>

#pragma once

#include <array>
#include <cassert>
#include <cstdlib>
#include <functional>
#include <initializer_list>
#include <span>
#include <variant>
#include <vector>

#include "engine/idTable/IdTableRow.h"
#include "engine/idTable/VectorWithElementwiseMove.h"
#include "global/Id.h"
#include "util/Algorithm.h"
#include "util/AllocatorWithLimit.h"
#include "util/Iterators.h"
#include "util/LambdaHelpers.h"
#include "util/ResetWhenMoved.h"
#include "util/UninitializedAllocator.h"
#include "util/Views.h"

namespace columnBasedIdTable {
// The `IdTable` class is QLever's central data structure. It is used to store
// all intermediate and final query results in the ID space.
//
// An `IdTable` is a 2D array of `Id`s with a fixed number of columns and a
// variable number of rows. With respect to the number of rows it allows for
// dynamic resizing at runtime, similar to `std::vector`. The template parameter
// `NumColumns` fixes the number of columns at compile time when not zero. When
// zero, the number of columns must be specified at runtime via the constructor
// or via an explicit call to `setNumColumns()` before inserting IDs.
//
// The data layout is column-major, that is, all elements of a particular column
// are contiguous in memory. This is cache-friendly for many typical operations.
// For example, when an operation operates only on a single column (like an
// expression that aggregates a single variable). Or when a join operation has
// two input tables with many rows but only a relatively small result: then
// almost all entries in the join columns have to be accessed, but only a
// fraction of the entries in the other columns.
//
// The `IdTable` has various member functions for directl access to specific
// elements, as well as a generic `iterator` interface with `begin()` and
// `end()` member functions. These iterators are random-access iterators with
// respect to the rows and can be passed to any STL algorithm, e.g. `std::sort`.
//
// The iterator interface has the catch that it has two different types:
// `IdTable::row` (a fully materialized row as an array of `IDs` that is
// independent of a specific `IdTable`) and `IdTable::row_reference` (a proxy
// type that points to a specific row in a specific `IdTable`). We need such a
// proxy type for the reference because of the column-major layout: A `row` is
// not stored in contiguous memory, so we cannot directly reference it as one
// object. This is similar in spirit to `std::vector<bool>`, which also uses a
// proxy type for references. There the reason is that it is not possible to
// form a reference to a single bit.
//
// We have taken great care to make it hard to misuse the proxy type interface.
// Most notably, the following examples work as expected:
//
// IdTable table{1};             // Create an `IdTable` with one column.
// IdTable.push_back({someId});  // Add a single row to the table.
// IdTable[0][0] = someOtherId;  // Changes the IdTable, expected.
//
// The following code changes the respective entry in the `IdTable`, which is
// expected because a reference was explicitly requested.
//
// IdTable::row_reference ref = IdTable[0][0];
// ref = anotherId;
//
// The following code does not change the ID, but only the materialized row:
//
// IdTable::row = IdTable[0];
// row[0] = someId;
//
// In the following code, one would expect that `strange` is a value type (it's
// `auto` and not `auto&`). However, it is a proxy type object, so logically a
// reference. We therefore made sure that the second line does not compile.
//
// auto strange = IdTable[0];
// strange[0] = someId;
//
// Interestingly, for `std::vector<bool>` this code would compile and change the
// vector. This is one of the many reasons why the design of `std::vector<bool>`
// is considered a bad idea in retrospective by many experts.
//
// For more detailed examples for the usage of this interface see the first unit
// test in `IdTableTest.cpp`. For details on the implementation of the reference
// types and the non-compilation of the `auto` example, see `IdTableRow.h`.
// However, fully understanding the internals is not required to safely use the
// `IdTable` class.
//
// Template parameters:
//
// NumColumns: The number of columns (when != 0) or the information, that the
//             number of columns will be set at runtime (see above).
// Allocator: The allocator type that will be used for the underlying storage.
// isView:    If true, then this is a const, and non-owning view of another
//            `IdTable`. Such views are cheap to copy as they just store
//            a const pointer to another `IdTable`.
//
// TODO<joka921> The NumColumns should be `size_t` but that requires several
// additional changes in the rest of the code.
//
template <typename T = Id, int NumColumns = 0,
          typename ColumnStorage = std::vector<
              T, ad_utility::default_init_allocator<T, std::allocator<T>>>,
          IsView isViewTag = IsView::False>
class IdTable {
 public:
  static constexpr bool isView = isViewTag == IsView::True;
  static constexpr bool isDynamic = NumColumns == 0;
  // Make the number of (statically known) columns accessible to the outside.
  static constexpr int numStaticColumns = NumColumns;
  // The actual storage is a plain 1D vector with the logical columns
  // concatenated.
  using Storage = detail::VectorWithElementwiseMove<ColumnStorage>;
  using ViewSpans = std::vector<std::span<const T>>;
  using Data = std::conditional_t<isView, ViewSpans, Storage>;
  using Allocator = decltype(std::declval<ColumnStorage&>().get_allocator());

  static constexpr bool columnsAreAllocatable =
      std::is_constructible_v<ColumnStorage, size_t, Allocator>;

  using value_type = T;
  // Because of the column-major layout, the `row_type` (a value type that
  // stores the values of a  single row) and the `row_reference` (a type that
  // refers to a specific row of a specific `IdTable`) are different. They are
  // implemented in a way that makes it hard to use them incorrectly. For
  // details, see the comment above and the definition of the `Row` and
  // `RowReference` class.
  using row_type = Row<T, NumColumns>;
  using row_reference = RowReference<IdTable, ad_utility::IsConst::False>;
  using const_row_reference = RowReference<IdTable, ad_utility::IsConst::True>;

 private:
  // Assign shorter aliases for some types that are important for the correct
  // handling of the proxy reference, but that are not visible to the outside.
  // For details see `IdTableRow.h`.
  // Note: Using the (safer) `restricted` row references is not supported by
  // `libc++` as it enforces that the `reference_type` of an iterator and the
  // type returned by `operator*` are exactly the same.
#ifdef __GLIBCXX__
  using row_reference_restricted =
      RowReferenceImpl::RowReferenceWithRestrictedAccess<
          IdTable, ad_utility::IsConst::False>;
  using const_row_reference_restricted =
      RowReferenceImpl::RowReferenceWithRestrictedAccess<
          IdTable, ad_utility::IsConst::True>;
  using const_row_reference_view_restricted =
      RowReferenceImpl::RowReferenceWithRestrictedAccess<
          IdTable<T, NumColumns, ColumnStorage, IsView::True>,
          ad_utility::IsConst::True>;
#else
  using row_reference_restricted = row_reference;
  using const_row_reference_restricted = const_row_reference;
  using const_row_reference_view_restricted =
      RowReference<IdTable<T, NumColumns, ColumnStorage, IsView::True>,
                   ad_utility::IsConst::True>;
#endif

 private:
  Data data_;
  size_t numColumns_ = NumColumns;
  ad_utility::ResetWhenMoved<size_t, 0> numRows_ = 0;
  static constexpr double growthFactor = 1.5;
  Allocator allocator_{};

 public:
  // Construct from the number of columns and an allocator. If `NumColumns != 0`
  // Then the argument `numColumns` and `NumColumns` (the static and the
  // dynamic number of columns) must be equal, else a runtime check fails.
  // Note: this also allows to create an empty view.
  explicit IdTable(size_t numColumns, Allocator allocator = {})
<<<<<<< HEAD
      requires(columnsAreAllocatable)
=======
      requires columnsAreAllocatable
>>>>>>> c76d93d5
      : numColumns_{numColumns}, allocator_{std::move(allocator)} {
    if constexpr (!isDynamic) {
      AD_CONTRACT_CHECK(NumColumns == numColumns);
    }

    data_.resize(numColumns, ColumnStorage{allocator_});
  }

  // Construct from the number of columns and a container (e.g. `vector` or
  // `array`) of empty columns. If `NumColumns != 0` then the argument
  // `numColumns` and `NumColumns` (the static and the dynamic number of
  // columns) must be equal, else a runtime check fails. The number of empty
  // `columns` passed in must at least be `numColumns`, else a runtime check
  // fails. Additional columns (if `columns.size() > numColumns`) are deleted.
  // This behavior is useful for unit tests Where we can just generically pass
  // in more columns than are needed in any test.
  IdTable(size_t numColumns, std::ranges::forward_range auto columns)
      requires(!isView)
      : data_{std::make_move_iterator(columns.begin()),
              std::make_move_iterator(columns.end())},
        numColumns_{numColumns} {
    if constexpr (!isDynamic) {
      AD_CONTRACT_CHECK(NumColumns == numColumns);
    }
    AD_CONTRACT_CHECK(data().size() >= numColumns_);
    if (data().size() > numColumns_) {
      data().erase(data().begin() + numColumns_, data().end());
    }
    AD_CONTRACT_CHECK(std::ranges::all_of(
        data(), [](const auto& column) { return column.empty(); }));
  }

  // Quasi the default constructor. If `NumColumns != 0` then the table is
  // already set up with the correct number of columns and can be used directly.
  // If `NumColumns == 0` then the number of columns has to be specified via
  // `setNumColumns()`.
  explicit IdTable(Allocator allocator = {})
      requires(!isView && columnsAreAllocatable)
      : IdTable{NumColumns, std::move(allocator)} {};

  // `IdTables` are expensive to copy, so we disable accidental copies as they
  // are most likely bugs. To explicitly copy an `IdTable`, the `clone()` member
  // function (see below) can be used.
  IdTable(const IdTable&) requires(!isView) = delete;
  IdTable& operator=(const IdTable&) requires(!isView) = delete;

  // Views are copyable, as they are cheap to copy.
  IdTable(const IdTable&) requires isView = default;
  IdTable& operator=(const IdTable&) requires isView = default;

  // `IdTable`s are movable
  IdTable(IdTable&& other) noexcept requires(!isView) = default;
  IdTable& operator=(IdTable&& other) noexcept requires(!isView) = default;

 private:
  // Make the other instantiations of `IdTable` friends to allow for conversion
  // between them using a private interface.
  template <typename, int, typename, IsView>
  friend class IdTable;

  // Construct directly from the underlying storage. This is rather error-prone,
  // as the data has to have the correct layout and the remaining arguments also
  // have to match. For this reason, this constructor is private and only used
  // to implement the conversion functions `toStatic`, `toDynamic` and
  // `asStaticView` below.
  IdTable(Data data, size_t numColumns, size_t numRows, Allocator allocator)
      : data_{std::move(data)},
        numColumns_{numColumns},
        numRows_{numRows},
        allocator_{std::move(allocator)} {
    if constexpr (!isDynamic) {
      AD_CORRECTNESS_CHECK(numColumns == NumColumns);
    }
    AD_CORRECTNESS_CHECK(this->data().size() == numColumns_);
    AD_CORRECTNESS_CHECK(std::ranges::all_of(
        this->data(),
        [this](const auto& column) { return column.size() == numRows_; }));
  }

 public:
  // For an empty and dynamic (`NumColumns == 0`) `IdTable`, specify the
  // number of columns.
  void setNumColumns(size_t numColumns) requires columnsAreAllocatable {
    AD_CONTRACT_CHECK(empty());
    AD_CONTRACT_CHECK(isDynamic || numColumns == NumColumns);
    numColumns_ = numColumns;
    data().resize(numColumns, ColumnStorage{allocator_});
  }

  // The number of rows in the table. We deliberately have an explicitly named
  // function `numRows` as well as a generic `size` function because the latter
  // can be used to write generic code, for example when using STL algorithms on
  // `std::vector<someRowType>`.
  size_t numRows() const { return numRows_; }
  size_t size() const { return numRows(); }
  bool empty() const { return numRows() == 0; }

  // Return the number of columns.
  size_t numColumns() const {
    if constexpr (isDynamic) {
      return numColumns_;
    } else {
      return NumColumns;
    }
  }

  // Get access to the underlying allocator.
  // Note: The allocator is always copied, because `std::vector`, which is
  // used internally, only gives access to its allocator by value.
  auto getAllocator() const { return allocator_; }

  // Get access to a single element specified by the row and the column.
  // Note: Since this class has a column-based layout, the usage of the
  // column-based interface (`getColumn` and `getColumns`) should be preferred
  // for performance reason whenever possible.
  // TODO<joka921, C++23> Use the multidimensional subscript operator.
  // TODO<joka921, C++23> Use explicit object parameters ("deducing this").
  T& operator()(size_t row, size_t column) requires(!isView) {
    AD_EXPENSIVE_CHECK(column < data().size());
    AD_EXPENSIVE_CHECK(row < data().at(column).size());
    return data()[column][row];
  }
  const T& operator()(size_t row, size_t column) const {
    return data()[column][row];
  }

  // Get safe access to a single element specified by the row and the column.
  // Throw if the row or the column is out of bounds. See the note for
  // `operator()` above.
  T& at(size_t row, size_t column) requires(!isView) {
    return data().at(column).at(row);
  }
  const T& at(size_t row, size_t column) const {
    return data().at(column).at(row);
  }

  // Get a reference to the `i`-th row. The returned proxy objects can be
  // implicitly and trivially converted to `row_reference`. For the design
  // rationale behind those proxy types see above for their definition.
  row_reference_restricted operator[](size_t index) requires(!isView) {
    return *(begin() + index);
  }
  const_row_reference_restricted operator[](size_t index) const {
    return *(begin() + index);
  }

  // Same as operator[], but throw an exception if the `row` is out of bounds.
  // This is similar to the behavior of `std::vector::at`.
  row_reference_restricted at(size_t row) requires(!isView) {
    AD_CONTRACT_CHECK(row < numRows());
    return operator[](row);
  }
  const_row_reference_restricted at(size_t row) const {
    AD_CONTRACT_CHECK(row < numRows());
    return operator[](row);
  }

  // The usual `front` and `back` functions to make the interface similar to
  // `std::vector` aand other containers.
  // TODO<C++23, joka921> Remove the duplicates via explicit object parameters
  // ("deducing this").
  row_reference_restricted front() { return (*this)[0]; }
  const_row_reference_restricted front() const { return (*this)[0]; }
  row_reference_restricted back() { return (*this)[numRows() - 1]; }
  const_row_reference_restricted back() const { return (*this)[numRows() - 1]; }

  // Resize the `IdTable` to exactly `numRows`. If `numRows < size()`, then the
  // last `size() - numRows` rows of the table will be deleted. If
  // `numRows > size()`, `numRows - size()` new, uninitialized rows are appended
  // at the end. If `numRows > capacityRows_` then all iterators are
  // invalidated, as the function has to allocate new memory.
  //
  // Note: The semantics of this function is similar to `std::vector::resize`.
  // To set the capacity, use the `reserve` function.
  void resize(size_t numRows) requires(!isView) {
    std::ranges::for_each(data(),
                          [numRows](auto& column) { column.resize(numRows); });
    numRows_ = numRows;
  }

  // Reserve space for `numRows` rows. If `numRows <= capacityRows_` then
  // nothing happens. Otherwise, reserve enough memory for `numRows` rows
  // without changing the actual `size()` of the IdTable. In this case, all
  // iterators are invalidated, but you obtain the guarantee, that the insertion
  // of the next `numRows - size()` elements (via `insert` or `push_back`) can
  // be done in O(1) time without dynamic allocations.
  void reserve(size_t numRows) requires(!isView) {
    std::ranges::for_each(data(),
                          [numRows](auto& column) { column.reserve(numRows); });
  }

  // Delete all the elements, but keep the allocated memory (`capacityRows_`
  // stays the same). Runs in O(1) time. To also free the allocated memory, call
  // `shrinkToFit()` after calling `clear()` .
  void clear() requires(!isView) {
    numRows_ = 0;
    std::ranges::for_each(data(), [](auto& column) { column.clear(); });
  }

  // Adjust the capacity to exactly match the size. This optimizes the memory
  // consumption of this table. This operation runs in O(size()), allocates
  // memory, and invalidates all iterators.
  void shrinkToFit() requires(!isView) {
    std::ranges::for_each(data(), [](auto& column) { column.shrink_to_fit(); });
  }

  // Note: The following functions `emplace_back` and `push_back` all have the
  // following property: If `size() < capacityRows_` (before the operation) they
  // run in O(1). Else they run in O(size()) and all iterators are invalidated.
  // A sequence of `n` `emplace_back/push_back` operations runs in total time
  // `O(n)`. The underlying data model is a dynamic array like `std::vector`.

  // Insert a new uninitialized row at the end.
  void emplace_back() requires(!isView) {
    std::ranges::for_each(data(), [](auto& column) { column.emplace_back(); });
    ++numRows_;
  }

  // Add the `newRow` at the end. Requires that `newRow.size() == numColumns()`,
  // otherwise the behavior is undefined (in Release mode) or an assertion will
  // fail (in Debug mode). The `newRow` can be any random access range that
  // stores the right type and has the right size.
  template <std::ranges::random_access_range RowLike>
  requires std::same_as<std::ranges::range_value_t<RowLike>, T>
  void push_back(const RowLike& newRow) requires(!isView) {
    AD_EXPENSIVE_CHECK(newRow.size() == numColumns());
    ++numRows_;
    std::ranges::for_each(ad_utility::integerRange(numColumns()),
                          [this, &newRow](auto i) {
                            data()[i].push_back(*(std::begin(newRow) + i));
                          });
  }

  void push_back(const std::initializer_list<T>& newRow) requires(!isView) {
    push_back(std::ranges::ref_view{newRow});
  }

  // Create a deep copy of this `IdTable` that owns its memory. In most cases
  // this behaves exactly like the copy constructor with the following
  // exception: If `this` is a view (because the `isView` template parameter is
  // `true`), then the copy constructor will also create a (const and
  // non-owning) view, but `clone` will create a mutable deep copy of the data
  // that the view points to
  IdTable<T, NumColumns, ColumnStorage, IsView::False> clone() const
      requires std::is_copy_constructible_v<Storage> &&
               std::is_copy_constructible_v<ColumnStorage> {
    Storage storage;
    for (const auto& column : getColumns()) {
      storage.emplace_back(column.begin(), column.end(), getAllocator());
    }
    return IdTable<T, NumColumns, ColumnStorage, IsView::False>{
        std::move(storage), numColumns_, numRows_, allocator_};
  }

  // Overload of `clone` for `Storage` types that are not copy constructible.
  // It requires a preconstructed but empty argument of type `Storage` that
  // is then resized and filled with the appropriate contents.
  IdTable<T, NumColumns, ColumnStorage, IsView::False> clone(
      std::vector<ColumnStorage> newColumns, Allocator allocator = {}) const
      requires(!std::is_copy_constructible_v<ColumnStorage>) {
    AD_CONTRACT_CHECK(newColumns.size() >= numColumns());
    Data newStorage(std::make_move_iterator(newColumns.begin()),
                    std::make_move_iterator(newColumns.begin() + numColumns()));
    std::ranges::for_each(
        ad_utility::integerRange(numColumns()), [this, &newStorage](auto i) {
          newStorage[i].insert(newStorage[i].end(), data()[i].begin(),
                               data()[i].end());
        });
    return IdTable<T, NumColumns, ColumnStorage, IsView::False>{
        std::move(newStorage), numColumns_, numRows_, allocator};
  }

  // From a dynamic (`NumColumns == 0`) IdTable, create a static (`NumColumns !=
  // 0`) IdTable with `NumColumns == NewNumColumns`. The number of columns
  // actually stored in the dynamic table must be equal to `NewNumColumns`, or
  // the dynamic table must be empty, else a runtime check fails. This table
  // will be moved from, meaning that it is empty after the call. Therefore, it
  // is only allowed to be called on rvalues. Note: This function can also be
  // used with `NewNumColumns == 0`. Then it
  //       in fact moves a dynamic table to a new dynamic table. This makes
  //       generic code that is templated on the number of columns easier to
  //       write.
  template <int NewNumColumns>
  requires((isDynamic || NewNumColumns == NumColumns || NewNumColumns == 0) &&
           !isView)
  IdTable<T, NewNumColumns, ColumnStorage> toStatic() && {
    AD_CONTRACT_CHECK(numColumns() == NewNumColumns || NewNumColumns == 0);
    auto result = IdTable<T, NewNumColumns, ColumnStorage>{
        std::move(data()), numColumns(), std::move(numRows_),
        std::move(allocator_)};
    return result;
  }

  // Move this `IdTable` into a dynamic `IdTable` with `NumColumns == 0`. This
  // function may only be called on rvalues, because the table will be moved
  // from.
  IdTable<T, 0, ColumnStorage> toDynamic() && requires(!isView) {
    auto result = IdTable<T, 0, ColumnStorage>{std::move(data()), numColumns_,
                                               std::move(numRows_),
                                               std::move(allocator_)};
    return result;
  }

  // Given a dynamic (`NumColumns == 0`) IdTable, create a static (`NumColumns
  // != 0`) view of an `IdTable` with `NumColumns == NewNumColumns`. The number
  // of columns in the dynamic table must either be equal to `NewNumColumns`, or
  // the dynamic table must be empty; otherwise a runtime check fails. The
  // created view is `const` and only contains a pointer to the table from which
  // it was created. Therefore, calling this function is cheap (O(1)), but the
  // created view is only valid as long as the original table is valid and
  // unchanged.
  //
  // Note: This function can also be used with `NewNumColumns == 0`. Then it
  // creates a dynamic view from a dynamic table. This makes generic code that
  // is templated on the number of columns easier to write.
  template <size_t NewNumColumns>
  requires(isDynamic || NewNumColumns == 0)
  IdTable<T, NewNumColumns, ColumnStorage, IsView::True> asStaticView() const {
    AD_CONTRACT_CHECK(numColumns() == NewNumColumns || NewNumColumns == 0);
    ViewSpans viewSpans(data().begin(), data().end());

    return IdTable<T, NewNumColumns, ColumnStorage, IsView::True>{
        std::move(viewSpans), numColumns_, numRows_, allocator_};
  }

  // Obtain a dynamic and const view to this IdTable that contains a subset of
  // the columns that may be permuted. The subset of the columns is specified by
  // the argument `columnIndices`.
  IdTable<T, 0, ColumnStorage, IsView::True> asColumnSubsetView(
      std::span<const ColumnIndex> columnIndices) const requires isDynamic {
    AD_CONTRACT_CHECK(std::ranges::all_of(
        columnIndices, [this](size_t idx) { return idx < numColumns(); }));
    ViewSpans viewSpans;
    viewSpans.reserve(columnIndices.size());
    for (auto idx : columnIndices) {
      viewSpans.push_back(getColumn(idx));
    }
    return IdTable<T, 0, ColumnStorage, IsView::True>{
        std::move(viewSpans), columnIndices.size(), numRows_, allocator_};
  }

  // Modify the table, such that it contains only the specified `subset` of the
  // original columns in the specified order. Each index in the `subset`
  // must be `< numColumns()` and must appear at most once in the subset.
  // The column with the old index `subset[i]` will become the `i`-th column
  // after the subset. For example `setColumnSubset({2, 1})` will result in a
  // table with 2 columns, with the original columns with index 2 and 1, with
  // their order switched. The special case where `subset.size() ==
  // numColumns()` implies that the function applies a permutation to the table.
  // For example `setColumnSubset({1, 2, 0})` rotates the columns of a table
  // with three columns left by one element.
  void setColumnSubset(std::span<const ColumnIndex> subset) {
    // First check that the `subset` is indeed a subset of the column
    // indices.
    AD_CONTRACT_CHECK(isDynamic || subset.size() == NumColumns);
    std::vector<ColumnIndex> check{subset.begin(), subset.end()};
    std::ranges::sort(check);
    AD_CONTRACT_CHECK(std::unique(check.begin(), check.end()) == check.end());
    AD_CONTRACT_CHECK(!subset.empty() && subset.back() < numColumns());

    Data newData;
    newData.reserve(subset.size());
    std::ranges::for_each(subset, [this, &newData](ColumnIndex colIdx) {
      newData.push_back(std::move(data().at(colIdx)));
    });
    data() = std::move(newData);
    numColumns_ = subset.size();
  }

  // Swap the two columns at index `c1` and `c2`
  void swapColumns(ColumnIndex c1, ColumnIndex c2) {
    AD_EXPENSIVE_CHECK(c1 < numColumns() && c2 < numColumns());
    std::swap(data()[c1], data()[c2]);
  }

  // Helper `struct` that stores a pointer to this table and has an `operator()`
  // that can be called with a reference to an `IdTable` and the index of a row
  // and then returns a `row_reference_restricted` to that row. This struct is
  // used to automatically create random access iterators using the
  // `ad_utility::IteratorForAccessOperator` template.
  template <typename ReferenceType>
  struct IteratorHelper {
    auto operator()(auto&& idTable, size_t rowIdx) const {
      return ReferenceType{&idTable, rowIdx};
    }
  };

  // Automatically setup iterators and const iterators. Note that we explicitly
  // set the `value_type` of the iterators to `row_type` and the
  // `reference_type` to `(const_)row_reference`, but dereferencing an iterator
  // actually yields a
  // `(const_)row_reference_restricted. The latter one can be implicitly
  // converted to `row_type` as well as `row_reference`, but binding it to a
  // variable via `auto` will lead to a `row_reference_restricted` on which only
  // const access is allowed unless it's an rvalue. This makes it harder to use
  // those types incorrectly. For more detailed information see the
  // documentation of the `row_reference` and `row_reference_restricted` types.

  // TODO<joka921> We should probably change the names of all those
  // typedefs (`iterator` as well as `row_type` etc.) to `PascalCase` for
  // consistency.
  using const_iterator = ad_utility::IteratorForAccessOperator<
      IdTable, IteratorHelper<const_row_reference_restricted>,
      ad_utility::IsConst::True, row_type, const_row_reference>;
  using iterator = std::conditional_t<
      isView, const_iterator,
      ad_utility::IteratorForAccessOperator<
          IdTable, IteratorHelper<row_reference_restricted>,
          ad_utility::IsConst::False, row_type, row_reference>>;

  // The usual overloads of `begin()` and `end()` for const and mutable
  // `IdTable`s.
  iterator begin() requires(!isView) { return {this, 0}; }
  iterator end() requires(!isView) { return {this, size()}; }
  const_iterator begin() const { return {this, 0}; }
  const_iterator end() const { return {this, size()}; }

  // `cbegin()` and `cend()` allow to explicitly obtain a const iterator from
  // a mutable object.
  const_iterator cbegin() const { return begin(); }
  const_iterator cend() const { return end(); }

  // Erase the rows in the half open interval [beginIt, endIt) from this table.
  // `beginIt` and `endIt` must both be iterators pointing into this table and
  // that `begin() <= beginIt <= endIt < end`, else the behavior is undefined.
  // The order of the elements before and after the erased regions remains the
  // same. This behavior is similar to `std::vector::erase`.
  //
  // TODO<joka921> It is currently used by the implementation of DISTINCT, which
  // first copies the sorted input completely, and then calls `std::unique`,
  // followed by `erase` at the end. `DISTINCT` should be implemented via an
  // out-of-place algorithm that only writes the distinct elements. The the
  // follwing two functions can be deleted.
  void erase(const iterator& beginIt, const iterator& endIt) requires(!isView) {
    AD_EXPENSIVE_CHECK(begin() <= beginIt && beginIt <= endIt &&
                       endIt <= end());
    auto startIndex = beginIt - begin();
    auto endIndex = endIt - begin();
    auto numErasedElements = endIndex - startIndex;
    for (auto& column : data()) {
      column.erase(column.begin() + startIndex, column.begin() + endIndex);
    }
    numRows_ -= numErasedElements;
  }

  // Erase the single row that `it` points to by shifting all the elements
  // after `it` towards the beginning. Requires that `begin() <= it < end()`,
  // otherwise the behavior is undefined.
  void erase(const iterator& it) requires(!isView) { erase(it, it + 1); }

  // Insert all the elements in the range `(beginIt, endIt]` at the end
  // of this `IdTable`. `beginIt` and `endIt` must *not* point into this
  // IdTable, else the behavior is undefined.
  //
  // TODO<joka921> Insert can be done much more efficiently when `beginIt` and
  // `endIt` are iterators to a different column-major `IdTable`. Implement
  // this case.
  void insertAtEnd(auto beginIt, auto endIt) {
    for (; beginIt != endIt; ++beginIt) {
      push_back(*beginIt);
    }
  }

  // Check whether two `IdTables` have the same content. Mostly used for unit
  // testing.
  bool operator==(const IdTable& other) const requires(!isView) {
    if (numColumns() != other.numColumns()) {
      return (empty() && other.empty());
    }
    if (size() != other.numRows()) {
      return false;
    }

    // TODO<joka921, C++23> This can be implemented using `zip_view` and
    // `std::ranges::all_of`. The iteration over the columns is cache-friendly.
    const auto& cols = getColumns();
    const auto& otherCols = other.getColumns();
    for (size_t i = 0; i < numColumns(); ++i) {
      for (size_t j = 0; j < numRows(); ++j) {
        if (cols[i][j] != otherCols[i][j]) {
          return false;
        }
      }
    }
    return true;
  }

  // Get the `i`-th column. It is stored contiguously in memory.
  std::span<T> getColumn(size_t i) requires(!isView) { return {data().at(i)}; }
  std::span<const T> getColumn(size_t i) const { return {data().at(i)}; }

  // Return all the columns as a `std::vector` (if `isDynamic`) or as a
  // `std::array` (else). The elements of the vector/array are `std::span<T>`
  // or `std::span<const T>`, depending on whether `this` is const.
  auto getColumns() { return getColumnsImpl(*this); }
  auto getColumns() const { return getColumnsImpl(*this); }

 private:
  // Get direct access to the underlying data() as a reference.
<<<<<<< HEAD
  // TODO<joka921> for `views` the data should be const, but the colums
  // permutable, check if this is indeed the case for the type of `data_`.
=======
>>>>>>> c76d93d5
  Data& data() { return data_; }
  const Data& data() const { return data_; }

  // Common implementation for const and mutable overloads of `getColumns`
  // (see below).
  static auto getColumnsImpl(auto&& self) {
    using Column = decltype(self.getColumn(0));
    if constexpr (isDynamic) {
      // TODO<joka921, for the dynamic case we could maybe use a vector with
      // a small buffer optimization or a fixed maximal size from folly etc.
      std::vector<Column> columns;
      columns.reserve(self.numColumns());
      for (size_t i = 0; i < self.numColumns(); ++i) {
        columns.push_back(self.getColumn(i));
      }
      return columns;
    } else {
      std::array<Column, NumColumns> columns;
      for (size_t i = 0; i < self.numColumns(); ++i) {
        columns[i] = self.getColumn(i);
      }
      return columns;
    }
  }
};

}  // namespace columnBasedIdTable

namespace detail {
using DefaultAllocator =
    ad_utility::default_init_allocator<Id, ad_utility::AllocatorWithLimit<Id>>;
using IdVector = std::vector<Id, DefaultAllocator>;
}  // namespace detail

/// The general IdTable class. Can be modified and owns its data. If COLS > 0,
/// COLS specifies the compile-time number of columns COLS == 0 means "runtime
/// number of numColumns"
/// Note: This definition cannot be a simple `using` declaration because we add
//        the constructor that takes an `allocator` because this constructor
//        is widely used inside the QLever codebase.
template <int COLS>
class IdTableStatic
    : public columnBasedIdTable::IdTable<Id, COLS, detail::IdVector> {
 public:
  using Base = columnBasedIdTable::IdTable<Id, COLS, detail::IdVector>;
  // Inherit the constructors.
  using Base::Base;

  IdTableStatic(Base&& b) : Base(std::move(b)) {}

  IdTableStatic& operator=(Base&& b) {
    *(static_cast<Base*>(this)) = std::move(b);
    return *this;
  }
};

// This was previously implemented as an alias (`using IdTable =
// IdTableStatic<0, ...>`). However this did not allow forward declarations, so
// we now implement `IdTable` as a subclass of `IdTableStatic<0, ...>` that can
// be implicitly converted to and from `IdTableStatic<0, ...>`.
class IdTable : public IdTableStatic<0> {
 public:
  using Base = IdTableStatic<0>;
  // Inherit the constructors.
  using Base::Base;

  IdTable(Base&& b) : Base(std::move(b)) {}
};

/// A constant view into an IdTable that does not own its data
template <int COLS>
using IdTableView =
    columnBasedIdTable::IdTable<Id, COLS, detail::IdVector,
                                columnBasedIdTable::IsView::True>;<|MERGE_RESOLUTION|>--- conflicted
+++ resolved
@@ -174,11 +174,7 @@
   // dynamic number of columns) must be equal, else a runtime check fails.
   // Note: this also allows to create an empty view.
   explicit IdTable(size_t numColumns, Allocator allocator = {})
-<<<<<<< HEAD
-      requires(columnsAreAllocatable)
-=======
       requires columnsAreAllocatable
->>>>>>> c76d93d5
       : numColumns_{numColumns}, allocator_{std::move(allocator)} {
     if constexpr (!isDynamic) {
       AD_CONTRACT_CHECK(NumColumns == numColumns);
@@ -678,11 +674,6 @@
 
  private:
   // Get direct access to the underlying data() as a reference.
-<<<<<<< HEAD
-  // TODO<joka921> for `views` the data should be const, but the colums
-  // permutable, check if this is indeed the case for the type of `data_`.
-=======
->>>>>>> c76d93d5
   Data& data() { return data_; }
   const Data& data() const { return data_; }
 
