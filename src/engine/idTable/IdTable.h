//  Copyright 2021, University of Freiburg, Chair of Algorithms and Data
//  Structures. Author: Johannes Kalmbach <kalmbacj@cs.uni-freiburg.de>

#pragma once

#include <array>
#include <cassert>
#include <cstdlib>
#include <functional>
#include <initializer_list>
#include <span>
#include <variant>
#include <vector>

#include "engine/idTable/IdTableRow.h"
#include "global/Id.h"
#include "util/AllocatorWithLimit.h"
#include "util/Iterators.h"
#include "util/LambdaHelpers.h"
#include "util/ResetWhenMoved.h"
#include "util/UninitializedAllocator.h"

namespace columnBasedIdTable {
// The `IdTable` class is QLever's central data structure. It is used to store
// all intermediate and final query results in the ID space.
//
// An `IdTable` is a 2D array of `Id`s with a fixed number of columns and a
// variable number of rows. With respect to the number of rows it allows for
// dynamic resizing at runtime, similar to `std::vector`. The template parameter
// `NumColumns` fixes the number of columns at compile time when not zero. When
// zero, the number of columns must be specified at runtime via the constructor
// or via an explicit call to `setNumColumns()` before inserting IDs.
//
// The data layout is column-major, that is, all elements of a particular column
// are contiguous in memory. This is cache-friendly for many typical operations.
// For example, when an operation operates only on a single column (like an
// expression that aggregates a single variable). Or when a join operation has
// two input tables with many rows but only a relatively small result: then
// almost all entries in the join columns have to be accessed, but only a
// fraction of the entries in the other columns.
//
// The `IdTable` has various member functions for directl access to specific
// elements, as well as a generic `iterator` interface with `begin()` and
// `end()` member functions. These iterators are random-access iterators with
// respect to the rows and can be passed to any STL algorithm, e.g. `std::sort`.
//
// The iterator interface has the catch that it has two different types:
// `IdTable::row` (a fully materialized row as an array of `IDs` that is
// independent of a specific `IdTable`) and `IdTable::row_reference` (a proxy
// type that points to a specific row in a specific `IdTable`). We need such a
// proxy type for the reference because of the column-major layout: A `row` is
// not stored in contiguous memory, so we cannot directly reference it as one
// object. This is similar in spirit to `std::vector<bool>`, which also uses a
// proxy type for references. There the reason is that it is not possible to
// form a reference to a single bit.
//
// We have taken great care to make it hard to misuse the proxy type interface.
// Most notably, the following examples work as expected:
//
// IdTable table{1};             // Create an `IdTable` with one column.
// IdTable.push_back({someId});  // Add a single row to the table.
// IdTable[0][0] = someOtherId;  // Changes the IdTable, expected.
//
// The following code changes the respective entry in the `IdTable`, which is
// expected because a reference was explicitly requested.
//
// IdTable::row_reference ref = IdTable[0][0];
// ref = anotherId;
//
// The following code does not change the ID, but only the materialized row:
//
// IdTable::row = IdTable[0];
// row[0] = someId;
//
// In the following code, one would expect that `strange` is a value type (it's
// `auto` and not `auto&`). However, it is a proxy type object, so logically a
// reference. We therefore made sure that the second line does not compile.
//
// auto strange = IdTable[0];
// strange[0] = someId;
//
// Interestingly, for `std::vector<bool>` this code would compile and change the
// vector. This is one of the many reasons why the design of `std::vector<bool>`
// is considered a bad idea in retrospective by many experts.
//
// For more detailed examples for the usage of this interface see the first unit
// test in `IdTableTest.cpp`. For details on the implementation of the reference
// types and the non-compilation of the `auto` example, see `IdTableRow.h`.
// However, fully understanding the internals is not required to safely use the
// `IdTable` class.
//
// Template parameters:
//
// NumColumns: The number of columns (when != 0) or the information, that the
//             number of columns will be set at runtime (see above).
// Allocator: The allocator type that will be used for the underlying storage.
// isView:    If true, then this is a const, and non-owning view of another
//            `IdTable`. Such views are cheap to copy as they just store
//            a const pointer to another `IdTable`.
//
// TODO<joka921> The NumColumns should be `size_t` but that requires several
// additional changes in the rest of the code.
//
template <typename T = Id, int NumColumns = 0,
          typename Storage = std::vector<
              T, ad_utility::default_init_allocator<T, std::allocator<T>>>,
          IsView isViewTag = IsView::False>
class IdTable {
 public:
  static constexpr bool isView = isViewTag == IsView::True;
  static constexpr bool isDynamic = NumColumns == 0;
  // Make the number of (statically known) columns accessible to the outside.
  static constexpr int numStaticColumns = NumColumns;
  // The actual storage is a plain 1D vector with the logical columns
  // concatenated.
  using Data = std::conditional_t<isView, const Storage*, Storage>;

  using value_type = T;
  // Because of the column-major layout, the `row_type` (a value type that
  // stores the values of a  single row) and the `row_reference` (a type that
  // refers to a specific row of a specific `IdTable`) are different. They are
  // implemented in a way that makes it hard to use them incorrectly. For
  // details, see the comment above and the definition of the `Row` and
  // `RowReference` class.
  using row_type = Row<T, NumColumns>;
  using row_reference = RowReference<IdTable, ad_utility::IsConst::False>;
  using const_row_reference = RowReference<IdTable, ad_utility::IsConst::True>;

 private:
  // Assign shorter aliases for some types that are important for the correct
  // handling of the proxy reference, but that are not visible to the outside.
  // For details see `IdTableRow.h`
  using row_reference_restricted =
      RowReferenceImpl::RowReferenceWithRestrictedAccess<
          IdTable, ad_utility::IsConst::False>;
  using const_row_reference_restricted =
      RowReferenceImpl::RowReferenceWithRestrictedAccess<
          IdTable, ad_utility::IsConst::True>;
  using const_row_reference_view_restricted =
      RowReferenceImpl::RowReferenceWithRestrictedAccess<
          IdTable<T, NumColumns, Storage, IsView::True>,
          ad_utility::IsConst::True>;

 private:
  Data data_;
  size_t numColumns_ = NumColumns;
  ad_utility::ResetWhenMoved<size_t, 0> numRows_ = 0;
  ad_utility::ResetWhenMoved<size_t, 0> capacityRows_ = 0;
  static constexpr double growthFactor = 1.5;

 public:
  // Construct from the number of columns and an allocator. If `NumColumns != 0`
  // Then the argument `numColumns` and `NumColumns` (the static and the
  // dynamic number of columns) must be equal, else a runtime check fails.
  IdTable(size_t numColumns, Storage storage = {}) requires(!isView)
      : data_{std::move(storage)}, numColumns_{numColumns} {
    if constexpr (!isDynamic) {
      AD_CHECK(NumColumns == numColumns);
    }
    // The passed in `Storage` must be empty.
    AD_CHECK(data_.empty());
  }

  // Quasi the default constructor. If `NumColumns != 0` then the table is
  // already set up with the correct number of columns and can be used directly.
  // If `NumColumns == 0` then the number of columns has to be specified via
  // `setNumColumns()`.
  IdTable(Storage storage = {}) requires(!isView)
      : IdTable{NumColumns, std::move(storage)} {};

  // `IdTables` are expensive to copy, so we disable accidental copies as they
  // are most likely bugs. To explicitly copy an `IdTable`, the `clone()` member
  // function (see below) can be used.
  IdTable(const IdTable&) requires(!isView) = delete;
  IdTable& operator=(const IdTable&) requires(!isView) = delete;

  // Views are copyable, as they are cheap to copy.
  IdTable(const IdTable&) requires isView = default;
  IdTable& operator=(const IdTable&) requires isView = default;

  // `IdTable`s are movable
  IdTable(IdTable&& other) requires(!isView) = default;
  IdTable& operator=(IdTable&& other) requires(!isView) = default;

 private:
  // Make the other instantiations of `IdTable` friends to allow for conversion
  // between them using a private interface.
  template <typename, int, typename, IsView>
  friend class IdTable;

  // Construct directly from the underlying storage. This is rather error-prone,
  // as the data has to have the correct layout and the remaining arguments also
  // have to match. For this reason, this constructor is private and only used
  // to implement the conversion functions `toStatic`, `toDynamic` and
  // `asStaticView` below.
  IdTable(Data data, size_t numColumns, size_t numRows, size_t capacityRows)
      : data_{std::move(data)},
        numColumns_{numColumns},
        numRows_{numRows},
        capacityRows_{capacityRows} {
    if constexpr (!isDynamic) {
      AD_CHECK(numColumns == NumColumns);
    }
    AD_CHECK(numRows_ <= capacityRows_);
    AD_CHECK(this->data().size() == numColumns_ * capacityRows_);
  }

 public:
  // For an empty and dynamic (`NumColumns == 0`) `IdTable`, specify the
  // number of columns.
  void setNumColumns(size_t numColumns) requires(isDynamic) {
    AD_CHECK(size() == 0);
    numColumns_ = numColumns;
  }

  // The number of rows in the table. We deliberately have an explicitly named
  // function `numRows` as well as a generic `size` function because the latter
  // can be used to write generic code, for example when using STL algorithms on
  // `std::vector<someRowType>`.
  size_t numRows() const { return numRows_; }
  size_t size() const { return numRows(); }

  // Return the number of columns.
  size_t numColumns() const {
    if constexpr (isDynamic) {
      return numColumns_;
    } else {
      return NumColumns;
    }
  }

  // Get access to the underlying allocator.
  // Note: The allocator is always copied, because `std::vector`, which is
  // used internally, only gives access to its allocator by value.
  auto getAllocator() const { return data().get_allocator(); }

  // Get access to a single element specified by the row and the column.
  // TODO<joka921, C++23> Use the multidimensional subscript operator.
  // TODO<joka921, C++23> Use explicit object parameters ("deducing this").
  T& operator()(size_t row, size_t column) requires(!isView) {
    return getColumn(column)[row];
  }
  const T& operator()(size_t row, size_t column) const {
    return getColumn(column)[row];
  }

  // Get a reference to the `i`-th row. The returned proxy objects can be
  // implicitly and trivially converted to `row_reference`. For the design
  // rationale behind those proxy types see above for their definition.
  row_reference_restricted operator[](size_t index) requires(!isView) {
    return *(begin() + index);
  }
  const_row_reference_restricted operator[](size_t index) const {
    return *(begin() + index);
  }

  // Resize the `IdTable` to exactly `numRows`. If `numRows < size()`, then the
  // last `size() - numRows` rows of the table will be deleted. If
  // `numRows > size()`, `numRows - size()` new, uninitialized rows are appended
  // at the end. If `numRows > capacityRows_` then all iterators are
  // invalidated, as the function has to allocate new memory.
  //
  // Note: The semantics of this function is similar to `std::vector::resize`.
  // To set the capacity, use the `reserve` function.
  void resize(size_t numRows) requires(!isView) {
    if (numRows > capacityRows_) {
      // Increase by at least the `growthFactor` to enforce the amortized O(1)
      // complexity also for patterns like `resize(numRows() + 1)`.
      reserveWithMinimalGrowth(numRows);
    }
    numRows_ = numRows;
  }

  // Reserve space for `numRows` rows. If `numRows <= capacityRows_` then
  // nothing happens. Otherwise, reserve enough memory for `numRows` rows
  // without changing the actual `size()` of the IdTable. In this case, all
  // iterators are invalidated, but you obtain the guarantee, that the insertion
  // of the next `numRows - size()` elements (via `insert` or `push_back`) can
  // be done in O(1) time without dynamic allocations.
  void reserve(size_t numRows) requires(!isView) {
    if (numRows > capacityRows_) {
      setCapacity(numRows);
    }
  }

  // Delete all the elements, but keep the allocated memory (`capacityRows_`
  // stays the same). Runs in O(1) time. To also free the allocated memory, call
  // `shrinkToFit()` after calling `clear()` .
  void clear() requires(!isView) { numRows_ = 0; }

  // Adjust the capacity to exactly match the size. This optimizes the memory
  // consumption of this table. This operation runs in O(size()), allocates
  // memory, and invalidates all iterators.
  void shrinkToFit() requires(!isView) { setCapacity(size()); }

  // Note: The following functions `emplace_back` and `push_back` all have the
  // following property: If `size() < capacityRows_` (before the operation) they
  // run in O(1). Else they run in O(size()) and all iterators are invalidated.
  // A sequence of `n` `emplace_back/push_back` operations runs in total time
  // `O(n)`. The underlying data model is a dynamic array like `std::vector`.

  // Insert a new uninitialized row at the end.
  void emplace_back() requires(!isView) {
    growIfFull();
    ++numRows_;
  }

  // Add the `newRow` at the end. Requires that `newRow.size() == numColumns()`,
  // otherwise the behavior is undefined (in Release mode) or an assertion will
  // fail (in Debug mode).
  //
  // Note: This behavior is the same for all the overloads of `push_back`. The
  // correct size of `newRow` will be checked at compile time if possible (when
  // both the size of `newRow` and `numColumns()` are known at compile time. If
  // this check cannot be performed, a wrong size of `newRow` will lead to
  // undefined behavior which is caught by an `assert` in Debug builds.
  void push_back(const std::initializer_list<T>& newRow) requires(!isView) {
    assert(newRow.size() == numColumns());
    emplace_back();
    auto sz = size();
    for (size_t i = 0; i < numColumns(); ++i) {
      operator()(sz - 1, i) = *(newRow.begin() + i);
    }
  }

  // Overload of `push_back` for `std:array`. If this IdTable is static
  // (`NumColumns != 0`), then this is a safe interface, as the correct size of
  // `newRow` can be statically checked.
  template <size_t N>
  void push_back(const std::array<T, N>& newRow) requires(!isView &&
                                                          (isDynamic ||
                                                           NumColumns == N)) {
    if constexpr (NumColumns == 0) {
      assert(newRow.size() == numColumns());
    }
    emplace_back();
    auto sz = size();
    for (size_t i = 0; i < numColumns(); ++i) {
      operator()(sz - 1, i) = *(newRow.begin() + i);
    }
  }

  // Overload of `push_back` for all kinds of `(const_)row_reference(_proxy)`
  // types that are compatible with this `IdTable`.
  // Note: This currently excludes rows from `IdTables` with the correct number
  // of columns, but with a different allocator. If this should ever be needed,
  // we would have to reformulate the `requires()` clause here a little more
  // complicated.
  template <typename RowT>
  requires ad_utility::isTypeContainedIn<
      RowT, std::tuple<row_reference, const_row_reference,
                       row_reference_restricted, const_row_reference_restricted,
                       const_row_reference_view_restricted>>
  void push_back(const RowT& newRow) requires(!isView) {
    if constexpr (NumColumns == 0) {
      assert(newRow.numColumns() == numColumns());
    }
    emplace_back();
    for (size_t i = 0; i < numColumns(); ++i) {
      operator()(size() - 1, i) = newRow[i];
    }
  }

  // Create a deep copy of this `IdTable` that owns its memory. In most cases
  // this behaves exactly like the copy constructor with the following
  // exception: If `this` is a view (because the `isView` template parameter is
  // `true`), then the copy constructor will also create a (const and
  // non-owning) view, but `clone` will create a mutable deep copy of the data
  // that the view points to
  IdTable<T, NumColumns, Storage, IsView::False> clone()
      const requires std::is_copy_constructible_v<Storage> {
    return IdTable<T, NumColumns, Storage, IsView::False>{
        data(), numColumns_, numRows_, capacityRows_};
  }

  // Overload of `clone` for `Storage` types that are not copy constructible.
  // It requires a preconstructed but empty argument of type `Storage` that
  // is then resized and filled with the appropriate contents.
  IdTable<T, NumColumns, Storage, IsView::False> clone(Storage storage) const
      requires(!std::is_copy_constructible_v<Storage>) {
    AD_CHECK(storage.empty());
    storage.resize(data().size());
    std::copy(data().begin(), data().end(), storage.begin());
    return IdTable<T, NumColumns, Storage, IsView::False>{
        std::move(storage), numColumns_, numRows_, capacityRows_};
  }

  // From a dynamic (`NumColumns == 0`) IdTable, create a static (`NumColumns !=
  // 0`) IdTable with `NumColumns == NewNumColumns`. The number of columns
  // actually stored in the dynamic table must be equal to `NewNumColumns`, or
  // the dynamic table must be empty, else a runtime check fails. This table
  // will be moved from, meaning that it is empty after the call. Therefore, it
  // is only allowed to be called on rvalues. Note: This function can also be
  // used with `NewNumColumns == 0`. Then it
  //       in fact moves a dynamic table to a new dynamic table. This makes
  //       generic code that is templated on the number of columns easier to
  //       write.
  template <int NewNumColumns>
  requires(NumColumns == 0 &&
           !isView) IdTable<T, NewNumColumns, Storage> toStatic() && {
    if (size() == 0 && !isDynamic) {
      setNumColumns(NewNumColumns);
    }
    AD_CHECK(numColumns() == NewNumColumns || NewNumColumns == 0);
    auto result = IdTable<T, NewNumColumns, Storage>{
        std::move(data()), numColumns(), std::move(numRows_),
        std::move(capacityRows_)};
    return result;
  }

  // Move this `IdTable` into a dynamic `IdTable` with `NumColumns == 0`. This
  // function may only be called on rvalues, because the table will be moved
  // from.
  IdTable<T, 0, Storage> toDynamic() && requires(!isView) {
    auto result =
        IdTable<T, 0, Storage>{std::move(data()), numColumns_,
                               std::move(numRows_), std::move(capacityRows_)};
    return result;
  }

  // Given a dynamic (`NumColumns == 0`) IdTable, create a static (`NumColumns
  // != 0`) view of an `IdTable` with `NumColumns == NewNumColumns`. The number
  // of columns in the dynamic table must either be equal to `NewNumColumns`, or
  // the dynamic table must be empty; otherwise a runtime check fails. The
  // created view is `const` and only contains a pointer to the table from which
  // it was created. Therefore, calling this function is cheap (O(1)), but the
  // created view is only valid as long as the original table is valid and
  // unchanged.
  //
  // Note: This function can also be used with `NewNumColumns == 0`. Then it
  // creates a dynamic view from a dynamic table. This makes generic code that
  // is templated on the number of columns easier to write.
  template <size_t NewNumColumns>
  requires(NumColumns == 0 && !isView)
      IdTable<T, NewNumColumns, Storage, IsView::True> asStaticView()
  const {
    AD_CHECK(numColumns() == NewNumColumns || NewNumColumns == 0);
    return IdTable<T, NewNumColumns, Storage, IsView::True>{
        &data(), numColumns_, numRows_, capacityRows_};
  }

  // Helper `struct` that stores a pointer to this table and has an `operator()`
  // that can be called with a reference to an `IdTable` and the index of a row
  // and then returns a `row_reference_restricted` to that row. This struct is
  // used to automatically create random access iterators using the
  // `ad_utility::IteratorForAccessOperator` template.
  template <typename ReferenceType>
  struct IteratorHelper {
    auto operator()(auto&& idTable, size_t rowIdx) const {
      return ReferenceType{&idTable, rowIdx};
    }
  };

  // Automatically setup iterators and const iterators. Note that we explicitly
  // set the `value_type` of the iterators to `row_type` and the
  // `reference_type` to `(const_)row_reference`, but dereferencing an iterator
  // actually yields a
  // `(const_)row_reference_restricted. The latter one can be implicitly
  // converted to `row_type` as well as `row_reference`, but binding it to a
  // variable via `auto` will lead to a `row_reference_restricted` on which only
  // const access is allowed unless it's an rvalue. This makes it harder to use
  // those types incorrectly. For more detailed information see the
  // documentation of the `row_reference` and `row_reference_restricted` types.

  // TODO<joka921> We should probably change the names of all those
  // typedefs (`iterator` as well as `row_type` etc.) to `PascalCase` for
  // consistency.
  using iterator = ad_utility::IteratorForAccessOperator<
      IdTable, IteratorHelper<row_reference_restricted>,
      ad_utility::IsConst::False, row_type, row_reference>;
  using const_iterator = ad_utility::IteratorForAccessOperator<
      IdTable, IteratorHelper<const_row_reference_restricted>,
      ad_utility::IsConst::True, row_type, const_row_reference>;

  // The usual overloads of `begin()` and `end()` for const and mutable
  // `IdTable`s.
  iterator begin() requires(!isView) { return {this, 0}; }
  iterator end() requires(!isView) { return {this, size()}; }
  const_iterator begin() const { return {this, 0}; }
  const_iterator end() const { return {this, size()}; }

  // `cbegin()` and `cend()` allow to explicitly obtain a const iterator from
  // a mutable object.
  const_iterator cbegin() const { return begin(); }
  const_iterator cend() const { return end(); }

  // Erase the rows in the half open interval [beginIt, endIt) from this table.
  // `beginIt` and `endIt` must both be iterators pointing into this table and
  // that `begin() <= beginIt <= endIt < end`, else the behavior is undefined.
  // The order of the elements before and after the erased regions remains the
  // same. This behavior is similar to `std::vector::erase`.
  //
  // TODO<joka921> It is currently used by the implementation of DISTINCT, which
  // first copies the sorted input completely, and then calls `std::unique`,
  // followed by `erase` at the end. `DISTINCT` should be implemented via an
  // out-of-place algorithm that only writes the distinct elements. The the
  // follwing two functions can be deleted.
  void erase(const iterator& beginIt, const iterator& endIt) requires(!isView) {
    assert(begin() <= beginIt && beginIt <= endIt && endIt <= end());
    auto startIndex = beginIt - begin();
    auto endIndex = endIt - begin();
    auto numErasedElements = endIndex - startIndex;
    for (auto& column : getColumns()) {
      std::shift_left(column.begin() + startIndex, column.end(),
                      numErasedElements);
    }
    numRows_ -= numErasedElements;
  }

  // Erase the single row that `it` points to by shifting all the elements
  // after `it` towards the beginning. Requires that `begin() <= it < end()`,
  // otherwise the behavior is undefined.
  void erase(const iterator& it) requires(!isView) { erase(it, it + 1); }

  // Insert all the elements in the range `(beginIt, endIt]` at the end
  // of this `IdTable`. `beginIt` and `endIt` must *not* point into this
  // IdTable, else the behavior is undefined.
  //
  // TODO<joka921> Insert can be done much more efficiently when `beginIt` and
  // `endIt` are iterators to a different column-major `IdTable`. Implement
  // this case.
  void insertAtEnd(auto beginIt, auto endIt) {
    for (; beginIt != endIt; ++beginIt) {
      push_back(*beginIt);
    }
  }

  // Check whether two `IdTables` have the same content. Mostly used for unit
  // testing.
  bool operator==(const IdTable& other) const requires(!isView) {
    if (numColumns() != other.numColumns()) {
      return false;
    }
    if (size() != other.numRows()) {
      return false;
    }

    // TODO<joka921, C++23> This can be implemented using `zip_view` and
    // `std::ranges::all_of`. The iteration over the columns is cache-friendly.
    const auto& cols = getColumns();
    const auto& otherCols = other.getColumns();
    for (size_t i = 0; i < numColumns(); ++i) {
      for (size_t j = 0; j < numRows(); ++j) {
        if (cols[i][j] != otherCols[i][j]) {
          return false;
        }
      }
    }
    return true;
  }

  // Get the `i`-th column. It is stored contiguously in memory.
  std::span<Id> getColumn(size_t i) {
    return {data().data() + i * capacityRows_, numRows_};
  }
  std::span<const Id> getColumn(size_t i) const {
    return {data().data() + i * capacityRows_, numRows_};
  }

 private:
  // Get direct access to the underlying data() as a reference.
  Storage& data() requires(!isView) { return data_; }
  const Storage& data() const {
    if constexpr (isView) {
      return *data_;
    } else {
      return data_;
    }
  }

  // Set the capacity to `newCapacity` and reinstate the memory layout.
  // If `newCapacity < size()` then the table will also be truncated at the end
  // (this functionality is used for example by the `shrinkToFit` function.
  void setCapacity(size_t newCapacity) {
    if (newCapacity == capacityRows_) {
      return;
    }
    // If the `Storage` can be easily constructed (for example a `std::vector`),
    // we use an implementation that uses a new `Storage` object. This is
    // typically more efficient than resizing the old `Storage` object, because
    // the `resize` operation is typically expensive because it also has to copy
    // the contents.
    if constexpr (requires { Storage{getAllocator()}; }) {
      Storage newData{getAllocator()};
      newData.resize(newCapacity * numColumns());
      size_t numRowsToCopy = std::min(capacityRows_.value_, newCapacity);
      const auto& columns = getColumns();
      // TODO<joka921, C++23> this should be an `enumerate` view.
      for (size_t i = 0; i < numColumns(); ++i) {
        const auto& column = columns[i];
        std::copy(column.begin(), column.begin() + numRowsToCopy,
                  newData.begin() + i * newCapacity);
      }
      data() = std::move(newData);
    } else {
      // If it is complicated to create a`Storage` object (e.g. for file-based
      // data structures like `BufferedVector`), we resize the current `Storage`
      // object and move the contents in place. For file-based storage types the
      // `resize` operation is cheap as only new blocks are appended to the file
      // without copying any data.
      if (newCapacity > capacityRows_) {
        data().resize(newCapacity * numColumns());
        // TODO<joka921, C++23> Use views.
        for (int i = numColumns() - 1; i >= 0; --i) {
          auto oldBegin = i * capacityRows_;
          auto newBegin = i * newCapacity;
          auto newEnd = newBegin + numRows();
          std::shift_right(data().begin() + oldBegin, data().begin() + newEnd,
                           newBegin - oldBegin);
        }
      } else {
        // newCapacity <= capacityRows_
        // TODO<joka921, C++23> Use views.
        for (size_t i = 0; i < numColumns(); ++i) {
          auto oldBegin = i * capacityRows_;
          auto newBegin = i * newCapacity;
          auto oldEnd = oldBegin + numRows();
          std::shift_left(data().begin() + newBegin, data().begin() + oldEnd,
                          oldBegin - newBegin);
        }
        data().resize(newCapacity * numColumns());
      }
    }
    capacityRows_ = newCapacity;
    numRows_ = std::min(numRows_.value_, capacityRows_.value_);
  }

  // Change the capacity s.t. it is at least `newCapacity` but also increases
  // by at least the `growthFactor`. This helper function is used inside
  // `growIfFull` and `resize` to enforce the amortized O(1) guarantee for
  // chains of operations.
  void reserveWithMinimalGrowth(size_t newCapacity) {
    setCapacity(std::max(newCapacity,
                         static_cast<size_t>(capacityRows_ * growthFactor)));
  }

  // Increase the capacity by the `growthFactor` if the table is completely
  // full. Otherwise, do nothing.
  void growIfFull() {
    if (numRows_ == capacityRows_) {
      reserveWithMinimalGrowth(capacityRows_ + 1);
    }
  }

<<<<<<< HEAD
=======
  // Get the `i`-th column. It is stored contiguously in memory.
  std::span<T> getColumn(size_t i) {
    return {data().data() + i * capacityRows_, numRows_};
  }
  std::span<const T> getColumn(size_t i) const {
    return {data().data() + i * capacityRows_, numRows_};
  }

>>>>>>> f16de5db
  // Common implementation for const and mutable overloads of `getColumns`
  // (see below).
  static auto getColumnsImpl(auto&& self) {
    using Column = decltype(self.getColumn(0));
    if constexpr (isDynamic) {
      // TODO<joka921, for the dynamic case we could maybe use a vector with
      // a small buffer optimization or a fixed maximal size from folly etc.
      std::vector<Column> columns;
      columns.reserve(self.numColumns());
      for (size_t i = 0; i < self.numColumns(); ++i) {
        columns.push_back(self.getColumn(i));
      }
      return columns;
    } else {
      std::array<Column, NumColumns> columns;
      for (size_t i = 0; i < self.numColumns(); ++i) {
        columns[i] = self.getColumn(i);
      }
      return columns;
    }
  }

  // Return all the columns as a `std::vector` (if `isDynamic`) or as a
  // `std::array` (else). The elements of the vector/array are `std::span<T>`
  // or `std::span<const T>`, depending on whether `this` is const.
  auto getColumns() { return getColumnsImpl(*this); }
  auto getColumns() const { return getColumnsImpl(*this); }
};

}  // namespace columnBasedIdTable

namespace detail {
using DefaultAllocator =
    ad_utility::default_init_allocator<Id, ad_utility::AllocatorWithLimit<Id>>;
using IdVector = std::vector<Id, DefaultAllocator>;
}  // namespace detail

/// The general IdTable class. Can be modified and owns its data. If COLS > 0,
/// COLS specifies the compile-time number of columns COLS == 0 means "runtime
/// number of numColumns"
/// Note: This definition cannot be a simple `using` declaration because we add
//        the constructor that takes an `allocator` because this constructor
//        is widely used inside the QLever codebase.
template <int COLS>
class IdTableStatic
    : public columnBasedIdTable::IdTable<Id, COLS, detail::IdVector> {
 public:
  using Base = columnBasedIdTable::IdTable<Id, COLS, detail::IdVector>;
  // Inherit the constructors.
  using Base::Base;

  IdTableStatic(Base&& b) : Base(std::move(b)) {}

  IdTableStatic& operator=(Base&& b) {
    *(static_cast<Base*>(this)) = std::move(b);
    return *this;
  }

  IdTableStatic(detail::DefaultAllocator allocator)
      : Base{detail::IdVector{allocator}} {}
  IdTableStatic(size_t numColumns, detail::DefaultAllocator allocator)
      : Base{numColumns, detail::IdVector{allocator}} {}
};

// This was previously implemented as an alias (`using IdTable =
// IdTableStatic<0, ...>`). However this did not allow forward declarations, so
// we now implement `IdTable` as a subclass of `IdTableStatic<0, ...>` that can
// be implicitly converted to and from `IdTableStatic<0, ...>`.
class IdTable : public IdTableStatic<0> {
 public:
  using Base = IdTableStatic<0>;
  // Inherit the constructors.
  using Base::Base;

  IdTable(Base&& b) : Base(std::move(b)) {}
};

/// A constant view into an IdTable that does not own its data
template <int COLS>
using IdTableView =
    columnBasedIdTable::IdTable<Id, COLS, detail::IdVector,
                                columnBasedIdTable::IsView::True>;<|MERGE_RESOLUTION|>--- conflicted
+++ resolved
@@ -550,10 +550,10 @@
   }
 
   // Get the `i`-th column. It is stored contiguously in memory.
-  std::span<Id> getColumn(size_t i) {
+  std::span<T> getColumn(size_t i) {
     return {data().data() + i * capacityRows_, numRows_};
   }
-  std::span<const Id> getColumn(size_t i) const {
+  std::span<const T> getColumn(size_t i) const {
     return {data().data() + i * capacityRows_, numRows_};
   }
 
@@ -642,17 +642,6 @@
     }
   }
 
-<<<<<<< HEAD
-=======
-  // Get the `i`-th column. It is stored contiguously in memory.
-  std::span<T> getColumn(size_t i) {
-    return {data().data() + i * capacityRows_, numRows_};
-  }
-  std::span<const T> getColumn(size_t i) const {
-    return {data().data() + i * capacityRows_, numRows_};
-  }
-
->>>>>>> f16de5db
   // Common implementation for const and mutable overloads of `getColumns`
   // (see below).
   static auto getColumnsImpl(auto&& self) {
