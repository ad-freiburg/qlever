--- conflicted
+++ resolved
@@ -145,15 +145,9 @@
  private:
   Data data_;
   size_t numColumns_ = NumColumns;
-<<<<<<< HEAD
   ad_utility::ResetWhenMoved<size_t, 0> numRows_ = 0;
   ad_utility::ResetWhenMoved<size_t, 0> capacityRows_ = 0;
-  static constexpr size_t growthFactor = 2;
-=======
-  size_t numRows_ = 0;
-  size_t capacityRows_ = 0;
   static constexpr double growthFactor = 1.5;
->>>>>>> b50f2550
 
  public:
   // Construct from the number of columns and an allocator. If `NumColumns != 0`
