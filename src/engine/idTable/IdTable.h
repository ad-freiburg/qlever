//  Copyright 2021, University of Freiburg, Chair of Algorithms and Data
//  Structures. Author: Johannes Kalmbach <kalmbacj@cs.uni-freiburg.de>

#pragma once

#include <array>
#include <cassert>
#include <cstdlib>
#include <functional>
#include <initializer_list>
#include <span>
#include <variant>
#include <vector>

#include "engine/idTable/IdTableRow.h"
#include "global/Id.h"
#include "util/Algorithm.h"
#include "util/AllocatorWithLimit.h"
#include "util/Iterators.h"
#include "util/LambdaHelpers.h"
#include "util/ResetWhenMoved.h"
#include "util/UninitializedAllocator.h"

namespace columnBasedIdTable {
// The `IdTable` class is QLever's central data structure. It is used to store
// all intermediate and final query results in the ID space.
//
// An `IdTable` is a 2D array of `Id`s with a fixed number of columns and a
// variable number of rows. With respect to the number of rows it allows for
// dynamic resizing at runtime, similar to `std::vector`. The template parameter
// `NumColumns` fixes the number of columns at compile time when not zero. When
// zero, the number of columns must be specified at runtime via the constructor
// or via an explicit call to `setNumColumns()` before inserting IDs.
//
// The data layout is column-major, that is, all elements of a particular column
// are contiguous in memory. This is cache-friendly for many typical operations.
// For example, when an operation operates only on a single column (like an
// expression that aggregates a single variable). Or when a join operation has
// two input tables with many rows but only a relatively small result: then
// almost all entries in the join columns have to be accessed, but only a
// fraction of the entries in the other columns.
//
// The `IdTable` has various member functions for directl access to specific
// elements, as well as a generic `iterator` interface with `begin()` and
// `end()` member functions. These iterators are random-access iterators with
// respect to the rows and can be passed to any STL algorithm, e.g. `std::sort`.
//
// The iterator interface has the catch that it has two different types:
// `IdTable::row` (a fully materialized row as an array of `IDs` that is
// independent of a specific `IdTable`) and `IdTable::row_reference` (a proxy
// type that points to a specific row in a specific `IdTable`). We need such a
// proxy type for the reference because of the column-major layout: A `row` is
// not stored in contiguous memory, so we cannot directly reference it as one
// object. This is similar in spirit to `std::vector<bool>`, which also uses a
// proxy type for references. There the reason is that it is not possible to
// form a reference to a single bit.
//
// We have taken great care to make it hard to misuse the proxy type interface.
// Most notably, the following examples work as expected:
//
// IdTable table{1};             // Create an `IdTable` with one column.
// IdTable.push_back({someId});  // Add a single row to the table.
// IdTable[0][0] = someOtherId;  // Changes the IdTable, expected.
//
// The following code changes the respective entry in the `IdTable`, which is
// expected because a reference was explicitly requested.
//
// IdTable::row_reference ref = IdTable[0][0];
// ref = anotherId;
//
// The following code does not change the ID, but only the materialized row:
//
// IdTable::row = IdTable[0];
// row[0] = someId;
//
// In the following code, one would expect that `strange` is a value type (it's
// `auto` and not `auto&`). However, it is a proxy type object, so logically a
// reference. We therefore made sure that the second line does not compile.
//
// auto strange = IdTable[0];
// strange[0] = someId;
//
// Interestingly, for `std::vector<bool>` this code would compile and change the
// vector. This is one of the many reasons why the design of `std::vector<bool>`
// is considered a bad idea in retrospective by many experts.
//
// For more detailed examples for the usage of this interface see the first unit
// test in `IdTableTest.cpp`. For details on the implementation of the reference
// types and the non-compilation of the `auto` example, see `IdTableRow.h`.
// However, fully understanding the internals is not required to safely use the
// `IdTable` class.
//
// Template parameters:
//
// NumColumns: The number of columns (when != 0) or the information, that the
//             number of columns will be set at runtime (see above).
// Allocator: The allocator type that will be used for the underlying storage.
// isView:    If true, then this is a const, and non-owning view of another
//            `IdTable`. Such views are cheap to copy as they just store
//            a const pointer to another `IdTable`.
//
// TODO<joka921> The NumColumns should be `size_t` but that requires several
// additional changes in the rest of the code.
//
template <typename T = Id, int NumColumns = 0,
          typename ColumnStorage = std::vector<
              T, ad_utility::default_init_allocator<T, std::allocator<T>>>,
          IsView isViewTag = IsView::False>
class IdTable {
 public:
  static constexpr bool isView = isViewTag == IsView::True;
  static constexpr bool isDynamic = NumColumns == 0;
  // Make the number of (statically known) columns accessible to the outside.
  static constexpr int numStaticColumns = NumColumns;
  // The actual storage is a plain 1D vector with the logical columns
  // concatenated.
  using Storage = std::vector<ColumnStorage>;
  using ViewSpans = std::vector<std::span<const T>>;
  using Data = std::conditional_t<isView, ViewSpans, Storage>;
  using Allocator = decltype(std::declval<ColumnStorage&>().get_allocator());

  static constexpr bool columnsAreAllocatable =
      std::is_constructible_v<ColumnStorage, size_t, Allocator>;

  using value_type = T;
  // Because of the column-major layout, the `row_type` (a value type that
  // stores the values of a  single row) and the `row_reference` (a type that
  // refers to a specific row of a specific `IdTable`) are different. They are
  // implemented in a way that makes it hard to use them incorrectly. For
  // details, see the comment above and the definition of the `Row` and
  // `RowReference` class.
  using row_type = Row<T, NumColumns>;
  using row_reference = RowReference<IdTable, ad_utility::IsConst::False>;
  using const_row_reference = RowReference<IdTable, ad_utility::IsConst::True>;

 private:
  // Assign shorter aliases for some types that are important for the correct
  // handling of the proxy reference, but that are not visible to the outside.
  // For details see `IdTableRow.h`.
  // Note: Using the (safer) `restricted` row references is not supported by
  // `libc++` as it enforces that the `reference_type` of an iterator and the
  // type returned by `operator*` are exactly the same.
#ifdef __GLIBCXX__
  using row_reference_restricted =
      RowReferenceImpl::RowReferenceWithRestrictedAccess<
          IdTable, ad_utility::IsConst::False>;
  using const_row_reference_restricted =
      RowReferenceImpl::RowReferenceWithRestrictedAccess<
          IdTable, ad_utility::IsConst::True>;
  using const_row_reference_view_restricted =
      RowReferenceImpl::RowReferenceWithRestrictedAccess<
          IdTable<T, NumColumns, ColumnStorage, IsView::True>,
          ad_utility::IsConst::True>;
#else
  using row_reference_restricted = row_reference;
  using const_row_reference_restricted = const_row_reference;
  using const_row_reference_view_restricted =
      RowReference<IdTable<T, NumColumns, ColumnStorage, IsView::True>,
                   ad_utility::IsConst::True>;
#endif

 private:
  Data data_;
  size_t numColumns_ = NumColumns;
  ad_utility::ResetWhenMoved<size_t, 0> numRows_ = 0;
  static constexpr double growthFactor = 1.5;
  Allocator allocator_{};

 public:
  // Construct from the number of columns and an allocator. If `NumColumns != 0`
  // Then the argument `numColumns` and `NumColumns` (the static and the
  // dynamic number of columns) must be equal, else a runtime check fails.
  explicit IdTable(size_t numColumns, Allocator allocator = {})
      requires(!isView && columnsAreAllocatable)
      : numColumns_{numColumns}, allocator_{std::move(allocator)} {
    if constexpr (!isDynamic) {
      AD_CONTRACT_CHECK(NumColumns == numColumns);
    }

    data_.resize(numColumns, ColumnStorage{allocator_});
  }

  // Construct from the number of columns and a container (e.g. `vector` or
  // `array`) of empty columns. If `NumColumns != 0` then the argument
  // `numColumns` and `NumColumns` (the static and the dynamic number of
  // columns) must be equal, else a runtime check fails. The number of empty
  // `columns` passed in must at least be `numColumns`, else a runtime check
  // fails. Additional columns (if `columns.size() > numColumns`) are deleted.
  // This behavior is useful for unit tests Where we can just generically pass
  // in more columns than are needed in any test.
  IdTable(size_t numColumns, std::ranges::forward_range auto columns)
      requires(!isView)
      : data_{std::make_move_iterator(columns.begin()),
              std::make_move_iterator(columns.end())},
        numColumns_{numColumns} {
    if constexpr (!isDynamic) {
      AD_CONTRACT_CHECK(NumColumns == numColumns);
    }
    AD_CONTRACT_CHECK(data().size() >= numColumns_);
    if (data().size() > numColumns_) {
      data().erase(data().begin() + numColumns_, data().end());
    }
    AD_CONTRACT_CHECK(std::ranges::all_of(
        data(), [](const auto& column) { return column.empty(); }));
  }

  // Quasi the default constructor. If `NumColumns != 0` then the table is
  // already set up with the correct number of columns and can be used directly.
  // If `NumColumns == 0` then the number of columns has to be specified via
  // `setNumColumns()`.
  explicit IdTable(Allocator allocator = {})
      requires(!isView && columnsAreAllocatable)
      : IdTable{NumColumns, std::move(allocator)} {};

  // `IdTables` are expensive to copy, so we disable accidental copies as they
  // are most likely bugs. To explicitly copy an `IdTable`, the `clone()` member
  // function (see below) can be used.
  IdTable(const IdTable&) requires(!isView) = delete;
  IdTable& operator=(const IdTable&) requires(!isView) = delete;

  // Views are copyable, as they are cheap to copy.
  IdTable(const IdTable&) requires isView = default;
  IdTable& operator=(const IdTable&) requires isView = default;

  // `IdTable`s are movable
  IdTable(IdTable&& other) noexcept requires(!isView) = default;
  IdTable& operator=(IdTable&& other) noexcept requires(!isView) = default;

 private:
  // Make the other instantiations of `IdTable` friends to allow for conversion
  // between them using a private interface.
  template <typename, int, typename, IsView>
  friend class IdTable;

  // Construct directly from the underlying storage. This is rather error-prone,
  // as the data has to have the correct layout and the remaining arguments also
  // have to match. For this reason, this constructor is private and only used
  // to implement the conversion functions `toStatic`, `toDynamic` and
  // `asStaticView` below.
  IdTable(Data data, size_t numColumns, size_t numRows, Allocator allocator)
      : data_{std::move(data)},
        numColumns_{numColumns},
        numRows_{numRows},
        allocator_{std::move(allocator)} {
    if constexpr (!isDynamic) {
      AD_CORRECTNESS_CHECK(numColumns == NumColumns);
    }
    AD_CORRECTNESS_CHECK(this->data().size() == numColumns_);
    AD_CORRECTNESS_CHECK(std::ranges::all_of(
        this->data(),
        [this](const auto& column) { return column.size() == numRows_; }));
  }

 public:
  // For an empty and dynamic (`NumColumns == 0`) `IdTable`, specify the
  // number of columns.
  void setNumColumns(size_t numColumns)
      requires(isDynamic && columnsAreAllocatable) {
    AD_CONTRACT_CHECK(empty());
    numColumns_ = numColumns;
    data().resize(numColumns, ColumnStorage{allocator_});
  }

  // The number of rows in the table. We deliberately have an explicitly named
  // function `numRows` as well as a generic `size` function because the latter
  // can be used to write generic code, for example when using STL algorithms on
  // `std::vector<someRowType>`.
  size_t numRows() const { return numRows_; }
  size_t size() const { return numRows(); }
  bool empty() const { return numRows() == 0; }

  // Return the number of columns.
  size_t numColumns() const {
    if constexpr (isDynamic) {
      return numColumns_;
    } else {
      return NumColumns;
    }
  }

  // Get access to the underlying allocator.
  // Note: The allocator is always copied, because `std::vector`, which is
  // used internally, only gives access to its allocator by value.
  auto getAllocator() const { return allocator_; }

  // Get access to a single element specified by the row and the column.
  // Note: Since this class has a column-based layout, the usage of the
  // column-based interface (`getColumn` and `getColumns`) should be preferred
  // for performance reason whenever possible.
  // TODO<joka921, C++23> Use the multidimensional subscript operator.
  // TODO<joka921, C++23> Use explicit object parameters ("deducing this").
  T& operator()(size_t row, size_t column) requires(!isView) {
    AD_EXPENSIVE_CHECK(column < data().size());
    AD_EXPENSIVE_CHECK(row < data().at(column).size());
    return data()[column][row];
  }
  const T& operator()(size_t row, size_t column) const {
    return data()[column][row];
  }

  // Get safe access to a single element specified by the row and the column.
  // Throw if the row or the column is out of bounds. See the note for
  // `operator()` above.
  T& at(size_t row, size_t column) requires(!isView) {
    return data().at(column).at(row);
  }
  const T& at(size_t row, size_t column) const {
    return data().at(column).at(row);
  }

  row_reference_restricted at(size_t row) requires(!isView) {
    AD_CONTRACT_CHECK(row < numRows());
    return operator[](row);
  }

  const_row_reference_restricted at(size_t row) const {
    AD_CONTRACT_CHECK(row < numRows());
    return operator[](row);
  }

  // Get a reference to the `i`-th row. The returned proxy objects can be
  // implicitly and trivially converted to `row_reference`. For the design
  // rationale behind those proxy types see above for their definition.
  row_reference_restricted operator[](size_t index) requires(!isView) {
    return *(begin() + index);
  }
  const_row_reference_restricted operator[](size_t index) const {
    return *(begin() + index);
  }

  // Same as operator[], but throw an exception if the `row` is out of bounds.
  // This is similar to the behavior of `std::vector::at`.
  row_reference_restricted at(size_t row) requires(!isView) {
    AD_CONTRACT_CHECK(row < numRows());
    return operator[](row);
  }
  const_row_reference_restricted at(size_t row) const {
    AD_CONTRACT_CHECK(row < numRows());
    return operator[](row);
  }

  // The usual `front` and `back` functions to make the interface similar to
  // `std::vector` aand other containers.
  // TODO<C++23, joka921> Remove the duplicates via explicit object parameters
  // ("deducing this").
  row_reference_restricted front() { return (*this)[0]; }
  const_row_reference_restricted front() const { return (*this)[0]; }
  row_reference_restricted back() { return (*this)[numRows() - 1]; }
  const_row_reference_restricted back() const { return (*this)[numRows() - 1]; }

  // Resize the `IdTable` to exactly `numRows`. If `numRows < size()`, then the
  // last `size() - numRows` rows of the table will be deleted. If
  // `numRows > size()`, `numRows - size()` new, uninitialized rows are appended
  // at the end. If `numRows > capacityRows_` then all iterators are
  // invalidated, as the function has to allocate new memory.
  //
  // Note: The semantics of this function is similar to `std::vector::resize`.
  // To set the capacity, use the `reserve` function.
  void resize(size_t numRows) requires(!isView) {
    std::ranges::for_each(data(),
                          [numRows](auto& column) { column.resize(numRows); });
    numRows_ = numRows;
  }

  // Reserve space for `numRows` rows. If `numRows <= capacityRows_` then
  // nothing happens. Otherwise, reserve enough memory for `numRows` rows
  // without changing the actual `size()` of the IdTable. In this case, all
  // iterators are invalidated, but you obtain the guarantee, that the insertion
  // of the next `numRows - size()` elements (via `insert` or `push_back`) can
  // be done in O(1) time without dynamic allocations.
  void reserve(size_t numRows) requires(!isView) {
    std::ranges::for_each(data(),
                          [numRows](auto& column) { column.reserve(numRows); });
  }

  // Delete all the elements, but keep the allocated memory (`capacityRows_`
  // stays the same). Runs in O(1) time. To also free the allocated memory, call
  // `shrinkToFit()` after calling `clear()` .
  void clear() requires(!isView) {
    numRows_ = 0;
    std::ranges::for_each(data(), [](auto& column) { column.clear(); });
  }

  // Adjust the capacity to exactly match the size. This optimizes the memory
  // consumption of this table. This operation runs in O(size()), allocates
  // memory, and invalidates all iterators.
  void shrinkToFit() requires(!isView) {
    std::ranges::for_each(data(), [](auto& column) { column.shrink_to_fit(); });
  }

  // Note: The following functions `emplace_back` and `push_back` all have the
  // following property: If `size() < capacityRows_` (before the operation) they
  // run in O(1). Else they run in O(size()) and all iterators are invalidated.
  // A sequence of `n` `emplace_back/push_back` operations runs in total time
  // `O(n)`. The underlying data model is a dynamic array like `std::vector`.

  // Insert a new uninitialized row at the end.
  void emplace_back() requires(!isView) {
    std::ranges::for_each(data(), [](auto& column) { column.emplace_back(); });
    ++numRows_;
  }

  // Add the `newRow` at the end. Requires that `newRow.size() == numColumns()`,
  // otherwise the behavior is undefined (in Release mode) or an assertion will
  // fail (in Debug mode).
  //
  // Note: This behavior is the same for all the overloads of `push_back`. The
  // correct size of `newRow` will be checked at compile time if possible (when
  // both the size of `newRow` and `numColumns()` are known at compile time. If
  // this check cannot be performed, a wrong size of `newRow` will lead to
  // undefined behavior which is caught by an `assert` in Debug builds.
  void push_back(const std::initializer_list<T>& newRow) requires(!isView) {
    AD_EXPENSIVE_CHECK(newRow.size() == numColumns());
    ++numRows_;
    for (size_t i = 0; i < numColumns(); ++i) {
      data()[i].push_back(*(newRow.begin() + i));
    }
  }

  // Overload of `push_back` for `std:array`. If this IdTable is static
  // (`NumColumns != 0`), then this is a safe interface, as the correct size of
  // `newRow` can be statically checked.
  template <size_t N>
  void push_back(const std::array<T, N>& newRow)
      requires(!isView && (isDynamic || NumColumns == N)) {
    if constexpr (isDynamic) {
      AD_EXPENSIVE_CHECK(newRow.size() == numColumns());
    }
    ++numRows_;
    for (size_t i = 0; i < numColumns(); ++i) {
      data()[i].push_back(*(newRow.begin() + i));
    }
  }

  // Overload of `push_back` for all kinds of `(const_)row_reference(_proxy)`
  // types that are compatible with this `IdTable`.
  // Note: This currently excludes rows from `IdTables` with the correct number
  // of columns, but with a different allocator. If this should ever be needed,
  // we would have to reformulate the `requires()` clause here a little more
  // complicated.
  template <typename RowT>
  requires ad_utility::isTypeContainedIn<
      RowT, std::tuple<row_reference, const_row_reference,
                       row_reference_restricted, const_row_reference_restricted,
                       const_row_reference_view_restricted>>
  void push_back(const RowT& newRow) requires(!isView) {
    if constexpr (isDynamic) {
      AD_EXPENSIVE_CHECK(newRow.numColumns() == numColumns());
    }
    ++numRows_;
    for (size_t i = 0; i < numColumns(); ++i) {
      data()[i].push_back(newRow[i]);
    }
  }

  // Create a deep copy of this `IdTable` that owns its memory. In most cases
  // this behaves exactly like the copy constructor with the following
  // exception: If `this` is a view (because the `isView` template parameter is
  // `true`), then the copy constructor will also create a (const and
  // non-owning) view, but `clone` will create a mutable deep copy of the data
  // that the view points to
  IdTable<T, NumColumns, ColumnStorage, IsView::False> clone() const
      requires std::is_copy_constructible_v<Storage> &&
               std::is_copy_constructible_v<ColumnStorage> {
    Storage storage;
    for (const auto& column : getColumns()) {
      storage.emplace_back(column.begin(), column.end(), getAllocator());
    }
    return IdTable<T, NumColumns, ColumnStorage, IsView::False>{
        std::move(storage), numColumns_, numRows_, allocator_};
  }

  // Overload of `clone` for `Storage` types that are not copy constructible.
  // It requires a preconstructed but empty argument of type `Storage` that
  // is then resized and filled with the appropriate contents.
  IdTable<T, NumColumns, ColumnStorage, IsView::False> clone(
      std::vector<ColumnStorage> newColumns, Allocator allocator = {}) const
      requires(!std::is_copy_constructible_v<ColumnStorage>) {
    AD_CONTRACT_CHECK(newColumns.size() >= numColumns());
    Storage newStorage(
        std::make_move_iterator(newColumns.begin()),
        std::make_move_iterator(newColumns.begin() + numColumns()));
    for (size_t i = 0; i < numColumns(); ++i) {
      newStorage[i].insert(newStorage[i].end(), data()[i].begin(),
                           data()[i].end());
    }
    return IdTable<T, NumColumns, ColumnStorage, IsView::False>{
        std::move(newStorage), numColumns_, numRows_, allocator};
  }

  // From a dynamic (`NumColumns == 0`) IdTable, create a static (`NumColumns !=
  // 0`) IdTable with `NumColumns == NewNumColumns`. The number of columns
  // actually stored in the dynamic table must be equal to `NewNumColumns`, or
  // the dynamic table must be empty, else a runtime check fails. This table
  // will be moved from, meaning that it is empty after the call. Therefore, it
  // is only allowed to be called on rvalues. Note: This function can also be
  // used with `NewNumColumns == 0`. Then it
  //       in fact moves a dynamic table to a new dynamic table. This makes
  //       generic code that is templated on the number of columns easier to
  //       write.
  template <int NewNumColumns>
  requires(isDynamic && !isView)
  IdTable<T, NewNumColumns, ColumnStorage> toStatic() && {
    AD_CONTRACT_CHECK(numColumns() == NewNumColumns || NewNumColumns == 0);
    auto result = IdTable<T, NewNumColumns, ColumnStorage>{
        std::move(data()), numColumns(), std::move(numRows_),
        std::move(allocator_)};
    return result;
  }

  // Move this `IdTable` into a dynamic `IdTable` with `NumColumns == 0`. This
  // function may only be called on rvalues, because the table will be moved
  // from.
  IdTable<T, 0, ColumnStorage> toDynamic() && requires(!isView) {
    auto result = IdTable<T, 0, ColumnStorage>{std::move(data()), numColumns_,
                                               std::move(numRows_),
                                               std::move(allocator_)};
    return result;
  }

  // Given a dynamic (`NumColumns == 0`) IdTable, create a static (`NumColumns
  // != 0`) view of an `IdTable` with `NumColumns == NewNumColumns`. The number
  // of columns in the dynamic table must either be equal to `NewNumColumns`, or
  // the dynamic table must be empty; otherwise a runtime check fails. The
  // created view is `const` and only contains a pointer to the table from which
  // it was created. Therefore, calling this function is cheap (O(1)), but the
  // created view is only valid as long as the original table is valid and
  // unchanged.
  //
  // Note: This function can also be used with `NewNumColumns == 0`. Then it
  // creates a dynamic view from a dynamic table. This makes generic code that
  // is templated on the number of columns easier to write.
  template <size_t NewNumColumns>
  requires isDynamic
  IdTable<T, NewNumColumns, ColumnStorage, IsView::True> asStaticView() const {
    AD_CONTRACT_CHECK(numColumns() == NewNumColumns || NewNumColumns == 0);
    ViewSpans viewSpans(data().begin(), data().end());

    return IdTable<T, NewNumColumns, ColumnStorage, IsView::True>{
        std::move(viewSpans), numColumns_, numRows_, allocator_};
  }

  // Obtain a dynamic and const view to this IdTable that contains a subset of
  // the columns that may be permuted. The subset of the columns is specified by
  // the argument `columnIndices`.
  IdTable<T, 0, ColumnStorage, IsView::True> asColumnSubsetView(
      std::span<const ColumnIndex> columnIndices) const requires isDynamic {
    AD_CONTRACT_CHECK(std::ranges::all_of(
        columnIndices, [this](size_t idx) { return idx < numColumns(); }));
    ViewSpans viewSpans;
    viewSpans.reserve(columnIndices.size());
    for (auto idx : columnIndices) {
      viewSpans.push_back(getColumn(idx));
    }
    return IdTable<T, 0, ColumnStorage, IsView::True>{
        std::move(viewSpans), columnIndices.size(), numRows_, allocator_};
  }

<<<<<<< HEAD
  // Modify the table, s.t. it contains only the specified `subset` of the
=======
  // Modify the table, such that it contains only the specified `subset` of the
>>>>>>> 12c18497
  // original columns in the specified order. Each index in the `subset`
  // must be `< numColumns()` and must appear at most once in the subset.
  // The column with the old index `subset[i]` will become the `i`-th column
  // after the subset. For example `setColumnSubset({2, 1})` will result in a
<<<<<<< HEAD
  // table with 2 columns,// with the original columns with index 2 and 1, with
=======
  // table with 2 columns, with the original columns with index 2 and 1, with
>>>>>>> 12c18497
  // their order switched. The special case where `subset.size() ==
  // numColumns()` implies that the function applies a permutation to the table.
  // For example `setColumnSubset({1, 2, 0})` rotates the columns of a table
  // with three columns left by one element.
  void setColumnSubset(std::span<const ColumnIndex> subset) requires isDynamic {
    // First check that the `subset` is indeed a subset of the column
    // indices.
    std::vector<ColumnIndex> check{subset.begin(), subset.end()};
    std::ranges::sort(check);
    AD_CONTRACT_CHECK(std::unique(check.begin(), check.end()) == check.end());
    AD_CONTRACT_CHECK(!subset.empty() && subset.back() < numColumns());

    Data newData;
    newData.reserve(subset.size());
<<<<<<< HEAD
    for (auto colIdx : subset) {
=======
    std::ranges::for_each(subset, [this, &newData](ColumnIndex colIdx) {
>>>>>>> 12c18497
      newData.push_back(std::move(data().at(colIdx)));
    });
    data() = std::move(newData);
    numColumns_ = subset.size();
  }

  // Helper `struct` that stores a pointer to this table and has an `operator()`
  // that can be called with a reference to an `IdTable` and the index of a row
  // and then returns a `row_reference_restricted` to that row. This struct is
  // used to automatically create random access iterators using the
  // `ad_utility::IteratorForAccessOperator` template.
  template <typename ReferenceType>
  struct IteratorHelper {
    auto operator()(auto&& idTable, size_t rowIdx) const {
      return ReferenceType{&idTable, rowIdx};
    }
  };

  // Automatically setup iterators and const iterators. Note that we explicitly
  // set the `value_type` of the iterators to `row_type` and the
  // `reference_type` to `(const_)row_reference`, but dereferencing an iterator
  // actually yields a
  // `(const_)row_reference_restricted. The latter one can be implicitly
  // converted to `row_type` as well as `row_reference`, but binding it to a
  // variable via `auto` will lead to a `row_reference_restricted` on which only
  // const access is allowed unless it's an rvalue. This makes it harder to use
  // those types incorrectly. For more detailed information see the
  // documentation of the `row_reference` and `row_reference_restricted` types.

  // TODO<joka921> We should probably change the names of all those
  // typedefs (`iterator` as well as `row_type` etc.) to `PascalCase` for
  // consistency.
  using iterator = ad_utility::IteratorForAccessOperator<
      IdTable, IteratorHelper<row_reference_restricted>,
      ad_utility::IsConst::False, row_type, row_reference>;
  using const_iterator = ad_utility::IteratorForAccessOperator<
      IdTable, IteratorHelper<const_row_reference_restricted>,
      ad_utility::IsConst::True, row_type, const_row_reference>;

  // The usual overloads of `begin()` and `end()` for const and mutable
  // `IdTable`s.
  iterator begin() requires(!isView) { return {this, 0}; }
  iterator end() requires(!isView) { return {this, size()}; }
  const_iterator begin() const { return {this, 0}; }
  const_iterator end() const { return {this, size()}; }

  // `cbegin()` and `cend()` allow to explicitly obtain a const iterator from
  // a mutable object.
  const_iterator cbegin() const { return begin(); }
  const_iterator cend() const { return end(); }

  // Erase the rows in the half open interval [beginIt, endIt) from this table.
  // `beginIt` and `endIt` must both be iterators pointing into this table and
  // that `begin() <= beginIt <= endIt < end`, else the behavior is undefined.
  // The order of the elements before and after the erased regions remains the
  // same. This behavior is similar to `std::vector::erase`.
  //
  // TODO<joka921> It is currently used by the implementation of DISTINCT, which
  // first copies the sorted input completely, and then calls `std::unique`,
  // followed by `erase` at the end. `DISTINCT` should be implemented via an
  // out-of-place algorithm that only writes the distinct elements. The the
  // follwing two functions can be deleted.
  void erase(const iterator& beginIt, const iterator& endIt) requires(!isView) {
    AD_EXPENSIVE_CHECK(begin() <= beginIt && beginIt <= endIt &&
                       endIt <= end());
    auto startIndex = beginIt - begin();
    auto endIndex = endIt - begin();
    auto numErasedElements = endIndex - startIndex;
    for (auto& column : data()) {
      column.erase(column.begin() + startIndex, column.begin() + endIndex);
    }
    numRows_ -= numErasedElements;
  }

  // Erase the single row that `it` points to by shifting all the elements
  // after `it` towards the beginning. Requires that `begin() <= it < end()`,
  // otherwise the behavior is undefined.
  void erase(const iterator& it) requires(!isView) { erase(it, it + 1); }

  // Insert all the elements in the range `(beginIt, endIt]` at the end
  // of this `IdTable`. `beginIt` and `endIt` must *not* point into this
  // IdTable, else the behavior is undefined.
  //
  // TODO<joka921> Insert can be done much more efficiently when `beginIt` and
  // `endIt` are iterators to a different column-major `IdTable`. Implement
  // this case.
  void insertAtEnd(auto beginIt, auto endIt) {
    for (; beginIt != endIt; ++beginIt) {
      push_back(*beginIt);
    }
  }

  // Check whether two `IdTables` have the same content. Mostly used for unit
  // testing.
  bool operator==(const IdTable& other) const requires(!isView) {
    if (numColumns() != other.numColumns()) {
      return (empty() && other.empty());
    }
    if (size() != other.numRows()) {
      return false;
    }

    // TODO<joka921, C++23> This can be implemented using `zip_view` and
    // `std::ranges::all_of`. The iteration over the columns is cache-friendly.
    const auto& cols = getColumns();
    const auto& otherCols = other.getColumns();
    for (size_t i = 0; i < numColumns(); ++i) {
      for (size_t j = 0; j < numRows(); ++j) {
        if (cols[i][j] != otherCols[i][j]) {
          return false;
        }
      }
    }
    return true;
  }

  // Get the `i`-th column. It is stored contiguously in memory.
  std::span<T> getColumn(size_t i) requires(!isView) { return {data().at(i)}; }
  std::span<const T> getColumn(size_t i) const { return {data().at(i)}; }

  // Return all the columns as a `std::vector` (if `isDynamic`) or as a
  // `std::array` (else). The elements of the vector/array are `std::span<T>`
  // or `std::span<const T>`, depending on whether `this` is const.
  auto getColumns() { return getColumnsImpl(*this); }
  auto getColumns() const { return getColumnsImpl(*this); }

 private:
  // Get direct access to the underlying data() as a reference.
  Data& data() requires(!isView) { return data_; }
  const Data& data() const { return data_; }

  // Common implementation for const and mutable overloads of `getColumns`
  // (see below).
  static auto getColumnsImpl(auto&& self) {
    using Column = decltype(self.getColumn(0));
    if constexpr (isDynamic) {
      // TODO<joka921, for the dynamic case we could maybe use a vector with
      // a small buffer optimization or a fixed maximal size from folly etc.
      std::vector<Column> columns;
      columns.reserve(self.numColumns());
      for (size_t i = 0; i < self.numColumns(); ++i) {
        columns.push_back(self.getColumn(i));
      }
      return columns;
    } else {
      std::array<Column, NumColumns> columns;
      for (size_t i = 0; i < self.numColumns(); ++i) {
        columns[i] = self.getColumn(i);
      }
      return columns;
    }
  }
};

}  // namespace columnBasedIdTable

namespace detail {
using DefaultAllocator =
    ad_utility::default_init_allocator<Id, ad_utility::AllocatorWithLimit<Id>>;
using IdVector = std::vector<Id, DefaultAllocator>;
}  // namespace detail

/// The general IdTable class. Can be modified and owns its data. If COLS > 0,
/// COLS specifies the compile-time number of columns COLS == 0 means "runtime
/// number of numColumns"
/// Note: This definition cannot be a simple `using` declaration because we add
//        the constructor that takes an `allocator` because this constructor
//        is widely used inside the QLever codebase.
template <int COLS>
class IdTableStatic
    : public columnBasedIdTable::IdTable<Id, COLS, detail::IdVector> {
 public:
  using Base = columnBasedIdTable::IdTable<Id, COLS, detail::IdVector>;
  // Inherit the constructors.
  using Base::Base;

  IdTableStatic(Base&& b) : Base(std::move(b)) {}

  IdTableStatic& operator=(Base&& b) {
    *(static_cast<Base*>(this)) = std::move(b);
    return *this;
  }
};

// This was previously implemented as an alias (`using IdTable =
// IdTableStatic<0, ...>`). However this did not allow forward declarations, so
// we now implement `IdTable` as a subclass of `IdTableStatic<0, ...>` that can
// be implicitly converted to and from `IdTableStatic<0, ...>`.
class IdTable : public IdTableStatic<0> {
 public:
  using Base = IdTableStatic<0>;
  // Inherit the constructors.
  using Base::Base;

  IdTable(Base&& b) : Base(std::move(b)) {}
};

/// A constant view into an IdTable that does not own its data
template <int COLS>
using IdTableView =
    columnBasedIdTable::IdTable<Id, COLS, detail::IdVector,
                                columnBasedIdTable::IsView::True>;<|MERGE_RESOLUTION|>--- conflicted
+++ resolved
@@ -308,16 +308,6 @@
     return data().at(column).at(row);
   }
 
-  row_reference_restricted at(size_t row) requires(!isView) {
-    AD_CONTRACT_CHECK(row < numRows());
-    return operator[](row);
-  }
-
-  const_row_reference_restricted at(size_t row) const {
-    AD_CONTRACT_CHECK(row < numRows());
-    return operator[](row);
-  }
-
   // Get a reference to the `i`-th row. The returned proxy objects can be
   // implicitly and trivially converted to `row_reference`. For the design
   // rationale behind those proxy types see above for their definition.
@@ -556,20 +546,12 @@
         std::move(viewSpans), columnIndices.size(), numRows_, allocator_};
   }
 
-<<<<<<< HEAD
-  // Modify the table, s.t. it contains only the specified `subset` of the
-=======
   // Modify the table, such that it contains only the specified `subset` of the
->>>>>>> 12c18497
   // original columns in the specified order. Each index in the `subset`
   // must be `< numColumns()` and must appear at most once in the subset.
   // The column with the old index `subset[i]` will become the `i`-th column
   // after the subset. For example `setColumnSubset({2, 1})` will result in a
-<<<<<<< HEAD
-  // table with 2 columns,// with the original columns with index 2 and 1, with
-=======
   // table with 2 columns, with the original columns with index 2 and 1, with
->>>>>>> 12c18497
   // their order switched. The special case where `subset.size() ==
   // numColumns()` implies that the function applies a permutation to the table.
   // For example `setColumnSubset({1, 2, 0})` rotates the columns of a table
@@ -584,11 +566,7 @@
 
     Data newData;
     newData.reserve(subset.size());
-<<<<<<< HEAD
-    for (auto colIdx : subset) {
-=======
     std::ranges::for_each(subset, [this, &newData](ColumnIndex colIdx) {
->>>>>>> 12c18497
       newData.push_back(std::move(data().at(colIdx)));
     });
     data() = std::move(newData);
