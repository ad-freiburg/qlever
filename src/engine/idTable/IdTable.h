// Copyright 2021, University of Freiburg, Chair of Algorithms and Data
// Structures. Author: Johannes Kalmbach <kalmbacj@cs.uni-freiburg.de>

#pragma once

#include <array>
#include <cassert>
#include <cstdlib>
#include <functional>
#include <initializer_list>
#include <span>
#include <variant>
#include <vector>

#include "engine/idTable/IdTableRow.h"
#include "engine/idTable/VectorWithElementwiseMove.h"
#include "global/Id.h"
#include "util/Algorithm.h"
#include "util/AllocatorWithLimit.h"
#include "util/Iterators.h"
#include "util/LambdaHelpers.h"
#include "util/ResetWhenMoved.h"
#include "util/SourceLocation.h"
#include "util/UninitializedAllocator.h"
#include "util/Views.h"

namespace columnBasedIdTable {
// The `IdTable` class is QLever's central data structure. It is used to store
// all intermediate and final query results in the ID space.
//
// An `IdTable` is a 2D array of `Id`s with a fixed number of columns and a
// variable number of rows. With respect to the number of rows it allows for
// dynamic resizing at runtime, similar to `std::vector`. The template parameter
// `NumColumns` fixes the number of columns at compile time when not zero. When
// zero, the number of columns must be specified at runtime via the constructor
// or via an explicit call to `setNumColumns()` before inserting IDs.
//
// The data layout is column-major, that is, all elements of a particular column
// are contiguous in memory. This is cache-friendly for many typical operations.
// For example, when an operation operates only on a single column (like an
// expression that aggregates a single variable). Or when a join operation has
// two input tables with many rows but only a relatively small result: then
// almost all entries in the join columns have to be accessed, but only a
// fraction of the entries in the other columns.
//
// The `IdTable` has various member functions for directl access to specific
// elements, as well as a generic `iterator` interface with `begin()` and
// `end()` member functions. These iterators are random-access iterators with
// respect to the rows and can be passed to any STL algorithm, e.g. `std::sort`.
//
// The iterator interface has the catch that it has two different types:
// `IdTable::row` (a fully materialized row as an array of `IDs` that is
// independent of a specific `IdTable`) and `IdTable::row_reference` (a proxy
// type that points to a specific row in a specific `IdTable`). We need such a
// proxy type for the reference because of the column-major layout: A `row` is
// not stored in contiguous memory, so we cannot directly reference it as one
// object. This is similar in spirit to `std::vector<bool>`, which also uses a
// proxy type for references. There the reason is that it is not possible to
// form a reference to a single bit.
//
// We have taken great care to make it hard to misuse the proxy type interface.
// Most notably, the following examples work as expected:
//
// IdTable table{1};             // Create an `IdTable` with one column.
// IdTable.push_back({someId});  // Add a single row to the table.
// IdTable[0][0] = someOtherId;  // Changes the IdTable, expected.
//
// The following code changes the respective entry in the `IdTable`, which is
// expected because a reference was explicitly requested.
//
// IdTable::row_reference ref = IdTable[0][0];
// ref = anotherId;
//
// The following code does not change the ID, but only the materialized row:
//
// IdTable::row = IdTable[0];
// row[0] = someId;
//
// In the following code, one would expect that `strange` is a value type (it's
// `auto` and not `auto&`). However, it is a proxy type object, so logically a
// reference. We therefore made sure that the second line does not compile.
//
// auto strange = IdTable[0];
// strange[0] = someId;
//
// Interestingly, for `std::vector<bool>` this code would compile and change the
// vector. This is one of the many reasons why the design of `std::vector<bool>`
// is considered a bad idea in retrospective by many experts.
//
// For more detailed examples for the usage of this interface see the first unit
// test in `IdTableTest.cpp`. For details on the implementation of the reference
// types and the non-compilation of the `auto` example, see `IdTableRow.h`.
// However, fully understanding the internals is not required to safely use the
// `IdTable` class.
//
// Template parameters:
//
// NumColumns: The number of columns (when != 0) or the information, that the
//             number of columns will be set at runtime (see above).
// Allocator: The allocator type that will be used for the underlying storage.
// isView:    If true, then this is a const, and non-owning view of another
//            `IdTable`. Such views are cheap to copy as they just store
//            a const pointer to another `IdTable`.
//
// TODO<joka921> The NumColumns should be `size_t` but that requires several
// additional changes in the rest of the code.
//
template <typename T = Id, int NumColumns = 0,
          typename ColumnStorage = std::vector<
              T, ad_utility::default_init_allocator<T, std::allocator<T>>>,
          IsView isViewTag = IsView::False>
class IdTable {
 public:
  static constexpr bool isView = isViewTag == IsView::True;
  static constexpr bool isDynamic = NumColumns == 0;
  // Make the number of (statically known) columns accessible to the outside.
  static constexpr int numStaticColumns = NumColumns;
  // The actual storage is a plain 1D vector with the logical columns
  // concatenated.
  using Storage = detail::VectorWithElementwiseMove<ColumnStorage>;
  using ViewSpans = std::vector<std::span<const T>>;
  using Data = std::conditional_t<isView, ViewSpans, Storage>;
  using Allocator = decltype(std::declval<ColumnStorage&>().get_allocator());

  static constexpr bool columnsAreAllocatable =
      std::is_constructible_v<ColumnStorage, size_t, Allocator>;

  // The type of a single entry in a row.
  using single_value_type = T;
  // Because of the column-major layout, the `row_type` (a value type that
  // stores the values of a  single row) and the `row_reference` (a type that
  // refers to a specific row of a specific `IdTable`) are different. They are
  // implemented in a way that makes it hard to use them incorrectly. For
  // details, see the comment above and the definition of the `Row` and
  // `RowReference` class.
  using row_type = Row<T, NumColumns>;
  using row_reference = RowReference<IdTable, ad_utility::IsConst::False>;
  using const_row_reference = RowReference<IdTable, ad_utility::IsConst::True>;

  // This alias is required to make the `IdTable` class work with advanced GTest
  // features, because GTest uses `Container::value_type` directly instead of
  // using `std::iterator_traits`.
  using value_type = row_type;

 private:
  // Assign shorter aliases for some types that are important for the correct
  // handling of the proxy reference, but that are not visible to the outside.
  // For details see `IdTableRow.h`.
  // Note: Using the (safer) `restricted` row references is not supported by
  // `libc++` as it enforces that the `reference_type` of an iterator and the
  // type returned by `operator*` are exactly the same.
#ifdef __GLIBCXX__
  using row_reference_restricted =
      RowReferenceImpl::RowReferenceWithRestrictedAccess<
          IdTable, ad_utility::IsConst::False>;
  using const_row_reference_restricted =
      RowReferenceImpl::RowReferenceWithRestrictedAccess<
          IdTable, ad_utility::IsConst::True>;
  using const_row_reference_view_restricted =
      RowReferenceImpl::RowReferenceWithRestrictedAccess<
          IdTable<T, NumColumns, ColumnStorage, IsView::True>,
          ad_utility::IsConst::True>;
#else
  using row_reference_restricted = row_reference;
  using const_row_reference_restricted = const_row_reference;
  using const_row_reference_view_restricted =
      RowReference<IdTable<T, NumColumns, ColumnStorage, IsView::True>,
                   ad_utility::IsConst::True>;
#endif

 private:
  Data data_;
  size_t numColumns_ = NumColumns;
  ad_utility::ResetWhenMoved<size_t, 0> numRows_ = 0;
  static constexpr double growthFactor = 1.5;
  Allocator allocator_{};

 public:
  // Construct from the number of columns and an allocator. If `NumColumns != 0`
  // Then the argument `numColumns` and `NumColumns` (the static and the
  // dynamic number of columns) must be equal, else a runtime check fails.
  // Note: this also allows to create an empty view.
  explicit IdTable(size_t numColumns)
      requires(columnsAreAllocatable &&
               std::is_default_constructible_v<Allocator>)
      : IdTable(numColumns, Allocator{}) {}
  explicit IdTable(size_t numColumns, Allocator allocator)
      requires columnsAreAllocatable
      : numColumns_{numColumns}, allocator_{std::move(allocator)} {
    if constexpr (!isDynamic) {
      AD_CONTRACT_CHECK(NumColumns == numColumns);
    }

    data_.resize(numColumns, ColumnStorage{allocator_});
  }

  // Construct from the number of columns and a container (e.g. `vector` or
  // `array`) of empty columns. If `NumColumns != 0` then the argument
  // `numColumns` and `NumColumns` (the static and the dynamic number of
  // columns) must be equal, else a runtime check fails. The number of empty
  // `columns` passed in must at least be `numColumns`, else a runtime check
  // fails. Additional columns (if `columns.size() > numColumns`) are deleted.
  // This behavior is useful for unit tests Where we can just generically pass
  // in more columns than are needed in any test.
  IdTable(size_t numColumns, std::ranges::forward_range auto columns)
      requires(!isView)
      : data_{std::make_move_iterator(columns.begin()),
              std::make_move_iterator(columns.end())},
        numColumns_{numColumns} {
    if constexpr (!isDynamic) {
      AD_CONTRACT_CHECK(NumColumns == numColumns);
    }
    AD_CONTRACT_CHECK(data().size() >= numColumns_);
    if (data().size() > numColumns_) {
      data().erase(data().begin() + numColumns_, data().end());
    }
    AD_CONTRACT_CHECK(std::ranges::all_of(
        data(), [](const auto& column) { return column.empty(); }));
  }

  // Quasi the default constructor. If `NumColumns != 0` then the table is
  // already set up with the correct number of columns and can be used directly.
  // If `NumColumns == 0` then the number of columns has to be specified via
  // `setNumColumns()`.
  IdTable() requires(!isView && columnsAreAllocatable &&
                     std::is_default_constructible_v<Allocator>)
      : IdTable{NumColumns, Allocator{}} {};
  explicit IdTable(Allocator allocator)
      requires(!isView && columnsAreAllocatable)
      : IdTable{NumColumns, std::move(allocator)} {};

  // `IdTables` are expensive to copy, so we disable accidental copies as they
  // are most likely bugs. To explicitly copy an `IdTable`, the `clone()` member
  // function (see below) can be used.
  IdTable(const IdTable&) requires(!isView) = delete;
  IdTable& operator=(const IdTable&) requires(!isView) = delete;

  // Views are copyable, as they are cheap to copy.
  IdTable(const IdTable&) requires isView = default;
  IdTable& operator=(const IdTable&) requires isView = default;

  // `IdTable`s are movable
  IdTable(IdTable&& other) noexcept requires(!isView) = default;
  IdTable& operator=(IdTable&& other) noexcept requires(!isView) = default;

 private:
  // Make the other instantiations of `IdTable` friends to allow for conversion
  // between them using a private interface.
  template <typename, int, typename, IsView>
  friend class IdTable;

  // Construct directly from the underlying storage. This is rather error-prone,
  // as the data has to have the correct layout and the remaining arguments also
  // have to match. For this reason, this constructor is private and only used
  // to implement the conversion functions `toStatic`, `toDynamic` and
  // `asStaticView` below.
  IdTable(Data data, size_t numColumns, size_t numRows, Allocator allocator)
      : data_{std::move(data)},
        numColumns_{numColumns},
        numRows_{numRows},
        allocator_{std::move(allocator)} {
    if constexpr (!isDynamic) {
      AD_CORRECTNESS_CHECK(numColumns == NumColumns);
    }
    AD_CORRECTNESS_CHECK(this->data().size() == numColumns_);
    AD_CORRECTNESS_CHECK(std::ranges::all_of(
        this->data(),
        [this](const auto& column) { return column.size() == numRows_; }));
  }

 public:
  // For an empty and dynamic (`NumColumns == 0`) `IdTable`, specify the
  // number of columns.
  void setNumColumns(size_t numColumns) requires columnsAreAllocatable {
    AD_CONTRACT_CHECK(empty());
    AD_CONTRACT_CHECK(isDynamic || numColumns == NumColumns);
    numColumns_ = numColumns;
    data().resize(numColumns, ColumnStorage{allocator_});
  }

  // The number of rows in the table. We deliberately have an explicitly named
  // function `numRows` as well as a generic `size` function because the latter
  // can be used to write generic code, for example when using STL algorithms on
  // `std::vector<someRowType>`.
  size_t numRows() const { return numRows_; }
  size_t size() const { return numRows(); }
  bool empty() const { return numRows() == 0; }

  // Return the number of columns.
  size_t numColumns() const {
    if constexpr (isDynamic) {
      return numColumns_;
    } else {
      return NumColumns;
    }
  }

  // Get access to the underlying allocator.
  // Note: The allocator is always copied, because `std::vector`, which is
  // used internally, only gives access to its allocator by value.
  auto getAllocator() const { return allocator_; }

  // Get access to a single element specified by the row and the column.
  // Note: Since this class has a column-based layout, the usage of the
  // column-based interface (`getColumn` and `getColumns`) should be preferred
  // for performance reason whenever possible.
  // TODO<joka921, C++23> Use the multidimensional subscript operator.
  // TODO<joka921, C++23> Use explicit object parameters ("deducing this").
  T& operator()(size_t row, size_t column) requires(!isView) {
    AD_EXPENSIVE_CHECK(column < data().size(), [&]() {
      return absl::StrCat(row, " , ", column, ", ", data().size(), " ",
                          numColumns(), ", ", numStaticColumns);
    });
    AD_EXPENSIVE_CHECK(row < data().at(column).size());
    return data()[column][row];
  }
  const T& operator()(size_t row, size_t column) const {
    return data()[column][row];
  }

  // Get safe access to a single element specified by the row and the column.
  // Throw if the row or the column is out of bounds. See the note for
  // `operator()` above.
  T& at(size_t row, size_t column) requires(!isView) {
    return data().at(column).at(row);
  }
  const T& at(size_t row, size_t column) const {
    return data().at(column).at(row);
  }

  // Get a reference to the `i`-th row. The returned proxy objects can be
  // implicitly and trivially converted to `row_reference`. For the design
  // rationale behind those proxy types see above for their definition.
  row_reference_restricted operator[](size_t index) requires(!isView) {
    return *(begin() + index);
  }
  const_row_reference_restricted operator[](size_t index) const {
    return *(begin() + index);
  }

  // Same as operator[], but throw an exception if the `row` is out of bounds.
  // This is similar to the behavior of `std::vector::at`.
  row_reference_restricted at(size_t row) requires(!isView) {
    AD_CONTRACT_CHECK(row < numRows());
    return operator[](row);
  }
  const_row_reference_restricted at(size_t row) const {
    AD_CONTRACT_CHECK(row < numRows());
    return operator[](row);
  }

  // The usual `front` and `back` functions to make the interface similar to
  // `std::vector` aand other containers.
  // TODO<C++23, joka921> Remove the duplicates via explicit object parameters
  // ("deducing this").
  row_reference_restricted front() { return (*this)[0]; }
  const_row_reference_restricted front() const { return (*this)[0]; }
  row_reference_restricted back() { return (*this)[numRows() - 1]; }
  const_row_reference_restricted back() const { return (*this)[numRows() - 1]; }

  // Resize the `IdTable` to exactly `numRows`. If `numRows < size()`, then the
  // last `size() - numRows` rows of the table will be deleted. If
  // `numRows > size()`, `numRows - size()` new, uninitialized rows are appended
  // at the end. If `numRows > capacityRows_` then all iterators are
  // invalidated, as the function has to allocate new memory.
  //
  // Note: The semantics of this function is similar to `std::vector::resize`.
  // To set the capacity, use the `reserve` function.
  void resize(size_t numRows) requires(!isView) {
    std::ranges::for_each(data(),
                          [numRows](auto& column) { column.resize(numRows); });
    numRows_ = numRows;
  }

  // Reserve space for `numRows` rows. If `numRows <= capacityRows_` then
  // nothing happens. Otherwise, reserve enough memory for `numRows` rows
  // without changing the actual `size()` of the IdTable. In this case, all
  // iterators are invalidated, but you obtain the guarantee, that the insertion
  // of the next `numRows - size()` elements (via `insert` or `push_back`) can
  // be done in O(1) time without dynamic allocations.
  void reserve(size_t numRows) requires(!isView) {
    std::ranges::for_each(data(),
                          [numRows](auto& column) { column.reserve(numRows); });
  }

  // Delete all the elements, but keep the allocated memory (`capacityRows_`
  // stays the same). Runs in O(1) time. To also free the allocated memory, call
  // `shrinkToFit()` after calling `clear()` .
  void clear() requires(!isView) {
    numRows_ = 0;
    std::ranges::for_each(data(), [](auto& column) { column.clear(); });
  }

  // Adjust the capacity to exactly match the size. This optimizes the memory
  // consumption of this table. This operation runs in O(size()), allocates
  // memory, and invalidates all iterators.
  void shrinkToFit() requires(!isView) {
    std::ranges::for_each(data(), [](auto& column) { column.shrink_to_fit(); });
  }

  // Note: The following functions `emplace_back` and `push_back` all have the
  // following property: If `size() < capacityRows_` (before the operation) they
  // run in O(1). Else they run in O(size()) and all iterators are invalidated.
  // A sequence of `n` `emplace_back/push_back` operations runs in total time
  // `O(n)`. The underlying data model is a dynamic array like `std::vector`.

  // Insert a new uninitialized row at the end.
  void emplace_back() requires(!isView) {
    std::ranges::for_each(data(), [](auto& column) { column.emplace_back(); });
    ++numRows_;
  }

  // Add the `newRow` at the end. Requires that `newRow.size() == numColumns()`,
  // otherwise the behavior is undefined (in Release mode) or an assertion will
  // fail (in Debug mode). The `newRow` can be any random access range that
  // stores the right type and has the right size.
  template <std::ranges::random_access_range RowLike>
  requires std::same_as<std::ranges::range_value_t<RowLike>, T>
  void push_back(const RowLike& newRow) requires(!isView) {
    AD_EXPENSIVE_CHECK(newRow.size() == numColumns());
    ++numRows_;
    std::ranges::for_each(ad_utility::integerRange(numColumns()),
                          [this, &newRow](auto i) {
                            data()[i].push_back(*(std::begin(newRow) + i));
                          });
  }

  void push_back(const std::initializer_list<T>& newRow) requires(!isView) {
    push_back(std::ranges::ref_view{newRow});
  }

  // Create a deep copy of this `IdTable` that owns its memory. In most cases
  // this behaves exactly like the copy constructor with the following
  // exception: If `this` is a view (because the `isView` template parameter is
  // `true`), then the copy constructor will also create a (const and
  // non-owning) view, but `clone` will create a mutable deep copy of the data
  // that the view points to
  IdTable<T, NumColumns, ColumnStorage, IsView::False> clone() const
      requires std::is_copy_constructible_v<Storage> &&
               std::is_copy_constructible_v<ColumnStorage> {
    Storage storage;
    for (const auto& column : getColumns()) {
      storage.emplace_back(column.begin(), column.end(), getAllocator());
    }
    return IdTable<T, NumColumns, ColumnStorage, IsView::False>{
        std::move(storage), numColumns_, numRows_, allocator_};
  }

  // Overload of `clone` for `Storage` types that are not copy constructible.
  // It requires a preconstructed but empty argument of type `Storage` that
  // is then resized and filled with the appropriate contents.
  IdTable<T, NumColumns, ColumnStorage, IsView::False> clone(
      std::vector<ColumnStorage> newColumns, Allocator allocator = {}) const
      requires(!std::is_copy_constructible_v<ColumnStorage>) {
    AD_CONTRACT_CHECK(newColumns.size() >= numColumns());
    Data newStorage(std::make_move_iterator(newColumns.begin()),
                    std::make_move_iterator(newColumns.begin() + numColumns()));
    std::ranges::for_each(
        ad_utility::integerRange(numColumns()), [this, &newStorage](auto i) {
          newStorage[i].insert(newStorage[i].end(), data()[i].begin(),
                               data()[i].end());
        });
    return IdTable<T, NumColumns, ColumnStorage, IsView::False>{
        std::move(newStorage), numColumns_, numRows_, allocator};
  }

  // From a dynamic (`NumColumns == 0`) IdTable, create a static (`NumColumns !=
  // 0`) IdTable with `NumColumns == NewNumColumns`. The number of columns
  // actually stored in the dynamic table must be equal to `NewNumColumns`, or
  // the dynamic table must be empty, else a runtime check fails. This table
  // will be moved from, meaning that it is empty after the call. Therefore, it
  // is only allowed to be called on rvalues. Note: This function can also be
  // used with `NewNumColumns == 0`. Then it
  //       in fact moves a dynamic table to a new dynamic table. This makes
  //       generic code that is templated on the number of columns easier to
  //       write.
  template <int NewNumColumns>
  requires((isDynamic || NewNumColumns == NumColumns || NewNumColumns == 0) &&
           !isView)
  IdTable<T, NewNumColumns, ColumnStorage> toStatic() && {
    AD_CONTRACT_CHECK(numColumns() == NewNumColumns || NewNumColumns == 0);
    auto result = IdTable<T, NewNumColumns, ColumnStorage>{
        std::move(data()), numColumns(), std::move(numRows_),
        std::move(allocator_)};
    return result;
  }

  // Move this `IdTable` into a dynamic `IdTable` with `NumColumns == 0`. This
  // function may only be called on rvalues, because the table will be moved
  // from.
  IdTable<T, 0, ColumnStorage> toDynamic() && requires(!isView) {
    auto result = IdTable<T, 0, ColumnStorage>{std::move(data()), numColumns_,
                                               std::move(numRows_),
                                               std::move(allocator_)};
    return result;
  }

  // Given a dynamic (`NumColumns == 0`) IdTable, create a static (`NumColumns
  // != 0`) view of an `IdTable` with `NumColumns == NewNumColumns`. The number
  // of columns in the dynamic table must either be equal to `NewNumColumns`, or
  // the dynamic table must be empty; otherwise a runtime check fails. The
  // created view is `const` and only contains a pointer to the table from which
  // it was created. Therefore, calling this function is cheap (O(1)), but the
  // created view is only valid as long as the original table is valid and
  // unchanged.
  //
  // Note: This function can also be used with `NewNumColumns == 0`. Then it
  // creates a dynamic view from a dynamic table. This makes generic code that
  // is templated on the number of columns easier to write.
  template <size_t NewNumColumns>
  requires(isDynamic || NewNumColumns == 0)
  IdTable<T, NewNumColumns, ColumnStorage, IsView::True> asStaticView() const {
    AD_CONTRACT_CHECK(numColumns() == NewNumColumns || NewNumColumns == 0);
    ViewSpans viewSpans(data().begin(), data().end());

    return IdTable<T, NewNumColumns, ColumnStorage, IsView::True>{
        std::move(viewSpans), numColumns_, numRows_, allocator_};
  }

  // Obtain a dynamic and const view to this IdTable that contains a subset of
  // the columns that may be permuted. The subset of the columns is specified by
  // the argument `columnIndices`.
  IdTable<T, 0, ColumnStorage, IsView::True> asColumnSubsetView(
      std::span<const ColumnIndex> columnIndices) const requires isDynamic {
    AD_CONTRACT_CHECK(std::ranges::all_of(
        columnIndices, [this](size_t idx) { return idx < numColumns(); }));
    ViewSpans viewSpans;
    viewSpans.reserve(columnIndices.size());
    for (auto idx : columnIndices) {
      viewSpans.push_back(getColumn(idx));
    }
    return IdTable<T, 0, ColumnStorage, IsView::True>{
        std::move(viewSpans), columnIndices.size(), numRows_, allocator_};
  }

  // Modify the table, such that it contains only the specified `subset` of the
  // original columns in the specified order. Each index in the `subset`
  // must be `< numColumns()` and must appear at most once in the subset.
  // The column with the old index `subset[i]` will become the `i`-th column
  // after the subset. For example `setColumnSubset({2, 1})` will result in a
  // table with 2 columns, with the original columns with index 2 and 1, with
  // their order switched. The special case where `subset.size() ==
  // numColumns()` implies that the function applies a permutation to the table.
  // For example `setColumnSubset({1, 2, 0})` rotates the columns of a table
  // with three columns left by one element.
  void setColumnSubset(std::span<const ColumnIndex> subset) {
    // First check that the `subset` is indeed a subset of the column
    // indices.
    std::vector<ColumnIndex> check{subset.begin(), subset.end()};
    std::ranges::sort(check);
    AD_CONTRACT_CHECK(std::unique(check.begin(), check.end()) == check.end());
    AD_CONTRACT_CHECK(!subset.empty() && subset.back() < numColumns());

    AD_CONTRACT_CHECK(
        isDynamic || subset.size() == NumColumns,
        "For `IdTable`s with a statically fixed number of columns, "
        "`setColumnSubset()` must be only called with a permutation of the "
        "columns and not with an actual subset");

    Data newData;
    newData.reserve(subset.size());
    std::ranges::for_each(subset, [this, &newData](ColumnIndex colIdx) {
      newData.push_back(std::move(data().at(colIdx)));
    });
    data() = std::move(newData);
    numColumns_ = subset.size();
  }

  // Swap the two columns at index `c1` and `c2`
  void swapColumns(ColumnIndex c1, ColumnIndex c2) {
    AD_EXPENSIVE_CHECK(c1 < numColumns() && c2 < numColumns());
    std::swap(data()[c1], data()[c2]);
  }

<<<<<<< HEAD
  void deleteColumn(ColumnIndex colIdx) requires isDynamic {
    AD_CONTRACT_CHECK(colIdx < numColumns());
    data().erase(data().begin() + colIdx);
    numColumns_ --;
=======
  // Delete the column with the given column index.
  void deleteColumn(ColumnIndex colIdx) requires isDynamic {
    AD_CONTRACT_CHECK(colIdx < numColumns());
    data().erase(data().begin() + colIdx);
    numColumns_--;
>>>>>>> bed8b297
  }

  // Helper `struct` that stores a pointer to this table and has an `operator()`
  // that can be called with a reference to an `IdTable` and the index of a row
  // and then returns a `row_reference_restricted` to that row. This struct is
  // used to automatically create random access iterators using the
  // `ad_utility::IteratorForAccessOperator` template.
  template <typename ReferenceType>
  struct IteratorHelper {
    auto operator()(auto&& idTable, size_t rowIdx) const {
      return ReferenceType{&idTable, rowIdx};
    }
  };

  // Automatically setup iterators and const iterators. Note that we explicitly
  // set the `value_type` of the iterators to `row_type` and the
  // `reference_type` to `(const_)row_reference`, but dereferencing an iterator
  // actually yields a
  // `(const_)row_reference_restricted. The latter one can be implicitly
  // converted to `row_type` as well as `row_reference`, but binding it to a
  // variable via `auto` will lead to a `row_reference_restricted` on which only
  // const access is allowed unless it's an rvalue. This makes it harder to use
  // those types incorrectly. For more detailed information see the
  // documentation of the `row_reference` and `row_reference_restricted` types.

  // TODO<joka921> We should probably change the names of all those
  // typedefs (`iterator` as well as `row_type` etc.) to `PascalCase` for
  // consistency.
  using const_iterator = ad_utility::IteratorForAccessOperator<
      IdTable, IteratorHelper<const_row_reference_restricted>,
      ad_utility::IsConst::True, row_type, const_row_reference>;
  using iterator = std::conditional_t<
      isView, const_iterator,
      ad_utility::IteratorForAccessOperator<
          IdTable, IteratorHelper<row_reference_restricted>,
          ad_utility::IsConst::False, row_type, row_reference>>;

  // The usual overloads of `begin()` and `end()` for const and mutable
  // `IdTable`s.
  iterator begin() requires(!isView) { return {this, 0}; }
  iterator end() requires(!isView) { return {this, size()}; }
  const_iterator begin() const { return {this, 0}; }
  const_iterator end() const { return {this, size()}; }

  // `cbegin()` and `cend()` allow to explicitly obtain a const iterator from
  // a mutable object.
  const_iterator cbegin() const { return begin(); }
  const_iterator cend() const { return end(); }

  // Erase the rows in the half open interval [beginIt, endIt) from this table.
  // `beginIt` and `endIt` must both be iterators pointing into this table and
  // that `begin() <= beginIt <= endIt < end`, else the behavior is undefined.
  // The order of the elements before and after the erased regions remains the
  // same. This behavior is similar to `std::vector::erase`.
  //
  // TODO<joka921> It is currently used by the implementation of DISTINCT, which
  // first copies the sorted input completely, and then calls `std::unique`,
  // followed by `erase` at the end. `DISTINCT` should be implemented via an
  // out-of-place algorithm that only writes the distinct elements. The the
  // following two functions can be deleted.
  void erase(const iterator& beginIt, const iterator& endIt) requires(!isView) {
    AD_EXPENSIVE_CHECK(begin() <= beginIt && beginIt <= endIt &&
                       endIt <= end());
    auto startIndex = beginIt - begin();
    auto endIndex = endIt - begin();
    auto numErasedElements = endIndex - startIndex;
    for (auto& column : data()) {
      column.erase(column.begin() + startIndex, column.begin() + endIndex);
    }
    numRows_ -= numErasedElements;
  }

  // Erase the single row that `it` points to by shifting all the elements
  // after `it` towards the beginning. Requires that `begin() <= it < end()`,
  // otherwise the behavior is undefined.
  void erase(const iterator& it) requires(!isView) { erase(it, it + 1); }

  // Insert all the elements in the range `(beginIt, endIt]` at the end
  // of this `IdTable`. `beginIt` and `endIt` must *not* point into this
  // IdTable, else the behavior is undefined.
  //
  // TODO<joka921> Insert can be done much more efficiently when `beginIt` and
  // `endIt` are iterators to a different column-major `IdTable`. Implement
  // this case.
  void insertAtEnd(auto beginIt, auto endIt) {
    for (; beginIt != endIt; ++beginIt) {
      push_back(*beginIt);
    }
  }

  // Add all entries from the `table` at the end of this IdTable.
  void insertAtEnd(const IdTable& table) {
    AD_CORRECTNESS_CHECK(table.numColumns() == numColumns());
    auto oldSize = size();
    resize(numRows() + table.numRows_);
    std::ranges::for_each(ad_utility::integerRange(numColumns()),
                          [this, &table, oldSize](size_t i) {
                            std::ranges::copy(table.getColumn(i),
                                              getColumn(i).begin() + oldSize);
                          });
  }

  // Check whether two `IdTables` have the same content. Mostly used for unit
  // testing.
  bool operator==(const IdTable& other) const requires(!isView) {
    if (numColumns() != other.numColumns()) {
      return (empty() && other.empty());
    }
    if (size() != other.numRows()) {
      return false;
    }

    // TODO<joka921, C++23> This can be implemented using `zip_view` and
    // `std::ranges::all_of`. The iteration over the columns is cache-friendly.
    const auto& cols = getColumns();
    const auto& otherCols = other.getColumns();
    for (size_t i = 0; i < numColumns(); ++i) {
      for (size_t j = 0; j < numRows(); ++j) {
        if (cols[i][j] != otherCols[i][j]) {
          return false;
        }
      }
    }
    return true;
  }

  // Get the `i`-th column. It is stored contiguously in memory.
  std::span<T> getColumn(size_t i) requires(!isView) { return {data().at(i)}; }
  std::span<const T> getColumn(size_t i) const { return {data().at(i)}; }

  // Return all the columns as a `std::vector` (if `isDynamic`) or as a
  // `std::array` (else). The elements of the vector/array are `std::span<T>`
  // or `std::span<const T>`, depending on whether `this` is const.
  auto getColumns() { return getColumnsImpl(*this); }
  auto getColumns() const { return getColumnsImpl(*this); }

 private:
  // Get direct access to the underlying data() as a reference.
  Data& data() { return data_; }
  const Data& data() const { return data_; }

  // Common implementation for const and mutable overloads of `getColumns`
  // (see below).
  static auto getColumnsImpl(auto&& self) {
    using Column = decltype(self.getColumn(0));
    if constexpr (isDynamic) {
      // TODO<joka921, for the dynamic case we could maybe use a vector with
      // a small buffer optimization or a fixed maximal size from folly etc.
      std::vector<Column> columns;
      columns.reserve(self.numColumns());
      for (size_t i = 0; i < self.numColumns(); ++i) {
        columns.push_back(self.getColumn(i));
      }
      return columns;
    } else {
      std::array<Column, NumColumns> columns;
      for (size_t i = 0; i < self.numColumns(); ++i) {
        columns[i] = self.getColumn(i);
      }
      return columns;
    }
  }
};

}  // namespace columnBasedIdTable

namespace detail {
using DefaultAllocator =
    ad_utility::default_init_allocator<Id, ad_utility::AllocatorWithLimit<Id>>;
using IdVector = std::vector<Id, DefaultAllocator>;
}  // namespace detail

/// The general IdTable class. Can be modified and owns its data. If COLS > 0,
/// COLS specifies the compile-time number of columns COLS == 0 means "runtime
/// number of numColumns"
/// Note: This definition cannot be a simple `using` declaration because we add
//        the constructor that takes an `allocator` because this constructor
//        is widely used inside the QLever codebase.
template <int COLS>
class IdTableStatic
    : public columnBasedIdTable::IdTable<Id, COLS, detail::IdVector> {
 public:
  using Base = columnBasedIdTable::IdTable<Id, COLS, detail::IdVector>;
  // Inherit the constructors.
  using Base::Base;

  IdTableStatic(Base&& b) : Base(std::move(b)) {}

  IdTableStatic& operator=(Base&& b) {
    *(static_cast<Base*>(this)) = std::move(b);
    return *this;
  }

  // This operator is only for debugging and testing. It returns a
  // human-readable representation.
  friend std::ostream& operator<<(std::ostream& os,
                                  const IdTableStatic& idTable) {
    os << "{ ";
    std::ranges::copy(
        idTable, std::ostream_iterator<columnBasedIdTable::Row<Id>>(os, " "));
    os << "}";
    return os;
  }
};

// This was previously implemented as an alias (`using IdTable =
// IdTableStatic<0, ...>`). However this did not allow forward declarations, so
// we now implement `IdTable` as a subclass of `IdTableStatic<0, ...>` that can
// be implicitly converted to and from `IdTableStatic<0, ...>`.
class IdTable : public IdTableStatic<0> {
 public:
  using Base = IdTableStatic<0>;
  // Inherit the constructors.
  using Base::Base;

  IdTable(Base&& b) : Base(std::move(b)) {}
};

/// A constant view into an IdTable that does not own its data
template <int COLS>
using IdTableView =
    columnBasedIdTable::IdTable<Id, COLS, detail::IdVector,
                                columnBasedIdTable::IsView::True>;<|MERGE_RESOLUTION|>--- conflicted
+++ resolved
@@ -572,18 +572,11 @@
     std::swap(data()[c1], data()[c2]);
   }
 
-<<<<<<< HEAD
-  void deleteColumn(ColumnIndex colIdx) requires isDynamic {
-    AD_CONTRACT_CHECK(colIdx < numColumns());
-    data().erase(data().begin() + colIdx);
-    numColumns_ --;
-=======
   // Delete the column with the given column index.
   void deleteColumn(ColumnIndex colIdx) requires isDynamic {
     AD_CONTRACT_CHECK(colIdx < numColumns());
     data().erase(data().begin() + colIdx);
     numColumns_--;
->>>>>>> bed8b297
   }
 
   // Helper `struct` that stores a pointer to this table and has an `operator()`
