// Copyright 2020, University of Freiburg,
// Chair of Algorithms and Data Structures.
// Author: Florian Kramer (florian.kramer@netpun.uni-freiburg.de)
#pragma once

#include <array>
#include <vector>

#include "./Operation.h"
#include "./QueryExecutionTree.h"

class Minus : public Operation {
 private:
  std::shared_ptr<QueryExecutionTree> _left;
  std::shared_ptr<QueryExecutionTree> _right;

  vector<float> _multiplicities;
  std::vector<std::array<size_t, 2>> _matchedColumns;

  enum class RowComparison { EQUAL, LEFT_SMALLER, RIGHT_SMALLER };

 public:
  Minus(QueryExecutionContext* qec, std::shared_ptr<QueryExecutionTree> left,
        std::shared_ptr<QueryExecutionTree> right,
        std::vector<std::array<size_t, 2>> matchedColumns);

  // Uninitialized Object for testing the computeMinus method
  struct OnlyForTestingTag {};
  explicit Minus(OnlyForTestingTag){};

 protected:
  string asStringImpl(size_t indent) const override;

 public:
  string getDescriptor() const override;

  size_t getResultWidth() const override;

  vector<size_t> resultSortedOn() const override;

  void setTextLimit(size_t limit) override {
    _left->setTextLimit(limit);
    _right->setTextLimit(limit);
  }

  bool knownEmptyResult() override { return _left->knownEmptyResult(); }

  float getMultiplicity(size_t col) override;

  size_t getSizeEstimate() override;

  size_t getCostEstimate() override;

  vector<QueryExecutionTree*> getChildren() override {
    return {_left.get(), _right.get()};
  }

  /**
   * @brief Joins a and b using the column defined int joinColumns, storing the
   *        result in result. R should have width resultWidth (or be a vector
   *        that should have resultWidth entries).
   *        This method is made public here for unit testing purposes.
   **/
  template <int A_WIDTH, int B_WIDTH>
  void computeMinus(const IdTable& a, const IdTable& b,
                    const vector<std::array<size_t, 2>>& matchedColumns,
                    IdTable* result) const;

 private:
  /**
   * @brief Compares the two rows under the assumption that the first
   * entries of the rows are equal.
   */
  template <int A_WIDTH, int B_WIDTH>
  static RowComparison isRowEqSkipFirst(
      const IdTableView<A_WIDTH>& a, const IdTableView<B_WIDTH>& b, size_t ia,
      size_t ib, const vector<std::array<size_t, 2>>& matchedColumns);

<<<<<<< HEAD
  void computeResult(ResultTable* result) override;
=======
  virtual ResultTable computeResult() override;
>>>>>>> 55278163

  VariableToColumnMap computeVariableToColumnMap() const override;
};<|MERGE_RESOLUTION|>--- conflicted
+++ resolved
@@ -76,11 +76,7 @@
       const IdTableView<A_WIDTH>& a, const IdTableView<B_WIDTH>& b, size_t ia,
       size_t ib, const vector<std::array<size_t, 2>>& matchedColumns);
 
-<<<<<<< HEAD
-  void computeResult(ResultTable* result) override;
-=======
-  virtual ResultTable computeResult() override;
->>>>>>> 55278163
+  ResultTable computeResult() override;
 
   VariableToColumnMap computeVariableToColumnMap() const override;
 };