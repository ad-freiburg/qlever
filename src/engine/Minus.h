--- conflicted
+++ resolved
@@ -70,30 +70,12 @@
    *        that should have resultWidth entries).
    *        This method is made public here for unit testing purposes.
    **/
-<<<<<<< HEAD
-  template <int A_WIDTH, int B_WIDTH>
-  void computeMinus(
-      const IdTable& a, const IdTable& b,
-      const std::vector<std::array<ColumnIndex, 2>>& matchedColumns,
-      IdTable* result) const;
-=======
   IdTable computeMinus(
       const IdTable& a, const IdTable& b,
-      const vector<std::array<ColumnIndex, 2>>& matchedColumns) const;
->>>>>>> f2174c67
+      const std::vector<std::array<ColumnIndex, 2>>& matchedColumns) const;
 
  private:
   std::unique_ptr<Operation> cloneImpl() const override;
-
-<<<<<<< HEAD
-  /**
-   * @brief Compares the two rows under the assumption that the first
-   * entries of the rows are equal.
-   */
-  template <int A_WIDTH, int B_WIDTH>
-  static RowComparison isRowEqSkipFirst(
-      const IdTableView<A_WIDTH>& a, const IdTableView<B_WIDTH>& b, size_t ia,
-      size_t ib, const std::vector<std::array<ColumnIndex, 2>>& matchedColumns);
 
   // Lazily compute the minus join of two results when at least one of the
   // results is computed lazily.
@@ -102,9 +84,6 @@
                        bool requestLaziness);
 
   Result computeResult(bool requestLaziness) override;
-=======
-  Result computeResult([[maybe_unused]] bool requestLaziness) override;
->>>>>>> f2174c67
 
   VariableToColumnMap computeVariableToColumnMap() const override;
 };
