// Copyright 2024-2025, University of Freiburg,
// Chair of Algorithms and Data Structures.
// Author:
//   2024      Johannes Herrmann <johannes.r.herrmann(at)gmail.com>
//   2025-     Robin Textor-Falconi <textorr@informatik.uni-freiburg.de>

#ifndef QLEVER_SRC_ENGINE_TRANSITIVEPATHBINSEARCH_H
#define QLEVER_SRC_ENGINE_TRANSITIVEPATHBINSEARCH_H

#include <absl/container/inlined_vector.h>

#include <memory>

#include "engine/Operation.h"
#include "engine/QueryExecutionTree.h"
#include "engine/TransitivePathImpl.h"
#include "engine/idTable/IdTable.h"

/**
 * @class BinSearchMap
 * @brief This struct represents a simple Binary Search Map. Given an Id, the
 * BinSearchMap can return a list (i.e. span) of successor Ids.
 *
 * It is expected that the two input spans startIds_ and targetIds_ are sorted
 * first by start id and then by target id.
 * Example:
 *
 * startId | targetId
 * ------------------
 *       1 |        1
 *       1 |        2
 *       2 |        4
 *       3 |        2
 *       3 |        4
 *       3 |        6
 *       5 |        2
 *       5 |        6
 *
 */
class BinSearchMap {
<<<<<<< HEAD
  ql::span<const Id> startIds_;
  ql::span<const Id> targetIds_;
  ql::span<const Id> graphIds_;
  size_t offset_ = 0;
  size_t size_;

 public:
  BinSearchMap(ql::span<const Id> startIds, ql::span<const Id> targetIds,
               ql::span<const Id> graphIds);
=======
  // All of these have the same size, for convenience the code represents "no
  // graph" as an empty span for `graphIds_`, regardless of the amount of
  // elements of the other ranges.
  ql::span<const Id> startIds_;
  ql::span<const Id> targetIds_;
  ql::span<const Id> graphIds_;
  // Set the bounds of the currently active graph.
  size_t offsetOfActiveGraph_ = 0;
  size_t sizeOfActiveGraph_;

 public:
  BinSearchMap(
      ql::span<const Id> startIds, ql::span<const Id> targetIds,
      const std::optional<ql::span<const Id>>& graphIds = std::nullopt);
>>>>>>> 19b850c3

  /**
   * @brief Return the successors for the given id.
   * The successors are all target ids, where the corresponding start id is
   * equal to the given id `node`. Only values matching the active graph (set
   * via `setGraphId`) will be returned.
   *
   * @param node The input id, which will be looked up in startIds_
   * @return A ql::span<Id>, which consists of all targetIds_ where
   * startIds_ == node.
   */
  ql::span<const Id> successors(Id node) const;

<<<<<<< HEAD
  // Return equivalent ids from the index, along with an associated graph id in
  // case these are available.
  absl::InlinedVector<std::pair<Id, Id>, 1> getEquivalentIds(Id node) const;

=======
  // Return a pair of matching ids + graph ids. If `node` originates from a
  // `LocalVocab` an equivalent entry from the graph is used instead,
  // eliminating the need to keep the `LocalVocab` around any longer. If no
  // entry matches an empty vector is returned. The first id of the pair is
  // always the same element. It is flattened out because all callers of this
  // function need it in this format for convenience. The most common case is
  // that there's a single matching entry, (especially when using this without
  // an active graph,) which is why `absl::InlinedVector` is used with size 1.
  //  If `node` is undefined, it
  // will return all elements in the currently active graph, or all elements if
  // no graph is set. Active graphs set via `setGraphId` are ignored. Entries
  // are deduplicated.
  IdWithGraphs getEquivalentIdAndMatchingGraphs(Id node) const;

  // Prefilter the map for values of a certain graph. If graphs are active, i.e.
  // the constructor of this class was called with a graph column, this has to
  // be set before calling `successors`.
>>>>>>> 19b850c3
  void setGraphId(Id graphId);
};

/**
 * @class TransitivePathBinSearch
 * @brief This class implements the transitive path operation. The
 * implementation represents the graph as adjacency lists and uses binary search
 * to find successors of given nodes.
 */
class TransitivePathBinSearch : public TransitivePathImpl<BinSearchMap> {
 public:
  TransitivePathBinSearch(QueryExecutionContext* qec,
                          std::shared_ptr<QueryExecutionTree> child,
                          TransitivePathSide leftSide,
                          TransitivePathSide rightSide, size_t minDist,
                          size_t maxDist, Graphs activeGraphs,
                          const std::optional<Variable>& graphVariable);

 private:
  std::unique_ptr<Operation> cloneImpl() const override;

  // initialize the map from the subresult
  BinSearchMap setupEdgesMap(
      const IdTable& dynSub, const TransitivePathSide& startSide,
      const TransitivePathSide& targetSide) const override;

  // We store the subtree in two different orderings such that the appropriate
  // ordering is available when the right side of the transitive path operation
  // is bound. When the left side is bound, we already have the correct
  // ordering.
  std::shared_ptr<QueryExecutionTree> alternativelySortedSubtree_;
  ql::span<const std::shared_ptr<QueryExecutionTree>> alternativeSubtrees()
      const override {
    return {&alternativelySortedSubtree_, 1};
  }
};

#endif  // QLEVER_SRC_ENGINE_TRANSITIVEPATHBINSEARCH_H<|MERGE_RESOLUTION|>--- conflicted
+++ resolved
@@ -38,17 +38,6 @@
  *
  */
 class BinSearchMap {
-<<<<<<< HEAD
-  ql::span<const Id> startIds_;
-  ql::span<const Id> targetIds_;
-  ql::span<const Id> graphIds_;
-  size_t offset_ = 0;
-  size_t size_;
-
- public:
-  BinSearchMap(ql::span<const Id> startIds, ql::span<const Id> targetIds,
-               ql::span<const Id> graphIds);
-=======
   // All of these have the same size, for convenience the code represents "no
   // graph" as an empty span for `graphIds_`, regardless of the amount of
   // elements of the other ranges.
@@ -60,10 +49,8 @@
   size_t sizeOfActiveGraph_;
 
  public:
-  BinSearchMap(
-      ql::span<const Id> startIds, ql::span<const Id> targetIds,
-      const std::optional<ql::span<const Id>>& graphIds = std::nullopt);
->>>>>>> 19b850c3
+  BinSearchMap(ql::span<const Id> startIds, ql::span<const Id> targetIds,
+               const std::optional<ql::span<const Id>>& graphIds = std::nullopt);
 
   /**
    * @brief Return the successors for the given id.
@@ -77,12 +64,6 @@
    */
   ql::span<const Id> successors(Id node) const;
 
-<<<<<<< HEAD
-  // Return equivalent ids from the index, along with an associated graph id in
-  // case these are available.
-  absl::InlinedVector<std::pair<Id, Id>, 1> getEquivalentIds(Id node) const;
-
-=======
   // Return a pair of matching ids + graph ids. If `node` originates from a
   // `LocalVocab` an equivalent entry from the graph is used instead,
   // eliminating the need to keep the `LocalVocab` around any longer. If no
@@ -100,7 +81,6 @@
   // Prefilter the map for values of a certain graph. If graphs are active, i.e.
   // the constructor of this class was called with a graph column, this has to
   // be set before calling `successors`.
->>>>>>> 19b850c3
   void setGraphId(Id graphId);
 };
 
