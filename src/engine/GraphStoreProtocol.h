// Copyright 2024, University of Freiburg
// Chair of Algorithms and Data Structures
// Authors: Julian Mundhahs <mundhahj@tf.uni-freiburg.de>

#ifndef QLEVER_SRC_ENGINE_GRAPHSTOREPROTOCOL_H
#define QLEVER_SRC_ENGINE_GRAPHSTOREPROTOCOL_H

#include <gtest/gtest_prod.h>

#include "engine/HttpError.h"
#include "parser/ParsedQuery.h"
#include "parser/Quads.h"
#include "parser/RdfParser.h"
#include "parser/SparqlParser.h"
#include "util/http/HttpUtils.h"
#include "util/http/UrlParser.h"

// Transform SPARQL Graph Store Protocol requests to their equivalent
// ParsedQuery (SPARQL Query or Update).
class GraphStoreProtocol {
 private:
  // Extract the mediatype from a request.
  CPP_template_2(typename RequestT)(requires ad_utility::httpUtils::HttpRequest<
                                    RequestT>) static ad_utility::MediaType
      extractMediatype(const RequestT& rawRequest) {
    using namespace boost::beast::http;

    std::string_view contentTypeString;
    if (rawRequest.find(field::content_type) != rawRequest.end()) {
      contentTypeString = rawRequest.at(field::content_type);
    }
    if (contentTypeString.empty()) {
      // If the mediatype is not given, return an error.
      // Note: The specs also allow to try to determine the media type from the
      // content.
      throw HttpError(boost::beast::http::status::unsupported_media_type,
                      "Mediatype empty or not set.");
<<<<<<< HEAD
    }
    std::optional<std::vector<ad_utility::MediaType>> mediaTypes;
    try {
      mediaTypes = ad_utility::getMediaTypesFromAcceptHeader(contentTypeString);
    } catch (const std::exception& e) {
      throw HttpError(boost::beast::http::status::unsupported_media_type,
                      e.what());
    }
=======
    }
    std::vector<ad_utility::MediaType> mediaTypes = [&contentTypeString]() {
      try {
        return ad_utility::getMediaTypesFromAcceptHeader(contentTypeString);
      } catch (const std::exception& e) {
        throw HttpError(boost::beast::http::status::unsupported_media_type,
                        e.what());
      }
    }();

>>>>>>> 4ad715b0
    // A media type is set but not one of the supported ones as per the QLever
    // MediaType code. Content-Type is only allowed to return a single value, so
    // wildcards are also correctly discarded here.
    if (mediaTypes->size() != 1) {
      throwUnsupportedMediatype(rawRequest.at(field::content_type));
    }
    return mediaTypes->front();
  }
  FRIEND_TEST(GraphStoreProtocolTest, extractMediatype);

  // Throws the error if a mediatype is not supported.
  [[noreturn]] static void throwUnsupportedMediatype(
      const std::string_view& mediatype);

  // Throws the error if an HTTP method is not supported.
  [[noreturn]] static void throwNotYetImplementedHTTPMethod(
      const std::string_view& method);

  // Aborts the request with an HTTP 204 No Content if the request body is
  // empty.
  static void throwIfRequestBodyEmpty(const auto& request) {
    if (request.body().empty()) {
      throw HttpError(boost::beast::http::status::no_content,
                      "Request body is empty.");
    }
  }

<<<<<<< HEAD
  static std::string truncatedStringRepresentation(std::string type,
                                                   const auto& request) {
    // Graph store protocol requests might have a very large body. Limit
    // the length used for the string representation.
    return absl::StrCat("Graph Store ", type, " Operation\n",
                        ad_utility::truncateOperationString(request.body()));
  }

=======
>>>>>>> 4ad715b0
  // Parse the triples from the request body according to the content type.
  static std::vector<TurtleTriple> parseTriples(
      const std::string& body, const ad_utility::MediaType contentType);
  FRIEND_TEST(GraphStoreProtocolTest, parseTriples);

  // Transforms the triples from `TurtleTriple` to `SparqlTripleSimpleWithGraph`
  // and sets the correct graph.
  static updateClause::GraphUpdate::Triples convertTriples(
      const GraphOrDefault& graph, std::vector<TurtleTriple> triples,
      Quads::BlankNodeAdder& blankNodeAdder);
  FRIEND_TEST(GraphStoreProtocolTest, convertTriples);

  // Transform a SPARQL Graph Store Protocol POST to an equivalent ParsedQuery
  // which is an SPARQL Update.
  CPP_template_2(typename RequestT)(
      requires ad_utility::httpUtils::HttpRequest<RequestT>) static ParsedQuery
<<<<<<< HEAD
      transformPost(const RequestT& rawRequest, const GraphOrDefault& graph,
                    const Index& index) {
=======
      transformPost(const RequestT& rawRequest, const GraphOrDefault& graph) {
>>>>>>> 4ad715b0
    throwIfRequestBodyEmpty(rawRequest);
    auto triples =
        parseTriples(rawRequest.body(), extractMediatype(rawRequest));
    Quads::BlankNodeAdder bn{{}, {}, index.getBlankNodeManager()};
    auto convertedTriples = convertTriples(graph, std::move(triples), bn);
    updateClause::GraphUpdate up{std::move(convertedTriples), {}};
    ParsedQuery res;
    res._clause = parsedQuery::UpdateClause{std::move(up)};
    res._originalString = truncatedStringRepresentation("POST", rawRequest);
    return res;
  }
  FRIEND_TEST(GraphStoreProtocolTest, transformPostAndTsop);

  // `TSOP` (`POST` backwards) does a `DELETE DATA` of the payload. It is an
  // extension to the Graph Store Protocol.
  CPP_template_2(typename RequestT)(
      requires ad_utility::httpUtils::HttpRequest<RequestT>) static ParsedQuery
      transformTsop(const RequestT& rawRequest, const GraphOrDefault& graph,
                    const Index& index) {
    throwIfRequestBodyEmpty(rawRequest);
    auto triples =
        parseTriples(rawRequest.body(), extractMediatype(rawRequest));
    Quads::BlankNodeAdder bn{{}, {}, index.getBlankNodeManager()};
    auto convertedTriples = convertTriples(graph, std::move(triples), bn);
    updateClause::GraphUpdate up{{}, std::move(convertedTriples)};
    ParsedQuery res;
    res._clause = parsedQuery::UpdateClause{std::move(up)};
    res._originalString = truncatedStringRepresentation("TSOP", rawRequest);
    return res;
  }

  // Transform a SPARQL Graph Store Protocol GET to an equivalent ParsedQuery
  // which is an SPARQL Query.
  static ParsedQuery transformGet(const GraphOrDefault& graph);
  FRIEND_TEST(GraphStoreProtocolTest, transformGet);

  // Transform a SPARQL Graph Store Protocol PUT to equivalent ParsedQueries
  // which are SPARQL Updates.
  CPP_template_2(typename RequestT)(
      requires ad_utility::httpUtils::HttpRequest<RequestT>) static std::
      vector<ParsedQuery> transformPut(const RequestT& rawRequest,
                                       const GraphOrDefault& graph,
                                       const Index& index) {
    // TODO: The response codes are not conform to the specs. "If new RDF graph
    //  content is created", then the status must be `201 Created`. "If
    //  existing graph content is modified", then the status must be `200 OK`
    //  or `204 No Content`.
    std::string stringRepresentation =
        truncatedStringRepresentation("PUT", rawRequest);

    // The request is transformed in the following equivalent SPARQL:
    // `DROP SILENT GRAPH <graph> ; INSERT DATA { GRAPH <graph> { ...body... }
    // }`
    auto getDrop = [&graph]() -> std::string {
      if (const auto* iri =
              std::get_if<ad_utility::triple_component::Iri>(&graph)) {
        return absl::StrCat("DROP SILENT GRAPH ",
                            iri->toStringRepresentation());
      } else {
        return "DROP SILENT DEFAULT";
      }
    };

    ParsedQuery drop = ad_utility::getSingleElement(
        SparqlParser::parseUpdate(index.getBlankNodeManager(), getDrop()));
    drop._originalString = stringRepresentation;

    auto triples =
        parseTriples(rawRequest.body(), extractMediatype(rawRequest));
    Quads::BlankNodeAdder bn{{}, {}, index.getBlankNodeManager()};
    auto convertedTriples = convertTriples(graph, std::move(triples), bn);
    updateClause::GraphUpdate up{std::move(convertedTriples), {}};
    ParsedQuery res;
    res._clause = parsedQuery::UpdateClause{std::move(up)};
    res._originalString = stringRepresentation;
    return {std::move(drop), std::move(res)};
  }
  FRIEND_TEST(GraphStoreProtocolTest, transformPut);

  // Transform a SPARQL Graph Store Protocol DELETE to equivalent ParsedQueries
  // which are SPARQL Updates.
  static ParsedQuery transformDelete(const GraphOrDefault& graph,
                                     const Index& index);
  FRIEND_TEST(GraphStoreProtocolTest, transformDelete);

 public:
  // Every Graph Store Protocol request has equivalent SPARQL Query or Update.
  // Transform the Graph Store Protocol request into it's equivalent Query or
  // Update.
  CPP_template_2(typename RequestT)(
      requires ad_utility::httpUtils::HttpRequest<RequestT>) static std::
      vector<ParsedQuery> transformGraphStoreProtocol(
          ad_utility::url_parser::sparqlOperation::GraphStoreOperation
              operation,
          const RequestT& rawRequest, const Index& index) {
    ad_utility::url_parser::ParsedUrl parsedUrl =
        ad_utility::url_parser::parseRequestTarget(rawRequest.target());
    using enum boost::beast::http::verb;
    std::string_view method = rawRequest.method_string();
    if (method == "GET") {
      return {transformGet(operation.graph_)};
    } else if (method == "PUT") {
      return transformPut(rawRequest, operation.graph_, index);
    } else if (method == "DELETE") {
      return {transformDelete(operation.graph_, index)};
    } else if (method == "POST") {
      return {transformPost(rawRequest, operation.graph_, index)};
    } else if (method == "TSOP") {
      // TSOP (`POST` backwards) does the inverse of `POST`. It does a `DELETE
      // DATA` of the payload.
      return {transformTsop(rawRequest, operation.graph_, index)};
    } else if (method == "HEAD") {
      throwNotYetImplementedHTTPMethod("HEAD");
    } else if (method == "PATCH") {
      throwNotYetImplementedHTTPMethod("PATCH");
    } else {
      throw std::runtime_error(
          absl::StrCat("Unsupported HTTP method \"", method,
                       "\" for the SPARQL Graph Store HTTP Protocol."));
    }
  }
};

#endif  // QLEVER_SRC_ENGINE_GRAPHSTOREPROTOCOL_H<|MERGE_RESOLUTION|>--- conflicted
+++ resolved
@@ -35,16 +35,6 @@
       // content.
       throw HttpError(boost::beast::http::status::unsupported_media_type,
                       "Mediatype empty or not set.");
-<<<<<<< HEAD
-    }
-    std::optional<std::vector<ad_utility::MediaType>> mediaTypes;
-    try {
-      mediaTypes = ad_utility::getMediaTypesFromAcceptHeader(contentTypeString);
-    } catch (const std::exception& e) {
-      throw HttpError(boost::beast::http::status::unsupported_media_type,
-                      e.what());
-    }
-=======
     }
     std::vector<ad_utility::MediaType> mediaTypes = [&contentTypeString]() {
       try {
@@ -55,7 +45,6 @@
       }
     }();
 
->>>>>>> 4ad715b0
     // A media type is set but not one of the supported ones as per the QLever
     // MediaType code. Content-Type is only allowed to return a single value, so
     // wildcards are also correctly discarded here.
@@ -83,7 +72,6 @@
     }
   }
 
-<<<<<<< HEAD
   static std::string truncatedStringRepresentation(std::string type,
                                                    const auto& request) {
     // Graph store protocol requests might have a very large body. Limit
@@ -92,8 +80,6 @@
                         ad_utility::truncateOperationString(request.body()));
   }
 
-=======
->>>>>>> 4ad715b0
   // Parse the triples from the request body according to the content type.
   static std::vector<TurtleTriple> parseTriples(
       const std::string& body, const ad_utility::MediaType contentType);
@@ -110,12 +96,8 @@
   // which is an SPARQL Update.
   CPP_template_2(typename RequestT)(
       requires ad_utility::httpUtils::HttpRequest<RequestT>) static ParsedQuery
-<<<<<<< HEAD
       transformPost(const RequestT& rawRequest, const GraphOrDefault& graph,
                     const Index& index) {
-=======
-      transformPost(const RequestT& rawRequest, const GraphOrDefault& graph) {
->>>>>>> 4ad715b0
     throwIfRequestBodyEmpty(rawRequest);
     auto triples =
         parseTriples(rawRequest.body(), extractMediatype(rawRequest));
