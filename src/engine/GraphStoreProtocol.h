--- conflicted
+++ resolved
@@ -35,19 +35,9 @@
       throw HttpError(boost::beast::http::status::unsupported_media_type,
                       "Mediatype empty or not set.");
     }
-    std::optional<ad_utility::MediaType> mediatype;
-    try {
-      mediatype = ad_utility::getMediaTypeFromAcceptHeader(contentTypeString);
-    } catch (const std::exception& e) {
-      throw HttpError(boost::beast::http::status::unsupported_media_type,
-                      e.what());
-    }
-<<<<<<< HEAD
-=======
     auto mediaTypes =
         ad_utility::getMediaTypesFromAcceptHeader(contentTypeString);
 
->>>>>>> 19e5d4b2
     // A media type is set but not one of the supported ones as per the QLever
     // MediaType code. Content-Type is only allowed to return a single value, so
     // wildcards are also correctly discarded here.
