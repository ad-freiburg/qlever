// Copyright 2024, University of Freiburg
// Chair of Algorithms and Data Structures
// Authors: Julian Mundhahs <mundhahj@tf.uni-freiburg.de>

#pragma once

#include <gtest/gtest_prod.h>

#include "parser/ParsedQuery.h"
#include "parser/RdfParser.h"
#include "util/http/HttpUtils.h"
#include "util/http/UrlParser.h"

// The mediatype of a request could not be determined.
class UnknownMediatypeError : public std::runtime_error {
 public:
  explicit UnknownMediatypeError(std::string_view msg)
      : std::runtime_error{std::string{msg}} {}
};

// The mediatype of a request is not supported.
class UnsupportedMediatypeError : public std::runtime_error {
 public:
  explicit UnsupportedMediatypeError(std::string_view msg)
      : std::runtime_error{std::string{msg}} {}
};

// Transform SPARQL Graph Store Protocol requests to their equivalent
// ParsedQuery (SPARQL Query or Update).
class GraphStoreProtocol {
 private:
  // Extract the mediatype from a request.
  CPP_template_2(typename RequestT)(requires ad_utility::httpUtils::HttpRequest<
                                    RequestT>) static ad_utility::MediaType
      extractMediatype(const RequestT& rawRequest) {
    using namespace boost::beast::http;

    std::string_view contentTypeString;
    if (rawRequest.find(field::content_type) != rawRequest.end()) {
      contentTypeString = rawRequest.at(field::content_type);
    }
    if (contentTypeString.empty()) {
      // If the mediatype is not given, return an error.
      // Note: The specs also allow to try to determine the media type from the
      // content.
      throw UnknownMediatypeError("Mediatype empty or not set.");
    }
    const auto mediatype =
        ad_utility::getMediaTypeFromAcceptHeader(contentTypeString);
    // A media type is set but not one of the supported ones as per the QLever
    // MediaType code.
    if (!mediatype.has_value()) {
      throwUnsupportedMediatype(rawRequest.at(field::content_type));
    }
    return mediatype.value();
  }
  FRIEND_TEST(GraphStoreProtocolTest, extractMediatype);

  // Throws the error if a mediatype is not supported.
  [[noreturn]] static void throwUnsupportedMediatype(
      const std::string_view& mediatype);

  // Throws the error if an HTTP method is not supported.
  [[noreturn]] static void throwUnsupportedHTTPMethod(
      const std::string_view& method);

  // Parse the triples from the request body according to the content type.
  static std::vector<TurtleTriple> parseTriples(
      const std::string& body, const ad_utility::MediaType contentType);
  FRIEND_TEST(GraphStoreProtocolTest, parseTriples);

  // Transforms the triples from `TurtleTriple` to `SparqlTripleSimpleWithGraph`
  // and sets the correct graph.
  static std::vector<SparqlTripleSimpleWithGraph> convertTriples(
      const GraphOrDefault& graph, std::vector<TurtleTriple> triples);
  FRIEND_TEST(GraphStoreProtocolTest, convertTriples);

  // Transform a SPARQL Graph Store Protocol POST to an equivalent ParsedQuery
  // which is an SPARQL Update.
  CPP_template_2(typename RequestT)(
      requires ad_utility::httpUtils::HttpRequest<RequestT>) static ParsedQuery
      transformPost(const RequestT& rawRequest, const GraphOrDefault& graph) {
    auto triples =
        parseTriples(rawRequest.body(), extractMediatype(rawRequest));
    auto convertedTriples = convertTriples(graph, std::move(triples));
    updateClause::GraphUpdate up{std::move(convertedTriples), {}};
    ParsedQuery res;
    res._clause = parsedQuery::UpdateClause{std::move(up)};
    // Graph store protocol POST requests might have a very large body. Limit
    // the length used for the string representation (arbitrarily) to 5000.
    string_view body = string_view(rawRequest.body()).substr(0, 5000);
    res._originalString = absl::StrCat("Graph Store POST Operation\n", body);
    return res;
  }
  FRIEND_TEST(GraphStoreProtocolTest, transformPost);

  // Transform a SPARQL Graph Store Protocol GET to an equivalent ParsedQuery
  // which is an SPARQL Query.
  static ParsedQuery transformGet(const GraphOrDefault& graph);
  FRIEND_TEST(GraphStoreProtocolTest, transformGet);

 public:
  // Every Graph Store Protocol request has equivalent SPARQL Query or Update.
  // Transform the Graph Store Protocol request into it's equivalent Query or
  // Update.
<<<<<<< HEAD
  static ParsedQuery transformGraphStoreProtocol(
      ad_utility::url_parser::sparqlOperation::GraphStoreOperation operation,
      const ad_utility::httpUtils::HttpRequest auto& rawRequest) {
=======
  CPP_template_2(typename RequestT)(
      requires ad_utility::httpUtils::HttpRequest<RequestT>) static ParsedQuery
      transformGraphStoreProtocol(const RequestT& rawRequest) {
>>>>>>> 12134377
    ad_utility::url_parser::ParsedUrl parsedUrl =
        ad_utility::url_parser::parseRequestTarget(rawRequest.target());
    using enum boost::beast::http::verb;
    auto method = rawRequest.method();
    if (method == get) {
      return transformGet(operation.graph_);
    } else if (method == put) {
      throwUnsupportedHTTPMethod("PUT");
    } else if (method == delete_) {
      throwUnsupportedHTTPMethod("DELETE");
    } else if (method == post) {
      return transformPost(rawRequest, operation.graph_);
    } else if (method == head) {
      throwUnsupportedHTTPMethod("HEAD");
    } else if (method == patch) {
      throwUnsupportedHTTPMethod("PATCH");
    } else {
      throw std::runtime_error(
          absl::StrCat("Unsupported HTTP method \"",
                       std::string_view{rawRequest.method_string()},
                       "\" for the SPARQL Graph Store HTTP Protocol."));
    }
  }
};<|MERGE_RESOLUTION|>--- conflicted
+++ resolved
@@ -103,15 +103,12 @@
   // Every Graph Store Protocol request has equivalent SPARQL Query or Update.
   // Transform the Graph Store Protocol request into it's equivalent Query or
   // Update.
-<<<<<<< HEAD
-  static ParsedQuery transformGraphStoreProtocol(
-      ad_utility::url_parser::sparqlOperation::GraphStoreOperation operation,
-      const ad_utility::httpUtils::HttpRequest auto& rawRequest) {
-=======
   CPP_template_2(typename RequestT)(
       requires ad_utility::httpUtils::HttpRequest<RequestT>) static ParsedQuery
-      transformGraphStoreProtocol(const RequestT& rawRequest) {
->>>>>>> 12134377
+      transformGraphStoreProtocol(
+          ad_utility::url_parser::sparqlOperation::GraphStoreOperation
+              operation,
+          const RequestT& rawRequest) {
     ad_utility::url_parser::ParsedUrl parsedUrl =
         ad_utility::url_parser::parseRequestTarget(rawRequest.target());
     using enum boost::beast::http::verb;
