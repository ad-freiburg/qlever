--- conflicted
+++ resolved
@@ -82,10 +82,6 @@
 VariableToColumnMap makeVarToColMapForJoinOperation(
     const VariableToColumnMap& leftVars, const VariableToColumnMap& rightVars,
     std::vector<std::array<ColumnIndex, 2>> joinColumns, BinOpType binOpType,
-<<<<<<< HEAD
-    size_t leftResultWidth, bool keepJoinCols = true);
-=======
     size_t leftResultWidth, bool keepJoinColumns = true);
->>>>>>> 7fefc4b7
 
 #endif  // QLEVER_SRC_ENGINE_VARIABLETOCOLUMNMAP_H