--- conflicted
+++ resolved
@@ -335,15 +335,13 @@
       const SubtreePlan& a, const SubtreePlan& b,
       const std::vector<std::array<ColumnIndex, 2>>& jcs);
 
-<<<<<<< HEAD
   [[nodiscard]] static std::optional<SubtreePlan> createJoinWithPathSearch(
       const SubtreePlan& a, const SubtreePlan& b,
       const std::vector<std::array<ColumnIndex, 2>>& jcs);
-=======
+
   template <typename Operation>
   [[nodiscard]] static std::optional<SubtreePlan> createSubtreeWithService(
       const SubtreePlan& a, const SubtreePlan& b);
->>>>>>> bed8b297
 
   [[nodiscard]] vector<SubtreePlan> getOrderByRow(
       const ParsedQuery& pq,
