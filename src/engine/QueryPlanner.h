// Copyright 2015, University of Freiburg,
// Chair of Algorithms and Data Structures.
// Author:
//   2015-2017 Björn Buchhold (buchhold@informatik.uni-freiburg.de)
//   2018-     Johannes Kalmbach (kalmbach@informatik.uni-freiburg.de)

#ifndef QLEVER_SRC_ENGINE_QUERYPLANNER_H
#define QLEVER_SRC_ENGINE_QUERYPLANNER_H

#include <boost/optional.hpp>
#include <vector>

#include "engine/CheckUsePatternTrick.h"
#include "engine/QueryExecutionTree.h"
#include "parser/GraphPattern.h"
#include "parser/GraphPatternOperation.h"
#include "parser/ParsedQuery.h"
#include "parser/data/Types.h"

class QueryPlanner {
  using TextLimitMap =
      ad_utility::HashMap<Variable, parsedQuery::TextLimitMetaObject>;
  using TextLimitVec =
      std::vector<std::pair<Variable, parsedQuery::TextLimitMetaObject>>;
  using CancellationHandle = ad_utility::SharedCancellationHandle;
  template <typename T>
  using vector = std::vector<T>;

  ParsedQuery::DatasetClauses activeDatasetClauses_;
  // The variable of the innermost `GRAPH ?var` clause that the planner
  // currently is planning.
  // Note: The behavior of only taking the innermost graph variable into account
  // for nested `GRAPH` clauses is compliant with SPARQL 1.1.
  std::optional<Variable> activeGraphVariable_;

 public:
  using JoinColumns = std::vector<std::array<ColumnIndex, 2>>;

  explicit QueryPlanner(QueryExecutionContext* qec,
                        CancellationHandle cancellationHandle);

  virtual ~QueryPlanner() = default;

  // Create the best execution tree for the given query according to the
  // optimization algorithm and cost estimates of the QueryPlanner.
  QueryExecutionTree createExecutionTree(ParsedQuery& pq,
                                         bool isSubquery = false);

  class TripleGraph {
   public:
    TripleGraph();

    TripleGraph(const TripleGraph& other);

    TripleGraph& operator=(const TripleGraph& other);

    TripleGraph(const TripleGraph& other, vector<size_t> keepNodes);

    struct Node {
      Node(size_t id, SparqlTriple t,
           std::optional<Variable> graphVariable = std::nullopt)
          : id_(id), triple_(std::move(t)) {
        if (triple_.s_.isVariable()) {
          _variables.insert(triple_.s_.getVariable());
        }
        if (auto predicate = triple_.getPredicateVariable()) {
          _variables.insert(predicate.value());
        }
        if (triple_.o_.isVariable()) {
          _variables.insert(triple_.o_.getVariable());
        }
        if (graphVariable.has_value()) {
          _variables.insert(std::move(graphVariable).value());
        }
      }

      Node(size_t id, Variable cvar, std::string word, SparqlTriple t)
          : Node(id, std::move(t)) {
        cvar_ = std::move(cvar);
        wordPart_ = std::move(word);
      }

      Node(const Node& other) = default;

      Node& operator=(const Node& other) = default;

      // Returns true if the two nodes equal apart from the id
      // and the order of variables
      bool isSimilar(const Node& other) const {
        return triple_ == other.triple_ && cvar_ == other.cvar_ &&
               wordPart_ == other.wordPart_ && _variables == other._variables;
      }

      bool isTextNode() const { return cvar_.has_value(); }

      friend std::ostream& operator<<(std::ostream& out, const Node& n) {
        out << "id: " << n.id_ << " triple: " << n.triple_.asString()
            << " vars_ ";
        for (const auto& s : n._variables) {
          out << s.name() << ", ";
        }
        // TODO<joka921> Should the `cvar` and the `wordPart` be stored
        // together?
        if (n.cvar_.has_value()) {
          out << " cvar " << n.cvar_.value().name() << " wordPart "
              << n.wordPart_.value();
        }
        return out;
      }

      size_t id_;
      SparqlTriple triple_;
      ad_utility::HashSet<Variable> _variables;
      std::optional<Variable> cvar_ = std::nullopt;
      std::optional<std::string> wordPart_ = std::nullopt;
    };

    // Allows for manually building triple graphs for testing
    explicit TripleGraph(
        const std::vector<std::pair<Node, std::vector<size_t>>>& init);

    // Checks for id and order independent equality
    bool isSimilar(const TripleGraph& other) const;
    string asString() const;

    bool isTextNode(size_t i) const;

    vector<vector<size_t>> _adjLists;
    ad_utility::HashMap<size_t, Node*> _nodeMap;
    std::list<TripleGraph::Node> _nodeStorage;

    vector<size_t> bfsLeaveOut(size_t startNode,
                               ad_utility::HashSet<size_t> leaveOut) const;

   private:
    vector<std::pair<TripleGraph, vector<SparqlFilter>>> splitAtContextVars(
        const vector<SparqlFilter>& origFilters,
        ad_utility::HashMap<string, vector<size_t>>& contextVarTotextNodes)
        const;

    vector<SparqlFilter> pickFilters(const vector<SparqlFilter>& origFilters,
                                     const vector<size_t>& nodes) const;
  };

  class SubtreePlan {
   public:
    enum Type { BASIC, OPTIONAL, MINUS };

    explicit SubtreePlan(QueryExecutionContext* qec)
        : _qet(std::make_shared<QueryExecutionTree>(qec)) {}

    template <typename Operation>
    SubtreePlan(QueryExecutionContext* qec,
                std::shared_ptr<Operation> operation)
        : _qet{std::make_shared<QueryExecutionTree>(qec,
                                                    std::move(operation))} {}

    std::shared_ptr<QueryExecutionTree> _qet;
    std::shared_ptr<Result> _cachedResult;
    uint64_t _idsOfIncludedNodes = 0;
    uint64_t _idsOfIncludedFilters = 0;
    uint64_t idsOfIncludedTextLimits_ = 0;
    bool containsFilterSubstitute_ = false;
    Type type = Type::BASIC;

    size_t getCostEstimate() const;

    size_t getSizeEstimate() const;
  };

  // This struct represents a single SPARQL FILTER. Additionally, it has the
  // option to also store a subtree plan, which is semantically equivalent to
  // the filter, but might be cheaper to compute. This is currently used to
  // rewrite FILTERs on geof: functions to spatial join operations.
  struct FilterAndOptionalSubstitute {
    SparqlFilter filter_;
    std::optional<SubtreePlan> substitute_;

    bool hasSubstitute() const { return substitute_.has_value(); }
  };

  using FiltersAndOptionalSubstitutes =
      std::vector<FilterAndOptionalSubstitute>;

  // A helper class to find connected components of an RDF query using DFS.
  class QueryGraph {
   private:
    // A simple class to represent a graph node as well as some data for a DFS.
    class Node {
     public:
      const SubtreePlan* plan_;
      ad_utility::HashSet<Node*> adjacentNodes_{};
      // Was this node already visited during DFS.
      bool visited_ = false;
      // Index of the connected component of this node (will be set to a value
      // >= 0 by the DFS.
      int64_t componentIndex_ = -1;
      // Construct from a non-owning pointer.
      explicit Node(const SubtreePlan* plan) : plan_{plan} {}
    };
    // Storage for all the `Node`s that a graph contains.
    std::vector<std::shared_ptr<Node>> nodes_;

    // Default constructor
    QueryGraph() = default;

   public:
    // Return the indices of the connected component for each of the `node`s.
    // The return value will have exactly the same size as `node`s and
    // `result[i]` will be the index of the connected component of `nodes[i]`.
    // The connected components will be contiguous and start at 0.
    static std::vector<size_t> computeConnectedComponents(
        const std::vector<SubtreePlan>& nodes,
        const FiltersAndOptionalSubstitutes& filtersAndOptionalSubstitutes) {
      QueryGraph graph;
      graph.setupGraph(nodes, filtersAndOptionalSubstitutes);
      return graph.dfsForAllNodes();
    }

   private:
    // The actual implementation of `setupGraph`. First build a
    // graph from the `leafOperations` and then run DFS and return the result.
    void setupGraph(
        const std::vector<SubtreePlan>& leafOperations,
        const FiltersAndOptionalSubstitutes& filtersAndOptionalSubstitutes);

    // Run a single DFS startint at the `startNode`. All nodes that are
    // connected to this node (including the node itself) will have
    // `visited_ == true` and  `componentIndex_ == componentIndex` after the
    // call. Only works if `dfs` hasn't been called before on the `startNode` or
    // any node connected to it. (Exceptions to this rule are the recursive
    // calls from `dfs` itself).
    void dfs(Node* startNode, size_t componentIndex);

    // Run `dfs` repeatedly on nodes that were so far undiscovered until all
    // nodes are discovered, which means that all connected components have been
    // identified. Then return the indices of the connected components.
    std::vector<size_t> dfsForAllNodes();
  };

  TripleGraph createTripleGraph(
      const parsedQuery::BasicGraphPattern* pattern) const;

  void addNodeToTripleGraph(const TripleGraph::Node&, TripleGraph&) const;

  void setEnablePatternTrick(bool enablePatternTrick);

  // Create a set of possible execution trees for the given parsed query. The
  // best (cheapest) execution tree according to the QueryPlanner is part of
  // that set. When the query has no `ORDER BY` clause, the set contains one
  // optimal execution tree for each possible ordering (by one column) of the
  // result. This is relevant for subqueries, which are currently optimized
  // independently of the rest of the query, but where it depends on the rest
  // of the query, which ordering of the result is best.
  std::vector<SubtreePlan> createExecutionTrees(ParsedQuery& pq,
                                                bool isSubquery = false);

 protected:
<<<<<<< HEAD
=======
  QueryExecutionContext* getQec() const { return _qec; }

 private:
>>>>>>> 55c05d4b
  QueryExecutionContext* _qec;

 private:
  // Used to count the number of unique variables created using
  // generateUniqueVarName
  size_t _internalVarCount = 0;

  bool _enablePatternTrick = true;

  CancellationHandle cancellationHandle_;

  std::optional<size_t> textLimit_ = std::nullopt;

  // Used to collect warnings (created by the parser or the query planner) which
  // are then passed on to the created `QueryExecutionTree` such that they can
  // be reported as part of the query result if desired.
  std::vector<std::string> warnings_;

  std::vector<QueryPlanner::SubtreePlan> optimize(
      ParsedQuery::GraphPattern* rootPattern);

  // Add all the possible index scans for the triple represented by the node.
  // The triple is "ordinary" in the sense that it is neither a text triple with
  // ql:contains-word nor a special pattern trick triple.
  template <typename AddedIndexScanFunction, typename AddFilterFunction>
  void seedFromOrdinaryTriple(const TripleGraph::Node& node,
                              const AddedIndexScanFunction& addIndexScan,
                              const AddFilterFunction& addFilter);

  // Helper function used by the seedFromOrdinaryTriple function
  template <typename AddedIndexScanFunction>
  void indexScanSingleVarCase(const SparqlTripleSimple& triple,
                              const AddedIndexScanFunction& addIndexScan) const;

  // Helper function used by the seedFromOrdinaryTriple function
  template <typename AddedIndexScanFunction, typename AddedFilter>
  void indexScanTwoVarsCase(const SparqlTripleSimple& triple,
                            const AddedIndexScanFunction& addIndexScan,
                            const AddedFilter& addFilter);

  // Helper function used by the seedFromOrdinaryTriple function
  template <typename AddedIndexScanFunction, typename AddedFilter>
  void indexScanThreeVarsCase(const SparqlTripleSimple& triple,
                              const AddedIndexScanFunction& addIndexScan,
                              const AddedFilter& addFilter);

  /**
   * @brief Fills children with all operations that are associated with a single
   * node in the triple graph (e.g. IndexScans).
   */
  struct PlansAndFilters {
    std::vector<SubtreePlan> plans_;
    std::vector<SparqlFilter> filters_;
  };

  PlansAndFilters seedWithScansAndText(
      const TripleGraph& tg,
      const vector<vector<QueryPlanner::SubtreePlan>>& children,
      TextLimitMap& textLimits);

  // Function for optimization query rewrites: The function returns pairs of
  // filters with the corresponding substitute subtree plan. This is currently
  // used to translate GeoSPARQL filters to spatial join operations.
  virtual FiltersAndOptionalSubstitutes seedFilterSubstitutes(
      const std::vector<SparqlFilter>& filters) const;

  /**
   * @brief Returns a parsed query for the property path.
   */
  ParsedQuery::GraphPattern seedFromPropertyPath(const TripleComponent& left,
                                                 const PropertyPath& path,
                                                 const TripleComponent& right);
  ParsedQuery::GraphPattern seedFromSequence(const TripleComponent& left,
                                             const PropertyPath& path,
                                             const TripleComponent& right);
  ParsedQuery::GraphPattern seedFromAlternative(const TripleComponent& left,
                                                const PropertyPath& path,
                                                const TripleComponent& right);
  ParsedQuery::GraphPattern seedFromTransitive(const TripleComponent& left,
                                               const PropertyPath& path,
                                               const TripleComponent& right,
                                               size_t min, size_t max);
  ParsedQuery::GraphPattern seedFromInverse(const TripleComponent& left,
                                            const PropertyPath& path,
                                            const TripleComponent& right);
  // Create `GraphPattern` for property paths of the form `!(<a> | ^<b>)` or
  // `!<a>` and similar.
  ParsedQuery::GraphPattern seedFromNegated(const TripleComponent& left,
                                            const PropertyPath& path,
                                            const TripleComponent& right);
  static ParsedQuery::GraphPattern seedFromVarOrIri(
      const TripleComponent& left,
      const ad_utility::sparql_types::VarOrIri& varOrIri,
      const TripleComponent& right);

  Variable generateUniqueVarName();

  // Creates a tree of unions with the given patterns as the trees leaves
  static ParsedQuery::GraphPattern uniteGraphPatterns(
      std::vector<ParsedQuery::GraphPattern>&& patterns);

  /**
   * @brief Merges two rows of the dp optimization table using various types of
   * joins.
   * @return A new row for the dp table that contains plans created by joining
   * the result of a plan in a and a plan in b.
   */
  vector<SubtreePlan> merge(const vector<SubtreePlan>& a,
                            const vector<SubtreePlan>& b,
                            const TripleGraph& tg) const;

  // Create `SubtreePlan`s that join `a` and `b` together. The columns are
  // computed automatically.
  std::vector<SubtreePlan> createJoinCandidates(
      const SubtreePlan& a, const SubtreePlan& b,
      boost::optional<const TripleGraph&> tg) const;

  // Create `SubtreePlan`s that join `a` and `b` together. The columns are
  // configured by `jcs`.
  std::vector<SubtreePlan> createJoinCandidates(const SubtreePlan& a,
                                                const SubtreePlan& b,
                                                const JoinColumns& jcs) const;

  // Same as `createJoinCandidates(SubtreePlan, SubtreePlan, JoinColumns)`, but
  // creates a cartesian product when `jcs` is empty.
  std::vector<SubtreePlan> createJoinCandidatesAllowEmpty(
      const SubtreePlan& a, const SubtreePlan& b, const JoinColumns& jcs) const;

  // Whenever a join is applied to a `Union`, add candidates that try applying
  // join to the children of the union directly, which can be more efficient if
  // one of the children has an optimized join, which can happen for
  // `TransitivePath` for example.
  std::vector<SubtreePlan> applyJoinDistributivelyToUnion(
      const SubtreePlan& a, const SubtreePlan& b, const JoinColumns& jcs) const;

  // Used internally by `createJoinCandidates`. If `a` or `b` is a transitive
  // path operation and the other input can be bound to this transitive path
  // (see `TransitivePath.cpp` for details), then returns that bound transitive
  // path. Else returns `std::nullopt`.
  static std::optional<SubtreePlan> createJoinWithTransitivePath(
      const SubtreePlan& a, const SubtreePlan& b, const JoinColumns& jcs);

  // Used internally by `createJoinCandidates`. If  `a` or `b` is a
  // `HasPredicateScan` with a variable as a subject (`?x ql:has-predicate
  // <VariableOrIri>`) and `a` and `b` can be joined on that subject variable,
  // then returns a `HasPredicateScan` that takes the other input as a subtree.
  // Else returns `std::nullopt`.
  static std::optional<SubtreePlan> createJoinWithHasPredicateScan(
      const SubtreePlan& a, const SubtreePlan& b, const JoinColumns& jcs);

  static std::optional<SubtreePlan> createJoinWithPathSearch(
      const SubtreePlan& a, const SubtreePlan& b, const JoinColumns& jcs);

  // Helper that returns `true` for each of the subtree plans `a` and `b` iff
  // the subtree plan is a spatial join and it is not yet fully constructed
  // (it does not have both children set)
  static std::pair<bool, bool> checkSpatialJoin(const SubtreePlan& a,
                                                const SubtreePlan& b);

  // if one of the inputs is a spatial join which is compatible with the other
  // input, then add that other input to the spatial join as a child instead of
  // creating a normal join.
  static std::optional<SubtreePlan> createSpatialJoin(const SubtreePlan& a,
                                                      const SubtreePlan& b,
                                                      const JoinColumns& jcs);

  vector<SubtreePlan> getOrderByRow(
      const ParsedQuery& pq,
      const std::vector<std::vector<SubtreePlan>>& dpTab) const;

  vector<SubtreePlan> getGroupByRow(
      const ParsedQuery& pq,
      const std::vector<std::vector<SubtreePlan>>& dpTab) const;

  vector<SubtreePlan> getDistinctRow(
      const parsedQuery::SelectClause& selectClause,
      const vector<vector<SubtreePlan>>& dpTab) const;

  vector<SubtreePlan> getPatternTrickRow(
      const parsedQuery::SelectClause& selectClause,
      const vector<vector<SubtreePlan>>& dpTab,
      const checkUsePatternTrick::PatternTrickTuple& patternTrickTuple);

  vector<SubtreePlan> getHavingRow(
      const ParsedQuery& pq, const vector<vector<SubtreePlan>>& dpTab) const;

  // Apply the passed `VALUES` clause to the current plans.
  std::vector<SubtreePlan> applyPostQueryValues(
      const parsedQuery::Values& values,
      const std::vector<SubtreePlan>& currentPlans) const;

  JoinColumns connected(const SubtreePlan& a, const SubtreePlan& b,
                        boost::optional<const TripleGraph&> tg) const;

  static JoinColumns getJoinColumns(const SubtreePlan& a, const SubtreePlan& b);

  string getPruningKey(const SubtreePlan& plan,
                       const vector<ColumnIndex>& orderedOnColumns) const;

  // Configure the behavior of the `applyFiltersIfPossible` function below.
  enum class FilterMode {
    // Only apply matching filters, that is filters are only added to plans that
    // already bind all the variables that are used in the filter. The plans
    // with the added filters are added to the candidate set. This mode is used
    // in the dynamic programming approach, where we don't apply the filters
    // greedily. Applying filter substitutes is permitted in this mode.
    KeepUnfiltered,
    // Only apply matching filters (see above), but the plans with added filters
    // replace the plans without filters. This is used in the greedy approach,
    // where filters are always applied as early as possible. Applying filter
    // substitutes is permitted in this mode.
    ReplaceUnfiltered,
    // Same as ReplaceUnfiltered, but do not apply filter substitutes.
    ReplaceUnfilteredNoSubstitutes,
    // Apply all filters (also the nonmatching ones) and replace the unfiltered
    // plans. This has to be called at the end of parsing a group graph pattern
    // where we have to make sure that all filters are applied.
    ApplyAllFiltersAndReplaceUnfiltered,
  };
  template <FilterMode mode = FilterMode::KeepUnfiltered>
  void applyFiltersIfPossible(
      std::vector<SubtreePlan>& row,
      const FiltersAndOptionalSubstitutes& filters) const;

  // Apply text limits if possible.
  // A text limit can be applied to a plan if:
  // 1) There is no text operation for the text record column left.
  // 2) The text limit has not already been applied to the plan.
  void applyTextLimitsIfPossible(std::vector<SubtreePlan>& row,
                                 const TextLimitVec& textLimits,
                                 bool replaceInsteadOfAddPlans) const;

  /**
   * @brief Optimize a set of triples, filters and precomputed candidates
   * for child graph patterns
   *
   *
   * Optimize every GraphPattern starting with the leaves of the
   * GraphPattern tree.

   * Strategy:
   * Create a graph.
   * Each triple corresponds to a node, there is an edge between two nodes
   * iff they share a variable.

   * TripleGraph tg = createTripleGraph(&arg);

   * Each node/triple corresponds to a scan (more than one way possible),
   * each edge corresponds to a possible join.

   * Enumerate and judge possible query plans using a DP table.
   * Each ExecutionTree for a sub-problem gives an estimate:
   * There are estimates for cost and size ( and multiplicity per column).
   * Start bottom up, i.e. with the scans for triples.
   * Always merge two solutions from the table by picking one possible
   * join. A join is possible, if there is an edge between the results.
   * Therefore we keep track of all edges that touch a sub-result.
   * When joining two sub-results, the results edges are those that belong
   * to exactly one of the two input sub-trees.
   * If two of them have the same target, only one out edge is created.
   * All edges that are shared by both subtrees, are checked if they are
   * covered by the join or if an extra filter/select is needed.

   * The algorithm then creates all possible plans for 1 to n triples.
   * To generate a plan for k triples, all subsets between i and k-i are
   * joined.

   * Filters are now added to the mix when building execution plans.
   * Without them, a plan has an execution tree and a set of
   * covered triple nodes.
   * With them, it also has a set of covered filters.
   * A filter can be applied as soon as all variables that occur in the
   * filter Are covered by the query. This is also always the place where
   * this is done.

   * Text operations form cliques (all triples connected via the context
   * cvar). Detect them and turn them into nodes with stored word part and
   * edges to connected variables.

   * Each text operation has two ways how it can be used.
   * 1) As leave in the bottom row of the tab.
   * According to the number of connected variables, the operation creates
   * a cross product with n entities that can be used in subsequent joins.
   * 2) as intermediate unary (downwards) nodes in the execution tree.
   * This is a bit similar to sorts: they can be applied after each step
   * and will filter on one variable.
   * Cycles have to be avoided (by previously removing a triple and using
   * it as a filter later on).
   */
  vector<vector<SubtreePlan>> fillDpTab(
      const TripleGraph& graph, std::vector<SparqlFilter> fs,
      TextLimitMap& textLimits, const vector<vector<SubtreePlan>>& children);

  // Internal subroutine of `fillDpTab` that  only works on a single connected
  // component of the input. Throws if the subtrees in the `connectedComponent`
  // are not in fact connected (via their variables).
  std::vector<QueryPlanner::SubtreePlan>
  runDynamicProgrammingOnConnectedComponent(
      std::vector<SubtreePlan> connectedComponent,
      const FiltersAndOptionalSubstitutes& filters,
      const TextLimitVec& textLimits, const TripleGraph& tg) const;

  // Same as `runDynamicProgrammingOnConnectedComponent`, but uses a greedy
  // algorithm that always greedily chooses the smallest result of the possible
  // join operations using the "Greedy Operator Ordering (GOO)" algorithm.
  std::vector<QueryPlanner::SubtreePlan> runGreedyPlanningOnConnectedComponent(
      std::vector<SubtreePlan> connectedComponent,
      const FiltersAndOptionalSubstitutes& filters,
      const TextLimitVec& textLimits, const TripleGraph& tg) const;

  // Return the number of connected subgraphs is the `graph`, or `budget + 1`,
  // if the number of subgraphs is `> budget`. This is used to analyze the
  // complexity of the query graph and to choose between the DP and the greedy
  // query planner see above.
  // Note: We also need the added filters, because they behave like additional
  // graph nodes wrt the performance of the DP based query planner.
  size_t countSubgraphs(std::vector<const SubtreePlan*> graph,
                        const std::vector<SparqlFilter>& filters,
                        size_t budget);

  // Creates a SubtreePlan for the given text leaf node in the triple graph.
  // While doing this the TextLimitMetaObjects are created and updated according
  // to the text leaf node.
  SubtreePlan getTextLeafPlan(const TripleGraph::Node& node,
                              TextLimitMap& textLimits) const;

  // An internal helper class that encapsulates the functionality to optimize
  // a single graph pattern. It tightly interacts with the outer `QueryPlanner`
  // for example when optimizing a Subquery.
  struct GraphPatternPlanner {
    // References to the outer planner and the graph pattern that is being
    // optimized.
    QueryPlanner& planner_;
    ParsedQuery::GraphPattern* rootPattern_;
    QueryExecutionContext* qec_;

    // Used to store the set of candidate plans for the already processed parts
    // of the graph pattern. Each row stores different plans for the same graph
    // pattern, and plans from different rows can be joined in an arbitrary
    // order.
    std::vector<std::vector<SubtreePlan>> candidatePlans_{};

    // Triples from BasicGraphPatterns that can be joined arbitrarily
    // with each other and with the contents of  `candidatePlans_`
    parsedQuery::BasicGraphPattern candidateTriples_{};

    // The variables that have been bound by the children of the `rootPattern_`
    // which we have dealt with so far.
    // TODO<joka921> verify that we get no false positives with plans that
    // create no single binding for a variable "by accident".
    ad_utility::HashSet<Variable> boundVariables_{};

    // We remember the potential filter substitutions so we can avoid
    // unnecessarily recomputing them.
    FiltersAndOptionalSubstitutes filtersAndSubst_;

    // ________________________________________________________________________
    GraphPatternPlanner(QueryPlanner& planner,
                        ParsedQuery::GraphPattern* rootPattern)
        : planner_{planner},
          rootPattern_{rootPattern},
          qec_{planner._qec},
          filtersAndSubst_{
              planner.seedFilterSubstitutes(rootPattern->_filters)} {}

    // This function is called for each of the graph patterns that are contained
    // in the `rootPattern_`. It dispatches to the various `visit...`functions
    // below depending on the type of the pattern.
    template <typename T>
    void graphPatternOperationVisitor(T& arg);

    // The following functions all handle a single type of graph pattern.
    // Typically, they create a set of candidate plans for the individual
    // patterns and then add them to the `candidatePlans_` s.t. they can be
    // commutatively joined with other plans.
    void visitBasicGraphPattern(const parsedQuery::BasicGraphPattern& pattern);
    void visitBind(const parsedQuery::Bind& bind);
    void visitTransitivePath(parsedQuery::TransPath& transitivePath);
    void visitPathSearch(parsedQuery::PathQuery& config);
    void visitSpatialSearch(parsedQuery::SpatialQuery& config);
    void visitTextSearch(const parsedQuery::TextSearchQuery& config);
    void visitUnion(parsedQuery::Union& un);
    void visitSubquery(parsedQuery::Subquery& subquery);
    void visitDescribe(parsedQuery::Describe& describe);

    // Helper function for `visitGroupOptionalOrMinus`. SPARQL queries like
    // `SELECT * { OPTIONAL { ?a ?b ?c }}`, `SELECT * { MINUS { ?a ?b ?c }}` or
    // `SELECT * { ?x ?y ?z . OPTIONAL { ?a ?b ?c }}` need special handling.
    template <typename Variables>
    bool handleUnconnectedMinusOrOptional(std::vector<SubtreePlan>& candidates,
                                          const Variables& variables);

    // This function is called for groups, optional, or minus clauses.
    // The `candidates` are the result of planning the pattern inside the
    // braces. This leads to all of those clauses currently being an
    // optimization border (The braces are planned individually).
    // The distinction between "normal" groups, OPTIONALs and MINUS clauses
    // is made via the type member of the `SubtreePlan`s.
    void visitGroupOptionalOrMinus(std::vector<SubtreePlan>&& candidates);

    // This function finds a set of candidates that unite all the different
    // `candidatePlans_` and `candidateTriples_`. It then replaces the contents
    // of `candidatePlans_` with those plans and clears the `candidateTriples_`.
    // It is called when a non-commuting pattern (like OPTIONAL or BIND) is
    // encountered. We then first optimize the previous candidates using this
    // function, and then combine the result with the OPTIONAL etc. clause.
    void optimizeCommutatively();

    // Find a single best candidate for a given graph pattern.
    template <typename Pattern>
    SubtreePlan optimizeSingle(const Pattern& pattern) {
      auto v = planner_.optimize(pattern);
      auto idx = planner_.findCheapestExecutionTree(v);
      return std::move(v[idx]);
    };
  };

  /**
   * @brief return the index of the cheapest execution tree in the argument.
   *
   * If we are in the unit test mode, this is deterministic by additionally
   * sorting by the cache key when comparing equally cheap indices, else the
   * first element that has the minimum index is returned.
   */
  size_t findCheapestExecutionTree(
      const std::vector<SubtreePlan>& lastRow) const;
  static size_t findSmallestExecutionTree(
      const std::vector<SubtreePlan>& lastRow);
  static size_t findUniqueNodeIds(
      const std::vector<SubtreePlan>& connectedComponent);

  /// if this Planner is not associated with a queryExecutionContext we are only
  /// in the unit test mode
  bool isInTestMode() const { return _qec == nullptr; }

  /// Helper function to check if the assigned `cancellationHandle_` has
  /// been cancelled yet and throw an exception if this is the case.
  void checkCancellation(ad_utility::source_location location =
                             ad_utility::source_location::current()) const;
};

#endif  // QLEVER_SRC_ENGINE_QUERYPLANNER_H<|MERGE_RESOLUTION|>--- conflicted
+++ resolved
@@ -256,12 +256,9 @@
                                                 bool isSubquery = false);
 
  protected:
-<<<<<<< HEAD
-=======
   QueryExecutionContext* getQec() const { return _qec; }
 
  private:
->>>>>>> 55c05d4b
   QueryExecutionContext* _qec;
 
  private:
