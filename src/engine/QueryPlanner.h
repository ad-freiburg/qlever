// Copyright 2015, University of Freiburg,
// Chair of Algorithms and Data Structures.
// Author:
//   2015-2017 Björn Buchhold (buchhold@informatik.uni-freiburg.de)
//   2018-     Johannes Kalmbach (kalmbach@informatik.uni-freiburg.de)

#ifndef QLEVER_SRC_ENGINE_QUERYPLANNER_H
#define QLEVER_SRC_ENGINE_QUERYPLANNER_H

#include <boost/optional.hpp>
#include <vector>

#include "engine/CheckUsePatternTrick.h"
#include "engine/QueryExecutionTree.h"
#include "parser/GraphPattern.h"
#include "parser/GraphPatternOperation.h"
#include "parser/ParsedQuery.h"

class QueryPlanner {
  using TextLimitMap =
      ad_utility::HashMap<Variable, parsedQuery::TextLimitMetaObject>;
  using TextLimitVec =
      std::vector<std::pair<Variable, parsedQuery::TextLimitMetaObject>>;
  using CancellationHandle = ad_utility::SharedCancellationHandle;
  template <typename T>
  using vector = std::vector<T>;

  ParsedQuery::DatasetClauses activeDatasetClauses_;
  // The variable of the innermost `GRAPH ?var` clause that the planner
  // currently is planning.
  // Note: The behavior of only taking the innermost graph variable into account
  // for nested `GRAPH` clauses is compliant with SPARQL 1.1.
  std::optional<Variable> activeGraphVariable_;

 public:
  using JoinColumns = std::vector<std::array<ColumnIndex, 2>>;

  explicit QueryPlanner(QueryExecutionContext* qec,
                        CancellationHandle cancellationHandle);

  // Create the best execution tree for the given query according to the
  // optimization algorithm and cost estimates of the QueryPlanner.
  QueryExecutionTree createExecutionTree(ParsedQuery& pq,
                                         bool isSubquery = false);

  class TripleGraph {
   public:
    TripleGraph();

    TripleGraph(const TripleGraph& other);

    TripleGraph& operator=(const TripleGraph& other);

    TripleGraph(const TripleGraph& other, vector<size_t> keepNodes);

    struct Node {
      Node(size_t id, SparqlTriple t,
           std::optional<Variable> graphVariable = std::nullopt)
          : id_(id), triple_(std::move(t)) {
        if (isVariable(triple_.s_)) {
          _variables.insert(triple_.s_.getVariable());
        }
        if (isVariable(triple_.p_)) {
          _variables.insert(Variable{triple_.p_.iri_});
        }
        if (isVariable(triple_.o_)) {
          _variables.insert(triple_.o_.getVariable());
        }
        if (graphVariable.has_value()) {
          _variables.insert(std::move(graphVariable).value());
        }
      }

      Node(size_t id, Variable cvar, std::string word, SparqlTriple t)
          : Node(id, std::move(t)) {
        cvar_ = std::move(cvar);
        wordPart_ = std::move(word);
      }

      Node(const Node& other) = default;

      Node& operator=(const Node& other) = default;

      // Returns true if the two nodes equal apart from the id
      // and the order of variables
      bool isSimilar(const Node& other) const {
        return triple_ == other.triple_ && cvar_ == other.cvar_ &&
               wordPart_ == other.wordPart_ && _variables == other._variables;
      }

      bool isTextNode() const { return cvar_.has_value(); }

      friend std::ostream& operator<<(std::ostream& out, const Node& n) {
        out << "id: " << n.id_ << " triple: " << n.triple_.asString()
            << " vars_ ";
        for (const auto& s : n._variables) {
          out << s.name() << ", ";
        }
        // TODO<joka921> Should the `cvar` and the `wordPart` be stored
        // together?
        if (n.cvar_.has_value()) {
          out << " cvar " << n.cvar_.value().name() << " wordPart "
              << n.wordPart_.value();
        }
        return out;
      }

      size_t id_;
      SparqlTriple triple_;
      ad_utility::HashSet<Variable> _variables;
      std::optional<Variable> cvar_ = std::nullopt;
      std::optional<std::string> wordPart_ = std::nullopt;
    };

    // Allows for manually building triple graphs for testing
    explicit TripleGraph(
        const std::vector<std::pair<Node, std::vector<size_t>>>& init);

    // Checks for id and order independent equality
    bool isSimilar(const TripleGraph& other) const;
    string asString() const;

    bool isTextNode(size_t i) const;

    vector<vector<size_t>> _adjLists;
    ad_utility::HashMap<size_t, Node*> _nodeMap;
    std::list<TripleGraph::Node> _nodeStorage;

    vector<size_t> bfsLeaveOut(size_t startNode,
                               ad_utility::HashSet<size_t> leaveOut) const;

   private:
    vector<std::pair<TripleGraph, vector<SparqlFilter>>> splitAtContextVars(
        const vector<SparqlFilter>& origFilters,
        ad_utility::HashMap<string, vector<size_t>>& contextVarTotextNodes)
        const;

    vector<SparqlFilter> pickFilters(const vector<SparqlFilter>& origFilters,
                                     const vector<size_t>& nodes) const;
  };

  class SubtreePlan {
   public:
    enum Type { BASIC, OPTIONAL, MINUS };

    explicit SubtreePlan(QueryExecutionContext* qec)
        : _qet(std::make_shared<QueryExecutionTree>(qec)) {}

    template <typename Operation>
    SubtreePlan(QueryExecutionContext* qec,
                std::shared_ptr<Operation> operation)
        : _qet{std::make_shared<QueryExecutionTree>(qec,
                                                    std::move(operation))} {}

    std::shared_ptr<QueryExecutionTree> _qet;
    std::shared_ptr<Result> _cachedResult;
    uint64_t _idsOfIncludedNodes = 0;
    uint64_t _idsOfIncludedFilters = 0;
    uint64_t idsOfIncludedTextLimits_ = 0;
    Type type = Type::BASIC;

    size_t getCostEstimate() const;

    size_t getSizeEstimate() const;
  };

  // A helper class to find connected components of an RDF query using DFS.
  class QueryGraph {
   private:
    // A simple class to represent a graph node as well as some data for a DFS.
    class Node {
     public:
      const SubtreePlan* plan_;
      ad_utility::HashSet<Node*> adjacentNodes_{};
      // Was this node already visited during DFS.
      bool visited_ = false;
      // Index of the connected component of this node (will be set to a value
      // >= 0 by the DFS.
      int64_t componentIndex_ = -1;
      // Construct from a non-owning pointer.
      explicit Node(const SubtreePlan* plan) : plan_{plan} {}
    };
    // Storage for all the `Node`s that a graph contains.
    std::vector<std::shared_ptr<Node>> nodes_;

    // Default constructor
    QueryGraph() = default;

   public:
    // Return the indices of the connected component for each of the `node`s.
    // The return value will have exactly the same size as `node`s and
    // `result[i]` will be the index of the connected component of `nodes[i]`.
    // The connected components will be contiguous and start at 0.
    static std::vector<size_t> computeConnectedComponents(
        const std::vector<SubtreePlan>& nodes) {
      QueryGraph graph;
      graph.setupGraph(nodes);
      return graph.dfsForAllNodes();
    }

   private:
    // The actual implementation of `setupGraph`. First build a
    // graph from the `leafOperations` and then run DFS and return the result.
    void setupGraph(const std::vector<SubtreePlan>& leafOperations);

    // Run a single DFS startint at the `startNode`. All nodes that are
    // connected to this node (including the node itself) will have
    // `visited_ == true` and  `componentIndex_ == componentIndex` after the
    // call. Only works if `dfs` hasn't been called before on the `startNode` or
    // any node connected to it. (Exceptions to this rule are the recursive
    // calls from `dfs` itself).
    void dfs(Node* startNode, size_t componentIndex);

    // Run `dfs` repeatedly on nodes that were so far undiscovered until all
    // nodes are discovered, which means that all connected components have been
    // identified. Then return the indices of the connected components.
    std::vector<size_t> dfsForAllNodes();
  };

  TripleGraph createTripleGraph(
      const parsedQuery::BasicGraphPattern* pattern) const;

  void addNodeToTripleGraph(const TripleGraph::Node&, TripleGraph&) const;

  void setEnablePatternTrick(bool enablePatternTrick);

  // Create a set of possible execution trees for the given parsed query. The
  // best (cheapest) execution tree according to the QueryPlanner is part of
  // that set. When the query has no `ORDER BY` clause, the set contains one
  // optimal execution tree for each possible ordering (by one column) of the
  // result. This is relevant for subqueries, which are currently optimized
  // independently of the rest of the query, but where it depends on the rest
  // of the query, which ordering of the result is best.
  std::vector<SubtreePlan> createExecutionTrees(ParsedQuery& pq,
                                                bool isSubquery = false);

 private:
  QueryExecutionContext* _qec;

  // Used to count the number of unique variables created using
  // generateUniqueVarName
  size_t _internalVarCount = 0;

  bool _enablePatternTrick = true;

  CancellationHandle cancellationHandle_;

  std::optional<size_t> textLimit_ = std::nullopt;

  // Used to collect warnings (created by the parser or the query planner) which
  // are then passed on to the created `QueryExecutionTree` such that they can
  // be reported as part of the query result if desired.
  std::vector<std::string> warnings_;

  std::vector<QueryPlanner::SubtreePlan> optimize(
      ParsedQuery::GraphPattern* rootPattern);

  // Add all the possible index scans for the triple represented by the node.
  // The triple is "ordinary" in the sense that it is neither a text triple with
  // ql:contains-word nor a special pattern trick triple.
  template <typename AddedIndexScanFunction, typename AddFilterFunction>
  void seedFromOrdinaryTriple(const TripleGraph::Node& node,
                              const AddedIndexScanFunction& addIndexScan,
                              const AddFilterFunction& addFilter);

  // Helper function used by the seedFromOrdinaryTriple function
  template <typename AddedIndexScanFunction>
  void indexScanSingleVarCase(const SparqlTripleSimple& triple,
                              const AddedIndexScanFunction& addIndexScan) const;

  // Helper function used by the seedFromOrdinaryTriple function
  template <typename AddedIndexScanFunction>
  void indexScanTwoVarsCase(const SparqlTripleSimple& triple,
                            const AddedIndexScanFunction& addIndexScan,
                            const auto& addFilter);

  // Helper function used by the seedFromOrdinaryTriple function
  template <typename AddedIndexScanFunction>
  void indexScanThreeVarsCase(const SparqlTripleSimple& triple,
                              const AddedIndexScanFunction& addIndexScan,
                              const auto& addFilter);

  /**
   * @brief Fills children with all operations that are associated with a single
   * node in the triple graph (e.g. IndexScans).
   */
  struct PlansAndFilters {
    std::vector<SubtreePlan> plans_;
    std::vector<SparqlFilter> filters_;
  };

  PlansAndFilters seedWithScansAndText(
      const TripleGraph& tg,
      const vector<vector<QueryPlanner::SubtreePlan>>& children,
      TextLimitMap& textLimits);

  /**
   * @brief Returns a parsed query for the property path.
   */
  ParsedQuery::GraphPattern seedFromPropertyPath(const TripleComponent& left,
                                                 const PropertyPath& path,
                                                 const TripleComponent& right);
  ParsedQuery::GraphPattern seedFromSequence(const TripleComponent& left,
                                             const PropertyPath& path,
                                             const TripleComponent& right);
  ParsedQuery::GraphPattern seedFromAlternative(const TripleComponent& left,
                                                const PropertyPath& path,
                                                const TripleComponent& right);
  ParsedQuery::GraphPattern seedFromTransitive(const TripleComponent& left,
                                               const PropertyPath& path,
                                               const TripleComponent& right,
                                               size_t min, size_t max);
  ParsedQuery::GraphPattern seedFromInverse(const TripleComponent& left,
                                            const PropertyPath& path,
                                            const TripleComponent& right);
  // Create `GraphPattern` for property paths of the form `!(<a> | ^<b>)` or
  // `!<a>` and similar.
  ParsedQuery::GraphPattern seedFromNegated(const TripleComponent& left,
                                            const PropertyPath& path,
                                            const TripleComponent& right);
  static ParsedQuery::GraphPattern seedFromIri(const TripleComponent& left,
                                               const PropertyPath& path,
                                               const TripleComponent& right);

  Variable generateUniqueVarName();

  // Creates a tree of unions with the given patterns as the trees leaves
  static ParsedQuery::GraphPattern uniteGraphPatterns(
      std::vector<ParsedQuery::GraphPattern>&& patterns);

  /**
   * @brief Merges two rows of the dp optimization table using various types of
   * joins.
   * @return A new row for the dp table that contains plans created by joining
   * the result of a plan in a and a plan in b.
   */
  vector<SubtreePlan> merge(const vector<SubtreePlan>& a,
                            const vector<SubtreePlan>& b,
                            const TripleGraph& tg) const;

  // Create `SubtreePlan`s that join `a` and `b` together. The columns are
  // computed automatically.
  std::vector<SubtreePlan> createJoinCandidates(
      const SubtreePlan& a, const SubtreePlan& b,
      boost::optional<const TripleGraph&> tg) const;

  // Create `SubtreePlan`s that join `a` and `b` together. The columns are
  // configured by `jcs`.
  std::vector<SubtreePlan> createJoinCandidates(const SubtreePlan& a,
                                                const SubtreePlan& b,
                                                const JoinColumns& jcs) const;

  // Same as `createJoinCandidates(SubtreePlan, SubtreePlan, JoinColumns)`, but
  // creates a cartesian product when `jcs` is empty.
  std::vector<SubtreePlan> createJoinCandidatesAllowEmpty(
      const SubtreePlan& a, const SubtreePlan& b, const JoinColumns& jcs) const;

  // Whenever a join is applied to a `Union`, add candidates that try applying
  // join to the children of the union directly, which can be more efficient if
  // one of the children has an optimized join, which can happen for
  // `TransitivePath` for example.
  std::vector<SubtreePlan> applyJoinDistributivelyToUnion(
      const SubtreePlan& a, const SubtreePlan& b, const JoinColumns& jcs) const;

  // Used internally by `createJoinCandidates`. If `a` or `b` is a transitive
  // path operation and the other input can be bound to this transitive path
  // (see `TransitivePath.cpp` for details), then returns that bound transitive
  // path. Else returns `std::nullopt`.
  static std::optional<SubtreePlan> createJoinWithTransitivePath(
      const SubtreePlan& a, const SubtreePlan& b, const JoinColumns& jcs);

  // Used internally by `createJoinCandidates`. If  `a` or `b` is a
  // `HasPredicateScan` with a variable as a subject (`?x ql:has-predicate
  // <VariableOrIri>`) and `a` and `b` can be joined on that subject variable,
  // then returns a `HasPredicateScan` that takes the other input as a subtree.
  // Else returns `std::nullopt`.
  static std::optional<SubtreePlan> createJoinWithHasPredicateScan(
      const SubtreePlan& a, const SubtreePlan& b, const JoinColumns& jcs);

  static std::optional<SubtreePlan> createJoinWithPathSearch(
      const SubtreePlan& a, const SubtreePlan& b, const JoinColumns& jcs);

  // Helper that returns `true` for each of the subtree plans `a` and `b` iff
  // the subtree plan is a spatial join and it is not yet fully constructed
  // (it does not have both children set)
  static std::pair<bool, bool> checkSpatialJoin(const SubtreePlan& a,
                                                const SubtreePlan& b);

  // if one of the inputs is a spatial join which is compatible with the other
  // input, then add that other input to the spatial join as a child instead of
  // creating a normal join.
  static std::optional<SubtreePlan> createSpatialJoin(const SubtreePlan& a,
                                                      const SubtreePlan& b,
                                                      const JoinColumns& jcs);

  vector<SubtreePlan> getOrderByRow(
      const ParsedQuery& pq,
      const std::vector<std::vector<SubtreePlan>>& dpTab) const;

  vector<SubtreePlan> getGroupByRow(
      const ParsedQuery& pq,
      const std::vector<std::vector<SubtreePlan>>& dpTab) const;

  vector<SubtreePlan> getDistinctRow(
      const parsedQuery::SelectClause& selectClause,
      const vector<vector<SubtreePlan>>& dpTab) const;

  vector<SubtreePlan> getPatternTrickRow(
      const parsedQuery::SelectClause& selectClause,
      const vector<vector<SubtreePlan>>& dpTab,
      const checkUsePatternTrick::PatternTrickTuple& patternTrickTuple);

  vector<SubtreePlan> getHavingRow(
      const ParsedQuery& pq, const vector<vector<SubtreePlan>>& dpTab) const;

  // Apply the passed `VALUES` clause to the current plans.
  std::vector<SubtreePlan> applyPostQueryValues(
      const parsedQuery::Values& values,
      const std::vector<SubtreePlan>& currentPlans) const;

  bool connected(const SubtreePlan& a, const SubtreePlan& b,
                 const TripleGraph& graph) const;

  static JoinColumns getJoinColumns(const SubtreePlan& a, const SubtreePlan& b);

  string getPruningKey(const SubtreePlan& plan,
                       const vector<ColumnIndex>& orderedOnColumns) const;

  template <bool replaceInsteadOfAddPlans>
  void applyFiltersIfPossible(std::vector<SubtreePlan>& row,
                              const std::vector<SparqlFilter>& filters) const;

  // Apply text limits if possible.
  // A text limit can be applied to a plan if:
  // 1) There is no text operation for the text record column left.
  // 2) The text limit has not already been applied to the plan.
  void applyTextLimitsIfPossible(std::vector<SubtreePlan>& row,
                                 const TextLimitVec& textLimits,
                                 bool replaceInsteadOfAddPlans) const;

  /**
   * @brief Optimize a set of triples, filters and precomputed candidates
   * for child graph patterns
   *
   *
   * Optimize every GraphPattern starting with the leaves of the
   * GraphPattern tree.

   * Strategy:
   * Create a graph.
   * Each triple corresponds to a node, there is an edge between two nodes
   * iff they share a variable.

   * TripleGraph tg = createTripleGraph(&arg);

   * Each node/triple corresponds to a scan (more than one way possible),
   * each edge corresponds to a possible join.

   * Enumerate and judge possible query plans using a DP table.
   * Each ExecutionTree for a sub-problem gives an estimate:
   * There are estimates for cost and size ( and multiplicity per column).
   * Start bottom up, i.e. with the scans for triples.
   * Always merge two solutions from the table by picking one possible
   * join. A join is possible, if there is an edge between the results.
   * Therefore we keep track of all edges that touch a sub-result.
   * When joining two sub-results, the results edges are those that belong
   * to exactly one of the two input sub-trees.
   * If two of them have the same target, only one out edge is created.
   * All edges that are shared by both subtrees, are checked if they are
   * covered by the join or if an extra filter/select is needed.

   * The algorithm then creates all possible plans for 1 to n triples.
   * To generate a plan for k triples, all subsets between i and k-i are
   * joined.

   * Filters are now added to the mix when building execution plans.
   * Without them, a plan has an execution tree and a set of
   * covered triple nodes.
   * With them, it also has a set of covered filters.
   * A filter can be applied as soon as all variables that occur in the
   * filter Are covered by the query. This is also always the place where
   * this is done.

   * Text operations form cliques (all triples connected via the context
   * cvar). Detect them and turn them into nodes with stored word part and
   * edges to connected variables.

   * Each text operation has two ways how it can be used.
   * 1) As leave in the bottom row of the tab.
   * According to the number of connected variables, the operation creates
   * a cross product with n entities that can be used in subsequent joins.
   * 2) as intermediate unary (downwards) nodes in the execution tree.
   * This is a bit similar to sorts: they can be applied after each step
   * and will filter on one variable.
   * Cycles have to be avoided (by previously removing a triple and using
   * it as a filter later on).
   */
  vector<vector<SubtreePlan>> fillDpTab(
      const TripleGraph& graph, std::vector<SparqlFilter> fs,
      TextLimitMap& textLimits, const vector<vector<SubtreePlan>>& children);

  // Internal subroutine of `fillDpTab` that  only works on a single connected
  // component of the input. Throws if the subtrees in the `connectedComponent`
  // are not in fact connected (via their variables).
  std::vector<QueryPlanner::SubtreePlan>
  runDynamicProgrammingOnConnectedComponent(
      std::vector<SubtreePlan> connectedComponent,
      const vector<SparqlFilter>& filters, const TextLimitVec& textLimits,
      const TripleGraph& tg) const;

  // Same as `runDynamicProgrammingOnConnectedComponent`, but uses a greedy
  // algorithm that always greedily chooses the smallest result of the possible
  // join operations using the "Greedy Operator Ordering (GOO)" algorithm.
  std::vector<QueryPlanner::SubtreePlan> runGreedyPlanningOnConnectedComponent(
      std::vector<SubtreePlan> connectedComponent,
      const vector<SparqlFilter>& filters, const TextLimitVec& textLimits,
      const TripleGraph& tg) const;

  // Return the number of connected subgraphs is the `graph`, or `budget + 1`,
  // if the number of subgraphs is `> budget`. This is used to analyze the
  // complexity of the query graph and to choose between the DP and the greedy
  // query planner see above.
  // Note: We also need the added filters, because they behave like additional
  // graph nodes wrt the performance of the DP based query planner.
  size_t countSubgraphs(std::vector<const SubtreePlan*> graph,
                        const std::vector<SparqlFilter>& filters,
                        size_t budget);

  // Creates a SubtreePlan for the given text leaf node in the triple graph.
  // While doing this the TextLimitMetaObjects are created and updated according
  // to the text leaf node.
  SubtreePlan getTextLeafPlan(const TripleGraph::Node& node,
                              TextLimitMap& textLimits) const;

  // An internal helper class that encapsulates the functionality to optimize
  // a single graph pattern. It tightly interacts with the outer `QueryPlanner`
  // for example when optimizing a Subquery.
  struct GraphPatternPlanner {
    // References to the outer planner and the graph pattern that is being
    // optimized.
    QueryPlanner& planner_;
    ParsedQuery::GraphPattern* rootPattern_;
    QueryExecutionContext* qec_;

    // Used to store the set of candidate plans for the already processed parts
    // of the graph pattern. Each row stores different plans for the same graph
    // pattern, and plans from different rows can be joined in an arbitrary
    // order.
    std::vector<std::vector<SubtreePlan>> candidatePlans_{};

    // Triples from BasicGraphPatterns that can be joined arbitrarily
    // with each other and with the contents of  `candidatePlans_`
    parsedQuery::BasicGraphPattern candidateTriples_{};

    // The variables that have been bound by the children of the `rootPattern_`
    // which we have dealt with so far.
    // TODO<joka921> verify that we get no false positives with plans that
    // create no single binding for a variable "by accident".
    ad_utility::HashSet<Variable> boundVariables_{};

    // ________________________________________________________________________
    GraphPatternPlanner(QueryPlanner& planner,
                        ParsedQuery::GraphPattern* rootPattern)
        : planner_{planner}, rootPattern_{rootPattern}, qec_{planner._qec} {}

    // This function is called for each of the graph patterns that are contained
    // in the `rootPattern_`. It dispatches to the various `visit...`functions
    // below depending on the type of the pattern.
    template <typename T>
    void graphPatternOperationVisitor(T& arg);

    // The following functions all handle a single type of graph pattern.
    // Typically, they create a set of candidate plans for the individual
    // patterns and then add them to the `candidatePlans_` s.t. they can be
    // commutatively joined with other plans.
    void visitBasicGraphPattern(const parsedQuery::BasicGraphPattern& pattern);
    void visitBind(const parsedQuery::Bind& bind);
    void visitTransitivePath(parsedQuery::TransPath& transitivePath);
    void visitPathSearch(parsedQuery::PathQuery& config);
    void visitSpatialSearch(parsedQuery::SpatialQuery& config);
<<<<<<< HEAD
    void visitNamedCachedQuery(parsedQuery::NamedCachedQuery& config);
=======
    void visitTextSearch(const parsedQuery::TextSearchQuery& config);
>>>>>>> 95e6371b
    void visitUnion(parsedQuery::Union& un);
    void visitSubquery(parsedQuery::Subquery& subquery);
    void visitDescribe(parsedQuery::Describe& describe);

    // Helper function for `visitGroupOptionalOrMinus`. SPARQL queries like
    // `SELECT * { OPTIONAL { ?a ?b ?c }}`, `SELECT * { MINUS { ?a ?b ?c }}` or
    // `SELECT * { ?x ?y ?z . OPTIONAL { ?a ?b ?c }}` need special handling.
    bool handleUnconnectedMinusOrOptional(std::vector<SubtreePlan>& candidates,
                                          const auto& variables);

    // This function is called for groups, optional, or minus clauses.
    // The `candidates` are the result of planning the pattern inside the
    // braces. This leads to all of those clauses currently being an
    // optimization border (The braces are planned individually).
    // The distinction between "normal" groups, OPTIONALs and MINUS clauses
    // is made via the type member of the `SubtreePlan`s.
    void visitGroupOptionalOrMinus(std::vector<SubtreePlan>&& candidates);

    // This function finds a set of candidates that unite all the different
    // `candidatePlans_` and `candidateTriples_`. It then replaces the contents
    // of `candidatePlans_` with those plans and clears the `candidateTriples_`.
    // It is called when a non-commuting pattern (like OPTIONAL or BIND) is
    // encountered. We then first optimize the previous candidates using this
    // function, and then combine the result with the OPTIONAL etc. clause.
    void optimizeCommutatively();

    // Find a single best candidate for a given graph pattern.
    SubtreePlan optimizeSingle(const auto& pattern) {
      auto v = planner_.optimize(pattern);
      auto idx = planner_.findCheapestExecutionTree(v);
      return std::move(v[idx]);
    };
  };

  /**
   * @brief return the index of the cheapest execution tree in the argument.
   *
   * If we are in the unit test mode, this is deterministic by additionally
   * sorting by the cache key when comparing equally cheap indices, else the
   * first element that has the minimum index is returned.
   */
  size_t findCheapestExecutionTree(
      const std::vector<SubtreePlan>& lastRow) const;
  static size_t findSmallestExecutionTree(
      const std::vector<SubtreePlan>& lastRow);
  static size_t findUniqueNodeIds(
      const std::vector<SubtreePlan>& connectedComponent);

  /// if this Planner is not associated with a queryExecutionContext we are only
  /// in the unit test mode
  bool isInTestMode() const { return _qec == nullptr; }

  /// Helper function to check if the assigned `cancellationHandle_` has
  /// been cancelled yet and throw an exception if this is the case.
  void checkCancellation(ad_utility::source_location location =
                             ad_utility::source_location::current()) const;
};

#endif  // QLEVER_SRC_ENGINE_QUERYPLANNER_H<|MERGE_RESOLUTION|>--- conflicted
+++ resolved
@@ -578,11 +578,7 @@
     void visitTransitivePath(parsedQuery::TransPath& transitivePath);
     void visitPathSearch(parsedQuery::PathQuery& config);
     void visitSpatialSearch(parsedQuery::SpatialQuery& config);
-<<<<<<< HEAD
-    void visitNamedCachedQuery(parsedQuery::NamedCachedQuery& config);
-=======
     void visitTextSearch(const parsedQuery::TextSearchQuery& config);
->>>>>>> 95e6371b
     void visitUnion(parsedQuery::Union& un);
     void visitSubquery(parsedQuery::Subquery& subquery);
     void visitDescribe(parsedQuery::Describe& describe);
