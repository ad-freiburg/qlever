--- conflicted
+++ resolved
@@ -445,13 +445,9 @@
    * it as a filter later on).
    */
   [[nodiscard]] vector<vector<SubtreePlan>> fillDpTab(
-<<<<<<< HEAD
-      const TripleGraph& graph, const vector<SparqlFilter>& fs,
+      const TripleGraph& graph, std::vector<SparqlFilter> fs,
       ad_utility::HashMap<Variable, parsedQuery::TextLimitMetaObject>&
           textLimits,
-=======
-      const TripleGraph& graph, std::vector<SparqlFilter> fs,
->>>>>>> 3fa60230
       const vector<vector<SubtreePlan>>& children);
 
   // Internal subroutine of `fillDpTab` that  only works on a single connected
