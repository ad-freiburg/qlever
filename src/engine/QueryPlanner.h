--- conflicted
+++ resolved
@@ -281,26 +281,15 @@
   // then returns a `HasPredicateScan` that takes the other input as a subtree.
   // Else returns `std::nullopt`.
   [[nodiscard]] static std::optional<SubtreePlan>
-<<<<<<< HEAD
   createJoinWithHasPredicateScan(const SubtreePlan& a, const SubtreePlan& b,
-                                 const vector<array<ColumnIndex, 2>>& jcs);
-=======
-  createJoinWithHasPredicateScan(
-      SubtreePlan a, SubtreePlan b,
-      const std::vector<std::array<ColumnIndex, 2>>& jcs);
->>>>>>> d773083a
+                                 const std::vector<std::array<ColumnIndex, 2>>& jcs);
 
   // Used internally by `createJoinCandidates`. If  `a` or `b` is a
   // `TextOperationWithoutFilter` create a `TextOperationWithFilter` that takes
   // the result of the other input as the filter input. Else return
   // `std::nullopt`.
   [[nodiscard]] static std::optional<SubtreePlan> createJoinAsTextFilter(
-<<<<<<< HEAD
-      const SubtreePlan& a, const SubtreePlan& b, const vector<array<ColumnIndex, 2>>& jcs);
-=======
-      SubtreePlan a, SubtreePlan b,
-      const std::vector<std::array<ColumnIndex, 2>>& jcs);
->>>>>>> d773083a
+      const SubtreePlan& a, const SubtreePlan& b, const std::vector<std::array<ColumnIndex, 2>>& jcs);
 
   [[nodiscard]] vector<SubtreePlan> getOrderByRow(
       const ParsedQuery& pq,
