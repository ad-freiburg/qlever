--- conflicted
+++ resolved
@@ -12,7 +12,6 @@
 
 #include "engine/CheckUsePatternTrick.h"
 #include "engine/QueryExecutionTree.h"
-#include "engine/QueryRewriteUtils.h"
 #include "parser/GraphPattern.h"
 #include "parser/GraphPatternOperation.h"
 #include "parser/ParsedQuery.h"
@@ -318,11 +317,7 @@
   // Function for optimization query rewrites: The function returns pairs of
   // filters with the corresponding substitute subtree plan. This is currently
   // used to translate GeoSPARQL filters to spatial join operations.
-<<<<<<< HEAD
-  FiltersAndOptionalSubstitutes seedFilterSubstitutes(
-=======
   virtual FiltersAndOptionalSubstitutes seedFilterSubstitutes(
->>>>>>> 4ee45e2f
       const std::vector<SparqlFilter>& filters) const;
 
   /**
