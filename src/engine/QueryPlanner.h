// Copyright 2015, University of Freiburg,
// Chair of Algorithms and Data Structures.
// Author: Björn Buchhold (buchhold@informatik.uni-freiburg.de)
#pragma once

#include <set>
#include <vector>

#include "../parser/ParsedQuery.h"
#include "QueryExecutionTree.h"

using std::vector;

class QueryPlanner {
 public:
  explicit QueryPlanner(QueryExecutionContext* qec);

  // Create the best execution tree for the given query according to the
<<<<<<< HEAD
  // optimization algorithm an cost estimates of the QueryPlanner.
=======
  // optimization algorithm and cost estimates of the QueryPlanner.
>>>>>>> ca7d8e76
  QueryExecutionTree createExecutionTree(ParsedQuery& pq);

  class TripleGraph {
   public:
    TripleGraph();

    TripleGraph(const TripleGraph& other);

    TripleGraph& operator=(const TripleGraph& other);

    TripleGraph(const TripleGraph& other, vector<size_t> keepNodes);

    struct Node {
      Node(size_t id, const SparqlTriple& t)
          : _id(id), _triple(t), _variables(), _cvar(), _wordPart() {
        if (isVariable(t._s)) {
          _variables.insert(t._s.getString());
        }
        if (isVariable(t._p)) {
          _variables.insert(t._p._iri);
        }
        if (isVariable(t._o)) {
          _variables.insert(t._o.getString());
        }
      }

      Node(size_t id, const string& cvar, const string& wordPart,
           const vector<SparqlTriple>& trips)
          : _id(id),
            _triple(cvar,
                    PropertyPath(PropertyPath::Operation::IRI, 0,
                                 INTERNAL_TEXT_MATCH_PREDICATE, {}),
                    wordPart),
            _variables(),
            _cvar(cvar),
            _wordPart(wordPart) {
        _variables.insert(cvar);
        for (const auto& t : trips) {
          if (isVariable(t._s)) {
            _variables.insert(t._s.getString());
          }
          if (isVariable(t._p)) {
            _variables.insert(t._p._iri);
          }
          if (isVariable(t._o)) {
            _variables.insert(t._o.getString());
          }
        }
      }

      Node(const Node& other) = default;

      Node& operator=(const Node& other) = default;

      // Returns true if the two nodes equal apart from the id
      // and the order of variables
      bool isSimilar(const Node& other) const {
        return _triple == other._triple && _cvar == other._cvar &&
               _wordPart == other._wordPart && _variables == other._variables;
      }

      friend std::ostream& operator<<(std::ostream& out, const Node& n) {
        out << "id: " << n._id << " triple: " << n._triple.asString()
            << " _vars ";
        for (const std::string& s : n._variables) {
          out << s << ", ";
        }
        out << " cvar " << n._cvar << " wordPart " << n._wordPart;
        return out;
      }

      size_t _id;
      SparqlTriple _triple;
      std::set<std::string> _variables;
      string _cvar;
      string _wordPart;
    };

    // Allows for manually building triple graphs for testing
    TripleGraph(const std::vector<std::pair<Node, std::vector<size_t>>>& init);

    // Checks for id and order independent equality
    bool isSimilar(const TripleGraph& other) const;
    string asString() const;

    bool isTextNode(size_t i) const;

    vector<vector<size_t>> _adjLists;
    ad_utility::HashMap<size_t, Node*> _nodeMap;
    std::list<TripleGraph::Node> _nodeStorage;

    ad_utility::HashMap<string, vector<size_t>> identifyTextCliques() const;

    vector<size_t> bfsLeaveOut(size_t startNode,
                               ad_utility::HashSet<size_t> leaveOut) const;

    void collapseTextCliques();

    bool isPureTextQuery();

   private:
    vector<pair<TripleGraph, vector<SparqlFilter>>> splitAtContextVars(
        const vector<SparqlFilter>& origFilters,
        ad_utility::HashMap<string, vector<size_t>>& contextVarTotextNodes)
        const;

    vector<SparqlFilter> pickFilters(const vector<SparqlFilter>& origFilters,
                                     const vector<size_t>& nodes) const;
  };

  class SubtreePlan {
   public:
    enum Type { BASIC, OPTIONAL, MINUS };

    explicit SubtreePlan(QueryExecutionContext* qec)
        : _qet(std::make_shared<QueryExecutionTree>(qec)) {}

    template <typename Operation>
    SubtreePlan(QueryExecutionContext* qec,
                std::shared_ptr<Operation> operation)
        : _qet{std::make_shared<QueryExecutionTree>(qec,
                                                    std::move(operation))} {}

    std::shared_ptr<QueryExecutionTree> _qet;
    std::shared_ptr<ResultTable> _cachedResult;
    bool _isCached = false;
    uint64_t _idsOfIncludedNodes = 0;
    uint64_t _idsOfIncludedFilters = 0;
    Type type = Type::BASIC;

    size_t getCostEstimate() const;

    size_t getSizeEstimate() const;

    void addAllNodes(uint64_t otherNodes);
  };

  TripleGraph createTripleGraph(
      const GraphPatternOperation::BasicGraphPattern* pattern) const;

  static ad_utility::HashMap<string, size_t>
  createVariableColumnsMapForTextOperation(
      const string& contextVar, const string& entityVar,
      const ad_utility::HashSet<string>& freeVars,
      const vector<pair<QueryExecutionTree, size_t>>& subtrees);

  static ad_utility::HashMap<string, size_t>
  createVariableColumnsMapForTextOperation(
      const string& contextVar, const string& entityVar,
      const vector<pair<QueryExecutionTree, size_t>>& subtrees) {
    return createVariableColumnsMapForTextOperation(
        contextVar, entityVar, ad_utility::HashSet<string>(), subtrees);
  };

  static ad_utility::HashMap<string, size_t>
  createVariableColumnsMapForTextOperation(const string& contextVar,
                                           const string& entityVar) {
    return createVariableColumnsMapForTextOperation(
        contextVar, entityVar, vector<pair<QueryExecutionTree, size_t>>());
  }

  static ad_utility::HashMap<string, size_t>
  createVariableColumnsMapForTextOperation(
      const string& contextVar, const string& entityVar,
      const ad_utility::HashSet<string>& freeVars) {
    return createVariableColumnsMapForTextOperation(
        contextVar, entityVar, freeVars,
        vector<pair<QueryExecutionTree, size_t>>());
  };

  void setEnablePatternTrick(bool enablePatternTrick);

  // Create a set of possible execution trees for the given parsed query. The
  // best (cheapest) execution tree according to the QueryPlanner is part of
  // that set. When the query has no `ORDER BY` clause, the set contains one
  // optimal execution tree for each possible ordering (by one column) of the
  // result. This is relevant for subqueries, which are currently optimized
  // independently from the rest of the query, but where it depends on the rest
  // of the query, which ordering of the result is best.
  std::vector<SubtreePlan> createExecutionTrees(ParsedQuery& pq);

 private:
  QueryExecutionContext* _qec;

  // Used to count the number of unique variables created using
  // generateUniqueVarName
  size_t _internalVarCount;

  bool _enablePatternTrick;

  std::vector<QueryPlanner::SubtreePlan> optimize(
      ParsedQuery::GraphPattern* rootPattern);

  /**
   * @brief Fills varToTrip with a mapping from all variables in the root graph
   * pattern (no matter whether they are in the subject, predicate or object) to
   * the triple they occur in. Fills contextVars with all subject variables for
   * which the predicate is either 'contains-word' or 'contains-entity'.
   */
  void getVarTripleMap(
      const ParsedQuery& pq,
      ad_utility::HashMap<string, vector<SparqlTriple>>* varToTrip,
      ad_utility::HashSet<string>* contextVars) const;

  /**
   * @brief Fills children with all operations that are associated with a single
   * node in the triple graph (e.g. IndexScans).
   */
  vector<SubtreePlan> seedWithScansAndText(
      const TripleGraph& tg,
      const vector<vector<QueryPlanner::SubtreePlan>>& children);

  /**
   * @brief Returns a subtree plan that will compute the values for the
   * variables in this single triple. Depending on the triple's PropertyPath
   * this subtree can be arbitrarily large.
   */
  vector<SubtreePlan> seedFromPropertyPathTriple(const SparqlTriple& triple);

  /**
   * @brief Returns a parsed query for the property path.
   */
  std::shared_ptr<ParsedQuery::GraphPattern> seedFromPropertyPath(
      const TripleComponent& left, const PropertyPath& path,
      const TripleComponent& right);

  std::shared_ptr<ParsedQuery::GraphPattern> seedFromSequence(
      const TripleComponent& left, const PropertyPath& path,
      const TripleComponent& right);
  std::shared_ptr<ParsedQuery::GraphPattern> seedFromAlternative(
      const TripleComponent& left, const PropertyPath& path,
      const TripleComponent& right);
  std::shared_ptr<ParsedQuery::GraphPattern> seedFromTransitive(
      const TripleComponent& left, const PropertyPath& path,
      const TripleComponent& right);
  std::shared_ptr<ParsedQuery::GraphPattern> seedFromTransitiveMin(
      const TripleComponent& left, const PropertyPath& path,
      const TripleComponent& right);
  std::shared_ptr<ParsedQuery::GraphPattern> seedFromTransitiveMax(
      const TripleComponent& left, const PropertyPath& path,
      const TripleComponent& right);
  std::shared_ptr<ParsedQuery::GraphPattern> seedFromInverse(
      const TripleComponent& left, const PropertyPath& path,
      const TripleComponent& right);
  std::shared_ptr<ParsedQuery::GraphPattern> seedFromIri(
      const TripleComponent& left, const PropertyPath& path,
      const TripleComponent& right);

  std::string generateUniqueVarName();

  // Creates a tree of unions with the given patterns as the trees leaves
  ParsedQuery::GraphPattern uniteGraphPatterns(
      std::vector<ParsedQuery::GraphPattern>&& patterns) const;

  /**
   * @brief Merges two rows of the dp optimization table using various types of
   * joins.
   * @return A new row for the dp table that contains plans created by joining
   * the result of a plan in a and a plan in b.
   */
  vector<SubtreePlan> merge(const vector<SubtreePlan>& a,
                            const vector<SubtreePlan>& b,
                            const TripleGraph& tg) const;

  std::vector<QueryPlanner::SubtreePlan> createJoinCandidates(
      const SubtreePlan& a, const SubtreePlan& b,
      std::optional<TripleGraph> tg) const;

  vector<SubtreePlan> getOrderByRow(
      const ParsedQuery& pq, const vector<vector<SubtreePlan>>& dpTab) const;

  vector<SubtreePlan> getGroupByRow(
      const ParsedQuery& pq, const vector<vector<SubtreePlan>>& dpTab) const;

  vector<SubtreePlan> getDistinctRow(
      const ParsedQuery::SelectClause& selectClause,
      const vector<vector<SubtreePlan>>& dpTab) const;

  vector<SubtreePlan> getPatternTrickRow(
      const ParsedQuery::SelectClause& selectClause,
      const vector<vector<SubtreePlan>>& dpTab,
      const SparqlTriple& patternTrickTriple);

  vector<SubtreePlan> getHavingRow(
      const ParsedQuery& pq, const vector<vector<SubtreePlan>>& dpTab) const;

  bool connected(const SubtreePlan& a, const SubtreePlan& b,
                 const TripleGraph& graph) const;

  vector<array<ColumnIndex, 2>> getJoinColumns(const SubtreePlan& a,
                                               const SubtreePlan& b) const;

  string getPruningKey(const SubtreePlan& plan,
                       const vector<size_t>& orderedOnColumns) const;

  void applyFiltersIfPossible(vector<SubtreePlan>& row,
                              const vector<SparqlFilter>& filters,
                              bool replaceInsteadOfAddPlans) const;

  std::shared_ptr<Operation> createFilterOperation(
      const SparqlFilter& filter, const SubtreePlan& parent) const;

  /**
   * @brief Optimize a set of triples, filters and precomputed candidates
   * for child graph patterns
   *
   *
   * Optimize every GraphPattern starting with the leaves of the
   * GraphPattern tree.

   * Strategy:
   * Create a graph.
   * Each triple corresponds to a node, there is an edge between two nodes
   * iff they share a variable.

   * TripleGraph tg = createTripleGraph(&arg);

   * Each node/triple corresponds to a scan (more than one way possible),
   * each edge corresponds to a possible join.

   * Enumerate and judge possible query plans using a DP table.
   * Each ExecutionTree for a sub-problem gives an estimate:
   * There are estimates for cost and size ( and multiplicity per column).
   * Start bottom up, i.e. with the scans for triples.
   * Always merge two solutions from the table by picking one possible
   * join. A join is possible, if there is an edge between the results.
   * Therefore we keep track of all edges that touch a sub-result.
   * When joining two sub-results, the results edges are those that belong
   * to exactly one of the two input sub-trees.
   * If two of them have the same target, only one out edge is created.
   * All edges that are shared by both subtrees, are checked if they are
   * covered by the join or if an extra filter/select is needed.

   * The algorithm then creates all possible plans for 1 to n triples.
   * To generate a plan for k triples, all subsets between i and k-i are
   * joined.

   * Filters are now added to the mix when building execution plans.
   * Without them, a plan has an execution tree and a set of
   * covered triple nodes.
   * With them, it also has a set of covered filters.
   * A filter can be applied as soon as all variables that occur in the
   * filter Are covered by the query. This is also always the place where
   * this is done.

   * Text operations form cliques (all triples connected via the context
   * cvar). Detect them and turn them into nodes with stored word part and
   * edges to connected variables.

   * Each text operation has two ways how it can be used.
   * 1) As leave in the bottom row of the tab.
   * According to the number of connected variables, the operation creates
   * a cross product with n entities that can be used in subsequent joins.
   * 2) as intermediate unary (downwards) nodes in the execution tree.
   * This is a bit similar to sorts: they can be applied after each step
   * and will filter on one variable.
   * Cycles have to be avoided (by previously removing a triple and using
   * it as a filter later on).
   */
  vector<vector<SubtreePlan>> fillDpTab(
      const TripleGraph& graph, const vector<SparqlFilter>& fs,
      const vector<vector<SubtreePlan>>& children);

  SubtreePlan getTextLeafPlan(const TripleGraph::Node& node) const;

  SubtreePlan optionalJoin(const SubtreePlan& a, const SubtreePlan& b) const;
  SubtreePlan minus(const SubtreePlan& a, const SubtreePlan& b) const;
  SubtreePlan multiColumnJoin(const SubtreePlan& a, const SubtreePlan& b) const;

  /**
   * @brief Determines if the pattern trick (and in turn the
   * CountAvailablePredicates operation) are applicable to the given
   * parsed query. If a ql:has-predicate triple is found and
   * CountAvailblePredicates can be used for it, the triple will be removed from
   * the parsed query.
   * @param pq The parsed query.
   * @param patternTrickTriple An output parameter in which the triple that
   * satisfies the requirements for the pattern trick is stored.
   * @return True if the pattern trick should be used.
   */
  bool checkUsePatternTrick(ParsedQuery* pq,
                            SparqlTriple* patternTrickTriple) const;

  /**
   * @brief return the index of the cheapest execution tree in the argument.
   *
   * If we are in the unit test mode, this is deterministic by additionally
   * sorting by the cache key when comparing equally cheap indices, else the
   * first element that has the minimum index is returned.
   */
  size_t findCheapestExecutionTree(
      const std::vector<SubtreePlan>& lastRow) const;

  /// if this Planner is not associated with a queryExecutionContext we are only
  /// in the unit test mode
  [[nodiscard]] bool isInTestMode() const { return _qec == nullptr; }
};<|MERGE_RESOLUTION|>--- conflicted
+++ resolved
@@ -16,11 +16,7 @@
   explicit QueryPlanner(QueryExecutionContext* qec);
 
   // Create the best execution tree for the given query according to the
-<<<<<<< HEAD
-  // optimization algorithm an cost estimates of the QueryPlanner.
-=======
   // optimization algorithm and cost estimates of the QueryPlanner.
->>>>>>> ca7d8e76
   QueryExecutionTree createExecutionTree(ParsedQuery& pq);
 
   class TripleGraph {
