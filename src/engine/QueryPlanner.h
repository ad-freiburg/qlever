// Copyright 2015, University of Freiburg,
// Chair of Algorithms and Data Structures.
// Author:
//   2015-2017 Björn Buchhold (buchhold@informatik.uni-freiburg.de)
//   2018-     Johannes Kalmbach (kalmbach@informatik.uni-freiburg.de)

#ifndef QLEVER_SRC_ENGINE_QUERYPLANNER_H
#define QLEVER_SRC_ENGINE_QUERYPLANNER_H

#include <boost/optional.hpp>
#include <vector>

#include "engine/CheckUsePatternTrick.h"
#include "engine/QueryExecutionTree.h"
#include "parser/GraphPattern.h"
#include "parser/GraphPatternOperation.h"
#include "parser/ParsedQuery.h"
#include "parser/data/Types.h"

class QueryPlanner {
  using TextLimitMap =
      ad_utility::HashMap<Variable, parsedQuery::TextLimitMetaObject>;
  using TextLimitVec =
      std::vector<std::pair<Variable, parsedQuery::TextLimitMetaObject>>;
  using CancellationHandle = ad_utility::SharedCancellationHandle;
  template <typename T>
  using vector = std::vector<T>;

  ParsedQuery::DatasetClauses activeDatasetClauses_;
  // The variable of the innermost `GRAPH ?var` clause that the planner
  // currently is planning.
  // Note: The behavior of only taking the innermost graph variable into account
  // for nested `GRAPH` clauses is compliant with SPARQL 1.1.
  std::optional<Variable> activeGraphVariable_;

 public:
  using JoinColumns = std::vector<std::array<ColumnIndex, 2>>;

  explicit QueryPlanner(QueryExecutionContext* qec,
                        CancellationHandle cancellationHandle);

  virtual ~QueryPlanner() = default;

  // Create the best execution tree for the given query according to the
  // optimization algorithm and cost estimates of the QueryPlanner.
  QueryExecutionTree createExecutionTree(ParsedQuery& pq,
                                         bool isSubquery = false);

  class TripleGraph {
   public:
    TripleGraph();

    TripleGraph(const TripleGraph& other);

    TripleGraph& operator=(const TripleGraph& other);

    TripleGraph(const TripleGraph& other, vector<size_t> keepNodes);

    struct Node {
      Node(size_t id, SparqlTriple t,
           std::optional<Variable> graphVariable = std::nullopt)
          : id_(id), triple_(std::move(t)) {
        if (triple_.s_.isVariable()) {
          _variables.insert(triple_.s_.getVariable());
        }
        if (auto predicate = triple_.getPredicateVariable()) {
          _variables.insert(predicate.value());
        }
        if (triple_.o_.isVariable()) {
          _variables.insert(triple_.o_.getVariable());
        }
        if (graphVariable.has_value()) {
          _variables.insert(std::move(graphVariable).value());
        }
      }

      Node(size_t id, Variable cvar, std::string word, SparqlTriple t)
          : Node(id, std::move(t)) {
        cvar_ = std::move(cvar);
        wordPart_ = std::move(word);
      }

      Node(const Node& other) = default;

      Node& operator=(const Node& other) = default;

      // Returns true if the two nodes equal apart from the id
      // and the order of variables
      bool isSimilar(const Node& other) const {
        return triple_ == other.triple_ && cvar_ == other.cvar_ &&
               wordPart_ == other.wordPart_ && _variables == other._variables;
      }

      bool isTextNode() const { return cvar_.has_value(); }

      friend std::ostream& operator<<(std::ostream& out, const Node& n) {
        out << "id: " << n.id_ << " triple: " << n.triple_.asString()
            << " vars_ ";
        for (const auto& s : n._variables) {
          out << s.name() << ", ";
        }
        // TODO<joka921> Should the `cvar` and the `wordPart` be stored
        // together?
        if (n.cvar_.has_value()) {
          out << " cvar " << n.cvar_.value().name() << " wordPart "
              << n.wordPart_.value();
        }
        return out;
      }

      size_t id_;
      SparqlTriple triple_;
      ad_utility::HashSet<Variable> _variables;
      std::optional<Variable> cvar_ = std::nullopt;
      std::optional<std::string> wordPart_ = std::nullopt;
    };

    // Allows for manually building triple graphs for testing
    explicit TripleGraph(
        const std::vector<std::pair<Node, std::vector<size_t>>>& init);

    // Checks for id and order independent equality
    bool isSimilar(const TripleGraph& other) const;
    string asString() const;

    bool isTextNode(size_t i) const;

    vector<vector<size_t>> _adjLists;
    ad_utility::HashMap<size_t, Node*> _nodeMap;
    std::list<TripleGraph::Node> _nodeStorage;

    vector<size_t> bfsLeaveOut(size_t startNode,
                               ad_utility::HashSet<size_t> leaveOut) const;

   private:
    vector<std::pair<TripleGraph, vector<SparqlFilter>>> splitAtContextVars(
        const vector<SparqlFilter>& origFilters,
        ad_utility::HashMap<string, vector<size_t>>& contextVarTotextNodes)
        const;

    vector<SparqlFilter> pickFilters(const vector<SparqlFilter>& origFilters,
                                     const vector<size_t>& nodes) const;
  };

  class SubtreePlan {
   public:
    enum Type { BASIC, OPTIONAL, MINUS };

    explicit SubtreePlan(QueryExecutionContext* qec)
        : _qet(std::make_shared<QueryExecutionTree>(qec)) {}

    template <typename Operation>
    SubtreePlan(QueryExecutionContext* qec,
                std::shared_ptr<Operation> operation)
        : _qet{std::make_shared<QueryExecutionTree>(qec,
                                                    std::move(operation))} {}

    std::shared_ptr<QueryExecutionTree> _qet;
    std::shared_ptr<Result> _cachedResult;
    uint64_t _idsOfIncludedNodes = 0;
    uint64_t _idsOfIncludedFilters = 0;
    uint64_t idsOfIncludedTextLimits_ = 0;
    bool containsFilterSubstitute_ = false;
    Type type = Type::BASIC;

    size_t getCostEstimate() const;

    size_t getSizeEstimate() const;
  };

  // This struct represents a single SPARQL FILTER. Additionally, it has the
  // option to also store a subtree plan, which is semantically equivalent to
  // the filter, but might be cheaper to compute. This is currently used to
  // rewrite FILTERs on geof: functions to spatial join operations.
  struct FilterAndOptionalSubstitute {
    SparqlFilter filter_;
    std::optional<SubtreePlan> substitute_;

    bool hasSubstitute() const { return substitute_.has_value(); }
  };

  using FiltersAndOptionalSubstitutes =
      std::vector<FilterAndOptionalSubstitute>;

  // A helper class to find connected components of an RDF query using DFS.
  class QueryGraph {
   private:
    // A simple class to represent a graph node as well as some data for a DFS.
    class Node {
     public:
      const SubtreePlan* plan_;
      ad_utility::HashSet<Node*> adjacentNodes_{};
      // Was this node already visited during DFS.
      bool visited_ = false;
      // Index of the connected component of this node (will be set to a value
      // >= 0 by the DFS.
      int64_t componentIndex_ = -1;
      // Construct from a non-owning pointer.
      explicit Node(const SubtreePlan* plan) : plan_{plan} {}
    };
    // Storage for all the `Node`s that a graph contains.
    std::vector<std::shared_ptr<Node>> nodes_;

    // Default constructor
    QueryGraph() = default;

   public:
    // Return the indices of the connected component for each of the `node`s.
    // The return value will have exactly the same size as `node`s and
    // `result[i]` will be the index of the connected component of `nodes[i]`.
    // The connected components will be contiguous and start at 0.
    static std::vector<size_t> computeConnectedComponents(
        const std::vector<SubtreePlan>& nodes,
        const FiltersAndOptionalSubstitutes& filtersAndOptionalSubstitutes) {
      QueryGraph graph;
      graph.setupGraph(nodes, filtersAndOptionalSubstitutes);
      return graph.dfsForAllNodes();
    }

   private:
    // The actual implementation of `setupGraph`. First build a
    // graph from the `leafOperations` and then run DFS and return the result.
    void setupGraph(
        const std::vector<SubtreePlan>& leafOperations,
        const FiltersAndOptionalSubstitutes& filtersAndOptionalSubstitutes);

    // Run a single DFS startint at the `startNode`. All nodes that are
    // connected to this node (including the node itself) will have
    // `visited_ == true` and  `componentIndex_ == componentIndex` after the
    // call. Only works if `dfs` hasn't been called before on the `startNode` or
    // any node connected to it. (Exceptions to this rule are the recursive
    // calls from `dfs` itself).
    void dfs(Node* startNode, size_t componentIndex);

    // Run `dfs` repeatedly on nodes that were so far undiscovered until all
    // nodes are discovered, which means that all connected components have been
    // identified. Then return the indices of the connected components.
    std::vector<size_t> dfsForAllNodes();
  };

  TripleGraph createTripleGraph(
      const parsedQuery::BasicGraphPattern* pattern) const;

  void addNodeToTripleGraph(const TripleGraph::Node&, TripleGraph&) const;

  void setEnablePatternTrick(bool enablePatternTrick);

  // Create a set of possible execution trees for the given parsed query. The
  // best (cheapest) execution tree according to the QueryPlanner is part of
  // that set. When the query has no `ORDER BY` clause, the set contains one
  // optimal execution tree for each possible ordering (by one column) of the
  // result. This is relevant for subqueries, which are currently optimized
  // independently of the rest of the query, but where it depends on the rest
  // of the query, which ordering of the result is best.
  std::vector<SubtreePlan> createExecutionTrees(ParsedQuery& pq,
                                                bool isSubquery = false);

 protected:
  QueryExecutionContext* getQec() const { return _qec; }

 private:
  QueryExecutionContext* _qec;

  // Used to count the number of unique variables created using
  // generateUniqueVarName
  size_t _internalVarCount = 0;

  bool _enablePatternTrick = true;

  CancellationHandle cancellationHandle_;

  std::optional<size_t> textLimit_ = std::nullopt;

  // Used to collect warnings (created by the parser or the query planner) which
  // are then passed on to the created `QueryExecutionTree` such that they can
  // be reported as part of the query result if desired.
  std::vector<std::string> warnings_;

  std::vector<QueryPlanner::SubtreePlan> optimize(
      ParsedQuery::GraphPattern* rootPattern);

  // Add all the possible index scans for the triple represented by the node.
  // The triple is "ordinary" in the sense that it is neither a text triple with
  // ql:contains-word nor a special pattern trick triple.
  template <typename AddedIndexScanFunction, typename AddFilterFunction>
  void seedFromOrdinaryTriple(const TripleGraph::Node& node,
                              const AddedIndexScanFunction& addIndexScan,
                              const AddFilterFunction& addFilter);

  // Helper function used by the seedFromOrdinaryTriple function
  template <typename AddedIndexScanFunction>
  void indexScanSingleVarCase(const SparqlTripleSimple& triple,
                              const AddedIndexScanFunction& addIndexScan) const;

  // Helper function used by the seedFromOrdinaryTriple function
  template <typename AddedIndexScanFunction, typename AddedFilter>
  void indexScanTwoVarsCase(const SparqlTripleSimple& triple,
                            const AddedIndexScanFunction& addIndexScan,
                            const AddedFilter& addFilter);

  // Helper function used by the seedFromOrdinaryTriple function
  template <typename AddedIndexScanFunction, typename AddedFilter>
  void indexScanThreeVarsCase(const SparqlTripleSimple& triple,
                              const AddedIndexScanFunction& addIndexScan,
                              const AddedFilter& addFilter);

  /**
   * @brief Fills children with all operations that are associated with a single
   * node in the triple graph (e.g. IndexScans).
   */
  struct PlansAndFilters {
    std::vector<SubtreePlan> plans_;
    std::vector<SparqlFilter> filters_;
  };

  PlansAndFilters seedWithScansAndText(
      const TripleGraph& tg,
      const vector<vector<QueryPlanner::SubtreePlan>>& children,
      TextLimitMap& textLimits);

<<<<<<< HEAD
  // Turn a generic `PropertyPath` into a `GraphPattern` that can be used for
  // further planning.
=======
  // Function for optimization query rewrites: The function returns pairs of
  // filters with the corresponding substitute subtree plan. This is currently
  // used to translate GeoSPARQL filters to spatial join operations.
  virtual FiltersAndOptionalSubstitutes seedFilterSubstitutes(
      const std::vector<SparqlFilter>& filters) const;

  /**
   * @brief Returns a parsed query for the property path.
   */
>>>>>>> 41b626fc
  ParsedQuery::GraphPattern seedFromPropertyPath(const TripleComponent& left,
                                                 const PropertyPath& path,
                                                 const TripleComponent& right);

  // Turn a sequence of `PropertyPath`s into a `GraphPattern` that can be used
  // for further planning. This handles the case for predicates separated by
  // `/`, for example in `SELECT ?x { ?x <a>/<b> ?y }`.
  ParsedQuery::GraphPattern seedFromSequence(
      const TripleComponent& left, const std::vector<PropertyPath>& paths,
      const TripleComponent& right);

  // Turn a union of `PropertyPath`s into a `GraphPattern` that can be used for
  // further planning. This handles the case for predicates separated by `|`,
  // for example in `SELECT ?x { ?x <a>|<b> ?y }`.
  ParsedQuery::GraphPattern seedFromAlternative(
      const TripleComponent& left, const std::vector<PropertyPath>& paths,
      const TripleComponent& right);

  // Create `GraphPattern` for property paths of the form `<a>+`, `<a>?` or
  // `<a>*`, where `<a>` can also be a complex `PropertyPath` (e.g. a sequence
  // or an alternative).
  ParsedQuery::GraphPattern seedFromTransitive(const TripleComponent& left,
                                               const PropertyPath& path,
                                               const TripleComponent& right,
                                               size_t min, size_t max);
  // Create `GraphPattern` for property paths of the form `!(<a> | ^<b>)` or
  // `!<a>` and similar.
  ParsedQuery::GraphPattern seedFromNegated(
      const TripleComponent& left, const std::vector<PropertyPath>& paths,
      const TripleComponent& right);
  static ParsedQuery::GraphPattern seedFromVarOrIri(
      const TripleComponent& left,
      const ad_utility::sparql_types::VarOrIri& varOrIri,
      const TripleComponent& right);

  Variable generateUniqueVarName();

  // Creates a tree of unions with the given patterns as the trees leaves
  static ParsedQuery::GraphPattern uniteGraphPatterns(
      std::vector<ParsedQuery::GraphPattern>&& patterns);

  /**
   * @brief Merges two rows of the dp optimization table using various types of
   * joins.
   * @return A new row for the dp table that contains plans created by joining
   * the result of a plan in a and a plan in b.
   */
  vector<SubtreePlan> merge(const vector<SubtreePlan>& a,
                            const vector<SubtreePlan>& b,
                            const TripleGraph& tg) const;

  // Create `SubtreePlan`s that join `a` and `b` together. The columns are
  // computed automatically.
  std::vector<SubtreePlan> createJoinCandidates(
      const SubtreePlan& a, const SubtreePlan& b,
      boost::optional<const TripleGraph&> tg) const;

  // Create `SubtreePlan`s that join `a` and `b` together. The columns are
  // configured by `jcs`.
  std::vector<SubtreePlan> createJoinCandidates(const SubtreePlan& a,
                                                const SubtreePlan& b,
                                                const JoinColumns& jcs) const;

  // Same as `createJoinCandidates(SubtreePlan, SubtreePlan, JoinColumns)`, but
  // creates a cartesian product when `jcs` is empty.
  std::vector<SubtreePlan> createJoinCandidatesAllowEmpty(
      const SubtreePlan& a, const SubtreePlan& b, const JoinColumns& jcs) const;

  // Whenever a join is applied to a `Union`, add candidates that try applying
  // join to the children of the union directly, which can be more efficient if
  // one of the children has an optimized join, which can happen for
  // `TransitivePath` for example.
  std::vector<SubtreePlan> applyJoinDistributivelyToUnion(
      const SubtreePlan& a, const SubtreePlan& b, const JoinColumns& jcs) const;

  // Used internally by `createJoinCandidates`. If `a` or `b` is a transitive
  // path operation and the other input can be bound to this transitive path
  // (see `TransitivePath.cpp` for details), then returns that bound transitive
  // path. Else returns `std::nullopt`.
  static std::optional<SubtreePlan> createJoinWithTransitivePath(
      const SubtreePlan& a, const SubtreePlan& b, const JoinColumns& jcs);

  // Used internally by `createJoinCandidates`. If  `a` or `b` is a
  // `HasPredicateScan` with a variable as a subject (`?x ql:has-predicate
  // <VariableOrIri>`) and `a` and `b` can be joined on that subject variable,
  // then returns a `HasPredicateScan` that takes the other input as a subtree.
  // Else returns `std::nullopt`.
  static std::optional<SubtreePlan> createJoinWithHasPredicateScan(
      const SubtreePlan& a, const SubtreePlan& b, const JoinColumns& jcs);

  static std::optional<SubtreePlan> createJoinWithPathSearch(
      const SubtreePlan& a, const SubtreePlan& b, const JoinColumns& jcs);

  // Helper that returns `true` for each of the subtree plans `a` and `b` iff
  // the subtree plan is a spatial join and it is not yet fully constructed
  // (it does not have both children set)
  static std::pair<bool, bool> checkSpatialJoin(const SubtreePlan& a,
                                                const SubtreePlan& b);

  // if one of the inputs is a spatial join which is compatible with the other
  // input, then add that other input to the spatial join as a child instead of
  // creating a normal join.
  static std::optional<SubtreePlan> createSpatialJoin(const SubtreePlan& a,
                                                      const SubtreePlan& b,
                                                      const JoinColumns& jcs);

  vector<SubtreePlan> getOrderByRow(
      const ParsedQuery& pq,
      const std::vector<std::vector<SubtreePlan>>& dpTab) const;

  vector<SubtreePlan> getGroupByRow(
      const ParsedQuery& pq,
      const std::vector<std::vector<SubtreePlan>>& dpTab) const;

  vector<SubtreePlan> getDistinctRow(
      const parsedQuery::SelectClause& selectClause,
      const vector<vector<SubtreePlan>>& dpTab) const;

  vector<SubtreePlan> getPatternTrickRow(
      const parsedQuery::SelectClause& selectClause,
      const vector<vector<SubtreePlan>>& dpTab,
      const checkUsePatternTrick::PatternTrickTuple& patternTrickTuple);

  vector<SubtreePlan> getHavingRow(
      const ParsedQuery& pq, const vector<vector<SubtreePlan>>& dpTab) const;

  // Apply the passed `VALUES` clause to the current plans.
  std::vector<SubtreePlan> applyPostQueryValues(
      const parsedQuery::Values& values,
      const std::vector<SubtreePlan>& currentPlans) const;

  JoinColumns connected(const SubtreePlan& a, const SubtreePlan& b,
                        boost::optional<const TripleGraph&> tg) const;

  static JoinColumns getJoinColumns(const SubtreePlan& a, const SubtreePlan& b);

  string getPruningKey(const SubtreePlan& plan,
                       const vector<ColumnIndex>& orderedOnColumns) const;

  // Configure the behavior of the `applyFiltersIfPossible` function below.
  enum class FilterMode {
    // Only apply matching filters, that is filters are only added to plans that
    // already bind all the variables that are used in the filter. The plans
    // with the added filters are added to the candidate set. This mode is used
    // in the dynamic programming approach, where we don't apply the filters
    // greedily. Applying filter substitutes is permitted in this mode.
    KeepUnfiltered,
    // Only apply matching filters (see above), but the plans with added filters
    // replace the plans without filters. This is used in the greedy approach,
    // where filters are always applied as early as possible. Applying filter
    // substitutes is permitted in this mode.
    ReplaceUnfiltered,
    // Same as ReplaceUnfiltered, but do not apply filter substitutes.
    ReplaceUnfilteredNoSubstitutes,
    // Apply all filters (also the nonmatching ones) and replace the unfiltered
    // plans. This has to be called at the end of parsing a group graph pattern
    // where we have to make sure that all filters are applied.
    ApplyAllFiltersAndReplaceUnfiltered,
  };
  template <FilterMode mode = FilterMode::KeepUnfiltered>
  void applyFiltersIfPossible(
      std::vector<SubtreePlan>& row,
      const FiltersAndOptionalSubstitutes& filters) const;

  // Apply text limits if possible.
  // A text limit can be applied to a plan if:
  // 1) There is no text operation for the text record column left.
  // 2) The text limit has not already been applied to the plan.
  void applyTextLimitsIfPossible(std::vector<SubtreePlan>& row,
                                 const TextLimitVec& textLimits,
                                 bool replaceInsteadOfAddPlans) const;

  /**
   * @brief Optimize a set of triples, filters and precomputed candidates
   * for child graph patterns
   *
   *
   * Optimize every GraphPattern starting with the leaves of the
   * GraphPattern tree.

   * Strategy:
   * Create a graph.
   * Each triple corresponds to a node, there is an edge between two nodes
   * iff they share a variable.

   * TripleGraph tg = createTripleGraph(&arg);

   * Each node/triple corresponds to a scan (more than one way possible),
   * each edge corresponds to a possible join.

   * Enumerate and judge possible query plans using a DP table.
   * Each ExecutionTree for a sub-problem gives an estimate:
   * There are estimates for cost and size ( and multiplicity per column).
   * Start bottom up, i.e. with the scans for triples.
   * Always merge two solutions from the table by picking one possible
   * join. A join is possible, if there is an edge between the results.
   * Therefore we keep track of all edges that touch a sub-result.
   * When joining two sub-results, the results edges are those that belong
   * to exactly one of the two input sub-trees.
   * If two of them have the same target, only one out edge is created.
   * All edges that are shared by both subtrees, are checked if they are
   * covered by the join or if an extra filter/select is needed.

   * The algorithm then creates all possible plans for 1 to n triples.
   * To generate a plan for k triples, all subsets between i and k-i are
   * joined.

   * Filters are now added to the mix when building execution plans.
   * Without them, a plan has an execution tree and a set of
   * covered triple nodes.
   * With them, it also has a set of covered filters.
   * A filter can be applied as soon as all variables that occur in the
   * filter Are covered by the query. This is also always the place where
   * this is done.

   * Text operations form cliques (all triples connected via the context
   * cvar). Detect them and turn them into nodes with stored word part and
   * edges to connected variables.

   * Each text operation has two ways how it can be used.
   * 1) As leave in the bottom row of the tab.
   * According to the number of connected variables, the operation creates
   * a cross product with n entities that can be used in subsequent joins.
   * 2) as intermediate unary (downwards) nodes in the execution tree.
   * This is a bit similar to sorts: they can be applied after each step
   * and will filter on one variable.
   * Cycles have to be avoided (by previously removing a triple and using
   * it as a filter later on).
   */
  vector<vector<SubtreePlan>> fillDpTab(
      const TripleGraph& graph, std::vector<SparqlFilter> fs,
      TextLimitMap& textLimits, const vector<vector<SubtreePlan>>& children);

  // Internal subroutine of `fillDpTab` that  only works on a single connected
  // component of the input. Throws if the subtrees in the `connectedComponent`
  // are not in fact connected (via their variables).
  std::vector<QueryPlanner::SubtreePlan>
  runDynamicProgrammingOnConnectedComponent(
      std::vector<SubtreePlan> connectedComponent,
      const FiltersAndOptionalSubstitutes& filters,
      const TextLimitVec& textLimits, const TripleGraph& tg) const;

  // Same as `runDynamicProgrammingOnConnectedComponent`, but uses a greedy
  // algorithm that always greedily chooses the smallest result of the possible
  // join operations using the "Greedy Operator Ordering (GOO)" algorithm.
  std::vector<QueryPlanner::SubtreePlan> runGreedyPlanningOnConnectedComponent(
      std::vector<SubtreePlan> connectedComponent,
      const FiltersAndOptionalSubstitutes& filters,
      const TextLimitVec& textLimits, const TripleGraph& tg) const;

  // Return the number of connected subgraphs is the `graph`, or `budget + 1`,
  // if the number of subgraphs is `> budget`. This is used to analyze the
  // complexity of the query graph and to choose between the DP and the greedy
  // query planner see above.
  // Note: We also need the added filters, because they behave like additional
  // graph nodes wrt the performance of the DP based query planner.
  size_t countSubgraphs(std::vector<const SubtreePlan*> graph,
                        const std::vector<SparqlFilter>& filters,
                        size_t budget);

  // Creates a SubtreePlan for the given text leaf node in the triple graph.
  // While doing this the TextLimitMetaObjects are created and updated according
  // to the text leaf node.
  SubtreePlan getTextLeafPlan(const TripleGraph::Node& node,
                              TextLimitMap& textLimits) const;

  // An internal helper class that encapsulates the functionality to optimize
  // a single graph pattern. It tightly interacts with the outer `QueryPlanner`
  // for example when optimizing a Subquery.
  struct GraphPatternPlanner {
    // References to the outer planner and the graph pattern that is being
    // optimized.
    QueryPlanner& planner_;
    ParsedQuery::GraphPattern* rootPattern_;
    QueryExecutionContext* qec_;

    // Used to store the set of candidate plans for the already processed parts
    // of the graph pattern. Each row stores different plans for the same graph
    // pattern, and plans from different rows can be joined in an arbitrary
    // order.
    std::vector<std::vector<SubtreePlan>> candidatePlans_{};

    // Triples from BasicGraphPatterns that can be joined arbitrarily
    // with each other and with the contents of  `candidatePlans_`
    parsedQuery::BasicGraphPattern candidateTriples_{};

    // The variables that have been bound by the children of the `rootPattern_`
    // which we have dealt with so far.
    // TODO<joka921> verify that we get no false positives with plans that
    // create no single binding for a variable "by accident".
    ad_utility::HashSet<Variable> boundVariables_{};

    // We remember the potential filter substitutions so we can avoid
    // unnecessarily recomputing them.
    FiltersAndOptionalSubstitutes filtersAndSubst_;

    // ________________________________________________________________________
    GraphPatternPlanner(QueryPlanner& planner,
                        ParsedQuery::GraphPattern* rootPattern)
        : planner_{planner},
          rootPattern_{rootPattern},
          qec_{planner._qec},
          filtersAndSubst_{
              planner.seedFilterSubstitutes(rootPattern->_filters)} {}

    // This function is called for each of the graph patterns that are contained
    // in the `rootPattern_`. It dispatches to the various `visit...`functions
    // below depending on the type of the pattern.
    template <typename T>
    void graphPatternOperationVisitor(T& arg);

    // The following functions all handle a single type of graph pattern.
    // Typically, they create a set of candidate plans for the individual
    // patterns and then add them to the `candidatePlans_` s.t. they can be
    // commutatively joined with other plans.
    void visitBasicGraphPattern(const parsedQuery::BasicGraphPattern& pattern);
    void visitBind(const parsedQuery::Bind& bind);
    void visitTransitivePath(parsedQuery::TransPath& transitivePath);
    void visitPathSearch(parsedQuery::PathQuery& config);
    void visitSpatialSearch(parsedQuery::SpatialQuery& config);
    void visitTextSearch(const parsedQuery::TextSearchQuery& config);
    void visitUnion(parsedQuery::Union& un);
    void visitSubquery(parsedQuery::Subquery& subquery);
    void visitDescribe(parsedQuery::Describe& describe);

    // Helper function for `visitGroupOptionalOrMinus`. SPARQL queries like
    // `SELECT * { OPTIONAL { ?a ?b ?c }}`, `SELECT * { MINUS { ?a ?b ?c }}` or
    // `SELECT * { ?x ?y ?z . OPTIONAL { ?a ?b ?c }}` need special handling.
    template <typename Variables>
    bool handleUnconnectedMinusOrOptional(std::vector<SubtreePlan>& candidates,
                                          const Variables& variables);

    // This function is called for groups, optional, or minus clauses.
    // The `candidates` are the result of planning the pattern inside the
    // braces. This leads to all of those clauses currently being an
    // optimization border (The braces are planned individually).
    // The distinction between "normal" groups, OPTIONALs and MINUS clauses
    // is made via the type member of the `SubtreePlan`s.
    void visitGroupOptionalOrMinus(std::vector<SubtreePlan>&& candidates);

    // This function finds a set of candidates that unite all the different
    // `candidatePlans_` and `candidateTriples_`. It then replaces the contents
    // of `candidatePlans_` with those plans and clears the `candidateTriples_`.
    // It is called when a non-commuting pattern (like OPTIONAL or BIND) is
    // encountered. We then first optimize the previous candidates using this
    // function, and then combine the result with the OPTIONAL etc. clause.
    void optimizeCommutatively();

    // Find a single best candidate for a given graph pattern.
    template <typename Pattern>
    SubtreePlan optimizeSingle(const Pattern& pattern) {
      auto v = planner_.optimize(pattern);
      auto idx = planner_.findCheapestExecutionTree(v);
      return std::move(v[idx]);
    };
  };

  /**
   * @brief return the index of the cheapest execution tree in the argument.
   *
   * If we are in the unit test mode, this is deterministic by additionally
   * sorting by the cache key when comparing equally cheap indices, else the
   * first element that has the minimum index is returned.
   */
  size_t findCheapestExecutionTree(
      const std::vector<SubtreePlan>& lastRow) const;
  static size_t findSmallestExecutionTree(
      const std::vector<SubtreePlan>& lastRow);
  static size_t findUniqueNodeIds(
      const std::vector<SubtreePlan>& connectedComponent);

  /// if this Planner is not associated with a queryExecutionContext we are only
  /// in the unit test mode
  bool isInTestMode() const { return _qec == nullptr; }

  /// Helper function to check if the assigned `cancellationHandle_` has
  /// been cancelled yet and throw an exception if this is the case.
  void checkCancellation(ad_utility::source_location location =
                             ad_utility::source_location::current()) const;
};

#endif  // QLEVER_SRC_ENGINE_QUERYPLANNER_H<|MERGE_RESOLUTION|>--- conflicted
+++ resolved
@@ -318,20 +318,14 @@
       const vector<vector<QueryPlanner::SubtreePlan>>& children,
       TextLimitMap& textLimits);
 
-<<<<<<< HEAD
-  // Turn a generic `PropertyPath` into a `GraphPattern` that can be used for
-  // further planning.
-=======
   // Function for optimization query rewrites: The function returns pairs of
   // filters with the corresponding substitute subtree plan. This is currently
   // used to translate GeoSPARQL filters to spatial join operations.
   virtual FiltersAndOptionalSubstitutes seedFilterSubstitutes(
       const std::vector<SparqlFilter>& filters) const;
 
-  /**
-   * @brief Returns a parsed query for the property path.
-   */
->>>>>>> 41b626fc
+  // Turn a generic `PropertyPath` into a `GraphPattern` that can be used for
+  // further planning.
   ParsedQuery::GraphPattern seedFromPropertyPath(const TripleComponent& left,
                                                  const PropertyPath& path,
                                                  const TripleComponent& right);
