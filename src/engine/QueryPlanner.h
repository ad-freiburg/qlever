--- conflicted
+++ resolved
@@ -335,18 +335,16 @@
       const SubtreePlan& a, const SubtreePlan& b,
       const std::vector<std::array<ColumnIndex, 2>>& jcs);
 
-<<<<<<< HEAD
+  template <typename Operation>
+  [[nodiscard]] static std::optional<SubtreePlan> createSubtreeWithService(
+      const SubtreePlan& a, const SubtreePlan& b);
+
   // if one of the inputs is a spatial join which is compatible with the other
   // input, then add that other input to the spatial join as a child instead of
   // creating a normal join.
   [[nodiscard]] static std::optional<SubtreePlan> createSpatialJoin(
       const SubtreePlan& a, const SubtreePlan& b,
       const std::vector<std::array<ColumnIndex, 2>>& jcs);
-=======
-  template <typename Operation>
-  [[nodiscard]] static std::optional<SubtreePlan> createSubtreeWithService(
-      const SubtreePlan& a, const SubtreePlan& b);
->>>>>>> 14f638e1
 
   [[nodiscard]] vector<SubtreePlan> getOrderByRow(
       const ParsedQuery& pq,
