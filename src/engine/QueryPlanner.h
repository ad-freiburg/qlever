// Copyright 2015, University of Freiburg,
// Chair of Algorithms and Data Structures.
// Author:
//   2015-2017 Björn Buchhold (buchhold@informatik.uni-freiburg.de)
//   2018-     Johannes Kalmbach (kalmbach@informatik.uni-freiburg.de)

#ifndef QLEVER_SRC_ENGINE_QUERYPLANNER_H
#define QLEVER_SRC_ENGINE_QUERYPLANNER_H

#include <boost/optional.hpp>
#include <vector>

#include "engine/CheckUsePatternTrick.h"
#include "engine/QueryExecutionTree.h"
#include "parser/GraphPattern.h"
#include "parser/GraphPatternOperation.h"
#include "parser/ParsedQuery.h"
#include "parser/data/Types.h"

class QueryPlanner {
  using TextLimitMap =
      ad_utility::HashMap<Variable, parsedQuery::TextLimitMetaObject>;
  using TextLimitVec =
      std::vector<std::pair<Variable, parsedQuery::TextLimitMetaObject>>;
  using CancellationHandle = ad_utility::SharedCancellationHandle;
  template <typename T>
  using vector = std::vector<T>;

  ParsedQuery::DatasetClauses activeDatasetClauses_;
  // The variable of the innermost `GRAPH ?var` clause that the planner
  // currently is planning.
  // Note: The behavior of only taking the innermost graph variable into account
  // for nested `GRAPH` clauses is compliant with SPARQL 1.1.
  std::optional<Variable> activeGraphVariable_;

 public:
  using JoinColumns = std::vector<std::array<ColumnIndex, 2>>;

  explicit QueryPlanner(QueryExecutionContext* qec,
                        CancellationHandle cancellationHandle);

  virtual ~QueryPlanner() = default;

  // Create the best execution tree for the given query according to the
  // optimization algorithm and cost estimates of the QueryPlanner.
  QueryExecutionTree createExecutionTree(ParsedQuery& pq,
                                         bool isSubquery = false);

  class TripleGraph {
   public:
    TripleGraph();

    TripleGraph(const TripleGraph& other);

    TripleGraph& operator=(const TripleGraph& other);

    TripleGraph(const TripleGraph& other, vector<size_t> keepNodes);

    struct Node {
      Node(size_t id, SparqlTriple t,
           std::optional<Variable> graphVariable = std::nullopt)
          : id_(id), triple_(std::move(t)) {
        if (triple_.s_.isVariable()) {
          _variables.insert(triple_.s_.getVariable());
        }
        if (auto predicate = triple_.getPredicateVariable()) {
          _variables.insert(predicate.value());
        }
        if (triple_.o_.isVariable()) {
          _variables.insert(triple_.o_.getVariable());
        }
        if (graphVariable.has_value()) {
          _variables.insert(std::move(graphVariable).value());
        }
      }

      Node(size_t id, Variable cvar, std::string word, SparqlTriple t)
          : Node(id, std::move(t)) {
        cvar_ = std::move(cvar);
        wordPart_ = std::move(word);
      }

      Node(const Node& other) = default;

      Node& operator=(const Node& other) = default;

      // Returns true if the two nodes equal apart from the id
      // and the order of variables
      bool isSimilar(const Node& other) const {
        return triple_ == other.triple_ && cvar_ == other.cvar_ &&
               wordPart_ == other.wordPart_ && _variables == other._variables;
      }

      bool isTextNode() const { return cvar_.has_value(); }

      friend std::ostream& operator<<(std::ostream& out, const Node& n) {
        out << "id: " << n.id_ << " triple: " << n.triple_.asString()
            << " vars_ ";
        for (const auto& s : n._variables) {
          out << s.name() << ", ";
        }
        // TODO<joka921> Should the `cvar` and the `wordPart` be stored
        // together?
        if (n.cvar_.has_value()) {
          out << " cvar " << n.cvar_.value().name() << " wordPart "
              << n.wordPart_.value();
        }
        return out;
      }

      size_t id_;
      SparqlTriple triple_;
      ad_utility::HashSet<Variable> _variables;
      std::optional<Variable> cvar_ = std::nullopt;
      std::optional<std::string> wordPart_ = std::nullopt;
    };

    // Allows for manually building triple graphs for testing
    explicit TripleGraph(
        const std::vector<std::pair<Node, std::vector<size_t>>>& init);

    // Checks for id and order independent equality
    bool isSimilar(const TripleGraph& other) const;
    string asString() const;

    bool isTextNode(size_t i) const;

    vector<vector<size_t>> _adjLists;
    ad_utility::HashMap<size_t, Node*> _nodeMap;
    std::list<TripleGraph::Node> _nodeStorage;

    vector<size_t> bfsLeaveOut(size_t startNode,
                               ad_utility::HashSet<size_t> leaveOut) const;

   private:
    vector<std::pair<TripleGraph, vector<SparqlFilter>>> splitAtContextVars(
        const vector<SparqlFilter>& origFilters,
        ad_utility::HashMap<string, vector<size_t>>& contextVarTotextNodes)
        const;

    vector<SparqlFilter> pickFilters(const vector<SparqlFilter>& origFilters,
                                     const vector<size_t>& nodes) const;
  };

  class SubtreePlan {
   public:
    enum Type { BASIC, OPTIONAL, MINUS };

    explicit SubtreePlan(QueryExecutionContext* qec)
        : _qet(std::make_shared<QueryExecutionTree>(qec)) {}

    template <typename Operation>
    SubtreePlan(QueryExecutionContext* qec,
                std::shared_ptr<Operation> operation)
        : _qet{std::make_shared<QueryExecutionTree>(qec,
                                                    std::move(operation))} {}

    std::shared_ptr<QueryExecutionTree> _qet;
    std::shared_ptr<Result> _cachedResult;
    uint64_t _idsOfIncludedNodes = 0;
    uint64_t _idsOfIncludedFilters = 0;
    uint64_t idsOfIncludedTextLimits_ = 0;
    bool containsFilterSubstitute_ = false;
    Type type = Type::BASIC;

    size_t getCostEstimate() const;

    size_t getSizeEstimate() const;
  };

  // This struct represents a single SPARQL FILTER. Additionally, it has the
  // option to also store a subtree plan, which is semantically equivalent to
  // the filter, but might be cheaper to compute. This is currently used to
  // rewrite FILTERs on geof: functions to spatial join operations.
  struct FilterAndOptionalSubstitute {
    SparqlFilter filter_;
    std::optional<SubtreePlan> substitute_;

    bool hasSubstitute() const { return substitute_.has_value(); }
  };

  using FiltersAndOptionalSubstitutes =
      std::vector<FilterAndOptionalSubstitute>;

  // A helper class to find connected components of an RDF query using DFS.
  class QueryGraph {
   private:
    // A simple class to represent a graph node as well as some data for a DFS.
    class Node {
     public:
      const SubtreePlan* plan_;
      ad_utility::HashSet<Node*> adjacentNodes_{};
      // Was this node already visited during DFS.
      bool visited_ = false;
      // Index of the connected component of this node (will be set to a value
      // >= 0 by the DFS.
      int64_t componentIndex_ = -1;
      // Construct from a non-owning pointer.
      explicit Node(const SubtreePlan* plan) : plan_{plan} {}
    };
    // Storage for all the `Node`s that a graph contains.
    std::vector<std::shared_ptr<Node>> nodes_;

    // Default constructor
    QueryGraph() = default;

   public:
    // Return the indices of the connected component for each of the `node`s.
    // The return value will have exactly the same size as `node`s and
    // `result[i]` will be the index of the connected component of `nodes[i]`.
    // The connected components will be contiguous and start at 0.
    static std::vector<size_t> computeConnectedComponents(
        const std::vector<SubtreePlan>& nodes,
        const FiltersAndOptionalSubstitutes& filtersAndOptionalSubstitutes) {
      QueryGraph graph;
      graph.setupGraph(nodes, filtersAndOptionalSubstitutes);
      return graph.dfsForAllNodes();
    }

   private:
    // The actual implementation of `setupGraph`. First build a
    // graph from the `leafOperations` and then run DFS and return the result.
    void setupGraph(
        const std::vector<SubtreePlan>& leafOperations,
        const FiltersAndOptionalSubstitutes& filtersAndOptionalSubstitutes);

    // Run a single DFS startint at the `startNode`. All nodes that are
    // connected to this node (including the node itself) will have
    // `visited_ == true` and  `componentIndex_ == componentIndex` after the
    // call. Only works if `dfs` hasn't been called before on the `startNode` or
    // any node connected to it. (Exceptions to this rule are the recursive
    // calls from `dfs` itself).
    void dfs(Node* startNode, size_t componentIndex);

    // Run `dfs` repeatedly on nodes that were so far undiscovered until all
    // nodes are discovered, which means that all connected components have been
    // identified. Then return the indices of the connected components.
    std::vector<size_t> dfsForAllNodes();
  };

  TripleGraph createTripleGraph(
      const parsedQuery::BasicGraphPattern* pattern) const;

  void addNodeToTripleGraph(const TripleGraph::Node&, TripleGraph&) const;

  void setEnablePatternTrick(bool enablePatternTrick);

  // Create a set of possible execution trees for the given parsed query. The
  // best (cheapest) execution tree according to the QueryPlanner is part of
  // that set. When the query has no `ORDER BY` clause, the set contains one
  // optimal execution tree for each possible ordering (by one column) of the
  // result. This is relevant for subqueries, which are currently optimized
  // independently of the rest of the query, but where it depends on the rest
  // of the query, which ordering of the result is best.
  std::vector<SubtreePlan> createExecutionTrees(ParsedQuery& pq,
                                                bool isSubquery = false);

 protected:
<<<<<<< HEAD
=======
  QueryExecutionContext* getQec() const { return _qec; }

 private:
>>>>>>> 55c05d4b
  QueryExecutionContext* _qec;

 private:
  // Used to count the number of unique variables created using
  // generateUniqueVarName
  size_t _internalVarCount = 0;

  bool _enablePatternTrick = true;

  CancellationHandle cancellationHandle_;

  std::optional<size_t> textLimit_ = std::nullopt;

  // Used to collect warnings (created by the parser or the query planner) which
  // are then passed on to the created `QueryExecutionTree` such that they can
  // be reported as part of the query result if desired.
  std::vector<std::string> warnings_;

  std::vector<QueryPlanner::SubtreePlan> optimize(
      ParsedQuery::GraphPattern* rootPattern);

  // Add all the possible index scans for the triple represented by the node.
  // The triple is "ordinary" in the sense that it is neither a text triple with
  // ql:contains-word nor a special pattern trick triple.
  template <typename AddedIndexScanFunction, typename AddFilterFunction>
  void seedFromOrdinaryTriple(const TripleGraph::Node& node,
                              const AddedIndexScanFunction& addIndexScan,
                              const AddFilterFunction& addFilter);

  // Helper function used by the seedFromOrdinaryTriple function
  template <typename AddedIndexScanFunction>
  void indexScanSingleVarCase(const SparqlTripleSimple& triple,
                              const AddedIndexScanFunction& addIndexScan) const;

  // Helper function used by the seedFromOrdinaryTriple function
  template <typename AddedIndexScanFunction, typename AddedFilter>
  void indexScanTwoVarsCase(const SparqlTripleSimple& triple,
                            const AddedIndexScanFunction& addIndexScan,
                            const AddedFilter& addFilter);

  // Helper function used by the seedFromOrdinaryTriple function
  template <typename AddedIndexScanFunction, typename AddedFilter>
  void indexScanThreeVarsCase(const SparqlTripleSimple& triple,
                              const AddedIndexScanFunction& addIndexScan,
                              const AddedFilter& addFilter);

  /**
   * @brief Fills children with all operations that are associated with a single
   * node in the triple graph (e.g. IndexScans).
   */
  struct PlansAndFilters {
    std::vector<SubtreePlan> plans_;
    std::vector<SparqlFilter> filters_;
  };

  PlansAndFilters seedWithScansAndText(
      const TripleGraph& tg,
      const vector<vector<QueryPlanner::SubtreePlan>>& children,
      TextLimitMap& textLimits);

  // Function for optimization query rewrites: The function returns pairs of
  // filters with the corresponding substitute subtree plan. This is currently
  // used to translate GeoSPARQL filters to spatial join operations.
  virtual FiltersAndOptionalSubstitutes seedFilterSubstitutes(
      const std::vector<SparqlFilter>& filters) const;

  /**
   * @brief Returns a parsed query for the property path.
   */
  ParsedQuery::GraphPattern seedFromPropertyPath(const TripleComponent& left,
                                                 const PropertyPath& path,
                                                 const TripleComponent& right);
  ParsedQuery::GraphPattern seedFromSequence(const TripleComponent& left,
                                             const PropertyPath& path,
                                             const TripleComponent& right);
  ParsedQuery::GraphPattern seedFromAlternative(const TripleComponent& left,
                                                const PropertyPath& path,
                                                const TripleComponent& right);
  ParsedQuery::GraphPattern seedFromTransitive(const TripleComponent& left,
                                               const PropertyPath& path,
                                               const TripleComponent& right,
                                               size_t min, size_t max);
  ParsedQuery::GraphPattern seedFromInverse(const TripleComponent& left,
                                            const PropertyPath& path,
                                            const TripleComponent& right);
  // Create `GraphPattern` for property paths of the form `!(<a> | ^<b>)` or
  // `!<a>` and similar.
  ParsedQuery::GraphPattern seedFromNegated(const TripleComponent& left,
                                            const PropertyPath& path,
                                            const TripleComponent& right);
  static ParsedQuery::GraphPattern seedFromVarOrIri(
      const TripleComponent& left,
      const ad_utility::sparql_types::VarOrIri& varOrIri,
      const TripleComponent& right);

  Variable generateUniqueVarName();

  // Creates a tree of unions with the given patterns as the trees leaves
  static ParsedQuery::GraphPattern uniteGraphPatterns(
      std::vector<ParsedQuery::GraphPattern>&& patterns);

  /**
   * @brief Merges two rows of the dp optimization table using various types of
   * joins.
   * @return A new row for the dp table that contains plans created by joining
   * the result of a plan in a and a plan in b.
   */
  vector<SubtreePlan> merge(const vector<SubtreePlan>& a,
                            const vector<SubtreePlan>& b,
                            const TripleGraph& tg) const;

  // Create `SubtreePlan`s that join `a` and `b` together. The columns are
  // computed automatically.
  std::vector<SubtreePlan> createJoinCandidates(
      const SubtreePlan& a, const SubtreePlan& b,
      boost::optional<const TripleGraph&> tg) const;

  // Create `SubtreePlan`s that join `a` and `b` together. The columns are
  // configured by `jcs`.
  std::vector<SubtreePlan> createJoinCandidates(const SubtreePlan& a,
                                                const SubtreePlan& b,
                                                const JoinColumns& jcs) const;

  // Same as `createJoinCandidates(SubtreePlan, SubtreePlan, JoinColumns)`, but
  // creates a cartesian product when `jcs` is empty.
  std::vector<SubtreePlan> createJoinCandidatesAllowEmpty(
      const SubtreePlan& a, const SubtreePlan& b, const JoinColumns& jcs) const;

  // Whenever a join is applied to a `Union`, add candidates that try applying
  // join to the children of the union directly, which can be more efficient if
  // one of the children has an optimized join, which can happen for
  // `TransitivePath` for example.
  std::vector<SubtreePlan> applyJoinDistributivelyToUnion(
      const SubtreePlan& a, const SubtreePlan& b, const JoinColumns& jcs) const;

  // Used internally by `createJoinCandidates`. If `a` or `b` is a transitive
  // path operation and the other input can be bound to this transitive path
  // (see `TransitivePath.cpp` for details), then returns that bound transitive
  // path. Else returns `std::nullopt`.
  static std::optional<SubtreePlan> createJoinWithTransitivePath(
      const SubtreePlan& a, const SubtreePlan& b, const JoinColumns& jcs);

  // Used internally by `createJoinCandidates`. If  `a` or `b` is a
  // `HasPredicateScan` with a variable as a subject (`?x ql:has-predicate
  // <VariableOrIri>`) and `a` and `b` can be joined on that subject variable,
  // then returns a `HasPredicateScan` that takes the other input as a subtree.
  // Else returns `std::nullopt`.
  static std::optional<SubtreePlan> createJoinWithHasPredicateScan(
      const SubtreePlan& a, const SubtreePlan& b, const JoinColumns& jcs);

  static std::optional<SubtreePlan> createJoinWithPathSearch(
      const SubtreePlan& a, const SubtreePlan& b, const JoinColumns& jcs);

  // Helper that returns `true` for each of the subtree plans `a` and `b` iff
  // the subtree plan is a spatial join and it is not yet fully constructed
  // (it does not have both children set)
  static std::pair<bool, bool> checkSpatialJoin(const SubtreePlan& a,
                                                const SubtreePlan& b);

  // if one of the inputs is a spatial join which is compatible with the other
  // input, then add that other input to the spatial join as a child instead of
  // creating a normal join.
  static std::optional<SubtreePlan> createSpatialJoin(const SubtreePlan& a,
                                                      const SubtreePlan& b,
                                                      const JoinColumns& jcs);

  vector<SubtreePlan> getOrderByRow(
      const ParsedQuery& pq,
      const std::vector<std::vector<SubtreePlan>>& dpTab) const;

  vector<SubtreePlan> getGroupByRow(
      const ParsedQuery& pq,
      const std::vector<std::vector<SubtreePlan>>& dpTab) const;

  vector<SubtreePlan> getDistinctRow(
      const parsedQuery::SelectClause& selectClause,
      const vector<vector<SubtreePlan>>& dpTab) const;

  vector<SubtreePlan> getPatternTrickRow(
      const parsedQuery::SelectClause& selectClause,
      const vector<vector<SubtreePlan>>& dpTab,
      const checkUsePatternTrick::PatternTrickTuple& patternTrickTuple);

  vector<SubtreePlan> getHavingRow(
      const ParsedQuery& pq, const vector<vector<SubtreePlan>>& dpTab) const;

  // Apply the passed `VALUES` clause to the current plans.
  std::vector<SubtreePlan> applyPostQueryValues(
      const parsedQuery::Values& values,
      const std::vector<SubtreePlan>& currentPlans) const;

  JoinColumns connected(const SubtreePlan& a, const SubtreePlan& b,
                        boost::optional<const TripleGraph&> tg) const;

  static JoinColumns getJoinColumns(const SubtreePlan& a, const SubtreePlan& b);

  string getPruningKey(const SubtreePlan& plan,
                       const vector<ColumnIndex>& orderedOnColumns) const;

  // Configure the behavior of the `applyFiltersIfPossible` function below.
  enum class FilterMode {
    // Only apply matching filters, that is filters are only added to plans that
    // already bind all the variables that are used in the filter. The plans
    // with the added filters are added to the candidate set. This mode is used
    // in the dynamic programming approach, where we don't apply the filters
    // greedily. Applying filter substitutes is permitted in this mode.
    KeepUnfiltered,
    // Only apply matching filters (see above), but the plans with added filters
    // replace the plans without filters. This is used in the greedy approach,
    // where filters are always applied as early as possible. Applying filter
    // substitutes is permitted in this mode.
    ReplaceUnfiltered,
    // Same as ReplaceUnfiltered, but do not apply filter substitutes.
    ReplaceUnfilteredNoSubstitutes,
    // Apply all filters (also the nonmatching ones) and replace the unfiltered
    // plans. This has to be called at the end of parsing a group graph pattern
    // where we have to make sure that all filters are applied.
    ApplyAllFiltersAndReplaceUnfiltered,
  };
  template <FilterMode mode = FilterMode::KeepUnfiltered>
  void applyFiltersIfPossible(
      std::vector<SubtreePlan>& row,
      const FiltersAndOptionalSubstitutes& filters) const;

  // Apply text limits if possible.
  // A text limit can be applied to a plan if:
  // 1) There is no text operation for the text record column left.
  // 2) The text limit has not already been applied to the plan.
  void applyTextLimitsIfPossible(std::vector<SubtreePlan>& row,
                                 const TextLimitVec& textLimits,
                                 bool replaceInsteadOfAddPlans) const;

  /**
   * @brief Optimize a set of triples, filters and precomputed candidates
   * for child graph patterns
   *
   *
   * Optimize every GraphPattern starting with the leaves of the
   * GraphPattern tree.

   * Strategy:
   * Create a graph.
   * Each triple corresponds to a node, there is an edge between two nodes
   * iff they share a variable.

   * TripleGraph tg = createTripleGraph(&arg);

   * Each node/triple corresponds to a scan (more than one way possible),
   * each edge corresponds to a possible join.

   * Enumerate and judge possible query plans using a DP table.
   * Each ExecutionTree for a sub-problem gives an estimate:
   * There are estimates for cost and size ( and multiplicity per column).
   * Start bottom up, i.e. with the scans for triples.
   * Always merge two solutions from the table by picking one possible
   * join. A join is possible, if there is an edge between the results.
   * Therefore we keep track of all edges that touch a sub-result.
   * When joining two sub-results, the results edges are those that belong
   * to exactly one of the two input sub-trees.
   * If two of them have the same target, only one out edge is created.
   * All edges that are shared by both subtrees, are checked if they are
   * covered by the join or if an extra filter/select is needed.

   * The algorithm then creates all possible plans for 1 to n triples.
   * To generate a plan for k triples, all subsets between i and k-i are
   * joined.

   * Filters are now added to the mix when building execution plans.
   * Without them, a plan has an execution tree and a set of
   * covered triple nodes.
   * With them, it also has a set of covered filters.
   * A filter can be applied as soon as all variables that occur in the
   * filter Are covered by the query. This is also always the place where
   * this is done.

   * Text operations form cliques (all triples connected via the context
   * cvar). Detect them and turn them into nodes with stored word part and
   * edges to connected variables.

   * Each text operation has two ways how it can be used.
   * 1) As leave in the bottom row of the tab.
   * According to the number of connected variables, the operation creates
   * a cross product with n entities that can be used in subsequent joins.
   * 2) as intermediate unary (downwards) nodes in the execution tree.
   * This is a bit similar to sorts: they can be applied after each step
   * and will filter on one variable.
   * Cycles have to be avoided (by previously removing a triple and using
   * it as a filter later on).
   */
  vector<vector<SubtreePlan>> fillDpTab(
      const TripleGraph& graph, std::vector<SparqlFilter> fs,
      TextLimitMap& textLimits, const vector<vector<SubtreePlan>>& children);

  // Internal subroutine of `fillDpTab` that  only works on a single connected
  // component of the input. Throws if the subtrees in the `connectedComponent`
  // are not in fact connected (via their variables).
  std::vector<QueryPlanner::SubtreePlan>
  runDynamicProgrammingOnConnectedComponent(
      std::vector<SubtreePlan> connectedComponent,
      const FiltersAndOptionalSubstitutes& filters,
      const TextLimitVec& textLimits, const TripleGraph& tg) const;

  // Same as `runDynamicProgrammingOnConnectedComponent`, but uses a greedy
  // algorithm that always greedily chooses the smallest result of the possible
  // join operations using the "Greedy Operator Ordering (GOO)" algorithm.
  std::vector<QueryPlanner::SubtreePlan> runGreedyPlanningOnConnectedComponent(
      std::vector<SubtreePlan> connectedComponent,
      const FiltersAndOptionalSubstitutes& filters,
      const TextLimitVec& textLimits, const TripleGraph& tg) const;

  // Return the number of connected subgraphs is the `graph`, or `budget + 1`,
  // if the number of subgraphs is `> budget`. This is used to analyze the
  // complexity of the query graph and to choose between the DP and the greedy
  // query planner see above.
  // Note: We also need the added filters, because they behave like additional
  // graph nodes wrt the performance of the DP based query planner.
  size_t countSubgraphs(std::vector<const SubtreePlan*> graph,
                        const std::vector<SparqlFilter>& filters,
                        size_t budget);

  // Creates a SubtreePlan for the given text leaf node in the triple graph.
  // While doing this the TextLimitMetaObjects are created and updated according
  // to the text leaf node.
  SubtreePlan getTextLeafPlan(const TripleGraph::Node& node,
                              TextLimitMap& textLimits) const;

  // An internal helper class that encapsulates the functionality to optimize
  // a single graph pattern. It tightly interacts with the outer `QueryPlanner`
  // for example when optimizing a Subquery.
  struct GraphPatternPlanner {
    // References to the outer planner and the graph pattern that is being
    // optimized.
    QueryPlanner& planner_;
    ParsedQuery::GraphPattern* rootPattern_;
    QueryExecutionContext* qec_;

    // Used to store the set of candidate plans for the already processed parts
    // of the graph pattern. Each row stores different plans for the same graph
    // pattern, and plans from different rows can be joined in an arbitrary
    // order.
    std::vector<std::vector<SubtreePlan>> candidatePlans_{};

    // Triples from BasicGraphPatterns that can be joined arbitrarily
    // with each other and with the contents of  `candidatePlans_`
    parsedQuery::BasicGraphPattern candidateTriples_{};

    // The variables that have been bound by the children of the `rootPattern_`
    // which we have dealt with so far.
    // TODO<joka921> verify that we get no false positives with plans that
    // create no single binding for a variable "by accident".
    ad_utility::HashSet<Variable> boundVariables_{};

    // We remember the potential filter substitutions so we can avoid
    // unnecessarily recomputing them.
    FiltersAndOptionalSubstitutes filtersAndSubst_;

    // ________________________________________________________________________
    GraphPatternPlanner(QueryPlanner& planner,
                        ParsedQuery::GraphPattern* rootPattern)
        : planner_{planner},
          rootPattern_{rootPattern},
          qec_{planner._qec},
          filtersAndSubst_{
              planner.seedFilterSubstitutes(rootPattern->_filters)} {}

    // This function is called for each of the graph patterns that are contained
    // in the `rootPattern_`. It dispatches to the various `visit...`functions
    // below depending on the type of the pattern.
    template <typename T>
    void graphPatternOperationVisitor(T& arg);

    // The following functions all handle a single type of graph pattern.
    // Typically, they create a set of candidate plans for the individual
    // patterns and then add them to the `candidatePlans_` s.t. they can be
    // commutatively joined with other plans.
    void visitBasicGraphPattern(const parsedQuery::BasicGraphPattern& pattern);
    void visitBind(const parsedQuery::Bind& bind);
    void visitTransitivePath(parsedQuery::TransPath& transitivePath);
    void visitPathSearch(parsedQuery::PathQuery& config);
    void visitSpatialSearch(parsedQuery::SpatialQuery& config);
    void visitTextSearch(const parsedQuery::TextSearchQuery& config);
    void visitUnion(parsedQuery::Union& un);
    void visitSubquery(parsedQuery::Subquery& subquery);
    void visitDescribe(parsedQuery::Describe& describe);

    // Helper function for `visitGroupOptionalOrMinus`. SPARQL queries like
    // `SELECT * { OPTIONAL { ?a ?b ?c }}`, `SELECT * { MINUS { ?a ?b ?c }}` or
    // `SELECT * { ?x ?y ?z . OPTIONAL { ?a ?b ?c }}` need special handling.
    template <typename Variables>
    bool handleUnconnectedMinusOrOptional(std::vector<SubtreePlan>& candidates,
                                          const Variables& variables);

    // This function is called for groups, optional, or minus clauses.
    // The `candidates` are the result of planning the pattern inside the
    // braces. This leads to all of those clauses currently being an
    // optimization border (The braces are planned individually).
    // The distinction between "normal" groups, OPTIONALs and MINUS clauses
    // is made via the type member of the `SubtreePlan`s.
    void visitGroupOptionalOrMinus(std::vector<SubtreePlan>&& candidates);

    // This function finds a set of candidates that unite all the different
    // `candidatePlans_` and `candidateTriples_`. It then replaces the contents
    // of `candidatePlans_` with those plans and clears the `candidateTriples_`.
    // It is called when a non-commuting pattern (like OPTIONAL or BIND) is
    // encountered. We then first optimize the previous candidates using this
    // function, and then combine the result with the OPTIONAL etc. clause.
    void optimizeCommutatively();

    // Find a single best candidate for a given graph pattern.
    template <typename Pattern>
    SubtreePlan optimizeSingle(const Pattern& pattern) {
      auto v = planner_.optimize(pattern);
      auto idx = planner_.findCheapestExecutionTree(v);
      return std::move(v[idx]);
    };
  };

  /**
   * @brief return the index of the cheapest execution tree in the argument.
   *
   * If we are in the unit test mode, this is deterministic by additionally
   * sorting by the cache key when comparing equally cheap indices, else the
   * first element that has the minimum index is returned.
   */
  size_t findCheapestExecutionTree(
      const std::vector<SubtreePlan>& lastRow) const;
  static size_t findSmallestExecutionTree(
      const std::vector<SubtreePlan>& lastRow);
  static size_t findUniqueNodeIds(
      const std::vector<SubtreePlan>& connectedComponent);

  /// if this Planner is not associated with a queryExecutionContext we are only
  /// in the unit test mode
  bool isInTestMode() const { return _qec == nullptr; }

  /// Helper function to check if the assigned `cancellationHandle_` has
  /// been cancelled yet and throw an exception if this is the case.
  void checkCancellation(ad_utility::source_location location =
                             ad_utility::source_location::current()) const;
};

#endif  // QLEVER_SRC_ENGINE_QUERYPLANNER_H<|MERGE_RESOLUTION|>--- conflicted
+++ resolved
@@ -256,15 +256,11 @@
                                                 bool isSubquery = false);
 
  protected:
-<<<<<<< HEAD
-=======
   QueryExecutionContext* getQec() const { return _qec; }
 
  private:
->>>>>>> 55c05d4b
   QueryExecutionContext* _qec;
 
- private:
   // Used to count the number of unique variables created using
   // generateUniqueVarName
   size_t _internalVarCount = 0;
