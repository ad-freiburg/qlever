--- conflicted
+++ resolved
@@ -54,12 +54,7 @@
             // TODO<joka921> What is this triple used for? If it is just a
             // dummy, then we can replace it by a `variant<Triple,
             // TextNodeData>`.
-<<<<<<< HEAD
-            _triple(cvar, PropertyPath::fromIri(INTERNAL_TEXT_MATCH_PREDICATE),
-                    TripleComponent::UNDEF{}),
-=======
             _triple(std::move(t)),
->>>>>>> 056f99b0
             _cvar(cvar),
             _wordPart(word) {
         _variables.insert(cvar);
