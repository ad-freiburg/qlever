--- conflicted
+++ resolved
@@ -181,39 +181,19 @@
     }
   }
   switch (id.getDatatype()) {
-<<<<<<< HEAD
-    case Datatype::Undefined:
-      return std::nullopt;
-    case Datatype::Double: {
-      // Format as integer if fractional part is zero, let C++ decide otherwise.
-      std::stringstream ss;
-      double d = id.getDouble();
-      double dIntPart;
-      if (std::modf(d, &dIntPart) == 0.0) {
-        ss << std::fixed << std::setprecision(0) << id.getDouble();
-      } else {
-        ss << d;
-      }
-      return std::pair{std::move(ss).str(), XSD_DECIMAL_TYPE};
-    }
-    case Datatype::Int:
-      return std::pair{std::to_string(id.getInt()), XSD_INT_TYPE};
-    case Datatype::WordVocabIndex: {
-      std::optional<string> entity =
-          index.idToOptionalString(id.getWordVocabIndex());
-      AD_CONTRACT_CHECK(entity.has_value());
-      return std::pair{escapeFunction(std::move(entity.value())), nullptr};
-    }
-    case Datatype::VocabIndex: {
-=======
     case Undefined:
     case Double:
     case Bool:
     case Int:
     case Date:
       return idToStringAndTypeForEncodedValue(id);
+    case Datatype::WordVocabIndex: {
+      std::optional<string> entity =
+          index.idToOptionalString(id.getWordVocabIndex());
+      AD_CONTRACT_CHECK(entity.has_value());
+      return std::pair{escapeFunction(std::move(entity.value())), nullptr};
+    }
     case VocabIndex: {
->>>>>>> f0597232
       // TODO<joka921> As soon as we get rid of the special encoding of date
       // values, we can use `index.getVocab().indexToOptionalString()` directly.
       std::optional<string> entity =
