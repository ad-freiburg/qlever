// Copyright 2022 - 2024, University of Freiburg
// Chair of Algorithms and Data Structures
// Authors: Johannes Kalmbach <kalmbach@cs.uni-freiburg.de>
//          Robin Textor-Falconi <textorr@cs.uni-freiburg.de>
//          Hannah Bast <bast@cs.uni-freiburg.de>
// Copyright 2025, Bayerische Motoren Werke Aktiengesellschaft (BMW AG)

#include "ExportQueryExecutionTrees.h"

#include <absl/strings/str_cat.h>
#include <absl/strings/str_format.h>
#include <absl/strings/str_join.h>
#include <absl/strings/str_replace.h>

#include <optional>
#include <ranges>
#include <string_view>

#include "index/EncodedIriManager.h"
#include "index/IndexImpl.h"
#include "rdfTypes/RdfEscaping.h"
#include "util/ConstexprUtils.h"
#include "util/ValueIdentity.h"
#include "util/http/MediaTypes.h"
#include "util/json.h"

namespace {
using LiteralOrIri = ad_utility::triple_component::LiteralOrIri;

// Return true iff the `result` is nonempty.
bool getResultForAsk(const std::shared_ptr<const Result>& result) {
  if (result->isFullyMaterialized()) {
    return !result->idTable().empty();
  } else {
    return ql::ranges::any_of(result->idTables(), [](const auto& pair) {
      return !pair.idTable_.empty();
    });
  }
}

LiteralOrIri encodedIdToLiteralOrIri(Id id, const Index& index) {
  const auto& mgr = index.getImpl().encodedIriManager();
  return LiteralOrIri::fromStringRepresentation(mgr.toString(id));
}
}  // namespace

// _____________________________________________________________________________
ad_utility::streams::stream_generator computeResultForAsk(
    [[maybe_unused]] const ParsedQuery& parsedQuery,
    const QueryExecutionTree& qet, ad_utility::MediaType mediaType,
    [[maybe_unused]] const ad_utility::Timer& requestTimer) {
  // Compute the result of the ASK query.
  bool result = getResultForAsk(qet.getResult(true));

  // Lambda that returns the result bool in XML format.
  auto getXmlResult = [result]() {
    std::string xmlTemplate = R"(<?xml version="1.0"?>
<sparql xmlns="http://www.w3.org/2005/sparql-results#">
  <head/>
  <boolean>true</boolean>
</sparql>)";

    if (result) {
      return xmlTemplate;
    } else {
      return absl::StrReplaceAll(xmlTemplate, {{"true", "false"}});
    }
  };

  // Lambda that returns the result bool in SPARQL JSON format.
  auto getSparqlJsonResult = [result]() {
    nlohmann::json j;
    j["head"] = nlohmann::json::object_t{};
    j["boolean"] = result;
    return j.dump();
  };

  // Return the result in the requested format.
  using enum ad_utility::MediaType;
  switch (mediaType) {
    case sparqlXml:
      co_yield getXmlResult();
      break;
    case sparqlJson:
      co_yield getSparqlJsonResult();
      break;
    default:
      throw std::runtime_error{
          "ASK queries are not supported for TSV or CSV or binary format."};
  }
}

// __________________________________________________________________________
ad_utility::InputRangeTypeErased<
    ExportQueryExecutionTrees::TableConstRefWithVocab>
ExportQueryExecutionTrees::getIdTables(const Result& result) {
  using namespace ad_utility;
  if (result.isFullyMaterialized()) {
    return InputRangeTypeErased(lazySingleValueRange([&result]() {
      return TableConstRefWithVocab{result.idTable(), result.localVocab()};
    }));
  }

  return InputRangeTypeErased(CachingTransformInputRange(
      result.idTables(), [](const Result::IdTableVocabPair& pair) {
        return TableConstRefWithVocab{pair.idTable_, pair.localVocab_};
      }));
}

// _____________________________________________________________________________
ad_utility::InputRangeTypeErased<ExportQueryExecutionTrees::TableWithRange>
ExportQueryExecutionTrees::getRowIndices(LimitOffsetClause limitOffset,
                                         const Result& result,
                                         uint64_t& resultSize,
                                         uint64_t resultSizeMultiplicator) {
  using namespace ad_utility;
  // The first call initializes the `resultSize` to zero (no need to
  // initialize it outside of the function).
  resultSize = 0;

  // If the LIMIT is zero, there are no blocks to yield and the total result
  // size is zero.
  if (limitOffset._limit.value_or(1) == 0) {
    return InputRangeTypeErased(ql::span<TableWithRange>());
  }

  // The effective offset, limit, and export limit. These will be updated after
  // each block, see `updateEffectiveOffsetAndLimits` below. If they were not
  // specified, they are initialized to their default values (0 for the offset
  // and `std::numeric_limits<uint64_t>::max()` for the two limits).
  uint64_t effectiveOffset = limitOffset._offset;
  uint64_t effectiveLimit = limitOffset.limitOrDefault();
  uint64_t effectiveExportLimit = limitOffset.exportLimitOrDefault();

  // Make sure that the export limit is at most the limit (increasing the
  // export limit beyond the limit has no effect).
  effectiveExportLimit = std::min(effectiveExportLimit, effectiveLimit);

  auto reduceLimit = [](uint64_t& limit, uint64_t subtrahend) {
    if (limit != std::numeric_limits<uint64_t>::max()) {
      limit = limit > subtrahend ? limit - subtrahend : 0;
    }
  };

  using LoopControl = LoopControl<ExportQueryExecutionTrees::TableWithRange>;
  auto makeResult = [](TableConstRefWithVocab& tableWithVocab,
                       uint64_t rangeBegin, uint64_t numRowsToBeExported,
                       uint64_t effectiveLimit) {
    auto value = ExportQueryExecutionTrees::TableWithRange{
        std::move(tableWithVocab),
        ql::views::iota(rangeBegin, rangeBegin + numRowsToBeExported)};
    // If the effective limit is zero, there is nothing to yield and nothing
    // to count anymore. This should come at the end of the loop and not at
    // the beginning, to avoid unnecessarily fetching another block from
    // `result`.
    if (effectiveLimit == 0) {
      return numRowsToBeExported > 0 ? LoopControl::breakWithValue(value)
                                     : LoopControl::makeBreak();
    }

    // If there is something to be exported, yield it.
    return numRowsToBeExported > 0 ? LoopControl::yieldValue(value)
                                   : LoopControl::makeContinue();
  };

  return InputRangeTypeErased(CachingContinuableTransformInputRange(
      getIdTables(result),
      [resultSizeMultiplicator, &resultSize, makeResult = std::move(makeResult),
       reduceLimit = std::move(reduceLimit), effectiveOffset = effectiveOffset,
       effectiveLimit = effectiveLimit,
       effectiveExportLimit = effectiveExportLimit](
          TableConstRefWithVocab& tableWithVocab) mutable {
        // If all rows in the current block are before the effective offset, we
        // can skip the block entirely. If not, there is at least something to
        // count and maybe also something to yield.
        uint64_t currentBlockSize = tableWithVocab.idTable().numRows();
        if (effectiveOffset >= currentBlockSize) {
          effectiveOffset -= currentBlockSize;
          return LoopControl::makeContinue();
        }
        AD_CORRECTNESS_CHECK(effectiveOffset < currentBlockSize);
        AD_CORRECTNESS_CHECK(effectiveLimit > 0);

        // Compute the range of rows to be exported (can be zero) and to be
        // counted (always non-zero at this point).
        uint64_t rangeBegin = effectiveOffset;
        uint64_t numRowsToBeExported =
            std::min(effectiveExportLimit, currentBlockSize - rangeBegin);
        uint64_t numRowsToBeCounted =
            std::min(effectiveLimit, currentBlockSize - rangeBegin);
        AD_CORRECTNESS_CHECK(rangeBegin + numRowsToBeExported <=
                             currentBlockSize);
        AD_CORRECTNESS_CHECK(rangeBegin + numRowsToBeCounted <=
                             currentBlockSize);
        AD_CORRECTNESS_CHECK(numRowsToBeCounted > 0);

        // Add to `resultSize` and update the effective offset (which becomes
        // zero after the first non-skipped block) and limits (make sure to
        // never go below zero and `std::numeric_limits<uint64_t>::max()` stays
        // there).
        resultSize += numRowsToBeCounted * resultSizeMultiplicator;
        effectiveOffset = 0;
        reduceLimit(effectiveLimit, numRowsToBeCounted);
        reduceLimit(effectiveExportLimit, numRowsToBeCounted);

        return makeResult(tableWithVocab, rangeBegin, numRowsToBeExported,
                          effectiveLimit);
      }));
}

namespace {
// Evaluate a `ConstructTriple` on the `context`. If the evaluation fails (e.g.
// because an entry of the triple would be invalid), return an empty
// `StringTriple`.
auto evaluateTripleForConstruct =
    [](const auto& triple, const ConstructQueryExportContext& context) {
      using enum PositionInTriple;
      auto subject = triple[0].evaluate(context, SUBJECT);
      auto predicate = triple[1].evaluate(context, PREDICATE);
      auto object = triple[2].evaluate(context, OBJECT);
      if (!subject.has_value() || !predicate.has_value() ||
          !object.has_value()) {
        return QueryExecutionTree::StringTriple();
      }
      return QueryExecutionTree::StringTriple(std::move(subject.value()),
                                              std::move(predicate.value()),
                                              std::move(object.value()));
    };

}  // namespace
// _____________________________________________________________________________
auto ExportQueryExecutionTrees::constructQueryResultToTriples(
    const QueryExecutionTree& qet,
    const ad_utility::sparql_types::Triples& constructTriples,
    LimitOffsetClause limitAndOffset, std::shared_ptr<const Result> result,
    uint64_t& resultSize, CancellationHandle cancellationHandle) {
<<<<<<< HEAD
  // The `resultSizeMultiplicator`(last argument of `getRowIndices`) is
  // explained by the following: For each result from the WHERE clause, we
  // produce up to `constructTriples.size()` triples. We do not account for
  // triples that are filtered out because one of the components is UNDEF (it
  // would require materializing the whole result)
  auto rowIndices = getRowIndices(limitAndOffset, *result, resultSize,
                                  constructTriples.size());
  return ad_utility::InputRangeTypeErased(
      ql::ranges::transform_view(
          ad_utility::OwningView(std::move(rowIndices)),
          [&qet, &constructTriples, result = std::move(result),
           cancellationHandle = std::move(cancellationHandle),
           rowOffset = size_t{0}](const auto& tableWithView) mutable {
            auto& idTable = tableWithView.tableWithVocab_.idTable();
            auto currentRowOffset = rowOffset;
            rowOffset += idTable.size();
            return ql::ranges::transform_view(
                tableWithView.view_, [&, currentRowOffset](uint64_t i) {
                  auto& localVocab = tableWithView.tableWithVocab_.localVocab();
                  return ql::ranges::transform_view(
                      constructTriples,
                      [&cancellationHandle,
                       context = ConstructQueryExportContext{
                           i, idTable, localVocab, qet.getVariableColumns(),
                           qet.getQec()->getIndex(),
                           currentRowOffset}](const auto& triple) mutable {
                        cancellationHandle->throwIfCancelled();
                        return evaluateTripleForConstruct(triple, context);
                      });
                });
          }) |
      ql::views::join | ql::views::join |
      ql::views::filter([](const auto& triple) { return !triple.isEmpty(); }));
=======
  auto rowIndicies = getRowIndices(limitAndOffset, *result, resultSize);
  auto range =
      ad_utility::OwningView(std::move(rowIndicies)) |
      ql::views::transform([&qet, &constructTriples, result = std::move(result),
                            cancellationHandle = std::move(cancellationHandle),
                            rowOffset =
                                size_t{0}](const auto& tableWithView) mutable {
        auto& idTable = tableWithView.tableWithVocab_.idTable();
        auto& localVocab = tableWithView.tableWithVocab_.localVocab();
        auto cleanup = absl::Cleanup{
            [&rowOffset, size = idTable.size()]() { rowOffset += size; }};
        return ql::ranges::transform_view(
            tableWithView.view_,
            [&qet, &constructTriples, &cancellationHandle, &rowOffset, &idTable,
             &localVocab, cleanup = std::move(cleanup)](uint64_t i) mutable {
              return ql::ranges::transform_view(
                  constructTriples,
                  [&cancellationHandle,
                   context = ConstructQueryExportContext{
                       i, idTable, localVocab, qet.getVariableColumns(),
                       qet.getQec()->getIndex(),
                       rowOffset}](const auto& triple) mutable {
                    cancellationHandle->throwIfCancelled();
                    using enum PositionInTriple;
                    auto subject = triple[0].evaluate(context, SUBJECT);
                    auto predicate = triple[1].evaluate(context, PREDICATE);
                    auto object = triple[2].evaluate(context, OBJECT);
                    if (!subject.has_value() || !predicate.has_value() ||
                        !object.has_value()) {
                      return QueryExecutionTree::StringTriple();
                    }
                    return QueryExecutionTree::StringTriple(
                        std::move(subject.value()),
                        std::move(predicate.value()),
                        std::move(object.value()));
                  });
            });
      }) |
      ql::views::join | ql::views::join |
      ql::views::filter([](const auto& triple) { return !triple.isEmpty(); });

  absl::Cleanup resultSizeCleanUp{[&resultSize, &constructTriples]() {
    // For each result from the WHERE clause, we produce up to
    // `constructTriples.size()` triples. We do not account for triples that are
    // filtered out because one of the components is UNDEF (it would require
    // materializing the whole result).
    resultSize *= constructTriples.size();
  }};

  return ad_utility::CachingTransformInputRange(
      std::move(range), [cleanup = std::move(resultSizeCleanUp)](
                            const auto& triple) { return triple; });
>>>>>>> 32641101
}

// _____________________________________________________________________________
template <>
ad_utility::streams::stream_generator ExportQueryExecutionTrees::
    constructQueryResultToStream<ad_utility::MediaType::turtle>(
        const QueryExecutionTree& qet,
        const ad_utility::sparql_types::Triples& constructTriples,
        LimitOffsetClause limitAndOffset, std::shared_ptr<const Result> result,
        CancellationHandle cancellationHandle) {
  result->logResultSize();
  [[maybe_unused]] uint64_t resultSize = 0;
  auto generator = constructQueryResultToTriples(
      qet, constructTriples, limitAndOffset, result, resultSize,
      std::move(cancellationHandle));
  for (const auto& triple : generator) {
    co_yield triple.subject_;
    co_yield ' ';
    co_yield triple.predicate_;
    co_yield ' ';
    // NOTE: It's tempting to co_yield an expression using a ternary operator:
    // co_yield triple._object.starts_with('"')
    //     ? RdfEscaping::validRDFLiteralFromNormalized(triple._object)
    //     : triple._object;
    // but this leads to 1. segfaults in GCC (probably a compiler bug) and 2.
    // to unnecessary copies of `triple._object` in the `else` case because
    // the ternary always has to create a new prvalue.
    if (triple.object_.starts_with('"')) {
      std::string objectAsValidRdfLiteral =
          RdfEscaping::validRDFLiteralFromNormalized(triple.object_);
      co_yield objectAsValidRdfLiteral;
    } else {
      co_yield triple.object_;
    }
    co_yield " .\n";
  }
}

// _____________________________________________________________________________
ad_utility::InputRangeTypeErased<std::string>
ExportQueryExecutionTrees::constructQueryResultBindingsToQLeverJSON(
    const QueryExecutionTree& qet,
    const ad_utility::sparql_types::Triples& constructTriples,
    const LimitOffsetClause& limitAndOffset,
    std::shared_ptr<const Result> result, uint64_t& resultSize,
    CancellationHandle cancellationHandle) {
  auto generator = constructQueryResultToTriples(
      qet, constructTriples, limitAndOffset, std::move(result), resultSize,
      std::move(cancellationHandle));

  return ad_utility::InputRangeTypeErased<std::string>(
      ad_utility::CachingTransformInputRange(
          std::move(generator), [](QueryExecutionTree::StringTriple& triple) {
            auto binding = nlohmann::json::array({std::move(triple.subject_),
                                                  std::move(triple.predicate_),
                                                  std::move(triple.object_)});
            return binding.dump();
          }));
}

// _____________________________________________________________________________
// Create the row indicated by rowIndex from IdTable in QLeverJSON format.
nlohmann::json idTableToQLeverJSONRow(
    const QueryExecutionTree& qet,
    const QueryExecutionTree::ColumnIndicesAndTypes& columns,
    const LocalVocab& localVocab, const size_t rowIndex, const IdTable& data) {
  // We need the explicit `array` constructor for the special case of zero
  // variables.
  auto row = nlohmann::json::array();
  for (const auto& opt : columns) {
    if (!opt) {
      row.emplace_back(nullptr);
      continue;
    }
    const auto& currentId = data(rowIndex, opt->columnIndex_);
    const auto& optionalStringAndXsdType =
        ExportQueryExecutionTrees::idToStringAndType(qet.getQec()->getIndex(),
                                                     currentId, localVocab);
    if (!optionalStringAndXsdType.has_value()) {
      row.emplace_back(nullptr);
      continue;
    }
    const auto& [stringValue, xsdType] = optionalStringAndXsdType.value();
    if (xsdType) {
      row.emplace_back('"' + stringValue + "\"^^<" + xsdType + '>');
    } else {
      row.emplace_back(stringValue);
    }
  }
  return row;
}

// _____________________________________________________________________________
auto ExportQueryExecutionTrees::idTableToQLeverJSONBindings(
    const QueryExecutionTree& qet, LimitOffsetClause limitAndOffset,
    QueryExecutionTree::ColumnIndicesAndTypes columns,
    std::shared_ptr<const Result> result, uint64_t& resultSize,
    CancellationHandle cancellationHandle) {
  AD_CORRECTNESS_CHECK(result != nullptr);

  auto rowIndicies = getRowIndices(limitAndOffset, *result, resultSize);
  return ad_utility::OwningView(std::move(rowIndicies)) |
         ql::views::transform(
             [&qet, columns = std::move(columns), result = std::move(result),
              cancellationHandle =
                  std::move(cancellationHandle)](const auto& tableWithView) {
               return ql::ranges::transform_view(
                   tableWithView.view_, [&](uint64_t rowIndex) {
                     cancellationHandle->throwIfCancelled();
                     TableConstRefWithVocab tableWithVocab =
                         tableWithView.tableWithVocab_;
                     return idTableToQLeverJSONRow(
                                qet, columns, tableWithVocab.localVocab(),
                                rowIndex, tableWithVocab.idTable())
                         .dump();
                   });
             }) |
         ql::views::join;
}

// _____________________________________________________________________________
std::optional<std::pair<std::string, const char*>>
ExportQueryExecutionTrees::idToStringAndTypeForEncodedValue(Id id) {
  using enum Datatype;
  switch (id.getDatatype()) {
    case Undefined:
      return std::nullopt;
    case Double:
      // We use the immediately invoked lambda here because putting this block
      // in braces confuses the test coverage tool.
      return [id] {
        double d = id.getDouble();
        if (!std::isfinite(d)) {
          // NOTE: We used `std::stringstream` before which is bad for two
          // reasons. First, it would output "nan" or "inf" in lowercase, which
          // is not legal RDF syntax. Second, creating a `std::stringstream`
          // object is unnecessarily expensive.
          std::string literal = [d]() {
            if (std::isnan(d)) {
              return "NaN";
            }
            AD_CORRECTNESS_CHECK(std::isinf(d));
            return d > 0 ? "INF" : "-INF";
          }();
          return std::pair{std::move(literal), XSD_DOUBLE_TYPE};
        }
        double dIntPart;
        // If the fractional part is zero, write number without decimal point.
        // Otherwise, use `%g`, which uses fixed-size or exponential notation,
        // whichever is more compact.
        std::string out = std::modf(d, &dIntPart) == 0.0
                              ? absl::StrFormat("%.0f", d)
                              : absl::StrFormat("%g", d);
        return std::pair{std::move(out), XSD_DECIMAL_TYPE};
      }();
    case Bool:
      return std::pair{std::string{id.getBoolLiteral()}, XSD_BOOLEAN_TYPE};
    case Int:
      return std::pair{std::to_string(id.getInt()), XSD_INT_TYPE};
    case Date:
      return id.getDate().toStringAndType();
    case GeoPoint:
      return id.getGeoPoint().toStringAndType();
    case BlankNodeIndex:
      return std::pair{absl::StrCat("_:bn", id.getBlankNodeIndex().get()),
                       nullptr};
      // TODO<joka921> This is only to make the strange `toRdfLiteral` function
      // work in the triple component class, which is only used to create cache
      // keys etc. Consider removing it in the future.
    case EncodedVal:
      return std::pair{absl::StrCat("encodedId: ", id.getBits()), nullptr};
    default:
      AD_FAIL();
  }
}

// _____________________________________________________________________________
std::optional<ad_utility::triple_component::Literal>
ExportQueryExecutionTrees::idToLiteralForEncodedValue(
    Id id, bool onlyReturnLiteralsWithXsdString) {
  if (onlyReturnLiteralsWithXsdString) {
    return std::nullopt;
  }
  auto optionalStringAndType = idToStringAndTypeForEncodedValue(id);
  if (!optionalStringAndType) {
    return std::nullopt;
  }

  return ad_utility::triple_component::Literal::literalWithoutQuotes(
      optionalStringAndType->first);
}

// _____________________________________________________________________________
bool ExportQueryExecutionTrees::isPlainLiteralOrLiteralWithXsdString(
    const LiteralOrIri& word) {
  AD_CORRECTNESS_CHECK(word.isLiteral());
  return !word.hasDatatype() ||
         asStringViewUnsafe(word.getDatatype()) == XSD_STRING;
}

// _____________________________________________________________________________
std::string ExportQueryExecutionTrees::replaceAnglesByQuotes(
    std::string iriString) {
  AD_CORRECTNESS_CHECK(iriString.starts_with('<'));
  AD_CORRECTNESS_CHECK(iriString.ends_with('>'));
  iriString[0] = '"';
  iriString[iriString.size() - 1] = '"';
  return iriString;
}

// _____________________________________________________________________________
std::optional<ad_utility::triple_component::Literal>
ExportQueryExecutionTrees::handleIriOrLiteral(
    LiteralOrIri word, bool onlyReturnLiteralsWithXsdString) {
  if (word.isIri()) {
    if (onlyReturnLiteralsWithXsdString) {
      return std::nullopt;
    }
    return ad_utility::triple_component::Literal::fromStringRepresentation(
        replaceAnglesByQuotes(
            std::move(word.getIri().toStringRepresentation())));
  }
  AD_CORRECTNESS_CHECK(word.isLiteral());
  if (onlyReturnLiteralsWithXsdString) {
    if (isPlainLiteralOrLiteralWithXsdString(word)) {
      if (word.hasDatatype()) {
        word.getLiteral().removeDatatypeOrLanguageTag();
      }
      return std::move(word.getLiteral());
    }
    return std::nullopt;
  }
  // Note: `removeDatatypeOrLanguageTag` also correctly works if the literal has
  // neither a datatype nor a language tag, hence we don't need an `if` here.
  word.getLiteral().removeDatatypeOrLanguageTag();
  return std::move(word.getLiteral());
}

// _____________________________________________________________________________
LiteralOrIri ExportQueryExecutionTrees::getLiteralOrIriFromVocabIndex(
    const Index& index, Id id, const LocalVocab& localVocab) {
  switch (id.getDatatype()) {
    case Datatype::LocalVocabIndex:
      return localVocab.getWord(id.getLocalVocabIndex()).asLiteralOrIri();
    case Datatype::VocabIndex: {
      auto getEntity = [&index, id]() {
        return index.indexToString(id.getVocabIndex());
      };
      // The type of entity might be `string_view` (If the vocabulary is stored
      // uncompressed in RAM) or `string` (if it is on-disk, or compressed or
      // both). The following code works and is efficient in all cases. In
      // particular, the `std::string` constructor is compiled out because of
      // RVO if `getEntity()` already returns a `string`.
      static_assert(ad_utility::SameAsAny<decltype(getEntity()), std::string,
                                          std::string_view>);
      return LiteralOrIri::fromStringRepresentation(std::string(getEntity()));
    }
    case Datatype::EncodedVal:
      return encodedIdToLiteralOrIri(id, index);
    default:
      AD_FAIL();
  }
}

// _____________________________________________________________________________
std::optional<std::string> ExportQueryExecutionTrees::blankNodeIriToString(
    const ad_utility::triple_component::Iri& iri) {
  const auto& representation = iri.toStringRepresentation();
  if (representation.starts_with(QLEVER_INTERNAL_BLANK_NODE_IRI_PREFIX)) {
    std::string_view view = representation;
    view.remove_prefix(QLEVER_INTERNAL_BLANK_NODE_IRI_PREFIX.size());
    view.remove_suffix(1);
    AD_CORRECTNESS_CHECK(view.starts_with("_:"));
    return std::string{view};
  }
  return std::nullopt;
}

// _____________________________________________________________________________
template <bool removeQuotesAndAngleBrackets, bool onlyReturnLiterals,
          typename EscapeFunction>
std::optional<std::pair<std::string, const char*>>
ExportQueryExecutionTrees::idToStringAndType(const Index& index, Id id,
                                             const LocalVocab& localVocab,
                                             EscapeFunction&& escapeFunction) {
  using enum Datatype;
  auto datatype = id.getDatatype();
  if constexpr (onlyReturnLiterals) {
    if (!(datatype == VocabIndex || datatype == LocalVocabIndex)) {
      return std::nullopt;
    }
  }

  auto handleIriOrLiteral = [&escapeFunction](const LiteralOrIri& word)
      -> std::optional<std::pair<std::string, const char*>> {
    if constexpr (onlyReturnLiterals) {
      if (!word.isLiteral()) {
        return std::nullopt;
      }
    }
    if (word.isIri()) {
      if (auto blankNodeString = blankNodeIriToString(word.getIri())) {
        return std::pair{std::move(blankNodeString.value()), nullptr};
      }
    }
    if constexpr (removeQuotesAndAngleBrackets) {
      // TODO<joka921> Can we get rid of the string copying here?
      return std::pair{
          escapeFunction(std::string{asStringViewUnsafe(word.getContent())}),
          nullptr};
    }
    return std::pair{escapeFunction(word.toStringRepresentation()), nullptr};
  };
  switch (id.getDatatype()) {
    case WordVocabIndex: {
      std::string_view entity = index.indexToString(id.getWordVocabIndex());
      return std::pair{escapeFunction(std::string{entity}), nullptr};
    }
    case VocabIndex:
    case LocalVocabIndex:
      return handleIriOrLiteral(
          getLiteralOrIriFromVocabIndex(index, id, localVocab));
    case EncodedVal:
      return handleIriOrLiteral(encodedIdToLiteralOrIri(id, index));
    case TextRecordIndex:
      return std::pair{
          escapeFunction(index.getTextExcerpt(id.getTextRecordIndex())),
          nullptr};
    default:
      return idToStringAndTypeForEncodedValue(id);
  }
}

// _____________________________________________________________________________
std::optional<ad_utility::triple_component::Literal>
ExportQueryExecutionTrees::idToLiteral(const Index& index, Id id,
                                       const LocalVocab& localVocab,
                                       bool onlyReturnLiteralsWithXsdString) {
  using enum Datatype;
  auto datatype = id.getDatatype();

  switch (datatype) {
    case WordVocabIndex:
      return getLiteralOrNullopt(getLiteralOrIriFromWordVocabIndex(index, id));
    case EncodedVal:
      return handleIriOrLiteral(encodedIdToLiteralOrIri(id, index),
                                onlyReturnLiteralsWithXsdString);
    case VocabIndex:
    case LocalVocabIndex:
      return handleIriOrLiteral(
          getLiteralOrIriFromVocabIndex(index, id, localVocab),
          onlyReturnLiteralsWithXsdString);
    case TextRecordIndex:
      return getLiteralOrNullopt(getLiteralOrIriFromTextRecordIndex(index, id));
    default:
      return idToLiteralForEncodedValue(id, onlyReturnLiteralsWithXsdString);
  }
}

// _____________________________________________________________________________
std::optional<ad_utility::triple_component::Literal>
ExportQueryExecutionTrees::getLiteralOrNullopt(
    std::optional<LiteralOrIri> litOrIri) {
  if (litOrIri.has_value() && litOrIri.value().isLiteral()) {
    return std::move(litOrIri.value().getLiteral());
  }
  return std::nullopt;
};

// _____________________________________________________________________________
std::optional<LiteralOrIri>
ExportQueryExecutionTrees::idToLiteralOrIriForEncodedValue(Id id) {
  auto idLiteralAndType = idToStringAndTypeForEncodedValue(id);
  if (idLiteralAndType.has_value()) {
    auto lit = ad_utility::triple_component::Literal::literalWithoutQuotes(
        idLiteralAndType.value().first);
    lit.addDatatype(
        ad_utility::triple_component::Iri::fromIrirefWithoutBrackets(
            idLiteralAndType.value().second));
    return LiteralOrIri{lit};
  }
  return std::nullopt;
};

// _____________________________________________________________________________
std::optional<LiteralOrIri>
ExportQueryExecutionTrees::getLiteralOrIriFromWordVocabIndex(const Index& index,
                                                             Id id) {
  return LiteralOrIri{
      ad_utility::triple_component::Literal::literalWithoutQuotes(
          index.indexToString(id.getWordVocabIndex()))};
};

// _____________________________________________________________________________
std::optional<LiteralOrIri>
ExportQueryExecutionTrees::getLiteralOrIriFromTextRecordIndex(
    const Index& index, Id id) {
  return LiteralOrIri{
      ad_utility::triple_component::Literal::literalWithoutQuotes(
          index.getTextExcerpt(id.getTextRecordIndex()))};
};

// _____________________________________________________________________________
std::optional<ad_utility::triple_component::LiteralOrIri>
ExportQueryExecutionTrees::idToLiteralOrIri(const Index& index, Id id,
                                            const LocalVocab& localVocab,
                                            bool skipEncodedValues) {
  using enum Datatype;
  switch (id.getDatatype()) {
    case WordVocabIndex:
      return getLiteralOrIriFromWordVocabIndex(index, id);
    case VocabIndex:
    case LocalVocabIndex:
    case EncodedVal:
      return getLiteralOrIriFromVocabIndex(index, id, localVocab);
    case TextRecordIndex:
      return getLiteralOrIriFromTextRecordIndex(index, id);
    default:
      if (skipEncodedValues) {
        return std::nullopt;
      }
      return idToLiteralOrIriForEncodedValue(id);
  }
}

// ___________________________________________________________________________
template std::optional<std::pair<std::string, const char*>>
ExportQueryExecutionTrees::idToStringAndType<true, false, std::identity>(
    const Index& index, Id id, const LocalVocab& localVocab,
    std::identity&& escapeFunction);

// ___________________________________________________________________________
template std::optional<std::pair<std::string, const char*>>
ExportQueryExecutionTrees::idToStringAndType<true, true, std::identity>(
    const Index& index, Id id, const LocalVocab& localVocab,
    std::identity&& escapeFunction);

// This explicit instantiation is necessary because the `Variable` class
// currently still uses it.
// TODO<joka921> Refactor the CONSTRUCT export, then this is no longer
// needed
template std::optional<std::pair<std::string, const char*>>
ExportQueryExecutionTrees::idToStringAndType(const Index& index, Id id,
                                             const LocalVocab& localVocab,
                                             std::identity&& escapeFunction);

// Convert a stringvalue and optional type to JSON binding.
static nlohmann::json stringAndTypeToBinding(std::string_view entitystr,
                                             const char* xsdType) {
  nlohmann::ordered_json b;
  if (xsdType) {
    b["value"] = entitystr;
    b["type"] = "literal";
    b["datatype"] = xsdType;
    return b;
  }

  // The string is an IRI or literal.
  if (entitystr.starts_with('<')) {
    // Strip the <> surrounding the iri.
    b["value"] = entitystr.substr(1, entitystr.size() - 2);
    // Even if they are technically IRIs, the format needs the type to be
    // "uri".
    b["type"] = "uri";
  } else if (entitystr.starts_with("_:")) {
    b["value"] = entitystr.substr(2);
    b["type"] = "bnode";
  } else {
    // TODO<joka921> This is probably not quite correct in the corner case
    // that there are datatype IRIs which contain quotes.
    size_t quotePos = entitystr.rfind('"');
    if (quotePos == std::string::npos) {
      // TEXT entries are currently not surrounded by quotes
      b["value"] = entitystr;
      b["type"] = "literal";
    } else {
      b["value"] = entitystr.substr(1, quotePos - 1);
      b["type"] = "literal";
      // Look for a language tag or type.
      if (quotePos < entitystr.size() - 1 && entitystr[quotePos + 1] == '@') {
        b["xml:lang"] = entitystr.substr(quotePos + 2);
      } else if (quotePos < entitystr.size() - 2 &&
                 // TODO<joka921> This can be a `AD_CONTRACT_CHECK` once the
                 // fulltext index vocabulary is stored in a consistent format.
                 entitystr[quotePos + 1] == '^') {
        AD_CONTRACT_CHECK(entitystr[quotePos + 2] == '^');
        std::string_view datatype{entitystr};
        // remove the <angledBrackets> around the datatype IRI
        AD_CONTRACT_CHECK(datatype.size() >= quotePos + 5);
        datatype.remove_prefix(quotePos + 4);
        datatype.remove_suffix(1);
        b["datatype"] = datatype;
      }
    }
  }
  return b;
}

// _____________________________________________________________________________
ad_utility::InputRangeTypeErased<std::string> askQueryResultToQLeverJSON(
    std::shared_ptr<const Result> result) {
  return ad_utility::InputRangeTypeErased(
      ad_utility::lazySingleValueRange([result = std::move(result)]() {
        AD_CORRECTNESS_CHECK(result != nullptr);
        std::string_view value = getResultForAsk(result) ? "true" : "false";
        std::string resultLit =
            absl::StrCat("\"", value, "\"^^<", XSD_BOOLEAN_TYPE, ">");
        nlohmann::json resultJson = std::vector{std::move(resultLit)};
        return resultJson.dump();
      }));
}

// _____________________________________________________________________________
ad_utility::InputRangeTypeErased<std::string>
ExportQueryExecutionTrees::selectQueryResultBindingsToQLeverJSON(
    const QueryExecutionTree& qet,
    const parsedQuery::SelectClause& selectClause,
    const LimitOffsetClause& limitAndOffset,
    std::shared_ptr<const Result> result, uint64_t& resultSize,
    CancellationHandle cancellationHandle) {
  AD_CORRECTNESS_CHECK(result != nullptr);
  LOG(DEBUG) << "Resolving strings for finished binary result...\n";
  QueryExecutionTree::ColumnIndicesAndTypes selectedColumnIndices =
      qet.selectedVariablesToColumnIndices(selectClause, true);

  return ad_utility::InputRangeTypeErased(idTableToQLeverJSONBindings(
      qet, limitAndOffset, std::move(selectedColumnIndices), std::move(result),
      resultSize, std::move(cancellationHandle)));
}

// _____________________________________________________________________________
template <ad_utility::MediaType format>
ad_utility::streams::stream_generator
ExportQueryExecutionTrees::selectQueryResultToStream(
    const QueryExecutionTree& qet,
    const parsedQuery::SelectClause& selectClause,
    LimitOffsetClause limitAndOffset, CancellationHandle cancellationHandle) {
  static_assert(format == MediaType::octetStream || format == MediaType::csv ||
                format == MediaType::tsv || format == MediaType::turtle ||
                format == MediaType::qleverJson);

  // TODO<joka921> Use a proper error message, or check that we get a more
  // reasonable error from upstream.
  AD_CONTRACT_CHECK(format != MediaType::turtle);
  AD_CONTRACT_CHECK(format != MediaType::qleverJson);

  // This call triggers the possibly expensive computation of the query result
  // unless the result is already cached.
  std::shared_ptr<const Result> result = qet.getResult(true);
  result->logResultSize();
  LOG(DEBUG) << "Converting result IDs to their corresponding strings ..."
             << std::endl;
  auto selectedColumnIndices =
      qet.selectedVariablesToColumnIndices(selectClause, true);

  // special case : binary export of IdTable
  if constexpr (format == MediaType::octetStream) {
    uint64_t resultSize = 0;
    for (const auto& [pair, range] :
         getRowIndices(limitAndOffset, *result, resultSize)) {
      for (uint64_t i : range) {
        for (const auto& columnIndex : selectedColumnIndices) {
          if (columnIndex.has_value()) {
            co_yield std::string_view{
                reinterpret_cast<const char*>(
                    &pair.idTable()(i, columnIndex.value().columnIndex_)),
                sizeof(Id)};
          }
        }
        cancellationHandle->throwIfCancelled();
      }
    }
    co_return;
  }

  static constexpr char separator = format == MediaType::tsv ? '\t' : ',';
  // Print header line
  std::vector<std::string> variables =
      selectClause.getSelectedVariablesAsStrings();
  // In the CSV format, the variables don't include the question mark.
  if (format == MediaType::csv) {
    ql::ranges::for_each(variables,
                         [](std::string& var) { var = var.substr(1); });
  }
  co_yield absl::StrJoin(variables, std::string_view{&separator, 1});
  co_yield '\n';

  constexpr auto& escapeFunction = format == MediaType::tsv
                                       ? RdfEscaping::escapeForTsv
                                       : RdfEscaping::escapeForCsv;
  uint64_t resultSize = 0;
  for (const auto& [pair, range] :
       getRowIndices(limitAndOffset, *result, resultSize)) {
    for (uint64_t i : range) {
      for (size_t j = 0; j < selectedColumnIndices.size(); ++j) {
        if (selectedColumnIndices[j].has_value()) {
          const auto& val = selectedColumnIndices[j].value();
          Id id = pair.idTable()(i, val.columnIndex_);
          auto optionalStringAndType =
              idToStringAndType<format == MediaType::csv>(
                  qet.getQec()->getIndex(), id, pair.localVocab(),
                  escapeFunction);
          if (optionalStringAndType.has_value()) [[likely]] {
            co_yield optionalStringAndType.value().first;
          }
        }
        if (j + 1 < selectedColumnIndices.size()) {
          co_yield separator;
        }
      }
      co_yield '\n';
      cancellationHandle->throwIfCancelled();
    }
  }
  LOG(DEBUG) << "Done creating readable result.\n";
}

// Convert a single ID to an XML binding of the given `variable`.
template <typename IndexType, typename LocalVocabType>
static std::string idToXMLBinding(std::string_view variable, Id id,
                                  const IndexType& index,
                                  const LocalVocabType& localVocab) {
  using namespace std::string_view_literals;
  using namespace std::string_literals;
  const auto& optionalValue =
      ExportQueryExecutionTrees::idToStringAndType(index, id, localVocab);
  if (!optionalValue.has_value()) {
    return ""s;
  }
  const auto& [stringValue, xsdType] = optionalValue.value();
  std::string result = absl::StrCat("\n    <binding name=\"", variable, "\">");
  auto append = [&](const auto&... values) {
    absl::StrAppend(&result, values...);
  };

  auto escape = [](std::string_view sv) {
    return RdfEscaping::escapeForXml(std::string{sv});
  };
  // Lambda that creates the inner content of the binding for the various
  // datatypes.
  auto strToBinding = [&result, &append, &escape](std::string_view entitystr) {
    // The string is an IRI or literal.
    if (entitystr.starts_with('<')) {
      // Strip the <> surrounding the iri.
      append("<uri>"sv, escape(entitystr.substr(1, entitystr.size() - 2)),
             "</uri>"sv);
    } else if (entitystr.starts_with("_:")) {
      append("<bnode>"sv, entitystr.substr(2), "</bnode>"sv);
    } else {
      size_t quotePos = entitystr.rfind('"');
      if (quotePos == std::string::npos) {
        absl::StrAppend(&result, "<literal>"sv, escape(entitystr),
                        "</literal>"sv);
      } else {
        std::string_view innerValue = entitystr.substr(1, quotePos - 1);
        // Look for a language tag or type.
        if (quotePos < entitystr.size() - 1 && entitystr[quotePos + 1] == '@') {
          std::string_view langtag = entitystr.substr(quotePos + 2);
          append("<literal xml:lang=\""sv, langtag, "\">"sv, escape(innerValue),
                 "</literal>"sv);
        } else if (quotePos < entitystr.size() - 2 &&
                   entitystr[quotePos + 1] == '^') {
          AD_CORRECTNESS_CHECK(entitystr[quotePos + 2] == '^');
          std::string_view datatype{entitystr};
          // remove the <angledBrackets> around the datatype IRI
          AD_CONTRACT_CHECK(datatype.size() >= quotePos + 5);
          datatype.remove_prefix(quotePos + 4);
          datatype.remove_suffix(1);
          append("<literal datatype=\""sv, escape(datatype), "\">"sv,
                 escape(innerValue), "</literal>"sv);
        } else {
          // A plain literal that contains neither a language tag nor a datatype
          append("<literal>"sv, escape(innerValue), "</literal>"sv);
        }
      }
    }
  };
  if (!xsdType) {
    // No xsdType, this means that `stringValue` is a plain string literal
    // or entity.
    strToBinding(stringValue);
  } else {
    append("<literal datatype=\""sv, xsdType, "\">"sv, stringValue,
           "</literal>");
  }
  append("</binding>");
  return result;
}

// _____________________________________________________________________________
template <>
ad_utility::streams::stream_generator ExportQueryExecutionTrees::
    selectQueryResultToStream<ad_utility::MediaType::sparqlXml>(
        const QueryExecutionTree& qet,
        const parsedQuery::SelectClause& selectClause,
        LimitOffsetClause limitAndOffset,
        CancellationHandle cancellationHandle) {
  using namespace std::string_view_literals;
  co_yield "<?xml version=\"1.0\"?>\n"
      "<sparql xmlns=\"http://www.w3.org/2005/sparql-results#\">";

  co_yield "\n<head>";
  std::vector<std::string> variables =
      selectClause.getSelectedVariablesAsStrings();
  // This call triggers the possibly expensive computation of the query result
  // unless the result is already cached.
  std::shared_ptr<const Result> result = qet.getResult(true);

  // In the XML format, the variables don't include the question mark.
  auto varsWithoutQuestionMark = ql::views::transform(
      variables, [](std::string_view var) { return var.substr(1); });
  for (std::string_view var : varsWithoutQuestionMark) {
    co_yield absl::StrCat("\n  <variable name=\""sv, var, "\"/>"sv);
  }
  co_yield "\n</head>";

  co_yield "\n<results>";

  result->logResultSize();
  auto selectedColumnIndices =
      qet.selectedVariablesToColumnIndices(selectClause, false);
  // TODO<joka921> we could prefilter for the nonexisting variables.
  uint64_t resultSize = 0;
  for (const auto& [pair, range] :
       getRowIndices(limitAndOffset, *result, resultSize)) {
    for (uint64_t i : range) {
      co_yield "\n  <result>";
      for (size_t j = 0; j < selectedColumnIndices.size(); ++j) {
        if (selectedColumnIndices[j].has_value()) {
          const auto& val = selectedColumnIndices[j].value();
          Id id = pair.idTable()(i, val.columnIndex_);
          co_yield idToXMLBinding(val.variable_, id, qet.getQec()->getIndex(),
                                  pair.localVocab());
        }
      }
      co_yield "\n  </result>";
      cancellationHandle->throwIfCancelled();
    }
  }
  co_yield "\n</results>";
  co_yield "\n</sparql>";
}

// _____________________________________________________________________________
template <>
ad_utility::streams::stream_generator ExportQueryExecutionTrees::
    selectQueryResultToStream<ad_utility::MediaType::sparqlJson>(
        const QueryExecutionTree& qet,
        const parsedQuery::SelectClause& selectClause,
        LimitOffsetClause limitAndOffset,
        CancellationHandle cancellationHandle) {
  // This call triggers the possibly expensive computation of the query result
  // unless the result is already cached.
  std::shared_ptr<const Result> result = qet.getResult(true);
  result->logResultSize();
  LOG(DEBUG) << "Converting result IDs to their corresponding strings ..."
             << std::endl;
  auto selectedColumnIndices =
      qet.selectedVariablesToColumnIndices(selectClause, false);

  auto vars = selectClause.getSelectedVariablesAsStrings();
  ql::ranges::for_each(vars, [](std::string& var) { var = var.substr(1); });
  nlohmann::json jsonVars = vars;
  co_yield absl::StrCat(R"({"head":{"vars":)", jsonVars.dump(),
                        R"(},"results":{"bindings":[)");

  // Get all columns with defined variables.
  QueryExecutionTree::ColumnIndicesAndTypes columns =
      qet.selectedVariablesToColumnIndices(selectClause, false);
  std::erase(columns, std::nullopt);

  auto getBinding = [&](const TableConstRefWithVocab& pair, const uint64_t& i) {
    nlohmann::ordered_json binding = {};
    for (const auto& column : columns) {
      auto optionalStringAndType = idToStringAndType(
          qet.getQec()->getIndex(), pair.idTable()(i, column->columnIndex_),
          pair.localVocab());
      if (optionalStringAndType.has_value()) [[likely]] {
        const auto& [stringValue, xsdType] = optionalStringAndType.value();
        binding[column->variable_] =
            stringAndTypeToBinding(stringValue, xsdType);
      }
    }
    return binding.dump();
  };

  // Iterate over the result and yield the bindings. Note that when `columns`
  // is empty, we have to output an empty set of bindings per row.
  bool isFirstRow = true;
  uint64_t resultSize = 0;
  for (const auto& [pair, range] :
       getRowIndices(limitAndOffset, *result, resultSize)) {
    for (uint64_t i : range) {
      if (!isFirstRow) [[likely]] {
        co_yield ",";
      }
      if (columns.empty()) {
        co_yield "{}";
      } else {
        co_yield getBinding(pair, i);
      }
      cancellationHandle->throwIfCancelled();
      isFirstRow = false;
    }
  }

  co_yield "]}}";
  co_return;
}

// _____________________________________________________________________________
template <ad_utility::MediaType format>
ad_utility::streams::stream_generator
ExportQueryExecutionTrees::constructQueryResultToStream(
    const QueryExecutionTree& qet,
    const ad_utility::sparql_types::Triples& constructTriples,
    LimitOffsetClause limitAndOffset, std::shared_ptr<const Result> result,
    CancellationHandle cancellationHandle) {
  static_assert(format == MediaType::octetStream || format == MediaType::csv ||
                format == MediaType::tsv || format == MediaType::sparqlXml ||
                format == MediaType::sparqlJson ||
                format == MediaType::qleverJson);
  if constexpr (format == MediaType::octetStream) {
    AD_THROW("Binary export is not supported for CONSTRUCT queries");
  } else if constexpr (format == MediaType::sparqlXml) {
    AD_THROW("XML export is currently not supported for CONSTRUCT queries");
  } else if constexpr (format == MediaType::sparqlJson) {
    AD_THROW("SparqlJSON export is not supported for CONSTRUCT queries");
  }
  AD_CONTRACT_CHECK(format != MediaType::qleverJson);

  result->logResultSize();
  constexpr auto& escapeFunction = format == MediaType::tsv
                                       ? RdfEscaping::escapeForTsv
                                       : RdfEscaping::escapeForCsv;
  constexpr char sep = format == MediaType::tsv ? '\t' : ',';
  [[maybe_unused]] uint64_t resultSize = 0;
  auto generator = constructQueryResultToTriples(
      qet, constructTriples, limitAndOffset, result, resultSize,
      std::move(cancellationHandle));
  for (auto& triple : generator) {
    co_yield escapeFunction(std::move(triple.subject_));
    co_yield sep;
    co_yield escapeFunction(std::move(triple.predicate_));
    co_yield sep;
    co_yield escapeFunction(std::move(triple.object_));
    co_yield "\n";
  }
}

// _____________________________________________________________________________
ad_utility::InputRangeTypeErased<std::string>
ExportQueryExecutionTrees::convertStreamGeneratorForChunkedTransfer(
    ad_utility::streams::stream_generator streamGenerator) {
  using namespace ad_utility;
  using LoopControl = ad_utility::LoopControl<std::string>;
  // Immediately throw any exceptions that occur during the computation of the
  // first block outside the actual generator. That way we get a proper HTTP
  // response with error status codes etc. at least for those exceptions.
  // Note: `begin` advances until the first block.
  auto it = streamGenerator.begin();
  return InputRangeTypeErased(InputRangeFromLoopControlGet(
      [it = std::move(it), streamGenerator = std::move(streamGenerator),
       exceptionMessage = std::optional<std::string>(std::nullopt)]() mutable {
        // TODO<joka921, RobinTF> Think of a better way to propagate and log
        // those errors. We can additionally send them via the
        // websocketconnection,but that doesn't solve the problem for users of
        // the plain HTTP 1.1 endpoint.
        if (it == streamGenerator.end()) {
          return LoopControl::makeBreak();
        }

        try {
          std::string output{*it};
          ++it;
          return LoopControl::yieldValue(std::move(output));
        } catch (const std::exception& e) {
          exceptionMessage = e.what();
        } catch (...) {
          exceptionMessage = "A very strange exception, please report this";
        }

        std::string prefix =
            "\n !!!!>># An error has occurred while exporting the query "
            "result. Unfortunately due to limitations in the HTTP 1.1 "
            "protocol, there is no better way to report this than to append it "
            "to the incomplete result. The error message was:\n";
        return LoopControl::breakWithValue(
            absl::StrCat(prefix, exceptionMessage.value()));
      }));
}

void ExportQueryExecutionTrees::compensateForLimitOffsetClause(
    LimitOffsetClause& limitOffsetClause, const QueryExecutionTree& qet) {
  // See the comment in `QueryPlanner::createExecutionTrees` on why this is safe
  // to do
  if (qet.supportsLimit()) {
    limitOffsetClause._offset = 0;
  }
}

// _____________________________________________________________________________
cppcoro::generator<std::string> ExportQueryExecutionTrees::computeResult(
    const ParsedQuery& parsedQuery, const QueryExecutionTree& qet,
    ad_utility::MediaType mediaType, const ad_utility::Timer& requestTimer,
    CancellationHandle cancellationHandle) {
  auto limit = parsedQuery._limitOffset;
  compensateForLimitOffsetClause(limit, qet);
  auto compute = ad_utility::ApplyAsValueIdentity{[&](auto format) {
    if constexpr (format == MediaType::qleverJson) {
      return computeResultAsQLeverJSON(parsedQuery, qet, requestTimer,
                                       std::move(cancellationHandle));
    } else {
      if (parsedQuery.hasAskClause()) {
        return computeResultForAsk(parsedQuery, qet, mediaType, requestTimer);
      }
      return parsedQuery.hasSelectClause()
                 ? selectQueryResultToStream<format>(
                       qet, parsedQuery.selectClause(), limit,
                       std::move(cancellationHandle))
                 : constructQueryResultToStream<format>(
                       qet, parsedQuery.constructClause().triples_, limit,
                       qet.getResult(true), std::move(cancellationHandle));
    }
  }};

  using enum MediaType;

  static constexpr std::array supportedTypes{
      csv, tsv, octetStream, turtle, sparqlXml, sparqlJson, qleverJson};
  AD_CORRECTNESS_CHECK(ad_utility::contains(supportedTypes, mediaType));

  auto inner =
      ad_utility::ConstexprSwitch<csv, tsv, octetStream, turtle, sparqlXml,
                                  sparqlJson, qleverJson>{}(compute, mediaType);

  return [](auto range) -> cppcoro::generator<std::string> {
    for (auto&& item : range) {
      co_yield item;
    }
  }(convertStreamGeneratorForChunkedTransfer(std::move(inner)));
}

// _____________________________________________________________________________
ad_utility::streams::stream_generator
ExportQueryExecutionTrees::computeResultAsQLeverJSON(
    const ParsedQuery& query, const QueryExecutionTree& qet,
    const ad_utility::Timer& requestTimer,
    CancellationHandle cancellationHandle) {
  auto timeUntilFunctionCall = requestTimer.msecs();
  std::shared_ptr<const Result> result = qet.getResult(true);
  result->logResultSize();

  nlohmann::json jsonPrefix;

  jsonPrefix["query"] =
      ad_utility::truncateOperationString(query._originalString);
  jsonPrefix["status"] = "OK";
  jsonPrefix["warnings"] = qet.collectWarnings();
  if (query.hasSelectClause()) {
    jsonPrefix["selected"] =
        query.selectClause().getSelectedVariablesAsStrings();
  } else if (query.hasConstructClause()) {
    jsonPrefix["selected"] =
        std::vector<std::string>{"?subject", "?predicate", "?object"};
  } else {
    AD_CORRECTNESS_CHECK(query.hasAskClause());
    jsonPrefix["selected"] = std::vector<std::string>{"?result"};
  }

  std::string prefixStr = jsonPrefix.dump();
  co_yield absl::StrCat(prefixStr.substr(0, prefixStr.size() - 1),
                        R"(,"res":[)");

  // Yield the bindings and compute the result size.
  uint64_t resultSize = 0;
  size_t numBindingsExported = 0;
  {
    auto bindings = [&]() {
      if (query.hasSelectClause()) {
        return selectQueryResultBindingsToQLeverJSON(
            qet, query.selectClause(), query._limitOffset, std::move(result),
            resultSize, std::move(cancellationHandle));
      } else if (query.hasConstructClause()) {
        return constructQueryResultBindingsToQLeverJSON(
            qet, query.constructClause().triples_, query._limitOffset,
            std::move(result), resultSize, std::move(cancellationHandle));
      } else {
        // TODO<joka921>: Refactor this to use std::visit.
        return askQueryResultToQLeverJSON(std::move(result));
      }
    }();

    for (const std::string& b : bindings) {
      if (numBindingsExported > 0) [[likely]] {
        co_yield ",";
      }
      co_yield b;
      ++numBindingsExported;
    }
  }
  if (numBindingsExported < resultSize) {
    LOG(INFO) << "Number of bindings exported: " << numBindingsExported
              << " of " << resultSize << std::endl;
  }

  RuntimeInformation runtimeInformation = qet.getRootOperation()->runtimeInfo();
  runtimeInformation.addLimitOffsetRow(query._limitOffset, false);

  auto timeResultComputation =
      std::chrono::duration_cast<std::chrono::milliseconds>(
          timeUntilFunctionCall + runtimeInformation.totalTime_);

  // NOTE: We report three "results sizes" in the QLever JSON output, for the
  // following reasons:
  //
  // The `resultSizeExported` is the number of bindings exported. This is
  // redundant information (we could simply count the number of entries in the
  // `res` array), but it is useful for testing and emphasizes the conceptual
  // difference to `resultSizeTotal`.
  //
  // The `resultSizeTotal` is the number of results of the WHOLE query. For
  // CONSTRUCT queries, it can be an overestimate because it also includes
  // triples, where one of the components is UNDEF, which are not included
  // in the final result of a CONSTRUCT query.
  //
  // The `resultsize` is equal to `resultSizeTotal`. It is included for
  // backwards compatibility, in particular, because the QLever UI uses it
  // at many places.
  nlohmann::json jsonSuffix;
  jsonSuffix["runtimeInformation"]["meta"] = nlohmann::ordered_json(
      qet.getRootOperation()->getRuntimeInfoWholeQuery());
  jsonSuffix["runtimeInformation"]["query_execution_tree"] =
      nlohmann::ordered_json(runtimeInformation);
  jsonSuffix["resultSizeExported"] = numBindingsExported;
  jsonSuffix["resultSizeTotal"] = resultSize;
  jsonSuffix["resultsize"] = resultSize;
  jsonSuffix["time"]["total"] =
      absl::StrCat(requestTimer.msecs().count(), "ms");
  jsonSuffix["time"]["computeResult"] =
      absl::StrCat(timeResultComputation.count(), "ms");

  co_yield absl::StrCat("],", jsonSuffix.dump().substr(1));
}

// This function evaluates a `Variable` in the context of the `CONSTRUCT`
// export.
[[nodiscard]] static std::optional<std::string> evaluateVariableForConstruct(
    const Variable& var, const ConstructQueryExportContext& context,
    [[maybe_unused]] PositionInTriple positionInTriple) {
  size_t row = context._row;
  const auto& variableColumns = context._variableColumns;
  const Index& qecIndex = context._qecIndex;
  const auto& idTable = context.idTable_;
  if (variableColumns.contains(var)) {
    size_t index = variableColumns.at(var).columnIndex_;
    auto id = idTable(row, index);
    auto optionalStringAndType = ExportQueryExecutionTrees::idToStringAndType(
        qecIndex, id, context.localVocab_);
    if (!optionalStringAndType.has_value()) {
      return std::nullopt;
    }
    auto& [literal, type] = optionalStringAndType.value();
    const char* i = XSD_INT_TYPE;
    const char* d = XSD_DECIMAL_TYPE;
    const char* b = XSD_BOOLEAN_TYPE;
    // Note: If `type` is `XSD_DOUBLE_TYPE`, `literal` is always "NaN", "INF" or
    // "-INF", which doesn't have a short form notation.
    if (type == nullptr || type == i || type == d ||
        (type == b && literal.length() > 1)) {
      return std::move(literal);
    } else {
      return absl::StrCat("\"", literal, "\"^^<", type, ">");
    }
  }
  return std::nullopt;
}

// The following trick has the effect that `Variable::evaluate()` calls the
// above function, without `Variable` having to link against the (heavy) export
// module. This is a bit of a hack and will be removed in the future when we
// improve the CONSTRUCT module for better performance.
[[maybe_unused]] static const int initializeVariableEvaluationDummy = []() {
  Variable::decoupledEvaluateFuncPtr() = &evaluateVariableForConstruct;
  return 42;
}();<|MERGE_RESOLUTION|>--- conflicted
+++ resolved
@@ -234,7 +234,6 @@
     const ad_utility::sparql_types::Triples& constructTriples,
     LimitOffsetClause limitAndOffset, std::shared_ptr<const Result> result,
     uint64_t& resultSize, CancellationHandle cancellationHandle) {
-<<<<<<< HEAD
   // The `resultSizeMultiplicator`(last argument of `getRowIndices`) is
   // explained by the following: For each result from the WHERE clause, we
   // produce up to `constructTriples.size()` triples. We do not account for
@@ -243,11 +242,15 @@
   auto rowIndices = getRowIndices(limitAndOffset, *result, resultSize,
                                   constructTriples.size());
   return ad_utility::InputRangeTypeErased(
-      ql::ranges::transform_view(
-          ad_utility::OwningView(std::move(rowIndices)),
+      ad_utility::OwningView{std::move(rowIndices)} |
+      ql::views::transform(
           [&qet, &constructTriples, result = std::move(result),
            cancellationHandle = std::move(cancellationHandle),
            rowOffset = size_t{0}](const auto& tableWithView) mutable {
+            // NOTE: This reference is captured in the following lambda.
+            // Normally it would be dangling, but as the `idTable` is not owned
+            // by the `tableWithView`, but backed by the outermost range, This
+            // is fine.
             auto& idTable = tableWithView.tableWithVocab_.idTable();
             auto currentRowOffset = rowOffset;
             rowOffset += idTable.size();
@@ -268,60 +271,6 @@
           }) |
       ql::views::join | ql::views::join |
       ql::views::filter([](const auto& triple) { return !triple.isEmpty(); }));
-=======
-  auto rowIndicies = getRowIndices(limitAndOffset, *result, resultSize);
-  auto range =
-      ad_utility::OwningView(std::move(rowIndicies)) |
-      ql::views::transform([&qet, &constructTriples, result = std::move(result),
-                            cancellationHandle = std::move(cancellationHandle),
-                            rowOffset =
-                                size_t{0}](const auto& tableWithView) mutable {
-        auto& idTable = tableWithView.tableWithVocab_.idTable();
-        auto& localVocab = tableWithView.tableWithVocab_.localVocab();
-        auto cleanup = absl::Cleanup{
-            [&rowOffset, size = idTable.size()]() { rowOffset += size; }};
-        return ql::ranges::transform_view(
-            tableWithView.view_,
-            [&qet, &constructTriples, &cancellationHandle, &rowOffset, &idTable,
-             &localVocab, cleanup = std::move(cleanup)](uint64_t i) mutable {
-              return ql::ranges::transform_view(
-                  constructTriples,
-                  [&cancellationHandle,
-                   context = ConstructQueryExportContext{
-                       i, idTable, localVocab, qet.getVariableColumns(),
-                       qet.getQec()->getIndex(),
-                       rowOffset}](const auto& triple) mutable {
-                    cancellationHandle->throwIfCancelled();
-                    using enum PositionInTriple;
-                    auto subject = triple[0].evaluate(context, SUBJECT);
-                    auto predicate = triple[1].evaluate(context, PREDICATE);
-                    auto object = triple[2].evaluate(context, OBJECT);
-                    if (!subject.has_value() || !predicate.has_value() ||
-                        !object.has_value()) {
-                      return QueryExecutionTree::StringTriple();
-                    }
-                    return QueryExecutionTree::StringTriple(
-                        std::move(subject.value()),
-                        std::move(predicate.value()),
-                        std::move(object.value()));
-                  });
-            });
-      }) |
-      ql::views::join | ql::views::join |
-      ql::views::filter([](const auto& triple) { return !triple.isEmpty(); });
-
-  absl::Cleanup resultSizeCleanUp{[&resultSize, &constructTriples]() {
-    // For each result from the WHERE clause, we produce up to
-    // `constructTriples.size()` triples. We do not account for triples that are
-    // filtered out because one of the components is UNDEF (it would require
-    // materializing the whole result).
-    resultSize *= constructTriples.size();
-  }};
-
-  return ad_utility::CachingTransformInputRange(
-      std::move(range), [cleanup = std::move(resultSizeCleanUp)](
-                            const auto& triple) { return triple; });
->>>>>>> 32641101
 }
 
 // _____________________________________________________________________________
