//  Copyright 2022, University of Freiburg,
//                  Chair of Algorithms and Data Structures.
//  Author: Johannes Kalmbach <kalmbach@cs.uni-freiburg.de>

#include "ExportQueryExecutionTrees.h"

#include <absl/strings/str_cat.h>

#include <ranges>

#include "parser/RdfEscaping.h"
#include "util/ConstexprUtils.h"
#include "util/http/MediaTypes.h"

<<<<<<< HEAD
// _____________________________________________________________________________
namespace {
=======
// __________________________________________________________________________

cppcoro::generator<const IdTable&> ExportQueryExecutionTrees::getIdTables(
    const Result& result) {
  if (result.isFullyMaterialized()) {
    co_yield result.idTable();
  } else {
    for (const IdTable& idTable : result.idTables()) {
      co_yield idTable;
    }
  }
}

>>>>>>> f986808b
// Return a range that contains the indices of the rows that have to be exported
// from the `idTable` given the `LimitOffsetClause`. It takes into account the
// LIMIT, the OFFSET, and the actual size of the `idTable`
cppcoro::generator<ExportQueryExecutionTrees::TableWithRange>
ExportQueryExecutionTrees::getRowIndices(LimitOffsetClause limitOffset,
                                         const Result& result) {
  if (limitOffset._limit.value_or(1) == 0) {
    co_return;
  }
  for (const IdTable& idTable : getIdTables(result)) {
    uint64_t currentOffset = limitOffset.actualOffset(idTable.numRows());
    uint64_t upperBound = limitOffset.upperBound(idTable.numRows());
    if (currentOffset != upperBound) {
      co_yield {idTable, std::views::iota(currentOffset, upperBound)};
    }
    limitOffset._offset -= currentOffset;
    if (limitOffset._limit.has_value()) {
      limitOffset._limit =
          limitOffset._limit.value() - (upperBound - currentOffset);
    }
    if (limitOffset._limit.value_or(1) == 0) {
      break;
    }
  }
}

// _____________________________________________________________________________
cppcoro::generator<QueryExecutionTree::StringTriple>
ExportQueryExecutionTrees::constructQueryResultToTriples(
    const QueryExecutionTree& qet,
    const ad_utility::sparql_types::Triples& constructTriples,
    LimitOffsetClause limitAndOffset, std::shared_ptr<const Result> result,
    CancellationHandle cancellationHandle) {
  for (const auto& [idTable, range] : getRowIndices(limitAndOffset, *result)) {
    for (uint64_t i : range) {
      ConstructQueryExportContext context{i, idTable, result->localVocab(),
                                          qet.getVariableColumns(),
                                          qet.getQec()->getIndex()};
      using enum PositionInTriple;
      for (const auto& triple : constructTriples) {
        auto subject = triple[0].evaluate(context, SUBJECT);
        auto predicate = triple[1].evaluate(context, PREDICATE);
        auto object = triple[2].evaluate(context, OBJECT);
        if (!subject.has_value() || !predicate.has_value() ||
            !object.has_value()) {
          continue;
        }
        co_yield {std::move(subject.value()), std::move(predicate.value()),
                  std::move(object.value())};
        cancellationHandle->throwIfCancelled();
      }
    }
  }
}

// _____________________________________________________________________________
template <>
ad_utility::streams::stream_generator ExportQueryExecutionTrees::
    constructQueryResultToStream<ad_utility::MediaType::turtle>(
        const QueryExecutionTree& qet,
        const ad_utility::sparql_types::Triples& constructTriples,
        LimitOffsetClause limitAndOffset, std::shared_ptr<const Result> result,
        CancellationHandle cancellationHandle) {
  result->logResultSize();
  auto generator =
      constructQueryResultToTriples(qet, constructTriples, limitAndOffset,
                                    result, std::move(cancellationHandle));
  for (const auto& triple : generator) {
    co_yield triple.subject_;
    co_yield ' ';
    co_yield triple.predicate_;
    co_yield ' ';
    // NOTE: It's tempting to co_yield an expression using a ternary operator:
    // co_yield triple._object.starts_with('"')
    //     ? RdfEscaping::validRDFLiteralFromNormalized(triple._object)
    //     : triple._object;
    // but this leads to 1. segfaults in GCC (probably a compiler bug) and 2.
    // to unnecessary copies of `triple._object` in the `else` case because
    // the ternary always has to create a new prvalue.
    if (triple.object_.starts_with('"')) {
      std::string objectAsValidRdfLiteral =
          RdfEscaping::validRDFLiteralFromNormalized(triple.object_);
      co_yield objectAsValidRdfLiteral;
    } else {
      co_yield triple.object_;
    }
    co_yield " .\n";
  }
}

// _____________________________________________________________________________
nlohmann::json
ExportQueryExecutionTrees::constructQueryResultBindingsToQLeverJSON(
    const QueryExecutionTree& qet,
    const ad_utility::sparql_types::Triples& constructTriples,
    const LimitOffsetClause& limitAndOffset, std::shared_ptr<const Result> res,
    CancellationHandle cancellationHandle) {
  auto generator = constructQueryResultToTriples(qet, constructTriples,
                                                 limitAndOffset, std::move(res),
                                                 std::move(cancellationHandle));
  std::vector<std::array<std::string, 3>> jsonArray;
  for (auto& triple : generator) {
    jsonArray.push_back({std::move(triple.subject_),
                         std::move(triple.predicate_),
                         std::move(triple.object_)});
  }
  return jsonArray;
}

// _____________________________________________________________________________
cppcoro::generator<std::string>
ExportQueryExecutionTrees::constructQueryResultBindingsToQLeverJSONStream(
    const QueryExecutionTree& qet,
    const ad_utility::sparql_types::Triples& constructTriples,
    const LimitOffsetClause& limitAndOffset, std::shared_ptr<const Result> res,
    CancellationHandle cancellationHandle) {
  auto generator = constructQueryResultToTriples(qet, constructTriples,
                                                 limitAndOffset, std::move(res),
                                                 std::move(cancellationHandle));
  for (auto& triple : generator) {
    auto binding = nlohmann::json::array({std::move(triple.subject_),
                                          std::move(triple.predicate_),
                                          std::move(triple.object_)});
    co_yield binding.dump();
  }
}

// _____________________________________________________________________________
// Create the row indicated by rowIndex from IdTable in QLeverJSON format.
nlohmann::json idTableToQLeverJSONRow(
    const QueryExecutionTree& qet,
    const QueryExecutionTree::ColumnIndicesAndTypes& columns,
    const LocalVocab& localVocab, const size_t rowIndex, const IdTable& data) {
  // We need the explicit `array` constructor for the special case of zero
  // variables.
  auto row = nlohmann::json::array();
  for (const auto& opt : columns) {
    if (!opt) {
      row.emplace_back(nullptr);
      continue;
    }
    const auto& currentId = data(rowIndex, opt->columnIndex_);
    const auto& optionalStringAndXsdType =
        ExportQueryExecutionTrees::idToStringAndType(qet.getQec()->getIndex(),
                                                     currentId, localVocab);
    if (!optionalStringAndXsdType.has_value()) {
      row.emplace_back(nullptr);
      continue;
    }
    const auto& [stringValue, xsdType] = optionalStringAndXsdType.value();
    if (xsdType) {
      row.emplace_back('"' + stringValue + "\"^^<" + xsdType + '>');
    } else {
      row.emplace_back(stringValue);
    }
  }
  return row;
}

// _____________________________________________________________________________
nlohmann::json ExportQueryExecutionTrees::idTableToQLeverJSONArray(
    const QueryExecutionTree& qet, const LimitOffsetClause& limitAndOffset,
    const QueryExecutionTree::ColumnIndicesAndTypes& columns,
    std::shared_ptr<const Result> result,
    CancellationHandle cancellationHandle) {
  AD_CORRECTNESS_CHECK(result != nullptr);
  nlohmann::json json = nlohmann::json::array();

<<<<<<< HEAD
  for (size_t rowIndex : getRowIndices(limitAndOffset, *result)) {
    json.emplace_back(idTableToQLeverJSONRow(qet, columns, result->localVocab(),
                                             rowIndex, data));
    cancellationHandle->throwIfCancelled();
=======
  for (const auto& [idTable, range] : getRowIndices(limitAndOffset, *result)) {
    for (uint64_t rowIndex : range) {
      // We need the explicit `array` constructor for the special case of zero
      // variables.
      json.push_back(nlohmann::json::array());
      auto& row = json.back();
      for (const auto& opt : columns) {
        if (!opt) {
          row.emplace_back(nullptr);
          continue;
        }
        const auto& currentId = idTable(rowIndex, opt->columnIndex_);
        const auto& optionalStringAndXsdType = idToStringAndType(
            qet.getQec()->getIndex(), currentId, result->localVocab());
        if (!optionalStringAndXsdType.has_value()) {
          row.emplace_back(nullptr);
          continue;
        }
        const auto& [stringValue, xsdType] = optionalStringAndXsdType.value();
        if (xsdType) {
          row.emplace_back('"' + stringValue + "\"^^<" + xsdType + '>');
        } else {
          row.emplace_back(stringValue);
        }
      }
      cancellationHandle->throwIfCancelled();
    }
>>>>>>> f986808b
  }
  return json;
}

// _____________________________________________________________________________
cppcoro::generator<std::string>
ExportQueryExecutionTrees::idTableToQLeverJSONBindingsStream(
    const QueryExecutionTree& qet, const LimitOffsetClause& limitAndOffset,
    const QueryExecutionTree::ColumnIndicesAndTypes columns,
    std::shared_ptr<const Result> result,
    CancellationHandle cancellationHandle) {
  AD_CORRECTNESS_CHECK(result != nullptr);
  const auto rowIndices = getRowIndices(limitAndOffset, *result);
  for (size_t rowIndex : rowIndices) {
    co_yield idTableToQLeverJSONRow(qet, columns, result->localVocab(),
                                    rowIndex, result->idTable())
        .dump();
    cancellationHandle->throwIfCancelled();
  }
}

// _____________________________________________________________________________
std::optional<std::pair<std::string, const char*>>
ExportQueryExecutionTrees::idToStringAndTypeForEncodedValue(Id id) {
  using enum Datatype;
  switch (id.getDatatype()) {
    case Undefined:
      return std::nullopt;
    case Double:
      // We use the immediately invoked lambda here because putting this block
      // in braces confuses the test coverage tool.
      return [id] {
        // Format as integer if fractional part is zero, let C++ decide
        // otherwise.
        std::stringstream ss;
        double d = id.getDouble();
        double dIntPart;
        if (std::modf(d, &dIntPart) == 0.0) {
          ss << std::fixed << std::setprecision(0) << id.getDouble();
        } else {
          ss << d;
        }
        return std::pair{std::move(ss).str(), XSD_DECIMAL_TYPE};
      }();
    case Bool:
      return id.getBool() ? std::pair{"true", XSD_BOOLEAN_TYPE}
                          : std::pair{"false", XSD_BOOLEAN_TYPE};
    case Int:
      return std::pair{std::to_string(id.getInt()), XSD_INT_TYPE};
    case Date:
      return id.getDate().toStringAndType();
    case BlankNodeIndex:
      return std::pair{absl::StrCat("_:bn", id.getBlankNodeIndex().get()),
                       nullptr};
    default:
      AD_FAIL();
  }
}

// _____________________________________________________________________________
ad_utility::triple_component::LiteralOrIri
ExportQueryExecutionTrees::getLiteralOrIriFromVocabIndex(
    const Index& index, Id id, const LocalVocab& localVocab) {
  using LiteralOrIri = ad_utility::triple_component::LiteralOrIri;
  switch (id.getDatatype()) {
    case Datatype::LocalVocabIndex:
      return localVocab.getWord(id.getLocalVocabIndex()).asLiteralOrIri();
    case Datatype::VocabIndex: {
      auto entity = index.indexToString(id.getVocabIndex());
      return LiteralOrIri::fromStringRepresentation(entity);
    }
    default:
      AD_FAIL();
  }
};

// _____________________________________________________________________________
template <bool removeQuotesAndAngleBrackets, bool onlyReturnLiterals,
          typename EscapeFunction>
std::optional<std::pair<std::string, const char*>>
ExportQueryExecutionTrees::idToStringAndType(const Index& index, Id id,
                                             const LocalVocab& localVocab,
                                             EscapeFunction&& escapeFunction) {
  using enum Datatype;
  auto datatype = id.getDatatype();
  if constexpr (onlyReturnLiterals) {
    if (!(datatype == VocabIndex || datatype == LocalVocabIndex)) {
      return std::nullopt;
    }
  }

  using LiteralOrIri = ad_utility::triple_component::LiteralOrIri;
  auto handleIriOrLiteral = [&escapeFunction](const LiteralOrIri& word)
      -> std::optional<std::pair<std::string, const char*>> {
    if constexpr (onlyReturnLiterals) {
      if (!word.isLiteral()) {
        return std::nullopt;
      }
    }
    if constexpr (removeQuotesAndAngleBrackets) {
      // TODO<joka921> Can we get rid of the string copying here?
      return std::pair{
          escapeFunction(std::string{asStringViewUnsafe(word.getContent())}),
          nullptr};
    }
    return std::pair{escapeFunction(word.toStringRepresentation()), nullptr};
  };
  switch (id.getDatatype()) {
    case WordVocabIndex: {
      std::string_view entity = index.indexToString(id.getWordVocabIndex());
      return std::pair{escapeFunction(std::string{entity}), nullptr};
    }
    case VocabIndex:
    case LocalVocabIndex:
      return handleIriOrLiteral(
          getLiteralOrIriFromVocabIndex(index, id, localVocab));
    case TextRecordIndex:
      return std::pair{
          escapeFunction(index.getTextExcerpt(id.getTextRecordIndex())),
          nullptr};
    default:
      return idToStringAndTypeForEncodedValue(id);
  }
}
// _____________________________________________________________________________
template std::optional<std::pair<std::string, const char*>>
ExportQueryExecutionTrees::idToStringAndType<true, false, std::identity>(
    const Index& index, Id id, const LocalVocab& localVocab,
    std::identity&& escapeFunction);

// _____________________________________________________________________________
template std::optional<std::pair<std::string, const char*>>
ExportQueryExecutionTrees::idToStringAndType<true, true, std::identity>(
    const Index& index, Id id, const LocalVocab& localVocab,
    std::identity&& escapeFunction);

// This explicit instantiation is necessary because the `Variable` class
// currently still uses it.
// TODO<joka921> Refactor the CONSTRUCT export, then this is no longer
// needed
template std::optional<std::pair<std::string, const char*>>
ExportQueryExecutionTrees::idToStringAndType(const Index& index, Id id,
                                             const LocalVocab& localVocab,
                                             std::identity&& escapeFunction);

// _____________________________________________________________________________
static nlohmann::json stringAndTypeToBinding(std::string_view entitystr,
                                             const char* xsdType) {
  nlohmann::ordered_json b;
  if (xsdType) {
    b["value"] = entitystr;
    b["type"] = "literal";
    b["datatype"] = xsdType;
    return b;
  }

  // The string is an IRI or literal.
  if (entitystr.starts_with('<')) {
    // Strip the <> surrounding the iri.
    b["value"] = entitystr.substr(1, entitystr.size() - 2);
    // Even if they are technically IRIs, the format needs the type to be
    // "uri".
    b["type"] = "uri";
  } else if (entitystr.starts_with("_:")) {
    b["value"] = entitystr.substr(2);
    b["type"] = "bnode";
  } else {
    // TODO<joka921> This is probably not quite correct in the corner case
    // that there are datatype IRIs which contain quotes.
    size_t quotePos = entitystr.rfind('"');
    if (quotePos == std::string::npos) {
      // TEXT entries are currently not surrounded by quotes
      b["value"] = entitystr;
      b["type"] = "literal";
    } else {
      b["value"] = entitystr.substr(1, quotePos - 1);
      b["type"] = "literal";
      // Look for a language tag or type.
      if (quotePos < entitystr.size() - 1 && entitystr[quotePos + 1] == '@') {
        b["xml:lang"] = entitystr.substr(quotePos + 2);
      } else if (quotePos < entitystr.size() - 2 &&
                 entitystr[quotePos + 1] == '^') {
        AD_CONTRACT_CHECK(entitystr[quotePos + 2] == '^');
        std::string_view datatype{entitystr};
        // remove the <angledBrackets> around the datatype IRI
        AD_CONTRACT_CHECK(datatype.size() >= quotePos + 5);
        datatype.remove_prefix(quotePos + 4);
        datatype.remove_suffix(1);
        b["datatype"] = datatype;
      }
    }
  }
  return b;
}

// _____________________________________________________________________________
nlohmann::json ExportQueryExecutionTrees::selectQueryResultToSparqlJSON(
    const QueryExecutionTree& qet,
    const parsedQuery::SelectClause& selectClause,
    const LimitOffsetClause& limitAndOffset,
    std::shared_ptr<const Result> result,
    CancellationHandle cancellationHandle) {
  using nlohmann::json;

  AD_CORRECTNESS_CHECK(result != nullptr);
  LOG(DEBUG) << "Finished computing the query result in the ID space. "
                "Resolving strings in result...\n";

  // The `false` means "Don't include the question mark in the variable names".
  // TODO<joka921> Use a strong enum, and get rid of the comment.
  QueryExecutionTree::ColumnIndicesAndTypes columns =
      qet.selectedVariablesToColumnIndices(selectClause, false);

  std::erase(columns, std::nullopt);

  json resultJson;
  std::vector<std::string> selectedVars =
      selectClause.getSelectedVariablesAsStrings();
  // Strip the leading '?' from the variables, it is not part of the SPARQL JSON
  // output format.
  for (auto& var : selectedVars) {
    if (std::string_view{var}.starts_with('?')) {
      var = var.substr(1);
    }
  }
  resultJson["head"]["vars"] = selectedVars;

  json bindings = json::array();

  // TODO<joka921> add a warning to the result (Also for other formats).
  if (columns.empty()) {
    LOG(WARN) << "Exporting a SPARQL query where none of the selected "
                 "variables is bound in the query"
              << std::endl;
    resultJson["results"]["bindings"] = json::array();
    return resultJson;
  }

<<<<<<< HEAD
  for (size_t rowIndex : getRowIndices(limitAndOffset, *result)) {
    // TODO: ordered_json` entries are ordered alphabetically, but insertion
    // order would be preferable.
    nlohmann::ordered_json binding;
    for (const auto& column : columns) {
      const auto& currentId = idTable(rowIndex, column->columnIndex_);
      const auto& optionalValue = idToStringAndType(
          qet.getQec()->getIndex(), currentId, result->localVocab());
      if (!optionalValue.has_value()) {
        continue;
      }
      const auto& [stringValue, xsdType] = optionalValue.value();
      binding[column->variable_] = stringAndTypeToBinding(stringValue, xsdType);
=======
  // Take a string from the vocabulary, deduce the type and
  // return a JSON dict that describes the binding.
  auto stringToBinding = [](std::string_view entitystr) -> nlohmann::json {
    nlohmann::ordered_json b;
    // The string is an IRI or literal.
    if (entitystr.starts_with('<')) {
      // Strip the <> surrounding the iri.
      b["value"] = entitystr.substr(1, entitystr.size() - 2);
      // Even if they are technically IRIs, the format needs the type to be
      // "uri".
      b["type"] = "uri";
    } else if (entitystr.starts_with("_:")) {
      b["value"] = entitystr.substr(2);
      b["type"] = "bnode";
    } else {
      // TODO<joka921> This is probably not quite correct in the corner case
      // that there are datatype IRIs which contain quotes.
      size_t quotePos = entitystr.rfind('"');
      if (quotePos == std::string::npos) {
        // TEXT entries are currently not surrounded by quotes
        b["value"] = entitystr;
        b["type"] = "literal";
      } else {
        b["value"] = entitystr.substr(1, quotePos - 1);
        b["type"] = "literal";
        // Look for a language tag or type.
        if (quotePos < entitystr.size() - 1 && entitystr[quotePos + 1] == '@') {
          b["xml:lang"] = entitystr.substr(quotePos + 2);
        } else if (quotePos < entitystr.size() - 2 &&
                   entitystr[quotePos + 1] == '^') {
          AD_CONTRACT_CHECK(entitystr[quotePos + 2] == '^');
          std::string_view datatype{entitystr};
          // remove the <angledBrackets> around the datatype IRI
          AD_CONTRACT_CHECK(datatype.size() >= quotePos + 5);
          datatype.remove_prefix(quotePos + 4);
          datatype.remove_suffix(1);
          b["datatype"] = datatype;
          ;
        }
      }
    }
    return b;
  };

  for (const auto& [idTable, range] : getRowIndices(limitAndOffset, *result)) {
    for (uint64_t rowIndex : range) {
      // TODO: ordered_json` entries are ordered alphabetically, but insertion
      // order would be preferable.
      nlohmann::ordered_json binding;
      for (const auto& column : columns) {
        const auto& currentId = idTable(rowIndex, column->columnIndex_);
        const auto& optionalValue = idToStringAndType(
            qet.getQec()->getIndex(), currentId, result->localVocab());
        if (!optionalValue.has_value()) {
          continue;
        }
        const auto& [stringValue, xsdType] = optionalValue.value();
        nlohmann::ordered_json b;
        if (!xsdType) {
          // No xsdType, this means that `stringValue` is a plain string literal
          // or entity.
          b = stringToBinding(stringValue);
        } else {
          b["value"] = stringValue;
          b["type"] = "literal";
          b["datatype"] = xsdType;
        }
        binding[column->variable_] = std::move(b);
      }
      bindings.emplace_back(std::move(binding));
      cancellationHandle->throwIfCancelled();
>>>>>>> f986808b
    }
  }
  resultJson["results"]["bindings"] = std::move(bindings);
  return resultJson;
}

// _____________________________________________________________________________
nlohmann::json ExportQueryExecutionTrees::selectQueryResultBindingsToQLeverJSON(
    const QueryExecutionTree& qet,
    const parsedQuery::SelectClause& selectClause,
    const LimitOffsetClause& limitAndOffset,
    std::shared_ptr<const Result> result,
    CancellationHandle cancellationHandle) {
  AD_CORRECTNESS_CHECK(result != nullptr);
  LOG(DEBUG) << "Resolving strings for finished binary result...\n";
  QueryExecutionTree::ColumnIndicesAndTypes selectedColumnIndices =
      qet.selectedVariablesToColumnIndices(selectClause, true);

  return idTableToQLeverJSONArray(qet, limitAndOffset, selectedColumnIndices,
                                  std::move(result),
                                  std::move(cancellationHandle));
}

// _____________________________________________________________________________
cppcoro::generator<std::string>
ExportQueryExecutionTrees::selectQueryResultBindingsToQLeverJSONStream(
    const QueryExecutionTree& qet,
    const parsedQuery::SelectClause& selectClause,
    const LimitOffsetClause& limitAndOffset,
    std::shared_ptr<const Result> result,
    CancellationHandle cancellationHandle) {
  AD_CORRECTNESS_CHECK(result != nullptr);
  LOG(DEBUG) << "Resolving strings for finished binary result...\n";
  QueryExecutionTree::ColumnIndicesAndTypes selectedColumnIndices =
      qet.selectedVariablesToColumnIndices(selectClause, true);

  return idTableToQLeverJSONBindingsStream(
      qet, limitAndOffset, selectedColumnIndices, std::move(result),
      std::move(cancellationHandle));
}

// _____________________________________________________________________________
template <ad_utility::MediaType format>
ad_utility::streams::stream_generator
ExportQueryExecutionTrees::selectQueryResultToStream(
    const QueryExecutionTree& qet,
    const parsedQuery::SelectClause& selectClause,
    LimitOffsetClause limitAndOffset, CancellationHandle cancellationHandle) {
  static_assert(format == MediaType::octetStream || format == MediaType::csv ||
                format == MediaType::tsv || format == MediaType::turtle);

  // TODO<joka921> Use a proper error message, or check that we get a more
  // reasonable error from upstream.
  AD_CONTRACT_CHECK(format != MediaType::turtle);

  // This call triggers the possibly expensive computation of the query result
  // unless the result is already cached.
  std::shared_ptr<const Result> result = qet.getResult();
  result->logResultSize();
  LOG(DEBUG) << "Converting result IDs to their corresponding strings ..."
             << std::endl;
  auto selectedColumnIndices =
      qet.selectedVariablesToColumnIndices(selectClause, true);

  // special case : binary export of IdTable
  if constexpr (format == MediaType::octetStream) {
    for (const auto& [idTable, range] :
         getRowIndices(limitAndOffset, *result)) {
      for (uint64_t i : range) {
        for (const auto& columnIndex : selectedColumnIndices) {
          if (columnIndex.has_value()) {
            co_yield std::string_view{reinterpret_cast<const char*>(&idTable(
                                          i, columnIndex.value().columnIndex_)),
                                      sizeof(Id)};
          }
        }
        cancellationHandle->throwIfCancelled();
      }
    }
    co_return;
  }

  static constexpr char separator = format == MediaType::tsv ? '\t' : ',';
  // Print header line
  std::vector<std::string> variables =
      selectClause.getSelectedVariablesAsStrings();
  // In the CSV format, the variables don't include the question mark.
  if (format == MediaType::csv) {
    std::ranges::for_each(variables,
                          [](std::string& var) { var = var.substr(1); });
  }
  co_yield absl::StrJoin(variables, std::string_view{&separator, 1});
  co_yield '\n';

  constexpr auto& escapeFunction = format == MediaType::tsv
                                       ? RdfEscaping::escapeForTsv
                                       : RdfEscaping::escapeForCsv;
  for (const auto& [idTable, range] : getRowIndices(limitAndOffset, *result)) {
    for (uint64_t i : range) {
      for (size_t j = 0; j < selectedColumnIndices.size(); ++j) {
        if (selectedColumnIndices[j].has_value()) {
          const auto& val = selectedColumnIndices[j].value();
          Id id = idTable(i, val.columnIndex_);
          auto optionalStringAndType =
              idToStringAndType<format == MediaType::csv>(
                  qet.getQec()->getIndex(), id, result->localVocab(),
                  escapeFunction);
          if (optionalStringAndType.has_value()) [[likely]] {
            co_yield optionalStringAndType.value().first;
          }
        }
        co_yield j + 1 < selectedColumnIndices.size() ? separator : '\n';
      }
      cancellationHandle->throwIfCancelled();
    }
  }
  LOG(DEBUG) << "Done creating readable result.\n";
}

// Convert a single ID to an XML binding of the given `variable`.
static std::string idToXMLBinding(std::string_view variable, Id id,
                                  const auto& index, const auto& localVocab) {
  using namespace std::string_view_literals;
  using namespace std::string_literals;
  const auto& optionalValue =
      ExportQueryExecutionTrees::idToStringAndType(index, id, localVocab);
  if (!optionalValue.has_value()) {
    return ""s;
  }
  const auto& [stringValue, xsdType] = optionalValue.value();
  std::string result = absl::StrCat("\n    <binding name=\"", variable, "\">");
  auto append = [&](const auto&... values) {
    absl::StrAppend(&result, values...);
  };

  auto escape = [](std::string_view sv) {
    return RdfEscaping::escapeForXml(std::string{sv});
  };
  // Lambda that creates the inner content of the binding for the various
  // datatypes.
  auto strToBinding = [&result, &append, &escape](std::string_view entitystr) {
    // The string is an IRI or literal.
    if (entitystr.starts_with('<')) {
      // Strip the <> surrounding the iri.
      append("<uri>"sv, escape(entitystr.substr(1, entitystr.size() - 2)),
             "</uri>"sv);
    } else if (entitystr.starts_with("_:")) {
      append("<bnode>"sv, entitystr.substr(2), "</bnode>"sv);
    } else {
      size_t quotePos = entitystr.rfind('"');
      if (quotePos == std::string::npos) {
        absl::StrAppend(&result, "<literal>"sv, escape(entitystr),
                        "</literal>"sv);
      } else {
        std::string_view innerValue = entitystr.substr(1, quotePos - 1);
        // Look for a language tag or type.
        if (quotePos < entitystr.size() - 1 && entitystr[quotePos + 1] == '@') {
          std::string_view langtag = entitystr.substr(quotePos + 2);
          append("<literal xml:lang=\""sv, langtag, "\">"sv, escape(innerValue),
                 "</literal>"sv);
        } else if (quotePos < entitystr.size() - 2 &&
                   entitystr[quotePos + 1] == '^') {
          AD_CORRECTNESS_CHECK(entitystr[quotePos + 2] == '^');
          std::string_view datatype{entitystr};
          // remove the <angledBrackets> around the datatype IRI
          AD_CONTRACT_CHECK(datatype.size() >= quotePos + 5);
          datatype.remove_prefix(quotePos + 4);
          datatype.remove_suffix(1);
          append("<literal datatype=\""sv, escape(datatype), "\">"sv,
                 escape(innerValue), "</literal>"sv);
        } else {
          // A plain literal that contains neither a language tag nor a datatype
          append("<literal>"sv, escape(innerValue), "</literal>"sv);
        }
      }
    }
  };
  if (!xsdType) {
    // No xsdType, this means that `stringValue` is a plain string literal
    // or entity.
    strToBinding(stringValue);
  } else {
    append("<literal datatype=\""sv, xsdType, "\">"sv, stringValue,
           "</literal>");
  }
  append("</binding>");
  return result;
}

// _____________________________________________________________________________
template <>
ad_utility::streams::stream_generator ExportQueryExecutionTrees::
    selectQueryResultToStream<ad_utility::MediaType::sparqlXml>(
        const QueryExecutionTree& qet,
        const parsedQuery::SelectClause& selectClause,
        LimitOffsetClause limitAndOffset,
        CancellationHandle cancellationHandle) {
  using namespace std::string_view_literals;
  co_yield "<?xml version=\"1.0\"?>\n"
      "<sparql xmlns=\"http://www.w3.org/2005/sparql-results#\">";

  co_yield "\n<head>";
  std::vector<std::string> variables =
      selectClause.getSelectedVariablesAsStrings();
  // This call triggers the possibly expensive computation of the query result
  // unless the result is already cached.
  std::shared_ptr<const Result> result = qet.getResult();

  // In the XML format, the variables don't include the question mark.
  auto varsWithoutQuestionMark = std::views::transform(
      variables, [](std::string_view var) { return var.substr(1); });
  for (std::string_view var : varsWithoutQuestionMark) {
    co_yield absl::StrCat("\n  <variable name=\""sv, var, "\"/>"sv);
  }
  co_yield "\n</head>";

  co_yield "\n<results>";

  result->logResultSize();
  auto selectedColumnIndices =
      qet.selectedVariablesToColumnIndices(selectClause, false);
  // TODO<joka921> we could prefilter for the nonexisting variables.
  for (const auto& [idTable, range] : getRowIndices(limitAndOffset, *result)) {
    for (uint64_t i : range) {
      co_yield "\n  <result>";
      for (size_t j = 0; j < selectedColumnIndices.size(); ++j) {
        if (selectedColumnIndices[j].has_value()) {
          const auto& val = selectedColumnIndices[j].value();
          Id id = idTable(i, val.columnIndex_);
          co_yield idToXMLBinding(val.variable_, id, qet.getQec()->getIndex(),
                                  result->localVocab());
        }
      }
      co_yield "\n  </result>";
      cancellationHandle->throwIfCancelled();
    }
  }
  co_yield "\n</results>";
  co_yield "\n</sparql>";
}

// _____________________________________________________________________________
template <>
ad_utility::streams::stream_generator ExportQueryExecutionTrees::
    selectQueryResultToStream<ad_utility::MediaType::sparqlJson>(
        const QueryExecutionTree& qet,
        const parsedQuery::SelectClause& selectClause,
        LimitOffsetClause limitAndOffset,
        CancellationHandle cancellationHandle) {
  // This call triggers the possibly expensive computation of the query result
  // unless the result is already cached.
  std::shared_ptr<const Result> result = qet.getResult();
  result->logResultSize();
  LOG(DEBUG) << "Converting result IDs to their corresponding strings ..."
             << std::endl;
  auto selectedColumnIndices =
      qet.selectedVariablesToColumnIndices(selectClause, false);

  const auto& idTable = result->idTable();

  auto vars = selectClause.getSelectedVariablesAsStrings();
  std::ranges::for_each(vars, [](std::string& var) { var = var.substr(1); });
  nlohmann::json jsonVars = vars;
  co_yield absl::StrCat(R"({"head":{"vars":)", jsonVars.dump(),
                        R"(},"results":{"bindings":[)");

  QueryExecutionTree::ColumnIndicesAndTypes columns =
      qet.selectedVariablesToColumnIndices(selectClause, false);
  std::erase(columns, std::nullopt);
  if (columns.empty()) {
    co_yield "]}}";
    co_return;
  }
  for (size_t i : getRowIndices(limitAndOffset, *result)) {
    nlohmann::ordered_json binding = {};
    for (const auto& column : columns) {
      const auto& currentId = idTable(i, column->columnIndex_);
      auto optionalStringAndType = idToStringAndType(
          qet.getQec()->getIndex(), currentId, result->localVocab());
      if (!optionalStringAndType) {
        continue;
      }
      const auto& [stringValue, xsdType] = optionalStringAndType.value();
      binding[column->variable_] = stringAndTypeToBinding(stringValue, xsdType);
    }
    co_yield absl::StrCat(i == 0 ? "" : ",", binding.dump());
    cancellationHandle->throwIfCancelled();
  }
  co_yield "]}}";
  co_return;
}

// _____________________________________________________________________________

// _____________________________________________________________________________
template <ad_utility::MediaType format>
ad_utility::streams::stream_generator
ExportQueryExecutionTrees::constructQueryResultToStream(
    const QueryExecutionTree& qet,
    const ad_utility::sparql_types::Triples& constructTriples,
    LimitOffsetClause limitAndOffset, std::shared_ptr<const Result> result,
    CancellationHandle cancellationHandle) {
  static_assert(format == MediaType::octetStream || format == MediaType::csv ||
                format == MediaType::tsv || format == MediaType::sparqlXml ||
                format == MediaType::sparqlJson);
  if constexpr (format == MediaType::octetStream) {
    AD_THROW("Binary export is not supported for CONSTRUCT queries");
  } else if constexpr (format == MediaType::sparqlXml) {
    AD_THROW("XML export is currently not supported for CONSTRUCT queries");
  }
  result->logResultSize();
  constexpr auto& escapeFunction = format == MediaType::tsv
                                       ? RdfEscaping::escapeForTsv
                                       : RdfEscaping::escapeForCsv;
  constexpr char sep = format == MediaType::tsv ? '\t' : ',';
  auto generator =
      constructQueryResultToTriples(qet, constructTriples, limitAndOffset,
                                    result, std::move(cancellationHandle));
  for (auto& triple : generator) {
    co_yield escapeFunction(std::move(triple.subject_));
    co_yield sep;
    co_yield escapeFunction(std::move(triple.predicate_));
    co_yield sep;
    co_yield escapeFunction(std::move(triple.object_));
    co_yield "\n";
  }
}

// _____________________________________________________________________________
nlohmann::json ExportQueryExecutionTrees::computeQueryResultAsQLeverJSON(
    const ParsedQuery& query, const QueryExecutionTree& qet,
    const ad_utility::Timer& requestTimer,
    CancellationHandle cancellationHandle) {
  auto timeUntilFunctionCall = requestTimer.msecs();
  // Always request lazy if possible, the lower memory footprint outvalues the
  // potential overhead of generators.
  std::shared_ptr<const Result> result = qet.getResult(true);
  result->logResultSize();

  nlohmann::json j;

  j["query"] = query._originalString;
  j["status"] = "OK";
  j["warnings"] = qet.collectWarnings();
  j["selected"] =
      query.hasSelectClause()
          ? query.selectClause().getSelectedVariablesAsStrings()
          : std::vector<std::string>{"?subject", "?predicate", "?object"};

  j["res"] =
      query.hasSelectClause()
          ? selectQueryResultBindingsToQLeverJSON(
                qet, query.selectClause(), query._limitOffset,
                std::move(result), std::move(cancellationHandle))
          : constructQueryResultBindingsToQLeverJSON(
                qet, query.constructClause().triples_, query._limitOffset,
                std::move(result), std::move(cancellationHandle));

  j["runtimeInformation"]["meta"] = nlohmann::ordered_json(
      qet.getRootOperation()->getRuntimeInfoWholeQuery());
  RuntimeInformation runtimeInformation = qet.getRootOperation()->runtimeInfo();
  runtimeInformation.addLimitOffsetRow(query._limitOffset, false);
  j["runtimeInformation"]["query_execution_tree"] =
      nlohmann::ordered_json(runtimeInformation);

  auto timeResultComputation =
      timeUntilFunctionCall + runtimeInformation.totalTime_;

  size_t resultSize = runtimeInformation.numRows_;

  j["resultsize"] = query.hasSelectClause() ? resultSize : j["res"].size();
  j["time"]["total"] = std::to_string(requestTimer.msecs().count()) + "ms";
  j["time"]["computeResult"] =
      std::to_string(timeResultComputation.count()) + "ms";

  return j;
}

// _____________________________________________________________________________
cppcoro::generator<std::string>
ExportQueryExecutionTrees::computeResultAsStream(
    const ParsedQuery& parsedQuery, const QueryExecutionTree& qet,
    ad_utility::MediaType mediaType, CancellationHandle cancellationHandle) {
  auto compute = [&]<MediaType format> {
    return parsedQuery.hasSelectClause()
               ? selectQueryResultToStream<format>(
                     qet, parsedQuery.selectClause(), parsedQuery._limitOffset,
                     std::move(cancellationHandle))
               : constructQueryResultToStream<format>(
                     qet, parsedQuery.constructClause().triples_,
                     parsedQuery._limitOffset, qet.getResult(),
                     std::move(cancellationHandle));
  };

  using enum MediaType;
  auto inner =
      ad_utility::ConstexprSwitch<csv, tsv, octetStream, turtle, sparqlXml,
                                  sparqlJson>(compute, mediaType);
  try {
    for (auto& block : inner) {
      co_yield std::move(block);
    }
  } catch (ad_utility::CancellationException& e) {
    e.setOperation("Stream query export");
    throw;
  }
}

// _____________________________________________________________________________
nlohmann::json ExportQueryExecutionTrees::computeSelectQueryResultAsSparqlJSON(
    const ParsedQuery& query, const QueryExecutionTree& qet,
    CancellationHandle cancellationHandle) {
  if (!query.hasSelectClause()) {
    AD_THROW(
        "SPARQL-compliant JSON format is only supported for SELECT queries");
  }
  std::shared_ptr<const Result> result = qet.getResult();
  result->logResultSize();
  return selectQueryResultToSparqlJSON(qet, query.selectClause(),
                                       query._limitOffset, std::move(result),
                                       std::move(cancellationHandle));
}

// _____________________________________________________________________________
nlohmann::json ExportQueryExecutionTrees::computeResultAsJSON(
    const ParsedQuery& parsedQuery, const QueryExecutionTree& qet,
    const ad_utility::Timer& requestTimer, ad_utility::MediaType mediaType,
    CancellationHandle cancellationHandle) {
  try {
    switch (mediaType) {
      case ad_utility::MediaType::qleverJson:
        return computeQueryResultAsQLeverJSON(parsedQuery, qet, requestTimer,
                                              std::move(cancellationHandle));
      case ad_utility::MediaType::sparqlJson:
        return computeSelectQueryResultAsSparqlJSON(
            parsedQuery, qet, std::move(cancellationHandle));
      default:
        AD_FAIL();
    }
  } catch (ad_utility::CancellationException& e) {
    e.setOperation("Query export");
    throw;
  }
}

// _____________________________________________________________________________
cppcoro::generator<std::string>
ExportQueryExecutionTrees::computeResultAsQLeverJSONStream(
    const ParsedQuery& query, const QueryExecutionTree& qet,
    const ad_utility::Timer& requestTimer,
    CancellationHandle cancellationHandle) {
  std::shared_ptr<const Result> result = qet.getResult();
  result->logResultSize();
  auto timeResultComputation = requestTimer.msecs();

  nlohmann::json jsonPrefix;

  jsonPrefix["query"] = query._originalString;
  jsonPrefix["status"] = "OK";
  jsonPrefix["warnings"] = qet.collectWarnings();
  if (query.hasSelectClause()) {
    jsonPrefix["selected"] =
        query.selectClause().getSelectedVariablesAsStrings();
  } else {
    jsonPrefix["selected"] =
        std::vector<std::string>{"?subject", "?predicate", "?object"};
  }

  jsonPrefix["runtimeInformation"]["meta"] = nlohmann::ordered_json(
      qet.getRootOperation()->getRuntimeInfoWholeQuery());
  RuntimeInformation runtimeInformation = qet.getRootOperation()->runtimeInfo();
  runtimeInformation.addLimitOffsetRow(
      query._limitOffset, std::chrono::milliseconds::zero(), false);
  jsonPrefix["runtimeInformation"]["query_execution_tree"] =
      nlohmann::ordered_json(runtimeInformation);

  std::string prefixStr = jsonPrefix.dump();
  co_yield absl::StrCat(prefixStr.substr(0, prefixStr.size() - 1),
                        R"(,"res":[)");

  auto bindings =
      query.hasSelectClause()
          ? selectQueryResultBindingsToQLeverJSONStream(
                qet, query.selectClause(), query._limitOffset,
                std::move(result), std::move(cancellationHandle))
          : constructQueryResultBindingsToQLeverJSONStream(
                qet, query.constructClause().triples_, query._limitOffset,
                std::move(result), std::move(cancellationHandle));

  size_t resultSize = 0;
  for (std::string& b : bindings) {
    if (resultSize > 0) [[likely]] {
      co_yield ",";
    }
    co_yield b;
    ++resultSize;
  }

  nlohmann::json jsonSuffix;
  jsonSuffix["resultsize"] = resultSize;
  jsonSuffix["time"]["total"] =
      absl::StrCat(requestTimer.msecs().count(), "ms");
  jsonSuffix["time"]["computeResult"] =
      absl::StrCat(timeResultComputation.count(), "ms");

  co_yield absl::StrCat("],", jsonSuffix.dump().substr(1));
}<|MERGE_RESOLUTION|>--- conflicted
+++ resolved
@@ -12,10 +12,6 @@
 #include "util/ConstexprUtils.h"
 #include "util/http/MediaTypes.h"
 
-<<<<<<< HEAD
-// _____________________________________________________________________________
-namespace {
-=======
 // __________________________________________________________________________
 
 cppcoro::generator<const IdTable&> ExportQueryExecutionTrees::getIdTables(
@@ -29,7 +25,6 @@
   }
 }
 
->>>>>>> f986808b
 // Return a range that contains the indices of the rows that have to be exported
 // from the `idTable` given the `LimitOffsetClause`. It takes into account the
 // LIMIT, the OFFSET, and the actual size of the `idTable`
@@ -121,25 +116,6 @@
 }
 
 // _____________________________________________________________________________
-nlohmann::json
-ExportQueryExecutionTrees::constructQueryResultBindingsToQLeverJSON(
-    const QueryExecutionTree& qet,
-    const ad_utility::sparql_types::Triples& constructTriples,
-    const LimitOffsetClause& limitAndOffset, std::shared_ptr<const Result> res,
-    CancellationHandle cancellationHandle) {
-  auto generator = constructQueryResultToTriples(qet, constructTriples,
-                                                 limitAndOffset, std::move(res),
-                                                 std::move(cancellationHandle));
-  std::vector<std::array<std::string, 3>> jsonArray;
-  for (auto& triple : generator) {
-    jsonArray.push_back({std::move(triple.subject_),
-                         std::move(triple.predicate_),
-                         std::move(triple.object_)});
-  }
-  return jsonArray;
-}
-
-// _____________________________________________________________________________
 cppcoro::generator<std::string>
 ExportQueryExecutionTrees::constructQueryResultBindingsToQLeverJSONStream(
     const QueryExecutionTree& qet,
@@ -190,53 +166,6 @@
 }
 
 // _____________________________________________________________________________
-nlohmann::json ExportQueryExecutionTrees::idTableToQLeverJSONArray(
-    const QueryExecutionTree& qet, const LimitOffsetClause& limitAndOffset,
-    const QueryExecutionTree::ColumnIndicesAndTypes& columns,
-    std::shared_ptr<const Result> result,
-    CancellationHandle cancellationHandle) {
-  AD_CORRECTNESS_CHECK(result != nullptr);
-  nlohmann::json json = nlohmann::json::array();
-
-<<<<<<< HEAD
-  for (size_t rowIndex : getRowIndices(limitAndOffset, *result)) {
-    json.emplace_back(idTableToQLeverJSONRow(qet, columns, result->localVocab(),
-                                             rowIndex, data));
-    cancellationHandle->throwIfCancelled();
-=======
-  for (const auto& [idTable, range] : getRowIndices(limitAndOffset, *result)) {
-    for (uint64_t rowIndex : range) {
-      // We need the explicit `array` constructor for the special case of zero
-      // variables.
-      json.push_back(nlohmann::json::array());
-      auto& row = json.back();
-      for (const auto& opt : columns) {
-        if (!opt) {
-          row.emplace_back(nullptr);
-          continue;
-        }
-        const auto& currentId = idTable(rowIndex, opt->columnIndex_);
-        const auto& optionalStringAndXsdType = idToStringAndType(
-            qet.getQec()->getIndex(), currentId, result->localVocab());
-        if (!optionalStringAndXsdType.has_value()) {
-          row.emplace_back(nullptr);
-          continue;
-        }
-        const auto& [stringValue, xsdType] = optionalStringAndXsdType.value();
-        if (xsdType) {
-          row.emplace_back('"' + stringValue + "\"^^<" + xsdType + '>');
-        } else {
-          row.emplace_back(stringValue);
-        }
-      }
-      cancellationHandle->throwIfCancelled();
-    }
->>>>>>> f986808b
-  }
-  return json;
-}
-
-// _____________________________________________________________________________
 cppcoro::generator<std::string>
 ExportQueryExecutionTrees::idTableToQLeverJSONBindingsStream(
     const QueryExecutionTree& qet, const LimitOffsetClause& limitAndOffset,
@@ -244,12 +173,13 @@
     std::shared_ptr<const Result> result,
     CancellationHandle cancellationHandle) {
   AD_CORRECTNESS_CHECK(result != nullptr);
-  const auto rowIndices = getRowIndices(limitAndOffset, *result);
-  for (size_t rowIndex : rowIndices) {
-    co_yield idTableToQLeverJSONRow(qet, columns, result->localVocab(),
-                                    rowIndex, result->idTable())
-        .dump();
-    cancellationHandle->throwIfCancelled();
+  for (const auto& [idTable, range] : getRowIndices(limitAndOffset, *result)) {
+    for (uint64_t rowIndex : range) {
+      co_yield idTableToQLeverJSONRow(qet, columns, result->localVocab(),
+                                      rowIndex, idTable)
+          .dump();
+      cancellationHandle->throwIfCancelled();
+    }
   }
 }
 
@@ -356,13 +286,13 @@
       return idToStringAndTypeForEncodedValue(id);
   }
 }
-// _____________________________________________________________________________
+// ___________________________________________________________________________
 template std::optional<std::pair<std::string, const char*>>
 ExportQueryExecutionTrees::idToStringAndType<true, false, std::identity>(
     const Index& index, Id id, const LocalVocab& localVocab,
     std::identity&& escapeFunction);
 
-// _____________________________________________________________________________
+// ___________________________________________________________________________
 template std::optional<std::pair<std::string, const char*>>
 ExportQueryExecutionTrees::idToStringAndType<true, true, std::identity>(
     const Index& index, Id id, const LocalVocab& localVocab,
@@ -470,21 +400,6 @@
     return resultJson;
   }
 
-<<<<<<< HEAD
-  for (size_t rowIndex : getRowIndices(limitAndOffset, *result)) {
-    // TODO: ordered_json` entries are ordered alphabetically, but insertion
-    // order would be preferable.
-    nlohmann::ordered_json binding;
-    for (const auto& column : columns) {
-      const auto& currentId = idTable(rowIndex, column->columnIndex_);
-      const auto& optionalValue = idToStringAndType(
-          qet.getQec()->getIndex(), currentId, result->localVocab());
-      if (!optionalValue.has_value()) {
-        continue;
-      }
-      const auto& [stringValue, xsdType] = optionalValue.value();
-      binding[column->variable_] = stringAndTypeToBinding(stringValue, xsdType);
-=======
   // Take a string from the vocabulary, deduce the type and
   // return a JSON dict that describes the binding.
   auto stringToBinding = [](std::string_view entitystr) -> nlohmann::json {
@@ -556,28 +471,10 @@
       }
       bindings.emplace_back(std::move(binding));
       cancellationHandle->throwIfCancelled();
->>>>>>> f986808b
     }
   }
   resultJson["results"]["bindings"] = std::move(bindings);
   return resultJson;
-}
-
-// _____________________________________________________________________________
-nlohmann::json ExportQueryExecutionTrees::selectQueryResultBindingsToQLeverJSON(
-    const QueryExecutionTree& qet,
-    const parsedQuery::SelectClause& selectClause,
-    const LimitOffsetClause& limitAndOffset,
-    std::shared_ptr<const Result> result,
-    CancellationHandle cancellationHandle) {
-  AD_CORRECTNESS_CHECK(result != nullptr);
-  LOG(DEBUG) << "Resolving strings for finished binary result...\n";
-  QueryExecutionTree::ColumnIndicesAndTypes selectedColumnIndices =
-      qet.selectedVariablesToColumnIndices(selectClause, true);
-
-  return idTableToQLeverJSONArray(qet, limitAndOffset, selectedColumnIndices,
-                                  std::move(result),
-                                  std::move(cancellationHandle));
 }
 
 // _____________________________________________________________________________
@@ -815,8 +712,6 @@
   auto selectedColumnIndices =
       qet.selectedVariablesToColumnIndices(selectClause, false);
 
-  const auto& idTable = result->idTable();
-
   auto vars = selectClause.getSelectedVariablesAsStrings();
   std::ranges::for_each(vars, [](std::string& var) { var = var.substr(1); });
   nlohmann::json jsonVars = vars;
@@ -830,26 +725,27 @@
     co_yield "]}}";
     co_return;
   }
-  for (size_t i : getRowIndices(limitAndOffset, *result)) {
+  for (const auto& [idTable, range] : getRowIndices(limitAndOffset, *result)) {
     nlohmann::ordered_json binding = {};
-    for (const auto& column : columns) {
-      const auto& currentId = idTable(i, column->columnIndex_);
-      auto optionalStringAndType = idToStringAndType(
-          qet.getQec()->getIndex(), currentId, result->localVocab());
-      if (!optionalStringAndType) {
-        continue;
-      }
-      const auto& [stringValue, xsdType] = optionalStringAndType.value();
-      binding[column->variable_] = stringAndTypeToBinding(stringValue, xsdType);
-    }
-    co_yield absl::StrCat(i == 0 ? "" : ",", binding.dump());
-    cancellationHandle->throwIfCancelled();
+    for (uint64_t i : range) {
+      for (const auto& column : columns) {
+        auto optionalStringAndType = idToStringAndType(
+            qet.getQec()->getIndex(), idTable(i, column->columnIndex_),
+            result->localVocab());
+        if (!optionalStringAndType) {
+          continue;
+        }
+        const auto& [stringValue, xsdType] = optionalStringAndType.value();
+        binding[column->variable_] =
+            stringAndTypeToBinding(stringValue, xsdType);
+      }
+      co_yield absl::StrCat(i == 0 ? "" : ",", binding.dump());
+      cancellationHandle->throwIfCancelled();
+    }
   }
   co_yield "]}}";
   co_return;
 }
-
-// _____________________________________________________________________________
 
 // _____________________________________________________________________________
 template <ad_utility::MediaType format>
@@ -866,6 +762,8 @@
     AD_THROW("Binary export is not supported for CONSTRUCT queries");
   } else if constexpr (format == MediaType::sparqlXml) {
     AD_THROW("XML export is currently not supported for CONSTRUCT queries");
+  } else if constexpr (format == MediaType::sparqlJson) {
+    AD_THROW("SparqlJSON export is not supported for CONSTRUCT queries");
   }
   result->logResultSize();
   constexpr auto& escapeFunction = format == MediaType::tsv
@@ -886,60 +784,11 @@
 }
 
 // _____________________________________________________________________________
-nlohmann::json ExportQueryExecutionTrees::computeQueryResultAsQLeverJSON(
-    const ParsedQuery& query, const QueryExecutionTree& qet,
-    const ad_utility::Timer& requestTimer,
-    CancellationHandle cancellationHandle) {
-  auto timeUntilFunctionCall = requestTimer.msecs();
-  // Always request lazy if possible, the lower memory footprint outvalues the
-  // potential overhead of generators.
-  std::shared_ptr<const Result> result = qet.getResult(true);
-  result->logResultSize();
-
-  nlohmann::json j;
-
-  j["query"] = query._originalString;
-  j["status"] = "OK";
-  j["warnings"] = qet.collectWarnings();
-  j["selected"] =
-      query.hasSelectClause()
-          ? query.selectClause().getSelectedVariablesAsStrings()
-          : std::vector<std::string>{"?subject", "?predicate", "?object"};
-
-  j["res"] =
-      query.hasSelectClause()
-          ? selectQueryResultBindingsToQLeverJSON(
-                qet, query.selectClause(), query._limitOffset,
-                std::move(result), std::move(cancellationHandle))
-          : constructQueryResultBindingsToQLeverJSON(
-                qet, query.constructClause().triples_, query._limitOffset,
-                std::move(result), std::move(cancellationHandle));
-
-  j["runtimeInformation"]["meta"] = nlohmann::ordered_json(
-      qet.getRootOperation()->getRuntimeInfoWholeQuery());
-  RuntimeInformation runtimeInformation = qet.getRootOperation()->runtimeInfo();
-  runtimeInformation.addLimitOffsetRow(query._limitOffset, false);
-  j["runtimeInformation"]["query_execution_tree"] =
-      nlohmann::ordered_json(runtimeInformation);
-
-  auto timeResultComputation =
-      timeUntilFunctionCall + runtimeInformation.totalTime_;
-
-  size_t resultSize = runtimeInformation.numRows_;
-
-  j["resultsize"] = query.hasSelectClause() ? resultSize : j["res"].size();
-  j["time"]["total"] = std::to_string(requestTimer.msecs().count()) + "ms";
-  j["time"]["computeResult"] =
-      std::to_string(timeResultComputation.count()) + "ms";
-
-  return j;
-}
-
-// _____________________________________________________________________________
 cppcoro::generator<std::string>
 ExportQueryExecutionTrees::computeResultAsStream(
     const ParsedQuery& parsedQuery, const QueryExecutionTree& qet,
-    ad_utility::MediaType mediaType, CancellationHandle cancellationHandle) {
+    ad_utility::MediaType mediaType, const ad_utility::Timer& requestTimer,
+    CancellationHandle cancellationHandle) {
   auto compute = [&]<MediaType format> {
     return parsedQuery.hasSelectClause()
                ? selectQueryResultToStream<format>(
@@ -953,8 +802,12 @@
 
   using enum MediaType;
   auto inner =
-      ad_utility::ConstexprSwitch<csv, tsv, octetStream, turtle, sparqlXml,
-                                  sparqlJson>(compute, mediaType);
+      mediaType == qleverJson
+          ? computeResultAsQLeverJSONStream(parsedQuery, qet, requestTimer,
+                                            std::move(cancellationHandle))
+          : ad_utility::ConstexprSwitch<csv, tsv, octetStream, turtle,
+                                        sparqlXml, sparqlJson>(compute,
+                                                               mediaType);
   try {
     for (auto& block : inner) {
       co_yield std::move(block);
@@ -966,44 +819,7 @@
 }
 
 // _____________________________________________________________________________
-nlohmann::json ExportQueryExecutionTrees::computeSelectQueryResultAsSparqlJSON(
-    const ParsedQuery& query, const QueryExecutionTree& qet,
-    CancellationHandle cancellationHandle) {
-  if (!query.hasSelectClause()) {
-    AD_THROW(
-        "SPARQL-compliant JSON format is only supported for SELECT queries");
-  }
-  std::shared_ptr<const Result> result = qet.getResult();
-  result->logResultSize();
-  return selectQueryResultToSparqlJSON(qet, query.selectClause(),
-                                       query._limitOffset, std::move(result),
-                                       std::move(cancellationHandle));
-}
-
-// _____________________________________________________________________________
-nlohmann::json ExportQueryExecutionTrees::computeResultAsJSON(
-    const ParsedQuery& parsedQuery, const QueryExecutionTree& qet,
-    const ad_utility::Timer& requestTimer, ad_utility::MediaType mediaType,
-    CancellationHandle cancellationHandle) {
-  try {
-    switch (mediaType) {
-      case ad_utility::MediaType::qleverJson:
-        return computeQueryResultAsQLeverJSON(parsedQuery, qet, requestTimer,
-                                              std::move(cancellationHandle));
-      case ad_utility::MediaType::sparqlJson:
-        return computeSelectQueryResultAsSparqlJSON(
-            parsedQuery, qet, std::move(cancellationHandle));
-      default:
-        AD_FAIL();
-    }
-  } catch (ad_utility::CancellationException& e) {
-    e.setOperation("Query export");
-    throw;
-  }
-}
-
-// _____________________________________________________________________________
-cppcoro::generator<std::string>
+ad_utility::streams::stream_generator
 ExportQueryExecutionTrees::computeResultAsQLeverJSONStream(
     const ParsedQuery& query, const QueryExecutionTree& qet,
     const ad_utility::Timer& requestTimer,
@@ -1028,8 +844,7 @@
   jsonPrefix["runtimeInformation"]["meta"] = nlohmann::ordered_json(
       qet.getRootOperation()->getRuntimeInfoWholeQuery());
   RuntimeInformation runtimeInformation = qet.getRootOperation()->runtimeInfo();
-  runtimeInformation.addLimitOffsetRow(
-      query._limitOffset, std::chrono::milliseconds::zero(), false);
+  runtimeInformation.addLimitOffsetRow(query._limitOffset, false);
   jsonPrefix["runtimeInformation"]["query_execution_tree"] =
       nlohmann::ordered_json(runtimeInformation);
 
