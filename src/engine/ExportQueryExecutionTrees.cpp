--- conflicted
+++ resolved
@@ -15,12 +15,7 @@
     LimitOffsetClause limitAndOffset, std::shared_ptr<const ResultTable> res) {
   // TODO<C++20, Clang16> Use views to create an abstraction for the repeated
   // `upperBound` code.
-<<<<<<< HEAD
-  size_t upperBound = limitAndOffset.upperBound(res->_idTable.size());
-=======
-  size_t upperBound = std::min<size_t>(
-      limitAndOffset._limit + limitAndOffset._offset, res->idTable().size());
->>>>>>> d773083a
+  size_t upperBound = limitAndOffset.upperBound(res->idTable().size());
   for (size_t i = limitAndOffset._offset; i < upperBound; i++) {
     ConstructQueryExportContext context{i, *res, qet.getVariableColumns(),
                                         qet.getQec()->getIndex()};
