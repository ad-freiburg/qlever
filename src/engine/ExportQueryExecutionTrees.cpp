--- conflicted
+++ resolved
@@ -430,11 +430,8 @@
       // both). The following code works and is efficient in all cases. In
       // particular, the `std::string` constructor is compiled out because of
       // RVO if `getEntity()` already returns a `string`.
-<<<<<<< HEAD
-=======
       static_assert(ad_utility::SameAsAny<decltype(getEntity()), std::string,
                                           std::string_view>);
->>>>>>> 14f89099
       return LiteralOrIri::fromStringRepresentation(std::string(getEntity()));
     }
     default:
