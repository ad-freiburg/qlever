// Copyright 2022 - 2024, University of Freiburg
// Chair of Algorithms and Data Structures
// Authors: Johannes Kalmbach <kalmbach@cs.uni-freiburg.de>
//          Robin Textor-Falconi <textorr@cs.uni-freiburg.de>
//          Hannah Bast <bast@cs.uni-freiburg.de>
// Copyright 2025, Bayerische Motoren Werke Aktiengesellschaft (BMW AG)

#include "engine/ExportQueryExecutionTrees.h"

#include <absl/strings/str_cat.h>
#include <absl/strings/str_format.h>
#include <absl/strings/str_join.h>
#include <absl/strings/str_replace.h>

#include <optional>
#include <string_view>

#include "backports/StartsWithAndEndsWith.h"
#include "backports/algorithm.h"
#include "global/RuntimeParameters.h"
#include "index/EncodedIriManager.h"
#include "index/IndexImpl.h"
#include "rdfTypes/RdfEscaping.h"
#include "util/ConstexprUtils.h"
#include "util/ValueIdentity.h"
#include "util/http/MediaTypes.h"
#include "util/json.h"
#include "util/views/TakeUntilInclusiveView.h"

namespace {
using LiteralOrIri = ad_utility::triple_component::LiteralOrIri;

// Return true iff the `result` is nonempty.
bool getResultForAsk(const std::shared_ptr<const Result>& result) {
  if (result->isFullyMaterialized()) {
    return !result->idTable().empty();
  } else {
    return ql::ranges::any_of(result->idTables(), [](const auto& pair) {
      return !pair.idTable_.empty();
    });
  }
}

LiteralOrIri encodedIdToLiteralOrIri(Id id, const IndexImpl& index) {
  const auto& mgr = index.encodedIriManager();
  return LiteralOrIri::fromStringRepresentation(mgr.toString(id));
}

// _____________________________________________________________________________
STREAMABLE_GENERATOR_TYPE computeResultForAsk(
    [[maybe_unused]] const ParsedQuery& parsedQuery,
    const QueryExecutionTree& qet, ad_utility::MediaType mediaType,
    [[maybe_unused]] const ad_utility::Timer& requestTimer,
    STREAMABLE_YIELDER_ARG_DECL) {
  // Compute the result of the ASK query.
  bool result = getResultForAsk(qet.getResult(true));

  // Lambda that returns the result bool in XML format.
  auto getXmlResult = [result]() {
    std::string xmlTemplate = R"(<?xml version="1.0"?>
<sparql xmlns="http://www.w3.org/2005/sparql-results#">
  <head/>
  <boolean>true</boolean>
</sparql>)";

    if (result) {
      return xmlTemplate;
    } else {
      return absl::StrReplaceAll(xmlTemplate, {{"true", "false"}});
    }
  };

  // Lambda that returns the result bool in SPARQL JSON format.
  auto getSparqlJsonResult = [result]() {
    nlohmann::json j;
    j["head"] = nlohmann::json::object_t{};
    j["boolean"] = result;
    return j.dump();
  };

  // Return the result in the requested format.
  using enum ad_utility::MediaType;
  switch (mediaType) {
    case sparqlXml:
      STREAMABLE_YIELD(getXmlResult());
      break;
    case sparqlJson:
      STREAMABLE_YIELD(getSparqlJsonResult());
      break;
    default:
      throw std::runtime_error{
          "ASK queries are not supported for TSV or CSV or binary format."};
  }
}
}  // namespace

// __________________________________________________________________________
ad_utility::InputRangeTypeErased<
    ExportQueryExecutionTrees::TableConstRefWithVocab>
ExportQueryExecutionTrees::getIdTables(const Result& result) {
  using namespace ad_utility;
  if (result.isFullyMaterialized()) {
    return InputRangeTypeErased(lazySingleValueRange([&result]() {
      return TableConstRefWithVocab{result.idTable(), result.localVocab()};
    }));
  }

  return InputRangeTypeErased(CachingTransformInputRange(
      result.idTables(), [](const Result::IdTableVocabPair& pair) {
        return TableConstRefWithVocab{pair.idTable_, pair.localVocab_};
      }));
}

// _____________________________________________________________________________
ad_utility::InputRangeTypeErased<ExportQueryExecutionTrees::TableWithRange>
ExportQueryExecutionTrees::getRowIndices(LimitOffsetClause limitOffset,
                                         const Result& result,
                                         uint64_t& resultSize,
                                         uint64_t resultSizeMultiplicator) {
  using namespace ad_utility;
  // The first call initializes the `resultSize` to zero (no need to
  // initialize it outside of the function).
  resultSize = 0;

  // If the LIMIT is zero, there are no blocks to yield and the total result
  // size is zero.
  if (limitOffset._limit.value_or(1) == 0) {
    return InputRangeTypeErased(ql::span<TableWithRange>());
  }

  // The following structs and variant is used to encode the subrange of an
  // `IdTable` of the actual `result` that has to be part of the result. An
  // `IdTable` that is completely before the result (because of `Offset`)
  struct BeforeOffset {};
  // An `IdTable` that is completely after the `ExportLimit`, but not yet after
  // the `Limit`. For these tables we only have to report the number of lines in
  // the table.
  struct OnlyCountForExport {};

  // An `IdTable` that completely comes after the `LIMIT` has been fully
  // exhausted. Once we have reached this point, we can stop the iteration.
  struct AfterLimit {};

  // An `IdTable` of which a certain subrange becomes part of the result,
  // together with a bool that indicates whether this is the last `IdTable` (to
  // stop the computation of possibly expensive results as soon as possible.
  struct Export {
    TableWithRange tableWithRange_;
    bool isLast_;
  };

  // Encode all the possible states in a variant.
  using State =
      std::variant<BeforeOffset, OnlyCountForExport, AfterLimit, Export>;

  // The effective offset, limit, and export limit. These will be updated after
  // each block, see `updateEffectiveOffsetAndLimits` below. If they were not
  // specified, they are initialized to their default values (0 for the offset
  // and `std::numeric_limits<uint64_t>::max()` for the two limits).
  uint64_t effectiveOffset = limitOffset._offset;
  uint64_t effectiveLimit = limitOffset.limitOrDefault();
  uint64_t effectiveExportLimit = limitOffset.exportLimitOrDefault();

  // Make sure that the export limit is at most the limit (increasing the
  // export limit beyond the limit has no effect).
  effectiveExportLimit = std::min(effectiveExportLimit, effectiveLimit);

  auto reduceLimit = [](uint64_t& limit, uint64_t subtrahend) {
    if (limit != std::numeric_limits<uint64_t>::max()) {
      limit = limit > subtrahend ? limit - subtrahend : 0;
    }
  };

  // Convert a `TableConstRefWithVocab` to a `State`. As this modifies the
  // `limit` and `offset`, this has to be called exactly once per block in the
  // `result` and strictly in order.
  auto tableToState =
      [reduceLimit, &resultSize, resultSizeMultiplicator,
       limit = effectiveLimit, exportLimit = effectiveExportLimit,
       offset = effectiveOffset](
          TableConstRefWithVocab& tableWithVocab) mutable -> State {
    uint64_t blockSize = tableWithVocab.idTable().numRows();
    if (offset >= blockSize) {
      offset -= blockSize;
      return BeforeOffset{};
    }
    if (limit == 0) {
      return AfterLimit{};
    }

    AD_CORRECTNESS_CHECK(offset < blockSize);
    AD_CORRECTNESS_CHECK(limit > 0);

    // Compute the range of rows to be exported (can be zero) and to be
    // counted.
    uint64_t rangeBegin = std::exchange(offset, 0);
    uint64_t numRowsToBeExported =
        std::min(exportLimit, blockSize - rangeBegin);
    uint64_t numRowsToBeCounted = std::min(limit, blockSize - rangeBegin);

    AD_CORRECTNESS_CHECK(rangeBegin + numRowsToBeExported <= blockSize);
    AD_CORRECTNESS_CHECK(rangeBegin + numRowsToBeCounted <= blockSize);

    // Add to `resultSize` and update the effective offset (which becomes
    // zero after the first non-skipped block) and limits (make sure to
    // never go below zero and `std::numeric_limits<uint64_t>::max()` stays
    // there).
    resultSize += numRowsToBeCounted * resultSizeMultiplicator;
    reduceLimit(limit, numRowsToBeCounted);
    reduceLimit(exportLimit, numRowsToBeCounted);

    if (numRowsToBeExported == 0) {
      return OnlyCountForExport{};
    }
    return Export{
        TableWithRange{
            tableWithVocab,
            ql::views::iota(rangeBegin, rangeBegin + numRowsToBeExported)},
        (limit == 0 && exportLimit == 0)};
  };

  // Now transform all the blocks in the result to a `State`, and only yield
  // the blocks of which some part has to be exported. Consume as few blocks
  // of the result as possible.
  namespace v = ql::views;
  return InputRangeTypeErased{
      OwningView{getIdTables(result)} |
      v::transform(tableToState)
      // The caching is required to make the pattern of a modifying transform
      // (where the operator* may be called at most once per element) work with
      // a `filter` down the line (which evaluates operator* of its subrange
      // multiple times). It is also cheap, as we only store reference types.
      | ::ranges::views::cache1
      // We have to consume, but do nothing for `BeforeOffset`
      | v::drop_while(ad_utility::holdsAlternative<BeforeOffset>)
      // As soon as we encoounter `AfterLimit`, we can immediately stop.
      | v::take_while(std::not_fn(holdsAlternative<AfterLimit>))
      // Also make sure to not trigger the result computation of the first
      // (unneeded) block after the last needed block. Note: With this, the
      // `take_while` above seems redundant, but it might be that no IdTable is
      // yielded at all.
      | ad_utility::views::takeUntilInclusive([](const State& state) {
          auto ptr = std::get_if<Export>(&state);
          return ptr && ptr->isLast_;
        })
      // At this stage we only see `Export` or `OnlyCountForExport`. For the
      // latter we don't have to do anything, because the `transformToState`
      // lambda above has already done the counting for us.
      | v::filter([](const State& state) {
          return std::holds_alternative<Export>(state);
        })
      // We now only have `Exports`, extract the `TableWithRange`, because that
      // is what we need as a value for the output.
      | v::transform([](State&& state) -> TableWithRange {
          return std::get<Export>(state).tableWithRange_;
        })};
}

namespace {
// Evaluate a `ConstructTriple` on the `context`. If the evaluation fails (e.g.
// because an entry of the triple would be invalid), return an empty
// `StringTriple`.
auto evaluateTripleForConstruct =
    [](const auto& triple, const ConstructQueryExportContext& context) {
      using enum PositionInTriple;
      auto subject = triple[0].evaluate(context, SUBJECT);
      auto predicate = triple[1].evaluate(context, PREDICATE);
      auto object = triple[2].evaluate(context, OBJECT);
      if (!subject.has_value() || !predicate.has_value() ||
          !object.has_value()) {
        return QueryExecutionTree::StringTriple();
      }
      return QueryExecutionTree::StringTriple(std::move(subject.value()),
                                              std::move(predicate.value()),
                                              std::move(object.value()));
    };

}  // namespace
// _____________________________________________________________________________
auto ExportQueryExecutionTrees::constructQueryResultToTriples(
    const QueryExecutionTree& qet,
    const ad_utility::sparql_types::Triples& constructTriples,
    LimitOffsetClause limitAndOffset, std::shared_ptr<const Result> result,
    uint64_t& resultSize, CancellationHandle cancellationHandle) {
  // The `resultSizeMultiplicator`(last argument of `getRowIndices`) is
  // explained by the following: For each result from the WHERE clause, we
  // produce up to `constructTriples.size()` triples. We do not account for
  // triples that are filtered out because one of the components is UNDEF (it
  // would require materializing the whole result)
  auto rowIndices = getRowIndices(limitAndOffset, *result, resultSize,
                                  constructTriples.size());
  return ad_utility::InputRangeTypeErased(
      ad_utility::OwningView{std::move(rowIndices)} |
      ql::views::transform(
          [&qet, &constructTriples, result = std::move(result),
           cancellationHandle = std::move(cancellationHandle),
           rowOffset = size_t{0}](const auto& tableWithView) mutable {
            // NOTE: This reference is captured in the following lambda.
            // Normally it would be dangling, but as the `idTable` is not owned
            // by the `tableWithView`, but backed by the outermost range, This
            // is fine.
            auto& idTable = tableWithView.tableWithVocab_.idTable();
            auto currentRowOffset = rowOffset;
            rowOffset += idTable.size();
            return ql::ranges::transform_view(
                tableWithView.view_, [&, currentRowOffset](uint64_t i) {
                  auto& localVocab = tableWithView.tableWithVocab_.localVocab();
                  return ql::ranges::transform_view(
                      constructTriples,
                      [&cancellationHandle,
                       context = ConstructQueryExportContext{
                           i, idTable, localVocab, qet.getVariableColumns(),
                           qet.getQec()->getIndex(),
                           currentRowOffset}](const auto& triple) mutable {
                        cancellationHandle->throwIfCancelled();
                        return evaluateTripleForConstruct(triple, context);
                      });
                });
          }) |
      ql::views::join | ql::views::join |
      ql::views::filter([](const auto& triple) { return !triple.isEmpty(); }));
}

// _____________________________________________________________________________
template <>
STREAMABLE_GENERATOR_TYPE ExportQueryExecutionTrees::
    constructQueryResultToStream<ad_utility::MediaType::turtle>(
        const QueryExecutionTree& qet,
        const ad_utility::sparql_types::Triples& constructTriples,
        LimitOffsetClause limitAndOffset, std::shared_ptr<const Result> result,
        CancellationHandle cancellationHandle,
        [[maybe_unused]] STREAMABLE_YIELDER_TYPE streamableYielder) {
  result->logResultSize();
  [[maybe_unused]] uint64_t resultSize = 0;
  auto generator = constructQueryResultToTriples(
      qet, constructTriples, limitAndOffset, result, resultSize,
      std::move(cancellationHandle));
  for (const auto& triple : generator) {
    STREAMABLE_YIELD(triple.subject_);
    STREAMABLE_YIELD(' ');
    STREAMABLE_YIELD(triple.predicate_);
    STREAMABLE_YIELD(' ');
    // NOTE: It's tempting to STREAMABLE_YIELD an expression using a ternary
    // operator: STREAMABLE_YIELD triple._object.starts_with('"')
    //     ? RdfEscaping::validRDFLiteralFromNormalized(triple._object)
    //     : triple._object;
    // but this leads to 1. segfaults in GCC (probably a compiler bug) and 2.
    // to unnecessary copies of `triple._object` in the `else` case because
    // the ternary always has to create a new prvalue.
    if (ql::starts_with(triple.object_, '"')) {
      std::string objectAsValidRdfLiteral =
          RdfEscaping::validRDFLiteralFromNormalized(triple.object_);
      STREAMABLE_YIELD(objectAsValidRdfLiteral);
    } else {
      STREAMABLE_YIELD(triple.object_);
    }
    STREAMABLE_YIELD(" .\n");
  }
}

// _____________________________________________________________________________
ad_utility::InputRangeTypeErased<std::string>
ExportQueryExecutionTrees::constructQueryResultBindingsToQLeverJSON(
    const QueryExecutionTree& qet,
    const ad_utility::sparql_types::Triples& constructTriples,
    const LimitOffsetClause& limitAndOffset,
    std::shared_ptr<const Result> result, uint64_t& resultSize,
    CancellationHandle cancellationHandle) {
  auto generator = constructQueryResultToTriples(
      qet, constructTriples, limitAndOffset, std::move(result), resultSize,
      std::move(cancellationHandle));

  return ad_utility::InputRangeTypeErased<std::string>(
      ad_utility::CachingTransformInputRange(
          std::move(generator), [](QueryExecutionTree::StringTriple& triple) {
            auto binding = nlohmann::json::array({std::move(triple.subject_),
                                                  std::move(triple.predicate_),
                                                  std::move(triple.object_)});
            return binding.dump();
          }));
}

// _____________________________________________________________________________
// Create the row indicated by rowIndex from IdTable in QLeverJSON format.
nlohmann::json idTableToQLeverJSONRow(
    const QueryExecutionTree& qet,
    const QueryExecutionTree::ColumnIndicesAndTypes& columns,
    const LocalVocab& localVocab, const size_t rowIndex, const IdTable& data) {
  // We need the explicit `array` constructor for the special case of zero
  // variables.
  auto row = nlohmann::json::array();
  for (const auto& opt : columns) {
    if (!opt) {
      row.emplace_back(nullptr);
      continue;
    }
    const auto& currentId = data(rowIndex, opt->columnIndex_);
    const auto& optionalStringAndXsdType =
        ExportQueryExecutionTrees::idToStringAndType(qet.getQec()->getIndex(),
                                                     currentId, localVocab);
    if (!optionalStringAndXsdType.has_value()) {
      row.emplace_back(nullptr);
      continue;
    }
    const auto& [stringValue, xsdType] = optionalStringAndXsdType.value();
    if (xsdType) {
      row.emplace_back('"' + stringValue + "\"^^<" + xsdType + '>');
    } else {
      row.emplace_back(stringValue);
    }
  }
  return row;
}

// _____________________________________________________________________________
auto ExportQueryExecutionTrees::idTableToQLeverJSONBindings(
    const QueryExecutionTree& qet, LimitOffsetClause limitAndOffset,
    QueryExecutionTree::ColumnIndicesAndTypes columns,
    std::shared_ptr<const Result> result, uint64_t& resultSize,
    CancellationHandle cancellationHandle) {
  AD_CORRECTNESS_CHECK(result != nullptr);

  auto rowIndicies = getRowIndices(limitAndOffset, *result, resultSize);
  return ad_utility::OwningView(std::move(rowIndicies)) |
         ql::views::transform(
             [&qet, columns = std::move(columns), result = std::move(result),
              cancellationHandle =
                  std::move(cancellationHandle)](const auto& tableWithView) {
               return ql::ranges::transform_view(
                   tableWithView.view_, [&](uint64_t rowIndex) {
                     cancellationHandle->throwIfCancelled();
                     TableConstRefWithVocab tableWithVocab =
                         tableWithView.tableWithVocab_;
                     return idTableToQLeverJSONRow(
                                qet, columns, tableWithVocab.localVocab(),
                                rowIndex, tableWithVocab.idTable())
                         .dump();
                   });
             }) |
         ql::views::join;
}

// _____________________________________________________________________________
std::optional<std::pair<std::string, const char*>>
ExportQueryExecutionTrees::idToStringAndTypeForEncodedValue(Id id) {
  using enum Datatype;
  switch (id.getDatatype()) {
    case Undefined:
      return std::nullopt;
    case Double:
      // We use the immediately invoked lambda here because putting this block
      // in braces confuses the test coverage tool.
      return [id] {
        double d = id.getDouble();
        if (!std::isfinite(d)) {
          // NOTE: We used `std::stringstream` before which is bad for two
          // reasons. First, it would output "nan" or "inf" in lowercase, which
          // is not legal RDF syntax. Second, creating a `std::stringstream`
          // object is unnecessarily expensive.
          std::string literal = [d]() {
            if (std::isnan(d)) {
              return "NaN";
            }
            AD_CORRECTNESS_CHECK(std::isinf(d));
            return d > 0 ? "INF" : "-INF";
          }();
          return std::pair{std::move(literal), XSD_DOUBLE_TYPE};
        }
        double dIntPart;
        // If the fractional part is zero, write number with one decimal place
        // to make it distinct from integers. Otherwise, use `%.13g`, which uses
        // fixed-size or exponential notation, whichever is more compact.
        std::string out;
        if (std::modf(d, &dIntPart) == 0.0) {
          out = absl::StrFormat("%.1f", d);
        } else {
          out = absl::StrFormat("%.13g", d);
          // For some values `modf` evaluates to zero, but rounding still leads
          // to a value without a trailing '.0'.
          if (out.find_last_of(".e") == std::string::npos) {
            out += ".0";
          }
        }
        return std::pair{std::move(out), XSD_DECIMAL_TYPE};
      }();
    case Bool:
      return std::pair{std::string{id.getBoolLiteral()}, XSD_BOOLEAN_TYPE};
    case Int:
      return std::pair{std::to_string(id.getInt()), XSD_INT_TYPE};
    case Date:
      return id.getDate().toStringAndType();
    case GeoPoint:
      return id.getGeoPoint().toStringAndType();
    case BlankNodeIndex:
      return std::pair{absl::StrCat("_:bn", id.getBlankNodeIndex().get()),
                       nullptr};
      // TODO<joka921> This is only to make the strange `toRdfLiteral` function
      // work in the triple component class, which is only used to create cache
      // keys etc. Consider removing it in the future.
    case EncodedVal:
      return std::pair{absl::StrCat("encodedId: ", id.getBits()), nullptr};
    default:
      AD_FAIL();
  }
}

// _____________________________________________________________________________
std::optional<ad_utility::triple_component::Literal>
ExportQueryExecutionTrees::idToLiteralForEncodedValue(
    Id id, bool onlyReturnLiteralsWithXsdString) {
  if (onlyReturnLiteralsWithXsdString) {
    return std::nullopt;
  }
  auto optionalStringAndType = idToStringAndTypeForEncodedValue(id);
  if (!optionalStringAndType) {
    return std::nullopt;
  }

  return ad_utility::triple_component::Literal::literalWithoutQuotes(
      optionalStringAndType->first);
}

// _____________________________________________________________________________
bool ExportQueryExecutionTrees::isPlainLiteralOrLiteralWithXsdString(
    const LiteralOrIri& word) {
  AD_CORRECTNESS_CHECK(word.isLiteral());
  return !word.hasDatatype() ||
         asStringViewUnsafe(word.getDatatype()) == XSD_STRING;
}

// _____________________________________________________________________________
std::string ExportQueryExecutionTrees::replaceAnglesByQuotes(
    std::string iriString) {
  AD_CORRECTNESS_CHECK(ql::starts_with(iriString, '<'));
  AD_CORRECTNESS_CHECK(ql::ends_with(iriString, '>'));
  iriString[0] = '"';
  iriString[iriString.size() - 1] = '"';
  return iriString;
}

// _____________________________________________________________________________
std::optional<ad_utility::triple_component::Literal>
ExportQueryExecutionTrees::handleIriOrLiteral(
    LiteralOrIri word, bool onlyReturnLiteralsWithXsdString) {
  if (word.isIri()) {
    if (onlyReturnLiteralsWithXsdString) {
      return std::nullopt;
    }
    return ad_utility::triple_component::Literal::fromStringRepresentation(
        replaceAnglesByQuotes(
            std::move(word.getIri()).toStringRepresentation()));
  }
  AD_CORRECTNESS_CHECK(word.isLiteral());
  if (onlyReturnLiteralsWithXsdString) {
    if (isPlainLiteralOrLiteralWithXsdString(word)) {
      if (word.hasDatatype()) {
        word.getLiteral().removeDatatypeOrLanguageTag();
      }
      return std::move(word.getLiteral());
    }
    return std::nullopt;
  }
  // Note: `removeDatatypeOrLanguageTag` also correctly works if the literal has
  // neither a datatype nor a language tag, hence we don't need an `if` here.
  word.getLiteral().removeDatatypeOrLanguageTag();
  return std::move(word.getLiteral());
}

// _____________________________________________________________________________
LiteralOrIri ExportQueryExecutionTrees::getLiteralOrIriFromVocabIndex(
    const IndexImpl& index, Id id, const LocalVocab& localVocab) {
  switch (id.getDatatype()) {
    case Datatype::LocalVocabIndex:
      return localVocab.getWord(id.getLocalVocabIndex()).asLiteralOrIri();
    case Datatype::VocabIndex: {
      auto getEntity = [&index, id]() {
        return index.indexToString(id.getVocabIndex());
      };
      // The type of entity might be `string_view` (If the vocabulary is stored
      // uncompressed in RAM) or `string` (if it is on-disk, or compressed or
      // both). The following code works and is efficient in all cases. In
      // particular, the `std::string` constructor is compiled out because of
      // RVO if `getEntity()` already returns a `string`.
      static_assert(ad_utility::SameAsAny<decltype(getEntity()), std::string,
                                          std::string_view>);
      return LiteralOrIri::fromStringRepresentation(std::string(getEntity()));
    }
    case Datatype::EncodedVal:
      return encodedIdToLiteralOrIri(id, index);
    default:
      AD_FAIL();
  }
}

// _____________________________________________________________________________
std::optional<std::string> ExportQueryExecutionTrees::blankNodeIriToString(
    const ad_utility::triple_component::Iri& iri) {
  const auto& representation = iri.toStringRepresentation();
  if (ql::starts_with(representation, QLEVER_INTERNAL_BLANK_NODE_IRI_PREFIX)) {
    std::string_view view = representation;
    view.remove_prefix(QLEVER_INTERNAL_BLANK_NODE_IRI_PREFIX.size());
    view.remove_suffix(1);
    AD_CORRECTNESS_CHECK(ql::starts_with(view, "_:"));
    return std::string{view};
  }
  return std::nullopt;
}

// _____________________________________________________________________________
template <bool removeQuotesAndAngleBrackets, bool onlyReturnLiterals,
          typename EscapeFunction>
std::optional<std::pair<std::string, const char*>>
ExportQueryExecutionTrees::idToStringAndType(const Index& index, Id id,
                                             const LocalVocab& localVocab,
                                             EscapeFunction&& escapeFunction) {
  using enum Datatype;
  auto datatype = id.getDatatype();
  if constexpr (onlyReturnLiterals) {
    if (!(datatype == VocabIndex || datatype == LocalVocabIndex)) {
      return std::nullopt;
    }
  }

  auto handleIriOrLiteral = [&escapeFunction](const LiteralOrIri& word)
      -> std::optional<std::pair<std::string, const char*>> {
    if constexpr (onlyReturnLiterals) {
      if (!word.isLiteral()) {
        return std::nullopt;
      }
    }
    if (word.isIri()) {
      if (auto blankNodeString = blankNodeIriToString(word.getIri())) {
        return std::pair{std::move(blankNodeString.value()), nullptr};
      }
    }
    if constexpr (removeQuotesAndAngleBrackets) {
      // TODO<joka921> Can we get rid of the string copying here?
      return std::pair{
          escapeFunction(std::string{asStringViewUnsafe(word.getContent())}),
          nullptr};
    }
    return std::pair{escapeFunction(word.toStringRepresentation()), nullptr};
  };
  switch (id.getDatatype()) {
    case WordVocabIndex: {
      std::string_view entity = index.indexToString(id.getWordVocabIndex());
      return std::pair{escapeFunction(std::string{entity}), nullptr};
    }
    case VocabIndex:
    case LocalVocabIndex:
      return handleIriOrLiteral(
          getLiteralOrIriFromVocabIndex(index.getImpl(), id, localVocab));
    case EncodedVal:
      return handleIriOrLiteral(encodedIdToLiteralOrIri(id, index.getImpl()));
    case TextRecordIndex:
      return std::pair{
          escapeFunction(index.getTextExcerpt(id.getTextRecordIndex())),
          nullptr};
    default:
      return idToStringAndTypeForEncodedValue(id);
  }
}

// _____________________________________________________________________________
std::optional<ad_utility::triple_component::Literal>
ExportQueryExecutionTrees::idToLiteral(const IndexImpl& index, Id id,
                                       const LocalVocab& localVocab,
                                       bool onlyReturnLiteralsWithXsdString) {
  using enum Datatype;
  auto datatype = id.getDatatype();

  switch (datatype) {
    case WordVocabIndex:
      return getLiteralOrNullopt(getLiteralOrIriFromWordVocabIndex(index, id));
    case EncodedVal:
      return handleIriOrLiteral(encodedIdToLiteralOrIri(id, index),
                                onlyReturnLiteralsWithXsdString);
    case VocabIndex:
    case LocalVocabIndex:
      return handleIriOrLiteral(
          getLiteralOrIriFromVocabIndex(index, id, localVocab),
          onlyReturnLiteralsWithXsdString);
    case TextRecordIndex:
      return getLiteralOrNullopt(getLiteralOrIriFromTextRecordIndex(index, id));
    default:
      return idToLiteralForEncodedValue(id, onlyReturnLiteralsWithXsdString);
  }
}

// _____________________________________________________________________________
std::optional<ad_utility::triple_component::Literal>
ExportQueryExecutionTrees::getLiteralOrNullopt(
    std::optional<LiteralOrIri> litOrIri) {
  if (litOrIri.has_value() && litOrIri.value().isLiteral()) {
    return std::move(litOrIri.value().getLiteral());
  }
  return std::nullopt;
};

// _____________________________________________________________________________
std::optional<LiteralOrIri>
ExportQueryExecutionTrees::idToLiteralOrIriForEncodedValue(Id id) {
<<<<<<< HEAD
  auto [literal, type] = idToStringAndTypeForEncodedValue(id).value_or(
      std::make_pair(std::string{}, nullptr));
  if (type != nullptr) {
    auto lit =
        ad_utility::triple_component::Literal::literalWithoutQuotes(literal);
    lit.addDatatype(
        ad_utility::triple_component::Iri::fromIrirefWithoutBrackets(type));
    return LiteralOrIri{std::move(lit)};
  }
  return std::nullopt;
=======
  // TODO<RobinTF> This returns a `nullptr` for the datatype when the `id`
  // represents a `BlankNode` or an `EncodedVal`. The latter case is typically
  // no problem, because the only caller of this function already properly
  // handles this case. The former case is also fine, because `BlankNode`s are
  // neither IRIs nor literals, so returning `std::nullopt` is the correct
  // behavior. However, this is somewhat fragile and should be kept in mind if
  // this function is used in other contexts.
  auto [literal, type] = idToStringAndTypeForEncodedValue(id).value_or(
      std::make_pair(std::string{}, nullptr));
  if (type == nullptr) {
    return std::nullopt;
  }
  auto lit =
      ad_utility::triple_component::Literal::literalWithoutQuotes(literal);
  lit.addDatatype(
      ad_utility::triple_component::Iri::fromIrirefWithoutBrackets(type));
  return LiteralOrIri{std::move(lit)};
>>>>>>> 394482cf
}

// _____________________________________________________________________________
std::optional<LiteralOrIri>
ExportQueryExecutionTrees::getLiteralOrIriFromWordVocabIndex(
    const IndexImpl& index, Id id) {
  return LiteralOrIri{
      ad_utility::triple_component::Literal::literalWithoutQuotes(
          index.indexToString(id.getWordVocabIndex()))};
};

// _____________________________________________________________________________
std::optional<LiteralOrIri>
ExportQueryExecutionTrees::getLiteralOrIriFromTextRecordIndex(
    const IndexImpl& index, Id id) {
  return LiteralOrIri{
      ad_utility::triple_component::Literal::literalWithoutQuotes(
          index.getTextExcerpt(id.getTextRecordIndex()))};
};

// _____________________________________________________________________________
std::optional<ad_utility::triple_component::LiteralOrIri>
ExportQueryExecutionTrees::idToLiteralOrIri(const IndexImpl& index, Id id,
                                            const LocalVocab& localVocab,
                                            bool skipEncodedValues) {
  using enum Datatype;
  switch (id.getDatatype()) {
    case WordVocabIndex:
      return getLiteralOrIriFromWordVocabIndex(index, id);
    case VocabIndex:
    case LocalVocabIndex:
    case EncodedVal:
      return getLiteralOrIriFromVocabIndex(index, id, localVocab);
    case TextRecordIndex:
      return getLiteralOrIriFromTextRecordIndex(index, id);
    default:
      if (skipEncodedValues) {
        return std::nullopt;
      }
      return idToLiteralOrIriForEncodedValue(id);
  }
}

// ___________________________________________________________________________
template std::optional<std::pair<std::string, const char*>>
ExportQueryExecutionTrees::idToStringAndType<true, false, ql::identity>(
    const Index& index, Id id, const LocalVocab& localVocab,
    ql::identity&& escapeFunction);

// ___________________________________________________________________________
template std::optional<std::pair<std::string, const char*>>
ExportQueryExecutionTrees::idToStringAndType<true, true, ql::identity>(
    const Index& index, Id id, const LocalVocab& localVocab,
    ql::identity&& escapeFunction);

// This explicit instantiation is necessary because the `Variable` class
// currently still uses it.
// TODO<joka921> Refactor the CONSTRUCT export, then this is no longer
// needed
template std::optional<std::pair<std::string, const char*>>
ExportQueryExecutionTrees::idToStringAndType(const Index& index, Id id,
                                             const LocalVocab& localVocab,
                                             ql::identity&& escapeFunction);

// Convert a stringvalue and optional type to JSON binding.
static nlohmann::json stringAndTypeToBinding(std::string_view entitystr,
                                             const char* xsdType) {
  nlohmann::ordered_json b;
  if (xsdType) {
    b["value"] = entitystr;
    b["type"] = "literal";
    b["datatype"] = xsdType;
    return b;
  }

  // The string is an IRI or literal.
  if (ql::starts_with(entitystr, '<')) {
    // Strip the <> surrounding the iri.
    b["value"] = entitystr.substr(1, entitystr.size() - 2);
    // Even if they are technically IRIs, the format needs the type to be
    // "uri".
    b["type"] = "uri";
  } else if (ql::starts_with(entitystr, "_:")) {
    b["value"] = entitystr.substr(2);
    b["type"] = "bnode";
  } else {
    // TODO<joka921> This is probably not quite correct in the corner case
    // that there are datatype IRIs which contain quotes.
    size_t quotePos = entitystr.rfind('"');
    if (quotePos == std::string::npos) {
      // TEXT entries are currently not surrounded by quotes
      b["value"] = entitystr;
      b["type"] = "literal";
    } else {
      b["value"] = entitystr.substr(1, quotePos - 1);
      b["type"] = "literal";
      // Look for a language tag or type.
      if (quotePos < entitystr.size() - 1 && entitystr[quotePos + 1] == '@') {
        b["xml:lang"] = entitystr.substr(quotePos + 2);
      } else if (quotePos < entitystr.size() - 2 &&
                 // TODO<joka921> This can be a `AD_CONTRACT_CHECK` once the
                 // fulltext index vocabulary is stored in a consistent format.
                 entitystr[quotePos + 1] == '^') {
        AD_CONTRACT_CHECK(entitystr[quotePos + 2] == '^');
        std::string_view datatype{entitystr};
        // remove the <angledBrackets> around the datatype IRI
        AD_CONTRACT_CHECK(datatype.size() >= quotePos + 5);
        datatype.remove_prefix(quotePos + 4);
        datatype.remove_suffix(1);
        b["datatype"] = datatype;
      }
    }
  }
  return b;
}

// _____________________________________________________________________________
ad_utility::InputRangeTypeErased<std::string> askQueryResultToQLeverJSON(
    std::shared_ptr<const Result> result) {
  return ad_utility::InputRangeTypeErased(
      ad_utility::lazySingleValueRange([result = std::move(result)]() {
        AD_CORRECTNESS_CHECK(result != nullptr);
        std::string_view value = getResultForAsk(result) ? "true" : "false";
        std::string resultLit =
            absl::StrCat("\"", value, "\"^^<", XSD_BOOLEAN_TYPE, ">");
        nlohmann::json resultJson = std::vector{std::move(resultLit)};
        return resultJson.dump();
      }));
}

// _____________________________________________________________________________
ad_utility::InputRangeTypeErased<std::string>
ExportQueryExecutionTrees::selectQueryResultBindingsToQLeverJSON(
    const QueryExecutionTree& qet,
    const parsedQuery::SelectClause& selectClause,
    const LimitOffsetClause& limitAndOffset,
    std::shared_ptr<const Result> result, uint64_t& resultSize,
    CancellationHandle cancellationHandle) {
  AD_CORRECTNESS_CHECK(result != nullptr);
  AD_LOG_DEBUG << "Resolving strings for finished binary result...\n";
  QueryExecutionTree::ColumnIndicesAndTypes selectedColumnIndices =
      qet.selectedVariablesToColumnIndices(selectClause, true);

  return ad_utility::InputRangeTypeErased(idTableToQLeverJSONBindings(
      qet, limitAndOffset, std::move(selectedColumnIndices), std::move(result),
      resultSize, std::move(cancellationHandle)));
}

// _____________________________________________________________________________
template <ad_utility::MediaType format>
STREAMABLE_GENERATOR_TYPE ExportQueryExecutionTrees::selectQueryResultToStream(
    const QueryExecutionTree& qet,
    const parsedQuery::SelectClause& selectClause,
    LimitOffsetClause limitAndOffset, CancellationHandle cancellationHandle,
    [[maybe_unused]] const ad_utility::Timer& requestTimer,
    [[maybe_unused]] STREAMABLE_YIELDER_TYPE streamableYielder) {
  static_assert(format == MediaType::octetStream || format == MediaType::csv ||
                format == MediaType::tsv || format == MediaType::turtle ||
                format == MediaType::qleverJson);

  // TODO<joka921> Use a proper error message, or check that we get a more
  // reasonable error from upstream.
  AD_CONTRACT_CHECK(format != MediaType::turtle);
  AD_CONTRACT_CHECK(format != MediaType::qleverJson);

  // This call triggers the possibly expensive computation of the query result
  // unless the result is already cached.
  std::shared_ptr<const Result> result = qet.getResult(true);
  result->logResultSize();
  AD_LOG_DEBUG << "Converting result IDs to their corresponding strings ..."
               << std::endl;
  auto selectedColumnIndices =
      qet.selectedVariablesToColumnIndices(selectClause, true);

  // special case : binary export of IdTable
  if constexpr (format == MediaType::octetStream) {
    std::erase(selectedColumnIndices, std::nullopt);
    uint64_t resultSize = 0;
    for (const auto& [pair, range] :
         getRowIndices(limitAndOffset, *result, resultSize)) {
      for (uint64_t i : range) {
        for (const auto& columnIndex : selectedColumnIndices) {
          STREAMABLE_YIELD(
              std::string_view{reinterpret_cast<const char*>(&pair.idTable()(
                                   i, columnIndex.value().columnIndex_)),
                               sizeof(Id)});
        }
        cancellationHandle->throwIfCancelled();
      }
    }
    STREAMABLE_RETURN;
  }

  static constexpr char separator = format == MediaType::tsv ? '\t' : ',';
  // Print header line
  std::vector<std::string> variables =
      selectClause.getSelectedVariablesAsStrings();
  // In the CSV format, the variables don't include the question mark.
  if (format == MediaType::csv) {
    ql::ranges::for_each(variables,
                         [](std::string& var) { var = var.substr(1); });
  }
  STREAMABLE_YIELD(absl::StrJoin(variables, std::string_view{&separator, 1}));
  STREAMABLE_YIELD('\n');

  constexpr auto& escapeFunction = format == MediaType::tsv
                                       ? RdfEscaping::escapeForTsv
                                       : RdfEscaping::escapeForCsv;
  uint64_t resultSize = 0;
  for (const auto& [pair, range] :
       getRowIndices(limitAndOffset, *result, resultSize)) {
    for (uint64_t i : range) {
      for (size_t j = 0; j < selectedColumnIndices.size(); ++j) {
        if (selectedColumnIndices[j].has_value()) {
          const auto& val = selectedColumnIndices[j].value();
          Id id = pair.idTable()(i, val.columnIndex_);
          auto optionalStringAndType =
              idToStringAndType<format == MediaType::csv>(
                  qet.getQec()->getIndex(), id, pair.localVocab(),
                  escapeFunction);
          if (optionalStringAndType.has_value()) [[likely]] {
            STREAMABLE_YIELD(optionalStringAndType.value().first);
          }
        }
        if (j + 1 < selectedColumnIndices.size()) {
          STREAMABLE_YIELD(separator);
        }
      }
      STREAMABLE_YIELD('\n');
      cancellationHandle->throwIfCancelled();
    }
  }
  AD_LOG_DEBUG << "Done creating readable result.\n";
}

// Convert a single ID to an XML binding of the given `variable`.
template <typename IndexType, typename LocalVocabType>
static std::string idToXMLBinding(std::string_view variable, Id id,
                                  const IndexType& index,
                                  const LocalVocabType& localVocab) {
  using namespace std::string_view_literals;
  using namespace std::string_literals;
  const auto& optionalValue =
      ExportQueryExecutionTrees::idToStringAndType(index, id, localVocab);
  if (!optionalValue.has_value()) {
    return ""s;
  }
  const auto& [stringValue, xsdType] = optionalValue.value();
  std::string result = absl::StrCat("\n    <binding name=\"", variable, "\">");
  auto append = [&](const auto&... values) {
    absl::StrAppend(&result, values...);
  };

  auto escape = [](std::string_view sv) {
    return RdfEscaping::escapeForXml(std::string{sv});
  };
  // Lambda that creates the inner content of the binding for the various
  // datatypes.
  auto strToBinding = [&result, &append, &escape](std::string_view entitystr) {
    // The string is an IRI or literal.
    if (ql::starts_with(entitystr, '<')) {
      // Strip the <> surrounding the iri.
      append("<uri>"sv, escape(entitystr.substr(1, entitystr.size() - 2)),
             "</uri>"sv);
    } else if (ql::starts_with(entitystr, "_:")) {
      append("<bnode>"sv, entitystr.substr(2), "</bnode>"sv);
    } else {
      size_t quotePos = entitystr.rfind('"');
      if (quotePos == std::string::npos) {
        absl::StrAppend(&result, "<literal>"sv, escape(entitystr),
                        "</literal>"sv);
      } else {
        std::string_view innerValue = entitystr.substr(1, quotePos - 1);
        // Look for a language tag or type.
        if (quotePos < entitystr.size() - 1 && entitystr[quotePos + 1] == '@') {
          std::string_view langtag = entitystr.substr(quotePos + 2);
          append("<literal xml:lang=\""sv, langtag, "\">"sv, escape(innerValue),
                 "</literal>"sv);
        } else if (quotePos < entitystr.size() - 2 &&
                   entitystr[quotePos + 1] == '^') {
          AD_CORRECTNESS_CHECK(entitystr[quotePos + 2] == '^');
          std::string_view datatype{entitystr};
          // remove the <angledBrackets> around the datatype IRI
          AD_CONTRACT_CHECK(datatype.size() >= quotePos + 5);
          datatype.remove_prefix(quotePos + 4);
          datatype.remove_suffix(1);
          append("<literal datatype=\""sv, escape(datatype), "\">"sv,
                 escape(innerValue), "</literal>"sv);
        } else {
          // A plain literal that contains neither a language tag nor a datatype
          append("<literal>"sv, escape(innerValue), "</literal>"sv);
        }
      }
    }
  };
  if (!xsdType) {
    // No xsdType, this means that `stringValue` is a plain string literal
    // or entity.
    strToBinding(stringValue);
  } else {
    append("<literal datatype=\""sv, xsdType, "\">"sv, stringValue,
           "</literal>");
  }
  append("</binding>");
  return result;
}

// _____________________________________________________________________________
template <>
STREAMABLE_GENERATOR_TYPE ExportQueryExecutionTrees::selectQueryResultToStream<
    ad_utility::MediaType::sparqlXml>(
    const QueryExecutionTree& qet,
    const parsedQuery::SelectClause& selectClause,
    LimitOffsetClause limitAndOffset, CancellationHandle cancellationHandle,
    [[maybe_unused]] const ad_utility::Timer& requestTimer,
    [[maybe_unused]] STREAMABLE_YIELDER_TYPE streamableYielder) {
  using namespace std::string_view_literals;
  STREAMABLE_YIELD(
      "<?xml version=\"1.0\"?>\n"
      "<sparql xmlns=\"http://www.w3.org/2005/sparql-results#\">");

  STREAMABLE_YIELD("\n<head>");
  std::vector<std::string> variables =
      selectClause.getSelectedVariablesAsStrings();
  // This call triggers the possibly expensive computation of the query result
  // unless the result is already cached.
  std::shared_ptr<const Result> result = qet.getResult(true);

  // In the XML format, the variables don't include the question mark.
  auto varsWithoutQuestionMark = ql::views::transform(
      variables, [](std::string_view var) { return var.substr(1); });
  for (std::string_view var : varsWithoutQuestionMark) {
    STREAMABLE_YIELD(absl::StrCat("\n  <variable name=\""sv, var, "\"/>"sv));
  }
  STREAMABLE_YIELD("\n</head>");

  STREAMABLE_YIELD("\n<results>");

  result->logResultSize();
  auto selectedColumnIndices =
      qet.selectedVariablesToColumnIndices(selectClause, false);
  // TODO<joka921> we could prefilter for the nonexisting variables.
  uint64_t resultSize = 0;
  for (const auto& [pair, range] :
       getRowIndices(limitAndOffset, *result, resultSize)) {
    for (uint64_t i : range) {
      STREAMABLE_YIELD("\n  <result>");
      for (size_t j = 0; j < selectedColumnIndices.size(); ++j) {
        if (selectedColumnIndices[j].has_value()) {
          const auto& val = selectedColumnIndices[j].value();
          Id id = pair.idTable()(i, val.columnIndex_);
          STREAMABLE_YIELD(idToXMLBinding(
              val.variable_, id, qet.getQec()->getIndex(), pair.localVocab()));
        }
      }
      STREAMABLE_YIELD("\n  </result>");
      cancellationHandle->throwIfCancelled();
    }
  }
  STREAMABLE_YIELD("\n</results>");
  STREAMABLE_YIELD("\n</sparql>");
}

// _____________________________________________________________________________
template <>
STREAMABLE_GENERATOR_TYPE ExportQueryExecutionTrees::selectQueryResultToStream<
    ad_utility::MediaType::sparqlJson>(
    const QueryExecutionTree& qet,
    const parsedQuery::SelectClause& selectClause,
    LimitOffsetClause limitAndOffset, CancellationHandle cancellationHandle,
    const ad_utility::Timer& requestTimer,
    [[maybe_unused]] STREAMABLE_YIELDER_TYPE streamableYielder) {
  // This call triggers the possibly expensive computation of the query result
  // unless the result is already cached.
  std::shared_ptr<const Result> result = qet.getResult(true);
  result->logResultSize();
  AD_LOG_DEBUG << "Converting result IDs to their corresponding strings ..."
               << std::endl;

  auto vars = selectClause.getSelectedVariablesAsStrings();
  ql::ranges::for_each(vars, [](std::string& var) { var = var.substr(1); });
  nlohmann::json jsonVars = vars;
  STREAMABLE_YIELD(absl::StrCat(R"({"head":{"vars":)", jsonVars.dump(),
                                R"(},"results":{"bindings":[)"));

  // Get all columns with defined variables.
  QueryExecutionTree::ColumnIndicesAndTypes columns =
      qet.selectedVariablesToColumnIndices(selectClause, false);
  ql::erase(columns, std::nullopt);

  auto getBinding = [&](const TableConstRefWithVocab& pair, const uint64_t& i) {
    nlohmann::ordered_json binding = {};
    for (const auto& column : columns) {
      auto optionalStringAndType = idToStringAndType(
          qet.getQec()->getIndex(), pair.idTable()(i, column->columnIndex_),
          pair.localVocab());
      if (optionalStringAndType.has_value()) [[likely]] {
        const auto& [stringValue, xsdType] = optionalStringAndType.value();
        binding[column->variable_] =
            stringAndTypeToBinding(stringValue, xsdType);
      }
    }
    return binding.dump();
  };

  // Iterate over the result and yield the bindings. Note that when `columns`
  // is empty, we have to output an empty set of bindings per row.
  bool isFirstRow = true;
  uint64_t resultSize = 0;
  for (const auto& [pair, range] :
       getRowIndices(limitAndOffset, *result, resultSize)) {
    for (uint64_t i : range) {
      if (!isFirstRow) [[likely]] {
        STREAMABLE_YIELD(",");
      }
      if (columns.empty()) {
        STREAMABLE_YIELD("{}");
      } else {
        STREAMABLE_YIELD(getBinding(pair, i));
      }
      cancellationHandle->throwIfCancelled();
      isFirstRow = false;
    }
  }

  STREAMABLE_YIELD("]}");

  // Optionally add field `meta` with timing information.
  if (getRuntimeParameter<&RuntimeParameters::sparqlResultsJsonWithTime_>()) {
    auto timeMs = requestTimer.msecs().count();
    STREAMABLE_YIELD(absl::StrCat(R"(,"meta":{"query-time-ms":)", timeMs,
                                  R"(,"result-size-total":)", resultSize, "}"));
  }

  STREAMABLE_YIELD("}");
  STREAMABLE_RETURN;
}

// _____________________________________________________________________________
template <>
STREAMABLE_GENERATOR_TYPE ExportQueryExecutionTrees::selectQueryResultToStream<
    ad_utility::MediaType::binaryQleverExport>(
    [[maybe_unused]] const QueryExecutionTree& qet,
    [[maybe_unused]] const parsedQuery::SelectClause& selectClause,
    [[maybe_unused]] LimitOffsetClause limitAndOffset,
    [[maybe_unused]] CancellationHandle cancellationHandle,
    [[maybe_unused]] const ad_utility::Timer& requestTimer,
    [[maybe_unused]] STREAMABLE_YIELDER_TYPE streamableYielder) {
  throw std::runtime_error(
      "The binary export of QLever results is not yet implemented, please have "
      "a little patience");
}

// _____________________________________________________________________________
template <ad_utility::MediaType format>
STREAMABLE_GENERATOR_TYPE
ExportQueryExecutionTrees::constructQueryResultToStream(
    const QueryExecutionTree& qet,
    const ad_utility::sparql_types::Triples& constructTriples,
    LimitOffsetClause limitAndOffset, std::shared_ptr<const Result> result,
    CancellationHandle cancellationHandle,
    [[maybe_unused]] STREAMABLE_YIELDER_TYPE streamableYielder) {
  static_assert(format == MediaType::octetStream || format == MediaType::csv ||
                format == MediaType::tsv || format == MediaType::sparqlXml ||
                format == MediaType::sparqlJson ||
                format == MediaType::qleverJson ||
                format == MediaType::binaryQleverExport);
  if constexpr (format == MediaType::octetStream ||
                format == MediaType::binaryQleverExport) {
    AD_THROW("Binary export is not supported for CONSTRUCT queries");
  } else if constexpr (format == MediaType::sparqlXml) {
    AD_THROW("XML export is currently not supported for CONSTRUCT queries");
  } else if constexpr (format == MediaType::sparqlJson) {
    AD_THROW("SparqlJSON export is not supported for CONSTRUCT queries");
  }
  AD_CONTRACT_CHECK(format != MediaType::qleverJson);

  result->logResultSize();
  constexpr auto& escapeFunction = format == MediaType::tsv
                                       ? RdfEscaping::escapeForTsv
                                       : RdfEscaping::escapeForCsv;
  constexpr char sep = format == MediaType::tsv ? '\t' : ',';
  [[maybe_unused]] uint64_t resultSize = 0;
  auto generator = constructQueryResultToTriples(
      qet, constructTriples, limitAndOffset, result, resultSize,
      std::move(cancellationHandle));
  for (auto& triple : generator) {
    STREAMABLE_YIELD(escapeFunction(std::move(triple.subject_)));
    STREAMABLE_YIELD(sep);
    STREAMABLE_YIELD(escapeFunction(std::move(triple.predicate_)));
    STREAMABLE_YIELD(sep);
    STREAMABLE_YIELD(escapeFunction(std::move(triple.object_)));
    STREAMABLE_YIELD("\n");
  }
}

#ifndef QLEVER_REDUCED_FEATURE_SET_FOR_CPP17
// _____________________________________________________________________________
ad_utility::InputRangeTypeErased<std::string>
ExportQueryExecutionTrees::convertStreamGeneratorForChunkedTransfer(
    STREAMABLE_GENERATOR_TYPE streamGenerator) {
  using namespace ad_utility;
  using LoopControl = ad_utility::LoopControl<std::string>;
  // Immediately throw any exceptions that occur during the computation of the
  // first block outside the actual generator. That way we get a proper HTTP
  // response with error status codes etc. at least for those exceptions.
  // Note: `begin` advances until the first block.
  auto it = streamGenerator.begin();
  return InputRangeTypeErased(InputRangeFromLoopControlGet(
      [it = std::move(it), streamGenerator = std::move(streamGenerator),
       exceptionMessage = std::optional<std::string>(std::nullopt)]() mutable {
        // TODO<joka921, RobinTF> Think of a better way to propagate and log
        // those errors. We can additionally send them via the
        // websocketconnection,but that doesn't solve the problem for users of
        // the plain HTTP 1.1 endpoint.
        if (it == streamGenerator.end()) {
          return LoopControl::makeBreak();
        }

        try {
          std::string output{*it};
          ++it;
          return LoopControl::yieldValue(std::move(output));
        } catch (const std::exception& e) {
          exceptionMessage = e.what();
        } catch (...) {
          exceptionMessage = "A very strange exception, please report this";
        }

        static constexpr std::string_view prefix =
            "\n !!!!>># An error has occurred while exporting the query "
            "result. Unfortunately due to limitations in the HTTP 1.1 "
            "protocol, there is no better way to report this than to append it "
            "to the incomplete result. The error message was:\n";
        return LoopControl::breakWithValue(
            absl::StrCat(prefix, exceptionMessage.value()));
      }));
}
#endif

void ExportQueryExecutionTrees::compensateForLimitOffsetClause(
    LimitOffsetClause& limitOffsetClause, const QueryExecutionTree& qet) {
  // See the comment in `QueryPlanner::createExecutionTrees` on why this is safe
  // to do
  if (qet.supportsLimit()) {
    limitOffsetClause._offset = 0;
  }
}

// _____________________________________________________________________________
ExportQueryExecutionTrees::ComputeResultReturnType
ExportQueryExecutionTrees::computeResult(
    const ParsedQuery& parsedQuery, const QueryExecutionTree& qet,
    ad_utility::MediaType mediaType, const ad_utility::Timer& requestTimer,
    CancellationHandle cancellationHandle,
    [[maybe_unused]] STREAMABLE_YIELDER_TYPE streamableYielder) {
  auto limit = parsedQuery._limitOffset;
  compensateForLimitOffsetClause(limit, qet);
  auto compute = ad_utility::ApplyAsValueIdentity{[&](auto format) {
    if constexpr (format == MediaType::qleverJson) {
      return computeResultAsQLeverJSON(parsedQuery, qet, limit, requestTimer,
                                       std::move(cancellationHandle),
                                       streamableYielder);
    } else {
      if (parsedQuery.hasAskClause()) {
        return computeResultForAsk(parsedQuery, qet, mediaType, requestTimer,
                                   streamableYielder);
      }
      return parsedQuery.hasSelectClause()
                 ? selectQueryResultToStream<format>(
                       qet, parsedQuery.selectClause(), limit,
                       std::move(cancellationHandle), requestTimer,
                       streamableYielder)
                 : constructQueryResultToStream<format>(
                       qet, parsedQuery.constructClause().triples_, limit,
                       qet.getResult(true), std::move(cancellationHandle),
                       streamableYielder);
    }
  }};

  using enum MediaType;

  static constexpr std::array supportedTypes{
      csv,       tsv,        octetStream, turtle,
      sparqlXml, sparqlJson, qleverJson,  binaryQleverExport};
  AD_CORRECTNESS_CHECK(ad_utility::contains(supportedTypes, mediaType));

#ifndef QLEVER_REDUCED_FEATURE_SET_FOR_CPP17
  auto inner =
      ad_utility::ConstexprSwitch<csv, tsv, octetStream, turtle, sparqlXml,
                                  sparqlJson, qleverJson, binaryQleverExport>{}(
          compute, mediaType);

  return [](auto range) -> cppcoro::generator<std::string> {
    for (auto&& item : range) {
      co_yield item;
    }
  }(convertStreamGeneratorForChunkedTransfer(std::move(inner)));

#else
  ad_utility::ConstexprSwitch<csv, tsv, octetStream, turtle, sparqlXml,
                              sparqlJson, qleverJson>{}(compute, mediaType);
#endif
}

// _____________________________________________________________________________
STREAMABLE_GENERATOR_TYPE
ExportQueryExecutionTrees::computeResultAsQLeverJSON(
    const ParsedQuery& query, const QueryExecutionTree& qet,
    const LimitOffsetClause& limitOffset, const ad_utility::Timer& requestTimer,
    CancellationHandle cancellationHandle,
    [[maybe_unused]] STREAMABLE_YIELDER_TYPE streamableYielder) {
  auto timeUntilFunctionCall = requestTimer.msecs();
  std::shared_ptr<const Result> result = qet.getResult(true);
  result->logResultSize();

  nlohmann::json jsonPrefix;

  jsonPrefix["query"] =
      ad_utility::truncateOperationString(query._originalString);
  jsonPrefix["status"] = "OK";
  jsonPrefix["warnings"] = qet.collectWarnings();
  if (query.hasSelectClause()) {
    jsonPrefix["selected"] =
        query.selectClause().getSelectedVariablesAsStrings();
  } else if (query.hasConstructClause()) {
    jsonPrefix["selected"] =
        std::vector<std::string>{"?subject", "?predicate", "?object"};
  } else {
    AD_CORRECTNESS_CHECK(query.hasAskClause());
    jsonPrefix["selected"] = std::vector<std::string>{"?result"};
  }

  std::string prefixStr = jsonPrefix.dump();
  STREAMABLE_YIELD(
      absl::StrCat(prefixStr.substr(0, prefixStr.size() - 1), R"(,"res":[)"));

  // Yield the bindings and compute the result size.
  uint64_t resultSize = 0;
  auto bindings = [&]() {
    if (query.hasSelectClause()) {
      return selectQueryResultBindingsToQLeverJSON(
          qet, query.selectClause(), limitOffset, std::move(result), resultSize,
          std::move(cancellationHandle));
    } else if (query.hasConstructClause()) {
      return constructQueryResultBindingsToQLeverJSON(
          qet, query.constructClause().triples_, limitOffset, std::move(result),
          resultSize, std::move(cancellationHandle));
    } else {
      // TODO<joka921>: Refactor this to use std::visit.
      return askQueryResultToQLeverJSON(std::move(result));
    }
  }();

  size_t numBindingsExported = 0;
  for (const std::string& b : bindings) {
    if (numBindingsExported > 0) [[likely]] {
      STREAMABLE_YIELD(",");
    }
    STREAMABLE_YIELD(b);
    ++numBindingsExported;
  }
  if (numBindingsExported < resultSize) {
    AD_LOG_INFO << "Number of bindings exported: " << numBindingsExported
                << " of " << resultSize << std::endl;
  }

  RuntimeInformation runtimeInformation = qet.getRootOperation()->runtimeInfo();
  runtimeInformation.addLimitOffsetRow(query._limitOffset, false);

  auto timeResultComputation =
      std::chrono::duration_cast<std::chrono::milliseconds>(
          timeUntilFunctionCall + runtimeInformation.totalTime_);

  // NOTE: We report three "results sizes" in the QLever JSON output, for the
  // following reasons:
  //
  // The `resultSizeExported` is the number of bindings exported. This is
  // redundant information (we could simply count the number of entries in the
  // `res` array), but it is useful for testing and emphasizes the conceptual
  // difference to `resultSizeTotal`.
  //
  // The `resultSizeTotal` is the number of results of the WHOLE query. For
  // CONSTRUCT queries, it can be an overestimate because it also includes
  // triples, where one of the components is UNDEF, which are not included
  // in the final result of a CONSTRUCT query.
  //
  // The `resultsize` is equal to `resultSizeTotal`. It is included for
  // backwards compatibility, in particular, because the QLever UI uses it
  // at many places.
  nlohmann::json jsonSuffix;
  jsonSuffix["runtimeInformation"]["meta"] = nlohmann::ordered_json(
      qet.getRootOperation()->getRuntimeInfoWholeQuery());
  jsonSuffix["runtimeInformation"]["query_execution_tree"] =
      nlohmann::ordered_json(runtimeInformation);
  jsonSuffix["resultSizeExported"] = numBindingsExported;
  jsonSuffix["resultSizeTotal"] = resultSize;
  jsonSuffix["resultsize"] = resultSize;
  jsonSuffix["time"]["total"] =
      absl::StrCat(requestTimer.msecs().count(), "ms");
  jsonSuffix["time"]["computeResult"] =
      absl::StrCat(timeResultComputation.count(), "ms");

  STREAMABLE_YIELD(absl::StrCat("],", jsonSuffix.dump().substr(1)));
}

// This function evaluates a `Variable` in the context of the `CONSTRUCT`
// export.
[[nodiscard]] static std::optional<std::string> evaluateVariableForConstruct(
    const Variable& var, const ConstructQueryExportContext& context,
    [[maybe_unused]] PositionInTriple positionInTriple) {
  size_t row = context._row;
  const auto& variableColumns = context._variableColumns;
  const Index& qecIndex = context._qecIndex;
  const auto& idTable = context.idTable_;
  if (variableColumns.contains(var)) {
    size_t index = variableColumns.at(var).columnIndex_;
    auto id = idTable(row, index);
    auto optionalStringAndType = ExportQueryExecutionTrees::idToStringAndType(
        qecIndex, id, context.localVocab_);
    if (!optionalStringAndType.has_value()) {
      return std::nullopt;
    }
    auto& [literal, type] = optionalStringAndType.value();
    const char* i = XSD_INT_TYPE;
    const char* d = XSD_DECIMAL_TYPE;
    const char* b = XSD_BOOLEAN_TYPE;
    // Note: If `type` is `XSD_DOUBLE_TYPE`, `literal` is always "NaN", "INF" or
    // "-INF", which doesn't have a short form notation.
    if (type == nullptr || type == i || type == d ||
        (type == b && literal.length() > 1)) {
      return std::move(literal);
    } else {
      return absl::StrCat("\"", literal, "\"^^<", type, ">");
    }
  }
  return std::nullopt;
}

// The following trick has the effect that `Variable::evaluate()` calls the
// above function, without `Variable` having to link against the (heavy) export
// module. This is a bit of a hack and will be removed in the future when we
// improve the CONSTRUCT module for better performance.
[[maybe_unused]] static const int initializeVariableEvaluationDummy = []() {
  Variable::decoupledEvaluateFuncPtr() = &evaluateVariableForConstruct;
  return 42;
}();<|MERGE_RESOLUTION|>--- conflicted
+++ resolved
@@ -700,18 +700,6 @@
 // _____________________________________________________________________________
 std::optional<LiteralOrIri>
 ExportQueryExecutionTrees::idToLiteralOrIriForEncodedValue(Id id) {
-<<<<<<< HEAD
-  auto [literal, type] = idToStringAndTypeForEncodedValue(id).value_or(
-      std::make_pair(std::string{}, nullptr));
-  if (type != nullptr) {
-    auto lit =
-        ad_utility::triple_component::Literal::literalWithoutQuotes(literal);
-    lit.addDatatype(
-        ad_utility::triple_component::Iri::fromIrirefWithoutBrackets(type));
-    return LiteralOrIri{std::move(lit)};
-  }
-  return std::nullopt;
-=======
   // TODO<RobinTF> This returns a `nullptr` for the datatype when the `id`
   // represents a `BlankNode` or an `EncodedVal`. The latter case is typically
   // no problem, because the only caller of this function already properly
@@ -729,7 +717,6 @@
   lit.addDatatype(
       ad_utility::triple_component::Iri::fromIrirefWithoutBrackets(type));
   return LiteralOrIri{std::move(lit)};
->>>>>>> 394482cf
 }
 
 // _____________________________________________________________________________
