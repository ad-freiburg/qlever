--- conflicted
+++ resolved
@@ -251,17 +251,9 @@
     return std::pair{escapeFunction(word.toStringRepresentation()), nullptr};
   };
   switch (id.getDatatype()) {
-<<<<<<< HEAD
     case WordVocabIndex: {
-      std::optional<string> entity =
-          index.idToOptionalString(id.getWordVocabIndex());
-      AD_CONTRACT_CHECK(entity.has_value());
-      return std::pair{escapeFunction(std::move(entity.value())), nullptr};
-=======
-    case Datatype::WordVocabIndex: {
       std::string_view entity = index.indexToString(id.getWordVocabIndex());
       return std::pair{escapeFunction(std::string{entity}), nullptr};
->>>>>>> 2c5d3ce3
     }
     case VocabIndex:
     case LocalVocabIndex:
