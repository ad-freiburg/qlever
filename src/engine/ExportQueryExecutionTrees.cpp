--- conflicted
+++ resolved
@@ -132,59 +132,6 @@
 }
 
 // ___________________________________________________________________________
-<<<<<<< HEAD
-std::optional<std::pair<std::string, const char*>>
-ExportQueryExecutionTrees::idToStringAndTypeOnlyEncoded(Id id) {
-  switch (id.getDatatype()) {
-    case Datatype::Undefined:
-      return std::nullopt;
-    case Datatype::Double: {
-      // Format as integer if fractional part is zero, let C++ decide otherwise.
-      std::stringstream ss;
-      double d = id.getDouble();
-      double dIntPart;
-      if (std::modf(d, &dIntPart) == 0.0) {
-        ss << std::fixed << std::setprecision(0) << id.getDouble();
-      } else {
-        ss << d;
-      }
-      return std::pair{std::move(ss).str(), XSD_DECIMAL_TYPE};
-    }
-    case Datatype::Bool:
-      return id.getBool() ? std::pair{"true", XSD_BOOLEAN_TYPE}
-                          : std::pair{"false", XSD_BOOLEAN_TYPE};
-    case Datatype::Int:
-      return std::pair{std::to_string(id.getInt()), XSD_INT_TYPE};
-    case Datatype::Date:
-      return id.getDate().toStringAndType();
-    default:
-      AD_FAIL();
-  }
-}
-
-// ___________________________________________________________________________
-template <bool removeQuotesAndAngleBrackets, bool onlyReturnLiterals,
-          typename EscapeFunction>
-std::optional<std::pair<std::string, const char*>>
-ExportQueryExecutionTrees::idToStringAndType(const Index& index, Id id,
-                                             const LocalVocab& localVocab,
-                                             EscapeFunction&& escapeFunction) {
-  auto datatype = id.getDatatype();
-  if constexpr (onlyReturnLiterals) {
-    if (!(datatype == Datatype::VocabIndex ||
-          datatype == Datatype::LocalVocabIndex)) {
-      return std::nullopt;
-    }
-  }
-  switch (id.getDatatype()) {
-    case Datatype::Undefined:
-    case Datatype::Double:
-    case Datatype::Bool:
-    case Datatype::Int:
-    case Datatype::Date:
-      return idToStringAndTypeOnlyEncoded(id);
-    case Datatype::VocabIndex: {
-=======
 std::optional<std::pair<std::string, const char*>>
 ExportQueryExecutionTrees::idToStringAndTypeForEncodedValue(Id id) {
   using enum Datatype;
@@ -241,7 +188,6 @@
     case Date:
       return idToStringAndTypeForEncodedValue(id);
     case VocabIndex: {
->>>>>>> 5a12ac08
       // TODO<joka921> As soon as we get rid of the special encoding of date
       // values, we can use `index.getVocab().indexToOptionalString()` directly.
       std::optional<string> entity =
