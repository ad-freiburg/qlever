--- conflicted
+++ resolved
@@ -14,12 +14,9 @@
 
 #include <ranges>
 
-<<<<<<< HEAD
-#include "engine/BinaryExport.h"
-=======
 #include "backports/StartsWith.h"
 #include "backports/algorithm.h"
->>>>>>> 36842b63
+#include "engine/BinaryExport.h"
 #include "index/EncodedIriManager.h"
 #include "index/IndexImpl.h"
 #include "rdfTypes/RdfEscaping.h"
@@ -777,19 +774,12 @@
          getRowIndices(limitAndOffset, *result, resultSize)) {
       for (uint64_t i : range) {
         for (const auto& columnIndex : selectedColumnIndices) {
-<<<<<<< HEAD
-          co_yield std::string_view{
-              reinterpret_cast<const char*>(
-                  &pair.idTable_(i, columnIndex.value().columnIndex_)),
-              sizeof(Id)};
-=======
           if (columnIndex.has_value()) {
             STREAMABLE_YIELD(
                 std::string_view{reinterpret_cast<const char*>(&pair.idTable_(
                                      i, columnIndex.value().columnIndex_)),
                                  sizeof(Id)});
           }
->>>>>>> 36842b63
         }
         cancellationHandle->throwIfCancelled();
       }
@@ -978,15 +968,10 @@
   // unless the result is already cached.
   std::shared_ptr<const Result> result = qet.getResult(true);
   result->logResultSize();
-<<<<<<< HEAD
-  LOG(DEBUG) << "Converting result IDs to their corresponding strings ..."
-             << std::endl;
-=======
   AD_LOG_DEBUG << "Converting result IDs to their corresponding strings ..."
                << std::endl;
   auto selectedColumnIndices =
       qet.selectedVariablesToColumnIndices(selectClause, false);
->>>>>>> 36842b63
 
   auto vars = selectClause.getSelectedVariablesAsStrings();
   ql::ranges::for_each(vars, [](std::string& var) { var = var.substr(1); });
