// Copyright 2022 - 2024, University of Freiburg
// Chair of Algorithms and Data Structures
// Authors: Johannes Kalmbach <kalmbach@cs.uni-freiburg.de>
//          Robin Textor-Falconi <textorr@cs.uni-freiburg.de>
//          Hannah Bast <bast@cs.uni-freiburg.de>
// Copyright 2025, Bayerische Motoren Werke Aktiengesellschaft (BMW AG)

#include "ExportQueryExecutionTrees.h"

#include <absl/strings/str_cat.h>
#include <absl/strings/str_format.h>
#include <absl/strings/str_join.h>
#include <absl/strings/str_replace.h>

#include <optional>
#include <ranges>

#include "index/EncodedIriManager.h"
#include "index/IndexImpl.h"
#include "rdfTypes/RdfEscaping.h"
#include "util/ConstexprUtils.h"
#include "util/ValueIdentity.h"
#include "util/http/MediaTypes.h"
#include "util/json.h"

namespace {
using LiteralOrIri = ad_utility::triple_component::LiteralOrIri;

constexpr char ExceptionMessagePrefix[] =
    "\n !!!!>># An error has occurred while exporting the query result."
    " Unfortunately due to limitations in the HTTP 1.1 protocol, "
    "there is no better way to report this than to append it to the incomplete "
    "result. The error message was:\n ";

// Return true iff the `result` is nonempty.
bool getResultForAsk(const std::shared_ptr<const Result>& result) {
  if (result->isFullyMaterialized()) {
    return !result->idTable().empty();
  } else {
    return ql::ranges::any_of(result->idTables(), [](const auto& pair) {
      return !pair.idTable_.empty();
    });
  }
}

LiteralOrIri encodedIdToLiteralOrIri(Id id, const Index& index) {
  const auto& mgr = index.getImpl().encodedIriManager();
  return LiteralOrIri::fromStringRepresentation(mgr.toString(id));
}
}  // namespace

// _____________________________________________________________________________
ad_utility::streams::stream_generator computeResultForAsk(
    [[maybe_unused]] const ParsedQuery& parsedQuery,
    const QueryExecutionTree& qet, ad_utility::MediaType mediaType,
    [[maybe_unused]] const ad_utility::Timer& requestTimer) {
  // Compute the result of the ASK query.
  bool result = getResultForAsk(qet.getResult(true));

  // Lambda that returns the result bool in XML format.
  auto getXmlResult = [result]() {
    std::string xmlTemplate = R"(<?xml version="1.0"?>
<sparql xmlns="http://www.w3.org/2005/sparql-results#">
  <head/>
  <boolean>true</boolean>
</sparql>)";

    if (result) {
      return xmlTemplate;
    } else {
      return absl::StrReplaceAll(xmlTemplate, {{"true", "false"}});
    }
  };

  // Lambda that returns the result bool in SPARQL JSON format.
  auto getSparqlJsonResult = [result]() {
    nlohmann::json j;
    j["head"] = nlohmann::json::object_t{};
    j["boolean"] = result;
    return j.dump();
  };

  // Return the result in the requested format.
  using enum ad_utility::MediaType;
  switch (mediaType) {
    case sparqlXml:
      co_yield getXmlResult();
      break;
    case sparqlJson:
      co_yield getSparqlJsonResult();
      break;
    default:
      throw std::runtime_error{
          "ASK queries are not supported for TSV or CSV or binary format."};
  }
}

// __________________________________________________________________________
ad_utility::InputRangeTypeErased<
    ExportQueryExecutionTrees::TableConstRefWithVocab>
ExportQueryExecutionTrees::getIdTables(const Result& result) {
  using namespace ad_utility;
  if (result.isFullyMaterialized()) {
    return InputRangeTypeErased(lazySingleValueRange([&result]() {
      return TableConstRefWithVocab{result.idTable(), result.localVocab()};
    }));
  }

  return InputRangeTypeErased(CachingTransformInputRange(
      result.idTables(), [](const Result::IdTableVocabPair& pair) {
        return TableConstRefWithVocab{pair.idTable_, pair.localVocab_};
      }));
}

// _____________________________________________________________________________
ad_utility::InputRangeTypeErased<ExportQueryExecutionTrees::TableWithRange>
ExportQueryExecutionTrees::getRowIndices(LimitOffsetClause limitOffset,
                                         const Result& result,
                                         uint64_t& resultSize) {
  using namespace ad_utility;
  // The first call initializes the `resultSize` to zero (no need to
  // initialize it outside of the function).
  resultSize = 0;

  // If the LIMIT is zero, there are no blocks to yield and the total result
  // size is zero.
  if (limitOffset._limit.value_or(1) == 0) {
    return InputRangeTypeErased(ql::span<TableWithRange>());
  }

  // The effective offset, limit, and export limit. These will be updated after
  // each block, see `updateEffectiveOffsetAndLimits` below. If they were not
  // specified, they are initialized to their default values (0 for the offset
  // and `std::numeric_limits<uint64_t>::max()` for the two limits).
  uint64_t effectiveOffset = limitOffset._offset;
  uint64_t effectiveLimit = limitOffset.limitOrDefault();
  uint64_t effectiveExportLimit = limitOffset.exportLimitOrDefault();

  // Make sure that the export limit is at most the limit (increasing the
  // export limit beyond the limit has no effect).
  effectiveExportLimit = std::min(effectiveExportLimit, effectiveLimit);

  auto makeResult = [](TableConstRefWithVocab& tableWithVocab,
                       uint64_t rangeBegin, uint64_t numRowsToBeExported) {
    return ExportQueryExecutionTrees::TableWithRange{
        std::move(tableWithVocab),
        ql::views::iota(rangeBegin, rangeBegin + numRowsToBeExported)};
  };

  using LoopControl = LoopControl<ExportQueryExecutionTrees::TableWithRange>;
  auto range = CachingContinuableTransformInputRange(
      getIdTables(result),
      [&resultSize, makeResult = std::move(makeResult),
       effectiveOffset = effectiveOffset, effectiveLimit = effectiveLimit,
       effectiveExportLimit = effectiveExportLimit](
          TableConstRefWithVocab& tableWithVocab) mutable {
        // If all rows in the current block are before the effective offset, we
        // can skip the block entirely. If not, there is at least something to
        // count and maybe also something to yield.
        uint64_t currentBlockSize = tableWithVocab.idTable().numRows();
        if (effectiveOffset >= currentBlockSize) {
          effectiveOffset -= currentBlockSize;
          return LoopControl::makeContinue();
        }
        AD_CORRECTNESS_CHECK(effectiveOffset < currentBlockSize);
        AD_CORRECTNESS_CHECK(effectiveLimit > 0);

        // Compute the range of rows to be exported (can by zero) and to be
        // counted (always non-zero at this point).
        uint64_t rangeBegin = effectiveOffset;
        uint64_t numRowsToBeExported =
            std::min(effectiveExportLimit, currentBlockSize - rangeBegin);
        uint64_t numRowsToBeCounted =
            std::min(effectiveLimit, currentBlockSize - rangeBegin);
        AD_CORRECTNESS_CHECK(rangeBegin + numRowsToBeExported <=
                             currentBlockSize);
        AD_CORRECTNESS_CHECK(rangeBegin + numRowsToBeCounted <=
                             currentBlockSize);
        AD_CORRECTNESS_CHECK(numRowsToBeCounted > 0);

        // Add to `resultSize` and update the effective offset (which becomes
        // zero after the first non-skipped block) and limits (make sure to
        // never go below zero and `std::numeric_limits<uint64_t>::max()` stays
        // there).
        resultSize += numRowsToBeCounted;
        effectiveOffset = 0;
        auto reduceLimit = [&](uint64_t& limit, uint64_t subtrahend) {
          if (limit != std::numeric_limits<uint64_t>::max()) {
            limit = limit > subtrahend ? limit - subtrahend : 0;
          }
        };
        reduceLimit(effectiveLimit, numRowsToBeCounted);
        reduceLimit(effectiveExportLimit, numRowsToBeCounted);

        // If the effective limit is zero, there is nothing to yield and nothing
        // to count anymore. This should come at the end of this loop and not at
        // the beginning, to avoid unnecessarily fetching another block from
        // `result`.
        if (effectiveLimit == 0) {
          return numRowsToBeExported > 0
                     ? LoopControl::breakWithValue(makeResult(
                           tableWithVocab, rangeBegin, numRowsToBeExported))
                     : LoopControl::makeBreak();
        }

        // If there is something to be exported, yield it.
        return numRowsToBeExported > 0
                   ? LoopControl::yieldValue(makeResult(
                         tableWithVocab, rangeBegin, numRowsToBeExported))
                   : LoopControl::makeContinue();
      });

  return InputRangeTypeErased(std::move(range));
}

// _____________________________________________________________________________
cppcoro::generator<QueryExecutionTree::StringTriple>
ExportQueryExecutionTrees::constructQueryResultToTriples(
    const QueryExecutionTree& qet,
    const ad_utility::sparql_types::Triples& constructTriples,
    LimitOffsetClause limitAndOffset, std::shared_ptr<const Result> result,
    uint64_t& resultSize, CancellationHandle cancellationHandle) {
  size_t rowOffset = 0;
  for (const auto& [pair, range] :
       getRowIndices(limitAndOffset, *result, resultSize)) {
    auto& idTable = pair.idTable();
    for (uint64_t i : range) {
<<<<<<< HEAD
      ConstructQueryExportContext context{i, idTable, pair.localVocab(),
=======
      ConstructQueryExportContext context{i,
                                          idTable,
                                          pair.localVocab_,
>>>>>>> 8b085601
                                          qet.getVariableColumns(),
                                          qet.getQec()->getIndex(),
                                          rowOffset};
      using enum PositionInTriple;
      for (const auto& triple : constructTriples) {
        auto subject = triple[0].evaluate(context, SUBJECT);
        auto predicate = triple[1].evaluate(context, PREDICATE);
        auto object = triple[2].evaluate(context, OBJECT);
        if (!subject.has_value() || !predicate.has_value() ||
            !object.has_value()) {
          continue;
        }
        co_yield {std::move(subject.value()), std::move(predicate.value()),
                  std::move(object.value())};
        cancellationHandle->throwIfCancelled();
      }
    }
    rowOffset += idTable.size();
  }
  // For each result from the WHERE clause, we produce up to
  // `constructTriples.size()` triples. We do not account for triples that are
  // filtered out because one of the components is UNDEF (it would require
  // materializing the whole result).
  resultSize *= constructTriples.size();
}

// _____________________________________________________________________________
template <>
ad_utility::streams::stream_generator ExportQueryExecutionTrees::
    constructQueryResultToStream<ad_utility::MediaType::turtle>(
        const QueryExecutionTree& qet,
        const ad_utility::sparql_types::Triples& constructTriples,
        LimitOffsetClause limitAndOffset, std::shared_ptr<const Result> result,
        CancellationHandle cancellationHandle) {
  result->logResultSize();
  [[maybe_unused]] uint64_t resultSize = 0;
  auto generator = constructQueryResultToTriples(
      qet, constructTriples, limitAndOffset, result, resultSize,
      std::move(cancellationHandle));
  for (const auto& triple : generator) {
    co_yield triple.subject_;
    co_yield ' ';
    co_yield triple.predicate_;
    co_yield ' ';
    // NOTE: It's tempting to co_yield an expression using a ternary operator:
    // co_yield triple._object.starts_with('"')
    //     ? RdfEscaping::validRDFLiteralFromNormalized(triple._object)
    //     : triple._object;
    // but this leads to 1. segfaults in GCC (probably a compiler bug) and 2.
    // to unnecessary copies of `triple._object` in the `else` case because
    // the ternary always has to create a new prvalue.
    if (triple.object_.starts_with('"')) {
      std::string objectAsValidRdfLiteral =
          RdfEscaping::validRDFLiteralFromNormalized(triple.object_);
      co_yield objectAsValidRdfLiteral;
    } else {
      co_yield triple.object_;
    }
    co_yield " .\n";
  }
}

// _____________________________________________________________________________
ad_utility::InputRangeTypeErased<std::string>
ExportQueryExecutionTrees::constructQueryResultBindingsToQLeverJSON(
    const QueryExecutionTree& qet,
    const ad_utility::sparql_types::Triples& constructTriples,
    const LimitOffsetClause& limitAndOffset,
    std::shared_ptr<const Result> result, uint64_t& resultSize,
    CancellationHandle cancellationHandle) {
  auto generator = constructQueryResultToTriples(
      qet, constructTriples, limitAndOffset, std::move(result), resultSize,
      std::move(cancellationHandle));

  return ad_utility::InputRangeTypeErased<std::string>(
      ad_utility::CachingTransformInputRange(
          std::move(generator), [](QueryExecutionTree::StringTriple& triple) {
            auto binding = nlohmann::json::array({std::move(triple.subject_),
                                                  std::move(triple.predicate_),
                                                  std::move(triple.object_)});
            return binding.dump();
          }));
}

// _____________________________________________________________________________
// Create the row indicated by rowIndex from IdTable in QLeverJSON format.
nlohmann::json idTableToQLeverJSONRow(
    const QueryExecutionTree& qet,
    const QueryExecutionTree::ColumnIndicesAndTypes& columns,
    const LocalVocab& localVocab, const size_t rowIndex, const IdTable& data) {
  // We need the explicit `array` constructor for the special case of zero
  // variables.
  auto row = nlohmann::json::array();
  for (const auto& opt : columns) {
    if (!opt) {
      row.emplace_back(nullptr);
      continue;
    }
    const auto& currentId = data(rowIndex, opt->columnIndex_);
    const auto& optionalStringAndXsdType =
        ExportQueryExecutionTrees::idToStringAndType(qet.getQec()->getIndex(),
                                                     currentId, localVocab);
    if (!optionalStringAndXsdType.has_value()) {
      row.emplace_back(nullptr);
      continue;
    }
    const auto& [stringValue, xsdType] = optionalStringAndXsdType.value();
    if (xsdType) {
      row.emplace_back('"' + stringValue + "\"^^<" + xsdType + '>');
    } else {
      row.emplace_back(stringValue);
    }
  }
  return row;
}

// _____________________________________________________________________________
cppcoro::generator<std::string>
ExportQueryExecutionTrees::idTableToQLeverJSONBindings(
    const QueryExecutionTree& qet, LimitOffsetClause limitAndOffset,
    const QueryExecutionTree::ColumnIndicesAndTypes columns,
    std::shared_ptr<const Result> result, uint64_t& resultSize,
    CancellationHandle cancellationHandle) {
  AD_CORRECTNESS_CHECK(result != nullptr);
  for (const auto& [pair, range] :
       getRowIndices(limitAndOffset, *result, resultSize)) {
    for (uint64_t rowIndex : range) {
      co_yield idTableToQLeverJSONRow(qet, columns, pair.localVocab(), rowIndex,
                                      pair.idTable())
          .dump();
      cancellationHandle->throwIfCancelled();
    }
  }
}

// _____________________________________________________________________________
std::optional<std::pair<std::string, const char*>>
ExportQueryExecutionTrees::idToStringAndTypeForEncodedValue(Id id) {
  using enum Datatype;
  switch (id.getDatatype()) {
    case Undefined:
      return std::nullopt;
    case Double:
      // We use the immediately invoked lambda here because putting this block
      // in braces confuses the test coverage tool.
      return [id] {
        double d = id.getDouble();
        if (!std::isfinite(d)) {
          // NOTE: We used `std::stringstream` before which is bad for two
          // reasons. First, it would output "nan" or "inf" in lowercase, which
          // is not legal RDF syntax. Second, creating a `std::stringstream`
          // object is unnecessarily expensive.
          std::string literal = [d]() {
            if (std::isnan(d)) {
              return "NaN";
            }
            AD_CORRECTNESS_CHECK(std::isinf(d));
            return d > 0 ? "INF" : "-INF";
          }();
          return std::pair{std::move(literal), XSD_DOUBLE_TYPE};
        }
        double dIntPart;
        // If the fractional part is zero, write number without decimal point.
        // Otherwise, use `%g`, which uses fixed-size or exponential notation,
        // whichever is more compact.
        std::string out = std::modf(d, &dIntPart) == 0.0
                              ? absl::StrFormat("%.0f", d)
                              : absl::StrFormat("%g", d);
        return std::pair{std::move(out), XSD_DECIMAL_TYPE};
      }();
    case Bool:
      return std::pair{std::string{id.getBoolLiteral()}, XSD_BOOLEAN_TYPE};
    case Int:
      return std::pair{std::to_string(id.getInt()), XSD_INT_TYPE};
    case Date:
      return id.getDate().toStringAndType();
    case GeoPoint:
      return id.getGeoPoint().toStringAndType();
    case BlankNodeIndex:
      return std::pair{absl::StrCat("_:bn", id.getBlankNodeIndex().get()),
                       nullptr};
      // TODO<joka921> This is only to make the strange `toRdfLiteral` function
      // work in the triple component class, which is only used to create cache
      // keys etc. Consider removing it in the future.
    case EncodedVal:
      return std::pair{absl::StrCat("encodedId: ", id.getBits()), nullptr};
    default:
      AD_FAIL();
  }
}

// _____________________________________________________________________________
std::optional<ad_utility::triple_component::Literal>
ExportQueryExecutionTrees::idToLiteralForEncodedValue(
    Id id, bool onlyReturnLiteralsWithXsdString) {
  if (onlyReturnLiteralsWithXsdString) {
    return std::nullopt;
  }
  auto optionalStringAndType = idToStringAndTypeForEncodedValue(id);
  if (!optionalStringAndType) {
    return std::nullopt;
  }

  return ad_utility::triple_component::Literal::literalWithoutQuotes(
      optionalStringAndType->first);
}

// _____________________________________________________________________________
bool ExportQueryExecutionTrees::isPlainLiteralOrLiteralWithXsdString(
    const LiteralOrIri& word) {
  AD_CORRECTNESS_CHECK(word.isLiteral());
  return !word.hasDatatype() ||
         asStringViewUnsafe(word.getDatatype()) == XSD_STRING;
}

// _____________________________________________________________________________
std::string ExportQueryExecutionTrees::replaceAnglesByQuotes(
    std::string iriString) {
  AD_CORRECTNESS_CHECK(iriString.starts_with('<'));
  AD_CORRECTNESS_CHECK(iriString.ends_with('>'));
  iriString[0] = '"';
  iriString[iriString.size() - 1] = '"';
  return iriString;
}

// _____________________________________________________________________________
std::optional<ad_utility::triple_component::Literal>
ExportQueryExecutionTrees::handleIriOrLiteral(
    LiteralOrIri word, bool onlyReturnLiteralsWithXsdString) {
  if (word.isIri()) {
    if (onlyReturnLiteralsWithXsdString) {
      return std::nullopt;
    }
    return ad_utility::triple_component::Literal::fromStringRepresentation(
        replaceAnglesByQuotes(
            std::move(word.getIri().toStringRepresentation())));
  }
  AD_CORRECTNESS_CHECK(word.isLiteral());
  if (onlyReturnLiteralsWithXsdString) {
    if (isPlainLiteralOrLiteralWithXsdString(word)) {
      if (word.hasDatatype()) {
        word.getLiteral().removeDatatypeOrLanguageTag();
      }
      return std::move(word.getLiteral());
    }
    return std::nullopt;
  }
  // Note: `removeDatatypeOrLanguageTag` also correctly works if the literal has
  // neither a datatype nor a language tag, hence we don't need an `if` here.
  word.getLiteral().removeDatatypeOrLanguageTag();
  return std::move(word.getLiteral());
}

// _____________________________________________________________________________
LiteralOrIri ExportQueryExecutionTrees::getLiteralOrIriFromVocabIndex(
    const Index& index, Id id, const LocalVocab& localVocab) {
  switch (id.getDatatype()) {
    case Datatype::LocalVocabIndex:
      return localVocab.getWord(id.getLocalVocabIndex()).asLiteralOrIri();
    case Datatype::VocabIndex: {
      auto getEntity = [&index, id]() {
        return index.indexToString(id.getVocabIndex());
      };
      // The type of entity might be `string_view` (If the vocabulary is stored
      // uncompressed in RAM) or `string` (if it is on-disk, or compressed or
      // both). The following code works and is efficient in all cases. In
      // particular, the `std::string` constructor is compiled out because of
      // RVO if `getEntity()` already returns a `string`.
      static_assert(ad_utility::SameAsAny<decltype(getEntity()), std::string,
                                          std::string_view>);
      return LiteralOrIri::fromStringRepresentation(std::string(getEntity()));
    }
    case Datatype::EncodedVal:
      return encodedIdToLiteralOrIri(id, index);
    default:
      AD_FAIL();
  }
}

// _____________________________________________________________________________
std::optional<std::string> ExportQueryExecutionTrees::blankNodeIriToString(
    const ad_utility::triple_component::Iri& iri) {
  const auto& representation = iri.toStringRepresentation();
  if (representation.starts_with(QLEVER_INTERNAL_BLANK_NODE_IRI_PREFIX)) {
    std::string_view view = representation;
    view.remove_prefix(QLEVER_INTERNAL_BLANK_NODE_IRI_PREFIX.size());
    view.remove_suffix(1);
    AD_CORRECTNESS_CHECK(view.starts_with("_:"));
    return std::string{view};
  }
  return std::nullopt;
}

// _____________________________________________________________________________
template <bool removeQuotesAndAngleBrackets, bool onlyReturnLiterals,
          typename EscapeFunction>
std::optional<std::pair<std::string, const char*>>
ExportQueryExecutionTrees::idToStringAndType(const Index& index, Id id,
                                             const LocalVocab& localVocab,
                                             EscapeFunction&& escapeFunction) {
  using enum Datatype;
  auto datatype = id.getDatatype();
  if constexpr (onlyReturnLiterals) {
    if (!(datatype == VocabIndex || datatype == LocalVocabIndex)) {
      return std::nullopt;
    }
  }

  auto handleIriOrLiteral = [&escapeFunction](const LiteralOrIri& word)
      -> std::optional<std::pair<std::string, const char*>> {
    if constexpr (onlyReturnLiterals) {
      if (!word.isLiteral()) {
        return std::nullopt;
      }
    }
    if (word.isIri()) {
      if (auto blankNodeString = blankNodeIriToString(word.getIri())) {
        return std::pair{std::move(blankNodeString.value()), nullptr};
      }
    }
    if constexpr (removeQuotesAndAngleBrackets) {
      // TODO<joka921> Can we get rid of the string copying here?
      return std::pair{
          escapeFunction(std::string{asStringViewUnsafe(word.getContent())}),
          nullptr};
    }
    return std::pair{escapeFunction(word.toStringRepresentation()), nullptr};
  };
  switch (id.getDatatype()) {
    case WordVocabIndex: {
      std::string_view entity = index.indexToString(id.getWordVocabIndex());
      return std::pair{escapeFunction(std::string{entity}), nullptr};
    }
    case VocabIndex:
    case LocalVocabIndex:
      return handleIriOrLiteral(
          getLiteralOrIriFromVocabIndex(index, id, localVocab));
    case EncodedVal:
      return handleIriOrLiteral(encodedIdToLiteralOrIri(id, index));
    case TextRecordIndex:
      return std::pair{
          escapeFunction(index.getTextExcerpt(id.getTextRecordIndex())),
          nullptr};
    default:
      return idToStringAndTypeForEncodedValue(id);
  }
}

// _____________________________________________________________________________
std::optional<ad_utility::triple_component::Literal>
ExportQueryExecutionTrees::idToLiteral(const Index& index, Id id,
                                       const LocalVocab& localVocab,
                                       bool onlyReturnLiteralsWithXsdString) {
  using enum Datatype;
  auto datatype = id.getDatatype();

  switch (datatype) {
    case WordVocabIndex:
      return getLiteralOrNullopt(getLiteralOrIriFromWordVocabIndex(index, id));
    case EncodedVal:
      return handleIriOrLiteral(encodedIdToLiteralOrIri(id, index),
                                onlyReturnLiteralsWithXsdString);
    case VocabIndex:
    case LocalVocabIndex:
      return handleIriOrLiteral(
          getLiteralOrIriFromVocabIndex(index, id, localVocab),
          onlyReturnLiteralsWithXsdString);
    case TextRecordIndex:
      return getLiteralOrNullopt(getLiteralOrIriFromTextRecordIndex(index, id));
    default:
      return idToLiteralForEncodedValue(id, onlyReturnLiteralsWithXsdString);
  }
}

// _____________________________________________________________________________
std::optional<ad_utility::triple_component::Literal>
ExportQueryExecutionTrees::getLiteralOrNullopt(
    std::optional<LiteralOrIri> litOrIri) {
  if (litOrIri.has_value() && litOrIri.value().isLiteral()) {
    return std::move(litOrIri.value().getLiteral());
  }
  return std::nullopt;
};

// _____________________________________________________________________________
std::optional<LiteralOrIri>
ExportQueryExecutionTrees::idToLiteralOrIriForEncodedValue(Id id) {
  auto idLiteralAndType = idToStringAndTypeForEncodedValue(id);
  if (idLiteralAndType.has_value()) {
    auto lit = ad_utility::triple_component::Literal::literalWithoutQuotes(
        idLiteralAndType.value().first);
    lit.addDatatype(
        ad_utility::triple_component::Iri::fromIrirefWithoutBrackets(
            idLiteralAndType.value().second));
    return LiteralOrIri{lit};
  }
  return std::nullopt;
};

// _____________________________________________________________________________
std::optional<LiteralOrIri>
ExportQueryExecutionTrees::getLiteralOrIriFromWordVocabIndex(const Index& index,
                                                             Id id) {
  return LiteralOrIri{
      ad_utility::triple_component::Literal::literalWithoutQuotes(
          index.indexToString(id.getWordVocabIndex()))};
};

// _____________________________________________________________________________
std::optional<LiteralOrIri>
ExportQueryExecutionTrees::getLiteralOrIriFromTextRecordIndex(
    const Index& index, Id id) {
  return LiteralOrIri{
      ad_utility::triple_component::Literal::literalWithoutQuotes(
          index.getTextExcerpt(id.getTextRecordIndex()))};
};

// _____________________________________________________________________________
std::optional<ad_utility::triple_component::LiteralOrIri>
ExportQueryExecutionTrees::idToLiteralOrIri(const Index& index, Id id,
                                            const LocalVocab& localVocab,
                                            bool skipEncodedValues) {
  using enum Datatype;
  switch (id.getDatatype()) {
    case WordVocabIndex:
      return getLiteralOrIriFromWordVocabIndex(index, id);
    case VocabIndex:
    case LocalVocabIndex:
    case EncodedVal:
      return getLiteralOrIriFromVocabIndex(index, id, localVocab);
    case TextRecordIndex:
      return getLiteralOrIriFromTextRecordIndex(index, id);
    default:
      if (skipEncodedValues) {
        return std::nullopt;
      }
      return idToLiteralOrIriForEncodedValue(id);
  }
}

// ___________________________________________________________________________
template std::optional<std::pair<std::string, const char*>>
ExportQueryExecutionTrees::idToStringAndType<true, false, std::identity>(
    const Index& index, Id id, const LocalVocab& localVocab,
    std::identity&& escapeFunction);

// ___________________________________________________________________________
template std::optional<std::pair<std::string, const char*>>
ExportQueryExecutionTrees::idToStringAndType<true, true, std::identity>(
    const Index& index, Id id, const LocalVocab& localVocab,
    std::identity&& escapeFunction);

// This explicit instantiation is necessary because the `Variable` class
// currently still uses it.
// TODO<joka921> Refactor the CONSTRUCT export, then this is no longer
// needed
template std::optional<std::pair<std::string, const char*>>
ExportQueryExecutionTrees::idToStringAndType(const Index& index, Id id,
                                             const LocalVocab& localVocab,
                                             std::identity&& escapeFunction);

// Convert a stringvalue and optional type to JSON binding.
static nlohmann::json stringAndTypeToBinding(std::string_view entitystr,
                                             const char* xsdType) {
  nlohmann::ordered_json b;
  if (xsdType) {
    b["value"] = entitystr;
    b["type"] = "literal";
    b["datatype"] = xsdType;
    return b;
  }

  // The string is an IRI or literal.
  if (entitystr.starts_with('<')) {
    // Strip the <> surrounding the iri.
    b["value"] = entitystr.substr(1, entitystr.size() - 2);
    // Even if they are technically IRIs, the format needs the type to be
    // "uri".
    b["type"] = "uri";
  } else if (entitystr.starts_with("_:")) {
    b["value"] = entitystr.substr(2);
    b["type"] = "bnode";
  } else {
    // TODO<joka921> This is probably not quite correct in the corner case
    // that there are datatype IRIs which contain quotes.
    size_t quotePos = entitystr.rfind('"');
    if (quotePos == std::string::npos) {
      // TEXT entries are currently not surrounded by quotes
      b["value"] = entitystr;
      b["type"] = "literal";
    } else {
      b["value"] = entitystr.substr(1, quotePos - 1);
      b["type"] = "literal";
      // Look for a language tag or type.
      if (quotePos < entitystr.size() - 1 && entitystr[quotePos + 1] == '@') {
        b["xml:lang"] = entitystr.substr(quotePos + 2);
      } else if (quotePos < entitystr.size() - 2 &&
                 // TODO<joka921> This can be a `AD_CONTRACT_CHECK` once the
                 // fulltext index vocabulary is stored in a consistent format.
                 entitystr[quotePos + 1] == '^') {
        AD_CONTRACT_CHECK(entitystr[quotePos + 2] == '^');
        std::string_view datatype{entitystr};
        // remove the <angledBrackets> around the datatype IRI
        AD_CONTRACT_CHECK(datatype.size() >= quotePos + 5);
        datatype.remove_prefix(quotePos + 4);
        datatype.remove_suffix(1);
        b["datatype"] = datatype;
      }
    }
  }
  return b;
}

// _____________________________________________________________________________
ad_utility::InputRangeTypeErased<std::string> askQueryResultToQLeverJSON(
    std::shared_ptr<const Result> result) {
  return ad_utility::InputRangeTypeErased(ad_utility::lazySingleValueRange(
      [result = std::move(result)]() -> std::string {
        AD_CORRECTNESS_CHECK(result != nullptr);
        std::string_view value = getResultForAsk(result) ? "true" : "false";
        std::string resultLit =
            absl::StrCat("\"", value, "\"^^<", XSD_BOOLEAN_TYPE, ">");
        nlohmann::json resultJson = std::vector{std::move(resultLit)};
        return resultJson.dump();
      }));
}

// _____________________________________________________________________________
ad_utility::InputRangeTypeErased<std::string>
ExportQueryExecutionTrees::selectQueryResultBindingsToQLeverJSON(
    const QueryExecutionTree& qet,
    const parsedQuery::SelectClause& selectClause,
    const LimitOffsetClause& limitAndOffset,
    std::shared_ptr<const Result> result, uint64_t& resultSize,
    CancellationHandle cancellationHandle) {
  AD_CORRECTNESS_CHECK(result != nullptr);
  LOG(DEBUG) << "Resolving strings for finished binary result...\n";
  QueryExecutionTree::ColumnIndicesAndTypes selectedColumnIndices =
      qet.selectedVariablesToColumnIndices(selectClause, true);

  auto generator = idTableToQLeverJSONBindings(
      qet, limitAndOffset, selectedColumnIndices, std::move(result), resultSize,
      std::move(cancellationHandle));

  return ad_utility::InputRangeTypeErased<std::string>(std::move(generator));
}

// _____________________________________________________________________________
template <ad_utility::MediaType format>
ad_utility::streams::stream_generator
ExportQueryExecutionTrees::selectQueryResultToStream(
    const QueryExecutionTree& qet,
    const parsedQuery::SelectClause& selectClause,
    LimitOffsetClause limitAndOffset, CancellationHandle cancellationHandle) {
  static_assert(format == MediaType::octetStream || format == MediaType::csv ||
                format == MediaType::tsv || format == MediaType::turtle ||
                format == MediaType::qleverJson);

  // TODO<joka921> Use a proper error message, or check that we get a more
  // reasonable error from upstream.
  AD_CONTRACT_CHECK(format != MediaType::turtle);
  AD_CONTRACT_CHECK(format != MediaType::qleverJson);

  // This call triggers the possibly expensive computation of the query result
  // unless the result is already cached.
  std::shared_ptr<const Result> result = qet.getResult(true);
  result->logResultSize();
  LOG(DEBUG) << "Converting result IDs to their corresponding strings ..."
             << std::endl;
  auto selectedColumnIndices =
      qet.selectedVariablesToColumnIndices(selectClause, true);

  // special case : binary export of IdTable
  if constexpr (format == MediaType::octetStream) {
    uint64_t resultSize = 0;
    for (const auto& [pair, range] :
         getRowIndices(limitAndOffset, *result, resultSize)) {
      for (uint64_t i : range) {
        for (const auto& columnIndex : selectedColumnIndices) {
          if (columnIndex.has_value()) {
            co_yield std::string_view{
                reinterpret_cast<const char*>(
                    &pair.idTable()(i, columnIndex.value().columnIndex_)),
                sizeof(Id)};
          }
        }
        cancellationHandle->throwIfCancelled();
      }
    }
    co_return;
  }

  static constexpr char separator = format == MediaType::tsv ? '\t' : ',';
  // Print header line
  std::vector<std::string> variables =
      selectClause.getSelectedVariablesAsStrings();
  // In the CSV format, the variables don't include the question mark.
  if (format == MediaType::csv) {
    ql::ranges::for_each(variables,
                         [](std::string& var) { var = var.substr(1); });
  }
  co_yield absl::StrJoin(variables, std::string_view{&separator, 1});
  co_yield '\n';

  constexpr auto& escapeFunction = format == MediaType::tsv
                                       ? RdfEscaping::escapeForTsv
                                       : RdfEscaping::escapeForCsv;
  uint64_t resultSize = 0;
  for (const auto& [pair, range] :
       getRowIndices(limitAndOffset, *result, resultSize)) {
    for (uint64_t i : range) {
      for (size_t j = 0; j < selectedColumnIndices.size(); ++j) {
        if (selectedColumnIndices[j].has_value()) {
          const auto& val = selectedColumnIndices[j].value();
          Id id = pair.idTable()(i, val.columnIndex_);
          auto optionalStringAndType =
              idToStringAndType<format == MediaType::csv>(
                  qet.getQec()->getIndex(), id, pair.localVocab(),
                  escapeFunction);
          if (optionalStringAndType.has_value()) [[likely]] {
            co_yield optionalStringAndType.value().first;
          }
        }
        if (j + 1 < selectedColumnIndices.size()) {
          co_yield separator;
        }
      }
      co_yield '\n';
      cancellationHandle->throwIfCancelled();
    }
  }
  LOG(DEBUG) << "Done creating readable result.\n";
}

// Convert a single ID to an XML binding of the given `variable`.
template <typename IndexType, typename LocalVocabType>
static std::string idToXMLBinding(std::string_view variable, Id id,
                                  const IndexType& index,
                                  const LocalVocabType& localVocab) {
  using namespace std::string_view_literals;
  using namespace std::string_literals;
  const auto& optionalValue =
      ExportQueryExecutionTrees::idToStringAndType(index, id, localVocab);
  if (!optionalValue.has_value()) {
    return ""s;
  }
  const auto& [stringValue, xsdType] = optionalValue.value();
  std::string result = absl::StrCat("\n    <binding name=\"", variable, "\">");
  auto append = [&](const auto&... values) {
    absl::StrAppend(&result, values...);
  };

  auto escape = [](std::string_view sv) {
    return RdfEscaping::escapeForXml(std::string{sv});
  };
  // Lambda that creates the inner content of the binding for the various
  // datatypes.
  auto strToBinding = [&result, &append, &escape](std::string_view entitystr) {
    // The string is an IRI or literal.
    if (entitystr.starts_with('<')) {
      // Strip the <> surrounding the iri.
      append("<uri>"sv, escape(entitystr.substr(1, entitystr.size() - 2)),
             "</uri>"sv);
    } else if (entitystr.starts_with("_:")) {
      append("<bnode>"sv, entitystr.substr(2), "</bnode>"sv);
    } else {
      size_t quotePos = entitystr.rfind('"');
      if (quotePos == std::string::npos) {
        absl::StrAppend(&result, "<literal>"sv, escape(entitystr),
                        "</literal>"sv);
      } else {
        std::string_view innerValue = entitystr.substr(1, quotePos - 1);
        // Look for a language tag or type.
        if (quotePos < entitystr.size() - 1 && entitystr[quotePos + 1] == '@') {
          std::string_view langtag = entitystr.substr(quotePos + 2);
          append("<literal xml:lang=\""sv, langtag, "\">"sv, escape(innerValue),
                 "</literal>"sv);
        } else if (quotePos < entitystr.size() - 2 &&
                   entitystr[quotePos + 1] == '^') {
          AD_CORRECTNESS_CHECK(entitystr[quotePos + 2] == '^');
          std::string_view datatype{entitystr};
          // remove the <angledBrackets> around the datatype IRI
          AD_CONTRACT_CHECK(datatype.size() >= quotePos + 5);
          datatype.remove_prefix(quotePos + 4);
          datatype.remove_suffix(1);
          append("<literal datatype=\""sv, escape(datatype), "\">"sv,
                 escape(innerValue), "</literal>"sv);
        } else {
          // A plain literal that contains neither a language tag nor a datatype
          append("<literal>"sv, escape(innerValue), "</literal>"sv);
        }
      }
    }
  };
  if (!xsdType) {
    // No xsdType, this means that `stringValue` is a plain string literal
    // or entity.
    strToBinding(stringValue);
  } else {
    append("<literal datatype=\""sv, xsdType, "\">"sv, stringValue,
           "</literal>");
  }
  append("</binding>");
  return result;
}

// _____________________________________________________________________________
template <>
ad_utility::streams::stream_generator ExportQueryExecutionTrees::
    selectQueryResultToStream<ad_utility::MediaType::sparqlXml>(
        const QueryExecutionTree& qet,
        const parsedQuery::SelectClause& selectClause,
        LimitOffsetClause limitAndOffset,
        CancellationHandle cancellationHandle) {
  using namespace std::string_view_literals;
  co_yield "<?xml version=\"1.0\"?>\n"
      "<sparql xmlns=\"http://www.w3.org/2005/sparql-results#\">";

  co_yield "\n<head>";
  std::vector<std::string> variables =
      selectClause.getSelectedVariablesAsStrings();
  // This call triggers the possibly expensive computation of the query result
  // unless the result is already cached.
  std::shared_ptr<const Result> result = qet.getResult(true);

  // In the XML format, the variables don't include the question mark.
  auto varsWithoutQuestionMark = ql::views::transform(
      variables, [](std::string_view var) { return var.substr(1); });
  for (std::string_view var : varsWithoutQuestionMark) {
    co_yield absl::StrCat("\n  <variable name=\""sv, var, "\"/>"sv);
  }
  co_yield "\n</head>";

  co_yield "\n<results>";

  result->logResultSize();
  auto selectedColumnIndices =
      qet.selectedVariablesToColumnIndices(selectClause, false);
  // TODO<joka921> we could prefilter for the nonexisting variables.
  uint64_t resultSize = 0;
  for (const auto& [pair, range] :
       getRowIndices(limitAndOffset, *result, resultSize)) {
    for (uint64_t i : range) {
      co_yield "\n  <result>";
      for (size_t j = 0; j < selectedColumnIndices.size(); ++j) {
        if (selectedColumnIndices[j].has_value()) {
          const auto& val = selectedColumnIndices[j].value();
          Id id = pair.idTable()(i, val.columnIndex_);
          co_yield idToXMLBinding(val.variable_, id, qet.getQec()->getIndex(),
                                  pair.localVocab());
        }
      }
      co_yield "\n  </result>";
      cancellationHandle->throwIfCancelled();
    }
  }
  co_yield "\n</results>";
  co_yield "\n</sparql>";
}

// _____________________________________________________________________________
template <>
ad_utility::streams::stream_generator ExportQueryExecutionTrees::
    selectQueryResultToStream<ad_utility::MediaType::sparqlJson>(
        const QueryExecutionTree& qet,
        const parsedQuery::SelectClause& selectClause,
        LimitOffsetClause limitAndOffset,
        CancellationHandle cancellationHandle) {
  // This call triggers the possibly expensive computation of the query result
  // unless the result is already cached.
  std::shared_ptr<const Result> result = qet.getResult(true);
  result->logResultSize();
  LOG(DEBUG) << "Converting result IDs to their corresponding strings ..."
             << std::endl;
  auto selectedColumnIndices =
      qet.selectedVariablesToColumnIndices(selectClause, false);

  auto vars = selectClause.getSelectedVariablesAsStrings();
  ql::ranges::for_each(vars, [](std::string& var) { var = var.substr(1); });
  nlohmann::json jsonVars = vars;
  co_yield absl::StrCat(R"({"head":{"vars":)", jsonVars.dump(),
                        R"(},"results":{"bindings":[)");

  // Get all columns with defined variables.
  QueryExecutionTree::ColumnIndicesAndTypes columns =
      qet.selectedVariablesToColumnIndices(selectClause, false);
  std::erase(columns, std::nullopt);

  auto getBinding = [&](const TableConstRefWithVocab& pair, const uint64_t& i) {
    nlohmann::ordered_json binding = {};
    for (const auto& column : columns) {
      auto optionalStringAndType = idToStringAndType(
          qet.getQec()->getIndex(), pair.idTable()(i, column->columnIndex_),
          pair.localVocab());
      if (optionalStringAndType.has_value()) [[likely]] {
        const auto& [stringValue, xsdType] = optionalStringAndType.value();
        binding[column->variable_] =
            stringAndTypeToBinding(stringValue, xsdType);
      }
    }
    return binding.dump();
  };

  // Iterate over the result and yield the bindings. Note that when `columns`
  // is empty, we have to output an empty set of bindings per row.
  bool isFirstRow = true;
  uint64_t resultSize = 0;
  for (const auto& [pair, range] :
       getRowIndices(limitAndOffset, *result, resultSize)) {
    for (uint64_t i : range) {
      if (!isFirstRow) [[likely]] {
        co_yield ",";
      }
      if (columns.empty()) {
        co_yield "{}";
      } else {
        co_yield getBinding(pair, i);
      }
      cancellationHandle->throwIfCancelled();
      isFirstRow = false;
    }
  }

  co_yield "]}}";
  co_return;
}

// _____________________________________________________________________________
template <ad_utility::MediaType format>
ad_utility::streams::stream_generator
ExportQueryExecutionTrees::constructQueryResultToStream(
    const QueryExecutionTree& qet,
    const ad_utility::sparql_types::Triples& constructTriples,
    LimitOffsetClause limitAndOffset, std::shared_ptr<const Result> result,
    CancellationHandle cancellationHandle) {
  static_assert(format == MediaType::octetStream || format == MediaType::csv ||
                format == MediaType::tsv || format == MediaType::sparqlXml ||
                format == MediaType::sparqlJson ||
                format == MediaType::qleverJson);
  if constexpr (format == MediaType::octetStream) {
    AD_THROW("Binary export is not supported for CONSTRUCT queries");
  } else if constexpr (format == MediaType::sparqlXml) {
    AD_THROW("XML export is currently not supported for CONSTRUCT queries");
  } else if constexpr (format == MediaType::sparqlJson) {
    AD_THROW("SparqlJSON export is not supported for CONSTRUCT queries");
  }
  AD_CONTRACT_CHECK(format != MediaType::qleverJson);

  result->logResultSize();
  constexpr auto& escapeFunction = format == MediaType::tsv
                                       ? RdfEscaping::escapeForTsv
                                       : RdfEscaping::escapeForCsv;
  constexpr char sep = format == MediaType::tsv ? '\t' : ',';
  [[maybe_unused]] uint64_t resultSize = 0;
  auto generator = constructQueryResultToTriples(
      qet, constructTriples, limitAndOffset, result, resultSize,
      std::move(cancellationHandle));
  for (auto& triple : generator) {
    co_yield escapeFunction(std::move(triple.subject_));
    co_yield sep;
    co_yield escapeFunction(std::move(triple.predicate_));
    co_yield sep;
    co_yield escapeFunction(std::move(triple.object_));
    co_yield "\n";
  }
}

// _____________________________________________________________________________
ad_utility::InputRangeTypeErased<std::string>
ExportQueryExecutionTrees::convertStreamGeneratorForChunkedTransfer(
    ad_utility::streams::stream_generator streamGenerator) {
  using namespace ad_utility;
  // Immediately throw any exceptions that occur during the computation of the
  // first block outside the actual generator. That way we get a proper HTTP
  // response with error status codes etc. at least for those exceptions.
  // Note: `begin` advances until the first block.
  auto it = streamGenerator.begin();
  return InputRangeTypeErased(InputRangeFromGetCallable(
      [it = std::move(it), streamGenerator = std::move(streamGenerator),
       isException = bool{false},
       exceptionMessage = std::optional<std::string>(
           std::nullopt)]() mutable -> std::optional<std::string> {
        // TODO<joka921, RobinTF> Think of a better way to propagate and log
        // those errors. We can additionally send them via the
        // websocketconnection,but that doesn't solve the problem for users of
        // the plain HTTP 1.1 endpoint.
        if (exceptionMessage.has_value()) {
          // Set the early exit flag so we dont yield any more
          // after this exception message.
          isException = true;
          std::string exception = std::move(exceptionMessage.value());
          exceptionMessage.reset();
          return exception;
        }
        if (it == streamGenerator.end() || isException) {
          return std::nullopt;
        }

        try {
          std::string output{*it};
          ++it;
          return output;
        } catch (const std::exception& e) {
          exceptionMessage = e.what();
        } catch (...) {
          exceptionMessage = "A very strange exception, please report this";
        }

        return ExceptionMessagePrefix;
      }));
}

void ExportQueryExecutionTrees::compensateForLimitOffsetClause(
    LimitOffsetClause& limitOffsetClause, const QueryExecutionTree& qet) {
  // See the comment in `QueryPlanner::createExecutionTrees` on why this is safe
  // to do
  if (qet.supportsLimit()) {
    limitOffsetClause._offset = 0;
  }
}

// _____________________________________________________________________________
cppcoro::generator<std::string> ExportQueryExecutionTrees::computeResult(
    const ParsedQuery& parsedQuery, const QueryExecutionTree& qet,
    ad_utility::MediaType mediaType, const ad_utility::Timer& requestTimer,
    CancellationHandle cancellationHandle) {
  auto limit = parsedQuery._limitOffset;
  compensateForLimitOffsetClause(limit, qet);
  auto compute = ad_utility::ApplyAsValueIdentity{[&](auto format) {
    if constexpr (format == MediaType::qleverJson) {
      return computeResultAsQLeverJSON(parsedQuery, qet, requestTimer,
                                       std::move(cancellationHandle));
    } else {
      if (parsedQuery.hasAskClause()) {
        return computeResultForAsk(parsedQuery, qet, mediaType, requestTimer);
      }
      return parsedQuery.hasSelectClause()
                 ? selectQueryResultToStream<format>(
                       qet, parsedQuery.selectClause(), limit,
                       std::move(cancellationHandle))
                 : constructQueryResultToStream<format>(
                       qet, parsedQuery.constructClause().triples_, limit,
                       qet.getResult(true), std::move(cancellationHandle));
    }
  }};

  using enum MediaType;

  static constexpr std::array supportedTypes{
      csv, tsv, octetStream, turtle, sparqlXml, sparqlJson, qleverJson};
  AD_CORRECTNESS_CHECK(ad_utility::contains(supportedTypes, mediaType));

  auto inner =
      ad_utility::ConstexprSwitch<csv, tsv, octetStream, turtle, sparqlXml,
                                  sparqlJson, qleverJson>{}(compute, mediaType);

  return [](auto range) -> cppcoro::generator<std::string> {
    for (auto&& item : range) {
      co_yield item;
    }
  }(convertStreamGeneratorForChunkedTransfer(std::move(inner)));
}

// _____________________________________________________________________________
ad_utility::streams::stream_generator
ExportQueryExecutionTrees::computeResultAsQLeverJSON(
    const ParsedQuery& query, const QueryExecutionTree& qet,
    const ad_utility::Timer& requestTimer,
    CancellationHandle cancellationHandle) {
  auto timeUntilFunctionCall = requestTimer.msecs();
  std::shared_ptr<const Result> result = qet.getResult(true);
  result->logResultSize();

  nlohmann::json jsonPrefix;

  jsonPrefix["query"] =
      ad_utility::truncateOperationString(query._originalString);
  jsonPrefix["status"] = "OK";
  jsonPrefix["warnings"] = qet.collectWarnings();
  if (query.hasSelectClause()) {
    jsonPrefix["selected"] =
        query.selectClause().getSelectedVariablesAsStrings();
  } else if (query.hasConstructClause()) {
    jsonPrefix["selected"] =
        std::vector<std::string>{"?subject", "?predicate", "?object"};
  } else {
    AD_CORRECTNESS_CHECK(query.hasAskClause());
    jsonPrefix["selected"] = std::vector<std::string>{"?result"};
  }

  std::string prefixStr = jsonPrefix.dump();
  co_yield absl::StrCat(prefixStr.substr(0, prefixStr.size() - 1),
                        R"(,"res":[)");

  // Yield the bindings and compute the result size.
  uint64_t resultSize = 0;
  auto bindings = [&]() {
    if (query.hasSelectClause()) {
      return selectQueryResultBindingsToQLeverJSON(
          qet, query.selectClause(), query._limitOffset, std::move(result),
          resultSize, std::move(cancellationHandle));
    } else if (query.hasConstructClause()) {
      return constructQueryResultBindingsToQLeverJSON(
          qet, query.constructClause().triples_, query._limitOffset,
          std::move(result), resultSize, std::move(cancellationHandle));
    } else {
      // TODO<joka921>: Refactor this to use std::visit.
      return askQueryResultToQLeverJSON(std::move(result));
    }
  }();

  size_t numBindingsExported = 0;
  for (const std::string& b : bindings) {
    if (numBindingsExported > 0) [[likely]] {
      co_yield ",";
    }
    co_yield b;
    ++numBindingsExported;
  }
  if (numBindingsExported < resultSize) {
    LOG(INFO) << "Number of bindings exported: " << numBindingsExported
              << " of " << resultSize << std::endl;
  }

  RuntimeInformation runtimeInformation = qet.getRootOperation()->runtimeInfo();
  runtimeInformation.addLimitOffsetRow(query._limitOffset, false);

  auto timeResultComputation =
      std::chrono::duration_cast<std::chrono::milliseconds>(
          timeUntilFunctionCall + runtimeInformation.totalTime_);

  // NOTE: We report three "results sizes" in the QLever JSON output, for the
  // following reasons:
  //
  // The `resultSizeExported` is the number of bindings exported. This is
  // redundant information (we could simply count the number of entries in the
  // `res` array), but it is useful for testing and emphasizes the conceptual
  // difference to `resultSizeTotal`.
  //
  // The `resultSizeTotal` is the number of results of the WHOLE query. For
  // CONSTRUCT queries, it can be an overestimate because it also includes
  // triples, where one of the components is UNDEF, which are not included
  // in the final result of a CONSTRUCT query.
  //
  // The `resultsize` is equal to `resultSizeTotal`. It is included for
  // backwards compatibility, in particular, because the QLever UI uses it
  // at many places.
  nlohmann::json jsonSuffix;
  jsonSuffix["runtimeInformation"]["meta"] = nlohmann::ordered_json(
      qet.getRootOperation()->getRuntimeInfoWholeQuery());
  jsonSuffix["runtimeInformation"]["query_execution_tree"] =
      nlohmann::ordered_json(runtimeInformation);
  jsonSuffix["resultSizeExported"] = numBindingsExported;
  jsonSuffix["resultSizeTotal"] = resultSize;
  jsonSuffix["resultsize"] = resultSize;
  jsonSuffix["time"]["total"] =
      absl::StrCat(requestTimer.msecs().count(), "ms");
  jsonSuffix["time"]["computeResult"] =
      absl::StrCat(timeResultComputation.count(), "ms");

  co_yield absl::StrCat("],", jsonSuffix.dump().substr(1));
}

// This function evaluates a `Variable` in the context of the `CONSTRUCT`
// export.
[[nodiscard]] static std::optional<std::string> evaluateVariableForConstruct(
    const Variable& var, const ConstructQueryExportContext& context,
    [[maybe_unused]] PositionInTriple positionInTriple) {
  size_t row = context._row;
  const auto& variableColumns = context._variableColumns;
  const Index& qecIndex = context._qecIndex;
  const auto& idTable = context.idTable_;
  if (variableColumns.contains(var)) {
    size_t index = variableColumns.at(var).columnIndex_;
    auto id = idTable(row, index);
    auto optionalStringAndType = ExportQueryExecutionTrees::idToStringAndType(
        qecIndex, id, context.localVocab_);
    if (!optionalStringAndType.has_value()) {
      return std::nullopt;
    }
    auto& [literal, type] = optionalStringAndType.value();
    const char* i = XSD_INT_TYPE;
    const char* d = XSD_DECIMAL_TYPE;
    const char* b = XSD_BOOLEAN_TYPE;
    // Note: If `type` is `XSD_DOUBLE_TYPE`, `literal` is always "NaN", "INF" or
    // "-INF", which doesn't have a short form notation.
    if (type == nullptr || type == i || type == d ||
        (type == b && literal.length() > 1)) {
      return std::move(literal);
    } else {
      return absl::StrCat("\"", literal, "\"^^<", type, ">");
    }
  }
  return std::nullopt;
}

// The following trick has the effect that `Variable::evaluate()` calls the
// above function, without `Variable` having to link against the (heavy) export
// module. This is a bit of a hack and will be removed in the future when we
// improve the CONSTRUCT module for better performance.
[[maybe_unused]] static const int initializeVariableEvaluationDummy = []() {
  Variable::decoupledEvaluateFuncPtr() = &evaluateVariableForConstruct;
  return 42;
}();<|MERGE_RESOLUTION|>--- conflicted
+++ resolved
@@ -225,13 +225,9 @@
        getRowIndices(limitAndOffset, *result, resultSize)) {
     auto& idTable = pair.idTable();
     for (uint64_t i : range) {
-<<<<<<< HEAD
-      ConstructQueryExportContext context{i, idTable, pair.localVocab(),
-=======
       ConstructQueryExportContext context{i,
                                           idTable,
-                                          pair.localVocab_,
->>>>>>> 8b085601
+                                          pair.localVocab(),
                                           qet.getVariableColumns(),
                                           qet.getQec()->getIndex(),
                                           rowOffset};
