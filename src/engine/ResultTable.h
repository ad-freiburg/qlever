--- conflicted
+++ resolved
@@ -9,11 +9,7 @@
 #include <vector>
 
 #include "engine/LocalVocab.h"
-<<<<<<< HEAD
-#include "engine/ResultType.h"
 #include "engine/VariableToColumnMap.h"
-=======
->>>>>>> 55278163
 #include "engine/idTable/IdTable.h"
 #include "global/Id.h"
 #include "util/Log.h"
@@ -158,13 +154,6 @@
 
   // The first rows of the result and its total size (for debugging).
   string asDebugString() const;
-<<<<<<< HEAD
-
-  // Get the result type for the given column if provided (default:
-  // ResultType::KB).
-  ResultType getResultType(size_t col) const {
-    return col < _resultTypes.size() ? _resultTypes[col] : ResultType::KB;
-  }
 
   // Get the information, which columns stores how many entries of each
   // datatype. This information is computed on the first call to this function
@@ -176,6 +165,4 @@
   // undefined values in the `_idTable` of this result. Return `true` iff the
   // check is succesful.
   bool checkDefinedness(const VariableToColumnMap& varColMap);
-=======
->>>>>>> 55278163
 };