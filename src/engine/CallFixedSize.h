// Copyright 2019, University of Freiburg,
// Chair of Algorithms and Data Structures.
// Author: Florian Kramer (florian.kramer@mail.uni-freiburg.de)
//
// Copyright 2025, Bayerische Motoren Werke Aktiengesellschaft (BMW AG)

#ifndef QLEVER_SRC_ENGINE_CALLFIXEDSIZE_H
#define QLEVER_SRC_ENGINE_CALLFIXEDSIZE_H

#include <optional>

#include "backports/concepts.h"
#include "global/Constants.h"
#include "util/ConstexprUtils.h"
#include "util/Exception.h"
#include "util/Forward.h"
#include "util/ValueIdentity.h"

// The functions and macros are able to call functions that take a set of
// integers as template parameters with integers that are only known at runtime.
// To make this work, the possible compile time integers have to be in a range
// [0, ..., MAX] where MAX is a compile-time constant. For runtime integers that
// are > MAX, the function is called with 0 as a compile-time parameter. This
// behavior is useful for the `IdTables` (see `IdTable.h`) where `0` is a
// special value that means "the number of columns is only known at runtime".
// Note that it is relatively easy to customize this behavior such that for
// example integers that are > MAX lead to a runtime-error. This would make it
// possible to use these facilities also for a "static switch"
// TODO<joka921> Also implement such a behavior.

// There are currently two possibilities to use this interface:
// 1. Using the macros CALL_FIXED_SIZE_1, CALL_FIXED_SIZE_2 and
// CALL_FIXED_SIZE_3.
//    `CALL_FIXED_SIZE_1(i, func, additionalArguments...)` calls
//     `std::invoke(func<f(i)>, additionalArguments...)` where f(i) = i
//     <=DEFAULT_MAX_NUM_COLUMNS_STATIC_ID_TABLE? i : 0`
//   `CALL_FIXED_SIZE_2` and `CALL_FIXED_SIZE_3` work similarly, but with 2 or 3
//   integer arguments that are converted to template parameters.
// 2. Using the templated functions `callFixedSize1`, `callFixedSize2` and
// `callFixedSize3`,
//    that all live inside the `ad_utility` namespace.
//    `callFixedSize1(i, lambda, args...)` calls
//    `lambda(std::integer_constant<int, i'>, args...)`
// The first version allows a convenient syntax for most cases.
// The second version provides a macro-free typesafe interface that can be also
// used in the corner cases where the first version fails. It also allows to
// configure the maximal value, and it is easy to implement `callFixedSize4`
// etc. for a higher number of parameters.

// For simple examples that illustrate the possibilities and limitations of both
// the macro and the template function interface, see `CallFixedSizeTest.cpp`.

namespace ad_utility {

namespace detail {

// Call the `lambda` when the correct compile-time `Int`s are given as a
// `std::integer_sequence`.
CPP_variadic_template(typename Int, Int... Is, typename F, typename... Args)(
    requires ql::concepts::integral<
        Int>) auto applyOnIntegerSequence(ad_utility::ValueSequence<Int, Is...>,
                                          F&& lambda, Args&&... args) {
  return lambda.template operator()<Is...>(AD_FWD(args)...);
};

<<<<<<< HEAD
CPP_variadic_template(typename Int, Int... Is, typename F, typename... Args)(
    requires ql::concepts::integral<
        Int>) auto applyOnIntegerSequence(ad_utility::ValueSequenceRef<Int,
                                                                       Is...>,
                                          F&& lambda, Args&&... args) {
  return lambda.template operator()<Is...>(AD_FWD(args)...);
};

template <typename Int, size_t NumValues>
static constexpr std::array<Int, NumValues> DummyArray{};
=======
// An array with `NumValues` entries of type `Int` that has linkage in C++17
// mode. It is needed below to deduce a return type.
template <typename Int, size_t NumValues>
static constexpr std::array<Int, NumValues> DummyArray{};

>>>>>>> b6513dc5
// Internal helper functions that calls `lambda.template operator()<I,
// J,...)(args)` where `I, J, ...` are the elements in the `array`. Requires
// that each element in the `array` is `<= maxValue`.
CPP_variadic_template(int maxValue, size_t NumValues, typename Int, typename F,
                      typename... Args)(
    requires(ql::concepts::integral<
             Int>)) auto callLambdaForIntArray(std::array<Int, NumValues> array,
                                               F&& lambda, Args&&... args) {
  AD_CONTRACT_CHECK(
      ql::ranges::all_of(array, [](auto el) { return el <= maxValue; }));
  auto apply = [&](auto integerSequence) {
    return applyOnIntegerSequence(integerSequence, AD_FWD(lambda),
                                  AD_FWD(args)...);
  };

  // We store the result of the actual computation in a `std::optional`.
  // If the `lambda` returns void we don't store anything, but we still need
  // a type for the `result` variable. We choose `int` as a dummy for this case.
  using Result =
      decltype(apply(toIntegerSequenceRef<DummyArray<Int, NumValues>>()));
  static constexpr bool resultIsVoid = std::is_void_v<Result>;
  using Storage = std::conditional_t<resultIsVoid, int, std::optional<Result>>;
  Storage result;

<<<<<<< HEAD
  // Lambda: If the compile time parameter `I` and the runtime parameter `array`
  // are equal, then call the `lambda` with `I` as a template parameter and
  // store the result in `result` (unless it is `void`).
  // TODO<joka921> Do we need a VI here?
  auto applyIf2 = [&](auto index) {
    constexpr const auto& arrayConst =
        integerToArrayStaticVar<Int, NumValues, index.value, maxValue + 1>;
=======
  // Lambda: If the compile time parameter `i` and the runtime parameter `array`
  // are equal (when the elements of `array` are interpreted as the digits of a
  // single number), then call the `lambda` with `array` as a template parameter
  // and store the result in `result` (unless it is `void`).
  auto applyIf = [&](auto i) {
    // Get the digits of `i` as a compile-time array.
    constexpr const auto& arrayConst =
        integerToArrayStaticVar<Int, NumValues, i.value, maxValue + 1>;
>>>>>>> b6513dc5
    if (array == arrayConst) {
      const auto& seq = toIntegerSequenceRef<arrayConst>();
      if constexpr (resultIsVoid) {
        apply(seq);
      } else {
        result = apply(seq);
      }
    }
  };

  // Lambda: call `applyIf` for all the compile-time integers `Is...`. The
  // runtime parameter always is `array`.
  auto f = [&](auto&& valueSequence) {
    forEachValueInValueSequence(AD_FWD(valueSequence),
<<<<<<< HEAD
                                ApplyAsValueIdentity{AD_FWD(applyIf2)});
  };

  // Call f for all combinations of compileTimeIntegers in `M x NumValues` where
  // `M` is `[0, ..., maxValue]` and `x` denotes the cartesian product of sets.
  // Exactly one of these combinations is equal to `array`, and so the lambda
  // will be executed exactly once.
=======
                                ApplyAsValueIdentity{AD_FWD(applyIf)});
  };

  // Call `f` for all integers in `[0, (maxValue + 1) ^ NumValues]`, which makes
  // `applyIf` see all the different arrays consisting of `NumValues` numbers in
  // the range
  // `[0, ... maxValue]`, where exactly one of them is equal to the `array`.
>>>>>>> b6513dc5
  f(std::make_index_sequence<pow(maxValue + 1, NumValues)>{});

  if constexpr (!resultIsVoid) {
    return std::move(result.value());
  }
}

// Overload for a single int.
CPP_variadic_template(int maxValue, typename Int, typename F,
                      typename... Args)(requires(
    ql::concepts::integral<Int>)) auto callLambdaForIntArray(Int i, F&& lambda,
                                                             Args&&... args) {
  return callLambdaForIntArray<maxValue>(std::array{i}, AD_FWD(lambda),
                                         AD_FWD(args)...);
}

// The default function that maps `x` to the range `[0, ..., maxValue]`
constexpr int mapToZeroIfTooLarge(int x, int maxValue) {
  return x <= maxValue ? x : 0;
}
}  // namespace detail

// This function implements the main functionality.
// It calls `functor(INT<f(ints[0])>, INT<f(ints[1])>, ..., args...)`
// where `INT<N>` is `std::integral_constant<int, N>` and `f` is
// `mapToZeroIfTooLarge`.
CPP_variadic_template(int MaxValue = DEFAULT_MAX_NUM_COLUMNS_STATIC_ID_TABLE,
                      size_t NumIntegers, typename Int, typename F,
                      typename... Args)(
    requires std::is_integral_v<Int>) decltype(auto)
    callFixedSize(std::array<Int, NumIntegers> ints, F&& functor,
                  Args&&... args) {
  static_assert(NumIntegers > 0);
  // TODO<joka921, C++23> Use `std::bind_back`
  auto p = [](int i) { return detail::mapToZeroIfTooLarge(i, MaxValue); };
  ql::ranges::transform(ints, ints.begin(), p);

  // The only step that remains is to lift our single runtime `value` which
  // is in the range `[0, (MaxValue +1)^ NumIntegers]` to a compile-time
  // value and to use this compile time constant on `applyOnSingleInteger`.
  // This can be done via a single call to `callLambdaForIntArray`.
  return detail::callLambdaForIntArray<MaxValue>(ints, AD_FWD(functor),
                                                 AD_FWD(args)...);
}

// Overload for a single integer.
CPP_variadic_template(int MaxValue = DEFAULT_MAX_NUM_COLUMNS_STATIC_ID_TABLE,
                      typename Int, typename F, typename... Args)(
    requires std::is_integral_v<Int>) decltype(auto)
    callFixedSize(Int i, F&& functor, Args&&... args) {
  return callFixedSize<MaxValue>(std::array{i}, AD_FWD(functor),
                                 AD_FWD(args)...);
}

// Template function `callFixedSizeVi` is a wrapper around `callFixedSize`.
// It wraps the functor in an `ApplyAsValueIdentity`, passing the integers
// as ValueIdentity objects to the functor rather than as template parameters.
CPP_variadic_template(int MaxValue = DEFAULT_MAX_NUM_COLUMNS_STATIC_ID_TABLE,
                      size_t NumIntegers, typename Int, typename F,
                      typename... Args)(
    requires std::is_integral_v<Int>) decltype(auto)
    callFixedSizeVi(std::array<Int, NumIntegers> ints, F&& functor,
                    Args&&... args) {
  return callFixedSize<MaxValue>(ints, ApplyAsValueIdentity{AD_FWD(functor)},
                                 AD_FWD(args)...);
}

// Overload for a single integer.
CPP_variadic_template(int MaxValue = DEFAULT_MAX_NUM_COLUMNS_STATIC_ID_TABLE,
                      typename Int, typename F, typename... Args)(
    requires std::is_integral_v<Int>) decltype(auto)
    callFixedSizeVi(Int i, F&& functor, Args&&... args) {
  return callFixedSizeVi<MaxValue>(std::array{i}, AD_FWD(functor),
                                   AD_FWD(args)...);
}

}  // namespace ad_utility
<<<<<<< HEAD

// The definitions of the macro for an easier syntax.
// The first argument (an array of integers) has to be put in parentheses if
// it is directly instantiated in the call, for example
// `CALL_FIXED_SIZE((std::array{1, 2}), &funcThatTakesTwoIntegers, argument);`
// This is necessary because macros do not correctly parse the curly braces.
// TODO<joka921, C++23> In C++23 `std::array` and other aggregates can be
// initialized with parentheses such that we can write
// `CALL_FIXED_SIZE(std::array(1, 2), ...`. For a single integer you can also
// simply write `CALL_FIXED_SIZE(1, function, params)`, this is handled by
// the corresponding overload of `ad_utility::callFixedSize`.
#define CALL_FIXED_SIZE(integers, func, ...)                                \
  ad_utility::callFixedSize(                                                \
      integers,                                                             \
      ad_utility::ApplyAsValueIdentityTuple{                                \
          [](auto argsTuple, auto... Is) -> decltype(auto) {                \
            auto innerLambda = [&](auto&&... innerArgs) -> decltype(auto) { \
              return func<static_cast<int>(Is)...>(AD_FWD(innerArgs)...);   \
            };                                                              \
            return std::apply(innerLambda, std::move(argsTuple));           \
          }},                                                               \
      ##__VA_ARGS__)
=======
>>>>>>> b6513dc5
#endif  // QLEVER_SRC_ENGINE_CALLFIXEDSIZE_H<|MERGE_RESOLUTION|>--- conflicted
+++ resolved
@@ -63,24 +63,11 @@
   return lambda.template operator()<Is...>(AD_FWD(args)...);
 };
 
-<<<<<<< HEAD
-CPP_variadic_template(typename Int, Int... Is, typename F, typename... Args)(
-    requires ql::concepts::integral<
-        Int>) auto applyOnIntegerSequence(ad_utility::ValueSequenceRef<Int,
-                                                                       Is...>,
-                                          F&& lambda, Args&&... args) {
-  return lambda.template operator()<Is...>(AD_FWD(args)...);
-};
-
-template <typename Int, size_t NumValues>
-static constexpr std::array<Int, NumValues> DummyArray{};
-=======
 // An array with `NumValues` entries of type `Int` that has linkage in C++17
 // mode. It is needed below to deduce a return type.
 template <typename Int, size_t NumValues>
 static constexpr std::array<Int, NumValues> DummyArray{};
 
->>>>>>> b6513dc5
 // Internal helper functions that calls `lambda.template operator()<I,
 // J,...)(args)` where `I, J, ...` are the elements in the `array`. Requires
 // that each element in the `array` is `<= maxValue`.
@@ -105,15 +92,6 @@
   using Storage = std::conditional_t<resultIsVoid, int, std::optional<Result>>;
   Storage result;
 
-<<<<<<< HEAD
-  // Lambda: If the compile time parameter `I` and the runtime parameter `array`
-  // are equal, then call the `lambda` with `I` as a template parameter and
-  // store the result in `result` (unless it is `void`).
-  // TODO<joka921> Do we need a VI here?
-  auto applyIf2 = [&](auto index) {
-    constexpr const auto& arrayConst =
-        integerToArrayStaticVar<Int, NumValues, index.value, maxValue + 1>;
-=======
   // Lambda: If the compile time parameter `i` and the runtime parameter `array`
   // are equal (when the elements of `array` are interpreted as the digits of a
   // single number), then call the `lambda` with `array` as a template parameter
@@ -122,7 +100,6 @@
     // Get the digits of `i` as a compile-time array.
     constexpr const auto& arrayConst =
         integerToArrayStaticVar<Int, NumValues, i.value, maxValue + 1>;
->>>>>>> b6513dc5
     if (array == arrayConst) {
       const auto& seq = toIntegerSequenceRef<arrayConst>();
       if constexpr (resultIsVoid) {
@@ -137,15 +114,6 @@
   // runtime parameter always is `array`.
   auto f = [&](auto&& valueSequence) {
     forEachValueInValueSequence(AD_FWD(valueSequence),
-<<<<<<< HEAD
-                                ApplyAsValueIdentity{AD_FWD(applyIf2)});
-  };
-
-  // Call f for all combinations of compileTimeIntegers in `M x NumValues` where
-  // `M` is `[0, ..., maxValue]` and `x` denotes the cartesian product of sets.
-  // Exactly one of these combinations is equal to `array`, and so the lambda
-  // will be executed exactly once.
-=======
                                 ApplyAsValueIdentity{AD_FWD(applyIf)});
   };
 
@@ -153,7 +121,6 @@
   // `applyIf` see all the different arrays consisting of `NumValues` numbers in
   // the range
   // `[0, ... maxValue]`, where exactly one of them is equal to the `array`.
->>>>>>> b6513dc5
   f(std::make_index_sequence<pow(maxValue + 1, NumValues)>{});
 
   if constexpr (!resultIsVoid) {
@@ -231,29 +198,4 @@
 }
 
 }  // namespace ad_utility
-<<<<<<< HEAD
-
-// The definitions of the macro for an easier syntax.
-// The first argument (an array of integers) has to be put in parentheses if
-// it is directly instantiated in the call, for example
-// `CALL_FIXED_SIZE((std::array{1, 2}), &funcThatTakesTwoIntegers, argument);`
-// This is necessary because macros do not correctly parse the curly braces.
-// TODO<joka921, C++23> In C++23 `std::array` and other aggregates can be
-// initialized with parentheses such that we can write
-// `CALL_FIXED_SIZE(std::array(1, 2), ...`. For a single integer you can also
-// simply write `CALL_FIXED_SIZE(1, function, params)`, this is handled by
-// the corresponding overload of `ad_utility::callFixedSize`.
-#define CALL_FIXED_SIZE(integers, func, ...)                                \
-  ad_utility::callFixedSize(                                                \
-      integers,                                                             \
-      ad_utility::ApplyAsValueIdentityTuple{                                \
-          [](auto argsTuple, auto... Is) -> decltype(auto) {                \
-            auto innerLambda = [&](auto&&... innerArgs) -> decltype(auto) { \
-              return func<static_cast<int>(Is)...>(AD_FWD(innerArgs)...);   \
-            };                                                              \
-            return std::apply(innerLambda, std::move(argsTuple));           \
-          }},                                                               \
-      ##__VA_ARGS__)
-=======
->>>>>>> b6513dc5
 #endif  // QLEVER_SRC_ENGINE_CALLFIXEDSIZE_H