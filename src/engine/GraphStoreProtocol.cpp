// Copyright 2024, University of Freiburg
// Chair of Algorithms and Data Structures
// Authors: Julian Mundhahs <mundhahj@tf.uni-freiburg.de>

#include "engine/GraphStoreProtocol.h"

#include "parser/Tokenizer.h"
#include "util/http/beast.h"

// ____________________________________________________________________________
void GraphStoreProtocol::throwUnsupportedMediatype(
    const std::string_view& mediatype) {
  throw HttpError(
      boost::beast::http::status::unsupported_media_type,
      absl::StrCat(
          "Mediatype \"", mediatype,
          "\" is not supported for SPARQL Graph Store HTTP Protocol in QLever. "
          "Supported: ",
          toString(ad_utility::MediaType::turtle), ", ",
          toString(ad_utility::MediaType::ntriples), "."));
}

// ____________________________________________________________________________
void GraphStoreProtocol::throwNotYetImplementedHTTPMethod(
    const std::string_view& method) {
  throw std::runtime_error(absl::StrCat(
      method,
      " in the SPARQL Graph Store HTTP Protocol is not yet implemented "
      "in QLever."));
}

// ____________________________________________________________________________
std::vector<TurtleTriple> GraphStoreProtocol::parseTriples(
    const std::string& body, ad_utility::MediaType contentType) {
  using Re2Parser = RdfStringParser<TurtleParser<Tokenizer>>;
  switch (contentType) {
    case ad_utility::MediaType::turtle:
    case ad_utility::MediaType::ntriples: {
      // TODO<joka921> We could pass in the actual manager here,
      // then the resulting triples could (possibly) be already much
      // smaller. This will be done in a future version where we pass the state
      // of the underlying index more consistently to all parsing and update
      // functions.
      EncodedIriManager encodedIriManager;
      auto parser = Re2Parser(&encodedIriManager);
      parser.setInputStream(body);
      return parser.parseAndReturnAllTriples();
    }
    default: {
      throwUnsupportedMediatype(toString(contentType));
    }
  }
}

// ____________________________________________________________________________
updateClause::GraphUpdate::Triples GraphStoreProtocol::convertTriples(
    const GraphOrDefault& graph, std::vector<TurtleTriple>&& triples,
    Quads::BlankNodeAdder& blankNodeAdder) {
  SparqlTripleSimpleWithGraph::Graph tripleGraph{std::monostate{}};
  if (std::holds_alternative<GraphRef>(graph)) {
    tripleGraph = std::get<GraphRef>(graph);
  }
  auto transformTc =
      [&blankNodeAdder](TripleComponent&& tc) -> TripleComponent {
    if (tc.isString()) {
      return blankNodeAdder.getBlankNodeIndex(tc.getString());
    } else {
      return std::move(tc);
    }
  };
  auto transformTurtleTriple = [&tripleGraph,
                                &transformTc](TurtleTriple&& triple) {
    AD_CORRECTNESS_CHECK(triple.graphIri_.isId() &&
                         triple.graphIri_.getId() ==
                             qlever::specialIds().at(DEFAULT_GRAPH_IRI));

    return SparqlTripleSimpleWithGraph(
        transformTc(std::move(triple.subject_)),
        transformTc(std::move(triple.predicate_)),
        transformTc(std::move(triple.object_)), tripleGraph);
  };
  return {ad_utility::transform(std::move(triples), transformTurtleTriple),
          blankNodeAdder.localVocab_.clone()};
}

// ____________________________________________________________________________
ParsedQuery GraphStoreProtocol::transformGet(
    const GraphOrDefault& graph, const EncodedIriManager* encodedIriManager) {
  // Construct the parsed query from its short equivalent SPARQL Update
  // string. This is easier and also provides e.g. the `_originalString` field.
  auto getQuery = [&graph]() -> std::string {
    if (const auto* iri =
            std::get_if<ad_utility::triple_component::Iri>(&graph)) {
      return absl::StrCat("CONSTRUCT { ?s ?p ?o } WHERE { GRAPH ",
                          iri->toStringRepresentation(), " { ?s ?p ?o } }");
    } else {
      return "CONSTRUCT { ?s ?p ?o } WHERE { ?s ?p ?o }";
    }
  };
<<<<<<< HEAD
  return SparqlParser::parseQuery(getQuery());
}

// ____________________________________________________________________________
ParsedQuery GraphStoreProtocol::transformDelete(const GraphOrDefault& graph,
                                                const Index& index) {
  // Construct the parsed update from its short equivalent SPARQL Update string.
  // This is easier and also provides e.g. the `_originalString` field.
  auto getUpdate = [&graph]() -> std::string {
    if (const auto* iri =
            std::get_if<ad_utility::triple_component::Iri>(&graph)) {
      return absl::StrCat("DROP GRAPH ", iri->toStringRepresentation());
    } else {
      return "DROP DEFAULT";
    }
  };
  return ad_utility::getSingleElement(
      SparqlParser::parseUpdate(index.getBlankNodeManager(), getUpdate()));
=======
  return SparqlParser::parseQuery(encodedIriManager, getQuery());
>>>>>>> 184687b9
}<|MERGE_RESOLUTION|>--- conflicted
+++ resolved
@@ -97,8 +97,7 @@
       return "CONSTRUCT { ?s ?p ?o } WHERE { ?s ?p ?o }";
     }
   };
-<<<<<<< HEAD
-  return SparqlParser::parseQuery(getQuery());
+  return SparqlParser::parseQuery(encodedIriManager, getQuery());
 }
 
 // ____________________________________________________________________________
@@ -116,7 +115,4 @@
   };
   return ad_utility::getSingleElement(
       SparqlParser::parseUpdate(index.getBlankNodeManager(), getUpdate()));
-=======
-  return SparqlParser::parseQuery(encodedIriManager, getQuery());
->>>>>>> 184687b9
 }