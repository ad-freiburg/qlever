--- conflicted
+++ resolved
@@ -83,22 +83,8 @@
 }
 
 // ____________________________________________________________________________
-<<<<<<< HEAD
 ParsedQuery GraphStoreProtocol::transformGet(
     const GraphOrDefault& graph, const EncodedIriManager* encodedIriManager) {
-  // Construct the parsed query from its short equivalent SPARQL Update string.
-  // This is easier and also provides e.g. the `_originalString` field.
-  std::string query;
-  if (const auto* iri =
-          std::get_if<ad_utility::triple_component::Iri>(&graph)) {
-    query = absl::StrCat("CONSTRUCT { ?s ?p ?o } WHERE { GRAPH ",
-                         iri->toStringRepresentation(), " { ?s ?p ?o } }");
-  } else {
-    query = "CONSTRUCT { ?s ?p ?o } WHERE { ?s ?p ?o }";
-  }
-  return SparqlParser::parseQuery(encodedIriManager, query);
-=======
-ParsedQuery GraphStoreProtocol::transformGet(const GraphOrDefault& graph) {
   // Construct the parsed query from its short equivalent SPARQL Update
   // string. This is easier and also provides e.g. the `_originalString` field.
   auto getQuery = [&graph]() -> std::string {
@@ -110,6 +96,5 @@
       return "CONSTRUCT { ?s ?p ?o } WHERE { ?s ?p ?o }";
     }
   };
-  return SparqlParser::parseQuery(getQuery());
->>>>>>> bb1bb545
+  return SparqlParser::parseQuery(encodedIriManager, getQuery());
 }