--- conflicted
+++ resolved
@@ -28,24 +28,6 @@
     if (keepJoinColumns) {
       return leftVars;
     }
-<<<<<<< HEAD
-    // TODO<joka921> A lot to debug and test here, especially in the
-    // combinations with hidden variables.
-    leftResultWidth -= joinColumns.size();
-    VariableToColumnMap res;
-    const auto& jcls = joinColumns | ql::views::keys;
-    for (auto el : leftVars) {
-      auto& [variable, columnIndexWithType] = el;
-      if (ad_utility::contains(jcls, columnIndexWithType.columnIndex_)) {
-        continue;
-      }
-      size_t shift = 0;
-      for (const auto& jcl : jcls) {
-        if (jcl < columnIndexWithType.columnIndex_) {
-          ++shift;
-        }
-      }
-=======
     // Don't include the join columns, shift all variables that appear after
     // join columns to the left s.t. the result will be dense again.
     leftResultWidth -= joinColumns.size();
@@ -65,7 +47,6 @@
           jcls, [col = columnIndexWithType.columnIndex_](ColumnIndex jcl) {
             return jcl < col;
           });
->>>>>>> 7fefc4b7
       columnIndexWithType.columnIndex_ -= shift;
       res.insert(std::move(el));
     }
@@ -106,12 +87,5 @@
               isOptionalJoin)};
     }
   }
-  if (!keepJoinColumns) {
-    std::cerr << "dumping varToColMap\n";
-    for (const auto& [variable, columnIndexWithType] : result) {
-      std::cerr << variable.name() << " " << columnIndexWithType.columnIndex_
-                << "\n";
-    }
-  }
   return result;
 }