--- conflicted
+++ resolved
@@ -209,25 +209,10 @@
   if (request.method() == http::verb::post) {
     return parsePOST(request);
   }
-<<<<<<< HEAD
-  // Graph Store Protocol with indirect graph identification
-  if (request.method() == http::verb::put ||
-      request.method() == http::verb::delete_ ||
-      request.method_string() == "TSOP") {
-    return parseGraphStoreProtocolIndirect(request);
-  }
-  throw std::runtime_error(absl::StrCat(
-      "Request method \"", std::string_view{request.method_string()},
-      "\" not supported (only GET and POST are supported; PUT, DELETE, HEAD "
-      "and PATCH for graph store protocol are not yet supported)"));
-=======
-  std::ostringstream requestMethodName;
-  requestMethodName << request.method();
   throw HttpError(
       boost::beast::http::status::method_not_allowed,
       absl::StrCat(
-          "Request method \"", requestMethodName.str(),
+          "Request method \"", std::string_view{request.method_string()},
           "\" not supported (only GET and POST are supported; PUT, DELETE, "
           "HEAD and PATCH for graph store protocol are not yet supported)"));
->>>>>>> a3af6842
 }