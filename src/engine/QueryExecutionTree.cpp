// Copyright 2015, University of Freiburg,
// Chair of Algorithms and Data Structures.
// Author: Björn Buchhold (buchhold@informatik.uni-freiburg.de)

#include "./QueryExecutionTree.h"

#include <algorithm>
#include <boost/algorithm/string/join.hpp>
#include <sstream>
#include <string>
#include <utility>

#include "../parser/RdfEscaping.h"
#include "./Distinct.h"
#include "./Filter.h"
#include "./IndexScan.h"
#include "./Join.h"
#include "./OrderBy.h"
#include "./Sort.h"
#include "TextOperationWithFilter.h"
#include "TextOperationWithoutFilter.h"
#include "TwoColumnJoin.h"

using std::string;

// _____________________________________________________________________________
QueryExecutionTree::QueryExecutionTree(QueryExecutionContext* const qec)
    : _qec(qec),
      _variableColumnMap(),
      _rootOperation(nullptr),
      _type(OperationType::UNDEFINED),
      _contextVars(),
      _asString(),
      _sizeEstimate(std::numeric_limits<size_t>::max()) {}

// _____________________________________________________________________________
string QueryExecutionTree::asString(size_t indent) {
  if (indent == _indent && !_asString.empty()) {
    return _asString;
  }
  string indentStr;
  for (size_t i = 0; i < indent; ++i) {
    indentStr += " ";
  }
  if (_rootOperation) {
    std::ostringstream os;
    os << indentStr << "{\n"
       << _rootOperation->asString(indent + 2) << "\n"
       << indentStr << "  qet-width: " << getResultWidth() << " ";
    os << '\n' << indentStr << '}';
    _asString = os.str();
  } else {
    _asString = "<Empty QueryExecutionTree>";
  }
  _indent = indent;
  return _asString;
}

// _____________________________________________________________________________
void QueryExecutionTree::setOperation(QueryExecutionTree::OperationType type,
                                      std::shared_ptr<Operation> op) {
  _type = type;
  _rootOperation = std::move(op);
  _asString = "";
  _sizeEstimate = std::numeric_limits<size_t>::max();
  // with setting the operation the initialization is done and we can try to
  // find our result in the cache.
  readFromCache();
}

// _____________________________________________________________________________
void QueryExecutionTree::setVariableColumn(const string& variable,
                                           size_t column) {
  _variableColumnMap[variable] = column;
}

// _____________________________________________________________________________
size_t QueryExecutionTree::getVariableColumn(const string& variable) const {
  if (_variableColumnMap.count(variable) == 0) {
    AD_THROW(ad_semsearch::Exception::CHECK_FAILED,
             "Variable could not be mapped to result column. Var: " + variable);
  }
  return _variableColumnMap.find(variable)->second;
}

// _____________________________________________________________________________
void QueryExecutionTree::setVariableColumns(
    ad_utility::HashMap<string, size_t> const& map) {
  _variableColumnMap = map;
}

<<<<<<< HEAD
=======
// _____________________________________________________________________________
template <QueryExecutionTree::ExportSubFormat format>
ad_utility::stream_generator::stream_generator
QueryExecutionTree::generateResults(const vector<string>& selectVars,
                                    size_t limit, size_t offset) const {
  // They may trigger computation (but does not have to).
  shared_ptr<const ResultTable> resultTable = getResult();
  LOG(DEBUG) << "Resolving strings for finished binary result...\n";
  vector<std::optional<pair<size_t, ResultTable::ResultType>>> validIndices;
  for (auto var : selectVars) {
    if (var.starts_with("TEXT(")) {
      var = var.substr(5, var.rfind(')') - 5);
    }
    auto it = getVariableColumns().find(var);
    if (it != getVariableColumns().end()) {
      validIndices.push_back(pair<size_t, ResultTable::ResultType>(
          it->second, resultTable->getResultType(it->second)));
    } else {
      validIndices.push_back(std::nullopt);
    }
  }
  if (validIndices.empty()) {
    return {};
  }

  const IdTable& data = resultTable->_idTable;
  size_t upperBound = std::min<size_t>(offset + limit, data.size());
  return writeTable<format>(offset, upperBound, std::move(validIndices),
                            std::move(resultTable));
}

// Instantiate template function for all enum types

template ad_utility::stream_generator::stream_generator
QueryExecutionTree::generateResults<QueryExecutionTree::ExportSubFormat::CSV>(
    const vector<string>& selectVars, size_t limit, size_t offset) const;

template ad_utility::stream_generator::stream_generator
QueryExecutionTree::generateResults<QueryExecutionTree::ExportSubFormat::TSV>(
    const vector<string>& selectVars, size_t limit, size_t offset) const;

template ad_utility::stream_generator::stream_generator QueryExecutionTree::
    generateResults<QueryExecutionTree::ExportSubFormat::BINARY>(
        const vector<string>& selectVars, size_t limit, size_t offset) const;

>>>>>>> 3618a895
// ___________________________________________________________________________
QueryExecutionTree::ColumnIndicesAndTypes
QueryExecutionTree::selectedVariablesToColumnIndices(
    const std::vector<string>& selectVariables,
    const ResultTable& resultTable) const {
  ColumnIndicesAndTypes exportColumns;
  for (auto var : selectVariables) {
<<<<<<< HEAD
    constexpr std::string_view prefix = "TEXT(";
    constexpr size_t prefixLength = prefix.length();
    if (var.starts_with(prefix)) {
      var = var.substr(prefixLength, var.rfind(')') - prefixLength);
=======
    if (var.starts_with("TEXT(")) {
      var = var.substr(5, var.rfind(')') - 5);
>>>>>>> 3618a895
    }
    if (getVariableColumns().contains(var)) {
      auto columnIndex = getVariableColumns().at(var);
      exportColumns.push_back(VariableAndColumnIndex{
          var, columnIndex, resultTable.getResultType(columnIndex)});
    } else {
      exportColumns.emplace_back(std::nullopt);
    }
  }
  return exportColumns;
}

// _____________________________________________________________________________
nlohmann::json QueryExecutionTree::writeResultAsQLeverJson(
    const vector<string>& selectVars, size_t limit, size_t offset,
    shared_ptr<const ResultTable> resultTable) const {
  // They may trigger computation (but does not have to).
  if (!resultTable) {
    resultTable = getResult();
  }
  LOG(DEBUG) << "Resolving strings for finished binary result...\n";
  ColumnIndicesAndTypes validIndices =
      selectedVariablesToColumnIndices(selectVars, *resultTable);
  if (validIndices.empty()) {
    return {std::vector<std::string>()};
  }

  return writeQLeverJsonTable(offset, limit, validIndices,
                              std::move(resultTable));
}

// _____________________________________________________________________________
nlohmann::json QueryExecutionTree::writeResultAsSparqlJson(
    const vector<string>& selectVars, size_t limit, size_t offset,
    shared_ptr<const ResultTable> resultTable) const {
  using nlohmann::json;

  // This might trigger the actual query processing.
  if (!resultTable) {
    resultTable = getResult();
  }
  LOG(DEBUG) << "Finished computing the query result in the ID space. "
                "Resolving strings in result...\n";
  ColumnIndicesAndTypes columns =
      selectedVariablesToColumnIndices(selectVars, *resultTable);

  std::erase(columns, std::nullopt);

  if (columns.empty()) {
    return {std::vector<std::string>()};
  }

  const IdTable& idTable = resultTable->_idTable;

  json result;
  result["head"]["vars"] = selectVars;

  json bindings = json::array();

  const auto upperBound = std::min(idTable.size(), limit + offset);

  // Take a string from the vocabulary, deduce the type and
  // return a json dict that describes the binding
  auto stringToBinding = [](const std::string& entitystr) -> nlohmann::json {
    nlohmann::ordered_json b;
    // The string is an iri or literal
    if (entitystr[0] == '<') {
      // Strip the <> surrounding the iri
      b["value"] = entitystr.substr(1, entitystr.size() - 2);
      b["type"] = "iri";
    } else {
      size_t quote_pos = entitystr.rfind('"');
      if (quote_pos == std::string::npos) {
        // TEXT entries are currently not surrounded by quotes
        b["value"] = entitystr;
        b["type"] = "literal";
      } else {
        b["value"] = entitystr.substr(1, quote_pos - 1);
        b["type"] = "literal";
        // Look for a language tag or type.
        if (quote_pos < entitystr.size() - 1 &&
            entitystr[quote_pos + 1] == '@') {
          b["xml:lang"] = entitystr.substr(quote_pos + 2);
        } else if (quote_pos < entitystr.size() - 2 &&
                   entitystr[quote_pos + 1] == '^') {
          AD_CHECK(entitystr[quote_pos + 2] == '^');
          std::string_view datatype{entitystr};
          // remove the < angledBrackets> around the datatype IRI
          AD_CHECK(datatype.size() >= quote_pos + 5);
          datatype.remove_prefix(quote_pos + 4);
          datatype.remove_suffix(1);
          b["datatype"] = datatype;
          ;
        }
      }
    }
    return b;
  };

  for (size_t rowIndex = offset; rowIndex < upperBound; ++rowIndex) {
    nlohmann::ordered_json binding;
    for (const auto& column : columns) {
      const auto& currentId = idTable(rowIndex, column->_columnIndex);
      const auto& optionalValue =
          toStringAndXsdType(currentId, column->_resultType, *resultTable);
      if (!optionalValue.has_value()) {
        continue;
      }
      const auto& [stringValue, xsdType] = optionalValue.value();
      nlohmann::ordered_json b;
      if (!xsdType) {
        // no xsdType, this means that `stringValue` is a plain string literal
        // or entity
        b = stringToBinding(stringValue);
      } else {
        b["value"] = stringValue;
        b["type"] = "literal";
        b["datatype"] = xsdType;
      }
      binding[column->_variable] = std::move(b);
    }
    bindings.emplace_back(std::move(binding));
  }
  result["results"]["bindings"] = std::move(bindings);
  return result;
}

// _____________________________________________________________________________
size_t QueryExecutionTree::getCostEstimate() {
  if (_cachedResult) {
    // result is pinned in cache. Nothing to compute
    return 0;
  }
  if (_type == QueryExecutionTree::SCAN && getResultWidth() == 1) {
    return getSizeEstimate();
  } else {
    return _rootOperation->getCostEstimate();
  }
}

// _____________________________________________________________________________
size_t QueryExecutionTree::getSizeEstimate() {
  if (_sizeEstimate == std::numeric_limits<size_t>::max()) {
    if (_cachedResult) {
      _sizeEstimate = _cachedResult->size();
    } else {
      // if we are in a unit test setting and there is no QueryExecutionContest
      // specified it is the _rootOperation's obligation to handle this case
      // correctly
      _sizeEstimate = _rootOperation->getSizeEstimate();
    }
  }
  return _sizeEstimate;
}

// _____________________________________________________________________________
bool QueryExecutionTree::knownEmptyResult() {
  if (_cachedResult) {
    return _cachedResult->size() == 0;
  }
  return _rootOperation->knownEmptyResult();
}

// _____________________________________________________________________________
bool QueryExecutionTree::varCovered(string var) const {
  return _variableColumnMap.count(var) > 0;
}

// _______________________________________________________________________
void QueryExecutionTree::readFromCache() {
  if (!_qec) {
    return;
  }
  auto& cache = _qec->getQueryTreeCache();
  std::shared_ptr<const CacheValue> res = cache.resultAt(asString());
  if (res) {
    _cachedResult = res->_resultTable;
  }
}

// ___________________________________________________________________________
std::optional<std::pair<std::string, const char*>>
QueryExecutionTree::toStringAndXsdType(Id id, ResultTable::ResultType type,
                                       const ResultTable& resultTable) const {
  switch (type) {
    case ResultTable::ResultType::KB: {
      std::optional<string> entity = _qec->getIndex().idToOptionalString(id);
      if (!entity.has_value()) {
        return std::nullopt;
      }
      if (entity.value().starts_with(VALUE_PREFIX)) {
        return ad_utility::convertIndexWordToLiteralAndType(entity.value());
      }
      return std::pair{std::move(entity.value()), nullptr};
    }
    case ResultTable::ResultType::VERBATIM:
      return std::pair{std::to_string(id), XSD_INT_TYPE};
    case ResultTable::ResultType::TEXT:
      return std::pair{_qec->getIndex().getTextExcerpt(id), nullptr};
    case ResultTable::ResultType::FLOAT: {
      float f;
      // TODO<LLVM 14> std::bit_cast
      std::memcpy(&f, &id, sizeof(float));
      std::stringstream s;
      s << f;
      return std::pair{s.str(), XSD_DECIMAL_TYPE};
    }
    case ResultTable::ResultType::LOCAL_VOCAB: {
      auto optionalString = resultTable.idToOptionalString(id);
      if (!optionalString.has_value()) {
        return std::nullopt;
      }
      return std::pair{optionalString.value(), nullptr};
    }
    default:
      AD_CHECK(false);
  }
}

// __________________________________________________________________________________________________________
nlohmann::json QueryExecutionTree::writeQLeverJsonTable(
    size_t from, size_t limit, const ColumnIndicesAndTypes& columns,
    shared_ptr<const ResultTable> resultTable) const {
  if (!resultTable) {
    resultTable = getResult();
  }
  const IdTable& data = resultTable->_idTable;
  nlohmann::json json = nlohmann::json::array();

  const auto upperBound = std::min(data.size(), limit + from);

  for (size_t rowIndex = from; rowIndex < upperBound; ++rowIndex) {
    json.emplace_back();
    auto& row = json.back();
    for (const auto& opt : columns) {
      if (!opt) {
        row.emplace_back(nullptr);
        continue;
      }
      const auto& currentId = data(rowIndex, opt->_columnIndex);
      const auto& optionalStringAndXsdType =
          toStringAndXsdType(currentId, opt->_resultType, *resultTable);
      if (!optionalStringAndXsdType.has_value()) {
        row.emplace_back(nullptr);
        continue;
      }
      const auto& [stringValue, xsdType] = optionalStringAndXsdType.value();
      if (xsdType) {
        row.emplace_back('"' + stringValue + "\"^^<" + xsdType + '>');
      } else {
        row.emplace_back(stringValue);
      }
    }
  }
  return json;
}

// _____________________________________________________________________________
template <QueryExecutionTree::ExportSubFormat format>
ad_utility::stream_generator::stream_generator
QueryExecutionTree::generateResults(const vector<string>& selectVars,
                                    size_t limit, size_t offset) const {
  static_assert(format == ExportSubFormat::BINARY ||
                format == ExportSubFormat::CSV ||
                format == ExportSubFormat::TSV);

  // They may trigger computation (but does not have to).
  shared_ptr<const ResultTable> resultTable = getResult();
  LOG(DEBUG) << "Resolving strings for finished binary result...\n";
  auto validIndices =
      selectedVariablesToColumnIndices(selectVars, *resultTable);

  const auto& idTable = resultTable->_idTable;
  size_t upperBound = std::min<size_t>(offset + limit, idTable.size());

  // special case : binary export of IdTable
  if constexpr (format == ExportSubFormat::BINARY) {
    for (size_t i = offset; i < upperBound; ++i) {
      for (const auto& validIndex : validIndices) {
        if (validIndex.has_value()) {
          co_yield std::string_view{reinterpret_cast<const char*>(&idTable(
                                        i, validIndex.value()._columnIndex)),
                                    sizeof(Id)};
        }
      }
    }
    co_return;
  }

  static constexpr char sep = format == ExportSubFormat::TSV ? '\t' : ',';
  constexpr std::string_view sepView{&sep, 1};
  // Print header line
  co_yield boost::algorithm::join(selectVars, sepView);
  co_yield '\n';

  for (size_t i = offset; i < upperBound; ++i) {
    for (size_t j = 0; j < validIndices.size(); ++j) {
      if (validIndices[j].has_value()) {
        const auto& val = validIndices[j].value();
        switch (val._resultType) {
          case ResultTable::ResultType::KB: {
<<<<<<< HEAD
            string entity =
                _qec->getIndex()
                    .idToOptionalString(idTable(i, val._columnIndex))
                    .value_or("");
            if (ad_utility::startsWith(entity, VALUE_PREFIX)) {
=======
            string entity = _qec->getIndex()
                                .idToOptionalString(idTable(i, val.first))
                                .value_or("");
            if (entity.starts_with(VALUE_PREFIX)) {
>>>>>>> 3618a895
              co_yield ad_utility::convertIndexWordToValueLiteral(entity);
            } else {
              co_yield entity;
            }
            break;
          }
          case ResultTable::ResultType::VERBATIM:
            co_yield idTable(i, val._columnIndex);
            break;
          case ResultTable::ResultType::TEXT:
            co_yield _qec->getIndex().getTextExcerpt(
                idTable(i, val._columnIndex));
            break;
          case ResultTable::ResultType::FLOAT: {
            float f;
            std::memcpy(&f, &idTable(i, val._columnIndex), sizeof(float));
            co_yield f;
            break;
          }
          case ResultTable::ResultType::LOCAL_VOCAB: {
            co_yield resultTable
                ->idToOptionalString(idTable(i, val._columnIndex))
                .value_or("");
            break;
          }
          default:
            AD_THROW(ad_semsearch::Exception::INVALID_PARAMETER_VALUE,
                     "Cannot deduce output type.");
        }
      }
      co_yield(j + 1 < validIndices.size() ? sep : '\n');
    }
  }
  LOG(DEBUG) << "Done creating readable result.\n";
}

// Instantiate template function for all enum types

template ad_utility::stream_generator::stream_generator
QueryExecutionTree::generateResults<QueryExecutionTree::ExportSubFormat::CSV>(
    const vector<string>& selectVars, size_t limit, size_t offset) const;

template ad_utility::stream_generator::stream_generator
QueryExecutionTree::generateResults<QueryExecutionTree::ExportSubFormat::TSV>(
    const vector<string>& selectVars, size_t limit, size_t offset) const;

template ad_utility::stream_generator::stream_generator QueryExecutionTree::
    generateResults<QueryExecutionTree::ExportSubFormat::BINARY>(
        const vector<string>& selectVars, size_t limit, size_t offset) const;

// _____________________________________________________________________________

cppcoro::generator<QueryExecutionTree::StringTriple>
QueryExecutionTree::generateRdfGraph(
    const ad_utility::sparql_types::Triples& constructTriples, size_t limit,
    size_t offset, std::shared_ptr<const ResultTable> res) const {
  size_t upperBound = std::min<size_t>(offset + limit, res->_idTable.size());
  auto variableColumns = getVariableColumns();
  for (size_t i = offset; i < upperBound; i++) {
    Context context{i, *res, variableColumns, _qec->getIndex()};
    for (const auto& triple : constructTriples) {
      auto subject = triple[0].evaluate(context, SUBJECT);
      auto predicate = triple[1].evaluate(context, PREDICATE);
      auto object = triple[2].evaluate(context, OBJECT);
      if (!subject.has_value() || !predicate.has_value() ||
          !object.has_value()) {
        continue;
      }
      co_yield {std::move(subject.value()), std::move(predicate.value()),
                std::move(object.value())};
    }
  }
}

// _____________________________________________________________________________
ad_utility::stream_generator::stream_generator
QueryExecutionTree::writeRdfGraphTurtle(
    const ad_utility::sparql_types::Triples& constructTriples, size_t limit,
    size_t offset, std::shared_ptr<const ResultTable> res) const {
  auto generator = generateRdfGraph(constructTriples, limit, offset, res);
  for (const auto& triple : generator) {
    co_yield triple._subject;
    co_yield ' ';
    co_yield triple._predicate;
    co_yield ' ';
    co_yield triple._object;
    co_yield " .\n";
  }
}

// _____________________________________________________________________________
template <QueryExecutionTree::ExportSubFormat format>
ad_utility::stream_generator::stream_generator
QueryExecutionTree::writeRdfGraphSeparatedValues(
    const ad_utility::sparql_types::Triples& constructTriples, size_t limit,
    size_t offset, std::shared_ptr<const ResultTable> res) const {
  static_assert(format == ExportSubFormat::BINARY ||
                format == ExportSubFormat::CSV ||
                format == ExportSubFormat::TSV);
  if constexpr (format == ExportSubFormat::BINARY) {
    throw std::runtime_error{
        "Binary export is not supported for CONSTRUCT queries"};
  }
  constexpr auto& escapeFunction = format == ExportSubFormat::TSV
                                       ? RdfEscaping::escapeForTsv
                                       : RdfEscaping::escapeForCsv;
  constexpr char sep = format == ExportSubFormat::TSV ? '\t' : ',';
  auto generator = generateRdfGraph(constructTriples, limit, offset, res);
  for (auto& triple : generator) {
    co_yield escapeFunction(std::move(triple._subject));
    co_yield sep;
    co_yield escapeFunction(std::move(triple._predicate));
    co_yield sep;
    co_yield escapeFunction(std::move(triple._object));
    co_yield "\n";
  }
}

// Instantiate template function for all enum types

template ad_utility::stream_generator::stream_generator QueryExecutionTree::
    writeRdfGraphSeparatedValues<QueryExecutionTree::ExportSubFormat::CSV>(
        const ad_utility::sparql_types::Triples& constructTriples, size_t limit,
        size_t offset, std::shared_ptr<const ResultTable> res) const;

template ad_utility::stream_generator::stream_generator QueryExecutionTree::
    writeRdfGraphSeparatedValues<QueryExecutionTree::ExportSubFormat::TSV>(
        const ad_utility::sparql_types::Triples& constructTriples, size_t limit,
        size_t offset, std::shared_ptr<const ResultTable> res) const;

template ad_utility::stream_generator::stream_generator QueryExecutionTree::
    writeRdfGraphSeparatedValues<QueryExecutionTree::ExportSubFormat::BINARY>(
        const ad_utility::sparql_types::Triples& constructTriples, size_t limit,
        size_t offset, std::shared_ptr<const ResultTable> res) const;

// _____________________________________________________________________________
nlohmann::json QueryExecutionTree::writeRdfGraphJson(
    const ad_utility::sparql_types::Triples& constructTriples, size_t limit,
    size_t offset, std::shared_ptr<const ResultTable> res) const {
  auto generator =
      generateRdfGraph(constructTriples, limit, offset, std::move(res));
  std::vector<std::array<std::string, 3>> jsonArray;
  for (auto& triple : generator) {
    jsonArray.push_back({std::move(triple._subject),
                         std::move(triple._predicate),
                         std::move(triple._object)});
  }
  return jsonArray;
}<|MERGE_RESOLUTION|>--- conflicted
+++ resolved
@@ -89,54 +89,6 @@
   _variableColumnMap = map;
 }
 
-<<<<<<< HEAD
-=======
-// _____________________________________________________________________________
-template <QueryExecutionTree::ExportSubFormat format>
-ad_utility::stream_generator::stream_generator
-QueryExecutionTree::generateResults(const vector<string>& selectVars,
-                                    size_t limit, size_t offset) const {
-  // They may trigger computation (but does not have to).
-  shared_ptr<const ResultTable> resultTable = getResult();
-  LOG(DEBUG) << "Resolving strings for finished binary result...\n";
-  vector<std::optional<pair<size_t, ResultTable::ResultType>>> validIndices;
-  for (auto var : selectVars) {
-    if (var.starts_with("TEXT(")) {
-      var = var.substr(5, var.rfind(')') - 5);
-    }
-    auto it = getVariableColumns().find(var);
-    if (it != getVariableColumns().end()) {
-      validIndices.push_back(pair<size_t, ResultTable::ResultType>(
-          it->second, resultTable->getResultType(it->second)));
-    } else {
-      validIndices.push_back(std::nullopt);
-    }
-  }
-  if (validIndices.empty()) {
-    return {};
-  }
-
-  const IdTable& data = resultTable->_idTable;
-  size_t upperBound = std::min<size_t>(offset + limit, data.size());
-  return writeTable<format>(offset, upperBound, std::move(validIndices),
-                            std::move(resultTable));
-}
-
-// Instantiate template function for all enum types
-
-template ad_utility::stream_generator::stream_generator
-QueryExecutionTree::generateResults<QueryExecutionTree::ExportSubFormat::CSV>(
-    const vector<string>& selectVars, size_t limit, size_t offset) const;
-
-template ad_utility::stream_generator::stream_generator
-QueryExecutionTree::generateResults<QueryExecutionTree::ExportSubFormat::TSV>(
-    const vector<string>& selectVars, size_t limit, size_t offset) const;
-
-template ad_utility::stream_generator::stream_generator QueryExecutionTree::
-    generateResults<QueryExecutionTree::ExportSubFormat::BINARY>(
-        const vector<string>& selectVars, size_t limit, size_t offset) const;
-
->>>>>>> 3618a895
 // ___________________________________________________________________________
 QueryExecutionTree::ColumnIndicesAndTypes
 QueryExecutionTree::selectedVariablesToColumnIndices(
@@ -144,15 +96,10 @@
     const ResultTable& resultTable) const {
   ColumnIndicesAndTypes exportColumns;
   for (auto var : selectVariables) {
-<<<<<<< HEAD
     constexpr std::string_view prefix = "TEXT(";
     constexpr size_t prefixLength = prefix.length();
     if (var.starts_with(prefix)) {
       var = var.substr(prefixLength, var.rfind(')') - prefixLength);
-=======
-    if (var.starts_with("TEXT(")) {
-      var = var.substr(5, var.rfind(')') - 5);
->>>>>>> 3618a895
     }
     if (getVariableColumns().contains(var)) {
       auto columnIndex = getVariableColumns().at(var);
@@ -454,18 +401,11 @@
         const auto& val = validIndices[j].value();
         switch (val._resultType) {
           case ResultTable::ResultType::KB: {
-<<<<<<< HEAD
             string entity =
                 _qec->getIndex()
                     .idToOptionalString(idTable(i, val._columnIndex))
                     .value_or("");
-            if (ad_utility::startsWith(entity, VALUE_PREFIX)) {
-=======
-            string entity = _qec->getIndex()
-                                .idToOptionalString(idTable(i, val.first))
-                                .value_or("");
             if (entity.starts_with(VALUE_PREFIX)) {
->>>>>>> 3618a895
               co_yield ad_utility::convertIndexWordToValueLiteral(entity);
             } else {
               co_yield entity;
