// Copyright 2015, University of Freiburg,
// Chair of Algorithms and Data Structures.
// Author: Björn Buchhold (buchhold@informatik.uni-freiburg.de)

#include "./QueryExecutionTree.h"

#include <algorithm>
#include <boost/algorithm/string/join.hpp>
#include <sstream>
#include <string>
#include <utility>
#include <variant>

#include "../parser/RdfEscaping.h"
#include "./Distinct.h"
#include "./Filter.h"
#include "./IndexScan.h"
#include "./Join.h"
#include "./OrderBy.h"
#include "./Sort.h"
#include "TextOperationWithFilter.h"
#include "TextOperationWithoutFilter.h"
#include "TwoColumnJoin.h"

using std::string;

// _____________________________________________________________________________
QueryExecutionTree::QueryExecutionTree(QueryExecutionContext* const qec)
    : _qec(qec),
      _variableColumnMap(),
      _rootOperation(nullptr),
      _type(OperationType::UNDEFINED),
      _contextVars(),
      _asString(),
      _sizeEstimate(std::numeric_limits<size_t>::max()) {}

// _____________________________________________________________________________
string QueryExecutionTree::asString(size_t indent) {
  if (indent == _indent && !_asString.empty()) {
    return _asString;
  }
  string indentStr;
  for (size_t i = 0; i < indent; ++i) {
    indentStr += " ";
  }
  if (_rootOperation) {
    std::ostringstream os;
    os << indentStr << "{\n"
       << _rootOperation->asString(indent + 2) << "\n"
       << indentStr << "  qet-width: " << getResultWidth() << " ";
    os << '\n' << indentStr << '}';
    _asString = os.str();
  } else {
    _asString = "<Empty QueryExecutionTree>";
  }
  _indent = indent;
  return _asString;
}

// _____________________________________________________________________________
void QueryExecutionTree::setOperation(QueryExecutionTree::OperationType type,
                                      std::shared_ptr<Operation> op) {
  _type = type;
  _rootOperation = std::move(op);
  _asString = "";
  _sizeEstimate = std::numeric_limits<size_t>::max();
  // with setting the operation the initialization is done and we can try to
  // find our result in the cache.
  readFromCache();
}

// _____________________________________________________________________________
void QueryExecutionTree::setVariableColumn(const string& variable,
                                           size_t column) {
  _variableColumnMap[variable] = column;
}

// _____________________________________________________________________________
size_t QueryExecutionTree::getVariableColumn(const string& variable) const {
  if (_variableColumnMap.count(variable) == 0) {
    AD_THROW(ad_semsearch::Exception::CHECK_FAILED,
             "Variable could not be mapped to result column. Var: " + variable);
  }
  return _variableColumnMap.find(variable)->second;
}

// _____________________________________________________________________________
void QueryExecutionTree::setVariableColumns(
    ad_utility::HashMap<string, size_t> const& map) {
  _variableColumnMap = map;
}

<<<<<<< HEAD
=======
// _____________________________________________________________________________
template <QueryExecutionTree::ExportSubFormat format>
ad_utility::stream_generator::stream_generator
QueryExecutionTree::generateResults(
    const SelectedVarsOrAsterisk& selectedVarsOrAsterisk, size_t limit,
    size_t offset) const {
  // They may trigger computation (but does not have to).
  shared_ptr<const ResultTable> resultTable = getResult();
  LOG(DEBUG) << "Resolving strings for finished binary result...\n";
  vector<std::optional<pair<size_t, ResultTable::ResultType>>> validIndices;
  if (selectedVarsOrAsterisk.isAsterisk()) {
    auto orderedVariablesFromQuery =
        selectedVarsOrAsterisk.orderedVariablesFromQueryBody();
    auto variablesFromExecutionTree = getVariableColumns();
    for (const auto& variableFromQuery : orderedVariablesFromQuery) {
      auto it = variablesFromExecutionTree.find(variableFromQuery);
      if (it != variablesFromExecutionTree.end()) {
        validIndices.emplace_back(pair<size_t, ResultTable::ResultType>(
            it->second, resultTable->getResultType(it->second)));
        variablesFromExecutionTree.erase(it);
      } else {
        validIndices.emplace_back(std::nullopt);
      }
    }
    for (const auto& variableFromQuery : variablesFromExecutionTree) {
      LOG(WARN) << "The variable \"" << variableFromQuery.first
                << "\" was found in the execution tree, but not in the "
                   "original query. "
                   "This is likely a bug\n";
    }
  } else {
    for (auto variableFromQuery : selectedVarsOrAsterisk.getSelectVariables()) {
      if (variableFromQuery.starts_with("TEXT(")) {
        variableFromQuery =
            variableFromQuery.substr(5, variableFromQuery.rfind(')') - 5);
      }
      auto it = getVariableColumns().find(variableFromQuery);
      if (it != getVariableColumns().end()) {
        validIndices.emplace_back(pair<size_t, ResultTable::ResultType>(
            it->second, resultTable->getResultType(it->second)));
      } else {
        validIndices.emplace_back(std::nullopt);
      }
    }
  }
  if (validIndices.empty()) {
    return {};
  }

  const IdTable& data = resultTable->_idTable;
  size_t upperBound = std::min<size_t>(offset + limit, data.size());
  return writeTable<format>(offset, upperBound, std::move(validIndices),
                            std::move(resultTable));
}

// Instantiate template function for all enum types

template ad_utility::stream_generator::stream_generator
QueryExecutionTree::generateResults<QueryExecutionTree::ExportSubFormat::CSV>(
    const SelectedVarsOrAsterisk& selectedVarsOrAsterisk, size_t limit,
    size_t offset) const;

template ad_utility::stream_generator::stream_generator
QueryExecutionTree::generateResults<QueryExecutionTree::ExportSubFormat::TSV>(
    const SelectedVarsOrAsterisk& selectedVarsOrAsterisk, size_t limit,
    size_t offset) const;

template ad_utility::stream_generator::stream_generator QueryExecutionTree::
    generateResults<QueryExecutionTree::ExportSubFormat::BINARY>(
        const SelectedVarsOrAsterisk& selectedVarsOrAsterisk, size_t limit,
        size_t offset) const;

>>>>>>> d9d162be
// ___________________________________________________________________________
QueryExecutionTree::ColumnIndicesAndTypes
QueryExecutionTree::selectedVariablesToColumnIndices(
    const SelectedVarsOrAsterisk& selectedVarsOrAsterisk,
    const ResultTable& resultTable) const {
  ColumnIndicesAndTypes exportColumns;
<<<<<<< HEAD
  for (auto var : selectVariables) {
    constexpr std::string_view prefix = "TEXT(";
    constexpr size_t prefixLength = prefix.length();
    if (var.starts_with(prefix)) {
      var = var.substr(prefixLength, var.rfind(')') - prefixLength);
=======
  if (selectedVarsOrAsterisk.isAsterisk()) {
    auto variablesFromExecutionTree = getVariableColumns();
    for (auto variableFromQuery :
         selectedVarsOrAsterisk.orderedVariablesFromQueryBody()) {
      if (getVariableColumns().contains(variableFromQuery)) {
        auto columnIndex = getVariableColumns().at(variableFromQuery);
        exportColumns.push_back(
            VariableAndColumnIndex{variableFromQuery, columnIndex,
                                   resultTable.getResultType(columnIndex)});
        variablesFromExecutionTree.erase(variableFromQuery);
      } else {
        exportColumns.emplace_back(std::nullopt);
        LOG(WARN) << "The variable \"" << variableFromQuery
                  << "\" was found in the original query, but not in the "
                     "execution tree. "
                     "This is likely a bug\n";
      }
>>>>>>> d9d162be
    }
    for (const auto& variableFromQuery : variablesFromExecutionTree) {
      LOG(WARN) << "The variable \"" << variableFromQuery.first
                << "\" was found in the execution tree, but not in the "
                   "original query. "
                   "This is likely a bug\n";
    }
  } else {
    for (auto var : selectedVarsOrAsterisk.getSelectVariables()) {
      if (var.starts_with("TEXT(")) {
        var = var.substr(5, var.rfind(')') - 5);
      }
      if (getVariableColumns().contains(var)) {
        auto columnIndex = getVariableColumns().at(var);
        exportColumns.push_back(VariableAndColumnIndex{
            var, columnIndex, resultTable.getResultType(columnIndex)});
      } else {
        exportColumns.emplace_back(std::nullopt);
        LOG(WARN) << "The variable \"" << var
                  << "\" was found in the original query, but not in the "
                     "execution tree. "
                     "This is likely a bug\n";
      }
    }
  }
  return exportColumns;
}

// _____________________________________________________________________________
nlohmann::json QueryExecutionTree::writeResultAsQLeverJson(
    const SelectedVarsOrAsterisk& selectedVarsOrAsterisk, size_t limit,
    size_t offset, shared_ptr<const ResultTable> resultTable) const {
  // They may trigger computation (but does not have to).
  if (!resultTable) {
    resultTable = getResult();
  }
  LOG(DEBUG) << "Resolving strings for finished binary result...\n";
  ColumnIndicesAndTypes validIndices =
      selectedVariablesToColumnIndices(selectedVarsOrAsterisk, *resultTable);
  if (validIndices.empty()) {
    return {std::vector<std::string>()};
  }

  return writeQLeverJsonTable(offset, limit, validIndices,
                              std::move(resultTable));
}

// _____________________________________________________________________________
nlohmann::json QueryExecutionTree::writeResultAsSparqlJson(
    const SelectedVarsOrAsterisk& selectedVarsOrAsterisk, size_t limit,
    size_t offset, shared_ptr<const ResultTable> resultTable) const {
  using nlohmann::json;

  // This might trigger the actual query processing.
  if (!resultTable) {
    resultTable = getResult();
  }
  LOG(DEBUG) << "Finished computing the query result in the ID space. "
                "Resolving strings in result...\n";
  ColumnIndicesAndTypes columns =
      selectedVariablesToColumnIndices(selectedVarsOrAsterisk, *resultTable);

  std::erase(columns, std::nullopt);

  if (columns.empty()) {
    return {std::vector<std::string>()};
  }

  const IdTable& idTable = resultTable->_idTable;

  json result;

  if (selectedVarsOrAsterisk.isAsterisk()) {
    vector<string> vars_names;
    for (auto const& variable :
         selectedVarsOrAsterisk.orderedVariablesFromQueryBody()) {
      vars_names.push_back(variable);
    }
    result["head"]["vars"] = vars_names;
  } else {
    result["head"]["vars"] = selectedVarsOrAsterisk.getSelectVariables();
  }

  json bindings = json::array();

  const auto upperBound = std::min(idTable.size(), limit + offset);

  // Take a string from the vocabulary, deduce the type and
  // return a json dict that describes the binding
  auto stringToBinding = [](const std::string& entitystr) -> nlohmann::json {
    nlohmann::ordered_json b;
    // The string is an iri or literal
    if (entitystr[0] == '<') {
      // Strip the <> surrounding the iri
      b["value"] = entitystr.substr(1, entitystr.size() - 2);
      b["type"] = "iri";
    } else {
      size_t quote_pos = entitystr.rfind('"');
      if (quote_pos == std::string::npos) {
        // TEXT entries are currently not surrounded by quotes
        b["value"] = entitystr;
        b["type"] = "literal";
      } else {
        b["value"] = entitystr.substr(1, quote_pos - 1);
        b["type"] = "literal";
        // Look for a language tag or type.
        if (quote_pos < entitystr.size() - 1 &&
            entitystr[quote_pos + 1] == '@') {
          b["xml:lang"] = entitystr.substr(quote_pos + 2);
        } else if (quote_pos < entitystr.size() - 2 &&
                   entitystr[quote_pos + 1] == '^') {
          AD_CHECK(entitystr[quote_pos + 2] == '^');
          std::string_view datatype{entitystr};
          // remove the < angledBrackets> around the datatype IRI
          AD_CHECK(datatype.size() >= quote_pos + 5);
          datatype.remove_prefix(quote_pos + 4);
          datatype.remove_suffix(1);
          b["datatype"] = datatype;
          ;
        }
      }
    }
    return b;
  };

  for (size_t rowIndex = offset; rowIndex < upperBound; ++rowIndex) {
    // TODO: ordered_json` entries are ordered alphabetically, but insertion
    // order would be preferable.
    nlohmann::ordered_json binding;
    for (const auto& column : columns) {
      const auto& currentId = idTable(rowIndex, column->_columnIndex);
      const auto& optionalValue =
          toStringAndXsdType(currentId, column->_resultType, *resultTable);
      if (!optionalValue.has_value()) {
        continue;
      }
      const auto& [stringValue, xsdType] = optionalValue.value();
      nlohmann::ordered_json b;
      if (!xsdType) {
        // no xsdType, this means that `stringValue` is a plain string literal
        // or entity
        b = stringToBinding(stringValue);
      } else {
        b["value"] = stringValue;
        b["type"] = "literal";
        b["datatype"] = xsdType;
      }
      binding[column->_variable] = std::move(b);
    }
    bindings.emplace_back(std::move(binding));
  }
  result["results"]["bindings"] = std::move(bindings);
  return result;
}

// _____________________________________________________________________________
size_t QueryExecutionTree::getCostEstimate() {
  if (_cachedResult) {
    // result is pinned in cache. Nothing to compute
    return 0;
  }
  if (_type == QueryExecutionTree::SCAN && getResultWidth() == 1) {
    return getSizeEstimate();
  } else {
    return _rootOperation->getCostEstimate();
  }
}

// _____________________________________________________________________________
size_t QueryExecutionTree::getSizeEstimate() {
  if (_sizeEstimate == std::numeric_limits<size_t>::max()) {
    if (_cachedResult) {
      _sizeEstimate = _cachedResult->size();
    } else {
      // if we are in a unit test setting and there is no QueryExecutionContest
      // specified it is the _rootOperation's obligation to handle this case
      // correctly
      _sizeEstimate = _rootOperation->getSizeEstimate();
    }
  }
  return _sizeEstimate;
}

// _____________________________________________________________________________
bool QueryExecutionTree::knownEmptyResult() {
  if (_cachedResult) {
    return _cachedResult->size() == 0;
  }
  return _rootOperation->knownEmptyResult();
}

// _____________________________________________________________________________
bool QueryExecutionTree::varCovered(string var) const {
  return _variableColumnMap.count(var) > 0;
}

// _______________________________________________________________________
void QueryExecutionTree::readFromCache() {
  if (!_qec) {
    return;
  }
  auto& cache = _qec->getQueryTreeCache();
  std::shared_ptr<const CacheValue> res = cache.resultAt(asString());
  if (res) {
    _cachedResult = res->_resultTable;
  }
}

// ___________________________________________________________________________
std::optional<std::pair<std::string, const char*>>
QueryExecutionTree::toStringAndXsdType(Id id, ResultTable::ResultType type,
                                       const ResultTable& resultTable) const {
  switch (type) {
    case ResultTable::ResultType::KB: {
      std::optional<string> entity = _qec->getIndex().idToOptionalString(id);
      if (!entity.has_value()) {
        return std::nullopt;
      }
      if (entity.value().starts_with(VALUE_PREFIX)) {
        return ad_utility::convertIndexWordToLiteralAndType(entity.value());
      }
      return std::pair{std::move(entity.value()), nullptr};
    }
    case ResultTable::ResultType::VERBATIM:
      return std::pair{std::to_string(id), XSD_INT_TYPE};
    case ResultTable::ResultType::TEXT:
      return std::pair{_qec->getIndex().getTextExcerpt(id), nullptr};
    case ResultTable::ResultType::FLOAT: {
      float f;
      // TODO<LLVM 14> std::bit_cast
      std::memcpy(&f, &id, sizeof(float));
      std::stringstream s;
      s << f;
      return std::pair{s.str(), XSD_DECIMAL_TYPE};
    }
    case ResultTable::ResultType::LOCAL_VOCAB: {
      auto optionalString = resultTable.idToOptionalString(id);
      if (!optionalString.has_value()) {
        return std::nullopt;
      }
      return std::pair{optionalString.value(), nullptr};
    }
    default:
      AD_CHECK(false);
  }
}

// __________________________________________________________________________________________________________
nlohmann::json QueryExecutionTree::writeQLeverJsonTable(
    size_t from, size_t limit, const ColumnIndicesAndTypes& columns,
    shared_ptr<const ResultTable> resultTable) const {
  if (!resultTable) {
    resultTable = getResult();
  }
  const IdTable& data = resultTable->_idTable;
  nlohmann::json json = nlohmann::json::array();

  const auto upperBound = std::min(data.size(), limit + from);

  for (size_t rowIndex = from; rowIndex < upperBound; ++rowIndex) {
    json.emplace_back();
    auto& row = json.back();
    for (const auto& opt : columns) {
      if (!opt) {
        row.emplace_back(nullptr);
        continue;
      }
      const auto& currentId = data(rowIndex, opt->_columnIndex);
      const auto& optionalStringAndXsdType =
          toStringAndXsdType(currentId, opt->_resultType, *resultTable);
      if (!optionalStringAndXsdType.has_value()) {
        row.emplace_back(nullptr);
        continue;
      }
      const auto& [stringValue, xsdType] = optionalStringAndXsdType.value();
      if (xsdType) {
        row.emplace_back('"' + stringValue + "\"^^<" + xsdType + '>');
      } else {
        row.emplace_back(stringValue);
      }
    }
  }
  return json;
}

// _____________________________________________________________________________
template <QueryExecutionTree::ExportSubFormat format>
ad_utility::stream_generator::stream_generator
QueryExecutionTree::generateResults(const vector<string>& selectVars,
                                    size_t limit, size_t offset) const {
  static_assert(format == ExportSubFormat::BINARY ||
                format == ExportSubFormat::CSV ||
                format == ExportSubFormat::TSV);

  // They may trigger computation (but does not have to).
  shared_ptr<const ResultTable> resultTable = getResult();
  LOG(DEBUG) << "Resolving strings for finished binary result...\n";
  auto validIndices =
      selectedVariablesToColumnIndices(selectVars, *resultTable);

  const auto& idTable = resultTable->_idTable;
  size_t upperBound = std::min<size_t>(offset + limit, idTable.size());

  // special case : binary export of IdTable
  if constexpr (format == ExportSubFormat::BINARY) {
    for (size_t i = offset; i < upperBound; ++i) {
      for (const auto& validIndex : validIndices) {
        if (validIndex.has_value()) {
          co_yield std::string_view{reinterpret_cast<const char*>(&idTable(
                                        i, validIndex.value()._columnIndex)),
                                    sizeof(Id)};
        }
      }
    }
    co_return;
  }

  static constexpr char sep = format == ExportSubFormat::TSV ? '\t' : ',';
  constexpr std::string_view sepView{&sep, 1};
  // Print header line
  co_yield boost::algorithm::join(selectVars, sepView);
  co_yield '\n';

  for (size_t i = offset; i < upperBound; ++i) {
    for (size_t j = 0; j < validIndices.size(); ++j) {
      if (validIndices[j].has_value()) {
        const auto& val = validIndices[j].value();
        switch (val._resultType) {
          case ResultTable::ResultType::KB: {
            string entity =
                _qec->getIndex()
                    .idToOptionalString(idTable(i, val._columnIndex))
                    .value_or("");
            if (entity.starts_with(VALUE_PREFIX)) {
              co_yield ad_utility::convertIndexWordToValueLiteral(entity);
            } else {
              co_yield entity;
            }
            break;
          }
          case ResultTable::ResultType::VERBATIM:
            co_yield idTable(i, val._columnIndex);
            break;
          case ResultTable::ResultType::TEXT:
            co_yield _qec->getIndex().getTextExcerpt(
                idTable(i, val._columnIndex));
            break;
          case ResultTable::ResultType::FLOAT: {
            float f;
            std::memcpy(&f, &idTable(i, val._columnIndex), sizeof(float));
            co_yield f;
            break;
          }
          case ResultTable::ResultType::LOCAL_VOCAB: {
            co_yield resultTable
                ->idToOptionalString(idTable(i, val._columnIndex))
                .value_or("");
            break;
          }
          default:
            AD_THROW(ad_semsearch::Exception::INVALID_PARAMETER_VALUE,
                     "Cannot deduce output type.");
        }
      }
      co_yield(j + 1 < validIndices.size() ? sep : '\n');
    }
  }
  LOG(DEBUG) << "Done creating readable result.\n";
}

// Instantiate template function for all enum types

template ad_utility::stream_generator::stream_generator
QueryExecutionTree::generateResults<QueryExecutionTree::ExportSubFormat::CSV>(
    const vector<string>& selectVars, size_t limit, size_t offset) const;

template ad_utility::stream_generator::stream_generator
QueryExecutionTree::generateResults<QueryExecutionTree::ExportSubFormat::TSV>(
    const vector<string>& selectVars, size_t limit, size_t offset) const;

template ad_utility::stream_generator::stream_generator QueryExecutionTree::
    generateResults<QueryExecutionTree::ExportSubFormat::BINARY>(
        const vector<string>& selectVars, size_t limit, size_t offset) const;

// _____________________________________________________________________________

cppcoro::generator<QueryExecutionTree::StringTriple>
QueryExecutionTree::generateRdfGraph(
    const ad_utility::sparql_types::Triples& constructTriples, size_t limit,
    size_t offset, std::shared_ptr<const ResultTable> res) const {
  size_t upperBound = std::min<size_t>(offset + limit, res->_idTable.size());
  auto variableColumns = getVariableColumns();
  for (size_t i = offset; i < upperBound; i++) {
    Context context{i, *res, variableColumns, _qec->getIndex()};
    for (const auto& triple : constructTriples) {
      auto subject = triple[0].evaluate(context, SUBJECT);
      auto predicate = triple[1].evaluate(context, PREDICATE);
      auto object = triple[2].evaluate(context, OBJECT);
      if (!subject.has_value() || !predicate.has_value() ||
          !object.has_value()) {
        continue;
      }
      co_yield {std::move(subject.value()), std::move(predicate.value()),
                std::move(object.value())};
    }
  }
}

// _____________________________________________________________________________
ad_utility::stream_generator::stream_generator
QueryExecutionTree::writeRdfGraphTurtle(
    const ad_utility::sparql_types::Triples& constructTriples, size_t limit,
    size_t offset, std::shared_ptr<const ResultTable> res) const {
  auto generator = generateRdfGraph(constructTriples, limit, offset, res);
  for (const auto& triple : generator) {
    co_yield triple._subject;
    co_yield ' ';
    co_yield triple._predicate;
    co_yield ' ';
    co_yield triple._object;
    co_yield " .\n";
  }
}

// _____________________________________________________________________________
template <QueryExecutionTree::ExportSubFormat format>
ad_utility::stream_generator::stream_generator
QueryExecutionTree::writeRdfGraphSeparatedValues(
    const ad_utility::sparql_types::Triples& constructTriples, size_t limit,
    size_t offset, std::shared_ptr<const ResultTable> res) const {
  static_assert(format == ExportSubFormat::BINARY ||
                format == ExportSubFormat::CSV ||
                format == ExportSubFormat::TSV);
  if constexpr (format == ExportSubFormat::BINARY) {
    throw std::runtime_error{
        "Binary export is not supported for CONSTRUCT queries"};
  }
  constexpr auto& escapeFunction = format == ExportSubFormat::TSV
                                       ? RdfEscaping::escapeForTsv
                                       : RdfEscaping::escapeForCsv;
  constexpr char sep = format == ExportSubFormat::TSV ? '\t' : ',';
  auto generator = generateRdfGraph(constructTriples, limit, offset, res);
  for (auto& triple : generator) {
    co_yield escapeFunction(std::move(triple._subject));
    co_yield sep;
    co_yield escapeFunction(std::move(triple._predicate));
    co_yield sep;
    co_yield escapeFunction(std::move(triple._object));
    co_yield "\n";
  }
}

// Instantiate template function for all enum types

template ad_utility::stream_generator::stream_generator QueryExecutionTree::
    writeRdfGraphSeparatedValues<QueryExecutionTree::ExportSubFormat::CSV>(
        const ad_utility::sparql_types::Triples& constructTriples, size_t limit,
        size_t offset, std::shared_ptr<const ResultTable> res) const;

template ad_utility::stream_generator::stream_generator QueryExecutionTree::
    writeRdfGraphSeparatedValues<QueryExecutionTree::ExportSubFormat::TSV>(
        const ad_utility::sparql_types::Triples& constructTriples, size_t limit,
        size_t offset, std::shared_ptr<const ResultTable> res) const;

template ad_utility::stream_generator::stream_generator QueryExecutionTree::
    writeRdfGraphSeparatedValues<QueryExecutionTree::ExportSubFormat::BINARY>(
        const ad_utility::sparql_types::Triples& constructTriples, size_t limit,
        size_t offset, std::shared_ptr<const ResultTable> res) const;

// _____________________________________________________________________________
nlohmann::json QueryExecutionTree::writeRdfGraphJson(
    const ad_utility::sparql_types::Triples& constructTriples, size_t limit,
    size_t offset, std::shared_ptr<const ResultTable> res) const {
  auto generator =
      generateRdfGraph(constructTriples, limit, offset, std::move(res));
  std::vector<std::array<std::string, 3>> jsonArray;
  for (auto& triple : generator) {
    jsonArray.push_back({std::move(triple._subject),
                         std::move(triple._predicate),
                         std::move(triple._object)});
  }
  return jsonArray;
}<|MERGE_RESOLUTION|>--- conflicted
+++ resolved
@@ -4,8 +4,9 @@
 
 #include "./QueryExecutionTree.h"
 
+#include <absl/strings/str_join.h>
+
 #include <algorithm>
-#include <boost/algorithm/string/join.hpp>
 #include <sstream>
 #include <string>
 #include <utility>
@@ -90,97 +91,15 @@
   _variableColumnMap = map;
 }
 
-<<<<<<< HEAD
-=======
-// _____________________________________________________________________________
-template <QueryExecutionTree::ExportSubFormat format>
-ad_utility::stream_generator::stream_generator
-QueryExecutionTree::generateResults(
-    const SelectedVarsOrAsterisk& selectedVarsOrAsterisk, size_t limit,
-    size_t offset) const {
-  // They may trigger computation (but does not have to).
-  shared_ptr<const ResultTable> resultTable = getResult();
-  LOG(DEBUG) << "Resolving strings for finished binary result...\n";
-  vector<std::optional<pair<size_t, ResultTable::ResultType>>> validIndices;
-  if (selectedVarsOrAsterisk.isAsterisk()) {
-    auto orderedVariablesFromQuery =
-        selectedVarsOrAsterisk.orderedVariablesFromQueryBody();
-    auto variablesFromExecutionTree = getVariableColumns();
-    for (const auto& variableFromQuery : orderedVariablesFromQuery) {
-      auto it = variablesFromExecutionTree.find(variableFromQuery);
-      if (it != variablesFromExecutionTree.end()) {
-        validIndices.emplace_back(pair<size_t, ResultTable::ResultType>(
-            it->second, resultTable->getResultType(it->second)));
-        variablesFromExecutionTree.erase(it);
-      } else {
-        validIndices.emplace_back(std::nullopt);
-      }
-    }
-    for (const auto& variableFromQuery : variablesFromExecutionTree) {
-      LOG(WARN) << "The variable \"" << variableFromQuery.first
-                << "\" was found in the execution tree, but not in the "
-                   "original query. "
-                   "This is likely a bug\n";
-    }
-  } else {
-    for (auto variableFromQuery : selectedVarsOrAsterisk.getSelectVariables()) {
-      if (variableFromQuery.starts_with("TEXT(")) {
-        variableFromQuery =
-            variableFromQuery.substr(5, variableFromQuery.rfind(')') - 5);
-      }
-      auto it = getVariableColumns().find(variableFromQuery);
-      if (it != getVariableColumns().end()) {
-        validIndices.emplace_back(pair<size_t, ResultTable::ResultType>(
-            it->second, resultTable->getResultType(it->second)));
-      } else {
-        validIndices.emplace_back(std::nullopt);
-      }
-    }
-  }
-  if (validIndices.empty()) {
-    return {};
-  }
-
-  const IdTable& data = resultTable->_idTable;
-  size_t upperBound = std::min<size_t>(offset + limit, data.size());
-  return writeTable<format>(offset, upperBound, std::move(validIndices),
-                            std::move(resultTable));
-}
-
-// Instantiate template function for all enum types
-
-template ad_utility::stream_generator::stream_generator
-QueryExecutionTree::generateResults<QueryExecutionTree::ExportSubFormat::CSV>(
-    const SelectedVarsOrAsterisk& selectedVarsOrAsterisk, size_t limit,
-    size_t offset) const;
-
-template ad_utility::stream_generator::stream_generator
-QueryExecutionTree::generateResults<QueryExecutionTree::ExportSubFormat::TSV>(
-    const SelectedVarsOrAsterisk& selectedVarsOrAsterisk, size_t limit,
-    size_t offset) const;
-
-template ad_utility::stream_generator::stream_generator QueryExecutionTree::
-    generateResults<QueryExecutionTree::ExportSubFormat::BINARY>(
-        const SelectedVarsOrAsterisk& selectedVarsOrAsterisk, size_t limit,
-        size_t offset) const;
-
->>>>>>> d9d162be
 // ___________________________________________________________________________
 QueryExecutionTree::ColumnIndicesAndTypes
 QueryExecutionTree::selectedVariablesToColumnIndices(
     const SelectedVarsOrAsterisk& selectedVarsOrAsterisk,
     const ResultTable& resultTable) const {
   ColumnIndicesAndTypes exportColumns;
-<<<<<<< HEAD
-  for (auto var : selectVariables) {
-    constexpr std::string_view prefix = "TEXT(";
-    constexpr size_t prefixLength = prefix.length();
-    if (var.starts_with(prefix)) {
-      var = var.substr(prefixLength, var.rfind(')') - prefixLength);
-=======
   if (selectedVarsOrAsterisk.isAsterisk()) {
     auto variablesFromExecutionTree = getVariableColumns();
-    for (auto variableFromQuery :
+    for (const auto& variableFromQuery :
          selectedVarsOrAsterisk.orderedVariablesFromQueryBody()) {
       if (getVariableColumns().contains(variableFromQuery)) {
         auto columnIndex = getVariableColumns().at(variableFromQuery);
@@ -195,7 +114,6 @@
                      "execution tree. "
                      "This is likely a bug\n";
       }
->>>>>>> d9d162be
     }
     for (const auto& variableFromQuery : variablesFromExecutionTree) {
       LOG(WARN) << "The variable \"" << variableFromQuery.first
@@ -205,8 +123,10 @@
     }
   } else {
     for (auto var : selectedVarsOrAsterisk.getSelectVariables()) {
-      if (var.starts_with("TEXT(")) {
-        var = var.substr(5, var.rfind(')') - 5);
+      constexpr std::string_view prefix = "TEXT(";
+      constexpr size_t prefixLength = prefix.length();
+      if (var.starts_with(prefix)) {
+        var = var.substr(prefixLength, var.rfind(')') - prefixLength);
       }
       if (getVariableColumns().contains(var)) {
         auto columnIndex = getVariableColumns().at(var);
@@ -484,8 +404,9 @@
 // _____________________________________________________________________________
 template <QueryExecutionTree::ExportSubFormat format>
 ad_utility::stream_generator::stream_generator
-QueryExecutionTree::generateResults(const vector<string>& selectVars,
-                                    size_t limit, size_t offset) const {
+QueryExecutionTree::generateResults(
+    const SelectedVarsOrAsterisk& selectedVarsOrAsterisk, size_t limit,
+    size_t offset) const {
   static_assert(format == ExportSubFormat::BINARY ||
                 format == ExportSubFormat::CSV ||
                 format == ExportSubFormat::TSV);
@@ -494,7 +415,7 @@
   shared_ptr<const ResultTable> resultTable = getResult();
   LOG(DEBUG) << "Resolving strings for finished binary result...\n";
   auto validIndices =
-      selectedVariablesToColumnIndices(selectVars, *resultTable);
+      selectedVariablesToColumnIndices(selectedVarsOrAsterisk, *resultTable);
 
   const auto& idTable = resultTable->_idTable;
   size_t upperBound = std::min<size_t>(offset + limit, idTable.size());
@@ -516,7 +437,11 @@
   static constexpr char sep = format == ExportSubFormat::TSV ? '\t' : ',';
   constexpr std::string_view sepView{&sep, 1};
   // Print header line
-  co_yield boost::algorithm::join(selectVars, sepView);
+  co_yield absl::StrJoin(
+      selectedVarsOrAsterisk.isVariables()
+          ? selectedVarsOrAsterisk.getSelectVariables()
+          : selectedVarsOrAsterisk.orderedVariablesFromQueryBody(),
+      sepView);
   co_yield '\n';
 
   for (size_t i = offset; i < upperBound; ++i) {
@@ -570,15 +495,18 @@
 
 template ad_utility::stream_generator::stream_generator
 QueryExecutionTree::generateResults<QueryExecutionTree::ExportSubFormat::CSV>(
-    const vector<string>& selectVars, size_t limit, size_t offset) const;
+    const SelectedVarsOrAsterisk& selectedVarsOrAsterisk, size_t limit,
+    size_t offset) const;
 
 template ad_utility::stream_generator::stream_generator
 QueryExecutionTree::generateResults<QueryExecutionTree::ExportSubFormat::TSV>(
-    const vector<string>& selectVars, size_t limit, size_t offset) const;
+    const SelectedVarsOrAsterisk& selectedVarsOrAsterisk, size_t limit,
+    size_t offset) const;
 
 template ad_utility::stream_generator::stream_generator QueryExecutionTree::
     generateResults<QueryExecutionTree::ExportSubFormat::BINARY>(
-        const vector<string>& selectVars, size_t limit, size_t offset) const;
+        const SelectedVarsOrAsterisk& selectedVarsOrAsterisk, size_t limit,
+        size_t offset) const;
 
 // _____________________________________________________________________________
 
