--- conflicted
+++ resolved
@@ -13,10 +13,8 @@
 #include <vector>
 
 #include "engine/Sort.h"
-<<<<<<< HEAD
 #include "engine/TextIndexScanForEntity.h"
 #include "engine/TextIndexScanForWord.h"
-#include "engine/TextLimit.h"
 #include "engine/TransitivePathBase.h"
 #include "engine/Union.h"
 #include "engine/Values.h"
@@ -24,8 +22,6 @@
 #include "parser/RdfEscaping.h"
 
 using std::string;
-=======
->>>>>>> 2ae2f859
 
 using parsedQuery::SelectClause;
 
@@ -131,101 +127,6 @@
   }
 }
 
-<<<<<<< HEAD
-template <typename Op>
-void QueryExecutionTree::setOperation(std::shared_ptr<Op> operation) {
-  if constexpr (std::is_same_v<Op, IndexScan>) {
-    type_ = SCAN;
-  } else if constexpr (std::is_same_v<Op, Union>) {
-    type_ = UNION;
-  } else if constexpr (std::is_same_v<Op, Bind>) {
-    type_ = BIND;
-  } else if constexpr (std::is_same_v<Op, Sort>) {
-    type_ = SORT;
-  } else if constexpr (std::is_same_v<Op, Distinct>) {
-    type_ = DISTINCT;
-  } else if constexpr (std::is_same_v<Op, Values>) {
-    type_ = VALUES;
-  } else if constexpr (std::is_same_v<Op, Service>) {
-    type_ = SERVICE;
-  } else if constexpr (std::is_same_v<Op, TransitivePathBase>) {
-    type_ = TRANSITIVE_PATH;
-  } else if constexpr (std::is_same_v<Op, OrderBy>) {
-    type_ = ORDER_BY;
-  } else if constexpr (std::is_same_v<Op, GroupBy>) {
-    type_ = GROUP_BY;
-  } else if constexpr (std::is_same_v<Op, HasPredicateScan>) {
-    type_ = HAS_PREDICATE_SCAN;
-  } else if constexpr (std::is_same_v<Op, Filter>) {
-    type_ = FILTER;
-  } else if constexpr (std::is_same_v<Op, NeutralElementOperation>) {
-    type_ = NEUTRAL_ELEMENT;
-  } else if constexpr (std::is_same_v<Op, Join>) {
-    type_ = JOIN;
-  } else if constexpr (std::is_same_v<Op, TextIndexScanForWord>) {
-    type_ = TEXT_INDEX_SCAN_FOR_WORD;
-  } else if constexpr (std::is_same_v<Op, TextIndexScanForEntity>) {
-    type_ = TEXT_INDEX_SCAN_FOR_ENTITY;
-  } else if constexpr (std::is_same_v<Op, TextLimit>) {
-    type_ = TEXT_LIMIT;
-  } else if constexpr (std::is_same_v<Op, CountAvailablePredicates>) {
-    type_ = COUNT_AVAILABLE_PREDICATES;
-  } else if constexpr (std::is_same_v<Op, Minus>) {
-    type_ = MINUS;
-  } else if constexpr (std::is_same_v<Op, OptionalJoin>) {
-    type_ = OPTIONAL_JOIN;
-  } else if constexpr (std::is_same_v<Op, MultiColumnJoin>) {
-    type_ = MULTICOLUMN_JOIN;
-  } else if constexpr (std::is_same_v<Op, ValuesForTesting> ||
-                       std::is_same_v<Op, ValuesForTestingNoKnownEmptyResult>) {
-    type_ = DUMMY;
-  } else if constexpr (std::is_same_v<Op, CartesianProductJoin>) {
-    type_ = CARTESIAN_PRODUCT_JOIN;
-  } else {
-    static_assert(ad_utility::alwaysFalse<Op>,
-                  "New type of operation that was not yet registered");
-  }
-  rootOperation_ = std::move(operation);
-  readFromCache();
-}
-
-template void QueryExecutionTree::setOperation(std::shared_ptr<IndexScan>);
-template void QueryExecutionTree::setOperation(std::shared_ptr<Union>);
-template void QueryExecutionTree::setOperation(std::shared_ptr<Bind>);
-template void QueryExecutionTree::setOperation(std::shared_ptr<Sort>);
-template void QueryExecutionTree::setOperation(std::shared_ptr<Distinct>);
-template void QueryExecutionTree::setOperation(std::shared_ptr<Values>);
-template void QueryExecutionTree::setOperation(std::shared_ptr<Service>);
-template void QueryExecutionTree::setOperation(
-    std::shared_ptr<TransitivePathBase>);
-template void QueryExecutionTree::setOperation(std::shared_ptr<OrderBy>);
-template void QueryExecutionTree::setOperation(std::shared_ptr<GroupBy>);
-template void QueryExecutionTree::setOperation(
-    std::shared_ptr<HasPredicateScan>);
-template void QueryExecutionTree::setOperation(std::shared_ptr<Filter>);
-template void QueryExecutionTree::setOperation(
-    std::shared_ptr<NeutralElementOperation>);
-template void QueryExecutionTree::setOperation(std::shared_ptr<Join>);
-template void QueryExecutionTree::setOperation(
-    std::shared_ptr<TextIndexScanForWord>);
-template void QueryExecutionTree::setOperation(std::shared_ptr<TextLimit>);
-template void QueryExecutionTree::setOperation(
-    std::shared_ptr<TextIndexScanForEntity>);
-template void QueryExecutionTree::setOperation(
-    std::shared_ptr<CountAvailablePredicates>);
-template void QueryExecutionTree::setOperation(std::shared_ptr<Minus>);
-template void QueryExecutionTree::setOperation(std::shared_ptr<OptionalJoin>);
-template void QueryExecutionTree::setOperation(
-    std::shared_ptr<MultiColumnJoin>);
-template void QueryExecutionTree::setOperation(
-    std::shared_ptr<ValuesForTesting>);
-template void QueryExecutionTree::setOperation(
-    std::shared_ptr<ValuesForTestingNoKnownEmptyResult>);
-template void QueryExecutionTree::setOperation(
-    std::shared_ptr<CartesianProductJoin>);
-
-=======
->>>>>>> 2ae2f859
 // ________________________________________________________________________________________________________________
 std::shared_ptr<QueryExecutionTree> QueryExecutionTree::createSortedTree(
     std::shared_ptr<QueryExecutionTree> qet,
