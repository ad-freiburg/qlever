// Copyright 2015, University of Freiburg,
// Chair of Algorithms and Data Structures.
// Author:
//   2015-2017 Björn Buchhold (buchhold@informatik.uni-freiburg.de)
//   2018-     Johannes Kalmbach (kalmbach@informatik.uni-freiburg.de)

#include "./QueryExecutionTree.h"

#include <algorithm>
#include <sstream>
#include <string>
#include <utility>

#include "absl/strings/str_join.h"
#include "engine/Bind.h"
#include "engine/CountAvailablePredicates.h"
#include "engine/Distinct.h"
#include "engine/ExportQueryExecutionTrees.h"
#include "engine/Filter.h"
#include "engine/GroupBy.h"
#include "engine/HasPredicateScan.h"
#include "engine/IndexScan.h"
#include "engine/Join.h"
#include "engine/Minus.h"
#include "engine/MultiColumnJoin.h"
#include "engine/NeutralElementOperation.h"
#include "engine/OptionalJoin.h"
#include "engine/OrderBy.h"
#include "engine/Service.h"
#include "engine/Sort.h"
#include "engine/TextOperationWithFilter.h"
#include "engine/TransitivePath.h"
#include "engine/Union.h"
#include "engine/Values.h"
#include "engine/ValuesForTesting.h"
#include "parser/RdfEscaping.h"

using std::string;

using parsedQuery::SelectClause;

// _____________________________________________________________________________
QueryExecutionTree::QueryExecutionTree(QueryExecutionContext* const qec)
    : _qec(qec),
      _rootOperation(nullptr),
      _type(OperationType::UNDEFINED),
      _asString(),
      _sizeEstimate(std::numeric_limits<size_t>::max()) {}

// _____________________________________________________________________________
string QueryExecutionTree::asString(size_t indent) {
  if (indent == _indent && !_asString.empty()) {
    return _asString;
  }
  string indentStr;
  for (size_t i = 0; i < indent; ++i) {
    indentStr += " ";
  }
  if (_rootOperation) {
    std::ostringstream os;
    os << indentStr << "{\n"
       << _rootOperation->asString(indent + 2) << "\n"
       << indentStr << "  qet-width: " << getResultWidth() << " ";
    os << '\n' << indentStr << '}';
    _asString = std::move(os).str();
  } else {
    _asString = "<Empty QueryExecutionTree>";
  }
  _indent = indent;
  return _asString;
}

// _____________________________________________________________________________
void QueryExecutionTree::setOperation(QueryExecutionTree::OperationType type,
                                      std::shared_ptr<Operation> op) {
  _type = type;
  _rootOperation = std::move(op);
  _asString = "";
  _sizeEstimate = std::numeric_limits<size_t>::max();
  // with setting the operation the initialization is done and we can try to
  // find our result in the cache.
  readFromCache();
}

// _____________________________________________________________________________
size_t QueryExecutionTree::getVariableColumn(const Variable& variable) const {
  AD_CONTRACT_CHECK(_rootOperation);
  const auto& varCols = getVariableColumns();
  if (!varCols.contains(variable)) {
    AD_THROW("Variable could not be mapped to result column. Var: " +
             variable.name());
  }
  return varCols.at(variable).columnIndex_;
}

// ___________________________________________________________________________
QueryExecutionTree::ColumnIndicesAndTypes
QueryExecutionTree::selectedVariablesToColumnIndices(
    const SelectClause& selectClause, bool includeQuestionMark) const {
  ColumnIndicesAndTypes exportColumns;

  auto variables = selectClause.getSelectedVariables();
  variables.push_back(Variable("?completedWord")); //TODO: more elgant solution
  for (const auto& var : variables) {
    std::string varString = var.name();
    if (getVariableColumns().contains(var)) {
      auto columnIndex = getVariableColumns().at(var).columnIndex_;
      // Remove the question mark from the variable name if requested.
      if (!includeQuestionMark && varString.starts_with('?')) {
        varString = varString.substr(1);
      }
      exportColumns.push_back(
          VariableAndColumnIndex{std::move(varString), columnIndex});
    } else {
      exportColumns.emplace_back(std::nullopt);
      LOG(WARN) << "The variable \"" << varString
                << "\" was found in the original query, but not in the "
                   "execution tree. This is likely a bug"
                << std::endl;
    }
  }
  return exportColumns;
}

// _____________________________________________________________________________
size_t QueryExecutionTree::getCostEstimate() {
  if (_cachedResult) {
    // result is pinned in cache. Nothing to compute
    return 0;
  }
  if (_type == QueryExecutionTree::SCAN && getResultWidth() == 1) {
    return getSizeEstimate();
  } else {
    return _rootOperation->getCostEstimate();
  }
}

// _____________________________________________________________________________
size_t QueryExecutionTree::getSizeEstimate() {
  if (_sizeEstimate == std::numeric_limits<size_t>::max()) {
    if (_cachedResult) {
      _sizeEstimate = _cachedResult->size();
    } else {
      // if we are in a unit test setting and there is no QueryExecutionContest
      // specified it is the _rootOperation's obligation to handle this case
      // correctly
      _sizeEstimate = _rootOperation->getSizeEstimate();
    }
  }
  return _sizeEstimate;
}

// _____________________________________________________________________________
bool QueryExecutionTree::knownEmptyResult() {
  if (_cachedResult) {
    return _cachedResult->size() == 0;
  }
  return _rootOperation->knownEmptyResult();
}

// _____________________________________________________________________________
bool QueryExecutionTree::isVariableCovered(Variable variable) const {
  AD_CONTRACT_CHECK(_rootOperation);
  return getVariableColumns().contains(variable);
}

// _______________________________________________________________________
void QueryExecutionTree::readFromCache() {
  if (!_qec) {
    return;
  }
  auto& cache = _qec->getQueryTreeCache();
  auto res = cache.getIfContained(asString());
  if (res.has_value()) {
<<<<<<< HEAD
    _cachedResult = res->_resultPointer->_resultTable;
  }
}

// ___________________________________________________________________________
std::optional<std::pair<std::string, const char*>>
QueryExecutionTree::idToStringAndType(Id id,
                                      const ResultTable& resultTable) const {
  // TODO<joka921> This is one of the central methods which we have to rewrite
  switch (id.getDatatype()) {
    case Datatype::Undefined:
      return std::nullopt;
    case Datatype::Double: {
      // Format as integer if fractional part is zero, let C++ decide otherwise.
      std::stringstream ss;
      double d = id.getDouble();
      double dIntPart;
      if (std::modf(d, &dIntPart) == 0.0) {
        ss << std::fixed << std::setprecision(0) << id.getDouble();
      } else {
        ss << d;
      }
      return std::pair{std::move(ss).str(), XSD_DECIMAL_TYPE};
    }
    case Datatype::Int:
      return std::pair{std::to_string(id.getInt()), XSD_INT_TYPE};
    case Datatype::VocabIndex: {
      std::optional<string> entity = _qec->getIndex().idToOptionalString(id);
      if (!entity.has_value()) {
        return std::nullopt;
      }
      return std::pair{std::move(entity.value()), nullptr};
    }
    case Datatype::LocalVocabIndex: {
      return std::pair{
          resultTable._localVocab->getWord(id.getLocalVocabIndex()), nullptr};
    }
    case Datatype::TextRecordIndex:
      return std::pair{_qec->getIndex().getTextExcerpt(id.getTextRecordIndex()),
                       nullptr};
    case Datatype::WordVocabIndex: //QUESTION: ist das richtig so?
      std::optional<string> entity = _qec->getIndex().idToOptionalString(id);
      if (!entity.has_value()) {
        return std::nullopt;
      }
      return std::pair{std::move(entity.value()), nullptr};
  }
  AD_FAIL();
}

// __________________________________________________________________________________________________________
nlohmann::json QueryExecutionTree::writeQLeverJsonTable(
    size_t from, size_t limit, const ColumnIndicesAndTypes& columns,
    shared_ptr<const ResultTable> resultTable) const {
  if (!resultTable) {
    resultTable = getResult();
  }
  const IdTable& data = resultTable->_idTable;
  nlohmann::json json = nlohmann::json::array();

  const auto upperBound = std::min(data.size(), limit + from);

  for (size_t rowIndex = from; rowIndex < upperBound; ++rowIndex) {
    json.emplace_back();
    auto& row = json.back();
    for (const auto& opt : columns) {
      if (!opt) {
        row.emplace_back(nullptr);
        continue;
      }
      const auto& currentId = data(rowIndex, opt->_columnIndex);
      const auto& optionalStringAndXsdType =
          idToStringAndType(currentId, *resultTable);
      if (!optionalStringAndXsdType.has_value()) {
        row.emplace_back(nullptr);
        continue;
      }
      const auto& [stringValue, xsdType] = optionalStringAndXsdType.value();
      if (xsdType) {
        row.emplace_back('"' + stringValue + "\"^^<" + xsdType + '>');
      } else {
        row.emplace_back(stringValue);
      }
    }
  }
  return json;
}

// _____________________________________________________________________________
template <QueryExecutionTree::ExportSubFormat format>
ad_utility::streams::stream_generator QueryExecutionTree::generateResults(
    const SelectClause& selectClause, size_t limit, size_t offset) const {
  static_assert(format == ExportSubFormat::BINARY ||
                format == ExportSubFormat::CSV ||
                format == ExportSubFormat::TSV);

  // This call triggers the possibly expensive computation of the query result
  // unless the result is already cached.
  shared_ptr<const ResultTable> resultTable = getResult();
  resultTable->logResultSize();
  LOG(INFO) << "Result Table:\n" << resultTable->asDebugString();
  LOG(DEBUG) << "Converting result IDs to their corresponding strings ..."
             << std::endl;
  auto selectedColumnIndices =
      selectedVariablesToColumnIndices(selectClause, *resultTable, true);

  const auto& idTable = resultTable->_idTable;
  size_t upperBound = std::min<size_t>(offset + limit, idTable.size());

  // special case : binary export of IdTable
  if constexpr (format == ExportSubFormat::BINARY) {
    for (size_t i = offset; i < upperBound; ++i) {
      for (const auto& columnIndex : selectedColumnIndices) {
        if (columnIndex.has_value()) {
          co_yield std::string_view{reinterpret_cast<const char*>(&idTable(
                                        i, columnIndex.value()._columnIndex)),
                                    sizeof(Id)};
        }
      }
    }
    co_return;
  }

  static constexpr char sep = format == ExportSubFormat::TSV ? '\t' : ',';
  constexpr std::string_view sepView{&sep, 1};
  // Print header line
  std::vector<std::string> variables = selectClause.getSelectedVariablesAsStrings();
  std::string str("?completedWord"); //TODO: more elgant solution
  variables.push_back(str);
  co_yield absl::StrJoin(variables, sepView);
  co_yield '\n';

  constexpr auto& escapeFunction = format == ExportSubFormat::TSV
                                       ? RdfEscaping::escapeForTsv
                                       : RdfEscaping::escapeForCsv;

  for (size_t i = offset; i < upperBound; ++i) {
    for (size_t j = 0; j < selectedColumnIndices.size(); ++j) {
      if (selectedColumnIndices[j].has_value()) {
        const auto& val = selectedColumnIndices[j].value();
        Id id = idTable(i, val._columnIndex);
        switch (id.getDatatype()) {
          case Datatype::Undefined:
            break;
          case Datatype::Double:
            co_yield id.getDouble();
            break;
          case Datatype::Int:
            co_yield id.getInt();
            break;
          case Datatype::VocabIndex:
            co_yield escapeFunction(
                _qec->getIndex()
                    .getVocab()
                    .indexToOptionalString(id.getVocabIndex())
                    .value_or(""));
            break;
          case Datatype::LocalVocabIndex:
            co_yield escapeFunction(
                resultTable->_localVocab->getWord(id.getLocalVocabIndex()));
            break;
          case Datatype::TextRecordIndex:
            co_yield escapeFunction(
                _qec->getIndex().getTextExcerpt(id.getTextRecordIndex()));
            break;
          case Datatype::WordVocabIndex: //QUESTION: ist das richtig so?
            co_yield escapeFunction(
              _qec->getIndex().getTextVocab()
              .indexToOptionalString(id.getVocabIndex()).value());
            break;
          default:
            AD_THROW(ad_semsearch::Exception::INVALID_PARAMETER_VALUE,
                     "Cannot deduce output type.");
        }
      }
      co_yield j + 1 < selectedColumnIndices.size() ? sep : '\n';
    }
  }
  LOG(DEBUG) << "Done creating readable result.\n";
}

// Instantiate template function for all enum types

template ad_utility::streams::stream_generator
QueryExecutionTree::generateResults<QueryExecutionTree::ExportSubFormat::CSV>(
    const SelectClause& selectClause, size_t limit, size_t offset) const;

template ad_utility::streams::stream_generator
QueryExecutionTree::generateResults<QueryExecutionTree::ExportSubFormat::TSV>(
    const SelectClause& selectClause, size_t limit, size_t offset) const;

template ad_utility::streams::stream_generator QueryExecutionTree::
    generateResults<QueryExecutionTree::ExportSubFormat::BINARY>(
        const SelectClause& selectClause, size_t limit, size_t offset) const;

// _____________________________________________________________________________

cppcoro::generator<QueryExecutionTree::StringTriple>
QueryExecutionTree::generateRdfGraph(
    const ad_utility::sparql_types::Triples& constructTriples, size_t limit,
    size_t offset, std::shared_ptr<const ResultTable> res) const {
  size_t upperBound = std::min<size_t>(offset + limit, res->_idTable.size());
  auto variableColumns = getVariableColumns();
  for (size_t i = offset; i < upperBound; i++) {
    Context context{i, *res, variableColumns, _qec->getIndex()};
    for (const auto& triple : constructTriples) {
      auto subject = triple[0].evaluate(context, SUBJECT);
      auto predicate = triple[1].evaluate(context, PREDICATE);
      auto object = triple[2].evaluate(context, OBJECT);
      if (!subject.has_value() || !predicate.has_value() ||
          !object.has_value()) {
        continue;
      }
      co_yield {std::move(subject.value()), std::move(predicate.value()),
                std::move(object.value())};
    }
  }
}

// _____________________________________________________________________________
ad_utility::streams::stream_generator QueryExecutionTree::writeRdfGraphTurtle(
    const ad_utility::sparql_types::Triples& constructTriples, size_t limit,
    size_t offset, std::shared_ptr<const ResultTable> resultTable) const {
  resultTable->logResultSize();
  auto generator =
      generateRdfGraph(constructTriples, limit, offset, resultTable);
  for (const auto& triple : generator) {
    co_yield triple._subject;
    co_yield ' ';
    co_yield triple._predicate;
    co_yield ' ';
    // NOTE: It's tempting to co_yield an expression using a ternary operator:
    // co_yield triple._object.starts_with('"')
    //     ? RdfEscaping::validRDFLiteralFromNormalized(triple._object)
    //     : triple._object;
    // but this leads to 1. segfaults in GCC (probably a compiler bug) and 2.
    // to unnecessary copies of `triple._object` in the `else` case because
    // the ternary always has to create a new prvalue.
    if (triple._object.starts_with('"')) {
      std::string objectAsValidRdfLiteral =
          RdfEscaping::validRDFLiteralFromNormalized(triple._object);
      co_yield objectAsValidRdfLiteral;
    } else {
      co_yield triple._object;
    }
    co_yield " .\n";
  }
}

// _____________________________________________________________________________
template <QueryExecutionTree::ExportSubFormat format>
ad_utility::streams::stream_generator
QueryExecutionTree::writeRdfGraphSeparatedValues(
    const ad_utility::sparql_types::Triples& constructTriples, size_t limit,
    size_t offset, std::shared_ptr<const ResultTable> resultTable) const {
  static_assert(format == ExportSubFormat::BINARY ||
                format == ExportSubFormat::CSV ||
                format == ExportSubFormat::TSV);
  if constexpr (format == ExportSubFormat::BINARY) {
    throw std::runtime_error{
        "Binary export is not supported for CONSTRUCT queries"};
  }
  resultTable->logResultSize();
  constexpr auto& escapeFunction = format == ExportSubFormat::TSV
                                       ? RdfEscaping::escapeForTsv
                                       : RdfEscaping::escapeForCsv;
  constexpr char sep = format == ExportSubFormat::TSV ? '\t' : ',';
  auto generator =
      generateRdfGraph(constructTriples, limit, offset, resultTable);
  for (auto& triple : generator) {
    co_yield escapeFunction(std::move(triple._subject));
    co_yield sep;
    co_yield escapeFunction(std::move(triple._predicate));
    co_yield sep;
    co_yield escapeFunction(std::move(triple._object));
    co_yield "\n";
  }
}

// Instantiate template function for all enum types

template ad_utility::streams::stream_generator QueryExecutionTree::
    writeRdfGraphSeparatedValues<QueryExecutionTree::ExportSubFormat::CSV>(
        const ad_utility::sparql_types::Triples& constructTriples, size_t limit,
        size_t offset, std::shared_ptr<const ResultTable> res) const;

template ad_utility::streams::stream_generator QueryExecutionTree::
    writeRdfGraphSeparatedValues<QueryExecutionTree::ExportSubFormat::TSV>(
        const ad_utility::sparql_types::Triples& constructTriples, size_t limit,
        size_t offset, std::shared_ptr<const ResultTable> res) const;

template ad_utility::streams::stream_generator QueryExecutionTree::
    writeRdfGraphSeparatedValues<QueryExecutionTree::ExportSubFormat::BINARY>(
        const ad_utility::sparql_types::Triples& constructTriples, size_t limit,
        size_t offset, std::shared_ptr<const ResultTable> res) const;

// _____________________________________________________________________________
nlohmann::json QueryExecutionTree::writeRdfGraphJson(
    const ad_utility::sparql_types::Triples& constructTriples, size_t limit,
    size_t offset, std::shared_ptr<const ResultTable> res) const {
  auto generator =
      generateRdfGraph(constructTriples, limit, offset, std::move(res));
  std::vector<std::array<std::string, 3>> jsonArray;
  for (auto& triple : generator) {
    jsonArray.push_back({std::move(triple._subject),
                         std::move(triple._predicate),
                         std::move(triple._object)});
=======
    _cachedResult = res->_resultPointer->resultTable();
>>>>>>> 8caf50cf
  }
}

bool QueryExecutionTree::isIndexScan() const { return _type == SCAN; }

template <typename Op>
void QueryExecutionTree::setOperation(std::shared_ptr<Op> operation) {
  if constexpr (std::is_same_v<Op, IndexScan>) {
    _type = SCAN;
  } else if constexpr (std::is_same_v<Op, Union>) {
    _type = UNION;
  } else if constexpr (std::is_same_v<Op, Bind>) {
    _type = BIND;
  } else if constexpr (std::is_same_v<Op, Sort>) {
    _type = SORT;
  } else if constexpr (std::is_same_v<Op, Distinct>) {
    _type = DISTINCT;
  } else if constexpr (std::is_same_v<Op, Values>) {
    _type = VALUES;
  } else if constexpr (std::is_same_v<Op, Service>) {
    _type = SERVICE;
  } else if constexpr (std::is_same_v<Op, TransitivePath>) {
    _type = TRANSITIVE_PATH;
  } else if constexpr (std::is_same_v<Op, OrderBy>) {
    _type = ORDER_BY;
  } else if constexpr (std::is_same_v<Op, GroupBy>) {
    _type = GROUP_BY;
  } else if constexpr (std::is_same_v<Op, HasPredicateScan>) {
    _type = HAS_PREDICATE_SCAN;
  } else if constexpr (std::is_same_v<Op, Filter>) {
    _type = FILTER;
  } else if constexpr (std::is_same_v<Op, NeutralElementOperation>) {
    _type = NEUTRAL_ELEMENT;
  } else if constexpr (std::is_same_v<Op, Join>) {
    _type = JOIN;
  } else if constexpr (std::is_same_v<Op, TextOperationWithFilter>) {
    _type = TEXT_WITH_FILTER;
  } else if constexpr (std::is_same_v<Op, CountAvailablePredicates>) {
    _type = COUNT_AVAILABLE_PREDICATES;
  } else if constexpr (std::is_same_v<Op, Minus>) {
    _type = MINUS;
  } else if constexpr (std::is_same_v<Op, OptionalJoin>) {
    _type = OPTIONAL_JOIN;
  } else if constexpr (std::is_same_v<Op, MultiColumnJoin>) {
    _type = MULTICOLUMN_JOIN;
  } else if constexpr (std::is_same_v<Op, ValuesForTesting>) {
    _type = DUMMY;
  } else {
    static_assert(ad_utility::alwaysFalse<Op>,
                  "New type of operation that was not yet registered");
  }
  _rootOperation = std::move(operation);
}

template void QueryExecutionTree::setOperation(std::shared_ptr<IndexScan>);
template void QueryExecutionTree::setOperation(std::shared_ptr<Union>);
template void QueryExecutionTree::setOperation(std::shared_ptr<Bind>);
template void QueryExecutionTree::setOperation(std::shared_ptr<Sort>);
template void QueryExecutionTree::setOperation(std::shared_ptr<Distinct>);
template void QueryExecutionTree::setOperation(std::shared_ptr<Values>);
template void QueryExecutionTree::setOperation(std::shared_ptr<Service>);
template void QueryExecutionTree::setOperation(std::shared_ptr<TransitivePath>);
template void QueryExecutionTree::setOperation(std::shared_ptr<OrderBy>);
template void QueryExecutionTree::setOperation(std::shared_ptr<GroupBy>);
template void QueryExecutionTree::setOperation(
    std::shared_ptr<HasPredicateScan>);
template void QueryExecutionTree::setOperation(std::shared_ptr<Filter>);
template void QueryExecutionTree::setOperation(
    std::shared_ptr<NeutralElementOperation>);
template void QueryExecutionTree::setOperation(std::shared_ptr<Join>);
template void QueryExecutionTree::setOperation(
    std::shared_ptr<TextOperationWithFilter>);
template void QueryExecutionTree::setOperation(
    std::shared_ptr<CountAvailablePredicates>);
template void QueryExecutionTree::setOperation(std::shared_ptr<Minus>);
template void QueryExecutionTree::setOperation(std::shared_ptr<OptionalJoin>);
template void QueryExecutionTree::setOperation(
    std::shared_ptr<MultiColumnJoin>);
template void QueryExecutionTree::setOperation(
    std::shared_ptr<ValuesForTesting>);

// ________________________________________________________________________________________________________________
std::shared_ptr<QueryExecutionTree> QueryExecutionTree::createSortedTree(
    std::shared_ptr<QueryExecutionTree> qet,
    const vector<size_t>& sortColumns) {
  auto inputSortedOn = qet->resultSortedOn();
  bool inputSorted = sortColumns.size() <= inputSortedOn.size();
  for (size_t i = 0; inputSorted && i < sortColumns.size(); ++i) {
    inputSorted = sortColumns[i] == inputSortedOn[i];
  }
  if (sortColumns.empty() || inputSorted) {
    return qet;
  }

  QueryExecutionContext* qec = qet->getRootOperation()->getExecutionContext();
  auto sort = std::make_shared<Sort>(qec, std::move(qet), sortColumns);
  return std::make_shared<QueryExecutionTree>(qec, std::move(sort));
}

// ____________________________________________________________________________
std::array<std::shared_ptr<QueryExecutionTree>, 2>
QueryExecutionTree::createSortedTrees(
    std::shared_ptr<QueryExecutionTree> qetA,
    std::shared_ptr<QueryExecutionTree> qetB,
    const vector<std::array<size_t, 2>>& sortColumns) {
  std::vector<size_t> sortColumnsA, sortColumnsB;
  for (auto [sortColumnA, sortColumnB] : sortColumns) {
    sortColumnsA.push_back(sortColumnA);
    sortColumnsB.push_back(sortColumnB);
  }

  return {createSortedTree(std::move(qetA), sortColumnsA),
          createSortedTree(std::move(qetB), sortColumnsB)};
}

// _____________________________________________________________________________
const VariableToColumnMap::value_type&
QueryExecutionTree::getVariableAndInfoByColumnIndex(ColumnIndex colIdx) const {
  const auto& varColMap = getVariableColumns();
  auto it = std::ranges::find_if(varColMap, [leftCol = colIdx](const auto& el) {
    return el.second.columnIndex_ == leftCol;
  });
  AD_CONTRACT_CHECK(it != varColMap.end());
  return *it;
}<|MERGE_RESOLUTION|>--- conflicted
+++ resolved
@@ -172,317 +172,7 @@
   auto& cache = _qec->getQueryTreeCache();
   auto res = cache.getIfContained(asString());
   if (res.has_value()) {
-<<<<<<< HEAD
-    _cachedResult = res->_resultPointer->_resultTable;
-  }
-}
-
-// ___________________________________________________________________________
-std::optional<std::pair<std::string, const char*>>
-QueryExecutionTree::idToStringAndType(Id id,
-                                      const ResultTable& resultTable) const {
-  // TODO<joka921> This is one of the central methods which we have to rewrite
-  switch (id.getDatatype()) {
-    case Datatype::Undefined:
-      return std::nullopt;
-    case Datatype::Double: {
-      // Format as integer if fractional part is zero, let C++ decide otherwise.
-      std::stringstream ss;
-      double d = id.getDouble();
-      double dIntPart;
-      if (std::modf(d, &dIntPart) == 0.0) {
-        ss << std::fixed << std::setprecision(0) << id.getDouble();
-      } else {
-        ss << d;
-      }
-      return std::pair{std::move(ss).str(), XSD_DECIMAL_TYPE};
-    }
-    case Datatype::Int:
-      return std::pair{std::to_string(id.getInt()), XSD_INT_TYPE};
-    case Datatype::VocabIndex: {
-      std::optional<string> entity = _qec->getIndex().idToOptionalString(id);
-      if (!entity.has_value()) {
-        return std::nullopt;
-      }
-      return std::pair{std::move(entity.value()), nullptr};
-    }
-    case Datatype::LocalVocabIndex: {
-      return std::pair{
-          resultTable._localVocab->getWord(id.getLocalVocabIndex()), nullptr};
-    }
-    case Datatype::TextRecordIndex:
-      return std::pair{_qec->getIndex().getTextExcerpt(id.getTextRecordIndex()),
-                       nullptr};
-    case Datatype::WordVocabIndex: //QUESTION: ist das richtig so?
-      std::optional<string> entity = _qec->getIndex().idToOptionalString(id);
-      if (!entity.has_value()) {
-        return std::nullopt;
-      }
-      return std::pair{std::move(entity.value()), nullptr};
-  }
-  AD_FAIL();
-}
-
-// __________________________________________________________________________________________________________
-nlohmann::json QueryExecutionTree::writeQLeverJsonTable(
-    size_t from, size_t limit, const ColumnIndicesAndTypes& columns,
-    shared_ptr<const ResultTable> resultTable) const {
-  if (!resultTable) {
-    resultTable = getResult();
-  }
-  const IdTable& data = resultTable->_idTable;
-  nlohmann::json json = nlohmann::json::array();
-
-  const auto upperBound = std::min(data.size(), limit + from);
-
-  for (size_t rowIndex = from; rowIndex < upperBound; ++rowIndex) {
-    json.emplace_back();
-    auto& row = json.back();
-    for (const auto& opt : columns) {
-      if (!opt) {
-        row.emplace_back(nullptr);
-        continue;
-      }
-      const auto& currentId = data(rowIndex, opt->_columnIndex);
-      const auto& optionalStringAndXsdType =
-          idToStringAndType(currentId, *resultTable);
-      if (!optionalStringAndXsdType.has_value()) {
-        row.emplace_back(nullptr);
-        continue;
-      }
-      const auto& [stringValue, xsdType] = optionalStringAndXsdType.value();
-      if (xsdType) {
-        row.emplace_back('"' + stringValue + "\"^^<" + xsdType + '>');
-      } else {
-        row.emplace_back(stringValue);
-      }
-    }
-  }
-  return json;
-}
-
-// _____________________________________________________________________________
-template <QueryExecutionTree::ExportSubFormat format>
-ad_utility::streams::stream_generator QueryExecutionTree::generateResults(
-    const SelectClause& selectClause, size_t limit, size_t offset) const {
-  static_assert(format == ExportSubFormat::BINARY ||
-                format == ExportSubFormat::CSV ||
-                format == ExportSubFormat::TSV);
-
-  // This call triggers the possibly expensive computation of the query result
-  // unless the result is already cached.
-  shared_ptr<const ResultTable> resultTable = getResult();
-  resultTable->logResultSize();
-  LOG(INFO) << "Result Table:\n" << resultTable->asDebugString();
-  LOG(DEBUG) << "Converting result IDs to their corresponding strings ..."
-             << std::endl;
-  auto selectedColumnIndices =
-      selectedVariablesToColumnIndices(selectClause, *resultTable, true);
-
-  const auto& idTable = resultTable->_idTable;
-  size_t upperBound = std::min<size_t>(offset + limit, idTable.size());
-
-  // special case : binary export of IdTable
-  if constexpr (format == ExportSubFormat::BINARY) {
-    for (size_t i = offset; i < upperBound; ++i) {
-      for (const auto& columnIndex : selectedColumnIndices) {
-        if (columnIndex.has_value()) {
-          co_yield std::string_view{reinterpret_cast<const char*>(&idTable(
-                                        i, columnIndex.value()._columnIndex)),
-                                    sizeof(Id)};
-        }
-      }
-    }
-    co_return;
-  }
-
-  static constexpr char sep = format == ExportSubFormat::TSV ? '\t' : ',';
-  constexpr std::string_view sepView{&sep, 1};
-  // Print header line
-  std::vector<std::string> variables = selectClause.getSelectedVariablesAsStrings();
-  std::string str("?completedWord"); //TODO: more elgant solution
-  variables.push_back(str);
-  co_yield absl::StrJoin(variables, sepView);
-  co_yield '\n';
-
-  constexpr auto& escapeFunction = format == ExportSubFormat::TSV
-                                       ? RdfEscaping::escapeForTsv
-                                       : RdfEscaping::escapeForCsv;
-
-  for (size_t i = offset; i < upperBound; ++i) {
-    for (size_t j = 0; j < selectedColumnIndices.size(); ++j) {
-      if (selectedColumnIndices[j].has_value()) {
-        const auto& val = selectedColumnIndices[j].value();
-        Id id = idTable(i, val._columnIndex);
-        switch (id.getDatatype()) {
-          case Datatype::Undefined:
-            break;
-          case Datatype::Double:
-            co_yield id.getDouble();
-            break;
-          case Datatype::Int:
-            co_yield id.getInt();
-            break;
-          case Datatype::VocabIndex:
-            co_yield escapeFunction(
-                _qec->getIndex()
-                    .getVocab()
-                    .indexToOptionalString(id.getVocabIndex())
-                    .value_or(""));
-            break;
-          case Datatype::LocalVocabIndex:
-            co_yield escapeFunction(
-                resultTable->_localVocab->getWord(id.getLocalVocabIndex()));
-            break;
-          case Datatype::TextRecordIndex:
-            co_yield escapeFunction(
-                _qec->getIndex().getTextExcerpt(id.getTextRecordIndex()));
-            break;
-          case Datatype::WordVocabIndex: //QUESTION: ist das richtig so?
-            co_yield escapeFunction(
-              _qec->getIndex().getTextVocab()
-              .indexToOptionalString(id.getVocabIndex()).value());
-            break;
-          default:
-            AD_THROW(ad_semsearch::Exception::INVALID_PARAMETER_VALUE,
-                     "Cannot deduce output type.");
-        }
-      }
-      co_yield j + 1 < selectedColumnIndices.size() ? sep : '\n';
-    }
-  }
-  LOG(DEBUG) << "Done creating readable result.\n";
-}
-
-// Instantiate template function for all enum types
-
-template ad_utility::streams::stream_generator
-QueryExecutionTree::generateResults<QueryExecutionTree::ExportSubFormat::CSV>(
-    const SelectClause& selectClause, size_t limit, size_t offset) const;
-
-template ad_utility::streams::stream_generator
-QueryExecutionTree::generateResults<QueryExecutionTree::ExportSubFormat::TSV>(
-    const SelectClause& selectClause, size_t limit, size_t offset) const;
-
-template ad_utility::streams::stream_generator QueryExecutionTree::
-    generateResults<QueryExecutionTree::ExportSubFormat::BINARY>(
-        const SelectClause& selectClause, size_t limit, size_t offset) const;
-
-// _____________________________________________________________________________
-
-cppcoro::generator<QueryExecutionTree::StringTriple>
-QueryExecutionTree::generateRdfGraph(
-    const ad_utility::sparql_types::Triples& constructTriples, size_t limit,
-    size_t offset, std::shared_ptr<const ResultTable> res) const {
-  size_t upperBound = std::min<size_t>(offset + limit, res->_idTable.size());
-  auto variableColumns = getVariableColumns();
-  for (size_t i = offset; i < upperBound; i++) {
-    Context context{i, *res, variableColumns, _qec->getIndex()};
-    for (const auto& triple : constructTriples) {
-      auto subject = triple[0].evaluate(context, SUBJECT);
-      auto predicate = triple[1].evaluate(context, PREDICATE);
-      auto object = triple[2].evaluate(context, OBJECT);
-      if (!subject.has_value() || !predicate.has_value() ||
-          !object.has_value()) {
-        continue;
-      }
-      co_yield {std::move(subject.value()), std::move(predicate.value()),
-                std::move(object.value())};
-    }
-  }
-}
-
-// _____________________________________________________________________________
-ad_utility::streams::stream_generator QueryExecutionTree::writeRdfGraphTurtle(
-    const ad_utility::sparql_types::Triples& constructTriples, size_t limit,
-    size_t offset, std::shared_ptr<const ResultTable> resultTable) const {
-  resultTable->logResultSize();
-  auto generator =
-      generateRdfGraph(constructTriples, limit, offset, resultTable);
-  for (const auto& triple : generator) {
-    co_yield triple._subject;
-    co_yield ' ';
-    co_yield triple._predicate;
-    co_yield ' ';
-    // NOTE: It's tempting to co_yield an expression using a ternary operator:
-    // co_yield triple._object.starts_with('"')
-    //     ? RdfEscaping::validRDFLiteralFromNormalized(triple._object)
-    //     : triple._object;
-    // but this leads to 1. segfaults in GCC (probably a compiler bug) and 2.
-    // to unnecessary copies of `triple._object` in the `else` case because
-    // the ternary always has to create a new prvalue.
-    if (triple._object.starts_with('"')) {
-      std::string objectAsValidRdfLiteral =
-          RdfEscaping::validRDFLiteralFromNormalized(triple._object);
-      co_yield objectAsValidRdfLiteral;
-    } else {
-      co_yield triple._object;
-    }
-    co_yield " .\n";
-  }
-}
-
-// _____________________________________________________________________________
-template <QueryExecutionTree::ExportSubFormat format>
-ad_utility::streams::stream_generator
-QueryExecutionTree::writeRdfGraphSeparatedValues(
-    const ad_utility::sparql_types::Triples& constructTriples, size_t limit,
-    size_t offset, std::shared_ptr<const ResultTable> resultTable) const {
-  static_assert(format == ExportSubFormat::BINARY ||
-                format == ExportSubFormat::CSV ||
-                format == ExportSubFormat::TSV);
-  if constexpr (format == ExportSubFormat::BINARY) {
-    throw std::runtime_error{
-        "Binary export is not supported for CONSTRUCT queries"};
-  }
-  resultTable->logResultSize();
-  constexpr auto& escapeFunction = format == ExportSubFormat::TSV
-                                       ? RdfEscaping::escapeForTsv
-                                       : RdfEscaping::escapeForCsv;
-  constexpr char sep = format == ExportSubFormat::TSV ? '\t' : ',';
-  auto generator =
-      generateRdfGraph(constructTriples, limit, offset, resultTable);
-  for (auto& triple : generator) {
-    co_yield escapeFunction(std::move(triple._subject));
-    co_yield sep;
-    co_yield escapeFunction(std::move(triple._predicate));
-    co_yield sep;
-    co_yield escapeFunction(std::move(triple._object));
-    co_yield "\n";
-  }
-}
-
-// Instantiate template function for all enum types
-
-template ad_utility::streams::stream_generator QueryExecutionTree::
-    writeRdfGraphSeparatedValues<QueryExecutionTree::ExportSubFormat::CSV>(
-        const ad_utility::sparql_types::Triples& constructTriples, size_t limit,
-        size_t offset, std::shared_ptr<const ResultTable> res) const;
-
-template ad_utility::streams::stream_generator QueryExecutionTree::
-    writeRdfGraphSeparatedValues<QueryExecutionTree::ExportSubFormat::TSV>(
-        const ad_utility::sparql_types::Triples& constructTriples, size_t limit,
-        size_t offset, std::shared_ptr<const ResultTable> res) const;
-
-template ad_utility::streams::stream_generator QueryExecutionTree::
-    writeRdfGraphSeparatedValues<QueryExecutionTree::ExportSubFormat::BINARY>(
-        const ad_utility::sparql_types::Triples& constructTriples, size_t limit,
-        size_t offset, std::shared_ptr<const ResultTable> res) const;
-
-// _____________________________________________________________________________
-nlohmann::json QueryExecutionTree::writeRdfGraphJson(
-    const ad_utility::sparql_types::Triples& constructTriples, size_t limit,
-    size_t offset, std::shared_ptr<const ResultTable> res) const {
-  auto generator =
-      generateRdfGraph(constructTriples, limit, offset, std::move(res));
-  std::vector<std::array<std::string, 3>> jsonArray;
-  for (auto& triple : generator) {
-    jsonArray.push_back({std::move(triple._subject),
-                         std::move(triple._predicate),
-                         std::move(triple._object)});
-=======
     _cachedResult = res->_resultPointer->resultTable();
->>>>>>> 8caf50cf
   }
 }
 
