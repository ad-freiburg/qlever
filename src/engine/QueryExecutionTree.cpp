// Copyright 2015, University of Freiburg,
// Chair of Algorithms and Data Structures.
// Author:
//   2015-2017 Björn Buchhold (buchhold@informatik.uni-freiburg.de)
//   2018-     Johannes Kalmbach (kalmbach@informatik.uni-freiburg.de)

#include "./QueryExecutionTree.h"

#include <algorithm>
#include <sstream>
#include <string>
#include <utility>

#include "absl/strings/str_join.h"
#include "engine/Bind.h"
#include "engine/CountAvailablePredicates.h"
#include "engine/Distinct.h"
#include "engine/Filter.h"
#include "engine/GroupBy.h"
#include "engine/HasPredicateScan.h"
#include "engine/IndexScan.h"
#include "engine/Join.h"
#include "engine/NeutralElementOperation.h"
#include "engine/OrderBy.h"
#include "engine/Sort.h"
#include "engine/TextOperationWithFilter.h"
#include "engine/TransitivePath.h"
#include "engine/TwoColumnJoin.h"
#include "engine/Union.h"
#include "engine/Values.h"
#include "parser/RdfEscaping.h"

using std::string;

using parsedQuery::SelectClause;

// _____________________________________________________________________________
QueryExecutionTree::QueryExecutionTree(QueryExecutionContext* const qec)
    : _qec(qec),
      _rootOperation(nullptr),
      _type(OperationType::UNDEFINED),
      _asString(),
      _sizeEstimate(std::numeric_limits<size_t>::max()) {}

// _____________________________________________________________________________
string QueryExecutionTree::asString(size_t indent) {
  if (indent == _indent && !_asString.empty()) {
    return _asString;
  }
  string indentStr;
  for (size_t i = 0; i < indent; ++i) {
    indentStr += " ";
  }
  if (_rootOperation) {
    std::ostringstream os;
    os << indentStr << "{\n"
       << _rootOperation->asString(indent + 2) << "\n"
       << indentStr << "  qet-width: " << getResultWidth() << " ";
    os << '\n' << indentStr << '}';
    _asString = std::move(os).str();
  } else {
    _asString = "<Empty QueryExecutionTree>";
  }
  _indent = indent;
  return _asString;
}

// _____________________________________________________________________________
void QueryExecutionTree::setOperation(QueryExecutionTree::OperationType type,
                                      std::shared_ptr<Operation> op) {
  _type = type;
  _rootOperation = std::move(op);
  _asString = "";
  _sizeEstimate = std::numeric_limits<size_t>::max();
  // with setting the operation the initialization is done and we can try to
  // find our result in the cache.
  readFromCache();
}

// _____________________________________________________________________________
size_t QueryExecutionTree::getVariableColumn(const string& variable) const {
  AD_CHECK(_rootOperation);
  // TODO<joka921> unnecessary copies here...
  const auto& varCols = _rootOperation->getVariableColumns();
  if (!varCols.contains(variable)) {
    AD_THROW(ad_semsearch::Exception::CHECK_FAILED,
             "Variable could not be mapped to result column. Var: " + variable);
  }
  return varCols.find(variable)->second;
}

// ___________________________________________________________________________
QueryExecutionTree::ColumnIndicesAndTypes
QueryExecutionTree::selectedVariablesToColumnIndices(
    const SelectClause& selectClause, const ResultTable& resultTable,
    bool includeQuestionMark) const {
  ColumnIndicesAndTypes exportColumns;

  for (const auto& var : selectClause.getSelectedVariables()) {
    std::string varString = var.name();
    if (getVariableColumns().contains(varString)) {
      auto columnIndex = getVariableColumns().at(varString);
      // Remove the question mark from the variable name if requested.
      if (!includeQuestionMark && varString.starts_with('?')) {
        varString = varString.substr(1);
      }
      exportColumns.push_back(
          VariableAndColumnIndex{std::move(varString), columnIndex,
                                 resultTable.getResultType(columnIndex)});
    } else {
      exportColumns.emplace_back(std::nullopt);
      LOG(WARN) << "The variable \"" << varString
                << "\" was found in the original query, but not in the "
                   "execution tree. This is likely a bug"
                << std::endl;
    }
  }
  return exportColumns;
}

// _____________________________________________________________________________
nlohmann::json QueryExecutionTree::writeResultAsQLeverJson(
    const SelectClause& selectClause, size_t limit, size_t offset,
    shared_ptr<const ResultTable> resultTable) const {
  // They may trigger computation (but does not have to).
  if (!resultTable) {
    resultTable = getResult();
  }
  LOG(DEBUG) << "Resolving strings for finished binary result...\n";
  ColumnIndicesAndTypes validIndices =
      selectedVariablesToColumnIndices(selectClause, *resultTable, true);
  if (validIndices.empty()) {
    return {std::vector<std::string>()};
  }

  return writeQLeverJsonTable(offset, limit, validIndices,
                              std::move(resultTable));
}

// _____________________________________________________________________________
nlohmann::json QueryExecutionTree::writeResultAsSparqlJson(
    const SelectClause& selectClause, size_t limit, size_t offset,
    shared_ptr<const ResultTable> resultTable) const {
  using nlohmann::json;

  // This might trigger the actual query processing.
  if (!resultTable) {
    resultTable = getResult();
  }
  LOG(DEBUG) << "Finished computing the query result in the ID space. "
                "Resolving strings in result...\n";

  // Don't include the question mark in the variable names.
  ColumnIndicesAndTypes columns =
      selectedVariablesToColumnIndices(selectClause, *resultTable, false);

  std::erase(columns, std::nullopt);

  if (columns.empty()) {
    return {std::vector<std::string>()};
  }

  const IdTable& idTable = resultTable->_idTable;

  json result;
  std::vector<std::string> selectedVars =
      selectClause.getSelectedVariablesAsStrings();
  // Strip the leading '?' from the variables, it is not part of the SPARQL JSON
  // output format.
  for (auto& var : selectedVars) {
    if (std::string_view{var}.starts_with('?')) {
      var = var.substr(1);
    }
  }
  result["head"]["vars"] = selectedVars;

  json bindings = json::array();

  const auto upperBound = std::min(idTable.size(), limit + offset);

  // Take a string from the vocabulary, deduce the type and
  // return a json dict that describes the binding
  auto stringToBinding = [](std::string_view entitystr) -> nlohmann::json {
    nlohmann::ordered_json b;
    // The string is an IRI or literal.
    if (entitystr.starts_with('<')) {
      // Strip the <> surrounding the iri.
      b["value"] = entitystr.substr(1, entitystr.size() - 2);
      // Even if they are technically IRIs, the format needs the type to be
      // "uri".
      b["type"] = "uri";
    } else if (entitystr.starts_with("_:")) {
      b["value"] = entitystr.substr(2);
      b["type"] = "bnode";
    } else {
      size_t quote_pos = entitystr.rfind('"');
      if (quote_pos == std::string::npos) {
        // TEXT entries are currently not surrounded by quotes
        b["value"] = entitystr;
        b["type"] = "literal";
      } else {
        b["value"] = entitystr.substr(1, quote_pos - 1);
        b["type"] = "literal";
        // Look for a language tag or type.
        if (quote_pos < entitystr.size() - 1 &&
            entitystr[quote_pos + 1] == '@') {
          b["xml:lang"] = entitystr.substr(quote_pos + 2);
        } else if (quote_pos < entitystr.size() - 2 &&
                   entitystr[quote_pos + 1] == '^') {
          AD_CHECK(entitystr[quote_pos + 2] == '^');
          std::string_view datatype{entitystr};
          // remove the < angledBrackets> around the datatype IRI
          AD_CHECK(datatype.size() >= quote_pos + 5);
          datatype.remove_prefix(quote_pos + 4);
          datatype.remove_suffix(1);
          b["datatype"] = datatype;
          ;
        }
      }
    }
    return b;
  };

  for (size_t rowIndex = offset; rowIndex < upperBound; ++rowIndex) {
    // TODO: ordered_json` entries are ordered alphabetically, but insertion
    // order would be preferable.
    nlohmann::ordered_json binding;
    for (const auto& column : columns) {
      const auto& currentId = idTable(rowIndex, column->_columnIndex);
      const auto& optionalValue = idToStringAndType(currentId, *resultTable);
      if (!optionalValue.has_value()) {
        continue;
      }
      const auto& [stringValue, xsdType] = optionalValue.value();
      nlohmann::ordered_json b;
      if (!xsdType) {
        // no xsdType, this means that `stringValue` is a plain string literal
        // or entity
        b = stringToBinding(stringValue);
      } else {
        b["value"] = stringValue;
        b["type"] = "literal";
        b["datatype"] = xsdType;
      }
      binding[column->_variable] = std::move(b);
    }
    bindings.emplace_back(std::move(binding));
  }
  result["results"]["bindings"] = std::move(bindings);
  return result;
}

// _____________________________________________________________________________
size_t QueryExecutionTree::getCostEstimate() {
  if (_cachedResult) {
    // result is pinned in cache. Nothing to compute
    return 0;
  }
  if (_type == QueryExecutionTree::SCAN && getResultWidth() == 1) {
    return getSizeEstimate();
  } else {
    return _rootOperation->getCostEstimate();
  }
}

// _____________________________________________________________________________
size_t QueryExecutionTree::getSizeEstimate() {
  if (_sizeEstimate == std::numeric_limits<size_t>::max()) {
    if (_cachedResult) {
      _sizeEstimate = _cachedResult->size();
    } else {
      // if we are in a unit test setting and there is no QueryExecutionContest
      // specified it is the _rootOperation's obligation to handle this case
      // correctly
      _sizeEstimate = _rootOperation->getSizeEstimate();
    }
  }
  return _sizeEstimate;
}

// _____________________________________________________________________________
bool QueryExecutionTree::knownEmptyResult() {
  if (_cachedResult) {
    return _cachedResult->size() == 0;
  }
  return _rootOperation->knownEmptyResult();
}

// _____________________________________________________________________________
bool QueryExecutionTree::varCovered(string var) const {
  AD_CHECK(_rootOperation);
  return _rootOperation->getVariableColumns().contains(var);
}

// _______________________________________________________________________
void QueryExecutionTree::readFromCache() {
  if (!_qec) {
    return;
  }
  auto& cache = _qec->getQueryTreeCache();
  std::shared_ptr<const CacheValue> res = cache.resultAt(asString());
  if (res) {
    _cachedResult = res->_resultTable;
  }
}

// ___________________________________________________________________________
std::optional<std::pair<std::string, const char*>>
QueryExecutionTree::idToStringAndType(Id id,
                                      const ResultTable& resultTable) const {
  // TODO<joka921> This is one of the central methods which we have to rewrite
  switch (id.getDatatype()) {
    case Datatype::Undefined:
      return std::nullopt;
    case Datatype::Double: {
      // Format as integer if fractional part is zero, let C++ decide otherwise.
      std::stringstream ss;
      double d = id.getDouble();
      double dIntPart;
      if (std::modf(d, &dIntPart) == 0.0) {
        ss << std::fixed << std::setprecision(0) << id.getDouble();
      } else {
        ss << d;
      }
      return std::pair{std::move(ss).str(), XSD_DECIMAL_TYPE};
    }
    case Datatype::Int:
      return std::pair{std::to_string(id.getInt()), XSD_INT_TYPE};
    case Datatype::VocabIndex: {
      std::optional<string> entity = _qec->getIndex().idToOptionalString(id);
      if (!entity.has_value()) {
        return std::nullopt;
      }
      return std::pair{std::move(entity.value()), nullptr};
    }
    case Datatype::LocalVocabIndex: {
      auto optionalString =
          resultTable.indexToOptionalString(id.getLocalVocabIndex());
      if (!optionalString.has_value()) {
        return std::nullopt;
      }
      return std::pair{optionalString.value(), nullptr};
    }
    case Datatype::TextRecordIndex:
      return std::pair{_qec->getIndex().getTextExcerpt(id.getTextRecordIndex()),
                       nullptr};
  }
  AD_FAIL();
}

// __________________________________________________________________________________________________________
nlohmann::json QueryExecutionTree::writeQLeverJsonTable(
    size_t from, size_t limit, const ColumnIndicesAndTypes& columns,
    shared_ptr<const ResultTable> resultTable) const {
  if (!resultTable) {
    resultTable = getResult();
  }
  const IdTable& data = resultTable->_idTable;
  nlohmann::json json = nlohmann::json::array();

  const auto upperBound = std::min(data.size(), limit + from);

  for (size_t rowIndex = from; rowIndex < upperBound; ++rowIndex) {
    json.emplace_back();
    auto& row = json.back();
    for (const auto& opt : columns) {
      if (!opt) {
        row.emplace_back(nullptr);
        continue;
      }
      const auto& currentId = data(rowIndex, opt->_columnIndex);
      const auto& optionalStringAndXsdType =
          idToStringAndType(currentId, *resultTable);
      if (!optionalStringAndXsdType.has_value()) {
        row.emplace_back(nullptr);
        continue;
      }
      const auto& [stringValue, xsdType] = optionalStringAndXsdType.value();
      if (xsdType) {
        row.emplace_back('"' + stringValue + "\"^^<" + xsdType + '>');
      } else {
        row.emplace_back(stringValue);
      }
    }
  }
  return json;
}

// _____________________________________________________________________________
template <QueryExecutionTree::ExportSubFormat format>
ad_utility::streams::stream_generator QueryExecutionTree::generateResults(
    const SelectClause& selectClause, size_t limit, size_t offset) const {
  static_assert(format == ExportSubFormat::BINARY ||
                format == ExportSubFormat::CSV ||
                format == ExportSubFormat::TSV);

  // This call triggers the possibly expensive computation of the query result
  // unless the result is already cached.
  shared_ptr<const ResultTable> resultTable = getResult();
  resultTable->logResultSize();
  LOG(DEBUG) << "Converting result IDs to their corresponding strings ..."
             << std::endl;
  auto selectedColumnIndices =
      selectedVariablesToColumnIndices(selectClause, *resultTable, true);

  const auto& idTable = resultTable->_idTable;
  size_t upperBound = std::min<size_t>(offset + limit, idTable.size());

  // special case : binary export of IdTable
  if constexpr (format == ExportSubFormat::BINARY) {
    for (size_t i = offset; i < upperBound; ++i) {
      for (const auto& columnIndex : selectedColumnIndices) {
        if (columnIndex.has_value()) {
          co_yield std::string_view{reinterpret_cast<const char*>(&idTable(
                                        i, columnIndex.value()._columnIndex)),
                                    sizeof(Id)};
        }
      }
    }
    co_return;
  }

  static constexpr char sep = format == ExportSubFormat::TSV ? '\t' : ',';
  constexpr std::string_view sepView{&sep, 1};
  // Print header line
  const auto& variables = selectClause.getSelectedVariablesAsStrings();
  co_yield absl::StrJoin(variables, sepView);
  co_yield '\n';

  constexpr auto& escapeFunction = format == ExportSubFormat::TSV
                                       ? RdfEscaping::escapeForTsv
                                       : RdfEscaping::escapeForCsv;

  for (size_t i = offset; i < upperBound; ++i) {
    for (size_t j = 0; j < selectedColumnIndices.size(); ++j) {
      if (selectedColumnIndices[j].has_value()) {
        const auto& val = selectedColumnIndices[j].value();
        Id id = idTable(i, val._columnIndex);
        switch (id.getDatatype()) {
          case Datatype::Undefined:
            break;
          case Datatype::Double:
            co_yield id.getDouble();
            break;
          case Datatype::Int:
            co_yield id.getInt();
            break;
          case Datatype::VocabIndex:
            co_yield escapeFunction(
                _qec->getIndex()
                    .getVocab()
                    .indexToOptionalString(id.getVocabIndex())
                    .value_or(""));
            break;
          case Datatype::LocalVocabIndex:
            co_yield escapeFunction(
                resultTable->indexToOptionalString(id.getLocalVocabIndex())
                    .value_or(""));
            break;
          case Datatype::TextRecordIndex:
            co_yield escapeFunction(
                _qec->getIndex().getTextExcerpt(id.getTextRecordIndex()));
            break;
          default:
            AD_THROW(ad_semsearch::Exception::INVALID_PARAMETER_VALUE,
                     "Cannot deduce output type.");
        }
      }
<<<<<<< HEAD
      co_yield (j + 1 < selectedColumnIndices.size() ? sep : '\n');
=======
      co_yield j + 1 < selectedColumnIndices.size() ? sep : '\n';
>>>>>>> 9a1d3421
    }
  }
  LOG(DEBUG) << "Done creating readable result.\n";
}

// Instantiate template function for all enum types

template ad_utility::streams::stream_generator
QueryExecutionTree::generateResults<QueryExecutionTree::ExportSubFormat::CSV>(
    const SelectClause& selectClause, size_t limit, size_t offset) const;

template ad_utility::streams::stream_generator
QueryExecutionTree::generateResults<QueryExecutionTree::ExportSubFormat::TSV>(
    const SelectClause& selectClause, size_t limit, size_t offset) const;

template ad_utility::streams::stream_generator QueryExecutionTree::
    generateResults<QueryExecutionTree::ExportSubFormat::BINARY>(
        const SelectClause& selectClause, size_t limit, size_t offset) const;

// _____________________________________________________________________________

cppcoro::generator<QueryExecutionTree::StringTriple>
QueryExecutionTree::generateRdfGraph(
    const ad_utility::sparql_types::Triples& constructTriples, size_t limit,
    size_t offset, std::shared_ptr<const ResultTable> res) const {
  size_t upperBound = std::min<size_t>(offset + limit, res->_idTable.size());
  auto variableColumns = getVariableColumns();
  for (size_t i = offset; i < upperBound; i++) {
    Context context{i, *res, variableColumns, _qec->getIndex()};
    for (const auto& triple : constructTriples) {
      auto subject = triple[0].evaluate(context, SUBJECT);
      auto predicate = triple[1].evaluate(context, PREDICATE);
      auto object = triple[2].evaluate(context, OBJECT);
      if (!subject.has_value() || !predicate.has_value() ||
          !object.has_value()) {
        continue;
      }
      co_yield {std::move(subject.value()), std::move(predicate.value()),
                std::move(object.value())};
    }
  }
}

// _____________________________________________________________________________
ad_utility::streams::stream_generator QueryExecutionTree::writeRdfGraphTurtle(
    const ad_utility::sparql_types::Triples& constructTriples, size_t limit,
    size_t offset, std::shared_ptr<const ResultTable> resultTable) const {
  resultTable->logResultSize();
  auto generator =
      generateRdfGraph(constructTriples, limit, offset, resultTable);
  for (const auto& triple : generator) {
    co_yield triple._subject;
    co_yield ' ';
    co_yield triple._predicate;
    co_yield ' ';
    co_yield triple._object;
    co_yield " .\n";
  }
}

// _____________________________________________________________________________
template <QueryExecutionTree::ExportSubFormat format>
ad_utility::streams::stream_generator
QueryExecutionTree::writeRdfGraphSeparatedValues(
    const ad_utility::sparql_types::Triples& constructTriples, size_t limit,
    size_t offset, std::shared_ptr<const ResultTable> resultTable) const {
  static_assert(format == ExportSubFormat::BINARY ||
                format == ExportSubFormat::CSV ||
                format == ExportSubFormat::TSV);
  if constexpr (format == ExportSubFormat::BINARY) {
    throw std::runtime_error{
        "Binary export is not supported for CONSTRUCT queries"};
  }
  resultTable->logResultSize();
  constexpr auto& escapeFunction = format == ExportSubFormat::TSV
                                       ? RdfEscaping::escapeForTsv
                                       : RdfEscaping::escapeForCsv;
  constexpr char sep = format == ExportSubFormat::TSV ? '\t' : ',';
  auto generator =
      generateRdfGraph(constructTriples, limit, offset, resultTable);
  for (auto& triple : generator) {
    co_yield escapeFunction(std::move(triple._subject));
    co_yield sep;
    co_yield escapeFunction(std::move(triple._predicate));
    co_yield sep;
    co_yield escapeFunction(std::move(triple._object));
    co_yield "\n";
  }
}

// Instantiate template function for all enum types

template ad_utility::streams::stream_generator QueryExecutionTree::
    writeRdfGraphSeparatedValues<QueryExecutionTree::ExportSubFormat::CSV>(
        const ad_utility::sparql_types::Triples& constructTriples, size_t limit,
        size_t offset, std::shared_ptr<const ResultTable> res) const;

template ad_utility::streams::stream_generator QueryExecutionTree::
    writeRdfGraphSeparatedValues<QueryExecutionTree::ExportSubFormat::TSV>(
        const ad_utility::sparql_types::Triples& constructTriples, size_t limit,
        size_t offset, std::shared_ptr<const ResultTable> res) const;

template ad_utility::streams::stream_generator QueryExecutionTree::
    writeRdfGraphSeparatedValues<QueryExecutionTree::ExportSubFormat::BINARY>(
        const ad_utility::sparql_types::Triples& constructTriples, size_t limit,
        size_t offset, std::shared_ptr<const ResultTable> res) const;

// _____________________________________________________________________________
nlohmann::json QueryExecutionTree::writeRdfGraphJson(
    const ad_utility::sparql_types::Triples& constructTriples, size_t limit,
    size_t offset, std::shared_ptr<const ResultTable> res) const {
  auto generator =
      generateRdfGraph(constructTriples, limit, offset, std::move(res));
  std::vector<std::array<std::string, 3>> jsonArray;
  for (auto& triple : generator) {
    jsonArray.push_back({std::move(triple._subject),
                         std::move(triple._predicate),
                         std::move(triple._object)});
  }
  return jsonArray;
}

bool QueryExecutionTree::isIndexScan() const { return _type == SCAN; }

template <typename Op>
void QueryExecutionTree::setOperation(std::shared_ptr<Op> operation) {
  if constexpr (std::is_same_v<Op, IndexScan>) {
    _type = SCAN;
  } else if constexpr (std::is_same_v<Op, Union>) {
    _type = UNION;
  } else if constexpr (std::is_same_v<Op, Bind>) {
    _type = BIND;
  } else if constexpr (std::is_same_v<Op, Sort>) {
    _type = SORT;
  } else if constexpr (std::is_same_v<Op, Distinct>) {
    _type = DISTINCT;
  } else if constexpr (std::is_same_v<Op, Values>) {
    _type = VALUES;
  } else if constexpr (std::is_same_v<Op, TransitivePath>) {
    _type = TRANSITIVE_PATH;
  } else if constexpr (std::is_same_v<Op, OrderBy>) {
    _type = ORDER_BY;
  } else if constexpr (std::is_same_v<Op, GroupBy>) {
    _type = GROUP_BY;
  } else if constexpr (std::is_same_v<Op, HasPredicateScan>) {
    _type = HAS_PREDICATE_SCAN;
  } else if constexpr (std::is_same_v<Op, Filter>) {
    _type = FILTER;
  } else if constexpr (std::is_same_v<Op, NeutralElementOperation>) {
    _type = NEUTRAL_ELEMENT;
  } else if constexpr (std::is_same_v<Op, Join>) {
    _type = JOIN;
  } else if constexpr (std::is_same_v<Op, TwoColumnJoin>) {
    _type = TWO_COL_JOIN;
  } else if constexpr (std::is_same_v<Op, TextOperationWithFilter>) {
    _type = TEXT_WITH_FILTER;
  } else if constexpr (std::is_same_v<Op, CountAvailablePredicates>) {
    _type = COUNT_AVAILABLE_PREDICATES;
  } else {
    static_assert(ad_utility::alwaysFalse<Op>,
                  "New type of operation that was not yet registered");
  }
  _rootOperation = std::move(operation);
}

template void QueryExecutionTree::setOperation(std::shared_ptr<IndexScan>);
template void QueryExecutionTree::setOperation(std::shared_ptr<Union>);
template void QueryExecutionTree::setOperation(std::shared_ptr<Bind>);
template void QueryExecutionTree::setOperation(std::shared_ptr<Sort>);
template void QueryExecutionTree::setOperation(std::shared_ptr<Distinct>);
template void QueryExecutionTree::setOperation(std::shared_ptr<Values>);
template void QueryExecutionTree::setOperation(std::shared_ptr<TransitivePath>);
template void QueryExecutionTree::setOperation(std::shared_ptr<OrderBy>);
template void QueryExecutionTree::setOperation(std::shared_ptr<GroupBy>);
template void QueryExecutionTree::setOperation(
    std::shared_ptr<HasPredicateScan>);
template void QueryExecutionTree::setOperation(std::shared_ptr<Filter>);
template void QueryExecutionTree::setOperation(
    std::shared_ptr<NeutralElementOperation>);
template void QueryExecutionTree::setOperation(std::shared_ptr<Join>);
template void QueryExecutionTree::setOperation(std::shared_ptr<TwoColumnJoin>);
template void QueryExecutionTree::setOperation(
    std::shared_ptr<TextOperationWithFilter>);
template void QueryExecutionTree::setOperation(
    std::shared_ptr<CountAvailablePredicates>);

// ________________________________________________________________________________________________________________
std::shared_ptr<QueryExecutionTree> QueryExecutionTree::createSortedTree(
    std::shared_ptr<QueryExecutionTree> qet,
    const vector<size_t>& sortColumns) {
  auto inputSortedOn = qet->resultSortedOn();
  bool inputSorted = sortColumns.size() <= inputSortedOn.size();
  for (size_t i = 0; inputSorted && i < sortColumns.size(); ++i) {
    inputSorted = sortColumns[i] == inputSortedOn[i];
  }
  if (sortColumns.empty() || inputSorted) {
    return qet;
  }

  QueryExecutionContext* qec = qet->getRootOperation()->getExecutionContext();
  if (sortColumns.size() == 1) {
    auto sort = std::make_shared<Sort>(qec, std::move(qet), sortColumns[0]);
    return std::make_shared<QueryExecutionTree>(qec, std::move(sort));
  } else {
    std::vector<std::pair<size_t, bool>> sortColsForOrderBy;
    for (auto i : sortColumns) {
      // The second argument set to `false` means sort in ascending order.
      // TODO<joka921> fix this.
      sortColsForOrderBy.emplace_back(i, false);
    }
    auto sort = std::make_shared<OrderBy>(qec, std::move(qet),
                                          std::move(sortColsForOrderBy));
    return std::make_shared<QueryExecutionTree>(qec, std::move(sort));
  }
}<|MERGE_RESOLUTION|>--- conflicted
+++ resolved
@@ -466,11 +466,7 @@
                      "Cannot deduce output type.");
         }
       }
-<<<<<<< HEAD
-      co_yield (j + 1 < selectedColumnIndices.size() ? sep : '\n');
-=======
       co_yield j + 1 < selectedColumnIndices.size() ? sep : '\n';
->>>>>>> 9a1d3421
     }
   }
   LOG(DEBUG) << "Done creating readable result.\n";
