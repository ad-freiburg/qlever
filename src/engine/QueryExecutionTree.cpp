--- conflicted
+++ resolved
@@ -464,11 +464,7 @@
                      "Cannot deduce output type.");
         }
       }
-<<<<<<< HEAD
-      co_yield (j + 1 < selectedColumnIndices.size() ? sep : '\n');
-=======
       co_yield j + 1 < selectedColumnIndices.size() ? sep : '\n';
->>>>>>> b8c5ca2a
     }
   }
   LOG(DEBUG) << "Done creating readable result.\n";
