--- conflicted
+++ resolved
@@ -175,17 +175,13 @@
   } else if constexpr (std::is_same_v<Op, Join>) {
     type_ = JOIN;
   } else if constexpr (std::is_same_v<Op, TextOperationWithFilter>) {
-<<<<<<< HEAD
-    _type = TEXT_WITH_FILTER;
-  } else if constexpr (std::is_same_v<Op, TextIndexScanForWord>) {
-    _type = TEXT_INDEX_SCAN_FOR_WORD;
-  } else if constexpr (std::is_same_v<Op, TextIndexScanForEntity>) {
-    _type = TEXT_INDEX_SCAN_FOR_ENTITY;
-=======
     type_ = TEXT_WITH_FILTER;
   } else if constexpr (std::is_same_v<Op, TextOperationWithoutFilter>) {
     type_ = TEXT_WITHOUT_FILTER;
->>>>>>> bdf2d663
+  } else if constexpr (std::is_same_v<Op, TextIndexScanForWord>) {
+    type_ = TEXT_INDEX_SCAN_FOR_WORD;
+  } else if constexpr (std::is_same_v<Op, TextIndexScanForEntity>) {
+    type_ = TEXT_INDEX_SCAN_FOR_ENTITY;
   } else if constexpr (std::is_same_v<Op, CountAvailablePredicates>) {
     type_ = COUNT_AVAILABLE_PREDICATES;
   } else if constexpr (std::is_same_v<Op, Minus>) {
@@ -226,13 +222,11 @@
 template void QueryExecutionTree::setOperation(
     std::shared_ptr<TextOperationWithFilter>);
 template void QueryExecutionTree::setOperation(
-<<<<<<< HEAD
+    std::shared_ptr<TextOperationWithoutFilter>);
+template void QueryExecutionTree::setOperation(
     std::shared_ptr<TextIndexScanForWord>);
 template void QueryExecutionTree::setOperation(
     std::shared_ptr<TextIndexScanForEntity>);
-=======
-    std::shared_ptr<TextOperationWithoutFilter>);
->>>>>>> bdf2d663
 template void QueryExecutionTree::setOperation(
     std::shared_ptr<CountAvailablePredicates>);
 template void QueryExecutionTree::setOperation(std::shared_ptr<Minus>);
