--- conflicted
+++ resolved
@@ -162,13 +162,7 @@
   } else if constexpr (std::is_same_v<Op, OrderBy>) {
     type_ = ORDER_BY;
   } else if constexpr (std::is_same_v<Op, GroupBy>) {
-<<<<<<< HEAD
     _type = GROUP_BY;
-=======
-    type_ = GROUP_BY;
-  } else if constexpr (std::is_same_v<Op, HasPredicateScan>) {
-    type_ = HAS_PREDICATE_SCAN;
->>>>>>> c76d93d5
   } else if constexpr (std::is_same_v<Op, Filter>) {
     type_ = FILTER;
   } else if constexpr (std::is_same_v<Op, NeutralElementOperation>) {
