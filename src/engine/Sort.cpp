--- conflicted
+++ resolved
@@ -54,61 +54,6 @@
   return "Sort (internal order) on" + orderByVars;
 }
 
-<<<<<<< HEAD
-=======
-namespace {
-
-// The call to `callFixedSize` is put into a separate function to get rid
-// of an internal compiler error in Clang 13.
-// TODO<joka921, future compilers> Check if this problem goes away in future
-// compiler versions as soon as we don't support Clang 13 anymore.
-void callFixedSizeForSort(auto& idTable, auto comparison) {
-  ad_utility::callFixedSize(idTable.numColumns(),
-                            [&idTable, comparison]<size_t I>() {
-                              Engine::sort<I>(&idTable, comparison);
-                            });
-}
-
-// The actual implementation of sorting an `IdTable` according to the
-// `sortCols`.
-void sortImpl(IdTable& idTable, const std::vector<ColumnIndex>& sortCols) {
-  size_t width = idTable.numColumns();
-
-  // Instantiate specialized comparison lambdas for one and two sort columns
-  // and use a generic comparison for a higher number of sort columns.
-  // TODO<joka921> As soon as we have merged the benchmark, measure whether
-  // this is in fact beneficial and whether it should also be applied for a
-  // higher number of columns, maybe even using `CALL_FIXED_SIZE` for the
-  // number of sort columns.
-  // TODO<joka921> Also experiment with sorting algorithms that take the
-  // column-based structure of the `IdTable` into account.
-  if (sortCols.size() == 1) {
-    CALL_FIXED_SIZE(width, &Engine::sort, &idTable, sortCols.at(0));
-  } else if (sortCols.size() == 2) {
-    auto comparison = [c0 = sortCols[0], c1 = sortCols[1]](const auto& row1,
-                                                           const auto& row2) {
-      if (row1[c0] != row2[c0]) {
-        return row1[c0] < row2[c0];
-      } else {
-        return row1[c1] < row2[c1];
-      }
-    };
-    callFixedSizeForSort(idTable, comparison);
-  } else {
-    auto comparison = [&sortCols](const auto& row1, const auto& row2) {
-      for (auto& col : sortCols) {
-        if (row1[col] != row2[col]) {
-          return row1[col] < row2[col];
-        }
-      }
-      return false;
-    };
-    callFixedSizeForSort(idTable, comparison);
-  }
-}
-}  // namespace
-
->>>>>>> 8b65e4d0
 // _____________________________________________________________________________
 ResultTable Sort::computeResult() {
   LOG(DEBUG) << "Getting sub-result for Sort result computation..." << endl;
