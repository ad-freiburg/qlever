// Copyright 2015 - 2023, University of Freiburg
// Chair of Algorithms and Data Structures
// Authors: Björn Buchhold <b.buchhold@gmail.com>
//          Johannes Kalmbach <kalmbach@cs.uni-freiburg.de>
//          Hannah Bast <bast@cs.uni-freiburg.de>
// Copyright 2025, Bayerische Motoren Werke Aktiengesellschaft (BMW AG)

#include "engine/Result.h"

#include <absl/cleanup/cleanup.h>

#include "backports/shift.h"
#include "util/Exception.h"
#include "util/Generators.h"
#include "util/InputRangeUtils.h"
#include "util/Log.h"
#include "util/Timer.h"

// _____________________________________________________________________________
std::string Result::asDebugString() const {
  std::ostringstream os;
  os << "First (up to) 5 rows of result with size:\n";
  for (size_t i = 0; i < std::min<size_t>(5, idTable().size()); ++i) {
    for (size_t j = 0; j < idTable().numColumns(); ++j) {
      os << idTable()(i, j) << '\t';
    }
    os << '\n';
  }
  return std::move(os).str();
}

// _____________________________________________________________________________
auto Result::getMergedLocalVocab(const Result& result1, const Result& result2)
    -> SharedLocalVocabWrapper {
  return getMergedLocalVocab(
      std::array{std::cref(result1), std::cref(result2)});
}

// _____________________________________________________________________________
LocalVocab Result::getCopyOfLocalVocab() const { return localVocab().clone(); }

// _____________________________________________________________________________
auto compareRowsBySortColumns(const std::vector<ColumnIndex>& sortedBy) {
  return [&sortedBy](const auto& row1, const auto& row2) {
    for (ColumnIndex col : sortedBy) {
      if (row1[col] != row2[col]) {
        return row1[col] < row2[col];
      }
    }
    return false;
  };
}

namespace {
// _____________________________________________________________________________
// Check if sort order promised by `sortedBy` is kept within `idTable`.
void assertSortOrderIsRespected(const IdTable& idTable,
                                const std::vector<ColumnIndex>& sortedBy) {
  AD_CONTRACT_CHECK(
      ql::ranges::all_of(sortedBy, [&idTable](ColumnIndex colIndex) {
        return colIndex < idTable.numColumns();
      }));

  AD_EXPENSIVE_CHECK(
      ql::ranges::is_sorted(idTable, compareRowsBySortColumns(sortedBy)));
}
}  // namespace

// _____________________________________________________________________________
Result::Result(IdTable idTable, std::vector<ColumnIndex> sortedBy,
               SharedLocalVocabWrapper localVocab)
    : data_{IdTableSharedLocalVocabPair{std::move(idTable),
                                        std::move(localVocab.localVocab_)}},
      sortedBy_{std::move(sortedBy)} {
  AD_CONTRACT_CHECK(std::get<IdTableSharedLocalVocabPair>(data_).localVocab_ !=
                    nullptr);
  assertSortOrderIsRespected(this->idTable(), sortedBy_);
}

// _____________________________________________________________________________
Result::Result(IdTablePtr idTablePtr, std::vector<ColumnIndex> sortedBy,
               LocalVocab&& localVocab)
    : data_{IdTableSharedLocalVocabPair{
          std::move(idTablePtr),
          std::make_shared<const LocalVocab>(std::move(localVocab))}},
      sortedBy_{std::move(sortedBy)} {
<<<<<<< HEAD
  AD_CONTRACT_CHECK(std::get<IdTableSharedLocalVocabPair>(data_).localVocab_ !=
                    nullptr);
=======
  const auto& materializedResult = std::get<IdTableSharedLocalVocabPair>(data_);
  AD_CONTRACT_CHECK(std::get<IdTablePtr>(materializedResult.idTableOrPtr_) !=
                    nullptr);
  // Note: This second check can never throw because of how we initialize the
  // pointer above, but it still increases confidence.
  AD_CORRECTNESS_CHECK(materializedResult.localVocab_ != nullptr);
>>>>>>> 5bf37d90
  assertSortOrderIsRespected(this->idTable(), sortedBy_);
}

// _____________________________________________________________________________
Result::Result(IdTable idTable, std::vector<ColumnIndex> sortedBy,
               LocalVocab&& localVocab)
    : Result{std::move(idTable), std::move(sortedBy),
             SharedLocalVocabWrapper{std::move(localVocab)}} {}

// _____________________________________________________________________________
Result::Result(IdTableVocabPair pair, std::vector<ColumnIndex> sortedBy)
    : Result{std::move(pair.idTable_), std::move(sortedBy),
             std::move(pair.localVocab_)} {}

// _____________________________________________________________________________
Result::Result(Generator idTables, std::vector<ColumnIndex> sortedBy)
    : Result{LazyResult{std::move(idTables)}, std::move(sortedBy)} {}

// _____________________________________________________________________________
Result::Result(LazyResult idTables, std::vector<ColumnIndex> sortedBy)
    : data_{GenContainer{ad_utility::CachingTransformInputRange(
          std::move(idTables),
          [sortedBy, previousId = std::optional<IdTable::row_type>{}](
              Result::IdTableVocabPair& pair) mutable {
            auto& idTable = pair.idTable_;
            if (!idTable.empty()) {
              if (previousId.has_value()) {
                AD_EXPENSIVE_CHECK(!compareRowsBySortColumns(sortedBy)(
                    idTable.at(0), previousId.value()));
              }
              previousId = idTable.at(idTable.size() - 1);
            }
            assertSortOrderIsRespected(idTable, sortedBy);
            return std::move(pair);
          })}},
      sortedBy_{std::move(sortedBy)} {}

namespace {
// _____________________________________________________________________________
// Apply `LimitOffsetClause` to given `IdTable`.
void resizeIdTable(IdTable& idTable, const LimitOffsetClause& limitOffset) {
  ql::ranges::for_each(
      idTable.getColumns(),
      [offset = limitOffset.actualOffset(idTable.numRows()),
       upperBound =
           limitOffset.upperBound(idTable.numRows())](ql::span<Id> column) {
        ql::shift_left(column.begin(), column.begin() + upperBound, offset);
      });
  // Resize the `IdTable` if necessary.
  size_t targetSize = limitOffset.actualSize(idTable.numRows());
  AD_CORRECTNESS_CHECK(targetSize <= idTable.numRows());
  idTable.resize(targetSize);
  idTable.shrinkToFit();
}

// Apply the `LimitOffsetClause` to the `idTable`, return the result as a deep
// copy of the table.
IdTable makeResizedClone(const IdTable& idTable,
                         const LimitOffsetClause& limitOffset) {
  IdTable result{idTable.getAllocator()};
  result.setNumColumns(idTable.numColumns());
  result.insertAtEnd(idTable, limitOffset.actualOffset(idTable.numRows()),
                     limitOffset.upperBound(idTable.numRows()));
  return result;
}
}  // namespace

// _____________________________________________________________________________
void Result::applyLimitOffset(
    const LimitOffsetClause& limitOffset,
    std::function<void(std::chrono::microseconds, const IdTable&)>
        limitTimeCallback) {
  // Apply the OFFSET clause. If the offset is `0` or the offset is larger
  // than the size of the `IdTable`, then this has no effect and runtime
  // `O(1)` (see the docs for `ql::shift_left`).
  AD_CONTRACT_CHECK(limitTimeCallback);
  if (limitOffset.isUnconstrained()) {
    return;
  }
  if (isFullyMaterialized()) {
    ad_utility::timer::Timer limitTimer{ad_utility::timer::Timer::Started};
    auto& tableOrPtr =
        std::get<IdTableSharedLocalVocabPair>(data_).idTableOrPtr_;
    std::visit(
        [&limitOffset](auto& arg) {
          if constexpr (ad_utility::isSimilar<decltype(arg), IdTable>) {
            resizeIdTable(arg, limitOffset);
          } else {
            static_assert(ad_utility::isSimilar<decltype(arg), IdTablePtr>);
            arg = std::make_shared<const IdTable>(
                makeResizedClone(*arg, limitOffset));
          }
        },
        tableOrPtr);
    limitTimeCallback(limitTimer.msecs(), idTable());
  } else {
    ad_utility::CachingContinuableTransformInputRange generator{
        idTables(), [limitOffset = limitOffset,
                     limitTimeCallback = std::move(limitTimeCallback)](
                        Result::IdTableVocabPair& pair) mutable {
          if (limitOffset._limit.value_or(1) == 0) {
            return IdTableLoopControl::makeBreak();
          }
          auto& idTable = pair.idTable_;
          ad_utility::timer::Timer limitTimer{
              ad_utility::timer::Timer::Started};
          size_t originalSize = idTable.numRows();
          resizeIdTable(idTable, limitOffset);
          uint64_t offsetDelta = limitOffset.actualOffset(originalSize);
          limitOffset._offset -= offsetDelta;
          if (limitOffset._limit.has_value()) {
            limitOffset._limit.value() -=
                limitOffset.actualSize(originalSize - offsetDelta);
          }
          limitTimeCallback(limitTimer.value(), idTable);
          if (limitOffset._offset == 0) {
            return IdTableLoopControl::yieldValue(std::move(pair));
          } else {
            return IdTableLoopControl::makeContinue();
          }
        }};
    data_.emplace<GenContainer>(std::move(generator));
  }
}

// _____________________________________________________________________________
void Result::assertThatLimitWasRespected(const LimitOffsetClause& limitOffset) {
  if (isFullyMaterialized()) {
    uint64_t numRows = idTable().numRows();
    auto limit = limitOffset._limit;
    AD_CONTRACT_CHECK(!limit.has_value() || numRows <= limit.value());
  } else {
    ad_utility::CachingTransformInputRange generator{
        idTables(), [limit = limitOffset._limit, elementCount = uint64_t{0}](
                        Result::IdTableVocabPair& pair) mutable {
          elementCount += pair.idTable_.numRows();
          AD_CONTRACT_CHECK(!limit.has_value() ||
                            elementCount <= limit.value());
          return std::move(pair);
        }};
    data_.emplace<GenContainer>(std::move(generator));
  }
}

// _____________________________________________________________________________
void Result::checkDefinedness(const VariableToColumnMap& varColMap) {
  auto performCheck = [](const auto& map, const IdTable& idTable) {
    return ql::ranges::all_of(map, [&](const auto& varAndCol) {
      const auto& [columnIndex, mightContainUndef] = varAndCol.second;
      if (mightContainUndef == ColumnIndexAndTypeInfo::AlwaysDefined) {
        return ql::ranges::all_of(idTable.getColumn(columnIndex), [](Id id) {
          return id.getDatatype() != Datatype::Undefined;
        });
      }
      return true;
    });
  };
  if (isFullyMaterialized()) {
    AD_EXPENSIVE_CHECK(performCheck(varColMap, idTable()));
  } else {
    ad_utility::CachingTransformInputRange generator{
        idTables(),
        [varColMap = varColMap, performCheck = std::move(performCheck)](
            Result::IdTableVocabPair& pair) {
          // The lambda capture is only required when expensive checks are
          // enabled.
          (void)performCheck;
          AD_EXPENSIVE_CHECK(performCheck(varColMap, pair.idTable_));
          return std::move(pair);
        }};
    data_.emplace<GenContainer>(std::move(generator));
  }
}

// _____________________________________________________________________________
void Result::runOnNewChunkComputed(
    std::function<void(const IdTableVocabPair&, std::chrono::microseconds)>
        onNewChunk,
    std::function<void(bool)> onGeneratorFinished) {
  AD_CONTRACT_CHECK(!isFullyMaterialized());
  auto inputAsGet = ad_utility::CachingTransformInputRange(
      idTables(), [](auto& input) { return std::move(input); });
  using namespace ad_utility::timer;
  // We need the shared pointer, because we cannot easily have a lambda capture
  // refer to another lambda capture.
  auto sharedFinish = std::make_shared<decltype(onGeneratorFinished)>(
      std::move(onGeneratorFinished));

  // The main lambda that when being called processes the next chunk.
  auto get =
      [inputAsGet = std::move(inputAsGet), sharedFinish,
       cleanup = absl::Cleanup{[&finish = *sharedFinish]() { finish(false); }},
       onNewChunk =
           std::move(onNewChunk)]() mutable -> std::optional<IdTableVocabPair> {
    try {
      Timer timer{Timer::Started};
      auto input = inputAsGet.get();
      if (!input.has_value()) {
        std::move(cleanup).Cancel();
        (*sharedFinish)(false);
        return std::nullopt;
      }
      onNewChunk(input.value(), timer.value());
      return input;
    } catch (...) {
      std::move(cleanup).Cancel();
      (*sharedFinish)(true);
      throw;
    }
  };
  data_.emplace<GenContainer>(
      ad_utility::InputRangeFromGetCallable{std::move(get)});
}

// _____________________________________________________________________________
const IdTable& Result::idTable() const {
  AD_CONTRACT_CHECK(isFullyMaterialized());
  return std::visit(
      [](const auto& arg) -> const IdTable& {
        using T = std::decay_t<decltype(arg)>;
        if constexpr (std::is_same_v<T, IdTable>) {
          return arg;
        } else {
          static_assert(std::is_same_v<T, IdTablePtr>);
          return *arg;
        }
      },
      std::get<IdTableSharedLocalVocabPair>(data_).idTableOrPtr_);
}

// _____________________________________________________________________________
Result::LazyResult Result::idTables() const {
  AD_CONTRACT_CHECK(!isFullyMaterialized());
  const auto& container = std::get<GenContainer>(data_);
  AD_CONTRACT_CHECK(!container.consumed_->exchange(true));
  return std::move(container.generator_);
}

// _____________________________________________________________________________
bool Result::isFullyMaterialized() const noexcept {
  return std::holds_alternative<IdTableSharedLocalVocabPair>(data_);
}

// _____________________________________________________________________________
void Result::cacheDuringConsumption(
    std::function<bool(const std::optional<IdTableVocabPair>&,
                       const IdTableVocabPair&)>
        fitInCache,
    std::function<void(Result)> storeInCache) {
  AD_CONTRACT_CHECK(!isFullyMaterialized());
  data_.emplace<GenContainer>(ad_utility::wrapGeneratorWithCache(
      idTables(),
      [fitInCache = std::move(fitInCache)](
          std::optional<IdTableVocabPair>& aggregate,
          const IdTableVocabPair& newTablePair) {
        bool doBothFitInCache = fitInCache(aggregate, newTablePair);
        if (doBothFitInCache) {
          try {
            if (aggregate.has_value()) {
              auto& value = aggregate.value();
              value.idTable_.insertAtEnd(newTablePair.idTable_);
              value.localVocab_.mergeWith(newTablePair.localVocab_);
            } else {
              aggregate.emplace(newTablePair.idTable_.clone(),
                                newTablePair.localVocab_.clone());
            }
          } catch (const ad_utility::detail::AllocationExceedsLimitException&) {
            // We expect potential memory allocation errors here. In this case
            // we just abort the cached value entirely instead of aborting the
            // query.
            return false;
          }
        }
        return doBothFitInCache;
      },
      [storeInCache = std::move(storeInCache),
       sortedBy = sortedBy_](IdTableVocabPair pair) mutable {
        storeInCache(
            Result{std::move(pair.idTable_), std::move(sortedBy),
                   SharedLocalVocabWrapper{std::move(pair.localVocab_)}});
      }));
}

// _____________________________________________________________________________
void Result::logResultSize() const {
  if (isFullyMaterialized()) {
    LOG(INFO) << "Result has size " << idTable().size() << " x "
              << idTable().numColumns() << std::endl;
  } else {
    LOG(INFO) << "Result has unknown size (not computed yet)" << std::endl;
  }
}<|MERGE_RESOLUTION|>--- conflicted
+++ resolved
@@ -84,17 +84,12 @@
           std::move(idTablePtr),
           std::make_shared<const LocalVocab>(std::move(localVocab))}},
       sortedBy_{std::move(sortedBy)} {
-<<<<<<< HEAD
-  AD_CONTRACT_CHECK(std::get<IdTableSharedLocalVocabPair>(data_).localVocab_ !=
-                    nullptr);
-=======
   const auto& materializedResult = std::get<IdTableSharedLocalVocabPair>(data_);
   AD_CONTRACT_CHECK(std::get<IdTablePtr>(materializedResult.idTableOrPtr_) !=
                     nullptr);
   // Note: This second check can never throw because of how we initialize the
   // pointer above, but it still increases confidence.
   AD_CORRECTNESS_CHECK(materializedResult.localVocab_ != nullptr);
->>>>>>> 5bf37d90
   assertSortOrderIsRespected(this->idTable(), sortedBy_);
 }
 
