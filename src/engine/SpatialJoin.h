--- conflicted
+++ resolved
@@ -29,11 +29,7 @@
     std::variant<PayloadAllVariables, std::vector<Variable>>;
 
 // Selection of a SpatialJoin algorithm
-enum class SpatialJoinAlgorithm {
-  BASELINE,
-  S2_GEOMETRY
-  // BOUNDING_BOX
-};
+enum class SpatialJoinAlgorithm { BASELINE, S2_GEOMETRY, BOUNDING_BOX };
 const SpatialJoinAlgorithm SPATIAL_JOIN_DEFAULT_ALGORITHM =
     SpatialJoinAlgorithm::S2_GEOMETRY;
 
@@ -139,29 +135,16 @@
   // purposes
   std::optional<size_t> getMaxResults() const;
 
-<<<<<<< HEAD
   void selectAlgorithm(SpatialJoinAlgorithm algo) const {
     config_->algo_ = algo;
   }
-=======
-  // options which can be used for the algorithm, which calculates the result
-  enum class Algorithm { Baseline, S2Geometry, BoundingBox };
-
-  void selectAlgorithm(Algorithm algorithm) { algorithm_ = algorithm; }
->>>>>>> 7bffcd53
 
   std::pair<size_t, size_t> onlyForTestingGetTask() const {
     return std::pair{getMaxDist().value_or(-1), getMaxResults().value_or(-1)};
   }
 
-<<<<<<< HEAD
   std::optional<Variable> onlyForTestingGetDistanceVariable() const {
     return config_->distanceVariable_;
-=======
-  std::variant<NearestNeighborsConfig, MaxDistanceConfig>
-  onlyForTestingGetActualConfig() const {
-    return config_;
->>>>>>> 7bffcd53
   }
 
   std::shared_ptr<QueryExecutionTree> onlyForTestingGetLeftChild() const {
@@ -184,15 +167,5 @@
   std::shared_ptr<QueryExecutionTree> childLeft_ = nullptr;
   std::shared_ptr<QueryExecutionTree> childRight_ = nullptr;
 
-<<<<<<< HEAD
   std::shared_ptr<SpatialJoinConfiguration> config_;
-=======
-  std::variant<NearestNeighborsConfig, MaxDistanceConfig> config_;
-
-  // adds an extra column to the result, which contains the actual distance,
-  // between the two objects
-  bool addDistToResult_ = true;
-  const string nameDistanceInternal_ = "?distOfTheTwoObjectsAddedInternally";
-  Algorithm algorithm_ = Algorithm::S2Geometry;
->>>>>>> 7bffcd53
 };