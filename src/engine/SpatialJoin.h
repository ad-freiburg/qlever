--- conflicted
+++ resolved
@@ -16,77 +16,6 @@
 #include "global/Id.h"
 #include "parser/data/Variable.h"
 
-<<<<<<< HEAD
-=======
-// The supported spatial join types (geometry predicates).
-enum class SpatialJoinType {
-  INTERSECTS,
-  CONTAINS,
-  COVERS,
-  CROSSES,
-  TOUCHES,
-  EQUALS,
-  OVERLAPS,
-  WITHIN_DIST
-};
-
-// A nearest neighbor search with optionally a maximum distance.
-struct NearestNeighborsConfig {
-  size_t maxResults_;
-  std::optional<double> maxDist_ = std::nullopt;
-};
-
-// A spatial search limited only by a maximum distance.
-struct MaxDistanceConfig {
-  double maxDist_;
-};
-
-// Spatial join using one of the join types above. The maximal distance is
-// relevant only for the `WITHIN_DIST` join type.
-struct SpatialJoinConfig {
-  SpatialJoinType joinType_;
-  std::optional<double> maxDist_ = std::nullopt;
-};
-
-// Configuration to restrict the results provided by the SpatialJoin
-using SpatialJoinTask =
-    std::variant<NearestNeighborsConfig, MaxDistanceConfig, SpatialJoinConfig>;
-
-// Selection of a SpatialJoin algorithm
-enum class SpatialJoinAlgorithm {
-  BASELINE,
-  S2_GEOMETRY,
-  BOUNDING_BOX,
-  LIBSPATIALJOIN
-};
-const SpatialJoinAlgorithm SPATIAL_JOIN_DEFAULT_ALGORITHM =
-    SpatialJoinAlgorithm::S2_GEOMETRY;
-
-// The configuration object that will be provided by the special SERVICE.
-struct SpatialJoinConfiguration {
-  // The task defines search parameters
-  SpatialJoinTask task_;
-
-  // The variables for the two tables to be joined
-  Variable left_;
-  Variable right_;
-
-  // If given, the distance will be added to the result and be bound to this
-  // variable.
-  std::optional<Variable> distanceVariable_ = std::nullopt;
-
-  // If given a vector of variables, the selected variables will be part of the
-  // result table - the join column will automatically be part of the result.
-  // You may use PayloadAllVariables to select all columns of the right table.
-  PayloadVariables payloadVariables_ = PayloadVariables::all();
-
-  // Choice of algorithm.
-  SpatialJoinAlgorithm algo_ = SPATIAL_JOIN_DEFAULT_ALGORITHM;
-
-  std::optional<SpatialJoinType> joinType_ = std::nullopt;
-};
-
->>>>>>> c033e971
 // helper struct to improve readability in prepareJoin()
 struct PreparedSpatialJoinParams {
   const IdTable* const idTableLeft_;
