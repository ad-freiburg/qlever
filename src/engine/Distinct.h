--- conflicted
+++ resolved
@@ -54,12 +54,7 @@
   [[nodiscard]] string getCacheKeyImpl() const override;
 
  private:
-<<<<<<< HEAD
-  virtual ProtoResult computeResult(
-      [[maybe_unused]] bool requestLaziness) override;
-=======
-  Result computeResult([[maybe_unused]] bool requestLaziness) override;
->>>>>>> 6e26c009
+  ProtoResult computeResult([[maybe_unused]] bool requestLaziness) override;
 
   VariableToColumnMap computeVariableToColumnMap() const override;
 };