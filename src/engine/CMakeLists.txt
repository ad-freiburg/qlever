add_subdirectory(sparqlExpressions)
add_library(SortPerformanceEstimator SortPerformanceEstimator.cpp)
qlever_target_link_libraries(SortPerformanceEstimator parser)
add_library(engine
        Engine.cpp QueryExecutionTree.cpp Operation.cpp Result.cpp LocalVocab.cpp
        IndexScan.cpp Join.cpp Sort.cpp
        Distinct.cpp OrderBy.cpp Filter.cpp
        Server.cpp QueryPlanner.cpp QueryPlanningCostFactors.cpp QueryRewriteUtils.cpp
        OptionalJoin.cpp CountAvailablePredicates.cpp GroupByImpl.cpp GroupBy.cpp HasPredicateScan.cpp
        Union.cpp MultiColumnJoin.cpp TransitivePathBase.cpp
        TransitivePathHashMap.cpp TransitivePathBinSearch.cpp Service.cpp
        Values.cpp Bind.cpp Minus.cpp RuntimeInformation.cpp CheckUsePatternTrick.cpp
        VariableToColumnMap.cpp ExportQueryExecutionTrees.cpp
        CartesianProductJoin.cpp TextIndexScanForWord.cpp TextIndexScanForEntity.cpp
        TextLimit.cpp LazyGroupBy.cpp GroupByHashMapOptimization.cpp SpatialJoin.cpp
        CountConnectedSubgraphs.cpp SpatialJoinAlgorithms.cpp PathSearch.cpp ExecuteUpdate.cpp
        Describe.cpp GraphStoreProtocol.cpp
<<<<<<< HEAD
        QueryExecutionContext.cpp ExistsJoin.cpp SPARQLProtocol.cpp ParsedRequestBuilder.cpp
        NeutralOptional.cpp NamedQueryCache.cpp)
qlever_target_link_libraries(engine util index parser sparqlExpressions http SortPerformanceEstimator Boost::iostreams s2)
=======
        QueryExecutionContext.cpp ExistsJoin.cpp SparqlProtocol.cpp ParsedRequestBuilder.cpp
        NeutralOptional.cpp Load.cpp StripColumns.cpp)
qlever_target_link_libraries(engine util index parser sparqlExpressions http SortPerformanceEstimator Boost::iostreams s2 spatialjoin-dev pb_util)
>>>>>>> 1074cabe
<|MERGE_RESOLUTION|>--- conflicted
+++ resolved
@@ -15,12 +15,6 @@
         TextLimit.cpp LazyGroupBy.cpp GroupByHashMapOptimization.cpp SpatialJoin.cpp
         CountConnectedSubgraphs.cpp SpatialJoinAlgorithms.cpp PathSearch.cpp ExecuteUpdate.cpp
         Describe.cpp GraphStoreProtocol.cpp
-<<<<<<< HEAD
-        QueryExecutionContext.cpp ExistsJoin.cpp SPARQLProtocol.cpp ParsedRequestBuilder.cpp
-        NeutralOptional.cpp NamedQueryCache.cpp)
-qlever_target_link_libraries(engine util index parser sparqlExpressions http SortPerformanceEstimator Boost::iostreams s2)
-=======
         QueryExecutionContext.cpp ExistsJoin.cpp SparqlProtocol.cpp ParsedRequestBuilder.cpp
-        NeutralOptional.cpp Load.cpp StripColumns.cpp)
-qlever_target_link_libraries(engine util index parser sparqlExpressions http SortPerformanceEstimator Boost::iostreams s2 spatialjoin-dev pb_util)
->>>>>>> 1074cabe
+        NeutralOptional.cpp Load.cpp StripColumns.cpp NamedQueryCache.cpp)
+qlever_target_link_libraries(engine util index parser sparqlExpressions http SortPerformanceEstimator Boost::iostreams s2 spatialjoin-dev pb_util)