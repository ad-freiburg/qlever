add_subdirectory(sparqlExpressions)
add_library(SortPerformanceEstimator SortPerformanceEstimator.cpp)
qlever_target_link_libraries(SortPerformanceEstimator parser)
add_library(engine
        Engine.cpp QueryExecutionTree.cpp Operation.cpp Result.cpp LocalVocab.cpp
        IndexScan.cpp Join.cpp Sort.cpp
        Distinct.cpp OrderBy.cpp Filter.cpp
        Server.cpp QueryPlanner.cpp QueryPlanningCostFactors.cpp
        OptionalJoin.cpp CountAvailablePredicates.cpp GroupBy.cpp HasPredicateScan.cpp
        Union.cpp MultiColumnJoin.cpp TransitivePathBase.cpp
        TransitivePathHashMap.cpp TransitivePathBinSearch.cpp Service.cpp
        Values.cpp Bind.cpp Minus.cpp RuntimeInformation.cpp CheckUsePatternTrick.cpp
        VariableToColumnMap.cpp ExportQueryExecutionTrees.cpp
        CartesianProductJoin.cpp TextIndexScanForWord.cpp TextIndexScanForEntity.cpp
        TextLimit.cpp LazyGroupBy.cpp GroupByHashMapOptimization.cpp SpatialJoin.cpp
        CountConnectedSubgraphs.cpp SpatialJoinAlgorithms.cpp PathSearch.cpp ExecuteUpdate.cpp
        Describe.cpp GraphStoreProtocol.cpp
<<<<<<< HEAD
        NamedQueryCache.cpp
        QueryExecutionContext.cpp)
=======
        QueryExecutionContext.cpp ExistsJoin.cpp)
>>>>>>> 12134377
qlever_target_link_libraries(engine util index parser sparqlExpressions http SortPerformanceEstimator Boost::iostreams s2)<|MERGE_RESOLUTION|>--- conflicted
+++ resolved
@@ -15,10 +15,5 @@
         TextLimit.cpp LazyGroupBy.cpp GroupByHashMapOptimization.cpp SpatialJoin.cpp
         CountConnectedSubgraphs.cpp SpatialJoinAlgorithms.cpp PathSearch.cpp ExecuteUpdate.cpp
         Describe.cpp GraphStoreProtocol.cpp
-<<<<<<< HEAD
-        NamedQueryCache.cpp
-        QueryExecutionContext.cpp)
-=======
-        QueryExecutionContext.cpp ExistsJoin.cpp)
->>>>>>> 12134377
+        QueryExecutionContext.cpp ExistsJoin.cpp NamedQueryCache.cpp)
 qlever_target_link_libraries(engine util index parser sparqlExpressions http SortPerformanceEstimator Boost::iostreams s2)