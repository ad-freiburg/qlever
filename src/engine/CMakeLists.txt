--- conflicted
+++ resolved
@@ -14,11 +14,7 @@
         CartesianProductJoin.cpp TextIndexScanForWord.cpp TextIndexScanForEntity.cpp
         TextLimit.cpp LazyGroupBy.cpp GroupByHashMapOptimization.cpp SpatialJoin.cpp
         CountConnectedSubgraphs.cpp SpatialJoinAlgorithms.cpp PathSearch.cpp ExecuteUpdate.cpp
-<<<<<<< HEAD
-        Describe.cpp GraphStoreProtocol.cpp SpatialJoinCachedIndex.cpp
-=======
-        Describe.cpp GraphStoreProtocol.cpp SpatialJoinParser.cpp
->>>>>>> 463d9aba
+        Describe.cpp GraphStoreProtocol.cpp SpatialJoinParser.cpp SpatialJoinCachedIndex.cpp
         QueryExecutionContext.cpp ExistsJoin.cpp SparqlProtocol.cpp ParsedRequestBuilder.cpp
         NeutralOptional.cpp Load.cpp StripColumns.cpp NamedResultCache.cpp ExplicitIdTableOperation.cpp)
 
