add_subdirectory(sparqlExpressions)
add_library(SortPerformanceEstimator SortPerformanceEstimator.cpp)
qlever_target_link_libraries(SortPerformanceEstimator parser)
add_library(engine
        Engine.cpp QueryExecutionTree.cpp Operation.cpp Result.cpp LocalVocab.cpp
        IndexScan.cpp Join.cpp Sort.cpp
        Distinct.cpp OrderBy.cpp Filter.cpp
        Server.cpp QueryPlanner.cpp QueryPlanningCostFactors.cpp
        OptionalJoin.cpp CountAvailablePredicates.cpp GroupBy.cpp HasPredicateScan.cpp
        Union.cpp MultiColumnJoin.cpp TransitivePathBase.cpp
        TransitivePathHashMap.cpp TransitivePathBinSearch.cpp Service.cpp
        Values.cpp Bind.cpp Minus.cpp RuntimeInformation.cpp CheckUsePatternTrick.cpp
        VariableToColumnMap.cpp ExportQueryExecutionTrees.cpp
        CartesianProductJoin.cpp TextIndexScanForWord.cpp TextIndexScanForEntity.cpp
        TextLimit.cpp LazyGroupBy.cpp GroupByHashMapOptimization.cpp SpatialJoin.cpp
        CountConnectedSubgraphs.cpp SpatialJoinAlgorithms.cpp PathSearch.cpp ExecuteUpdate.cpp
<<<<<<< HEAD
        Describe.cpp ExistsJoin.cpp)
=======
        Describe.cpp GraphStoreProtocol.cpp)
>>>>>>> 6c0e792e
qlever_target_link_libraries(engine util index parser sparqlExpressions http SortPerformanceEstimator Boost::iostreams s2)<|MERGE_RESOLUTION|>--- conflicted
+++ resolved
@@ -14,9 +14,5 @@
         CartesianProductJoin.cpp TextIndexScanForWord.cpp TextIndexScanForEntity.cpp
         TextLimit.cpp LazyGroupBy.cpp GroupByHashMapOptimization.cpp SpatialJoin.cpp
         CountConnectedSubgraphs.cpp SpatialJoinAlgorithms.cpp PathSearch.cpp ExecuteUpdate.cpp
-<<<<<<< HEAD
-        Describe.cpp ExistsJoin.cpp)
-=======
-        Describe.cpp GraphStoreProtocol.cpp)
->>>>>>> 6c0e792e
+        Describe.cpp ExistsJoin.cpp GraphStoreProtocol.cpp)
 qlever_target_link_libraries(engine util index parser sparqlExpressions http SortPerformanceEstimator Boost::iostreams s2)