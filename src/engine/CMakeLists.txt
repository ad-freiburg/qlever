add_subdirectory(sparqlExpressions)
add_library(SortPerformanceEstimator SortPerformanceEstimator.cpp)
qlever_target_link_libraries(SortPerformanceEstimator parser)
add_library(engine
        Engine.cpp QueryExecutionTree.cpp Operation.cpp Result.cpp LocalVocab.cpp
        IndexScan.cpp Join.cpp Sort.cpp
        Distinct.cpp OrderBy.cpp Filter.cpp
        QueryPlanner.cpp QueryPlanningCostFactors.cpp QueryRewriteUtils.cpp
        OptionalJoin.cpp CountAvailablePredicates.cpp GroupByImpl.cpp GroupBy.cpp HasPredicateScan.cpp
        Union.cpp MultiColumnJoin.cpp TransitivePathBase.cpp
        TransitivePathHashMap.cpp TransitivePathBinSearch.cpp Service.cpp
        Values.cpp Bind.cpp Minus.cpp RuntimeInformation.cpp CheckUsePatternTrick.cpp
        VariableToColumnMap.cpp ExportQueryExecutionTrees.cpp
        CartesianProductJoin.cpp TextIndexScanForWord.cpp TextIndexScanForEntity.cpp
        TextLimit.cpp LazyGroupBy.cpp GroupByHashMapOptimization.cpp SpatialJoin.cpp
        CountConnectedSubgraphs.cpp SpatialJoinAlgorithms.cpp PathSearch.cpp ExecuteUpdate.cpp
        Describe.cpp GraphStoreProtocol.cpp
        QueryExecutionContext.cpp ExistsJoin.cpp SparqlProtocol.cpp ParsedRequestBuilder.cpp
<<<<<<< HEAD
        NeutralOptional.cpp Load.cpp StripColumns.cpp NamedQueryCache.cpp)
qlever_target_link_libraries(engine util index parser sparqlExpressions http SortPerformanceEstimator Boost::iostreams s2 spatialjoin-dev pb_util)
=======
        NeutralOptional.cpp Load.cpp StripColumns.cpp)
qlever_target_link_libraries(engine util index parser sparqlExpressions http SortPerformanceEstimator Boost::iostreams s2 spatialjoin-dev pb_util)

add_library(server Server.cpp)
qlever_target_link_libraries(server engine util index parser http SortPerformanceEstimator)
>>>>>>> 3db56ecc
<|MERGE_RESOLUTION|>--- conflicted
+++ resolved
@@ -16,13 +16,8 @@
         CountConnectedSubgraphs.cpp SpatialJoinAlgorithms.cpp PathSearch.cpp ExecuteUpdate.cpp
         Describe.cpp GraphStoreProtocol.cpp
         QueryExecutionContext.cpp ExistsJoin.cpp SparqlProtocol.cpp ParsedRequestBuilder.cpp
-<<<<<<< HEAD
         NeutralOptional.cpp Load.cpp StripColumns.cpp NamedQueryCache.cpp)
-qlever_target_link_libraries(engine util index parser sparqlExpressions http SortPerformanceEstimator Boost::iostreams s2 spatialjoin-dev pb_util)
-=======
-        NeutralOptional.cpp Load.cpp StripColumns.cpp)
 qlever_target_link_libraries(engine util index parser sparqlExpressions http SortPerformanceEstimator Boost::iostreams s2 spatialjoin-dev pb_util)
 
 add_library(server Server.cpp)
-qlever_target_link_libraries(server engine util index parser http SortPerformanceEstimator)
->>>>>>> 3db56ecc
+qlever_target_link_libraries(server engine util index parser http SortPerformanceEstimator)