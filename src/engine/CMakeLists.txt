add_subdirectory(sparqlExpressions)
add_library(SortPerformanceEstimator SortPerformanceEstimator.cpp)
qlever_target_link_libraries(SortPerformanceEstimator parser)
add_library(engine
        Engine.cpp QueryExecutionTree.cpp Operation.cpp Result.cpp LocalVocab.cpp
        IndexScan.cpp Join.cpp Sort.cpp
        Distinct.cpp OrderBy.cpp Filter.cpp
        Server.cpp QueryPlanner.cpp QueryPlanningCostFactors.cpp
        OptionalJoin.cpp CountAvailablePredicates.cpp GroupBy.cpp HasPredicateScan.cpp
        Union.cpp MultiColumnJoin.cpp TransitivePathBase.cpp
        TransitivePathHashMap.cpp TransitivePathBinSearch.cpp Service.cpp
        Values.cpp Bind.cpp Minus.cpp RuntimeInformation.cpp CheckUsePatternTrick.cpp
        VariableToColumnMap.cpp ExportQueryExecutionTrees.cpp
        CartesianProductJoin.cpp TextIndexScanForWord.cpp TextIndexScanForEntity.cpp
        TextLimit.cpp LazyGroupBy.cpp GroupByHashMapOptimization.cpp SpatialJoin.cpp
        CountConnectedSubgraphs.cpp SpatialJoinAlgorithms.cpp PathSearch.cpp ExecuteUpdate.cpp
        Describe.cpp GraphStoreProtocol.cpp
<<<<<<< HEAD
        QueryExecutionContext.cpp ExistsJoin.cpp NamedQueryCache.cpp)
=======
        QueryExecutionContext.cpp ExistsJoin.cpp SPARQLProtocol.cpp ParsedRequestBuilder.cpp
        NeutralOptional.cpp)
>>>>>>> b76c0c86
qlever_target_link_libraries(engine util index parser sparqlExpressions http SortPerformanceEstimator Boost::iostreams s2)<|MERGE_RESOLUTION|>--- conflicted
+++ resolved
@@ -15,10 +15,6 @@
         TextLimit.cpp LazyGroupBy.cpp GroupByHashMapOptimization.cpp SpatialJoin.cpp
         CountConnectedSubgraphs.cpp SpatialJoinAlgorithms.cpp PathSearch.cpp ExecuteUpdate.cpp
         Describe.cpp GraphStoreProtocol.cpp
-<<<<<<< HEAD
-        QueryExecutionContext.cpp ExistsJoin.cpp NamedQueryCache.cpp)
-=======
         QueryExecutionContext.cpp ExistsJoin.cpp SPARQLProtocol.cpp ParsedRequestBuilder.cpp
-        NeutralOptional.cpp)
->>>>>>> b76c0c86
+        NeutralOptional.cpp NamedQueryCache.cpp)
 qlever_target_link_libraries(engine util index parser sparqlExpressions http SortPerformanceEstimator Boost::iostreams s2)