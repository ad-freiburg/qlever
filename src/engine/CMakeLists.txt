--- conflicted
+++ resolved
@@ -14,12 +14,7 @@
         CartesianProductJoin.cpp TextIndexScanForWord.cpp TextIndexScanForEntity.cpp
         TextLimit.cpp LazyGroupBy.cpp GroupByHashMapOptimization.cpp SpatialJoin.cpp
         CountConnectedSubgraphs.cpp SpatialJoinAlgorithms.cpp PathSearch.cpp ExecuteUpdate.cpp
-<<<<<<< HEAD
-        Describe.cpp GraphStoreProtocol.cpp NamedQueryCache.cpp QueryExecutionContext.cpp)
+        Describe.cpp GraphStoreProtocol.cpp NamedQueryCache.cpp QueryExecutionContext.cpp ExistsJoin.cpp)
 add_library(server Server.cpp)
 qlever_target_link_libraries(server)
-=======
-        Describe.cpp GraphStoreProtocol.cpp
-        QueryExecutionContext.cpp ExistsJoin.cpp NamedQueryCache.cpp)
->>>>>>> 50b7dc45
 qlever_target_link_libraries(engine util index parser sparqlExpressions http SortPerformanceEstimator Boost::iostreams s2)