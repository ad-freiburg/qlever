--- conflicted
+++ resolved
@@ -15,10 +15,5 @@
         TextLimit.cpp LazyGroupBy.cpp GroupByHashMapOptimization.cpp SpatialJoin.cpp
         CountConnectedSubgraphs.cpp SpatialJoinAlgorithms.cpp PathSearch.cpp ExecuteUpdate.cpp
         Describe.cpp GraphStoreProtocol.cpp
-<<<<<<< HEAD
-        QueryExecutionContext.cpp)
-qlever_target_link_libraries(engine util index parser sparqlExpressions http SortPerformanceEstimator Boost::iostreams s2 spatialjoin-dev pb_util)
-=======
         QueryExecutionContext.cpp ExistsJoin.cpp SPARQLProtocol.cpp ParsedRequestBuilder.cpp)
-qlever_target_link_libraries(engine util index parser sparqlExpressions http SortPerformanceEstimator Boost::iostreams s2)
->>>>>>> 79793de2
+qlever_target_link_libraries(engine util index parser sparqlExpressions http SortPerformanceEstimator Boost::iostreams s2 spatialjoin-dev pb_util)