--- conflicted
+++ resolved
@@ -14,10 +14,6 @@
         CartesianProductJoin.cpp TextIndexScanForWord.cpp TextIndexScanForEntity.cpp
         TextLimit.cpp LazyGroupBy.cpp GroupByHashMapOptimization.cpp SpatialJoin.cpp
         CountConnectedSubgraphs.cpp SpatialJoinAlgorithms.cpp PathSearch.cpp ExecuteUpdate.cpp
-<<<<<<< HEAD
-        Describe.cpp ExistsJoin.cpp)
-=======
         Describe.cpp GraphStoreProtocol.cpp
-        QueryExecutionContext.cpp)
->>>>>>> 1570033d
+        QueryExecutionContext.cpp ExistsJoin.cpp)
 qlever_target_link_libraries(engine util index parser sparqlExpressions http SortPerformanceEstimator Boost::iostreams s2)