--- conflicted
+++ resolved
@@ -16,11 +16,7 @@
         CountConnectedSubgraphs.cpp SpatialJoinAlgorithms.cpp PathSearch.cpp ExecuteUpdate.cpp
         Describe.cpp GraphStoreProtocol.cpp SpatialJoinCachedIndex.cpp
         QueryExecutionContext.cpp ExistsJoin.cpp SparqlProtocol.cpp ParsedRequestBuilder.cpp
-<<<<<<< HEAD
-        NeutralOptional.cpp Load.cpp StripColumns.cpp NamedQueryCache.cpp ExplicitIdTableOperation.cpp)
-=======
         NeutralOptional.cpp Load.cpp StripColumns.cpp NamedResultCache.cpp ExplicitIdTableOperation.cpp)
->>>>>>> e1aeeb8f
 qlever_target_link_libraries(engine util index parser sparqlExpressions http SortPerformanceEstimator Boost::iostreams s2 spatialjoin-dev pb_util)
 
 add_library(server Server.cpp)
