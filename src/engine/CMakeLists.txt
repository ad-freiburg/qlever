--- conflicted
+++ resolved
@@ -14,11 +14,5 @@
         CartesianProductJoin.cpp TextIndexScanForWord.cpp TextIndexScanForEntity.cpp
         TextLimit.cpp LazyGroupBy.cpp GroupByHashMapOptimization.cpp SpatialJoin.cpp
         CountConnectedSubgraphs.cpp SpatialJoinAlgorithms.cpp PathSearch.cpp ExecuteUpdate.cpp
-<<<<<<< HEAD
-        Describe.cpp)
-
-qlever_target_link_libraries(engine util index parser sparqlExpressions http SortPerformanceEstimator Boost::iostreams s2 spatialjoin-dev pb_util)
-=======
         Describe.cpp GraphStoreProtocol.cpp)
-qlever_target_link_libraries(engine util index parser sparqlExpressions http SortPerformanceEstimator Boost::iostreams s2)
->>>>>>> db6825c3
+qlever_target_link_libraries(engine util index parser sparqlExpressions http SortPerformanceEstimator Boost::iostreams s2 spatialjoin-dev pb_util)