add_subdirectory(sparqlExpressions)
add_library(SortPerformanceEstimator SortPerformanceEstimator.cpp)
qlever_target_link_libraries(SortPerformanceEstimator parser)
add_library(engine
        Engine.cpp QueryExecutionTree.cpp Operation.cpp Result.cpp LocalVocab.cpp
        IndexScan.cpp Join.cpp Sort.cpp
        Distinct.cpp OrderBy.cpp Filter.cpp
        QueryPlanner.cpp QueryPlanningCostFactors.cpp QueryRewriteUtils.cpp
        OptionalJoin.cpp CountAvailablePredicates.cpp GroupByImpl.cpp GroupBy.cpp HasPredicateScan.cpp
        Union.cpp MultiColumnJoin.cpp TransitivePathBase.cpp
        TransitivePathHashMap.cpp TransitivePathBinSearch.cpp Service.cpp
        Values.cpp Bind.cpp Minus.cpp RuntimeInformation.cpp CheckUsePatternTrick.cpp
        VariableToColumnMap.cpp ExportQueryExecutionTrees.cpp
        CartesianProductJoin.cpp TextIndexScanForWord.cpp TextIndexScanForEntity.cpp
        TextLimit.cpp LazyGroupBy.cpp GroupByHashMapOptimization.cpp SpatialJoin.cpp
        CountConnectedSubgraphs.cpp SpatialJoinAlgorithms.cpp PathSearch.cpp ExecuteUpdate.cpp
        Describe.cpp GraphStoreProtocol.cpp
        QueryExecutionContext.cpp ExistsJoin.cpp SparqlProtocol.cpp ParsedRequestBuilder.cpp
<<<<<<< HEAD
        NeutralOptional.cpp Load.cpp StripColumns.cpp)
qlever_target_link_libraries(engine util index parser global sparqlExpressions http SortPerformanceEstimator Boost::iostreams s2 spatialjoin-dev pb_util)
=======
        NeutralOptional.cpp Load.cpp StripColumns.cpp NamedResultCache.cpp ExplicitIdTableOperation.cpp)
qlever_target_link_libraries(engine util index parser sparqlExpressions http SortPerformanceEstimator Boost::iostreams s2 spatialjoin-dev pb_util)
>>>>>>> e1aeeb8f

add_library(server Server.cpp)
qlever_target_link_libraries(server engine util index parser global http SortPerformanceEstimator)<|MERGE_RESOLUTION|>--- conflicted
+++ resolved
@@ -16,13 +16,8 @@
         CountConnectedSubgraphs.cpp SpatialJoinAlgorithms.cpp PathSearch.cpp ExecuteUpdate.cpp
         Describe.cpp GraphStoreProtocol.cpp
         QueryExecutionContext.cpp ExistsJoin.cpp SparqlProtocol.cpp ParsedRequestBuilder.cpp
-<<<<<<< HEAD
-        NeutralOptional.cpp Load.cpp StripColumns.cpp)
+        NeutralOptional.cpp Load.cpp StripColumns.cpp NamedResultCache.cpp ExplicitIdTableOperation.cpp)
 qlever_target_link_libraries(engine util index parser global sparqlExpressions http SortPerformanceEstimator Boost::iostreams s2 spatialjoin-dev pb_util)
-=======
-        NeutralOptional.cpp Load.cpp StripColumns.cpp NamedResultCache.cpp ExplicitIdTableOperation.cpp)
-qlever_target_link_libraries(engine util index parser sparqlExpressions http SortPerformanceEstimator Boost::iostreams s2 spatialjoin-dev pb_util)
->>>>>>> e1aeeb8f
 
 add_library(server Server.cpp)
 qlever_target_link_libraries(server engine util index parser global http SortPerformanceEstimator)