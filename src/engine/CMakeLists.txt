--- conflicted
+++ resolved
@@ -14,9 +14,5 @@
         CartesianProductJoin.cpp TextIndexScanForWord.cpp TextIndexScanForEntity.cpp
         TextLimit.cpp LazyGroupBy.cpp GroupByHashMapOptimization.cpp SpatialJoin.cpp
         CountConnectedSubgraphs.cpp SpatialJoinAlgorithms.cpp PathSearch.cpp ExecuteUpdate.cpp
-<<<<<<< HEAD
-        GraphStoreProtocol.cpp)
-=======
-        Describe.cpp)
->>>>>>> a97905eb
+        Describe.cpp GraphStoreProtocol.cpp)
 qlever_target_link_libraries(engine util index parser sparqlExpressions http SortPerformanceEstimator Boost::iostreams s2)