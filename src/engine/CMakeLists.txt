add_subdirectory(sparqlExpressions)
add_library(SortPerformanceEstimator SortPerformanceEstimator.cpp)
qlever_target_link_libraries(SortPerformanceEstimator)
add_library(engine
        Engine.cpp QueryExecutionTree.cpp Operation.cpp ResultTable.cpp LocalVocab.cpp
        IndexScan.cpp Join.cpp Sort.cpp TextOperationWithoutFilter.cpp
        TextOperationWithFilter.cpp Distinct.cpp OrderBy.cpp Filter.cpp
        Server.cpp QueryPlanner.cpp QueryPlanningCostFactors.cpp
        OptionalJoin.cpp CountAvailablePredicates.cpp GroupBy.cpp HasPredicateScan.cpp
        Union.cpp MultiColumnJoin.cpp TransitivePath.cpp Service.cpp
        Values.cpp Bind.cpp Minus.cpp RuntimeInformation.cpp CheckUsePatternTrick.cpp
<<<<<<< HEAD
        VariableToColumnMap.cpp ExportQueryExecutionTrees.cpp WordIndexScan.cpp )
=======
        VariableToColumnMap.cpp ExportQueryExecutionTrees.cpp
        CartesianProductJoin.cpp)
>>>>>>> c1b8f96b
qlever_target_link_libraries(engine util index parser sparqlExpressions http SortPerformanceEstimator Boost::iostreams)<|MERGE_RESOLUTION|>--- conflicted
+++ resolved
@@ -9,10 +9,6 @@
         OptionalJoin.cpp CountAvailablePredicates.cpp GroupBy.cpp HasPredicateScan.cpp
         Union.cpp MultiColumnJoin.cpp TransitivePath.cpp Service.cpp
         Values.cpp Bind.cpp Minus.cpp RuntimeInformation.cpp CheckUsePatternTrick.cpp
-<<<<<<< HEAD
-        VariableToColumnMap.cpp ExportQueryExecutionTrees.cpp WordIndexScan.cpp )
-=======
         VariableToColumnMap.cpp ExportQueryExecutionTrees.cpp
-        CartesianProductJoin.cpp)
->>>>>>> c1b8f96b
+        CartesianProductJoin.cpp WordIndexScan.cpp )
 qlever_target_link_libraries(engine util index parser sparqlExpressions http SortPerformanceEstimator Boost::iostreams)