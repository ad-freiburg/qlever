add_subdirectory(sparqlExpressions)
add_library(SortPerformanceEstimator SortPerformanceEstimator.cpp)
qlever_target_link_libraries(SortPerformanceEstimator parser)
add_library(engine
        Engine.cpp QueryExecutionTree.cpp Operation.cpp Result.cpp LocalVocab.cpp
        IndexScan.cpp Join.cpp Sort.cpp
        Distinct.cpp OrderBy.cpp Filter.cpp
        QueryPlanner.cpp QueryPlanningCostFactors.cpp QueryRewriteUtils.cpp
        OptionalJoin.cpp CountAvailablePredicates.cpp GroupByImpl.cpp GroupBy.cpp HasPredicateScan.cpp
        Union.cpp MultiColumnJoin.cpp TransitivePathBase.cpp
        TransitivePathHashMap.cpp TransitivePathBinSearch.cpp Service.cpp
        Values.cpp Bind.cpp Minus.cpp RuntimeInformation.cpp CheckUsePatternTrick.cpp
        VariableToColumnMap.cpp ExportQueryExecutionTrees.cpp
        CartesianProductJoin.cpp TextIndexScanForWord.cpp TextIndexScanForEntity.cpp
        TextLimit.cpp LazyGroupBy.cpp GroupByHashMapOptimization.cpp SpatialJoin.cpp
        CountConnectedSubgraphs.cpp SpatialJoinAlgorithms.cpp PathSearch.cpp ExecuteUpdate.cpp
        Describe.cpp GraphStoreProtocol.cpp
        QueryExecutionContext.cpp ExistsJoin.cpp SparqlProtocol.cpp ParsedRequestBuilder.cpp
<<<<<<< HEAD
        NeutralOptional.cpp Load.cpp StripColumns.cpp)
qlever_target_link_libraries(engine util index parser sparqlExpressions SortPerformanceEstimator Boost::iostreams s2 spatialjoin-dev pb_util)

# The `http` library currently is C++20-only. It is only required by the `Service` and `Load`
# operations, which are disabled in C++-17 mode anyway. We therefore only link `engine` against
# `http` if we are in the full C++-20 mode.
if (NOT STRIP_FEATURES_CPP_17)
    target_link_libraries(engine http)
endif()
=======
        NeutralOptional.cpp Load.cpp StripColumns.cpp NamedResultCache.cpp ExplicitIdTableOperation.cpp)
qlever_target_link_libraries(engine util index parser sparqlExpressions http SortPerformanceEstimator Boost::iostreams s2 spatialjoin-dev pb_util)
>>>>>>> e1aeeb8f

add_library(server Server.cpp)
qlever_target_link_libraries(server engine util index parser http SortPerformanceEstimator)
<|MERGE_RESOLUTION|>--- conflicted
+++ resolved
@@ -16,8 +16,8 @@
         CountConnectedSubgraphs.cpp SpatialJoinAlgorithms.cpp PathSearch.cpp ExecuteUpdate.cpp
         Describe.cpp GraphStoreProtocol.cpp
         QueryExecutionContext.cpp ExistsJoin.cpp SparqlProtocol.cpp ParsedRequestBuilder.cpp
-<<<<<<< HEAD
-        NeutralOptional.cpp Load.cpp StripColumns.cpp)
+        NeutralOptional.cpp Load.cpp StripColumns.cpp NamedResultCache.cpp ExplicitIdTableOperation.cpp)
+
 qlever_target_link_libraries(engine util index parser sparqlExpressions SortPerformanceEstimator Boost::iostreams s2 spatialjoin-dev pb_util)
 
 # The `http` library currently is C++20-only. It is only required by the `Service` and `Load`
@@ -26,10 +26,6 @@
 if (NOT STRIP_FEATURES_CPP_17)
     target_link_libraries(engine http)
 endif()
-=======
-        NeutralOptional.cpp Load.cpp StripColumns.cpp NamedResultCache.cpp ExplicitIdTableOperation.cpp)
-qlever_target_link_libraries(engine util index parser sparqlExpressions http SortPerformanceEstimator Boost::iostreams s2 spatialjoin-dev pb_util)
->>>>>>> e1aeeb8f
 
 add_library(server Server.cpp)
-qlever_target_link_libraries(server engine util index parser http SortPerformanceEstimator)
+qlever_target_link_libraries(server engine util index parser http SortPerformanceEstimator)