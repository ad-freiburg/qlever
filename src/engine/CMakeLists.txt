add_subdirectory(sparqlExpressions)
add_library(SortPerformanceEstimator SortPerformanceEstimator.cpp)
qlever_target_link_libraries(SortPerformanceEstimator)
add_library(engine
        Engine.cpp QueryExecutionTree.cpp Operation.cpp Result.cpp LocalVocab.cpp
        IndexScan.cpp Join.cpp Sort.cpp
        Distinct.cpp OrderBy.cpp Filter.cpp
        Server.cpp QueryPlanner.cpp QueryPlanningCostFactors.cpp
        OptionalJoin.cpp CountAvailablePredicates.cpp GroupBy.cpp HasPredicateScan.cpp
        Union.cpp MultiColumnJoin.cpp TransitivePathBase.cpp
        TransitivePathHashMap.cpp TransitivePathBinSearch.cpp Service.cpp
        Values.cpp Bind.cpp Minus.cpp RuntimeInformation.cpp CheckUsePatternTrick.cpp
        VariableToColumnMap.cpp ExportQueryExecutionTrees.cpp
        CartesianProductJoin.cpp TextIndexScanForWord.cpp TextIndexScanForEntity.cpp
<<<<<<< HEAD
        TextLimit.cpp LocalVocabEntry.cpp LazyGroupBy.cpp GroupByHashMapOptimization.cpp SpatialJoin.cpp)
qlever_target_link_libraries(engine util index parser sparqlExpressions http SortPerformanceEstimator Boost::iostreams s2)
=======
        TextLimit.cpp LazyGroupBy.cpp GroupByHashMapOptimization.cpp SpatialJoin.cpp)
qlever_target_link_libraries(engine util index parser sparqlExpressions http SortPerformanceEstimator Boost::iostreams)
>>>>>>> 77ea2c68
<|MERGE_RESOLUTION|>--- conflicted
+++ resolved
@@ -12,10 +12,5 @@
         Values.cpp Bind.cpp Minus.cpp RuntimeInformation.cpp CheckUsePatternTrick.cpp
         VariableToColumnMap.cpp ExportQueryExecutionTrees.cpp
         CartesianProductJoin.cpp TextIndexScanForWord.cpp TextIndexScanForEntity.cpp
-<<<<<<< HEAD
-        TextLimit.cpp LocalVocabEntry.cpp LazyGroupBy.cpp GroupByHashMapOptimization.cpp SpatialJoin.cpp)
-qlever_target_link_libraries(engine util index parser sparqlExpressions http SortPerformanceEstimator Boost::iostreams s2)
-=======
         TextLimit.cpp LazyGroupBy.cpp GroupByHashMapOptimization.cpp SpatialJoin.cpp)
-qlever_target_link_libraries(engine util index parser sparqlExpressions http SortPerformanceEstimator Boost::iostreams)
->>>>>>> 77ea2c68
+qlever_target_link_libraries(engine util index parser sparqlExpressions http SortPerformanceEstimator Boost::iostreams s2)