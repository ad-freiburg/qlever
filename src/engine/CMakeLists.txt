--- conflicted
+++ resolved
@@ -14,14 +14,8 @@
         CartesianProductJoin.cpp TextIndexScanForWord.cpp TextIndexScanForEntity.cpp
         TextLimit.cpp LazyGroupBy.cpp GroupByHashMapOptimization.cpp SpatialJoin.cpp
         CountConnectedSubgraphs.cpp SpatialJoinAlgorithms.cpp PathSearch.cpp ExecuteUpdate.cpp
-<<<<<<< HEAD
         Describe.cpp GraphStoreProtocol.cpp NamedQueryCache.cpp QueryExecutionContext.cpp ExistsJoin.cpp
-        SPARQLProtocol.cpp ParsedRequestBuilder.cpp)
+        SPARQLProtocol.cpp ParsedRequestBuilder.cpp NeutralOptional.cpp)
 add_library(server Server.cpp)
 qlever_target_link_libraries(server)
-=======
-        Describe.cpp GraphStoreProtocol.cpp
-        QueryExecutionContext.cpp ExistsJoin.cpp SPARQLProtocol.cpp ParsedRequestBuilder.cpp
-        NeutralOptional.cpp)
->>>>>>> e1357146
 qlever_target_link_libraries(engine util index parser sparqlExpressions http SortPerformanceEstimator Boost::iostreams s2)