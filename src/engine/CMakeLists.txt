add_subdirectory(sparqlExpressions)
add_library(SortPerformanceEstimator SortPerformanceEstimator.cpp)
qlever_target_link_libraries(SortPerformanceEstimator)
add_library(engine
        Engine.cpp QueryExecutionTree.cpp Operation.cpp Result.cpp LocalVocab.cpp
        IndexScan.cpp Join.cpp Sort.cpp
        Distinct.cpp OrderBy.cpp Filter.cpp
        Server.cpp QueryPlanner.cpp QueryPlanningCostFactors.cpp
        OptionalJoin.cpp CountAvailablePredicates.cpp GroupBy.cpp HasPredicateScan.cpp
        Union.cpp MultiColumnJoin.cpp TransitivePathBase.cpp
        TransitivePathHashMap.cpp TransitivePathBinSearch.cpp Service.cpp
        Values.cpp Bind.cpp Minus.cpp RuntimeInformation.cpp CheckUsePatternTrick.cpp
        VariableToColumnMap.cpp ExportQueryExecutionTrees.cpp
        CartesianProductJoin.cpp TextIndexScanForWord.cpp TextIndexScanForEntity.cpp
<<<<<<< HEAD
        TextLimit.cpp LazyGroupBy.cpp GroupByHashMapOptimization.cpp SpatialJoin.cpp)
qlever_target_link_libraries(engine util index parser sparqlExpressions http SortPerformanceEstimator Boost::iostreams s2)
=======
        TextLimit.cpp LazyGroupBy.cpp GroupByHashMapOptimization.cpp SpatialJoin.cpp
        CountConnectedSubgraphs.cpp)
qlever_target_link_libraries(engine util index parser sparqlExpressions http SortPerformanceEstimator Boost::iostreams)
>>>>>>> b97c44c0
<|MERGE_RESOLUTION|>--- conflicted
+++ resolved
@@ -12,11 +12,6 @@
         Values.cpp Bind.cpp Minus.cpp RuntimeInformation.cpp CheckUsePatternTrick.cpp
         VariableToColumnMap.cpp ExportQueryExecutionTrees.cpp
         CartesianProductJoin.cpp TextIndexScanForWord.cpp TextIndexScanForEntity.cpp
-<<<<<<< HEAD
-        TextLimit.cpp LazyGroupBy.cpp GroupByHashMapOptimization.cpp SpatialJoin.cpp)
-qlever_target_link_libraries(engine util index parser sparqlExpressions http SortPerformanceEstimator Boost::iostreams s2)
-=======
         TextLimit.cpp LazyGroupBy.cpp GroupByHashMapOptimization.cpp SpatialJoin.cpp
         CountConnectedSubgraphs.cpp)
-qlever_target_link_libraries(engine util index parser sparqlExpressions http SortPerformanceEstimator Boost::iostreams)
->>>>>>> b97c44c0
+qlever_target_link_libraries(engine util index parser sparqlExpressions http SortPerformanceEstimator Boost::iostreams s2)