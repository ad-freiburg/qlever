--- conflicted
+++ resolved
@@ -12,9 +12,5 @@
         Values.cpp Bind.cpp Minus.cpp RuntimeInformation.cpp CheckUsePatternTrick.cpp
         VariableToColumnMap.cpp ExportQueryExecutionTrees.cpp
         CartesianProductJoin.cpp TextIndexScanForWord.cpp TextIndexScanForEntity.cpp
-<<<<<<< HEAD
-        SpatialJoin.cpp TextLimit.cpp LocalVocabEntry.cpp)
-=======
-        TextLimit.cpp LocalVocabEntry.cpp LazyGroupBy.cpp)
->>>>>>> 14f638e1
+        TextLimit.cpp LocalVocabEntry.cpp LazyGroupBy.cpp SpatialJoin.cpp)
 qlever_target_link_libraries(engine util index parser sparqlExpressions http SortPerformanceEstimator Boost::iostreams)