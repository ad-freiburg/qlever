--- conflicted
+++ resolved
@@ -16,12 +16,9 @@
         CountConnectedSubgraphs.cpp SpatialJoinAlgorithms.cpp PathSearch.cpp ExecuteUpdate.cpp
         Describe.cpp GraphStoreProtocol.cpp SpatialJoinParser.cpp
         QueryExecutionContext.cpp ExistsJoin.cpp SparqlProtocol.cpp ParsedRequestBuilder.cpp
-<<<<<<< HEAD
-        NeutralOptional.cpp Load.cpp StripColumns.cpp BinaryExport.cpp)
-qlever_target_link_libraries(engine util index parser sparqlExpressions http SortPerformanceEstimator Boost::iostreams s2 spatialjoin-dev pb_util)
-=======
-        NeutralOptional.cpp Load.cpp StripColumns.cpp NamedResultCache.cpp ExplicitIdTableOperation.cpp)
+        NeutralOptional.cpp Load.cpp StripColumns.cpp NamedResultCache.cpp ExplicitIdTableOperation.cpp BinaryExport.cpp)
 
+#TODO<joka921> Probably the binary export is currently a C++20-only feature.
 qlever_target_link_libraries(engine util index parser global sparqlExpressions SortPerformanceEstimator Boost::iostreams s2 spatialjoin-dev pb_util)
 
 # When `REDUCED_FEATURE_SET_FOR_CPP17` is set, do not link `engine` against the
@@ -33,5 +30,4 @@
 endif()
 
 add_library(server Server.cpp)
-qlever_target_link_libraries(server engine util index parser global http SortPerformanceEstimator)
->>>>>>> 36842b63
+qlever_target_link_libraries(server engine util index parser global http SortPerformanceEstimator)