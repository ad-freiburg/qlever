--- conflicted
+++ resolved
@@ -1714,11 +1714,7 @@
       auto plan = makeSubtreePlan<SpatialJoin>(
           _qec, sjConfig.value(), std::nullopt, std::nullopt, true);
       // Mark that this subtree plan handles (that is, substitutes) the filter
-<<<<<<< HEAD
-      plan._idsOfIncludedFilters |= 1ull << i;
-=======
       plan._idsOfIncludedFilters |= 1ULL << i;
->>>>>>> 8254388a
       plan.containsFilterSubstitute_ = true;
       plans.emplace_back(filterExpression, std::move(plan));
     }
@@ -2297,15 +2293,12 @@
     if (spatialJoin->getSubstitutesFilterOp()) {
       return std::nullopt;
     }
-<<<<<<< HEAD
-=======
     // TODO<ullingerc> Handle this case for a non-substitute spatial join (e.g.
     // a `SpatialQuery` as `SERVICE qlss:`, explicitly given by the user's
     // query): If multiple such spatial joins occur on the same pair of
     // variables, all except for one should be rewritten to a FILTER if they
     // request a maximum distance search (for nearest neighbor search this is
     // not possible). This however requires changes to `geof:distance` first.
->>>>>>> 8254388a
     AD_THROW(
         "Currently, if both sides of a SpatialJoin are variables, then the"
         "SpatialJoin must be the only connection between these variables");
