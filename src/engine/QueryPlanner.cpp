--- conflicted
+++ resolved
@@ -474,15 +474,8 @@
   // joinCandidates lambda;
   if (candidatePlans.size() > 1 || !candidateTriples._triples.empty()) {
     auto tg = createTripleGraph(&candidateTriples);
-<<<<<<< HEAD
-    LOG(TRACE) << "Collapse text cliques..." << std::endl;
-    tg.collapseTextCliques();
-    LOG(TRACE) << "Collapse text cliques done." << std::endl;
     auto lastRow =
         fillDpTab(tg, rootPattern->_filters, candidatePlans, handle).back();
-=======
-    auto lastRow = fillDpTab(tg, rootPattern->_filters, candidatePlans).back();
->>>>>>> 8f9b13a4
     candidateTriples._triples.clear();
     candidatePlans.clear();
     candidatePlans.push_back(std::move(lastRow));
@@ -884,14 +877,9 @@
 
     // If the predicate is a property path, we have to recursively set up the
     // index scans.
-<<<<<<< HEAD
-    if (node._triple._p._operation != PropertyPath::Operation::IRI) {
+    if (node.triple_._p._operation != PropertyPath::Operation::IRI) {
       for (SubtreePlan& plan :
-           seedFromPropertyPathTriple(node._triple, handle)) {
-=======
-    if (node.triple_._p._operation != PropertyPath::Operation::IRI) {
-      for (SubtreePlan& plan : seedFromPropertyPathTriple(node.triple_)) {
->>>>>>> 8f9b13a4
+           seedFromPropertyPathTriple(node.triple_, handle)) {
         pushPlan(std::move(plan));
       }
       continue;
