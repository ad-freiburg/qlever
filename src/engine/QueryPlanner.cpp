--- conflicted
+++ resolved
@@ -798,22 +798,15 @@
         scanTriple._o = filterVar;
         auto scanTree =
             makeExecutionTree<IndexScan>(_qec, PSO_FREE_S, scanTriple);
-<<<<<<< HEAD
-        auto plan = makeSubtreePlan<Filter>(
-            _qec, scanTree, SparqlFilter::FilterType::EQ,
-            node._triple._s.getString(), filterVar.name(), vector<string>{},
-            vector<string>{});
-=======
         // The simplest way to set up the filtering expression is to use the
         // parser.
         std::string filterString = absl::StrCat(
-            "FILTER (", scanTriple._s.getString(), "=", filterVar, ")");
+            "FILTER (", scanTriple._s.getString(), "=", filterVar.name(), ")");
         auto filter = sparqlParserHelpers::ParserAndVisitor{filterString}
                           .parseTypesafe(&SparqlAutomaticParser::filterR)
                           .resultOfParse_;
         auto plan = makeSubtreePlan<Filter>(_qec, scanTree,
                                             std::move(filter.expression_));
->>>>>>> 4ecc5a6b
         pushPlan(std::move(plan));
       } else if (isVariable(node._triple._s)) {
         addIndexScan(POS_BOUND_O);
@@ -1192,15 +1185,9 @@
 }
 
 // _____________________________________________________________________________
-<<<<<<< HEAD
 Variable QueryPlanner::generateUniqueVarName() {
   return Variable{"?_qlever_internal_variable_query_planner_" +
                   std::to_string(_internalVarCount++)};
-=======
-std::string QueryPlanner::generateUniqueVarName() {
-  return "?_qlever_internal_variable_query_planner_" +
-         std::to_string(_internalVarCount++);
->>>>>>> 4ecc5a6b
 }
 
 // _____________________________________________________________________________
