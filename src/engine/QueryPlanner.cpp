--- conflicted
+++ resolved
@@ -1665,7 +1665,6 @@
     std::vector<SparqlFilter> filters) {
   FiltersAndOptionalSubstitutes plans;
 
-<<<<<<< HEAD
   for (const auto& [i, filterExpression] :
        ::ranges::views::enumerate(filters)) {
     // Check if the filter expression is suitable for spatial join optimization
@@ -1682,13 +1681,6 @@
       plans.push_back(
           FilterAndOptionalSubstitute(filterExpression, std::move(plan)));
     }
-=======
-  // Currently, no filter substitutes are implemented. This will follow in
-  // #1935.
-  for (const auto& filterExpression : filters) {
-    plans.push_back(
-        FilterAndOptionalSubstitute(filterExpression, std::nullopt));
->>>>>>> 240ecb17
   }
   return plans;
 };
@@ -1701,13 +1693,8 @@
       seedWithScansAndText(tg, children, textLimits);
   ql::ranges::move(additionalFilters, std::back_inserter(filters));
 
-<<<<<<< HEAD
   // If we have FILTER statements that can also be answered by a SpatialJoin,
   // add the respective spatial join query plans.
-=======
-  // If we have FILTER statements that can also be answered by a special join,
-  // add the respective query plans as filter substitutes.
->>>>>>> 240ecb17
   auto filtersAndOptSubstitutes = seedFilterSubstitutes(filters);
 
   if (filters.size() > 64) {
@@ -1716,6 +1703,7 @@
 
   auto componentIndices = QueryGraph::computeConnectedComponents(
       initialPlans, filtersAndOptSubstitutes);
+
   ad_utility::HashMap<size_t, std::vector<SubtreePlan>> components;
   for (size_t i = 0; i < componentIndices.size(); ++i) {
     components[componentIndices.at(i)].push_back(std::move(initialPlans.at(i)));
@@ -2109,10 +2097,6 @@
                         ain._qet->getCacheKey() < bin._qet->getCacheKey();
   const auto& a = !swapForTesting ? ain : bin;
   const auto& b = !swapForTesting ? bin : ain;
-<<<<<<< HEAD
-
-=======
->>>>>>> 240ecb17
   return createJoinCandidates(ain, bin, connected(a, b, tg));
 }
 
@@ -2758,20 +2742,14 @@
   // candidates.
   if (candidates[0].type == SubtreePlan::BASIC) {
     candidatePlans_.push_back(std::move(candidates));
-<<<<<<< HEAD
-=======
 
     // We have finished a nested GroupGraphPattern, reset the filter and text
     // limit IDs, s.t. they don't leak into other groups
->>>>>>> 240ecb17
     for (auto& plan : candidatePlans_.back()) {
       plan._idsOfIncludedFilters = 0;
       plan.idsOfIncludedTextLimits_ = 0;
     }
-<<<<<<< HEAD
-=======
-
->>>>>>> 240ecb17
+
     return;
   }
 
@@ -2789,12 +2767,9 @@
       a._idsOfIncludedNodes = 1;
       b._idsOfIncludedNodes = 2;
       auto vec = planner_.createJoinCandidates(a, b, boost::none);
-<<<<<<< HEAD
-=======
       // This is not yet the end of a group (but just an optimization barrier
       // within the group), so we have to remember which filters have already
       // been applied
->>>>>>> 240ecb17
       for (auto& plan : vec) {
         plan._idsOfIncludedFilters = a._idsOfIncludedFilters;
       }
