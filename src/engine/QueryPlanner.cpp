--- conflicted
+++ resolved
@@ -2703,13 +2703,10 @@
     visitDescribe(arg);
   } else if constexpr (std::is_same_v<T, p::SpatialQuery>) {
     visitSpatialSearch(arg);
-<<<<<<< HEAD
+  } else if constexpr (std::is_same_v<T, p::TextSearchQuery>) {
+    visitTextSearch(arg);
   } else if constexpr (std::is_same_v<T, p::NamedCachedQuery>) {
     visitNamedCachedQuery(arg);
-=======
-  } else if constexpr (std::is_same_v<T, p::TextSearchQuery>) {
-    visitTextSearch(arg);
->>>>>>> b76c0c86
   } else {
     static_assert(std::is_same_v<T, p::BasicGraphPattern>);
     visitBasicGraphPattern(arg);
@@ -2892,15 +2889,6 @@
   visitGroupOptionalOrMinus(std::move(candidatesOut));
 }
 
-// _____________________________________________________________________________
-void QueryPlanner::GraphPatternPlanner::visitNamedCachedQuery(
-    parsedQuery::NamedCachedQuery& arg) {
-  auto candidate = SubtreePlan{
-      planner_._qec, planner_._qec->namedQueryCache().getOperation(
-                         arg.validateAndGetIdentifier(), planner_._qec)};
-  visitGroupOptionalOrMinus(std::vector{std::move(candidate)});
-}
-
 // _______________________________________________________________
 void QueryPlanner::GraphPatternPlanner::visitTextSearch(
     const parsedQuery::TextSearchQuery& textSearchQuery) {
@@ -2916,6 +2904,15 @@
   for (auto config : textSearchQuery.toConfigs(qec_)) {
     candidatePlans_.push_back(std::vector{std::visit(visitor, config)});
   }
+}
+
+// _____________________________________________________________________________
+void QueryPlanner::GraphPatternPlanner::visitNamedCachedQuery(
+    parsedQuery::NamedCachedQuery& arg) {
+  auto candidate = SubtreePlan{
+      planner_._qec, planner_._qec->namedQueryCache().getOperation(
+                         arg.validateAndGetIdentifier(), planner_._qec)};
+  visitGroupOptionalOrMinus(std::vector{std::move(candidate)});
 }
 
 // _______________________________________________________________
