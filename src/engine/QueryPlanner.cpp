// Copyright 2024, University of Freiburg,
// Chair of Algorithms and Data Structures.
// Author:
//   2015-2017 Björn Buchhold (buchhold@informatik.uni-freiburg.de)
//   2018-     Johannes Kalmbach (kalmbach@informatik.uni-freiburg.de)
//
// Copyright 2025, Bayerische Motoren Werke Aktiengesellschaft (BMW AG)

#include "engine/QueryPlanner.h"

#include <absl/strings/str_cat.h>
#include <absl/strings/str_split.h>

#include <memory>
#include <optional>
#include <range/v3/view/cartesian_product.hpp>
#include <type_traits>
#include <variant>

#include "backports/algorithm.h"
#include "engine/Bind.h"
#include "engine/CartesianProductJoin.h"
#include "engine/CheckUsePatternTrick.h"
#include "engine/CountAvailablePredicates.h"
#include "engine/CountConnectedSubgraphs.h"
#include "engine/Describe.h"
#include "engine/Distinct.h"
#include "engine/Filter.h"
#include "engine/GroupBy.h"
#include "engine/HasPredicateScan.h"
#include "engine/IndexScan.h"
#include "engine/Join.h"
#include "engine/Load.h"
#include "engine/Minus.h"
#include "engine/MultiColumnJoin.h"
#include "engine/NeutralElementOperation.h"
#include "engine/NeutralOptional.h"
#include "engine/OptionalJoin.h"
#include "engine/OrderBy.h"
#include "engine/PathSearch.h"
#include "engine/QueryExecutionTree.h"
#include "engine/QueryRewriteUtils.h"
#include "engine/Service.h"
#include "engine/Sort.h"
#include "engine/SpatialJoin.h"
#include "engine/TextIndexScanForEntity.h"
#include "engine/TextIndexScanForWord.h"
#include "engine/TextLimit.h"
#include "engine/TransitivePathBase.h"
#include "engine/Union.h"
#include "engine/Values.h"
#include "engine/sparqlExpressions/LiteralExpression.h"
#include "engine/sparqlExpressions/NaryExpression.h"
#include "engine/sparqlExpressions/RelationalExpressions.h"
#include "engine/sparqlExpressions/SparqlExpression.h"
#include "global/Id.h"
#include "global/RuntimeParameters.h"
#include "global/ValueId.h"
#include "parser/Alias.h"
#include "parser/GraphPatternOperation.h"
#include "parser/MagicServiceIriConstants.h"
#include "parser/PayloadVariables.h"
#include "parser/SparqlParserHelpers.h"
#include "parser/data/Variable.h"
#include "util/Exception.h"

namespace p = parsedQuery;
namespace {

using ad_utility::makeExecutionTree;
using SubtreePlan = QueryPlanner::SubtreePlan;

template <typename Operation, typename... Args>
SubtreePlan makeSubtreePlan(QueryExecutionContext* qec, Args&&... args) {
  return {qec, std::make_shared<Operation>(qec, AD_FWD(args)...)};
}

// Create a `SubtreePlan` that holds the given `operation`. `Op` must be a class
// inheriting from `Operation`.
template <typename Op>
SubtreePlan makeSubtreePlan(std::shared_ptr<Op> operation) {
  auto* qec = operation->getExecutionContext();
  return {qec, std::move(operation)};
}

// Update the `target` query plan such that it knows that it includes all the
// nodes and filters from `a` and `b`. NOTE: This does not actually merge
// the plans from `a` and `b`.
void mergeSubtreePlanIds(SubtreePlan& target, const SubtreePlan& a,
                         const SubtreePlan& b) {
  target._idsOfIncludedNodes = a._idsOfIncludedNodes | b._idsOfIncludedNodes;
  target._idsOfIncludedFilters =
      a._idsOfIncludedFilters | b._idsOfIncludedFilters;
  target.idsOfIncludedTextLimits_ =
      a.idsOfIncludedTextLimits_ | b.idsOfIncludedTextLimits_;
  target.containsFilterSubstitute_ =
      a.containsFilterSubstitute_ || b.containsFilterSubstitute_;
}

// Helper function that assigns the node, filter and text limit ids from
// `source` to `target`.
void assignNodesFilterAndTextLimitIds(QueryPlanner::SubtreePlan& target,
                                      const QueryPlanner::SubtreePlan& source) {
  target._idsOfIncludedNodes = source._idsOfIncludedNodes;
  target._idsOfIncludedFilters = source._idsOfIncludedFilters;
  target.idsOfIncludedTextLimits_ = source.idsOfIncludedTextLimits_;
  target.containsFilterSubstitute_ = source.containsFilterSubstitute_;
}
}  // namespace

// _____________________________________________________________________________
QueryPlanner::QueryPlanner(QueryExecutionContext* qec,
                           CancellationHandle cancellationHandle)
    : _qec{qec}, cancellationHandle_{std::move(cancellationHandle)} {
  AD_CONTRACT_CHECK(cancellationHandle_);
}

// _____________________________________________________________________________
std::vector<SubtreePlan> QueryPlanner::createExecutionTrees(ParsedQuery& pq,
                                                            bool isSubquery) {
  // Store the dataset clause (FROM and FROM NAMED clauses), s.t. we have access
  // to them down the callstack. Subqueries can't have their own dataset clause,
  // but inherit it from the parent query.
  if (!isSubquery) {
    AD_CORRECTNESS_CHECK(activeDatasetClauses_.isUnconstrainedOrWithClause());
    activeDatasetClauses_ = pq.datasetClauses_;
  } else {
    AD_CORRECTNESS_CHECK(pq.datasetClauses_.isUnconstrainedOrWithClause());
  }

  // Look for ql:has-predicate to determine if the pattern trick should be used.
  // If the pattern trick is used, the ql:has-predicate triple will be removed
  // from the list of where clause triples. Otherwise, the ql:has-predicate
  // triple will be handled using a `HasPredicateScan`.

  using checkUsePatternTrick::PatternTrickTuple;
  const auto patternTrickTuple =
      _enablePatternTrick ? checkUsePatternTrick::checkUsePatternTrick(&pq)
                          : std::nullopt;

  // Do GROUP BY if one of the following applies:
  // 1. There is an explicit group by
  // 2. The pattern trick is applied
  // 3. There is an alias with an aggregate expression
  // TODO<joka921> Non-aggretating aliases (for example (?x AS ?y)) are
  // currently not handled properly. When fixing this you have to distinguish
  // the following two cases:
  // 1. Mix of aggregating and non-aggregating aliases without GROUP BY.
  // 2. Only non-aggretating aliases without GROUP BY.
  // Note: When a GROUP BY is present, then all aliases have to be aggregating,
  // this is handled correctly in all cases.
  bool doGroupBy = !pq._groupByVariables.empty() ||
                   patternTrickTuple.has_value() ||
                   ql::ranges::any_of(pq.getAliases(), [](const Alias& alias) {
                     return alias._expression.containsAggregate();
                   });

  // Set TEXTLIMIT
  textLimit_ = pq._limitOffset.textLimit_;

  // Optimize the graph pattern tree
  std::vector<std::vector<SubtreePlan>> plans;
  plans.push_back(optimize(&pq._rootGraphPattern));
  checkCancellation();

  // Add the query level modifications

  // GROUP BY (Either the pattern trick or a "normal" GROUP BY)
  if (patternTrickTuple.has_value()) {
    plans.emplace_back(getPatternTrickRow(pq.selectClause(), plans,
                                          patternTrickTuple.value()));
  } else if (doGroupBy) {
    plans.emplace_back(getGroupByRow(pq, plans));
  }
  checkCancellation();

  // HAVING
  if (!pq._havingClauses.empty()) {
    plans.emplace_back(getHavingRow(pq, plans));
    checkCancellation();
  }

  // DISTINCT
  if (pq.hasSelectClause()) {
    const auto& selectClause = pq.selectClause();
    if (selectClause.distinct_) {
      plans.emplace_back(getDistinctRow(selectClause, plans));
      checkCancellation();
    }
  }

  // ORDER BY
  if (!pq._orderBy.empty()) {
    // If there is an order by clause, add another row to the table and
    // just add an order by / sort to every previous result if needed.
    // If the ordering is perfect already, just copy the plan.
    plans.emplace_back(getOrderByRow(pq, plans));
    checkCancellation();
  }

  // Apply trailing `VALUES` clause
  auto& postValues = pq.postQueryValuesClause_;
  if (postValues.has_value() &&
      !postValues.value()._inlineValues._variables.empty()) {
    plans.emplace_back(applyPostQueryValues(postValues.value(), plans.back()));
    checkCancellation();
  }

  // Now find the cheapest execution plan and store that as the optimal
  // plan for this graph pattern.
  vector<SubtreePlan>& lastRow = plans.back();

  for (auto& plan : lastRow) {
    // For subqueries the limit has already been applied, for the root query the
    // exporter will apply LIMIT and OFFSET if `supportsLimit()` is not natively
    // supported by the `Operation`. Check the documentation of
    // `ExportQueryExecutionTrees::compensateForLimitOffsetClause to see `how
    // this is comphandled in the exporter.
    if (plan._qet->getRootOperation()->supportsLimitOffset() && !isSubquery) {
      plan._qet->applyLimit(pq._limitOffset);
    }
  }

  AD_CONTRACT_CHECK(!lastRow.empty());
  if (pq._rootGraphPattern._optional) {
    for (auto& plan : lastRow) {
      plan.type = SubtreePlan::OPTIONAL;
    }
  }

  checkCancellation();

  for (const auto& warning : pq.warnings()) {
    warnings_.push_back(warning);
  }
  return lastRow;
}

// _____________________________________________________________________________
QueryExecutionTree QueryPlanner::createExecutionTree(ParsedQuery& pq,
                                                     bool isSubquery) {
  try {
    auto lastRow = createExecutionTrees(pq, isSubquery);
    auto minInd = findCheapestExecutionTree(lastRow);
    LOG(DEBUG) << "Done creating execution plan" << std::endl;
    auto result = std::move(*lastRow[minInd]._qet);
    auto& rootOperation = *result.getRootOperation();
    // Collect all the warnings and pass them to the created tree such that
    // they become visible to the user once the query is executed.
    for (const auto& warning : warnings_) {
      rootOperation.addWarning(warning);
    }
    warnings_.clear();
    return result;
  } catch (ad_utility::CancellationException& e) {
    e.setOperation("Query planning");
    throw;
  }
}

// _____________________________________________________________________________
std::vector<SubtreePlan> QueryPlanner::optimize(
    ParsedQuery::GraphPattern* rootPattern) {
  QueryPlanner::GraphPatternPlanner optimizer{*this, rootPattern};
  for (auto& child : rootPattern->_graphPatterns) {
    child.visit([&optimizer](auto& arg) {
      return optimizer.graphPatternOperationVisitor(arg);
    });
    checkCancellation();
  }
  // one last pass in case the last one was not an optional
  // if the last child was not an optional clause we still have unjoined
  // candidates. Do one last pass over them.
  optimizer.optimizeCommutatively();
  auto& candidatePlans = optimizer.candidatePlans_;

  // it might be, that we have not yet applied all the filters
  // (it might be, that the last join was optional and introduced new variables)
  if (!candidatePlans.empty()) {
    applyFiltersIfPossible<FilterMode::ApplyAllFiltersAndReplaceUnfiltered>(
        candidatePlans[0], optimizer.filtersAndSubst_);
    applyTextLimitsIfPossible(candidatePlans[0],
                              TextLimitVec{rootPattern->textLimits_.begin(),
                                           rootPattern->textLimits_.end()},
                              true);
    checkCancellation();
  }

  AD_CONTRACT_CHECK(candidatePlans.size() == 1 || candidatePlans.empty());
  if (candidatePlans.empty()) {
    // this case is needed e.g. if we have the empty graph pattern due to a
    // pattern trick
    return std::vector<SubtreePlan>{};
  } else {
    if (candidatePlans.at(0).empty()) {
      // This happens if either graph pattern is an empty group,
      // or it only consists of a MINUS clause (which then has no effect).
      std::vector neutralPlans{makeSubtreePlan<NeutralElementOperation>(_qec)};
      // Neutral element can potentially still get filtered out
      applyFiltersIfPossible<FilterMode::ApplyAllFiltersAndReplaceUnfiltered>(
          neutralPlans, optimizer.filtersAndSubst_);
      return neutralPlans;
    }
    return candidatePlans[0];
  }
}

// _____________________________________________________________________________
vector<SubtreePlan> QueryPlanner::getDistinctRow(
    const p::SelectClause& selectClause,
    const vector<vector<SubtreePlan>>& dpTab) const {
  const vector<SubtreePlan>& previous = dpTab[dpTab.size() - 1];
  vector<SubtreePlan> added;
  added.reserve(previous.size());
  for (const auto& parent : previous) {
    SubtreePlan distinctPlan(_qec);
    vector<ColumnIndex> keepIndices;
    ad_utility::HashSet<ColumnIndex> indDone;
    const auto& colMap = parent._qet->getVariableColumns();
    for (const auto& var : selectClause.getSelectedVariables()) {
      // There used to be a special treatment for `?ql_textscore_` variables
      // which was considered a bug.
      if (auto it = colMap.find(var); it != colMap.end()) {
        auto ind = it->second.columnIndex_;
        if (indDone.count(ind) == 0) {
          keepIndices.push_back(ind);
          indDone.insert(ind);
        }
      }
    }
    distinctPlan._qet =
        makeExecutionTree<Distinct>(_qec, parent._qet, keepIndices);
    added.push_back(distinctPlan);
  }
  return added;
}

// _____________________________________________________________________________
vector<SubtreePlan> QueryPlanner::getPatternTrickRow(
    const p::SelectClause& selectClause,
    const vector<vector<SubtreePlan>>& dpTab,
    const checkUsePatternTrick::PatternTrickTuple& patternTrickTuple) {
  AD_CORRECTNESS_CHECK(!dpTab.empty());
  const vector<SubtreePlan>& previous = dpTab.back();
  auto aliases = selectClause.getAliases();

  vector<SubtreePlan> added;

  Variable predicateVariable = patternTrickTuple.predicate_;
  Variable countVariable =
      aliases.empty() ? generateUniqueVarName() : aliases[0]._target;
  // Pattern tricks always contain at least one triple, otherwise something
  // has gone wrong inside the `CheckUsePatternTrick` module.
  AD_CORRECTNESS_CHECK(!previous.empty());
  added.reserve(previous.size());
  for (const auto& parent : previous) {
    // Determine the column containing the subjects for which we are
    // interested in their predicates.
    // TODO<joka921> Move this lookup from subjects to columns
    // into the `CountAvailablePredicates` class where it belongs
    auto subjectColumn =
        parent._qet->getVariableColumn(patternTrickTuple.subject_);
    added.push_back(makeSubtreePlan<CountAvailablePredicates>(
        _qec, parent._qet, subjectColumn, predicateVariable, countVariable));
  }
  return added;
}

// _____________________________________________________________________________
vector<SubtreePlan> QueryPlanner::getHavingRow(
    const ParsedQuery& pq, const vector<vector<SubtreePlan>>& dpTab) const {
  const vector<SubtreePlan>& previous = dpTab[dpTab.size() - 1];
  vector<SubtreePlan> added;
  added.reserve(previous.size());
  for (const auto& parent : previous) {
    SubtreePlan filtered = parent;
    for (const SparqlFilter& filter : pq._havingClauses) {
      filtered =
          makeSubtreePlan<Filter>(_qec, filtered._qet, filter.expression_);
    }
    added.push_back(std::move(filtered));
  }
  return added;
}

// _____________________________________________________________________________
std::vector<SubtreePlan> QueryPlanner::applyPostQueryValues(
    const parsedQuery::Values& values,
    const std::vector<SubtreePlan>& currentPlans) const {
  std::vector<SubtreePlan> result;

  auto valuesPlan = makeSubtreePlan<::Values>(_qec, values._inlineValues);
  for (auto& plan : currentPlans) {
    ql::ranges::move(createJoinCandidatesAllowEmpty(
                         plan, valuesPlan, getJoinColumns(plan, valuesPlan)),
                     std::back_inserter(result));
  }
  return result;
}

// _____________________________________________________________________________
vector<SubtreePlan> QueryPlanner::getGroupByRow(
    const ParsedQuery& pq, const vector<vector<SubtreePlan>>& dpTab) const {
  const vector<SubtreePlan>& previous = dpTab[dpTab.size() - 1];
  vector<SubtreePlan> added;
  added.reserve(previous.size());
  for (auto& parent : previous) {
    // Create a group by operation to determine on which columns the input
    // needs to be sorted
    SubtreePlan groupByPlan(_qec);
    assignNodesFilterAndTextLimitIds(groupByPlan, parent);
    std::vector<Alias> aliases;
    if (pq.hasSelectClause()) {
      aliases = pq.selectClause().getAliases();
    }

    // Inside a `GRAPH ?var {....}` clause,  a `GROUP BY` must implicitly (also)
    // group by the graph variable.
    auto groupVariables = pq._groupByVariables;
    if (activeGraphVariable_.has_value()) {
      AD_CORRECTNESS_CHECK(
          !ad_utility::contains(groupVariables, activeGraphVariable_.value()),
          "Graph variable used inside the GRAPH clause, this "
          "should have thrown an exception earlier");
      groupVariables.push_back(activeGraphVariable_.value());
    }
    groupByPlan._qet = makeExecutionTree<GroupBy>(
        _qec, groupVariables, std::move(aliases), parent._qet);
    added.push_back(groupByPlan);
  }
  return added;
}

// _____________________________________________________________________________
vector<SubtreePlan> QueryPlanner::getOrderByRow(
    const ParsedQuery& pq, const vector<vector<SubtreePlan>>& dpTab) const {
  const vector<SubtreePlan>& previous = dpTab[dpTab.size() - 1];
  vector<SubtreePlan> added;
  added.reserve(previous.size());
  for (const auto& parent : previous) {
    SubtreePlan plan(_qec);
    auto& tree = plan._qet;
    assignNodesFilterAndTextLimitIds(plan, parent);
    vector<std::pair<ColumnIndex, bool>> sortIndices;
    // Collect the variables of the ORDER BY or INTERNAL SORT BY clause. Ignore
    // variables that are not visible in the query body (according to the
    // SPARQL standard, they are allowed but have no effect).
    for (auto& ord : pq._orderBy) {
      auto idx = parent._qet->getVariableColumnOrNullopt(ord.variable_);
      if (!idx.has_value()) {
        continue;
      }
      sortIndices.emplace_back(idx.value(), ord.isDescending_);
    }

    // If none of these variables was bound, we can omit the whole ORDER BY
    // or INTERNAL SORT BY clause.
    if (sortIndices.empty()) {
      return previous;
    }

    if (pq._isInternalSort == IsInternalSort::True) {
      std::vector<ColumnIndex> sortColumns;
      for (auto& [index, isDescending] : sortIndices) {
        AD_CONTRACT_CHECK(!isDescending);
        sortColumns.push_back(index);
      }
      tree = QueryExecutionTree::createSortedTree(parent._qet, sortColumns);
    } else {
      AD_CONTRACT_CHECK(pq._isInternalSort == IsInternalSort::False);
      // Note: As the internal ordering is different from the semantic ordering
      // needed by `OrderBy`, we always have to instantiate the `OrderBy`
      // operation.
      tree = makeExecutionTree<OrderBy>(_qec, parent._qet, sortIndices);
    }
    added.push_back(plan);
  }
  return added;
}

// _____________________________________________________________________________
void QueryPlanner::addNodeToTripleGraph(const TripleGraph::Node& node,
                                        QueryPlanner::TripleGraph& tg) const {
  // TODO<joka921> This needs quite some refactoring: The IDs of the nodes have
  // to be ascending as an invariant, so we can store all the nodes in a
  // vector<unique_ptr> or even a plain vector.
  tg._nodeStorage.emplace_back(node);
  auto& addedNode = tg._nodeStorage.back();
  tg._nodeMap[addedNode.id_] = &addedNode;
  tg._adjLists.emplace_back();
  AD_CORRECTNESS_CHECK(tg._adjLists.size() == tg._nodeStorage.size());
  AD_CORRECTNESS_CHECK(tg._adjLists.size() == addedNode.id_ + 1);
  // Now add an edge between the added node and every node sharing a var.
  for (auto& addedNodevar : addedNode._variables) {
    for (size_t i = 0; i < addedNode.id_; ++i) {
      auto& otherNode = *tg._nodeMap[i];
      if (otherNode._variables.contains(addedNodevar)) {
        // There is an edge between *it->second and the node with id "id".
        tg._adjLists[addedNode.id_].push_back(otherNode.id_);
        tg._adjLists[otherNode.id_].push_back(addedNode.id_);
      }
    }
  }
}

// _____________________________________________________________________________
QueryPlanner::TripleGraph QueryPlanner::createTripleGraph(
    const p::BasicGraphPattern* pattern) const {
  TripleGraph tg;
  size_t numNodesInTripleGraph = 0;
  ad_utility::HashMap<Variable, string> optTermForCvar;
  ad_utility::HashMap<Variable, vector<string>> potentialTermsForCvar;
  vector<const SparqlTriple*> entityTriples;
  // Add one or more nodes for each triple.
  for (auto& t : pattern->_triples) {
    if (t.getSimplePredicate() == CONTAINS_WORD_PREDICATE) {
      std::string buffer = t.o_.toString();
      std::string_view sv{buffer};
      // Add one node for each word
      for (const auto& term :
           absl::StrSplit(sv.substr(1, sv.size() - 2), ' ')) {
        std::string s{ad_utility::utf8ToLower(term)};
        potentialTermsForCvar[t.s_.getVariable()].push_back(s);
        if (activeGraphVariable_.has_value() ||
            activeDatasetClauses_.activeDefaultGraphs().has_value()) {
          AD_THROW(
              "contains-word is not allowed inside GRAPH clauses or in queries "
              "with FROM/FROM NAMED clauses.");
        }
        addNodeToTripleGraph(
            TripleGraph::Node{tg._nodeStorage.size(), t.s_.getVariable(), s, t},
            tg);
        numNodesInTripleGraph++;
      }
    } else if (t.getSimplePredicate() == CONTAINS_ENTITY_PREDICATE) {
      entityTriples.push_back(&t);
    } else {
      addNodeToTripleGraph(
          TripleGraph::Node{tg._nodeStorage.size(), t, activeGraphVariable_},
          tg);
      numNodesInTripleGraph++;
    }
  }
  for (const auto& [cvar, terms] : potentialTermsForCvar) {
    optTermForCvar[cvar] =
        terms[_qec->getIndex().getIndexOfBestSuitedElTerm(terms)];
  }
  for (const SparqlTriple* t : entityTriples) {
    Variable currentVar = t->s_.getVariable();
    if (!optTermForCvar.contains(currentVar)) {
      AD_THROW(
          "Missing ql:contains-word statement. A ql:contains-entity "
          "statement always also needs corresponding ql:contains-word "
          "statement.");
    }
    addNodeToTripleGraph(TripleGraph::Node(tg._nodeStorage.size(), currentVar,
                                           optTermForCvar[currentVar], *t),
                         tg);
    numNodesInTripleGraph++;
  }
  if (numNodesInTripleGraph > 64) {
    AD_THROW("At most 64 triples allowed at the moment.");
  }
  return tg;
}

namespace {
// A `TriplePosition` is a function that takes a triple and returns a
// `TripleComponent`, typically the subject, predicate, or object of the triple,
// hence the name.
template <typename Function>
CPP_concept TriplePosition =
    ad_utility::InvocableWithExactReturnType<Function, TripleComponent&,
                                             SparqlTripleSimple&>;

// Create a `SparqlFilter` that corresponds to the expression `var1==var2`.
// Used as a helper function below.
SparqlFilter createEqualFilter(const Variable& var1, const Variable& var2) {
  std::string filterString =
      absl::StrCat("FILTER ( ", var1.name(), "=", var2.name(), ")");
  return sparqlParserHelpers::ParserAndVisitor{filterString}
      .parseTypesafe(&SparqlAutomaticParser::filterR)
      .resultOfParse_;
};

// Helper function for `handleRepeatedVariables` below. Replace a single
// position of the `scanTriple`, denoted by the `rewritePosition` by a new
// variable, and add a filter, that checks the old and the new value for
// equality.
constexpr auto rewriteSingle = CPP_template_lambda()(typename T)(
    T rewritePosition, SparqlTripleSimple& scanTriple, const auto& addFilter,
    const auto& generateUniqueVarName)(requires TriplePosition<T>) {
  Variable filterVar = generateUniqueVarName();
  auto& target = std::invoke(rewritePosition, scanTriple).getVariable();
  addFilter(createEqualFilter(filterVar, target));
  target = filterVar;
};

// Replace the positions of the `triple` that are specified by the
// `rewritePositions` with a new variable, and add a filter, which checks the
// old and the new value for equality for each of these rewrites. Then also
// add an index scan for the rewritten triple.
constexpr auto handleRepeatedVariablesImpl =
    [](const auto& triple, auto& addIndexScan,
       const auto& generateUniqueVarName, const auto& addFilter,
       ql::span<const Permutation::Enum> permutations, auto... rewritePositions)
    -> CPP_ret(void)(
        requires(TriplePosition<decltype(rewritePositions)>&&...)) {
  auto scanTriple = triple;
  (..., rewriteSingle(rewritePositions, scanTriple, addFilter,
                      generateUniqueVarName));
  for (const auto& permutation : permutations) {
    addIndexScan(permutation, scanTriple);
  }
};

}  // namespace

// _____________________________________________________________________________
template <typename AddedIndexScanFunction>
void QueryPlanner::indexScanSingleVarCase(
    const SparqlTripleSimple& triple,
    const AddedIndexScanFunction& addIndexScan) const {
  using enum Permutation::Enum;

  if (triple.s_.isVariable()) {
    addIndexScan(POS);
  } else if (triple.p_.isVariable()) {
    addIndexScan(SOP);
  } else {
    addIndexScan(PSO);
  }
}

// _____________________________________________________________________________
template <typename AddedIndexScanFunction, typename AddedFilter>
void QueryPlanner::indexScanTwoVarsCase(
    const SparqlTripleSimple& triple,
    const AddedIndexScanFunction& addIndexScan, const AddedFilter& addFilter) {
  using enum Permutation::Enum;

  // Replace the position of the `triple` that is specified by the
  // `rewritePosition` with a new variable, and add a filter, that checks the
  // old and the new value for equality for this rewrite. Then also
  // add an index scan for the rewritten triple.
  auto generate = [this]() { return generateUniqueVarName(); };
  auto handleRepeatedVariables =
      [&triple, &addIndexScan, &addFilter, &generate](
          ql::span<const Permutation::Enum> permutations,
          auto... rewritePositions)
      -> CPP_ret(void)(
          requires(TriplePosition<decltype(rewritePositions)>&&...)) {
    return handleRepeatedVariablesImpl(triple, addIndexScan, generate,
                                       addFilter, permutations,
                                       rewritePositions...);
  };

  const auto& [s, p, o, _] = triple;

  using Tr = SparqlTripleSimple;

  if (!s.isVariable()) {
    if (p == o) {
      handleRepeatedVariables({{SPO}}, &Tr::o_);
    } else {
      addIndexScan(SPO);
      addIndexScan(SOP);
    }
  } else if (!p.isVariable()) {
    if (s == o) {
      handleRepeatedVariables({{PSO}}, &Tr::o_);
    } else {
      addIndexScan(PSO);
      addIndexScan(POS);
    }
  } else {
    AD_CORRECTNESS_CHECK(!o.isVariable());
    if (s == p) {
      handleRepeatedVariables({{OPS}}, &Tr::s_);
    } else {
      addIndexScan(OSP);
      addIndexScan(OPS);
    }
  }
}

// _____________________________________________________________________________
template <typename AddedIndexScanFunction, typename AddedFilter>
void QueryPlanner::indexScanThreeVarsCase(
    const SparqlTripleSimple& triple,
    const AddedIndexScanFunction& addIndexScan, const AddedFilter& addFilter) {
  using enum Permutation::Enum;
  AD_CONTRACT_CHECK(!_qec || _qec->getIndex().hasAllPermutations(),
                    "With only 2 permutations registered (no -a option), "
                    "triples should have at most two variables.");
  auto generate = [this]() { return generateUniqueVarName(); };

  // Replace the position of the `triple` that is specified by the
  // `rewritePosition` with a new variable, and add a filter, that checks the
  // old and the new value for equality for this rewrite. Then also
  // add an index scan for the rewritten triple.
  auto handleRepeatedVariables =
      [&triple, &addIndexScan, &addFilter, &generate](
          ql::span<const Permutation::Enum> permutations,
          auto... rewritePositions)
      -> CPP_ret(void)(
          requires(TriplePosition<decltype(rewritePositions)>&&...)) {
    return handleRepeatedVariablesImpl(triple, addIndexScan, generate,
                                       addFilter, permutations,
                                       rewritePositions...);
  };

  using Tr = SparqlTripleSimple;
  const auto& [s, p, o, _] = triple;

  if (s == o) {
    if (s == p) {
      handleRepeatedVariables({{PSO}}, &Tr::o_, &Tr::s_);
    } else {
      handleRepeatedVariables({{POS, OPS}}, &Tr::s_);
    }
  } else if (s == p) {
    handleRepeatedVariables({{OPS, POS}}, &Tr::s_);
  } else if (o == p) {
    handleRepeatedVariables({{PSO, SPO}}, &Tr::o_);
  } else {
    // Three distinct variables
    // Add plans for all six permutations.
    addIndexScan(OPS);
    addIndexScan(OSP);
    addIndexScan(PSO);
    addIndexScan(POS);
    addIndexScan(SPO);
    addIndexScan(SOP);
  }
}

// _____________________________________________________________________________
template <typename AddedIndexScanFunction, typename AddFilter>
void QueryPlanner::seedFromOrdinaryTriple(
    const TripleGraph::Node& node, const AddedIndexScanFunction& addIndexScan,
    const AddFilter& addFilter) {
  auto triple = node.triple_.getSimple();
  const size_t numVars = static_cast<size_t>(triple.s_.isVariable()) +
                         static_cast<size_t>(triple.p_.isVariable()) +
                         static_cast<size_t>(triple.o_.isVariable());
  if (numVars == 0) {
    // We could read this from any of the permutations.
    addIndexScan(Permutation::Enum::PSO);
  } else if (numVars == 1) {
    indexScanSingleVarCase(triple, addIndexScan);
  } else if (numVars == 2) {
    indexScanTwoVarsCase(triple, addIndexScan, addFilter);
  } else {
    AD_CORRECTNESS_CHECK(numVars == 3);
    indexScanThreeVarsCase(triple, addIndexScan, addFilter);
  }
}

// _____________________________________________________________________________
auto QueryPlanner::seedWithScansAndText(
    const QueryPlanner::TripleGraph& tg,
    const vector<vector<SubtreePlan>>& children, TextLimitMap& textLimits)
    -> PlansAndFilters {
  PlansAndFilters result;
  vector<SubtreePlan>& seeds = result.plans_;
  // add all child plans as seeds
  uint64_t idShift = tg._nodeMap.size();
  for (const auto& vec : children) {
    AD_CONTRACT_CHECK(
        idShift < 64,
        absl::StrCat("Group graph pattern too large: QLever currently supports "
                     "at most 64 elements (like triples), but found ",
                     idShift));
    for (const SubtreePlan& plan : vec) {
      SubtreePlan newIdPlan = plan;
      // give the plan a unique id bit
      newIdPlan._idsOfIncludedNodes = uint64_t(1) << idShift;

      // Helper to check if the query execution tree of the plan holds a given
      // operation type as its root
      auto is = [&](auto ti) {
        using T = typename decltype(ti)::type;
        return dynamic_cast<const T*>(
                   newIdPlan._qet->getRootOperation().get()) != nullptr;
      };

      // Either the _idsOfIncludedFilters and idsOfIncludedTextLimits_ of the
      // plan are all `0`, or the plan is either a MINUS, OPTIONAL, or BIND (for
      // which we have special handling).
      using namespace ad_utility::use_type_identity;
      AD_CORRECTNESS_CHECK(
          (newIdPlan._idsOfIncludedFilters == 0 &&
           newIdPlan.idsOfIncludedTextLimits_ == 0) ||
              is(ti<Bind>) || is(ti<OptionalJoin>) || is(ti<Minus>),
          "Bit map _idsOfIncludedFilters or idsOfIncludedTextLimits_ illegal");

      seeds.emplace_back(newIdPlan);
    }
    idShift++;
  }

  for (size_t i = 0; i < tg._nodeMap.size(); ++i) {
    const TripleGraph::Node& node = *tg._nodeMap.find(i)->second;

    auto pushPlan = [&seeds, i](SubtreePlan plan) {
      plan._idsOfIncludedNodes = (uint64_t(1) << i);
      seeds.push_back(std::move(plan));
    };

    using enum Permutation::Enum;

    if (node.isTextNode()) {
      seeds.push_back(getTextLeafPlan(node, textLimits));
      continue;
    }

    if (_qec && !_qec->getIndex().hasAllPermutations() &&
        node.triple_.getPredicateVariable().has_value()) {
      AD_THROW(
          "The query contains a predicate variable, but only the PSO "
          "and POS permutations were loaded. Rerun the server without "
          "the option --only-pso-and-pos-permutations and if "
          "necessary also rebuild the index.");
    }

    // Backward compatibility with spatial search predicates
    const auto& input = std::visit(
        ad_utility::OverloadCallOperator{
            [](const PropertyPath& propertyPath) -> const std::string& {
              AD_CORRECTNESS_CHECK(propertyPath.operation_ ==
                                   PropertyPath::Operation::IRI);
              return propertyPath.iri_;
            },
            [](const Variable& var) -> const std::string& {
              return var.name();
            }},
        node.triple_.p_);
    if ((input.starts_with(MAX_DIST_IN_METERS) ||
         input.starts_with(NEAREST_NEIGHBORS)) &&
        input.ends_with('>')) {
      parsedQuery::SpatialQuery config{node.triple_};
      auto plan = makeSubtreePlan<SpatialJoin>(
          _qec, config.toSpatialJoinConfiguration(), std::nullopt,
          std::nullopt);
      if (input.starts_with(NEAREST_NEIGHBORS)) {
        plan._qet->getRootOperation()->addWarning(absl::StrCat(
            "The special predicate <nearest-neighbors:...> is deprecated due "
            "to confusing semantics. Please upgrade your query to the new "
            "syntax 'SERVICE ",
            SPATIAL_SEARCH_IRI,
            " { ... }'. For more information, please see the QLever Wiki."));
      }
      pushPlan(plan);
      continue;
    }

    if (input == HAS_PREDICATE_PREDICATE) {
      pushPlan(makeSubtreePlan<HasPredicateScan>(_qec, node.triple_));
      continue;
    }

    auto addFilter = [&filters = result.filters_](SparqlFilter filter) {
      filters.push_back(std::move(filter));
    };

    auto addIndexScan = [this, pushPlan, node,
                         &relevantGraphs =
                             activeDatasetClauses_.activeDefaultGraphs(),
                         &addFilter](
                            Permutation::Enum permutation,
                            std::optional<SparqlTripleSimple> optTriple =
                                std::nullopt) {
      if (!optTriple.has_value()) {
        optTriple = node.triple_.getSimple();
      }

      // We are inside a `GRAPH ?var {...}` clause, so all index scans have
      // to add the graph variable as an additional column.
      auto& triple = optTriple.value();
      auto& additionalColumns = triple.additionalScanColumns_;
      AD_CORRECTNESS_CHECK(!ad_utility::contains(
          additionalColumns | ql::views::keys, ADDITIONAL_COLUMN_GRAPH_ID));
      if (activeGraphVariable_.has_value()) {
        const auto& graphVariable = activeGraphVariable_.value();
        bool tripleContainsGraphVariable = triple.s_ == graphVariable ||
                                           triple.p_ == graphVariable ||
                                           triple.o_ == graphVariable;
        auto internalVariable = tripleContainsGraphVariable
                                    ? generateUniqueVarName()
                                    : graphVariable;
        // If the pattern contains the graph variable, make sure to apply a
        // proper filter.
        if (tripleContainsGraphVariable) {
          using namespace sparqlExpression;
          auto makeVarExpr = [](Variable variable) {
            return std::make_unique<VariableExpression>(std::move(variable));
          };
          addFilter(SparqlFilter{
              SparqlExpressionPimpl{std::make_shared<EqualExpression>(
                                        std::array<SparqlExpression::Ptr, 2>{
                                            makeVarExpr(graphVariable),
                                            makeVarExpr(internalVariable)}),
                                    absl::StrCat(graphVariable.name(), " = ",
                                                 internalVariable.name())}});
        }
        additionalColumns.emplace_back(ADDITIONAL_COLUMN_GRAPH_ID,
                                       std::move(internalVariable));
      }

      pushPlan(makeSubtreePlan<IndexScan>(_qec, permutation, std::move(triple),
                                          relevantGraphs));
    };
    seedFromOrdinaryTriple(node, addIndexScan, addFilter);
  }

  // If there is no score variable, there is no ql:contains-entity for this text
  // variable, so we don't need a text limit and we can delete the object
  vector<Variable> toDelete;
  for (const auto& [textVar, textLimitMetaObject] : textLimits) {
    if (textLimitMetaObject.scoreVars_.empty()) {
      toDelete.push_back(textVar);
    }
  }
  for (const auto& var : toDelete) {
    textLimits.erase(var);
  }

  return result;
}

// _____________________________________________________________________________
ParsedQuery::GraphPattern QueryPlanner::seedFromPropertyPath(
    const TripleComponent& left, const PropertyPath& path,
    const TripleComponent& right) {
  switch (path.operation_) {
    case PropertyPath::Operation::ALTERNATIVE:
      return seedFromAlternative(left, path, right);
    case PropertyPath::Operation::INVERSE:
      return seedFromInverse(left, path, right);
    case PropertyPath::Operation::NEGATED:
      return seedFromNegated(left, path, right);
    case PropertyPath::Operation::IRI:
      return seedFromVarOrIri(
          left, ad_utility::triple_component::Iri::fromIriref(path.iri_),
          right);
    case PropertyPath::Operation::SEQUENCE:
      return seedFromSequence(left, path, right);
    case PropertyPath::Operation::ZERO_OR_MORE:
      return seedFromTransitive(left, path, right, 0,
                                std::numeric_limits<size_t>::max());
    case PropertyPath::Operation::ONE_OR_MORE:
      return seedFromTransitive(left, path, right, 1,
                                std::numeric_limits<size_t>::max());
    case PropertyPath::Operation::ZERO_OR_ONE:
      return seedFromTransitive(left, path, right, 0, 1);
  }
  AD_FAIL();
}

// _____________________________________________________________________________
ParsedQuery::GraphPattern QueryPlanner::seedFromSequence(
    const TripleComponent& left, const PropertyPath& path,
    const TripleComponent& right) {
  AD_CORRECTNESS_CHECK(path.children_.size() > 1);

  ParsedQuery::GraphPattern joinPattern{};
  TripleComponent innerLeft = left;
  TripleComponent innerRight = generateUniqueVarName();
  for (size_t i = 0; i < path.children_.size(); i++) {
    auto child = path.children_[i];

    if (i == path.children_.size() - 1) {
      innerRight = right;
    }

    auto pattern = seedFromPropertyPath(innerLeft, child, innerRight);
    joinPattern._graphPatterns.insert(joinPattern._graphPatterns.end(),
                                      pattern._graphPatterns.begin(),
                                      pattern._graphPatterns.end());
    innerLeft = innerRight;
    innerRight = generateUniqueVarName();
  }

  return joinPattern;
}

// _____________________________________________________________________________
ParsedQuery::GraphPattern QueryPlanner::seedFromAlternative(
    const TripleComponent& left, const PropertyPath& path,
    const TripleComponent& right) {
  if (path.children_.empty()) {
    AD_THROW(
        "Tried processing an alternative property path node without any "
        "children.");
  } else if (path.children_.size() == 1) {
    LOG(WARN)
        << "Processing an alternative property path that has only one child."
        << std::endl;
    return seedFromPropertyPath(left, path, right);
  }

  std::vector<ParsedQuery::GraphPattern> childPlans;
  childPlans.reserve(path.children_.size());
  for (const auto& child : path.children_) {
    childPlans.push_back(seedFromPropertyPath(left, child, right));
  }
  return uniteGraphPatterns(std::move(childPlans));
}

// _____________________________________________________________________________
ParsedQuery::GraphPattern QueryPlanner::seedFromTransitive(
    const TripleComponent& left, const PropertyPath& path,
    const TripleComponent& right, size_t min, size_t max) {
  Variable innerLeft = generateUniqueVarName();
  Variable innerRight = generateUniqueVarName();
  ParsedQuery::GraphPattern childPlan =
      seedFromPropertyPath(innerLeft, path.children_[0], innerRight);
  ParsedQuery::GraphPattern p{};
  p::TransPath transPath;
  transPath._left = left;
  transPath._right = right;
  transPath._innerLeft = innerLeft;
  transPath._innerRight = innerRight;
  transPath._min = min;
  transPath._max = max;
  transPath._childGraphPattern = std::move(childPlan);
  p._graphPatterns.emplace_back(std::move(transPath));
  return p;
}

// _____________________________________________________________________________
ParsedQuery::GraphPattern QueryPlanner::seedFromInverse(
    const TripleComponent& left, const PropertyPath& path,
    const TripleComponent& right) {
  return seedFromPropertyPath(right, path.children_[0], left);
}

namespace {
using std::string_view;
// Split the children of a property path into forward and inverse children.
std::pair<std::vector<string_view>, std::vector<string_view>> splitChildren(
    const std::vector<PropertyPath>& children) {
  using Operation = PropertyPath::Operation;
  std::vector<string_view> forwardIris;
  std::vector<string_view> inverseIris;
  for (const auto& child : children) {
    if (child.operation_ == Operation::INVERSE) {
      const auto& unwrapped = child.children_.at(0);
      AD_CORRECTNESS_CHECK(unwrapped.operation_ == Operation::IRI);
      inverseIris.emplace_back(unwrapped.iri_);
    } else {
      AD_CORRECTNESS_CHECK(child.operation_ == Operation::IRI);
      forwardIris.emplace_back(child.iri_);
    }
  }
  return {std::move(forwardIris), std::move(inverseIris)};
}

// Create a `SparqlExpression` that represents the expression `iri != variable`.
std::unique_ptr<sparqlExpression::SparqlExpression> makeNotEqualExpression(
    const Variable& variable, std::string_view iri) {
  using namespace sparqlExpression;
  return std::make_unique<NotEqualExpression>(NotEqualExpression::Children{
      std::make_unique<IriExpression>(
          TripleComponent::Iri::fromStringRepresentation(std::string{iri})),
      std::make_unique<VariableExpression>(variable)});
}

// Appends a string to `os` that represents the expression `iri != variable`.
void appendNotEqualString(std::ostream& os, std::string_view iri,
                          const Variable& variable) {
  os << iri << " != " << variable.name();
}
}  // namespace

// _____________________________________________________________________________
ParsedQuery::GraphPattern QueryPlanner::seedFromNegated(
    const TripleComponent& left, const PropertyPath& path,
    const TripleComponent& right) {
  AD_CORRECTNESS_CHECK(!path.children_.empty());
  const auto& [forwardIris, inverseIris] = splitChildren(path.children_);
  auto makeFilterPattern = [this](const TripleComponent& left,
                                  const TripleComponent& right,
                                  const std::vector<string_view>& iris) {
    using namespace sparqlExpression;
    Variable variable = generateUniqueVarName();
    ParsedQuery::GraphPattern pattern = seedFromVarOrIri(left, variable, right);
    std::ostringstream descriptor;
    auto expression = makeNotEqualExpression(variable, iris.at(0));
    appendNotEqualString(descriptor, iris.at(0), variable);
    // Combine subsequent iris with a logical AND.
    for (const auto& iri : ql::views::drop(iris, 1)) {
      expression = makeAndExpression(std::move(expression),
                                     makeNotEqualExpression(variable, iri));
      descriptor << " && ";
      appendNotEqualString(descriptor, iri, variable);
    }
    pattern._filters.emplace_back(SparqlExpressionPimpl{
        std::move(expression), std::move(descriptor).str()});
    return pattern;
  };
  // If only one direction is negated, only return the pattern for that
  // direction. Only if both are given we apply a union.
  if (inverseIris.empty()) {
    return makeFilterPattern(left, right, forwardIris);
  }
  if (forwardIris.empty()) {
    return makeFilterPattern(right, left, inverseIris);
  }
  return uniteGraphPatterns({makeFilterPattern(left, right, forwardIris),
                             makeFilterPattern(right, left, inverseIris)});
}

// _____________________________________________________________________________
ParsedQuery::GraphPattern QueryPlanner::seedFromVarOrIri(
    const TripleComponent& left,
    const ad_utility::sparql_types::VarOrIri& varOrIri,
    const TripleComponent& right) {
  ParsedQuery::GraphPattern p{};
  p::BasicGraphPattern basic;
  basic._triples.emplace_back(
      left,
      std::visit(
          ad_utility::OverloadCallOperator{
              [](const Variable& variable)
                  -> ad_utility::sparql_types::VarOrPath { return variable; },
              [](const ad_utility::triple_component::Iri& iri)
                  -> ad_utility::sparql_types::VarOrPath {
                return PropertyPath::fromIri(iri.toStringRepresentation());
              }},
          varOrIri),
      right);
  p._graphPatterns.emplace_back(std::move(basic));

  return p;
}

ParsedQuery::GraphPattern QueryPlanner::uniteGraphPatterns(
    std::vector<ParsedQuery::GraphPattern>&& patterns) {
  using GraphPattern = ParsedQuery::GraphPattern;
  // Build a tree of union operations
  auto p = GraphPattern{};
  p._graphPatterns.emplace_back(
      p::Union{std::move(patterns[0]), std::move(patterns[1])});

  for (size_t i = 2; i < patterns.size(); i++) {
    GraphPattern next;
    next._graphPatterns.emplace_back(
        p::Union{std::move(p), std::move(patterns[i])});
    p = std::move(next);
  }
  return p;
}

// _____________________________________________________________________________
Variable QueryPlanner::generateUniqueVarName() {
  return Variable{absl::StrCat(QLEVER_INTERNAL_VARIABLE_QUERY_PLANNER_PREFIX,
                               _internalVarCount++)};
}

// _____________________________________________________________________________
SubtreePlan QueryPlanner::getTextLeafPlan(
    const QueryPlanner::TripleGraph::Node& node,
    TextLimitMap& textLimits) const {
  AD_CONTRACT_CHECK(node.wordPart_.has_value());
  string word = node.wordPart_.value();
  SubtreePlan plan(_qec);
  const auto& cvar = node.cvar_.value();
  if (!textLimits.contains(cvar)) {
    textLimits[cvar] = parsedQuery::TextLimitMetaObject{{}, {}, 0};
  }
  if (node.triple_.getSimplePredicate() == CONTAINS_ENTITY_PREDICATE) {
    if (node._variables.size() == 2) {
      // TODO<joka921>: This is not nice, refactor the whole TripleGraph class
      // to make these checks more explicitly.
      Variable evar = *(node._variables.begin()) == cvar
                          ? *(++node._variables.begin())
                          : *(node._variables.begin());
      plan = makeSubtreePlan<TextIndexScanForEntity>(_qec, cvar, evar, word);
      textLimits[cvar].entityVars_.push_back(evar);
      textLimits[cvar].scoreVars_.push_back(cvar.getEntityScoreVariable(evar));
    } else {
      // Fixed entity case
      AD_CORRECTNESS_CHECK(node._variables.size() == 1);
      plan = makeSubtreePlan<TextIndexScanForEntity>(
          _qec, cvar, node.triple_.o_.toString(), word);
      textLimits[cvar].scoreVars_.push_back(
          cvar.getEntityScoreVariable(node.triple_.o_.toString()));
    }
  } else {
    plan = makeSubtreePlan<TextIndexScanForWord>(_qec, cvar, word);
  }
  textLimits[cvar].idsOfMustBeFinishedOperations_ |= (size_t(1) << node.id_);
  plan._idsOfIncludedNodes |= (size_t(1) << node.id_);
  return plan;
}

// _____________________________________________________________________________
vector<SubtreePlan> QueryPlanner::merge(
    const vector<SubtreePlan>& a, const vector<SubtreePlan>& b,
    const QueryPlanner::TripleGraph&) const {
  // TODO: Add the following features:
  // If a join is supposed to happen, always check if it happens between
  // a scan with a relatively large result size
  // esp. with an entire relation but also with something like is-a Person
  // If that is the case look at the size estimate for the other side,
  // if that is rather small, replace the join and scan by a combination.
  ad_utility::HashMap<string, vector<SubtreePlan>> candidates;
  // Find all pairs between a and b that are connected by an edge.
  LOG(TRACE) << "Considering joins that merge " << a.size() << " and "
             << b.size() << " plans...\n";
  for (const auto& ai : a) {
    for (const auto& bj : b) {
      // TODO<joka921> Triple Graph

      // Formerly the triple graph was passed to createJoinCandidates here,
      // however this led to problems with filter substitutes. This is because a
      // substitute connects triples that are otherwise unconnected and the
      // connection was not part of the triple graph.
      for (auto& plan : createJoinCandidates(ai, bj, boost::none)) {
        candidates[getPruningKey(plan, plan._qet->resultSortedOn())]
            .emplace_back(std::move(plan));
      }
      checkCancellation();
    }
  }

  // Duplicates are removed if the same triples are touched,
  // the ordering is the same. Only the best is kept then.

  // Therefore we mapped plans and use contained triples + ordering var
  // as key.
  LOG(TRACE) << "Pruning...\n";
  vector<SubtreePlan> prunedPlans;

  auto pruneCandidates = [&](auto& actualCandidates) {
    for (auto& [key, value] : actualCandidates) {
      (void)key;  // silence unused warning
      size_t minIndex = findCheapestExecutionTree(value);
      prunedPlans.push_back(std::move(value[minIndex]));
      checkCancellation();
    }
  };

  if (isInTestMode()) {
    std::vector<std::pair<string, vector<SubtreePlan>>> sortedCandidates{
        std::make_move_iterator(candidates.begin()),
        std::make_move_iterator(candidates.end())};
    std::sort(sortedCandidates.begin(), sortedCandidates.end(),
              [](const auto& a, const auto& b) { return a.first < b.first; });
    pruneCandidates(sortedCandidates);
  } else {
    pruneCandidates(candidates);
  }

  LOG(TRACE) << "Got " << prunedPlans.size() << " pruned plans from \n";
  return prunedPlans;
}

// _____________________________________________________________________________
string QueryPlanner::TripleGraph::asString() const {
  std::ostringstream os;
  for (size_t i = 0; i < _adjLists.size(); ++i) {
    if (!_nodeMap.find(i)->second->cvar_.has_value()) {
      os << i << " " << _nodeMap.find(i)->second->triple_.asString() << " : (";
    } else {
      os << i << " {TextOP for "
         << _nodeMap.find(i)->second->cvar_.value().name() << ", wordPart: \""
         << _nodeMap.find(i)->second->wordPart_.value() << "\"} : (";
    }

    for (size_t j = 0; j < _adjLists[i].size(); ++j) {
      os << _adjLists[i][j];
      if (j < _adjLists[i].size() - 1) {
        os << ", ";
      }
    }
    os << ')';
    if (i < _adjLists.size() - 1) {
      os << '\n';
    }
  }
  return std::move(os).str();
}

// _____________________________________________________________________________
size_t SubtreePlan::getCostEstimate() const { return _qet->getCostEstimate(); }

// _____________________________________________________________________________
size_t SubtreePlan::getSizeEstimate() const { return _qet->getSizeEstimate(); }

// _____________________________________________________________________________
QueryPlanner::JoinColumns QueryPlanner::connected(
    const SubtreePlan& a, const SubtreePlan& b,
    boost::optional<const QueryPlanner::TripleGraph&> tg) const {
  // Check if there is overlap.
  // If so, don't consider them as properly connected.
  if ((a._idsOfIncludedNodes & b._idsOfIncludedNodes) != 0) {
    return {};
  }

  // If a substitute is contained, do not use the triple graph. This is because
  // a substitute might connect triples that are otherwise unconnected but the
  // connection is not part of the triple graph.
  if (!tg || a.containsFilterSubstitute_ || b.containsFilterSubstitute_) {
    return getJoinColumns(a, b);
  }

  auto scope = 1ULL << tg->_nodeMap.size();
  if (a._idsOfIncludedNodes >= scope || b._idsOfIncludedNodes >= scope) {
    return getJoinColumns(a, b);
  }

  for (size_t i = 0; i < tg->_nodeMap.size(); ++i) {
    if (((a._idsOfIncludedNodes >> i) & 1) == 0) {
      continue;
    }
    auto& connectedNodes = tg->_adjLists[i];
    for (auto targetNodeId : connectedNodes) {
      if ((((a._idsOfIncludedNodes >> targetNodeId) & 1) == 0) &&
          (((b._idsOfIncludedNodes >> targetNodeId) & 1) != 0)) {
        return getJoinColumns(a, b);
      }
    }
  }
  return {};
}

// _____________________________________________________________________________
QueryPlanner::JoinColumns QueryPlanner::getJoinColumns(const SubtreePlan& a,
                                                       const SubtreePlan& b) {
  AD_CORRECTNESS_CHECK(a._qet && b._qet);
  return QueryExecutionTree::getJoinColumns(*a._qet, *b._qet);
}

// _____________________________________________________________________________
string QueryPlanner::getPruningKey(
    const SubtreePlan& plan,
    const vector<ColumnIndex>& orderedOnColumns) const {
  // Get the ordered var
  std::ostringstream os;
  const auto& varCols = plan._qet->getVariableColumns();
  for (ColumnIndex orderedOnCol : orderedOnColumns) {
    for (const auto& [variable, columnIndexWithType] : varCols) {
      if (columnIndexWithType.columnIndex_ == orderedOnCol) {
        os << variable.name() << ", ";
        break;
      }
    }
  }

  os << ' ' << plan._idsOfIncludedNodes;
  os << " f: ";
  os << ' ' << plan._idsOfIncludedFilters;
  os << " t: ";
  os << ' ' << plan.idsOfIncludedTextLimits_;
  os << " s: ";
  os << ' ' << plan.containsFilterSubstitute_;

  return std::move(os).str();
}

// _____________________________________________________________________________
template <QueryPlanner::FilterMode mode>
void QueryPlanner::applyFiltersIfPossible(
    vector<SubtreePlan>& row,
    const FiltersAndOptionalSubstitutes& filters) const {
  // Apply every filter possible.
  // It is possible when,
  // 1) the filter has not already been applied
  // 2) all variables in the filter are covered by the query so far
  // New 06 May 2016:
  // There is a problem with the so-called (name may be changed)
  // TextOperationWithFilter ops: This method applies SPARQL filters
  // to all the leaf TextOperations (when feasible) and thus
  // prevents the special case from being applied when subtrees are merged.
  // Fix: Also copy (CHANGE not all plans but TextOperation) without applying
  // the filter. Problem: If the method gets called multiple times, plans with
  // filters May be duplicated. To prevent this, calling code has to ensure
  // That the method is only called once on each row. Similarly this affects
  // the (albeit rare) fact that a filter is directly applicable after a scan
  // of a huge relation where a subsequent join with a small result could be
  // translated into one or more scans directly. This also helps with cases
  // where applying the filter later is better. Finally, the replace flag can
  // be set to enforce that all filters are applied. This should be done for
  // the last row in the DPTab so that no filters are missed.

  // Note: we are first collecting the newly added plans and then adding them
  // in one go. Changing `row` inside the loop would invalidate the iterators.
  std::vector<SubtreePlan> addedPlans;
  for (auto& plan : row) {
    for (const auto& [i, filterAndSubst] :
         ::ranges::views::enumerate(filters)) {
      if (((plan._idsOfIncludedFilters >> i) & 1) != 0) {
        continue;
      }

      const bool allowSubstitutes = mode == FilterMode::KeepUnfiltered ||
                                    mode == FilterMode::ReplaceUnfiltered;
      if (allowSubstitutes && filterAndSubst.hasSubstitute() &&
<<<<<<< HEAD
          ql::ranges::any_of(
              filterAndSubst.filter_.expression_.containedVariables(),
              [&plan](const auto& variable) {
                return plan._qet->isVariableCovered(*variable);
              })) {
=======
          (filterAndSubst.filter_.expression_.containedVariables().empty() ||
           ql::ranges::any_of(
               filterAndSubst.filter_.expression_.containedVariables(),
               [&plan](const auto& variable) {
                 return plan._qet->isVariableCovered(*variable);
               }))) {
>>>>>>> 0c958daa
        // Apply filter substitution
        auto jcs = getJoinColumns(filterAndSubst.substitute_.value(), plan);
        auto substPlans =
            createJoinCandidates(filterAndSubst.substitute_.value(), plan, jcs);
        for (auto& newPlan : substPlans) {
          mergeSubtreePlanIds(newPlan, newPlan, plan);
          newPlan.type = plan.type;
<<<<<<< HEAD
=======
          newPlan.containsFilterSubstitute_ = true;
>>>>>>> 0c958daa
          addedPlans.push_back(newPlan);
        }
        continue;
      }

      const bool applyAll =
          mode == FilterMode::ApplyAllFiltersAndReplaceUnfiltered;
      if (applyAll ||
          ql::ranges::all_of(
              filterAndSubst.filter_.expression_.containedVariables(),
              [&plan](const auto& variable) {
                return plan._qet->isVariableCovered(*variable);
              })) {
        // Apply this filter regularly.
        SubtreePlan newPlan = makeSubtreePlan<Filter>(
            _qec, plan._qet, filterAndSubst.filter_.expression_);
        mergeSubtreePlanIds(newPlan, newPlan, plan);
        newPlan._idsOfIncludedFilters |= (size_t(1) << i);
        newPlan.type = plan.type;
        if constexpr (mode != FilterMode::KeepUnfiltered) {
          plan = std::move(newPlan);
        } else {
          addedPlans.push_back(std::move(newPlan));
        }
      }
    }
  }
  row.insert(row.end(), addedPlans.begin(), addedPlans.end());
}

// _____________________________________________________________________________
void QueryPlanner::applyTextLimitsIfPossible(vector<SubtreePlan>& row,
                                             const TextLimitVec& textLimits,
                                             bool replace) const {
  // Apply text limits if possible.
  // A text limit can be applied to a plan if:
  // 1) There is no text operation for the text record column left.
  // 2) The text limit has not already been applied to the plan.

  // Note: we are first collecting the newly added plans and then adding them
  // in one go. Changing `row` inside the loop would invalidate the iterators.
  if (!textLimit_.has_value()) {
    return;
  }
  std::vector<SubtreePlan> addedPlans;
  for (auto& plan : row) {
    size_t i = 0;
    for (const auto& [textVar, textLimit] : textLimits) {
      if (((plan.idsOfIncludedTextLimits_ >> i) & 1) != 0) {
        // The text limit has already been applied to the plan.
        i++;
        continue;
      }
      if (((plan._idsOfIncludedNodes &
            textLimit.idsOfMustBeFinishedOperations_) ^
           textLimit.idsOfMustBeFinishedOperations_) != 0) {
        // There is still an operation that needs to be finished before this
        // text limit can be applied
        i++;
        continue;
      }
      // TODO<C++23> simplify using ranges::to
      auto getVarColumns = [&plan](const std::vector<Variable>& vars) {
        std::vector<ColumnIndex> result;
        for (const auto& var : vars) {
          result.push_back(plan._qet->getVariableColumn(var));
        }
        return result;
      };
      SubtreePlan newPlan = makeSubtreePlan<TextLimit>(
          _qec, textLimit_.value(), plan._qet,
          plan._qet.get()->getVariableColumn(textVar),
          getVarColumns(textLimit.entityVars_),
          getVarColumns(textLimit.scoreVars_));
      newPlan.idsOfIncludedTextLimits_ = plan.idsOfIncludedTextLimits_;
      newPlan.idsOfIncludedTextLimits_ |= (size_t(1) << i);
      newPlan._idsOfIncludedNodes = plan._idsOfIncludedNodes;
      newPlan.containsFilterSubstitute_ = plan.containsFilterSubstitute_;
      newPlan.type = plan.type;
      i++;
      if (replace) {
        plan = std::move(newPlan);
      } else {
        addedPlans.push_back(std::move(newPlan));
      }
    }
  }
  row.insert(row.end(), addedPlans.begin(), addedPlans.end());
}

// _____________________________________________________________________________
size_t QueryPlanner::findUniqueNodeIds(
    const std::vector<SubtreePlan>& connectedComponent) {
  ad_utility::HashSet<uint64_t> uniqueNodeIds;
  auto nodeIds = connectedComponent |
                 ql::views::transform(&SubtreePlan::_idsOfIncludedNodes);
  // Check that all the `_idsOfIncludedNodes` are one-hot encodings of a single
  // value, i.e. they have exactly one bit set.
  AD_CORRECTNESS_CHECK(ql::ranges::all_of(
      nodeIds, [](auto nodeId) { return absl::popcount(nodeId) == 1; }));
  ql::ranges::copy(nodeIds, std::inserter(uniqueNodeIds, uniqueNodeIds.end()));
  return uniqueNodeIds.size();
}

// _____________________________________________________________________________
std::vector<SubtreePlan>
QueryPlanner::runDynamicProgrammingOnConnectedComponent(
    std::vector<SubtreePlan> connectedComponent,
    const FiltersAndOptionalSubstitutes& filters,
    const TextLimitVec& textLimits, const TripleGraph& tg) const {
  vector<vector<SubtreePlan>> dpTab;
  // find the unique number of nodes in the current connected component
  // (there might be duplicates because we already have multiple candidates
  // for each index scan with different permutations.
  dpTab.push_back(std::move(connectedComponent));
  size_t numSeeds = findUniqueNodeIds(dpTab.back());

  for (size_t k = 2; k <= numSeeds; ++k) {
    LOG(TRACE) << "Producing plans that unite " << k << " triples."
               << std::endl;
    applyFiltersIfPossible<FilterMode::KeepUnfiltered>(dpTab.back(), filters);
    applyTextLimitsIfPossible(dpTab.back(), textLimits, false);
    dpTab.emplace_back();
    for (size_t i = 1; i * 2 <= k; ++i) {
      checkCancellation();
      auto newPlans = merge(dpTab[i - 1], dpTab[k - i - 1], tg);
      dpTab[k - 1].insert(dpTab[k - 1].end(), newPlans.begin(), newPlans.end());
    }
    // As we only passed in connected components, we expect the result to always
    // be nonempty.
    AD_CORRECTNESS_CHECK(!dpTab[k - 1].empty());
  }
  auto& result = dpTab.back();
  applyFiltersIfPossible<FilterMode::ReplaceUnfilteredNoSubstitutes>(result,
                                                                     filters);
  applyTextLimitsIfPossible(result, textLimits, true);
  return std::move(result);
}

// _____________________________________________________________________________
size_t QueryPlanner::countSubgraphs(std::vector<const SubtreePlan*> graph,
                                    const std::vector<SparqlFilter>& filters,
                                    size_t budget) {
  // Remove duplicate plans from `graph`.
  auto getId = [](const SubtreePlan* v) { return v->_idsOfIncludedNodes; };
  ql::ranges::sort(graph, ql::ranges::less{}, getId);
  auto uniqueIter = ql::ranges::unique(graph, ql::ranges::equal_to{}, getId);
#ifdef QLEVER_CPP_17
  graph.erase(uniqueIter, graph.end());
#else
  graph.erase(uniqueIter.begin(), graph.end());
#endif

  // We also have to consider the `filters`. To make life easy, we temporarily
  // create simple `SubtreePlans` for them which just have the correct
  // variables. We only create one subtree plan for each set of variables that
  // is contained in the `filters`, because this will bring the estimate of this
  // function closer to the actual behavior of the DP query planner (it always
  // applies either all possible filters at once, or none of them).
  std::vector<SubtreePlan> dummyPlansForFilter;
  ad_utility::HashSet<ad_utility::HashSet<Variable>>
      deduplicatedFilterVariables;
  for (const auto& filter : filters) {
    const auto& vars = filter.expression_.containedVariables();
    ad_utility::HashSet<Variable> varSet;
    // We use a `VALUES` clause as the dummy because this operation is the
    // easiest to setup for a number of given variables.
    parsedQuery::SparqlValues values;
    for (auto* var : vars) {
      values._variables.push_back(*var);
      varSet.insert(*var);
    }
    if (deduplicatedFilterVariables.insert(std::move(varSet)).second) {
      dummyPlansForFilter.push_back(
          makeSubtreePlan<Values>(_qec, std::move(values)));
    }
  }

  const size_t numPlansWithoutFilters = graph.size();
  for (const auto& filterPlan : dummyPlansForFilter) {
    graph.push_back(&filterPlan);
  }

  // Qlever currently limits the number of triples etc. per group to be <= 64
  // anyway, so we can simply assert here.
  AD_CORRECTNESS_CHECK(graph.size() <= 64,
                       "Should qlever ever support more than 64 elements per "
                       "group graph pattern, then the `countSubgraphs` "
                       "functionality also has to be changed");

  // Compute the bit representation needed for the call to
  // `countConnectedSubgraphs::countSubgraphs` below.
  countConnectedSubgraphs::Graph g;
  for (size_t i = 0; i < graph.size(); ++i) {
    countConnectedSubgraphs::Node v{0};
    for (size_t k = 0; k < graph.size(); ++k) {
      // Don't connect nodes to themselves, don't connect filters with other
      // filters, otherwise connect `i` and `k` if they have at least one
      // variable in common.
      if ((k != i) &&
          (k < numPlansWithoutFilters || i < numPlansWithoutFilters) &&
          !QueryPlanner::getJoinColumns(*graph.at(k), *graph.at(i)).empty()) {
        v.neighbors_ |= (1ULL << k);
      }
    }
    g.push_back(v);
  }

  return countConnectedSubgraphs::countSubgraphs(g, budget);
}

// _____________________________________________________________________________
std::vector<SubtreePlan> QueryPlanner::runGreedyPlanningOnConnectedComponent(
    std::vector<SubtreePlan> connectedComponent,
    const FiltersAndOptionalSubstitutes& filters,
    const TextLimitVec& textLimits, const TripleGraph& tg) const {
  applyFiltersIfPossible<FilterMode::ReplaceUnfiltered>(connectedComponent,
                                                        filters);
  applyTextLimitsIfPossible(connectedComponent, textLimits, true);
  const size_t numSeeds = findUniqueNodeIds(connectedComponent);
  if (numSeeds <= 1) {
    // Only 0 or 1 nodes in the input, nothing to plan.
    return connectedComponent;
  }

  // Intermediate variables that will be filled by the `greedyStep` lambda
  // below.
  using Plans = std::vector<SubtreePlan>;

  // Perform a single step of greedy query planning.
  // `nextBestPlan` contains the result of the last step of greedy query
  // planning. `currentPlans` contains all plans that have been chosen/combined
  // so far (which might still be the initial start plans), except for the most
  // recently chosen plan, which is stored in `nextResult`. `cache` contains all
  // the plans that can be obtained by combining two plans in `input`. The
  // function then performs one additional step of greedy planning and
  // reinforces the above pre-/postconditions. Exception: if `isFirstStep` then
  // `cache` and `nextResult` must be empty, and the first step of greedy
  // planning is performed, which also establishes the pre-/postconditions.
  auto greedyStep = [this, &tg, &filters, &textLimits,
                     currentPlans = std::move(connectedComponent),
                     cache = Plans{}](Plans& nextBestPlan, bool isFirstStep,
                                      bool isLastStep) mutable {
    checkCancellation();
    // Normally, we already have all combinations of two nodes in `currentPlans`
    // in the cache, so we only have to add the combinations between
    // `currentPlans` and `nextResult`. In the first step, we need to initially
    // compute all possible combinations.
    auto newPlans = isFirstStep ? merge(currentPlans, currentPlans, tg)
                                : merge(currentPlans, nextBestPlan, tg);
    // Do not apply filter substitutes in the last round
    if (isLastStep) {
      applyFiltersIfPossible<FilterMode::ReplaceUnfilteredNoSubstitutes>(
          newPlans, filters);
    } else {
      applyFiltersIfPossible<FilterMode::ReplaceUnfiltered>(newPlans, filters);
    }
    applyTextLimitsIfPossible(newPlans, textLimits, true);
    AD_CORRECTNESS_CHECK(!newPlans.empty());
    ql::ranges::move(newPlans, std::back_inserter(cache));
    ql::ranges::move(nextBestPlan, std::back_inserter(currentPlans));

    // All candidates for the next greedy step are in the `cache`, choose the
    // cheapest one, remove it from the cache and make it the `nextResult`
    {
      auto smallestIdxNew = findSmallestExecutionTree(cache);
      auto& cheapestNewTree = cache.at(smallestIdxNew);
      std::swap(cheapestNewTree, cache.back());
      nextBestPlan.clear();
      nextBestPlan.push_back(std::move(cache.back()));
      cache.pop_back();
    }

    // All plans which have a node in common with the chosen plan have to be
    // deleted from the `currentPlans` and therefore also from the `cache`.
    auto shouldBeErased = [&nextTree = nextBestPlan.front()](const auto& plan) {
      return (nextTree._idsOfIncludedNodes & plan._idsOfIncludedNodes) != 0;
    };
    std::erase_if(currentPlans, shouldBeErased);
    std::erase_if(cache, shouldBeErased);
  };

  Plans result;
<<<<<<< HEAD
  for ([[maybe_unused]] size_t i : ad_utility::integerRange(numSeeds - 1)) {
=======
  for (size_t i : ad_utility::integerRange(numSeeds - 1)) {
>>>>>>> 0c958daa
    greedyStep(result, i == 0, i == numSeeds - 2);
  }
  // TODO<joka921> Assert that all seeds are covered by the result.
  return result;
}

// _____________________________________________________________________________
QueryPlanner::FiltersAndOptionalSubstitutes QueryPlanner::seedFilterSubstitutes(
    const std::vector<SparqlFilter>& filters) const {
  FiltersAndOptionalSubstitutes plans;
<<<<<<< HEAD
=======
  plans.reserve(filters.size());
>>>>>>> 0c958daa

  for (const auto& [i, filterExpression] :
       ::ranges::views::enumerate(filters)) {
    // Check if the filter expression is suitable for spatial join optimization
    auto sjConfig = rewriteFilterToSpatialJoinConfig(filterExpression);
    if (!sjConfig.has_value()) {
      plans.emplace_back(filterExpression, std::nullopt);
    } else {
      // Construct spatial join
      auto plan = makeSubtreePlan<SpatialJoin>(
          _qec, sjConfig.value(), std::nullopt, std::nullopt, true);
      // Mark that this subtree plan handles (that is, substitutes) the filter
      plan._idsOfIncludedFilters |= 1ull << i;
<<<<<<< HEAD
=======
      plan.containsFilterSubstitute_ = true;
>>>>>>> 0c958daa
      plans.emplace_back(filterExpression, std::move(plan));
    }
  }
  return plans;
};

// _____________________________________________________________________________
vector<vector<SubtreePlan>> QueryPlanner::fillDpTab(
    const QueryPlanner::TripleGraph& tg, vector<SparqlFilter> filters,
    TextLimitMap& textLimits, const vector<vector<SubtreePlan>>& children) {
  auto [initialPlans, additionalFilters] =
      seedWithScansAndText(tg, children, textLimits);
  ql::ranges::move(additionalFilters, std::back_inserter(filters));

  // If we have FILTER statements that can also be answered by a SpatialJoin,
  // add the respective spatial join query plans.
  const auto filtersAndOptSubstitutes = seedFilterSubstitutes(filters);

  if (filters.size() > 64) {
    AD_THROW("At most 64 filters allowed at the moment.");
  }

  auto componentIndices = QueryGraph::computeConnectedComponents(
      initialPlans, filtersAndOptSubstitutes);

  ad_utility::HashMap<size_t, std::vector<SubtreePlan>> components;
  for (size_t i = 0; i < componentIndices.size(); ++i) {
    components[componentIndices.at(i)].push_back(std::move(initialPlans.at(i)));
  }
  vector<vector<SubtreePlan>> lastDpRowFromComponents;
  TextLimitVec textLimitVec(textLimits.begin(), textLimits.end());
  for (auto& component : components | ql::views::values) {
    std::vector<const SubtreePlan*> g;
    for (const auto& plan : component) {
      g.push_back(&plan);
    }
    const size_t budget = RuntimeParameters().get<"query-planning-budget">();
    bool useGreedyPlanning = countSubgraphs(g, filters, budget) > budget;
    if (useGreedyPlanning) {
      LOG(INFO)
          << "Using the greedy query planner for a large connected component"
          << std::endl;
    }
    auto impl = useGreedyPlanning
                    ? &QueryPlanner::runGreedyPlanningOnConnectedComponent
                    : &QueryPlanner::runDynamicProgrammingOnConnectedComponent;
    lastDpRowFromComponents.push_back(
        std::invoke(impl, this, std::move(component), filtersAndOptSubstitutes,
                    textLimitVec, tg));
    checkCancellation();
  }
  size_t numConnectedComponents = lastDpRowFromComponents.size();
  if (numConnectedComponents == 0) {
    // This happens for example if there is a BIND right at the beginning of the
    // query
    lastDpRowFromComponents.emplace_back();
    return lastDpRowFromComponents;
  }
  if (numConnectedComponents == 1) {
    // A Cartesian product is not needed if there is only one component.
    applyFiltersIfPossible<FilterMode::ReplaceUnfilteredNoSubstitutes>(
        lastDpRowFromComponents.back(), filtersAndOptSubstitutes);
    applyTextLimitsIfPossible(lastDpRowFromComponents.back(), textLimitVec,
                              true);
    return lastDpRowFromComponents;
  }
  // More than one connected component, set up a Cartesian product.
  std::vector<std::vector<SubtreePlan>> result;
  result.emplace_back();
  std::vector<std::shared_ptr<QueryExecutionTree>> subtrees;
  // We need to manually inform the cartesian produce about
  // its included nodes and filters and text limits to make the
  // `applyTextLimitsIfPossible` call below work correctly.
  uint64_t nodes = 0;
  uint64_t filterIds = 0;
  uint64_t textLimitIds = 0;
  bool containsFilterSubstitute = false;
  ql::ranges::for_each(
      lastDpRowFromComponents |
          ql::views::transform([this](auto& vec) -> decltype(auto) {
            return vec.at(findCheapestExecutionTree(vec));
          }),
      [&](SubtreePlan& plan) {
        nodes |= plan._idsOfIncludedNodes;
        filterIds |= plan._idsOfIncludedFilters;
        textLimitIds |= plan.idsOfIncludedTextLimits_;
        containsFilterSubstitute |= plan.containsFilterSubstitute_;
        subtrees.push_back(std::move(plan._qet));
      });
  result.at(0).push_back(
      makeSubtreePlan<CartesianProductJoin>(_qec, std::move(subtrees)));
  auto& plan = result.at(0).back();
  plan._idsOfIncludedNodes = nodes;
  plan._idsOfIncludedFilters = filterIds;
  plan.idsOfIncludedTextLimits_ = textLimitIds;
<<<<<<< HEAD
=======
  plan.containsFilterSubstitute_ = containsFilterSubstitute;
>>>>>>> 0c958daa
  applyFiltersIfPossible<FilterMode::ReplaceUnfilteredNoSubstitutes>(
      result.at(0), filtersAndOptSubstitutes);
  applyTextLimitsIfPossible(result.at(0), textLimitVec, true);
  return result;
}

// _____________________________________________________________________________
bool QueryPlanner::TripleGraph::isTextNode(size_t i) const {
  auto it = _nodeMap.find(i);
  if (it == _nodeMap.end()) {
    return false;
  }
  const auto& triple = it->second->triple_;
  auto predicate = triple.getSimplePredicate();
  return predicate == CONTAINS_ENTITY_PREDICATE ||
         predicate == CONTAINS_WORD_PREDICATE;
}

// _____________________________________________________________________________
vector<std::pair<QueryPlanner::TripleGraph, vector<SparqlFilter>>>
QueryPlanner::TripleGraph::splitAtContextVars(
    const vector<SparqlFilter>& origFilters,
    ad_utility::HashMap<string, vector<size_t>>& contextVarToTextNodes) const {
  vector<std::pair<QueryPlanner::TripleGraph, vector<SparqlFilter>>> retVal;
  // Recursively split the graph a context nodes.
  // Base-case: No no context nodes, return the graph itself.
  if (contextVarToTextNodes.size() == 0) {
    retVal.emplace_back(make_pair(*this, origFilters));
  } else {
    // Just take the first contextVar and split at it.
    ad_utility::HashSet<size_t> textNodeIds;
    textNodeIds.insert(contextVarToTextNodes.begin()->second.begin(),
                       contextVarToTextNodes.begin()->second.end());

    // For the next iteration / recursive call(s):
    // Leave out the first one because it has been worked on in this call.
    ad_utility::HashMap<string, vector<size_t>> cTMapNextIteration;
    cTMapNextIteration.insert(++contextVarToTextNodes.begin(),
                              contextVarToTextNodes.end());

    // Find a node to start the split.
    size_t startNode = 0;
    while (startNode < _adjLists.size() && textNodeIds.count(startNode) > 0) {
      ++startNode;
    }
    // If no start node was found, this means only text triples left.
    // --> don't enter code block below and return empty vector.
    if (startNode != _adjLists.size()) {
      // If we have a start node, do a BFS to obtain a set of reachable nodes
      auto reachableNodes = bfsLeaveOut(startNode, textNodeIds);
      if (reachableNodes.size() == _adjLists.size() - textNodeIds.size()) {
        // Case: cyclic or text operation was on the "outside"
        // -> only one split to work with further.
        // Recursively solve this split
        // (because there may be another context var in it)
        TripleGraph withoutText(*this, reachableNodes);
        vector<SparqlFilter> filters = pickFilters(origFilters, reachableNodes);
        auto recursiveResult =
            withoutText.splitAtContextVars(filters, cTMapNextIteration);
        retVal.insert(retVal.begin(), recursiveResult.begin(),
                      recursiveResult.end());
      } else {
        // Case: The split created two or more non-empty parts.
        // Find all parts so that the number of triples in them plus
        // the number of text triples equals the number of total triples.
        vector<vector<size_t>> setsOfReachablesNodes;
        ad_utility::HashSet<size_t> nodesDone;
        nodesDone.insert(textNodeIds.begin(), textNodeIds.end());
        nodesDone.insert(reachableNodes.begin(), reachableNodes.end());
        setsOfReachablesNodes.emplace_back(reachableNodes);
        assert(nodesDone.size() < _adjLists.size());
        while (nodesDone.size() < _adjLists.size()) {
          while (startNode < _adjLists.size() &&
                 nodesDone.count(startNode) > 0) {
            ++startNode;
          }
          reachableNodes = bfsLeaveOut(startNode, textNodeIds);
          nodesDone.insert(reachableNodes.begin(), reachableNodes.end());
          setsOfReachablesNodes.emplace_back(reachableNodes);
        }
        // Recursively split each part because there may be other context
        // vars.
        for (const auto& rNodes : setsOfReachablesNodes) {
          TripleGraph smallerGraph(*this, rNodes);
          vector<SparqlFilter> filters = pickFilters(origFilters, rNodes);
          auto recursiveResult =
              smallerGraph.splitAtContextVars(filters, cTMapNextIteration);
          retVal.insert(retVal.begin(), recursiveResult.begin(),
                        recursiveResult.end());
        }
      }
    }
  }
  return retVal;
}

// _____________________________________________________________________________
vector<size_t> QueryPlanner::TripleGraph::bfsLeaveOut(
    size_t startNode, ad_utility::HashSet<size_t> leaveOut) const {
  vector<size_t> res;
  ad_utility::HashSet<size_t> visited;
  std::list<size_t> queue;
  queue.push_back(startNode);
  visited.insert(startNode);
  while (!queue.empty()) {
    size_t n = queue.front();
    queue.pop_front();
    res.push_back(n);
    auto& neighbors = _adjLists[n];
    for (size_t v : neighbors) {
      if (visited.count(v) == 0 && leaveOut.count(v) == 0) {
        visited.insert(v);
        queue.push_back(v);
      }
    }
  }
  return res;
}

// _____________________________________________________________________________
vector<SparqlFilter> QueryPlanner::TripleGraph::pickFilters(
    const vector<SparqlFilter>& origFilters,
    const vector<size_t>& nodes) const {
  vector<SparqlFilter> ret;
  ad_utility::HashSet<Variable> coveredVariables;
  for (auto n : nodes) {
    auto& node = *_nodeMap.find(n)->second;
    coveredVariables.insert(node._variables.begin(), node._variables.end());
  }
  for (auto& f : origFilters) {
    if (ql::ranges::any_of(
            f.expression_.containedVariables(),
            [&](const auto* var) { return coveredVariables.contains(*var); })) {
      ret.push_back(f);
    }
  }
  return ret;
}

// _____________________________________________________________________________
QueryPlanner::TripleGraph::TripleGraph(
    const std::vector<std::pair<Node, std::vector<size_t>>>& init) {
  for (const std::pair<Node, std::vector<size_t>>& p : init) {
    _nodeStorage.push_back(p.first);
    _nodeMap[p.first.id_] = &_nodeStorage.back();
    _adjLists.push_back(p.second);
  }
}

// _____________________________________________________________________________
QueryPlanner::TripleGraph::TripleGraph(const QueryPlanner::TripleGraph& other,
                                       vector<size_t> keepNodes) {
  ad_utility::HashSet<size_t> keep;
  for (auto v : keepNodes) {
    keep.insert(v);
  }
  // Copy nodes to be kept and assign new node id's.
  // Keep information about the id change in a map.
  ad_utility::HashMap<size_t, size_t> idChange;
  for (size_t i = 0; i < other._nodeMap.size(); ++i) {
    if (keep.count(i) > 0) {
      _nodeStorage.push_back(*other._nodeMap.find(i)->second);
      idChange[i] = _nodeMap.size();
      _nodeStorage.back().id_ = _nodeMap.size();
      _nodeMap[idChange[i]] = &_nodeStorage.back();
    }
  }
  // Adjust adjacency lists accordingly.
  for (size_t i = 0; i < other._adjLists.size(); ++i) {
    if (keep.count(i) > 0) {
      vector<size_t> adjList;
      for (size_t v : other._adjLists[i]) {
        if (keep.count(v) > 0) {
          adjList.push_back(idChange[v]);
        }
      }
      _adjLists.push_back(adjList);
    }
  }
}

// _____________________________________________________________________________
QueryPlanner::TripleGraph::TripleGraph(const TripleGraph& other)
    : _adjLists(other._adjLists), _nodeMap(), _nodeStorage() {
  for (auto it : other._nodeMap) {
    _nodeStorage.push_back(*it.second);
    _nodeMap[it.first] = &_nodeStorage.back();
  }
}

// _____________________________________________________________________________
QueryPlanner::TripleGraph& QueryPlanner::TripleGraph::operator=(
    const TripleGraph& other) {
  _adjLists = other._adjLists;
  for (auto it : other._nodeMap) {
    _nodeStorage.push_back(*it.second);
    _nodeMap[it.first] = &_nodeStorage.back();
  }
  return *this;
}

// _____________________________________________________________________________
QueryPlanner::TripleGraph::TripleGraph()
    : _adjLists(), _nodeMap(), _nodeStorage() {}

// _____________________________________________________________________________
bool QueryPlanner::TripleGraph::isSimilar(
    const QueryPlanner::TripleGraph& other) const {
  // This method is very verbose as it is currently only intended for
  // testing
  if (_nodeStorage.size() != other._nodeStorage.size()) {
    LOG(INFO) << asString() << std::endl;
    LOG(INFO) << other.asString() << std::endl;
    LOG(INFO) << "The two triple graphs are not of the same size: "
              << _nodeStorage.size() << " != " << other._nodeStorage.size()
              << std::endl;
    return false;
  }
  ad_utility::HashMap<size_t, size_t> id_map;
  ad_utility::HashMap<size_t, size_t> id_map_reverse;
  for (const Node& n : _nodeStorage) {
    bool hasMatch = false;
    for (const Node& n2 : other._nodeStorage) {
      if (n.isSimilar(n2)) {
        id_map[n.id_] = n2.id_;
        id_map_reverse[n2.id_] = n.id_;
        hasMatch = true;
        break;
      } else {
      }
    }
    if (!hasMatch) {
      LOG(INFO) << asString() << std::endl;
      LOG(INFO) << other.asString() << std::endl;
      LOG(INFO) << "The node " << n << " has no match in the other graph"
                << std::endl;
      return false;
    }
  }
  if (id_map.size() != _nodeStorage.size() ||
      id_map_reverse.size() != _nodeStorage.size()) {
    LOG(INFO) << asString() << std::endl;
    LOG(INFO) << other.asString() << std::endl;
    LOG(INFO) << "Two nodes in this graph were matches to the same node in "
                 "the other graph"
              << std::endl;
    return false;
  }
  for (size_t id = 0; id < _adjLists.size(); ++id) {
    size_t other_id = id_map[id];
    ad_utility::HashSet<size_t> adj_set;
    ad_utility::HashSet<size_t> other_adj_set;
    for (size_t a : _adjLists[id]) {
      adj_set.insert(a);
    }
    for (size_t a : other._adjLists[other_id]) {
      other_adj_set.insert(a);
    }
    for (size_t a : _adjLists[id]) {
      if (other_adj_set.count(id_map[a]) == 0) {
        LOG(INFO) << asString() << std::endl;
        LOG(INFO) << other.asString() << std::endl;
        LOG(INFO) << "The node with id " << id << " is connected to " << a
                  << " in this graph graph but not to the equivalent "
                     "node in the other graph."
                  << std::endl;
        return false;
      }
    }
    for (size_t a : other._adjLists[other_id]) {
      if (adj_set.count(id_map_reverse[a]) == 0) {
        LOG(INFO) << asString() << std::endl;
        LOG(INFO) << other.asString() << std::endl;
        LOG(INFO) << "The node with id " << id << " is connected to " << a
                  << " in the other graph graph but not to the equivalent "
                     "node in this graph."
                  << std::endl;
        return false;
      }
    }
  }
  return true;
}

// _____________________________________________________________________________
void QueryPlanner::setEnablePatternTrick(bool enablePatternTrick) {
  _enablePatternTrick = enablePatternTrick;
}

// _________________________________________________________________________________
size_t QueryPlanner::findCheapestExecutionTree(
    const std::vector<SubtreePlan>& lastRow) const {
  AD_CONTRACT_CHECK(!lastRow.empty());
  auto compare = [this](const auto& a, const auto& b) {
    auto aCost = a.getCostEstimate(), bCost = b.getCostEstimate();
    if (aCost == bCost && isInTestMode()) {
      // Make the tiebreaking deterministic for the unit tests.
      return a._qet->getCacheKey() < b._qet->getCacheKey();
    } else {
      return aCost < bCost;
    }
  };
  return ql::ranges::min_element(lastRow, compare) - lastRow.begin();
};

// _________________________________________________________________________________
size_t QueryPlanner::findSmallestExecutionTree(
    const std::vector<SubtreePlan>& lastRow) {
  AD_CONTRACT_CHECK(!lastRow.empty());
  auto compare = [](const auto& a, const auto& b) {
    auto tie = [](const auto& x) {
      return std::tuple{x.getSizeEstimate(), x.getSizeEstimate()};
    };
    return tie(a) < tie(b);
  };
  return ql::ranges::min_element(lastRow, compare) - lastRow.begin();
}

// _____________________________________________________________________________
std::vector<SubtreePlan> QueryPlanner::createJoinCandidates(
    const SubtreePlan& ain, const SubtreePlan& bin,
    boost::optional<const TripleGraph&> tg) const {
  bool swapForTesting = isInTestMode() && bin.type != SubtreePlan::OPTIONAL &&
                        ain._qet->getCacheKey() < bin._qet->getCacheKey();
  const auto& a = !swapForTesting ? ain : bin;
  const auto& b = !swapForTesting ? bin : ain;
  return createJoinCandidates(ain, bin, connected(a, b, tg));
}

// _____________________________________________________________________________
std::vector<SubtreePlan> QueryPlanner::createJoinCandidatesAllowEmpty(
    const SubtreePlan& ain, const SubtreePlan& bin,
    const JoinColumns& jcs) const {
  if (jcs.empty()) {
    return std::vector{makeSubtreePlan<CartesianProductJoin>(
        _qec, std::vector{ain._qet, bin._qet})};
  }
  return createJoinCandidates(ain, bin, jcs);
}

// _____________________________________________________________________________
std::vector<SubtreePlan> QueryPlanner::createJoinCandidates(
    const SubtreePlan& ain, const SubtreePlan& bin,
    const JoinColumns& jcs) const {
  bool swapForTesting = isInTestMode() && bin.type != SubtreePlan::OPTIONAL &&
                        ain._qet->getCacheKey() < bin._qet->getCacheKey();
  const auto& a = !swapForTesting ? ain : bin;
  const auto& b = !swapForTesting ? bin : ain;
  std::vector<SubtreePlan> candidates;

  if (jcs.empty()) {
    // The candidates are not connected
    return candidates;
  }

  // If both sides are spatial joins that are still missing children, return
  // immediately to prevent a regular join on the variables, which would lead to
  // the spatial join never having children.
  if (checkSpatialJoin(a, b) == std::pair<bool, bool>{true, true}) {
    return candidates;
  }

  // if one of the inputs is the spatial join and the other input is compatible
  // with the SpatialJoin, add it as a child to the spatialJoin. As unbound
  // SpatialJoin operations are incompatible with normal join operations, we
  // return immediately instead of creating a normal join below as well.
  // Note, that this if statement should be evaluated first, such that no other
  // join options get considered, when one of the candidates is a SpatialJoin.
  if (auto opt = createSpatialJoin(a, b, jcs)) {
    candidates.push_back(std::move(opt.value()));
    return candidates;
  }

  if (a.type == SubtreePlan::MINUS) {
    AD_THROW(
        "MINUS can only appear after"
        " another graph pattern.");
  }

  // This case shouldn't happen. If the first pattern is OPTIONAL, it
  // is made non optional earlier. If a minus occurs after an optional
  // further into the query that optional should be resolved by now.
  AD_CONTRACT_CHECK(a.type != SubtreePlan::OPTIONAL);
  if (b.type == SubtreePlan::MINUS) {
    return {makeSubtreePlan<Minus>(_qec, a._qet, b._qet)};
  }

  // OPTIONAL JOINS are not symmetric!
  if (b.type == SubtreePlan::OPTIONAL) {
    // Join the two optional columns using an optional join
    return {makeSubtreePlan<OptionalJoin>(_qec, a._qet, b._qet)};
  }

  if (auto opt = createJoinWithPathSearch(a, b, jcs)) {
    candidates.push_back(std::move(opt.value()));
    return candidates;
  }

  if (jcs.size() >= 2) {
    // If there are two or more join columns and we are not using the
    // TwoColumnJoin (the if part before this comment), use a multiColumnJoin.
    try {
      SubtreePlan plan = makeSubtreePlan<MultiColumnJoin>(_qec, a._qet, b._qet);
      mergeSubtreePlanIds(plan, a, b);
      return {plan};
    } catch (const std::exception& e) {
      return {};
    }
  }

  // CASE: JOIN ON ONE COLUMN ONLY.

  // Check if one of the two operations is a HAS_PREDICATE_SCAN.
  // If the join column corresponds to the has-predicate scan's
  // subject column we can use a specialized join that avoids
  // loading the full has-predicate predicate.
  if (auto opt = createJoinWithHasPredicateScan(a, b, jcs)) {
    candidates.push_back(std::move(opt.value()));
  }

  // Test if one of `a` or `b` is a union whose children can each have the joins
  // applied individually.
  for (SubtreePlan& plan : applyJoinDistributivelyToUnion(a, b, jcs)) {
    candidates.push_back(std::move(plan));
  }

  // Test if one of `a` or `b` is a transitive path to which we can bind the
  // other one.
  if (auto opt = createJoinWithTransitivePath(a, b, jcs)) {
    candidates.push_back(std::move(opt.value()));
  }

  // "NORMAL" CASE:
  // The join class takes care of sorting the subtrees if necessary
  SubtreePlan plan =
      makeSubtreePlan<Join>(_qec, a._qet, b._qet, jcs[0][0], jcs[0][1]);
  mergeSubtreePlanIds(plan, a, b);
  candidates.push_back(std::move(plan));

  return candidates;
}

// _____________________________________________________________________________
std::pair<bool, bool> QueryPlanner::checkSpatialJoin(const SubtreePlan& a,
                                                     const SubtreePlan& b) {
  auto isIncompleteSpatialJoin = [](const SubtreePlan& sj) {
    auto sjCasted = std::dynamic_pointer_cast<const SpatialJoin>(
        sj._qet->getRootOperation());
    return sjCasted != nullptr && !sjCasted->isConstructed();
  };
  return {isIncompleteSpatialJoin(a), isIncompleteSpatialJoin(b)};
}

// _____________________________________________________________________________
auto QueryPlanner::createSpatialJoin(const SubtreePlan& a, const SubtreePlan& b,
                                     const JoinColumns& jcs)
    -> std::optional<SubtreePlan> {
  auto [aIs, bIs] = checkSpatialJoin(a, b);

  // Exactly one of the inputs must be a SpatialJoin.
  if (aIs == bIs) {
    return std::nullopt;
  }

  const SubtreePlan& spatialSubtreePlan = aIs ? a : b;
  const SubtreePlan& otherSubtreePlan = aIs ? b : a;

  std::shared_ptr<Operation> op = spatialSubtreePlan._qet->getRootOperation();
  auto spatialJoin = static_cast<SpatialJoin*>(op.get());

  if (spatialJoin->isConstructed()) {
    return std::nullopt;
  }

  if (jcs.size() > 1) {
    // If a spatial join operation substitutes a geometric relation filter,
    // we might have multiple spatial joins for different pairs of variables
    // that share some variable.
    if (spatialJoin->getSubstitutesFilterOp()) {
      return std::nullopt;
    }
    AD_THROW(
        "Currently, if both sides of a SpatialJoin are variables, then the"
        "SpatialJoin must be the only connection between these variables");
  }
  ColumnIndex ind = aIs ? jcs[0][1] : jcs[0][0];
  const Variable& var =
      otherSubtreePlan._qet->getVariableAndInfoByColumnIndex(ind).first;

  auto newSpatialJoin = spatialJoin->addChild(otherSubtreePlan._qet, var);

  SubtreePlan plan = makeSubtreePlan<SpatialJoin>(std::move(newSpatialJoin));
  mergeSubtreePlanIds(plan, a, b);
  return plan;
}

// _____________________________________________________________________________________________________________________

namespace {
// Helper function that maps the indices from the unions' columns to the
// children's columns if possible. Otherwise the entry in `jcs` is dropped.
std::pair<QueryPlanner::JoinColumns, QueryPlanner::JoinColumns>
mapColumnsInUnion(size_t columnIndex, const Union& unionOperation,
                  const QueryPlanner::JoinColumns& jcs) {
  QueryPlanner::JoinColumns leftMapping;
  leftMapping.reserve(jcs.size());
  QueryPlanner::JoinColumns rightMapping;
  rightMapping.reserve(jcs.size());
  auto mapColumns = [columnIndex, &unionOperation](
                        bool isLeft, std::array<ColumnIndex, 2> columns)
      -> std::optional<std::array<ColumnIndex, 2>> {
    ColumnIndex& column = columns.at(columnIndex);
    auto tmp = unionOperation.getOriginalColumn(isLeft, column);
    if (tmp.has_value()) {
      column = tmp.value();
      return columns;
    }
    return std::nullopt;
  };
  for (const auto& joinColumns : jcs) {
    if (auto mappedColumn = mapColumns(true, joinColumns)) {
      leftMapping.push_back(mappedColumn.value());
    }
    if (auto mappedColumn = mapColumns(false, joinColumns)) {
      rightMapping.push_back(mappedColumn.value());
    }
  }
  return {std::move(leftMapping), std::move(rightMapping)};
}

// Helper function that clones a SubtreePlan with a new QueryExecutionTree.
SubtreePlan cloneWithNewTree(const SubtreePlan& plan,
                             std::shared_ptr<QueryExecutionTree> newTree) {
  SubtreePlan newPlan = plan;
  newPlan._qet = std::move(newTree);
  return newPlan;
}

// Check if an unbound transitive path is somewhere in the tree. This is because
// the optimization with `Union` currently only makes sense if there is a
// transitive path in the tree that benefits from directly applying the join.
bool hasUnboundTransitivePathInTree(const Operation& operation) {
  if (auto* transitivePath =
          dynamic_cast<const TransitivePathBase*>(&operation)) {
    return !transitivePath->isBoundOrId();
  }
  // Only check `UNION`s for children.
  if (!dynamic_cast<const Union*>(&operation)) {
    return false;
  }
  return ql::ranges::any_of(
      operation.getChildren(), [](const QueryExecutionTree* child) {
        return hasUnboundTransitivePathInTree(*child->getRootOperation());
      });
}
}  // namespace

// _____________________________________________________________________________________________________________________
auto QueryPlanner::applyJoinDistributivelyToUnion(const SubtreePlan& a,
                                                  const SubtreePlan& b,
                                                  const JoinColumns& jcs) const
    -> std::vector<SubtreePlan> {
  AD_CORRECTNESS_CHECK(jcs.size() == 1);
  AD_CORRECTNESS_CHECK(a.type == SubtreePlan::BASIC &&
                       b.type == SubtreePlan::BASIC);
  std::vector<SubtreePlan> candidates{};
  auto findCandidates = [this, &candidates, &jcs](const SubtreePlan& thisPlan,
                                                  const SubtreePlan& other,
                                                  bool flipped) {
    auto unionOperation =
        std::dynamic_pointer_cast<Union>(thisPlan._qet->getRootOperation());
    if (!unionOperation || !hasUnboundTransitivePathInTree(*unionOperation)) {
      return;
    }

    auto findJoinCandidates = [this, flipped](const SubtreePlan& plan1,
                                              const SubtreePlan& plan2,
                                              const JoinColumns& jcs) {
      return createJoinCandidatesAllowEmpty(flipped ? plan2 : plan1,
                                            flipped ? plan1 : plan2, jcs);
    };

    auto [leftMapping, rightMapping] =
        mapColumnsInUnion(flipped, *unionOperation, jcs);

    auto joinedLeft = findJoinCandidates(
        cloneWithNewTree(thisPlan, unionOperation->leftChild()), other,
        leftMapping);
    auto joinedRight = findJoinCandidates(
        cloneWithNewTree(thisPlan, unionOperation->rightChild()),
        cloneWithNewTree(other, other._qet->clone()), rightMapping);

    for (const auto& leftPlan : joinedLeft) {
      for (const auto& rightPlan : joinedRight) {
        SubtreePlan candidate =
            makeSubtreePlan<Union>(_qec, leftPlan._qet, rightPlan._qet);
        mergeSubtreePlanIds(candidate, thisPlan, other);
        candidates.push_back(std::move(candidate));
      }
    }
  };
  findCandidates(a, b, false);
  findCandidates(b, a, true);
  return candidates;
}

// __________________________________________________________________________________________________________________
auto QueryPlanner::createJoinWithTransitivePath(const SubtreePlan& a,
                                                const SubtreePlan& b,
                                                const JoinColumns& jcs)
    -> std::optional<SubtreePlan> {
  auto aTransPath = std::dynamic_pointer_cast<const TransitivePathBase>(
      a._qet->getRootOperation());
  auto bTransPath = std::dynamic_pointer_cast<const TransitivePathBase>(
      b._qet->getRootOperation());

  if (!(aTransPath || bTransPath)) {
    return std::nullopt;
  }
  std::shared_ptr<QueryExecutionTree> otherTree = aTransPath ? b._qet : a._qet;
  auto transPathOperation = aTransPath ? aTransPath : bTransPath;

  // TODO: Handle the case of two or more common variables
  if (jcs.size() > 1) {
    AD_THROW(
        "Transitive Path operation with more than"
        " two common variables is not supported");
  }
  const size_t otherCol = aTransPath ? jcs[0][1] : jcs[0][0];
  const size_t thisCol = aTransPath ? jcs[0][0] : jcs[0][1];
  // Do not bind the side of a path twice
  if (transPathOperation->isBoundOrId()) {
    return std::nullopt;
  }
  // An unbound transitive path has at most two columns.
  AD_CONTRACT_CHECK(thisCol <= 1);
  // The left or right side is a TRANSITIVE_PATH and its join column
  // corresponds to the left side of its input.
  SubtreePlan plan = [&]() {
    if (thisCol == 0) {
      return makeSubtreePlan(
          transPathOperation->bindLeftSide(otherTree, otherCol));
    } else {
      return makeSubtreePlan(
          transPathOperation->bindRightSide(otherTree, otherCol));
    }
  }();
  mergeSubtreePlanIds(plan, a, b);
  return plan;
}

// ______________________________________________________________________________________
auto QueryPlanner::createJoinWithHasPredicateScan(const SubtreePlan& a,
                                                  const SubtreePlan& b,
                                                  const JoinColumns& jcs)
    -> std::optional<SubtreePlan> {
  // Check if one of the two operations is a HAS_PREDICATE_SCAN.
  // If the join column corresponds to the has-predicate scan's
  // subject column we can use a specialized join that avoids
  // loading the full has-predicate predicate.
  auto isSuitablePredicateScan = [](const auto& tree, size_t joinColumn) {
    if (joinColumn == 0) {
      auto rootOperation = std::dynamic_pointer_cast<HasPredicateScan>(
          tree._qet->getRootOperation());
      return rootOperation &&
             rootOperation->getType() == HasPredicateScan::ScanType::FULL_SCAN;
    }
    return false;
  };

  const bool aIsSuitablePredicateScan = isSuitablePredicateScan(a, jcs[0][0]);
  const bool bIsSuitablePredicateScan = isSuitablePredicateScan(b, jcs[0][1]);
  if (!(aIsSuitablePredicateScan || bIsSuitablePredicateScan)) {
    return std::nullopt;
  }
  auto hasPredicateScanTree = aIsSuitablePredicateScan ? a._qet : b._qet;
  auto otherTree = aIsSuitablePredicateScan ? b._qet : a._qet;
  size_t otherTreeJoinColumn = aIsSuitablePredicateScan ? jcs[0][1] : jcs[0][0];
  auto qec = otherTree->getRootOperation()->getExecutionContext();
  // Note that this is a new operation.
  auto object = static_cast<HasPredicateScan*>(
                    hasPredicateScanTree->getRootOperation().get())
                    ->getObject()
                    .getVariable();
  auto plan = makeSubtreePlan<HasPredicateScan>(
      qec, std::move(otherTree), otherTreeJoinColumn, std::move(object));
  mergeSubtreePlanIds(plan, a, b);
  return plan;
}

// _____________________________________________________________________
auto QueryPlanner::createJoinWithPathSearch(const SubtreePlan& a,
                                            const SubtreePlan& b,
                                            const JoinColumns& jcs)
    -> std::optional<SubtreePlan> {
  auto aRootOp =
      std::dynamic_pointer_cast<PathSearch>(a._qet->getRootOperation());
  auto bRootOp =
      std::dynamic_pointer_cast<PathSearch>(b._qet->getRootOperation());

  // Exactly one of the two Operations can be a path search.
  if (static_cast<bool>(aRootOp) == static_cast<bool>(bRootOp)) {
    return std::nullopt;
  }

  auto pathSearch = aRootOp ? aRootOp : bRootOp;
  auto sibling = bRootOp ? a : b;

  auto decideColumns = [aRootOp](std::array<ColumnIndex, 2> joinColumns)
      -> std::pair<ColumnIndex, ColumnIndex> {
    auto thisCol = aRootOp ? joinColumns[0] : joinColumns[1];
    auto otherCol = aRootOp ? joinColumns[1] : joinColumns[0];
    return {thisCol, otherCol};
  };

  // Only source and target may be bound directly
  if (jcs.size() > 2) {
    return std::nullopt;
  }

  auto sourceColumn = pathSearch->getSourceColumn();
  auto targetColumn = pathSearch->getTargetColumn();

  // Either source or target column have to be a variable to create a join
  if (!sourceColumn && !targetColumn) {
    return std::nullopt;
  }

  // A join on an edge property column should not create any candidates
  auto isJoinOnSourceOrTarget = [sourceColumn,
                                 targetColumn](size_t joinColumn) {
    return ((sourceColumn && sourceColumn.value() == joinColumn) ||
            (targetColumn && targetColumn.value() == joinColumn));
  };

  if (jcs.size() == 2) {
    // To join source and target, both must be variables
    if (!sourceColumn || !targetColumn) {
      return std::nullopt;
    }

    auto [firstCol, firstOtherCol] = decideColumns(jcs[0]);

    auto [secondCol, secondOtherCol] = decideColumns(jcs[1]);

    if (!isJoinOnSourceOrTarget(firstCol) &&
        !isJoinOnSourceOrTarget(secondCol)) {
      return std::nullopt;
    }

    if (sourceColumn == firstCol && targetColumn == secondCol) {
      pathSearch->bindSourceAndTargetSide(sibling._qet, firstOtherCol,
                                          secondOtherCol);
    } else if (sourceColumn == secondCol && targetColumn == firstCol) {
      pathSearch->bindSourceAndTargetSide(sibling._qet, secondOtherCol,
                                          firstOtherCol);
    } else {
      return std::nullopt;
    }
  } else if (jcs.size() == 1) {
    auto [thisCol, otherCol] = decideColumns(jcs[0]);

    if (!isJoinOnSourceOrTarget(thisCol)) {
      return std::nullopt;
    }

    if (sourceColumn && sourceColumn == thisCol &&
        !pathSearch->isSourceBound()) {
      pathSearch->bindSourceSide(sibling._qet, otherCol);
    } else if (targetColumn && targetColumn == thisCol &&
               !pathSearch->isTargetBound()) {
      pathSearch->bindTargetSide(sibling._qet, otherCol);
    }
  } else {
    return std::nullopt;
  }

  SubtreePlan plan = makeSubtreePlan(pathSearch);
  mergeSubtreePlanIds(plan, a, b);
  return plan;
}

// _____________________________________________________________________
void QueryPlanner::QueryGraph::setupGraph(
    const std::vector<SubtreePlan>& leafOperations,
    const FiltersAndOptionalSubstitutes& filtersAndOptionalSubstitutes) {
  // Prepare the `nodes_` vector for the graph. We have one node for each leaf
  // of what later becomes the `QueryExecutionTree`.
  for (const auto& leafOperation : leafOperations) {
    nodes_.push_back(std::make_shared<Node>(&leafOperation));
  }

  // Set up a hash map from variables to nodes that contain this variable.
  const ad_utility::HashMap<Variable, std::vector<Node*>> varToNode = [this]() {
    ad_utility::HashMap<Variable, std::vector<Node*>> result;
    for (const auto& node : nodes_) {
      const auto& variableColumns = node->plan_->_qet->getVariableColumns();
      // Make sure plans with the same id without variables count as
      // connected.
      if (variableColumns.empty()) {
        // Dummy variable that can not be created using the SPARQL grammar.
        result[Variable{absl::StrCat("??", node->plan_->_idsOfIncludedNodes),
                        false}]
            .push_back(node.get());
      }
      for (const auto& var : variableColumns | ql::views::keys) {
        result[var].push_back(node.get());
      }
    }
    return result;
  }();
  // Set up a hash map from nodes to their adjacentNodes_. Two nodes are
  // adjacent if they share a variable. The adjacentNodes_ are stored as hash
  // sets so we don't need to worry about duplicates.
  ad_utility::HashMap<Node*, ad_utility::HashSet<Node*>> adjacentNodes =
      [&varToNode, &filtersAndOptionalSubstitutes]() {
        ad_utility::HashMap<Node*, ad_utility::HashSet<Node*>> result;
        for (auto& nodesThatContainSameVar : varToNode | ql::views::values) {
          // TODO<C++23> Use ql::views::cartesian_product
          for (auto* n1 : nodesThatContainSameVar) {
            for (auto* n2 : nodesThatContainSameVar) {
              if (n1 != n2) {
                result[n1].insert(n2);
                result[n2].insert(n1);
              }
            }
          }
        }

        // Add additional edges to the graph representing the connections
        // between variables given by joins substituting cartesian product +
        // filter.
        for (auto& [filter, substitute] : filtersAndOptionalSubstitutes) {
          if (!substitute.has_value()) {
            // This filter cannot be substituted: add no edges.
            continue;
          }
          absl::InlinedVector<const Variable*, 4> varsToBeConnected;
<<<<<<< HEAD
          for (auto var : filter.expression_.containedVariables()) {
            if (varToNode.contains(*var)) {
              varsToBeConnected.push_back(var);
            }
          }
=======

          const auto& substituteVariables =
              substitute.value()
                  ._qet->getRootOperation()
                  ->getExternallyVisibleVariableColumns();

          for (auto var : filter.expression_.containedVariables()) {
            if (varToNode.contains(*var)) {
              varsToBeConnected.push_back(var);
              AD_CORRECTNESS_CHECK(substituteVariables.contains(*var));
            }
          }

>>>>>>> 0c958daa
          if (varsToBeConnected.size() < 2) {
            // There is no variables to connect, because this filter has one or
            // zero variables.
            continue;
          }
<<<<<<< HEAD
=======

          AD_CORRECTNESS_CHECK(substituteVariables.size() ==
                               varsToBeConnected.size());

>>>>>>> 0c958daa
          auto first = varsToBeConnected[0];
          for (size_t i = 1; i < varsToBeConnected.size(); i++) {
            auto second = varsToBeConnected[i];

            for (auto [n1, n2] :
                 ::ranges::views::cartesian_product(varToNode.at(*first),
                                                    varToNode.at(*second)) |
                     ::ranges::views::filter([](const auto& pair) {
                       return std::get<0>(pair) != std::get<1>(pair);
                     })) {
              result[n1].insert(n2);
              result[n2].insert(n1);
            }
            first = second;
          }
        }
        return result;
      }();
  // For each node move the set of adjacentNodes_ from the global hash map to
  // the node itself.
  for (const auto& node : nodes_) {
    if (adjacentNodes.contains(node.get())) {
      node->adjacentNodes_ = std::move(adjacentNodes.at(node.get()));
    }
  }
}

// _______________________________________________________________
void QueryPlanner::QueryGraph::dfs(Node* startNode, size_t componentIndex) {
  // Simple recursive DFS.
  if (startNode->visited_) {
    return;
  }
  startNode->componentIndex_ = componentIndex;
  startNode->visited_ = true;
  for (auto* adjacentNode : startNode->adjacentNodes_) {
    dfs(adjacentNode, componentIndex);
  }
}
// _______________________________________________________________
std::vector<size_t> QueryPlanner::QueryGraph::dfsForAllNodes() {
  std::vector<size_t> result;
  size_t nextIndex = 0;
  for (const auto& node : nodes_) {
    if (node->visited_) {
      // The node is part of a connected component that was already found.
      result.push_back(node->componentIndex_);
    } else {
      // The node is part of a yet unknown component, run a DFS.
      dfs(node.get(), nextIndex);
      result.push_back(node->componentIndex_);
      ++nextIndex;
    }
  }
  return result;
}

// _______________________________________________________________
void QueryPlanner::checkCancellation(
    ad_utility::source_location location) const {
  cancellationHandle_->throwIfCancelled(location);
}

// _____________________________________________________________________________
template <typename Variables>
bool QueryPlanner::GraphPatternPlanner::handleUnconnectedMinusOrOptional(
    std::vector<SubtreePlan>& candidates, const Variables& variables) {
  using enum SubtreePlan::Type;
  bool areVariablesUnconnected = ql::ranges::all_of(
      variables,
      [this](const Variable& var) { return !boundVariables_.contains(var); });
  if (!areVariablesUnconnected) {
    return false;
  }
  // A MINUS clause that doesn't share any variable with the preceding
  // patterns behaves as if it isn't there.
  auto type = candidates[0].type;
  if (type == MINUS) {
    return true;
  }
  // An OPTIONAL clause that doesn't share any variable with the preceding
  // patterns behaves as if it is joined with the neutral element.
  if (type == OPTIONAL) {
    auto& newPlans = candidatePlans_.emplace_back();
    ql::ranges::for_each(
        candidates, [this, &newPlans](const SubtreePlan& plan) {
          auto joinedPlan = makeSubtreePlan<NeutralOptional>(qec_, plan._qet);
          assignNodesFilterAndTextLimitIds(joinedPlan, plan);
          newPlans.push_back(std::move(joinedPlan));
        });
    return true;
  }
  return false;
}

// _____________________________________________________________________________
void QueryPlanner::GraphPatternPlanner::visitGroupOptionalOrMinus(
    std::vector<SubtreePlan>&& candidates) {
  // Empty group graph patterns should have been handled previously.
  AD_CORRECTNESS_CHECK(!candidates.empty());

  // Optionals that occur before any of their variables have been bound,
  // actually behave like ordinary (Group)GraphPatterns.
  auto variables = candidates[0]._qet->getVariableColumns() | ql::views::keys;

  bool specialCaseHandled =
      handleUnconnectedMinusOrOptional(candidates, variables);

  // All variables seen so far are considered bound and cannot appear as the
  // RHS of a BIND operation. This is also true for variables from OPTIONALs
  // and MINUS clauses (this used to be a bug in an old version of the code).
  ql::ranges::for_each(
      variables, [this](const Variable& var) { boundVariables_.insert(var); });

  if (specialCaseHandled) {
    return;
  }

  // If our input is not OPTIONAL and not a MINUS, this means that we can still
  // arbitrarily optimize among our candidates and just append our new
  // candidates.
  if (candidates[0].type == SubtreePlan::BASIC) {
    candidatePlans_.push_back(std::move(candidates));

    // We have finished a nested GroupGraphPattern, reset the filter and text
    // limit IDs, s.t. they don't leak into other groups
    for (auto& plan : candidatePlans_.back()) {
      plan._idsOfIncludedFilters = 0;
      plan.idsOfIncludedTextLimits_ = 0;
    }

    return;
  }

  // For OPTIONAL or MINUS, optimization "across" the OPTIONAL or MINUS is
  // forbidden. Optimize all previously collected candidates, and then perform
  // an optional or minus join.
  optimizeCommutatively();
  AD_CORRECTNESS_CHECK(candidatePlans_.size() == 1);
  std::vector<SubtreePlan> nextCandidates;
  // For each candidate plan, and each plan from the OPTIONAL or MINUS, create
  // a new plan with an optional join. Note that `createJoinCandidates` will
  // whether `b` is from an OPTIONAL or MINUS.
  for (auto& a : candidatePlans_.at(0)) {
    for (auto& b : candidates) {
      a._idsOfIncludedNodes = 1;
      b._idsOfIncludedNodes = 2;
      auto vec = planner_.createJoinCandidates(a, b, boost::none);
      // This is not yet the end of a group (but just an optimization barrier
      // within the group), so we have to remember which filters have already
      // been applied
      for (auto& plan : vec) {
        plan._idsOfIncludedFilters = a._idsOfIncludedFilters;
        plan.containsFilterSubstitute_ = a.containsFilterSubstitute_;
      }
      nextCandidates.insert(nextCandidates.end(),
                            std::make_move_iterator(vec.begin()),
                            std::make_move_iterator(vec.end()));
    }
  }

  // Keep the best found candidate, which can then be combined with potentially
  // following children, until we hit the next OPTIONAL or MINUS.
  // TODO<joka921> Also keep one candidate per ordering to make even
  // better plans at this step
  AD_CORRECTNESS_CHECK(
      !nextCandidates.empty(),
      "Could not find a single candidate join for two optimized graph "
      "patterns");
  auto idx = planner_.findCheapestExecutionTree(nextCandidates);
  candidatePlans_.clear();
  candidatePlans_.push_back({std::move(nextCandidates[idx])});
}

// ____________________________________________________________
template <typename Arg>
void QueryPlanner::GraphPatternPlanner::graphPatternOperationVisitor(Arg& arg) {
  using T = std::decay_t<Arg>;
  if constexpr (std::is_same_v<T, p::Optional> ||
                std::is_same_v<T, p::GroupGraphPattern>) {
    // If this is a `GRAPH <graph> {...}` clause, then we have to overwrite the
    // default graphs while planning this clause, and reset them when leaving
    // the clause.
    std::optional<ParsedQuery::DatasetClauses> datasetBackup;
    std::optional<Variable> graphVariableBackup = planner_.activeGraphVariable_;
    auto& activeDatasets = planner_.activeDatasetClauses_;
    if constexpr (std::is_same_v<T, p::GroupGraphPattern>) {
      if (const auto* graphIri =
              std::get_if<TripleComponent::Iri>(&arg.graphSpec_)) {
        datasetBackup = std::exchange(
            activeDatasets,
            activeDatasets.getDatasetClauseForGraphClause(*graphIri));
      } else if (const auto* graphVar =
                     std::get_if<Variable>(&arg.graphSpec_)) {
        datasetBackup = std::exchange(
            activeDatasets,
            activeDatasets.getDatasetClauseForVariableGraphClause());

        // We already have backed up the `activeGraphVariable_`.
        planner_.activeGraphVariable_ = *graphVar;
      } else {
        AD_CORRECTNESS_CHECK(
            std::holds_alternative<std::monostate>(arg.graphSpec_));
      }
    }

    auto candidates = planner_.optimize(&arg._child);
    if constexpr (std::is_same_v<T, p::Optional>) {
      for (auto& c : candidates) {
        c.type = SubtreePlan::OPTIONAL;
      }
    }
    visitGroupOptionalOrMinus(std::move(candidates));
    if (datasetBackup.has_value()) {
      planner_.activeDatasetClauses_ = std::move(datasetBackup.value());
    }
    planner_.activeGraphVariable_ = std::move(graphVariableBackup);
  } else if constexpr (std::is_same_v<T, p::Union>) {
    visitUnion(arg);
  } else if constexpr (std::is_same_v<T, p::Subquery>) {
    visitSubquery(arg);
  } else if constexpr (std::is_same_v<T, p::TransPath>) {
    return visitTransitivePath(arg);
  } else if constexpr (std::is_same_v<T, p::Values>) {
    SubtreePlan valuesPlan = makeSubtreePlan<Values>(qec_, arg._inlineValues);
    visitGroupOptionalOrMinus(std::vector{std::move(valuesPlan)});
  } else if constexpr (std::is_same_v<T, p::Service>) {
    SubtreePlan servicePlan = makeSubtreePlan<Service>(qec_, arg);
    visitGroupOptionalOrMinus(std::vector{std::move(servicePlan)});
  } else if constexpr (std::is_same_v<T, p::Load>) {
    SubtreePlan loadPlan = makeSubtreePlan<Load>(qec_, arg);
    visitGroupOptionalOrMinus(std::vector{std::move(loadPlan)});
  } else if constexpr (std::is_same_v<T, p::Bind>) {
    visitBind(arg);
  } else if constexpr (std::is_same_v<T, p::Minus>) {
    auto candidates = planner_.optimize(&arg._child);
    for (auto& c : candidates) {
      c.type = SubtreePlan::MINUS;
    }
    visitGroupOptionalOrMinus(std::move(candidates));
  } else if constexpr (std::is_same_v<T, p::PathQuery>) {
    visitPathSearch(arg);
  } else if constexpr (std::is_same_v<T, p::Describe>) {
    visitDescribe(arg);
  } else if constexpr (std::is_same_v<T, p::SpatialQuery>) {
    visitSpatialSearch(arg);
  } else if constexpr (std::is_same_v<T, p::TextSearchQuery>) {
    visitTextSearch(arg);
  } else {
    static_assert(std::is_same_v<T, p::BasicGraphPattern>);
    visitBasicGraphPattern(arg);
  }
};

// _______________________________________________________________
void QueryPlanner::GraphPatternPlanner::visitBasicGraphPattern(
    const parsedQuery::BasicGraphPattern& v) {
  // A basic graph patterns consists only of triples. First collect all
  // the bound variables.
  for (const SparqlTriple& t : v._triples) {
    if (t.s_.isVariable()) {
      boundVariables_.insert(t.s_.getVariable());
    }
    if (auto predicate = t.getPredicateVariable()) {
      boundVariables_.insert(predicate.value());
    }
    if (t.o_.isVariable()) {
      boundVariables_.insert(t.o_.getVariable());
    }
  }

  // Then collect the triples. Transform each triple with a property path to
  // an equivalent form without property path (using `seedFromPropertyPath`).
  for (const auto& triple : v._triples) {
    if (std::holds_alternative<Variable>(triple.p_) ||
        triple.getSimplePredicate().has_value()) {
      candidateTriples_._triples.push_back(triple);
    } else {
      auto children = planner_.seedFromPropertyPath(
          triple.s_, std::get<PropertyPath>(triple.p_), triple.o_);
      for (auto& child : children._graphPatterns) {
        std::visit([self = this](
                       auto& arg) { self->graphPatternOperationVisitor(arg); },
                   child);
      }
      // Negated property paths can contain filters
      ql::ranges::move(children._filters,
                       std::back_inserter(rootPattern_->_filters));
    }
  }
}

// _______________________________________________________________
void QueryPlanner::GraphPatternPlanner::visitBind(const parsedQuery::Bind& v) {
  if (boundVariables_.contains(v._target)) {
    AD_THROW(
        "The target variable of a BIND must not be used before the "
        "BIND clause");
  }
  boundVariables_.insert(v._target);

  // Assumption for now: BIND does not commute. This is always safe.
  optimizeCommutatively();
  AD_CORRECTNESS_CHECK(candidatePlans_.size() == 1);
  auto lastRow = std::move(candidatePlans_.at(0));
  candidatePlans_.at(0).clear();
  for (const auto& a : lastRow) {
    // Add the query plan for the BIND.
    SubtreePlan plan = makeSubtreePlan<Bind>(qec_, a._qet, v);
    plan._idsOfIncludedFilters = a._idsOfIncludedFilters;
    plan.idsOfIncludedTextLimits_ = a.idsOfIncludedTextLimits_;
    plan.containsFilterSubstitute_ = a.containsFilterSubstitute_;
    candidatePlans_.back().push_back(std::move(plan));
  }
  // Handle the case where the BIND clause is the first clause (which is
  // equivalent to `lastRow` being empty).
  if (lastRow.empty()) {
    auto neutralElement = makeExecutionTree<NeutralElementOperation>(qec_);
    candidatePlans_.back().push_back(
        makeSubtreePlan<Bind>(qec_, std::move(neutralElement), v));
  }
}

// _______________________________________________________________
void QueryPlanner::GraphPatternPlanner::visitTransitivePath(
    parsedQuery::TransPath& arg) {
  auto candidatesIn = planner_.optimize(&arg._childGraphPattern);
  std::vector<SubtreePlan> candidatesOut;

  for (auto& sub : candidatesIn) {
    TransitivePathSide left;
    TransitivePathSide right;

    left.subCol_ = sub._qet->getVariableColumn(arg._innerLeft.getVariable());
    left.value_ = arg._left;
    right.subCol_ = sub._qet->getVariableColumn(arg._innerRight.getVariable());
    right.value_ = arg._right;
    size_t min = arg._min;
    size_t max = arg._max;
    if (planner_.activeGraphVariable_.has_value()) {
      throw std::runtime_error{
          "Property paths inside a GRAPH clause with a graph variable are not "
          "yet supported."};
    }
    auto transitivePath = TransitivePathBase::makeTransitivePath(
        qec_, std::move(sub._qet), std::move(left), std::move(right), min, max,
        planner_.activeDatasetClauses_.activeDefaultGraphs());
    auto plan = makeSubtreePlan<TransitivePathBase>(std::move(transitivePath));
    candidatesOut.push_back(std::move(plan));
  }
  visitGroupOptionalOrMinus(std::move(candidatesOut));
}

// _______________________________________________________________
void QueryPlanner::GraphPatternPlanner::visitPathSearch(
    parsedQuery::PathQuery& pathQuery) {
  const auto& vocab = planner_._qec->getIndex().getVocab();
  auto config = pathQuery.toPathSearchConfiguration(vocab);

  // The path search requires a child graph pattern
  AD_CORRECTNESS_CHECK(pathQuery.childGraphPattern_.has_value());
  std::vector<SubtreePlan> candidatesIn =
      planner_.optimize(&pathQuery.childGraphPattern_.value());
  std::vector<SubtreePlan> candidatesOut;

  for (auto& sub : candidatesIn) {
    auto pathSearch =
        std::make_shared<PathSearch>(qec_, std::move(sub._qet), config);
    auto plan = makeSubtreePlan<PathSearch>(std::move(pathSearch));
    candidatesOut.push_back(std::move(plan));
  }
  visitGroupOptionalOrMinus(std::move(candidatesOut));
}

// _______________________________________________________________
void QueryPlanner::GraphPatternPlanner::visitSpatialSearch(
    parsedQuery::SpatialQuery& spatialQuery) {
  auto config = spatialQuery.toSpatialJoinConfiguration();

  // If there is no child graph pattern, we need to construct a neutral element
  std::vector<SubtreePlan> candidatesIn;
  if (spatialQuery.childGraphPattern_.has_value()) {
    candidatesIn = planner_.optimize(&spatialQuery.childGraphPattern_.value());
  } else {
    candidatesIn = {makeSubtreePlan<NeutralElementOperation>(qec_)};
  }
  std::vector<SubtreePlan> candidatesOut;

  for (auto& sub : candidatesIn) {
    // This helper function adds a subtree plan to the output candidates, which
    // either has the child graph pattern as a right child or no child at all.
    // If it has no child at all, the query planner may look for the right child
    // of the SpatialJoin outside of the SERVICE. This is only allowed for max
    // distance joins.
    auto addCandidateSpatialJoin = [this, &sub, &config,
                                    &candidatesOut](bool rightVarOutside) {
      std::optional<std::shared_ptr<QueryExecutionTree>> right = std::nullopt;
      if (!rightVarOutside) {
        right = std::move(sub._qet);
      }
      auto spatialJoin =
          std::make_shared<SpatialJoin>(qec_, config, std::nullopt, right);
      auto plan = makeSubtreePlan<SpatialJoin>(std::move(spatialJoin));
      candidatesOut.push_back(std::move(plan));
    };

    if (spatialQuery.childGraphPattern_.has_value()) {
      // The version using the child graph pattern
      addCandidateSpatialJoin(false);
    } else {
      // The version without using the child graph pattern
      if (std::holds_alternative<MaxDistanceConfig>(config.task_)) {
        addCandidateSpatialJoin(true);
      }
    }
  }
  visitGroupOptionalOrMinus(std::move(candidatesOut));
}

// _______________________________________________________________
void QueryPlanner::GraphPatternPlanner::visitTextSearch(
    const parsedQuery::TextSearchQuery& textSearchQuery) {
  auto visitor = [this](auto& arg) -> SubtreePlan {
    using T = std::decay_t<decltype(arg)>;
    static_assert(
        ad_utility::SimilarToAny<T, TextIndexScanForEntityConfiguration,
                                 TextIndexScanForWordConfiguration>);
    using Op = std::conditional_t<
        ad_utility::isSimilar<T, TextIndexScanForEntityConfiguration>,
        TextIndexScanForEntity, TextIndexScanForWord>;
    return makeSubtreePlan<Op>(this->qec_, std::move(arg));
  };
  for (auto config : textSearchQuery.toConfigs(qec_)) {
    candidatePlans_.push_back(std::vector{std::visit(visitor, config)});
  }
}

// _______________________________________________________________
void QueryPlanner::GraphPatternPlanner::visitUnion(parsedQuery::Union& arg) {
  // TODO<joka921> here we could keep all the candidates, and create a
  // "sorted union" by merging as additional candidates if the inputs
  // are presorted.
  SubtreePlan left = optimizeSingle(&arg._child1);
  SubtreePlan right = optimizeSingle(&arg._child2);

  // create a new subtree plan
  SubtreePlan candidate =
      makeSubtreePlan<Union>(planner_._qec, left._qet, right._qet);
  visitGroupOptionalOrMinus(std::vector{std::move(candidate)});
}

// _______________________________________________________________
void QueryPlanner::GraphPatternPlanner::visitSubquery(
    parsedQuery::Subquery& arg) {
  absl::Cleanup resetActiveGraphs{
      [this, originalVar = planner_.activeGraphVariable_]() mutable {
        // Reset back to original
        planner_.activeGraphVariable_ = std::move(originalVar);
      }};

  ParsedQuery& subquery = arg.get();
  const auto& select = subquery.selectClause();
  // Disable for subqueries that do not select the graph variable
  if (planner_.activeGraphVariable_.has_value() && !select.isAsterisk() &&
      !ad_utility::contains(select.getSelectedVariables(),
                            planner_.activeGraphVariable_.value())) {
    planner_.activeGraphVariable_ = std::nullopt;
  }
  // TODO<joka921> We currently do not optimize across subquery borders
  // but abuse them as "optimization hints". In theory, one could even
  // remove the ORDER BY clauses of a subquery if we can prove that
  // the results will be reordered anyway.

  // For a subquery, make sure that one optimal result for each ordering
  // of the result (by a single column) is contained.
  auto candidatesForSubquery = planner_.createExecutionTrees(subquery, true);
  // Make sure that variables that are not selected by the subquery are not
  // visible.
  auto setSelectedVariables = [&select](SubtreePlan& plan) {
    plan._qet->getRootOperation()->setSelectedVariablesForSubquery(
        select.getSelectedVariables());
  };
  ql::ranges::for_each(candidatesForSubquery, setSelectedVariables);
  // A subquery must also respect LIMIT and OFFSET clauses
  ql::ranges::for_each(candidatesForSubquery, [&](SubtreePlan& plan) {
    plan._qet->applyLimit(arg.get()._limitOffset);
  });
  visitGroupOptionalOrMinus(std::move(candidatesForSubquery));
}
// _______________________________________________________________

// _______________________________________________________________
void QueryPlanner::GraphPatternPlanner::optimizeCommutatively() {
  auto tg = planner_.createTripleGraph(&candidateTriples_);
  auto lastRow = planner_
                     .fillDpTab(tg, rootPattern_->_filters,
                                rootPattern_->textLimits_, candidatePlans_)
                     .back();
  candidateTriples_._triples.clear();
  candidatePlans_.clear();
  candidatePlans_.push_back(std::move(lastRow));
  planner_.checkCancellation();
}

// _______________________________________________________________
void QueryPlanner::GraphPatternPlanner::visitDescribe(
    parsedQuery::Describe& describe) {
  auto tree = std::make_shared<QueryExecutionTree>(
      planner_.createExecutionTree(describe.whereClause_.get(), true));
  auto describeOp =
      makeSubtreePlan<Describe>(planner_._qec, std::move(tree), describe);
  candidatePlans_.push_back(std::vector{std::move(describeOp)});
  planner_.checkCancellation();
}<|MERGE_RESOLUTION|>--- conflicted
+++ resolved
@@ -1199,7 +1199,7 @@
 // _____________________________________________________________________________
 vector<SubtreePlan> QueryPlanner::merge(
     const vector<SubtreePlan>& a, const vector<SubtreePlan>& b,
-    const QueryPlanner::TripleGraph&) const {
+    const QueryPlanner::TripleGraph& tg) const {
   // TODO: Add the following features:
   // If a join is supposed to happen, always check if it happens between
   // a scan with a relatively large result size
@@ -1212,13 +1212,7 @@
              << b.size() << " plans...\n";
   for (const auto& ai : a) {
     for (const auto& bj : b) {
-      // TODO<joka921> Triple Graph
-
-      // Formerly the triple graph was passed to createJoinCandidates here,
-      // however this led to problems with filter substitutes. This is because a
-      // substitute connects triples that are otherwise unconnected and the
-      // connection was not part of the triple graph.
-      for (auto& plan : createJoinCandidates(ai, bj, boost::none)) {
+      for (auto& plan : createJoinCandidates(ai, bj, tg)) {
         candidates[getPruningKey(plan, plan._qet->resultSortedOn())]
             .emplace_back(std::move(plan));
       }
@@ -1399,20 +1393,12 @@
       const bool allowSubstitutes = mode == FilterMode::KeepUnfiltered ||
                                     mode == FilterMode::ReplaceUnfiltered;
       if (allowSubstitutes && filterAndSubst.hasSubstitute() &&
-<<<<<<< HEAD
-          ql::ranges::any_of(
-              filterAndSubst.filter_.expression_.containedVariables(),
-              [&plan](const auto& variable) {
-                return plan._qet->isVariableCovered(*variable);
-              })) {
-=======
           (filterAndSubst.filter_.expression_.containedVariables().empty() ||
            ql::ranges::any_of(
                filterAndSubst.filter_.expression_.containedVariables(),
                [&plan](const auto& variable) {
                  return plan._qet->isVariableCovered(*variable);
                }))) {
->>>>>>> 0c958daa
         // Apply filter substitution
         auto jcs = getJoinColumns(filterAndSubst.substitute_.value(), plan);
         auto substPlans =
@@ -1420,10 +1406,7 @@
         for (auto& newPlan : substPlans) {
           mergeSubtreePlanIds(newPlan, newPlan, plan);
           newPlan.type = plan.type;
-<<<<<<< HEAD
-=======
           newPlan.containsFilterSubstitute_ = true;
->>>>>>> 0c958daa
           addedPlans.push_back(newPlan);
         }
         continue;
@@ -1707,11 +1690,7 @@
   };
 
   Plans result;
-<<<<<<< HEAD
-  for ([[maybe_unused]] size_t i : ad_utility::integerRange(numSeeds - 1)) {
-=======
   for (size_t i : ad_utility::integerRange(numSeeds - 1)) {
->>>>>>> 0c958daa
     greedyStep(result, i == 0, i == numSeeds - 2);
   }
   // TODO<joka921> Assert that all seeds are covered by the result.
@@ -1722,10 +1701,7 @@
 QueryPlanner::FiltersAndOptionalSubstitutes QueryPlanner::seedFilterSubstitutes(
     const std::vector<SparqlFilter>& filters) const {
   FiltersAndOptionalSubstitutes plans;
-<<<<<<< HEAD
-=======
   plans.reserve(filters.size());
->>>>>>> 0c958daa
 
   for (const auto& [i, filterExpression] :
        ::ranges::views::enumerate(filters)) {
@@ -1739,10 +1715,7 @@
           _qec, sjConfig.value(), std::nullopt, std::nullopt, true);
       // Mark that this subtree plan handles (that is, substitutes) the filter
       plan._idsOfIncludedFilters |= 1ull << i;
-<<<<<<< HEAD
-=======
       plan.containsFilterSubstitute_ = true;
->>>>>>> 0c958daa
       plans.emplace_back(filterExpression, std::move(plan));
     }
   }
@@ -1838,10 +1811,7 @@
   plan._idsOfIncludedNodes = nodes;
   plan._idsOfIncludedFilters = filterIds;
   plan.idsOfIncludedTextLimits_ = textLimitIds;
-<<<<<<< HEAD
-=======
   plan.containsFilterSubstitute_ = containsFilterSubstitute;
->>>>>>> 0c958daa
   applyFiltersIfPossible<FilterMode::ReplaceUnfilteredNoSubstitutes>(
       result.at(0), filtersAndOptSubstitutes);
   applyTextLimitsIfPossible(result.at(0), textLimitVec, true);
@@ -2680,13 +2650,6 @@
             continue;
           }
           absl::InlinedVector<const Variable*, 4> varsToBeConnected;
-<<<<<<< HEAD
-          for (auto var : filter.expression_.containedVariables()) {
-            if (varToNode.contains(*var)) {
-              varsToBeConnected.push_back(var);
-            }
-          }
-=======
 
           const auto& substituteVariables =
               substitute.value()
@@ -2700,19 +2663,15 @@
             }
           }
 
->>>>>>> 0c958daa
           if (varsToBeConnected.size() < 2) {
             // There is no variables to connect, because this filter has one or
             // zero variables.
             continue;
           }
-<<<<<<< HEAD
-=======
 
           AD_CORRECTNESS_CHECK(substituteVariables.size() ==
                                varsToBeConnected.size());
 
->>>>>>> 0c958daa
           auto first = varsToBeConnected[0];
           for (size_t i = 1; i < varsToBeConnected.size(); i++) {
             auto second = varsToBeConnected[i];
