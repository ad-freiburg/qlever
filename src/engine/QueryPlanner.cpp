--- conflicted
+++ resolved
@@ -3004,22 +3004,9 @@
   // For a subquery, make sure that one optimal result for each ordering
   // of the result (by a single column) is contained.
   auto candidatesForSubquery = planner_.createExecutionTrees(subquery, true);
-<<<<<<< HEAD
-  // Make sure that variables that are not selected by the subquery are
-  // not visible.
-  auto setSelectedVariables = [&](SubtreePlan& plan) {
-    auto selectedVariables = arg.get().selectClause().getSelectedVariables();
-    // TODO<C++23> Use `optional::transform`
-    const auto& graphVar = planner_.activeGraphVariable_;
-    if (graphVar.has_value() &&
-        !ad_utility::contains(selectedVariables, graphVar.value())) {
-      selectedVariables.push_back(graphVar.value());
-    }
-=======
   // Make sure that variables that are not selected by the subquery are not
   // visible.
   auto setSelectedVariables = [&select](SubtreePlan& plan) {
->>>>>>> 8469fa65
     plan._qet->getRootOperation()->setSelectedVariablesForSubquery(
         select.getSelectedVariables());
   };
