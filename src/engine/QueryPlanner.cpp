// Copyright 2024, University of Freiburg,
// Chair of Algorithms and Data Structures.
// Author:
//   2015-2017 Björn Buchhold (buchhold@informatik.uni-freiburg.de)
//   2018-     Johannes Kalmbach (kalmbach@informatik.uni-freiburg.de)
//
// Copyright 2025, Bayerische Motoren Werke Aktiengesellschaft (BMW AG)

#include "engine/QueryPlanner.h"

#include <absl/strings/str_cat.h>
#include <absl/strings/str_split.h>

#include <memory>
#include <optional>
#include <range/v3/view/cartesian_product.hpp>
#include <type_traits>
#include <variant>

#include "backports/algorithm.h"
#include "engine/Bind.h"
#include "engine/CartesianProductJoin.h"
#include "engine/CheckUsePatternTrick.h"
#include "engine/CountAvailablePredicates.h"
#include "engine/CountConnectedSubgraphs.h"
#include "engine/Describe.h"
#include "engine/Distinct.h"
#include "engine/Filter.h"
#include "engine/GroupBy.h"
#include "engine/HasPredicateScan.h"
#include "engine/IndexScan.h"
#include "engine/Join.h"
#include "engine/Load.h"
#include "engine/Minus.h"
#include "engine/MultiColumnJoin.h"
#include "engine/NeutralElementOperation.h"
#include "engine/NeutralOptional.h"
#include "engine/OptionalJoin.h"
#include "engine/OrderBy.h"
#include "engine/PathSearch.h"
#include "engine/QueryExecutionTree.h"
#include "engine/QueryRewriteUtils.h"
#include "engine/Service.h"
#include "engine/Sort.h"
#include "engine/SpatialJoin.h"
#include "engine/TextIndexScanForEntity.h"
#include "engine/TextIndexScanForWord.h"
#include "engine/TextLimit.h"
#include "engine/TransitivePathBase.h"
#include "engine/Union.h"
#include "engine/Values.h"
#include "engine/sparqlExpressions/LiteralExpression.h"
#include "engine/sparqlExpressions/NaryExpression.h"
#include "engine/sparqlExpressions/RelationalExpressions.h"
#include "engine/sparqlExpressions/SparqlExpression.h"
#include "global/Id.h"
#include "global/RuntimeParameters.h"
#include "global/ValueId.h"
#include "parser/Alias.h"
#include "parser/GraphPatternOperation.h"
#include "parser/MagicServiceIriConstants.h"
#include "parser/PayloadVariables.h"
#include "parser/SparqlParserHelpers.h"
#include "parser/data/Variable.h"
#include "util/Exception.h"

namespace p = parsedQuery;
namespace {

using ad_utility::makeExecutionTree;
using SubtreePlan = QueryPlanner::SubtreePlan;

template <typename Operation, typename... Args>
SubtreePlan makeSubtreePlan(QueryExecutionContext* qec, Args&&... args) {
  return {qec, std::make_shared<Operation>(qec, AD_FWD(args)...)};
}

// Create a `SubtreePlan` that holds the given `operation`. `Op` must be a class
// inheriting from `Operation`.
template <typename Op>
SubtreePlan makeSubtreePlan(std::shared_ptr<Op> operation) {
  auto* qec = operation->getExecutionContext();
  return {qec, std::move(operation)};
}

// Update the `target` query plan such that it knows that it includes all the
// nodes and filters from `a` and `b`. NOTE: This does not actually merge
// the plans from `a` and `b`.
void mergeSubtreePlanIds(SubtreePlan& target, const SubtreePlan& a,
                         const SubtreePlan& b) {
  target._idsOfIncludedNodes = a._idsOfIncludedNodes | b._idsOfIncludedNodes;
  target._idsOfIncludedFilters =
      a._idsOfIncludedFilters | b._idsOfIncludedFilters;
  target.idsOfIncludedTextLimits_ =
      a.idsOfIncludedTextLimits_ | b.idsOfIncludedTextLimits_;
  target.containsFilterSubstitute_ =
      a.containsFilterSubstitute_ || b.containsFilterSubstitute_;
}

// Helper function that assigns the node, filter and text limit ids from
// `source` to `target`.
void assignNodesFilterAndTextLimitIds(QueryPlanner::SubtreePlan& target,
                                      const QueryPlanner::SubtreePlan& source) {
  target._idsOfIncludedNodes = source._idsOfIncludedNodes;
  target._idsOfIncludedFilters = source._idsOfIncludedFilters;
  target.idsOfIncludedTextLimits_ = source.idsOfIncludedTextLimits_;
  target.containsFilterSubstitute_ = source.containsFilterSubstitute_;
}
}  // namespace

// _____________________________________________________________________________
QueryPlanner::QueryPlanner(QueryExecutionContext* qec,
                           CancellationHandle cancellationHandle)
    : _qec{qec}, cancellationHandle_{std::move(cancellationHandle)} {
  AD_CONTRACT_CHECK(cancellationHandle_);
}

// _____________________________________________________________________________
std::vector<SubtreePlan> QueryPlanner::createExecutionTrees(ParsedQuery& pq,
                                                            bool isSubquery) {
  // Store the dataset clause (FROM and FROM NAMED clauses), s.t. we have access
  // to them down the callstack. Subqueries can't have their own dataset clause,
  // but inherit it from the parent query.
  if (!isSubquery) {
    AD_CORRECTNESS_CHECK(activeDatasetClauses_.isUnconstrainedOrWithClause());
    activeDatasetClauses_ = pq.datasetClauses_;
  } else {
    AD_CORRECTNESS_CHECK(pq.datasetClauses_.isUnconstrainedOrWithClause());
  }

  // Look for ql:has-predicate to determine if the pattern trick should be used.
  // If the pattern trick is used, the ql:has-predicate triple will be removed
  // from the list of where clause triples. Otherwise, the ql:has-predicate
  // triple will be handled using a `HasPredicateScan`.

  using checkUsePatternTrick::PatternTrickTuple;
  const auto patternTrickTuple =
      _enablePatternTrick ? checkUsePatternTrick::checkUsePatternTrick(&pq)
                          : std::nullopt;

  // Do GROUP BY if one of the following applies:
  // 1. There is an explicit group by
  // 2. The pattern trick is applied
  // 3. There is an alias with an aggregate expression
  // TODO<joka921> Non-aggretating aliases (for example (?x AS ?y)) are
  // currently not handled properly. When fixing this you have to distinguish
  // the following two cases:
  // 1. Mix of aggregating and non-aggregating aliases without GROUP BY.
  // 2. Only non-aggretating aliases without GROUP BY.
  // Note: When a GROUP BY is present, then all aliases have to be aggregating,
  // this is handled correctly in all cases.
  bool doGroupBy = !pq._groupByVariables.empty() ||
                   patternTrickTuple.has_value() ||
                   ql::ranges::any_of(pq.getAliases(), [](const Alias& alias) {
                     return alias._expression.containsAggregate();
                   });

  // Set TEXTLIMIT
  textLimit_ = pq._limitOffset.textLimit_;

  // Optimize the graph pattern tree
  std::vector<std::vector<SubtreePlan>> plans;
  plans.push_back(optimize(&pq._rootGraphPattern));
  checkCancellation();

  // Add the query level modifications

  // GROUP BY (Either the pattern trick or a "normal" GROUP BY)
  if (patternTrickTuple.has_value()) {
    plans.emplace_back(getPatternTrickRow(pq.selectClause(), plans,
                                          patternTrickTuple.value()));
  } else if (doGroupBy) {
    plans.emplace_back(getGroupByRow(pq, plans));
  }
  checkCancellation();

  // HAVING
  if (!pq._havingClauses.empty()) {
    plans.emplace_back(getHavingRow(pq, plans));
    checkCancellation();
  }

  // DISTINCT
  if (pq.hasSelectClause()) {
    const auto& selectClause = pq.selectClause();
    if (selectClause.distinct_) {
      plans.emplace_back(getDistinctRow(selectClause, plans));
      checkCancellation();
    }
  }

  // ORDER BY
  if (!pq._orderBy.empty()) {
    // If there is an order by clause, add another row to the table and
    // just add an order by / sort to every previous result if needed.
    // If the ordering is perfect already, just copy the plan.
    plans.emplace_back(getOrderByRow(pq, plans));
    checkCancellation();
  }

  // Apply trailing `VALUES` clause
  auto& postValues = pq.postQueryValuesClause_;
  if (postValues.has_value() &&
      !postValues.value()._inlineValues._variables.empty()) {
    plans.emplace_back(applyPostQueryValues(postValues.value(), plans.back()));
    checkCancellation();
  }

  // Now find the cheapest execution plan and store that as the optimal
  // plan for this graph pattern.
  vector<SubtreePlan>& lastRow = plans.back();

  for (auto& plan : lastRow) {
    // For subqueries the limit has already been applied, for the root query the
    // exporter will apply LIMIT and OFFSET if `supportsLimit()` is not natively
    // supported by the `Operation`. Check the documentation of
    // `ExportQueryExecutionTrees::compensateForLimitOffsetClause to see `how
    // this is comphandled in the exporter.
    if (plan._qet->getRootOperation()->supportsLimitOffset() && !isSubquery) {
      plan._qet->applyLimit(pq._limitOffset);
    }
  }

  AD_CONTRACT_CHECK(!lastRow.empty());
  if (pq._rootGraphPattern._optional) {
    for (auto& plan : lastRow) {
      plan.type = SubtreePlan::OPTIONAL;
    }
  }

  checkCancellation();

  for (const auto& warning : pq.warnings()) {
    warnings_.push_back(warning);
  }
  return lastRow;
}

// _____________________________________________________________________________
QueryExecutionTree QueryPlanner::createExecutionTree(ParsedQuery& pq,
                                                     bool isSubquery) {
  try {
    auto lastRow = createExecutionTrees(pq, isSubquery);
    auto minInd = findCheapestExecutionTree(lastRow);
    LOG(DEBUG) << "Done creating execution plan" << std::endl;
    auto result = std::move(*lastRow[minInd]._qet);
    auto& rootOperation = *result.getRootOperation();
    // Collect all the warnings and pass them to the created tree such that
    // they become visible to the user once the query is executed.
    for (const auto& warning : warnings_) {
      rootOperation.addWarning(warning);
    }
    warnings_.clear();
    return result;
  } catch (ad_utility::CancellationException& e) {
    e.setOperation("Query planning");
    throw;
  }
}

// _____________________________________________________________________________
std::vector<SubtreePlan> QueryPlanner::optimize(
    ParsedQuery::GraphPattern* rootPattern) {
  QueryPlanner::GraphPatternPlanner optimizer{*this, rootPattern};
  for (auto& child : rootPattern->_graphPatterns) {
    child.visit([&optimizer](auto& arg) {
      return optimizer.graphPatternOperationVisitor(arg);
    });
    checkCancellation();
  }
  // one last pass in case the last one was not an optional
  // if the last child was not an optional clause we still have unjoined
  // candidates. Do one last pass over them.
  optimizer.optimizeCommutatively();
  auto& candidatePlans = optimizer.candidatePlans_;

  // it might be, that we have not yet applied all the filters
  // (it might be, that the last join was optional and introduced new variables)
  if (!candidatePlans.empty()) {
    applyFiltersIfPossible<FilterMode::ApplyAllFiltersAndReplaceUnfiltered>(
        candidatePlans[0], optimizer.filtersAndSubst_);
    applyTextLimitsIfPossible(candidatePlans[0],
                              TextLimitVec{rootPattern->textLimits_.begin(),
                                           rootPattern->textLimits_.end()},
                              true);
    checkCancellation();
  }

  AD_CONTRACT_CHECK(candidatePlans.size() == 1 || candidatePlans.empty());
  if (candidatePlans.empty()) {
    // this case is needed e.g. if we have the empty graph pattern due to a
    // pattern trick
    return std::vector<SubtreePlan>{};
  } else {
    if (candidatePlans.at(0).empty()) {
      // This happens if either graph pattern is an empty group,
      // or it only consists of a MINUS clause (which then has no effect).
      std::vector neutralPlans{makeSubtreePlan<NeutralElementOperation>(_qec)};
      // Neutral element can potentially still get filtered out
      applyFiltersIfPossible<FilterMode::ApplyAllFiltersAndReplaceUnfiltered>(
          neutralPlans, optimizer.filtersAndSubst_);
      return neutralPlans;
    }
    return candidatePlans[0];
  }
}

// _____________________________________________________________________________
vector<SubtreePlan> QueryPlanner::getDistinctRow(
    const p::SelectClause& selectClause,
    const vector<vector<SubtreePlan>>& dpTab) const {
  const vector<SubtreePlan>& previous = dpTab[dpTab.size() - 1];
  vector<SubtreePlan> added;
  added.reserve(previous.size());
  for (const auto& parent : previous) {
    SubtreePlan distinctPlan(_qec);
    vector<ColumnIndex> keepIndices;
    ad_utility::HashSet<ColumnIndex> indDone;
    const auto& colMap = parent._qet->getVariableColumns();
    for (const auto& var : selectClause.getSelectedVariables()) {
      // There used to be a special treatment for `?ql_textscore_` variables
      // which was considered a bug.
      if (auto it = colMap.find(var); it != colMap.end()) {
        auto ind = it->second.columnIndex_;
        if (indDone.count(ind) == 0) {
          keepIndices.push_back(ind);
          indDone.insert(ind);
        }
      }
    }
    distinctPlan._qet =
        makeExecutionTree<Distinct>(_qec, parent._qet, keepIndices);
    added.push_back(distinctPlan);
  }
  return added;
}

// _____________________________________________________________________________
vector<SubtreePlan> QueryPlanner::getPatternTrickRow(
    const p::SelectClause& selectClause,
    const vector<vector<SubtreePlan>>& dpTab,
    const checkUsePatternTrick::PatternTrickTuple& patternTrickTuple) {
  AD_CORRECTNESS_CHECK(!dpTab.empty());
  const vector<SubtreePlan>& previous = dpTab.back();
  auto aliases = selectClause.getAliases();

  vector<SubtreePlan> added;

  Variable predicateVariable = patternTrickTuple.predicate_;
  Variable countVariable =
      aliases.empty() ? generateUniqueVarName() : aliases[0]._target;
  // Pattern tricks always contain at least one triple, otherwise something
  // has gone wrong inside the `CheckUsePatternTrick` module.
  AD_CORRECTNESS_CHECK(!previous.empty());
  added.reserve(previous.size());
  for (const auto& parent : previous) {
    // Determine the column containing the subjects for which we are
    // interested in their predicates.
    // TODO<joka921> Move this lookup from subjects to columns
    // into the `CountAvailablePredicates` class where it belongs
    auto subjectColumn =
        parent._qet->getVariableColumn(patternTrickTuple.subject_);
    added.push_back(makeSubtreePlan<CountAvailablePredicates>(
        _qec, parent._qet, subjectColumn, predicateVariable, countVariable));
  }
  return added;
}

// _____________________________________________________________________________
vector<SubtreePlan> QueryPlanner::getHavingRow(
    const ParsedQuery& pq, const vector<vector<SubtreePlan>>& dpTab) const {
  const vector<SubtreePlan>& previous = dpTab[dpTab.size() - 1];
  vector<SubtreePlan> added;
  added.reserve(previous.size());
  for (const auto& parent : previous) {
    SubtreePlan filtered = parent;
    for (const SparqlFilter& filter : pq._havingClauses) {
      filtered =
          makeSubtreePlan<Filter>(_qec, filtered._qet, filter.expression_);
    }
    added.push_back(std::move(filtered));
  }
  return added;
}

// _____________________________________________________________________________
std::vector<SubtreePlan> QueryPlanner::applyPostQueryValues(
    const parsedQuery::Values& values,
    const std::vector<SubtreePlan>& currentPlans) const {
  std::vector<SubtreePlan> result;

  auto valuesPlan = makeSubtreePlan<::Values>(_qec, values._inlineValues);
  for (auto& plan : currentPlans) {
    ql::ranges::move(createJoinCandidatesAllowEmpty(
                         plan, valuesPlan, getJoinColumns(plan, valuesPlan)),
                     std::back_inserter(result));
  }
  return result;
}

// _____________________________________________________________________________
vector<SubtreePlan> QueryPlanner::getGroupByRow(
    const ParsedQuery& pq, const vector<vector<SubtreePlan>>& dpTab) const {
  const vector<SubtreePlan>& previous = dpTab[dpTab.size() - 1];
  vector<SubtreePlan> added;
  added.reserve(previous.size());
  for (auto& parent : previous) {
    // Create a group by operation to determine on which columns the input
    // needs to be sorted
    SubtreePlan groupByPlan(_qec);
    assignNodesFilterAndTextLimitIds(groupByPlan, parent);
    std::vector<Alias> aliases;
    if (pq.hasSelectClause()) {
      aliases = pq.selectClause().getAliases();
    }

    // Inside a `GRAPH ?var {....}` clause,  a `GROUP BY` must implicitly (also)
    // group by the graph variable.
    auto groupVariables = pq._groupByVariables;
    if (activeGraphVariable_.has_value()) {
      AD_CORRECTNESS_CHECK(
          !ad_utility::contains(groupVariables, activeGraphVariable_.value()),
          "Graph variable used inside the GRAPH clause, this "
          "should have thrown an exception earlier");
      groupVariables.push_back(activeGraphVariable_.value());
    }
    groupByPlan._qet = makeExecutionTree<GroupBy>(
        _qec, groupVariables, std::move(aliases), parent._qet);
    added.push_back(groupByPlan);
  }
  return added;
}

// _____________________________________________________________________________
vector<SubtreePlan> QueryPlanner::getOrderByRow(
    const ParsedQuery& pq, const vector<vector<SubtreePlan>>& dpTab) const {
  const vector<SubtreePlan>& previous = dpTab[dpTab.size() - 1];
  vector<SubtreePlan> added;
  added.reserve(previous.size());
  for (const auto& parent : previous) {
    SubtreePlan plan(_qec);
    auto& tree = plan._qet;
    assignNodesFilterAndTextLimitIds(plan, parent);
    vector<std::pair<ColumnIndex, bool>> sortIndices;
    // Collect the variables of the ORDER BY or INTERNAL SORT BY clause. Ignore
    // variables that are not visible in the query body (according to the
    // SPARQL standard, they are allowed but have no effect).
    for (auto& ord : pq._orderBy) {
      auto idx = parent._qet->getVariableColumnOrNullopt(ord.variable_);
      if (!idx.has_value()) {
        continue;
      }
      sortIndices.emplace_back(idx.value(), ord.isDescending_);
    }

    // If none of these variables was bound, we can omit the whole ORDER BY
    // or INTERNAL SORT BY clause.
    if (sortIndices.empty()) {
      return previous;
    }

    if (pq._isInternalSort == IsInternalSort::True) {
      std::vector<ColumnIndex> sortColumns;
      for (auto& [index, isDescending] : sortIndices) {
        AD_CONTRACT_CHECK(!isDescending);
        sortColumns.push_back(index);
      }
      tree = QueryExecutionTree::createSortedTree(parent._qet, sortColumns);
    } else {
      AD_CONTRACT_CHECK(pq._isInternalSort == IsInternalSort::False);
      // Note: As the internal ordering is different from the semantic ordering
      // needed by `OrderBy`, we always have to instantiate the `OrderBy`
      // operation.
      tree = makeExecutionTree<OrderBy>(_qec, parent._qet, sortIndices);
    }
    added.push_back(plan);
  }
  return added;
}

// _____________________________________________________________________________
void QueryPlanner::addNodeToTripleGraph(const TripleGraph::Node& node,
                                        QueryPlanner::TripleGraph& tg) const {
  // TODO<joka921> This needs quite some refactoring: The IDs of the nodes have
  // to be ascending as an invariant, so we can store all the nodes in a
  // vector<unique_ptr> or even a plain vector.
  tg._nodeStorage.emplace_back(node);
  auto& addedNode = tg._nodeStorage.back();
  tg._nodeMap[addedNode.id_] = &addedNode;
  tg._adjLists.emplace_back();
  AD_CORRECTNESS_CHECK(tg._adjLists.size() == tg._nodeStorage.size());
  AD_CORRECTNESS_CHECK(tg._adjLists.size() == addedNode.id_ + 1);
  // Now add an edge between the added node and every node sharing a var.
  for (auto& addedNodevar : addedNode._variables) {
    for (size_t i = 0; i < addedNode.id_; ++i) {
      auto& otherNode = *tg._nodeMap[i];
      if (otherNode._variables.contains(addedNodevar)) {
        // There is an edge between *it->second and the node with id "id".
        tg._adjLists[addedNode.id_].push_back(otherNode.id_);
        tg._adjLists[otherNode.id_].push_back(addedNode.id_);
      }
    }
  }
}

// _____________________________________________________________________________
QueryPlanner::TripleGraph QueryPlanner::createTripleGraph(
    const p::BasicGraphPattern* pattern) const {
  TripleGraph tg;
  size_t numNodesInTripleGraph = 0;
  ad_utility::HashMap<Variable, string> optTermForCvar;
  ad_utility::HashMap<Variable, vector<string>> potentialTermsForCvar;
  vector<const SparqlTriple*> entityTriples;
  // Add one or more nodes for each triple.
  for (auto& t : pattern->_triples) {
    if (t.getSimplePredicate() == CONTAINS_WORD_PREDICATE) {
      std::string buffer = t.o_.toString();
      std::string_view sv{buffer};
      // Add one node for each word
      for (const auto& term :
           absl::StrSplit(sv.substr(1, sv.size() - 2), ' ')) {
        std::string s{ad_utility::utf8ToLower(term)};
        potentialTermsForCvar[t.s_.getVariable()].push_back(s);
        if (activeGraphVariable_.has_value() ||
            activeDatasetClauses_.activeDefaultGraphs().has_value()) {
          AD_THROW(
              "contains-word is not allowed inside GRAPH clauses or in queries "
              "with FROM/FROM NAMED clauses.");
        }
        addNodeToTripleGraph(
            TripleGraph::Node{tg._nodeStorage.size(), t.s_.getVariable(), s, t},
            tg);
        numNodesInTripleGraph++;
      }
    } else if (t.getSimplePredicate() == CONTAINS_ENTITY_PREDICATE) {
      entityTriples.push_back(&t);
    } else {
      addNodeToTripleGraph(
          TripleGraph::Node{tg._nodeStorage.size(), t, activeGraphVariable_},
          tg);
      numNodesInTripleGraph++;
    }
  }
  for (const auto& [cvar, terms] : potentialTermsForCvar) {
    optTermForCvar[cvar] =
        terms[_qec->getIndex().getIndexOfBestSuitedElTerm(terms)];
  }
  for (const SparqlTriple* t : entityTriples) {
    Variable currentVar = t->s_.getVariable();
    if (!optTermForCvar.contains(currentVar)) {
      AD_THROW(
          "Missing ql:contains-word statement. A ql:contains-entity "
          "statement always also needs corresponding ql:contains-word "
          "statement.");
    }
    addNodeToTripleGraph(TripleGraph::Node(tg._nodeStorage.size(), currentVar,
                                           optTermForCvar[currentVar], *t),
                         tg);
    numNodesInTripleGraph++;
  }
  if (numNodesInTripleGraph > 64) {
    AD_THROW("At most 64 triples allowed at the moment.");
  }
  return tg;
}

namespace {
// A `TriplePosition` is a function that takes a triple and returns a
// `TripleComponent`, typically the subject, predicate, or object of the triple,
// hence the name.
template <typename Function>
CPP_concept TriplePosition =
    ad_utility::InvocableWithExactReturnType<Function, TripleComponent&,
                                             SparqlTripleSimple&>;

// Create a `SparqlFilter` that corresponds to the expression `var1==var2`.
// Used as a helper function below.
SparqlFilter createEqualFilter(const Variable& var1, const Variable& var2) {
  std::string filterString =
      absl::StrCat("FILTER ( ", var1.name(), "=", var2.name(), ")");
  return sparqlParserHelpers::ParserAndVisitor{filterString}
      .parseTypesafe(&SparqlAutomaticParser::filterR)
      .resultOfParse_;
};

// Helper function for `handleRepeatedVariables` below. Replace a single
// position of the `scanTriple`, denoted by the `rewritePosition` by a new
// variable, and add a filter, that checks the old and the new value for
// equality.
constexpr auto rewriteSingle = CPP_template_lambda()(typename T)(
    T rewritePosition, SparqlTripleSimple& scanTriple, const auto& addFilter,
    const auto& generateUniqueVarName)(requires TriplePosition<T>) {
  Variable filterVar = generateUniqueVarName();
  auto& target = std::invoke(rewritePosition, scanTriple).getVariable();
  addFilter(createEqualFilter(filterVar, target));
  target = filterVar;
};

// Replace the positions of the `triple` that are specified by the
// `rewritePositions` with a new variable, and add a filter, which checks the
// old and the new value for equality for each of these rewrites. Then also
// add an index scan for the rewritten triple.
constexpr auto handleRepeatedVariablesImpl =
    [](const auto& triple, auto& addIndexScan,
       const auto& generateUniqueVarName, const auto& addFilter,
       ql::span<const Permutation::Enum> permutations, auto... rewritePositions)
    -> CPP_ret(void)(
        requires(TriplePosition<decltype(rewritePositions)>&&...)) {
  auto scanTriple = triple;
  (..., rewriteSingle(rewritePositions, scanTriple, addFilter,
                      generateUniqueVarName));
  for (const auto& permutation : permutations) {
    addIndexScan(permutation, scanTriple);
  }
};

}  // namespace

// _____________________________________________________________________________
template <typename AddedIndexScanFunction>
void QueryPlanner::indexScanSingleVarCase(
    const SparqlTripleSimple& triple,
    const AddedIndexScanFunction& addIndexScan) const {
  using enum Permutation::Enum;

  if (triple.s_.isVariable()) {
    addIndexScan(POS);
  } else if (triple.p_.isVariable()) {
    addIndexScan(SOP);
  } else {
    addIndexScan(PSO);
  }
}

// _____________________________________________________________________________
template <typename AddedIndexScanFunction, typename AddedFilter>
void QueryPlanner::indexScanTwoVarsCase(
    const SparqlTripleSimple& triple,
    const AddedIndexScanFunction& addIndexScan, const AddedFilter& addFilter) {
  using enum Permutation::Enum;

  // Replace the position of the `triple` that is specified by the
  // `rewritePosition` with a new variable, and add a filter, that checks the
  // old and the new value for equality for this rewrite. Then also
  // add an index scan for the rewritten triple.
  auto generate = [this]() { return generateUniqueVarName(); };
  auto handleRepeatedVariables =
      [&triple, &addIndexScan, &addFilter, &generate](
          ql::span<const Permutation::Enum> permutations,
          auto... rewritePositions)
      -> CPP_ret(void)(
          requires(TriplePosition<decltype(rewritePositions)>&&...)) {
    return handleRepeatedVariablesImpl(triple, addIndexScan, generate,
                                       addFilter, permutations,
                                       rewritePositions...);
  };

  const auto& [s, p, o, _] = triple;

  using Tr = SparqlTripleSimple;

  if (!s.isVariable()) {
    if (p == o) {
      handleRepeatedVariables({{SPO}}, &Tr::o_);
    } else {
      addIndexScan(SPO);
      addIndexScan(SOP);
    }
  } else if (!p.isVariable()) {
    if (s == o) {
      handleRepeatedVariables({{PSO}}, &Tr::o_);
    } else {
      addIndexScan(PSO);
      addIndexScan(POS);
    }
  } else {
    AD_CORRECTNESS_CHECK(!o.isVariable());
    if (s == p) {
      handleRepeatedVariables({{OPS}}, &Tr::s_);
    } else {
      addIndexScan(OSP);
      addIndexScan(OPS);
    }
  }
}

// _____________________________________________________________________________
template <typename AddedIndexScanFunction, typename AddedFilter>
void QueryPlanner::indexScanThreeVarsCase(
    const SparqlTripleSimple& triple,
    const AddedIndexScanFunction& addIndexScan, const AddedFilter& addFilter) {
  using enum Permutation::Enum;
  AD_CONTRACT_CHECK(!_qec || _qec->getIndex().hasAllPermutations(),
                    "With only 2 permutations registered (no -a option), "
                    "triples should have at most two variables.");
  auto generate = [this]() { return generateUniqueVarName(); };

  // Replace the position of the `triple` that is specified by the
  // `rewritePosition` with a new variable, and add a filter, that checks the
  // old and the new value for equality for this rewrite. Then also
  // add an index scan for the rewritten triple.
  auto handleRepeatedVariables =
      [&triple, &addIndexScan, &addFilter, &generate](
          ql::span<const Permutation::Enum> permutations,
          auto... rewritePositions)
      -> CPP_ret(void)(
          requires(TriplePosition<decltype(rewritePositions)>&&...)) {
    return handleRepeatedVariablesImpl(triple, addIndexScan, generate,
                                       addFilter, permutations,
                                       rewritePositions...);
  };

  using Tr = SparqlTripleSimple;
  const auto& [s, p, o, _] = triple;

  if (s == o) {
    if (s == p) {
      handleRepeatedVariables({{PSO}}, &Tr::o_, &Tr::s_);
    } else {
      handleRepeatedVariables({{POS, OPS}}, &Tr::s_);
    }
  } else if (s == p) {
    handleRepeatedVariables({{OPS, POS}}, &Tr::s_);
  } else if (o == p) {
    handleRepeatedVariables({{PSO, SPO}}, &Tr::o_);
  } else {
    // Three distinct variables
    // Add plans for all six permutations.
    addIndexScan(OPS);
    addIndexScan(OSP);
    addIndexScan(PSO);
    addIndexScan(POS);
    addIndexScan(SPO);
    addIndexScan(SOP);
  }
}

// _____________________________________________________________________________
template <typename AddedIndexScanFunction, typename AddFilter>
void QueryPlanner::seedFromOrdinaryTriple(
    const TripleGraph::Node& node, const AddedIndexScanFunction& addIndexScan,
    const AddFilter& addFilter) {
  auto triple = node.triple_.getSimple();
  const size_t numVars = static_cast<size_t>(triple.s_.isVariable()) +
                         static_cast<size_t>(triple.p_.isVariable()) +
                         static_cast<size_t>(triple.o_.isVariable());
  if (numVars == 0) {
    // We could read this from any of the permutations.
    addIndexScan(Permutation::Enum::PSO);
  } else if (numVars == 1) {
    indexScanSingleVarCase(triple, addIndexScan);
  } else if (numVars == 2) {
    indexScanTwoVarsCase(triple, addIndexScan, addFilter);
  } else {
    AD_CORRECTNESS_CHECK(numVars == 3);
    indexScanThreeVarsCase(triple, addIndexScan, addFilter);
  }
}

// _____________________________________________________________________________
auto QueryPlanner::seedWithScansAndText(
    const QueryPlanner::TripleGraph& tg,
    const vector<vector<SubtreePlan>>& children, TextLimitMap& textLimits)
    -> PlansAndFilters {
  PlansAndFilters result;
  vector<SubtreePlan>& seeds = result.plans_;
  // add all child plans as seeds
  uint64_t idShift = tg._nodeMap.size();
  for (const auto& vec : children) {
    AD_CONTRACT_CHECK(
        idShift < 64,
        absl::StrCat("Group graph pattern too large: QLever currently supports "
                     "at most 64 elements (like triples), but found ",
                     idShift));
    for (const SubtreePlan& plan : vec) {
      SubtreePlan newIdPlan = plan;
      // give the plan a unique id bit
      newIdPlan._idsOfIncludedNodes = uint64_t(1) << idShift;

      // Helper to check if the query execution tree of the plan holds a given
      // operation type as its root
      auto is = [&](auto ti) {
        using T = typename decltype(ti)::type;
        return dynamic_cast<const T*>(
                   newIdPlan._qet->getRootOperation().get()) != nullptr;
      };

      // Either the _idsOfIncludedFilters and idsOfIncludedTextLimits_ of the
      // plan are all `0`, or the plan is either a MINUS, OPTIONAL, or BIND (for
      // which we have special handling).
      using namespace ad_utility::use_type_identity;
      AD_CORRECTNESS_CHECK(
          (newIdPlan._idsOfIncludedFilters == 0 &&
           newIdPlan.idsOfIncludedTextLimits_ == 0) ||
              is(ti<Bind>) || is(ti<OptionalJoin>) || is(ti<Minus>),
          "Bit map _idsOfIncludedFilters or idsOfIncludedTextLimits_ illegal");

      seeds.emplace_back(newIdPlan);
    }
    idShift++;
  }

  for (size_t i = 0; i < tg._nodeMap.size(); ++i) {
    const TripleGraph::Node& node = *tg._nodeMap.find(i)->second;

    auto pushPlan = [&seeds, i](SubtreePlan plan) {
      plan._idsOfIncludedNodes = (uint64_t(1) << i);
      seeds.push_back(std::move(plan));
    };

    using enum Permutation::Enum;

    if (node.isTextNode()) {
      seeds.push_back(getTextLeafPlan(node, textLimits));
      continue;
    }

    if (_qec && !_qec->getIndex().hasAllPermutations() &&
        node.triple_.getPredicateVariable().has_value()) {
      AD_THROW(
          "The query contains a predicate variable, but only the PSO "
          "and POS permutations were loaded. Rerun the server without "
          "the option --only-pso-and-pos-permutations and if "
          "necessary also rebuild the index.");
    }

    // Backward compatibility with spatial search predicates
    const auto& input = std::visit(
        ad_utility::OverloadCallOperator{
            [](const PropertyPath& propertyPath) -> const std::string& {
              AD_CORRECTNESS_CHECK(propertyPath.operation_ ==
                                   PropertyPath::Operation::IRI);
              return propertyPath.iri_;
            },
            [](const Variable& var) -> const std::string& {
              return var.name();
            }},
        node.triple_.p_);
    if ((input.starts_with(MAX_DIST_IN_METERS) ||
         input.starts_with(NEAREST_NEIGHBORS)) &&
        input.ends_with('>')) {
      parsedQuery::SpatialQuery config{node.triple_};
      auto plan = makeSubtreePlan<SpatialJoin>(
          _qec, config.toSpatialJoinConfiguration(), std::nullopt,
          std::nullopt);
      if (input.starts_with(NEAREST_NEIGHBORS)) {
        plan._qet->getRootOperation()->addWarning(absl::StrCat(
            "The special predicate <nearest-neighbors:...> is deprecated due "
            "to confusing semantics. Please upgrade your query to the new "
            "syntax 'SERVICE ",
            SPATIAL_SEARCH_IRI,
            " { ... }'. For more information, please see the QLever Wiki."));
      }
      pushPlan(plan);
      continue;
    }

    if (input == HAS_PREDICATE_PREDICATE) {
      pushPlan(makeSubtreePlan<HasPredicateScan>(_qec, node.triple_));
      continue;
    }

    auto addFilter = [&filters = result.filters_](SparqlFilter filter) {
      filters.push_back(std::move(filter));
    };

    auto addIndexScan = [this, pushPlan, node,
                         &relevantGraphs =
                             activeDatasetClauses_.activeDefaultGraphs(),
                         &addFilter](
                            Permutation::Enum permutation,
                            std::optional<SparqlTripleSimple> optTriple =
                                std::nullopt) {
      if (!optTriple.has_value()) {
        optTriple = node.triple_.getSimple();
      }

      // We are inside a `GRAPH ?var {...}` clause, so all index scans have
      // to add the graph variable as an additional column.
      auto& triple = optTriple.value();
      auto& additionalColumns = triple.additionalScanColumns_;
      AD_CORRECTNESS_CHECK(!ad_utility::contains(
          additionalColumns | ql::views::keys, ADDITIONAL_COLUMN_GRAPH_ID));
      if (activeGraphVariable_.has_value()) {
        const auto& graphVariable = activeGraphVariable_.value();
        bool tripleContainsGraphVariable = triple.s_ == graphVariable ||
                                           triple.p_ == graphVariable ||
                                           triple.o_ == graphVariable;
        auto internalVariable = tripleContainsGraphVariable
                                    ? generateUniqueVarName()
                                    : graphVariable;
        // If the pattern contains the graph variable, make sure to apply a
        // proper filter.
        if (tripleContainsGraphVariable) {
          using namespace sparqlExpression;
          auto makeVarExpr = [](Variable variable) {
            return std::make_unique<VariableExpression>(std::move(variable));
          };
          addFilter(SparqlFilter{
              SparqlExpressionPimpl{std::make_shared<EqualExpression>(
                                        std::array<SparqlExpression::Ptr, 2>{
                                            makeVarExpr(graphVariable),
                                            makeVarExpr(internalVariable)}),
                                    absl::StrCat(graphVariable.name(), " = ",
                                                 internalVariable.name())}});
        }
        additionalColumns.emplace_back(ADDITIONAL_COLUMN_GRAPH_ID,
                                       std::move(internalVariable));
      }

      pushPlan(makeSubtreePlan<IndexScan>(_qec, permutation, std::move(triple),
                                          relevantGraphs));
    };
    seedFromOrdinaryTriple(node, addIndexScan, addFilter);
  }

  // If there is no score variable, there is no ql:contains-entity for this text
  // variable, so we don't need a text limit and we can delete the object
  vector<Variable> toDelete;
  for (const auto& [textVar, textLimitMetaObject] : textLimits) {
    if (textLimitMetaObject.scoreVars_.empty()) {
      toDelete.push_back(textVar);
    }
  }
  for (const auto& var : toDelete) {
    textLimits.erase(var);
  }

  return result;
}

// _____________________________________________________________________________
ParsedQuery::GraphPattern QueryPlanner::seedFromPropertyPath(
    const TripleComponent& left, const PropertyPath& path,
    const TripleComponent& right) {
  switch (path.operation_) {
    case PropertyPath::Operation::ALTERNATIVE:
      return seedFromAlternative(left, path, right);
    case PropertyPath::Operation::INVERSE:
      return seedFromInverse(left, path, right);
    case PropertyPath::Operation::NEGATED:
      return seedFromNegated(left, path, right);
    case PropertyPath::Operation::IRI:
      return seedFromVarOrIri(
          left, ad_utility::triple_component::Iri::fromIriref(path.iri_),
          right);
    case PropertyPath::Operation::SEQUENCE:
      return seedFromSequence(left, path, right);
    case PropertyPath::Operation::ZERO_OR_MORE:
      return seedFromTransitive(left, path, right, 0,
                                std::numeric_limits<size_t>::max());
    case PropertyPath::Operation::ONE_OR_MORE:
      return seedFromTransitive(left, path, right, 1,
                                std::numeric_limits<size_t>::max());
    case PropertyPath::Operation::ZERO_OR_ONE:
      return seedFromTransitive(left, path, right, 0, 1);
  }
  AD_FAIL();
}

// _____________________________________________________________________________
ParsedQuery::GraphPattern QueryPlanner::seedFromSequence(
    const TripleComponent& left, const PropertyPath& path,
    const TripleComponent& right) {
  AD_CORRECTNESS_CHECK(path.children_.size() > 1);

  ParsedQuery::GraphPattern joinPattern{};
  TripleComponent innerLeft = left;
  TripleComponent innerRight = generateUniqueVarName();
  for (size_t i = 0; i < path.children_.size(); i++) {
    auto child = path.children_[i];

    if (i == path.children_.size() - 1) {
      innerRight = right;
    }

    auto pattern = seedFromPropertyPath(innerLeft, child, innerRight);
    joinPattern._graphPatterns.insert(joinPattern._graphPatterns.end(),
                                      pattern._graphPatterns.begin(),
                                      pattern._graphPatterns.end());
    innerLeft = innerRight;
    innerRight = generateUniqueVarName();
  }

  return joinPattern;
}

// _____________________________________________________________________________
ParsedQuery::GraphPattern QueryPlanner::seedFromAlternative(
    const TripleComponent& left, const PropertyPath& path,
    const TripleComponent& right) {
  if (path.children_.empty()) {
    AD_THROW(
        "Tried processing an alternative property path node without any "
        "children.");
  } else if (path.children_.size() == 1) {
    LOG(WARN)
        << "Processing an alternative property path that has only one child."
        << std::endl;
    return seedFromPropertyPath(left, path, right);
  }

  std::vector<ParsedQuery::GraphPattern> childPlans;
  childPlans.reserve(path.children_.size());
  for (const auto& child : path.children_) {
    childPlans.push_back(seedFromPropertyPath(left, child, right));
  }
  return uniteGraphPatterns(std::move(childPlans));
}

// _____________________________________________________________________________
ParsedQuery::GraphPattern QueryPlanner::seedFromTransitive(
    const TripleComponent& left, const PropertyPath& path,
    const TripleComponent& right, size_t min, size_t max) {
  Variable innerLeft = generateUniqueVarName();
  Variable innerRight = generateUniqueVarName();
  ParsedQuery::GraphPattern childPlan =
      seedFromPropertyPath(innerLeft, path.children_[0], innerRight);
  ParsedQuery::GraphPattern p{};
  p::TransPath transPath;
  transPath._left = left;
  transPath._right = right;
  transPath._innerLeft = innerLeft;
  transPath._innerRight = innerRight;
  transPath._min = min;
  transPath._max = max;
  transPath._childGraphPattern = std::move(childPlan);
  p._graphPatterns.emplace_back(std::move(transPath));
  return p;
}

// _____________________________________________________________________________
ParsedQuery::GraphPattern QueryPlanner::seedFromInverse(
    const TripleComponent& left, const PropertyPath& path,
    const TripleComponent& right) {
  return seedFromPropertyPath(right, path.children_[0], left);
}

namespace {
using std::string_view;
// Split the children of a property path into forward and inverse children.
std::pair<std::vector<string_view>, std::vector<string_view>> splitChildren(
    const std::vector<PropertyPath>& children) {
  using Operation = PropertyPath::Operation;
  std::vector<string_view> forwardIris;
  std::vector<string_view> inverseIris;
  for (const auto& child : children) {
    if (child.operation_ == Operation::INVERSE) {
      const auto& unwrapped = child.children_.at(0);
      AD_CORRECTNESS_CHECK(unwrapped.operation_ == Operation::IRI);
      inverseIris.emplace_back(unwrapped.iri_);
    } else {
      AD_CORRECTNESS_CHECK(child.operation_ == Operation::IRI);
      forwardIris.emplace_back(child.iri_);
    }
  }
  return {std::move(forwardIris), std::move(inverseIris)};
}

// Create a `SparqlExpression` that represents the expression `iri != variable`.
std::unique_ptr<sparqlExpression::SparqlExpression> makeNotEqualExpression(
    const Variable& variable, std::string_view iri) {
  using namespace sparqlExpression;
  return std::make_unique<NotEqualExpression>(NotEqualExpression::Children{
      std::make_unique<IriExpression>(
          TripleComponent::Iri::fromStringRepresentation(std::string{iri})),
      std::make_unique<VariableExpression>(variable)});
}

// Appends a string to `os` that represents the expression `iri != variable`.
void appendNotEqualString(std::ostream& os, std::string_view iri,
                          const Variable& variable) {
  os << iri << " != " << variable.name();
}
}  // namespace

// _____________________________________________________________________________
ParsedQuery::GraphPattern QueryPlanner::seedFromNegated(
    const TripleComponent& left, const PropertyPath& path,
    const TripleComponent& right) {
  AD_CORRECTNESS_CHECK(!path.children_.empty());
  const auto& [forwardIris, inverseIris] = splitChildren(path.children_);
  auto makeFilterPattern = [this](const TripleComponent& left,
                                  const TripleComponent& right,
                                  const std::vector<string_view>& iris) {
    using namespace sparqlExpression;
    Variable variable = generateUniqueVarName();
    ParsedQuery::GraphPattern pattern = seedFromVarOrIri(left, variable, right);
    std::ostringstream descriptor;
    auto expression = makeNotEqualExpression(variable, iris.at(0));
    appendNotEqualString(descriptor, iris.at(0), variable);
    // Combine subsequent iris with a logical AND.
    for (const auto& iri : ql::views::drop(iris, 1)) {
      expression = makeAndExpression(std::move(expression),
                                     makeNotEqualExpression(variable, iri));
      descriptor << " && ";
      appendNotEqualString(descriptor, iri, variable);
    }
    pattern._filters.emplace_back(SparqlExpressionPimpl{
        std::move(expression), std::move(descriptor).str()});
    return pattern;
  };
  // If only one direction is negated, only return the pattern for that
  // direction. Only if both are given we apply a union.
  if (inverseIris.empty()) {
    return makeFilterPattern(left, right, forwardIris);
  }
  if (forwardIris.empty()) {
    return makeFilterPattern(right, left, inverseIris);
  }
  return uniteGraphPatterns({makeFilterPattern(left, right, forwardIris),
                             makeFilterPattern(right, left, inverseIris)});
}

// _____________________________________________________________________________
ParsedQuery::GraphPattern QueryPlanner::seedFromVarOrIri(
    const TripleComponent& left,
    const ad_utility::sparql_types::VarOrIri& varOrIri,
    const TripleComponent& right) {
  ParsedQuery::GraphPattern p{};
  p::BasicGraphPattern basic;
  basic._triples.emplace_back(
      left,
      std::visit(
          ad_utility::OverloadCallOperator{
              [](const Variable& variable)
                  -> ad_utility::sparql_types::VarOrPath { return variable; },
              [](const ad_utility::triple_component::Iri& iri)
                  -> ad_utility::sparql_types::VarOrPath {
                return PropertyPath::fromIri(iri.toStringRepresentation());
              }},
          varOrIri),
      right);
  p._graphPatterns.emplace_back(std::move(basic));

  return p;
}

ParsedQuery::GraphPattern QueryPlanner::uniteGraphPatterns(
    std::vector<ParsedQuery::GraphPattern>&& patterns) {
  using GraphPattern = ParsedQuery::GraphPattern;
  // Build a tree of union operations
  auto p = GraphPattern{};
  p._graphPatterns.emplace_back(
      p::Union{std::move(patterns[0]), std::move(patterns[1])});

  for (size_t i = 2; i < patterns.size(); i++) {
    GraphPattern next;
    next._graphPatterns.emplace_back(
        p::Union{std::move(p), std::move(patterns[i])});
    p = std::move(next);
  }
  return p;
}

// _____________________________________________________________________________
Variable QueryPlanner::generateUniqueVarName() {
  return Variable{absl::StrCat(QLEVER_INTERNAL_VARIABLE_QUERY_PLANNER_PREFIX,
                               _internalVarCount++)};
}

// _____________________________________________________________________________
SubtreePlan QueryPlanner::getTextLeafPlan(
    const QueryPlanner::TripleGraph::Node& node,
    TextLimitMap& textLimits) const {
  AD_CONTRACT_CHECK(node.wordPart_.has_value());
  string word = node.wordPart_.value();
  SubtreePlan plan(_qec);
  const auto& cvar = node.cvar_.value();
  if (!textLimits.contains(cvar)) {
    textLimits[cvar] = parsedQuery::TextLimitMetaObject{{}, {}, 0};
  }
  if (node.triple_.getSimplePredicate() == CONTAINS_ENTITY_PREDICATE) {
    if (node._variables.size() == 2) {
      // TODO<joka921>: This is not nice, refactor the whole TripleGraph class
      // to make these checks more explicitly.
      Variable evar = *(node._variables.begin()) == cvar
                          ? *(++node._variables.begin())
                          : *(node._variables.begin());
      plan = makeSubtreePlan<TextIndexScanForEntity>(_qec, cvar, evar, word);
      textLimits[cvar].entityVars_.push_back(evar);
      textLimits[cvar].scoreVars_.push_back(cvar.getEntityScoreVariable(evar));
    } else {
      // Fixed entity case
      AD_CORRECTNESS_CHECK(node._variables.size() == 1);
      plan = makeSubtreePlan<TextIndexScanForEntity>(
          _qec, cvar, node.triple_.o_.toString(), word);
      textLimits[cvar].scoreVars_.push_back(
          cvar.getEntityScoreVariable(node.triple_.o_.toString()));
    }
  } else {
    plan = makeSubtreePlan<TextIndexScanForWord>(_qec, cvar, word);
  }
  textLimits[cvar].idsOfMustBeFinishedOperations_ |= (size_t(1) << node.id_);
  plan._idsOfIncludedNodes |= (size_t(1) << node.id_);
  return plan;
}

// _____________________________________________________________________________
vector<SubtreePlan> QueryPlanner::merge(
    const vector<SubtreePlan>& a, const vector<SubtreePlan>& b,
    const QueryPlanner::TripleGraph& tg) const {
  // TODO: Add the following features:
  // If a join is supposed to happen, always check if it happens between
  // a scan with a relatively large result size
  // esp. with an entire relation but also with something like is-a Person
  // If that is the case look at the size estimate for the other side,
  // if that is rather small, replace the join and scan by a combination.
  ad_utility::HashMap<string, vector<SubtreePlan>> candidates;
  // Find all pairs between a and b that are connected by an edge.
  LOG(TRACE) << "Considering joins that merge " << a.size() << " and "
             << b.size() << " plans...\n";
  for (const auto& ai : a) {
    for (const auto& bj : b) {
      for (auto& plan : createJoinCandidates(ai, bj, tg)) {
        candidates[getPruningKey(plan, plan._qet->resultSortedOn())]
            .emplace_back(std::move(plan));
      }
      checkCancellation();
    }
  }

  // Duplicates are removed if the same triples are touched,
  // the ordering is the same. Only the best is kept then.

  // Therefore we mapped plans and use contained triples + ordering var
  // as key.
  LOG(TRACE) << "Pruning...\n";
  vector<SubtreePlan> prunedPlans;

  auto pruneCandidates = [&](auto& actualCandidates) {
    for (auto& [key, value] : actualCandidates) {
      (void)key;  // silence unused warning
      size_t minIndex = findCheapestExecutionTree(value);
      prunedPlans.push_back(std::move(value[minIndex]));
      checkCancellation();
    }
  };

  if (isInTestMode()) {
    std::vector<std::pair<string, vector<SubtreePlan>>> sortedCandidates{
        std::make_move_iterator(candidates.begin()),
        std::make_move_iterator(candidates.end())};
    std::sort(sortedCandidates.begin(), sortedCandidates.end(),
              [](const auto& a, const auto& b) { return a.first < b.first; });
    pruneCandidates(sortedCandidates);
  } else {
    pruneCandidates(candidates);
  }

  LOG(TRACE) << "Got " << prunedPlans.size() << " pruned plans from \n";
  return prunedPlans;
}

// _____________________________________________________________________________
string QueryPlanner::TripleGraph::asString() const {
  std::ostringstream os;
  for (size_t i = 0; i < _adjLists.size(); ++i) {
    if (!_nodeMap.find(i)->second->cvar_.has_value()) {
      os << i << " " << _nodeMap.find(i)->second->triple_.asString() << " : (";
    } else {
      os << i << " {TextOP for "
         << _nodeMap.find(i)->second->cvar_.value().name() << ", wordPart: \""
         << _nodeMap.find(i)->second->wordPart_.value() << "\"} : (";
    }

    for (size_t j = 0; j < _adjLists[i].size(); ++j) {
      os << _adjLists[i][j];
      if (j < _adjLists[i].size() - 1) {
        os << ", ";
      }
    }
    os << ')';
    if (i < _adjLists.size() - 1) {
      os << '\n';
    }
  }
  return std::move(os).str();
}

// _____________________________________________________________________________
size_t SubtreePlan::getCostEstimate() const { return _qet->getCostEstimate(); }

// _____________________________________________________________________________
size_t SubtreePlan::getSizeEstimate() const { return _qet->getSizeEstimate(); }

// _____________________________________________________________________________
QueryPlanner::JoinColumns QueryPlanner::connected(
    const SubtreePlan& a, const SubtreePlan& b,
    boost::optional<const QueryPlanner::TripleGraph&> tg) const {
  // Check if there is overlap.
  // If so, don't consider them as properly connected.
  if ((a._idsOfIncludedNodes & b._idsOfIncludedNodes) != 0) {
    return {};
  }

  // If a substitute is contained, do not use the triple graph. This is because
  // a substitute might connect triples that are otherwise unconnected but the
  // connection is not part of the triple graph.
  if (!tg || a.containsFilterSubstitute_ || b.containsFilterSubstitute_) {
    return getJoinColumns(a, b);
  }

  auto scope = 1ULL << tg->_nodeMap.size();
  if (a._idsOfIncludedNodes >= scope || b._idsOfIncludedNodes >= scope) {
    return getJoinColumns(a, b);
  }

  for (size_t i = 0; i < tg->_nodeMap.size(); ++i) {
    if (((a._idsOfIncludedNodes >> i) & 1) == 0) {
      continue;
    }
    auto& connectedNodes = tg->_adjLists[i];
    for (auto targetNodeId : connectedNodes) {
      if ((((a._idsOfIncludedNodes >> targetNodeId) & 1) == 0) &&
          (((b._idsOfIncludedNodes >> targetNodeId) & 1) != 0)) {
        return getJoinColumns(a, b);
      }
    }
  }
  return {};
}

// _____________________________________________________________________________
QueryPlanner::JoinColumns QueryPlanner::getJoinColumns(const SubtreePlan& a,
                                                       const SubtreePlan& b) {
  AD_CORRECTNESS_CHECK(a._qet && b._qet);
  return QueryExecutionTree::getJoinColumns(*a._qet, *b._qet);
}

// _____________________________________________________________________________
string QueryPlanner::getPruningKey(
    const SubtreePlan& plan,
    const vector<ColumnIndex>& orderedOnColumns) const {
  // Get the ordered var
  std::ostringstream os;
  const auto& varCols = plan._qet->getVariableColumns();
  for (ColumnIndex orderedOnCol : orderedOnColumns) {
    for (const auto& [variable, columnIndexWithType] : varCols) {
      if (columnIndexWithType.columnIndex_ == orderedOnCol) {
        os << variable.name() << ", ";
        break;
      }
    }
  }

  os << ' ' << plan._idsOfIncludedNodes;
  os << " f: ";
  os << ' ' << plan._idsOfIncludedFilters;
  os << " t: ";
  os << ' ' << plan.idsOfIncludedTextLimits_;
  os << " s: ";
  os << ' ' << plan.containsFilterSubstitute_;

  return std::move(os).str();
}

// _____________________________________________________________________________
template <QueryPlanner::FilterMode mode>
void QueryPlanner::applyFiltersIfPossible(
    vector<SubtreePlan>& row,
    const FiltersAndOptionalSubstitutes& filters) const {
  // Apply every filter possible.
  // It is possible when,
  // 1) the filter has not already been applied
  // 2) all variables in the filter are covered by the query so far
  // New 06 May 2016:
  // There is a problem with the so-called (name may be changed)
  // TextOperationWithFilter ops: This method applies SPARQL filters
  // to all the leaf TextOperations (when feasible) and thus
  // prevents the special case from being applied when subtrees are merged.
  // Fix: Also copy (CHANGE not all plans but TextOperation) without applying
  // the filter. Problem: If the method gets called multiple times, plans with
  // filters May be duplicated. To prevent this, calling code has to ensure
  // That the method is only called once on each row. Similarly this affects
  // the (albeit rare) fact that a filter is directly applicable after a scan
  // of a huge relation where a subsequent join with a small result could be
  // translated into one or more scans directly. This also helps with cases
  // where applying the filter later is better. Finally, the replace flag can
  // be set to enforce that all filters are applied. This should be done for
  // the last row in the DPTab so that no filters are missed.

  // Note: we are first collecting the newly added plans and then adding them
  // in one go. Changing `row` inside the loop would invalidate the iterators.
  std::vector<SubtreePlan> addedPlans;
  for (auto& plan : row) {
    for (const auto& [i, filterAndSubst] :
         ::ranges::views::enumerate(filters)) {
      if (((plan._idsOfIncludedFilters >> i) & 1) != 0) {
        continue;
      }

      const bool allowSubstitutes = mode == FilterMode::KeepUnfiltered ||
                                    mode == FilterMode::ReplaceUnfiltered;
      if (allowSubstitutes && filterAndSubst.hasSubstitute() &&
          (filterAndSubst.filter_.expression_.containedVariables().empty() ||
           ql::ranges::any_of(
               filterAndSubst.filter_.expression_.containedVariables(),
               [&plan](const auto& variable) {
                 return plan._qet->isVariableCovered(*variable);
               }))) {
        // Apply filter substitution
        auto jcs = getJoinColumns(filterAndSubst.substitute_.value(), plan);
        auto substPlans =
            createJoinCandidates(filterAndSubst.substitute_.value(), plan, jcs);
        for (auto& newPlan : substPlans) {
          mergeSubtreePlanIds(newPlan, newPlan, plan);
          newPlan.type = plan.type;
          newPlan.containsFilterSubstitute_ = true;
          addedPlans.push_back(newPlan);
        }
        continue;
      }

      const bool applyAll =
          mode == FilterMode::ApplyAllFiltersAndReplaceUnfiltered;
      if (applyAll ||
          ql::ranges::all_of(
              filterAndSubst.filter_.expression_.containedVariables(),
              [&plan](const auto& variable) {
                return plan._qet->isVariableCovered(*variable);
              })) {
        // Apply this filter regularly.
        SubtreePlan newPlan = makeSubtreePlan<Filter>(
            _qec, plan._qet, filterAndSubst.filter_.expression_);
        mergeSubtreePlanIds(newPlan, newPlan, plan);
        newPlan._idsOfIncludedFilters |= (size_t(1) << i);
        newPlan.type = plan.type;
        if constexpr (mode != FilterMode::KeepUnfiltered) {
          plan = std::move(newPlan);
        } else {
          addedPlans.push_back(std::move(newPlan));
        }
      }
    }
  }
  row.insert(row.end(), addedPlans.begin(), addedPlans.end());
}

// _____________________________________________________________________________
void QueryPlanner::applyTextLimitsIfPossible(vector<SubtreePlan>& row,
                                             const TextLimitVec& textLimits,
                                             bool replace) const {
  // Apply text limits if possible.
  // A text limit can be applied to a plan if:
  // 1) There is no text operation for the text record column left.
  // 2) The text limit has not already been applied to the plan.

  // Note: we are first collecting the newly added plans and then adding them
  // in one go. Changing `row` inside the loop would invalidate the iterators.
  if (!textLimit_.has_value()) {
    return;
  }
  std::vector<SubtreePlan> addedPlans;
  for (auto& plan : row) {
    size_t i = 0;
    for (const auto& [textVar, textLimit] : textLimits) {
      if (((plan.idsOfIncludedTextLimits_ >> i) & 1) != 0) {
        // The text limit has already been applied to the plan.
        i++;
        continue;
      }
      if (((plan._idsOfIncludedNodes &
            textLimit.idsOfMustBeFinishedOperations_) ^
           textLimit.idsOfMustBeFinishedOperations_) != 0) {
        // There is still an operation that needs to be finished before this
        // text limit can be applied
        i++;
        continue;
      }
      // TODO<C++23> simplify using ranges::to
      auto getVarColumns = [&plan](const std::vector<Variable>& vars) {
        std::vector<ColumnIndex> result;
        for (const auto& var : vars) {
          result.push_back(plan._qet->getVariableColumn(var));
        }
        return result;
      };
      SubtreePlan newPlan = makeSubtreePlan<TextLimit>(
          _qec, textLimit_.value(), plan._qet,
          plan._qet.get()->getVariableColumn(textVar),
          getVarColumns(textLimit.entityVars_),
          getVarColumns(textLimit.scoreVars_));
      newPlan.idsOfIncludedTextLimits_ = plan.idsOfIncludedTextLimits_;
      newPlan.idsOfIncludedTextLimits_ |= (size_t(1) << i);
      newPlan._idsOfIncludedNodes = plan._idsOfIncludedNodes;
      newPlan.containsFilterSubstitute_ = plan.containsFilterSubstitute_;
      newPlan.type = plan.type;
      i++;
      if (replace) {
        plan = std::move(newPlan);
      } else {
        addedPlans.push_back(std::move(newPlan));
      }
    }
  }
  row.insert(row.end(), addedPlans.begin(), addedPlans.end());
}

// _____________________________________________________________________________
size_t QueryPlanner::findUniqueNodeIds(
    const std::vector<SubtreePlan>& connectedComponent) {
  ad_utility::HashSet<uint64_t> uniqueNodeIds;
  auto nodeIds = connectedComponent |
                 ql::views::transform(&SubtreePlan::_idsOfIncludedNodes);
  // Check that all the `_idsOfIncludedNodes` are one-hot encodings of a single
  // value, i.e. they have exactly one bit set.
  AD_CORRECTNESS_CHECK(ql::ranges::all_of(
      nodeIds, [](auto nodeId) { return absl::popcount(nodeId) == 1; }));
  ql::ranges::copy(nodeIds, std::inserter(uniqueNodeIds, uniqueNodeIds.end()));
  return uniqueNodeIds.size();
}

// _____________________________________________________________________________
std::vector<SubtreePlan>
QueryPlanner::runDynamicProgrammingOnConnectedComponent(
    std::vector<SubtreePlan> connectedComponent,
    const FiltersAndOptionalSubstitutes& filters,
    const TextLimitVec& textLimits, const TripleGraph& tg) const {
  vector<vector<SubtreePlan>> dpTab;
  // find the unique number of nodes in the current connected component
  // (there might be duplicates because we already have multiple candidates
  // for each index scan with different permutations.
  dpTab.push_back(std::move(connectedComponent));
  size_t numSeeds = findUniqueNodeIds(dpTab.back());

  for (size_t k = 2; k <= numSeeds; ++k) {
    LOG(TRACE) << "Producing plans that unite " << k << " triples."
               << std::endl;
    applyFiltersIfPossible<FilterMode::KeepUnfiltered>(dpTab.back(), filters);
    applyTextLimitsIfPossible(dpTab.back(), textLimits, false);
    dpTab.emplace_back();
    for (size_t i = 1; i * 2 <= k; ++i) {
      checkCancellation();
      auto newPlans = merge(dpTab[i - 1], dpTab[k - i - 1], tg);
      dpTab[k - 1].insert(dpTab[k - 1].end(), newPlans.begin(), newPlans.end());
    }
    // As we only passed in connected components, we expect the result to always
    // be nonempty.
    AD_CORRECTNESS_CHECK(!dpTab[k - 1].empty());
  }
  auto& result = dpTab.back();
  applyFiltersIfPossible<FilterMode::ReplaceUnfilteredNoSubstitutes>(result,
                                                                     filters);
  applyTextLimitsIfPossible(result, textLimits, true);
  return std::move(result);
}

// _____________________________________________________________________________
size_t QueryPlanner::countSubgraphs(std::vector<const SubtreePlan*> graph,
                                    const std::vector<SparqlFilter>& filters,
                                    size_t budget) {
  // Remove duplicate plans from `graph`.
  auto getId = [](const SubtreePlan* v) { return v->_idsOfIncludedNodes; };
  ql::ranges::sort(graph, ql::ranges::less{}, getId);
  auto uniqueIter = ql::ranges::unique(graph, ql::ranges::equal_to{}, getId);
#ifdef QLEVER_CPP_17
  graph.erase(uniqueIter, graph.end());
#else
  graph.erase(uniqueIter.begin(), graph.end());
#endif

  // We also have to consider the `filters`. To make life easy, we temporarily
  // create simple `SubtreePlans` for them which just have the correct
  // variables. We only create one subtree plan for each set of variables that
  // is contained in the `filters`, because this will bring the estimate of this
  // function closer to the actual behavior of the DP query planner (it always
  // applies either all possible filters at once, or none of them).
  std::vector<SubtreePlan> dummyPlansForFilter;
  ad_utility::HashSet<ad_utility::HashSet<Variable>>
      deduplicatedFilterVariables;
  for (const auto& filter : filters) {
    const auto& vars = filter.expression_.containedVariables();
    ad_utility::HashSet<Variable> varSet;
    // We use a `VALUES` clause as the dummy because this operation is the
    // easiest to setup for a number of given variables.
    parsedQuery::SparqlValues values;
    for (auto* var : vars) {
      values._variables.push_back(*var);
      varSet.insert(*var);
    }
    if (deduplicatedFilterVariables.insert(std::move(varSet)).second) {
      dummyPlansForFilter.push_back(
          makeSubtreePlan<Values>(_qec, std::move(values)));
    }
  }

  const size_t numPlansWithoutFilters = graph.size();
  for (const auto& filterPlan : dummyPlansForFilter) {
    graph.push_back(&filterPlan);
  }

  // Qlever currently limits the number of triples etc. per group to be <= 64
  // anyway, so we can simply assert here.
  AD_CORRECTNESS_CHECK(graph.size() <= 64,
                       "Should qlever ever support more than 64 elements per "
                       "group graph pattern, then the `countSubgraphs` "
                       "functionality also has to be changed");

  // Compute the bit representation needed for the call to
  // `countConnectedSubgraphs::countSubgraphs` below.
  countConnectedSubgraphs::Graph g;
  for (size_t i = 0; i < graph.size(); ++i) {
    countConnectedSubgraphs::Node v{0};
    for (size_t k = 0; k < graph.size(); ++k) {
      // Don't connect nodes to themselves, don't connect filters with other
      // filters, otherwise connect `i` and `k` if they have at least one
      // variable in common.
      if ((k != i) &&
          (k < numPlansWithoutFilters || i < numPlansWithoutFilters) &&
          !QueryPlanner::getJoinColumns(*graph.at(k), *graph.at(i)).empty()) {
        v.neighbors_ |= (1ULL << k);
      }
    }
    g.push_back(v);
  }

  return countConnectedSubgraphs::countSubgraphs(g, budget);
}

// _____________________________________________________________________________
std::vector<SubtreePlan> QueryPlanner::runGreedyPlanningOnConnectedComponent(
    std::vector<SubtreePlan> connectedComponent,
    const FiltersAndOptionalSubstitutes& filters,
    const TextLimitVec& textLimits, const TripleGraph& tg) const {
  applyFiltersIfPossible<FilterMode::ReplaceUnfiltered>(connectedComponent,
                                                        filters);
  applyTextLimitsIfPossible(connectedComponent, textLimits, true);
  const size_t numSeeds = findUniqueNodeIds(connectedComponent);
  if (numSeeds <= 1) {
    // Only 0 or 1 nodes in the input, nothing to plan.
    return connectedComponent;
  }

  // Intermediate variables that will be filled by the `greedyStep` lambda
  // below.
  using Plans = std::vector<SubtreePlan>;

  // Perform a single step of greedy query planning.
  // `nextBestPlan` contains the result of the last step of greedy query
  // planning. `currentPlans` contains all plans that have been chosen/combined
  // so far (which might still be the initial start plans), except for the most
  // recently chosen plan, which is stored in `nextResult`. `cache` contains all
  // the plans that can be obtained by combining two plans in `input`. The
  // function then performs one additional step of greedy planning and
  // reinforces the above pre-/postconditions. Exception: if `isFirstStep` then
  // `cache` and `nextResult` must be empty, and the first step of greedy
  // planning is performed, which also establishes the pre-/postconditions.
  auto greedyStep = [this, &tg, &filters, &textLimits,
                     currentPlans = std::move(connectedComponent),
                     cache = Plans{}](Plans& nextBestPlan, bool isFirstStep,
                                      bool isLastStep) mutable {
    checkCancellation();
    // Normally, we already have all combinations of two nodes in `currentPlans`
    // in the cache, so we only have to add the combinations between
    // `currentPlans` and `nextResult`. In the first step, we need to initially
    // compute all possible combinations.
    auto newPlans = isFirstStep ? merge(currentPlans, currentPlans, tg)
                                : merge(currentPlans, nextBestPlan, tg);
    // Do not apply filter substitutes in the last round
    if (isLastStep) {
      applyFiltersIfPossible<FilterMode::ReplaceUnfilteredNoSubstitutes>(
          newPlans, filters);
    } else {
      applyFiltersIfPossible<FilterMode::ReplaceUnfiltered>(newPlans, filters);
    }
    applyTextLimitsIfPossible(newPlans, textLimits, true);
    AD_CORRECTNESS_CHECK(!newPlans.empty());
    ql::ranges::move(newPlans, std::back_inserter(cache));
    ql::ranges::move(nextBestPlan, std::back_inserter(currentPlans));

    // All candidates for the next greedy step are in the `cache`, choose the
    // cheapest one, remove it from the cache and make it the `nextResult`
    {
      auto smallestIdxNew = findSmallestExecutionTree(cache);
      auto& cheapestNewTree = cache.at(smallestIdxNew);
      std::swap(cheapestNewTree, cache.back());
      nextBestPlan.clear();
      nextBestPlan.push_back(std::move(cache.back()));
      cache.pop_back();
    }

    // All plans which have a node in common with the chosen plan have to be
    // deleted from the `currentPlans` and therefore also from the `cache`.
    auto shouldBeErased = [&nextTree = nextBestPlan.front()](const auto& plan) {
      return (nextTree._idsOfIncludedNodes & plan._idsOfIncludedNodes) != 0;
    };
    std::erase_if(currentPlans, shouldBeErased);
    std::erase_if(cache, shouldBeErased);
  };

  Plans result;
  for (size_t i : ad_utility::integerRange(numSeeds - 1)) {
    greedyStep(result, i == 0, i == numSeeds - 2);
  }
  // TODO<joka921> Assert that all seeds are covered by the result.
  return result;
}

// _____________________________________________________________________________
QueryPlanner::FiltersAndOptionalSubstitutes QueryPlanner::seedFilterSubstitutes(
    const std::vector<SparqlFilter>& filters) const {
  FiltersAndOptionalSubstitutes plans;
  plans.reserve(filters.size());

<<<<<<< HEAD
  for (const auto& [i, filterExpression] :
       ::ranges::views::enumerate(filters)) {
    // Check if the filter expression is suitable for spatial join optimization
    auto sjConfig = rewriteFilterToSpatialJoinConfig(filterExpression);
    if (!sjConfig.has_value()) {
      plans.emplace_back(filterExpression, std::nullopt);
    } else {
      // Construct spatial join
      auto plan = makeSubtreePlan<SpatialJoin>(
          _qec, sjConfig.value(), std::nullopt, std::nullopt, true);
      // Mark that this subtree plan handles (that is, substitutes) the filter
      plan._idsOfIncludedFilters |= 1ull << i;
      plan.containsFilterSubstitute_ = true;
      plans.emplace_back(filterExpression, std::move(plan));
    }
=======
  // Currently, no filter substitutes are implemented. This will follow in
  // #1935 and #2140.
  for (const auto& filterExpression : filters) {
    plans.emplace_back(filterExpression, std::nullopt);
>>>>>>> 55c05d4b
  }
  return plans;
};

// _____________________________________________________________________________
vector<vector<SubtreePlan>> QueryPlanner::fillDpTab(
    const QueryPlanner::TripleGraph& tg, vector<SparqlFilter> filters,
    TextLimitMap& textLimits, const vector<vector<SubtreePlan>>& children) {
  auto [initialPlans, additionalFilters] =
      seedWithScansAndText(tg, children, textLimits);
  ql::ranges::move(additionalFilters, std::back_inserter(filters));

<<<<<<< HEAD
  // If we have FILTER statements that can also be answered by a SpatialJoin,
  // add the respective spatial join query plans.
  const auto filtersAndOptSubstitutes = seedFilterSubstitutes(filters);
=======
  // If we have FILTER statements that can also be answered by a special join,
  // add the respective query plans as filter substitutes.
  auto filtersAndOptSubstitutes = seedFilterSubstitutes(filters);
>>>>>>> 55c05d4b

  if (filters.size() > 64) {
    AD_THROW("At most 64 filters allowed at the moment.");
  }

  auto componentIndices = QueryGraph::computeConnectedComponents(
      initialPlans, filtersAndOptSubstitutes);

  ad_utility::HashMap<size_t, std::vector<SubtreePlan>> components;
  for (size_t i = 0; i < componentIndices.size(); ++i) {
    components[componentIndices.at(i)].push_back(std::move(initialPlans.at(i)));
  }
  vector<vector<SubtreePlan>> lastDpRowFromComponents;
  TextLimitVec textLimitVec(textLimits.begin(), textLimits.end());
  for (auto& component : components | ql::views::values) {
    std::vector<const SubtreePlan*> g;
    for (const auto& plan : component) {
      g.push_back(&plan);
    }
    const size_t budget = RuntimeParameters().get<"query-planning-budget">();
    bool useGreedyPlanning = countSubgraphs(g, filters, budget) > budget;
    if (useGreedyPlanning) {
      LOG(INFO)
          << "Using the greedy query planner for a large connected component"
          << std::endl;
    }
    auto impl = useGreedyPlanning
                    ? &QueryPlanner::runGreedyPlanningOnConnectedComponent
                    : &QueryPlanner::runDynamicProgrammingOnConnectedComponent;
    lastDpRowFromComponents.push_back(
        std::invoke(impl, this, std::move(component), filtersAndOptSubstitutes,
                    textLimitVec, tg));
    checkCancellation();
  }
  size_t numConnectedComponents = lastDpRowFromComponents.size();
  if (numConnectedComponents == 0) {
    // This happens for example if there is a BIND right at the beginning of the
    // query
    lastDpRowFromComponents.emplace_back();
    return lastDpRowFromComponents;
  }
  if (numConnectedComponents == 1) {
    // A Cartesian product is not needed if there is only one component.
    applyFiltersIfPossible<FilterMode::ReplaceUnfilteredNoSubstitutes>(
        lastDpRowFromComponents.back(), filtersAndOptSubstitutes);
    applyTextLimitsIfPossible(lastDpRowFromComponents.back(), textLimitVec,
                              true);
    return lastDpRowFromComponents;
  }
  // More than one connected component, set up a Cartesian product.
  std::vector<std::vector<SubtreePlan>> result;
  result.emplace_back();
  std::vector<std::shared_ptr<QueryExecutionTree>> subtrees;
  // We need to manually inform the cartesian produce about
  // its included nodes and filters and text limits to make the
  // `applyTextLimitsIfPossible` call below work correctly.
  uint64_t nodes = 0;
  uint64_t filterIds = 0;
  uint64_t textLimitIds = 0;
  bool containsFilterSubstitute = false;
  ql::ranges::for_each(
      lastDpRowFromComponents |
          ql::views::transform([this](auto& vec) -> decltype(auto) {
            return vec.at(findCheapestExecutionTree(vec));
          }),
      [&](SubtreePlan& plan) {
        nodes |= plan._idsOfIncludedNodes;
        filterIds |= plan._idsOfIncludedFilters;
        textLimitIds |= plan.idsOfIncludedTextLimits_;
        containsFilterSubstitute |= plan.containsFilterSubstitute_;
        subtrees.push_back(std::move(plan._qet));
      });
  result.at(0).push_back(
      makeSubtreePlan<CartesianProductJoin>(_qec, std::move(subtrees)));
  auto& plan = result.at(0).back();
  plan._idsOfIncludedNodes = nodes;
  plan._idsOfIncludedFilters = filterIds;
  plan.idsOfIncludedTextLimits_ = textLimitIds;
  plan.containsFilterSubstitute_ = containsFilterSubstitute;
  applyFiltersIfPossible<FilterMode::ReplaceUnfilteredNoSubstitutes>(
      result.at(0), filtersAndOptSubstitutes);
  applyTextLimitsIfPossible(result.at(0), textLimitVec, true);
  return result;
}

// _____________________________________________________________________________
bool QueryPlanner::TripleGraph::isTextNode(size_t i) const {
  auto it = _nodeMap.find(i);
  if (it == _nodeMap.end()) {
    return false;
  }
  const auto& triple = it->second->triple_;
  auto predicate = triple.getSimplePredicate();
  return predicate == CONTAINS_ENTITY_PREDICATE ||
         predicate == CONTAINS_WORD_PREDICATE;
}

// _____________________________________________________________________________
vector<std::pair<QueryPlanner::TripleGraph, vector<SparqlFilter>>>
QueryPlanner::TripleGraph::splitAtContextVars(
    const vector<SparqlFilter>& origFilters,
    ad_utility::HashMap<string, vector<size_t>>& contextVarToTextNodes) const {
  vector<std::pair<QueryPlanner::TripleGraph, vector<SparqlFilter>>> retVal;
  // Recursively split the graph a context nodes.
  // Base-case: No no context nodes, return the graph itself.
  if (contextVarToTextNodes.size() == 0) {
    retVal.emplace_back(make_pair(*this, origFilters));
  } else {
    // Just take the first contextVar and split at it.
    ad_utility::HashSet<size_t> textNodeIds;
    textNodeIds.insert(contextVarToTextNodes.begin()->second.begin(),
                       contextVarToTextNodes.begin()->second.end());

    // For the next iteration / recursive call(s):
    // Leave out the first one because it has been worked on in this call.
    ad_utility::HashMap<string, vector<size_t>> cTMapNextIteration;
    cTMapNextIteration.insert(++contextVarToTextNodes.begin(),
                              contextVarToTextNodes.end());

    // Find a node to start the split.
    size_t startNode = 0;
    while (startNode < _adjLists.size() && textNodeIds.count(startNode) > 0) {
      ++startNode;
    }
    // If no start node was found, this means only text triples left.
    // --> don't enter code block below and return empty vector.
    if (startNode != _adjLists.size()) {
      // If we have a start node, do a BFS to obtain a set of reachable nodes
      auto reachableNodes = bfsLeaveOut(startNode, textNodeIds);
      if (reachableNodes.size() == _adjLists.size() - textNodeIds.size()) {
        // Case: cyclic or text operation was on the "outside"
        // -> only one split to work with further.
        // Recursively solve this split
        // (because there may be another context var in it)
        TripleGraph withoutText(*this, reachableNodes);
        vector<SparqlFilter> filters = pickFilters(origFilters, reachableNodes);
        auto recursiveResult =
            withoutText.splitAtContextVars(filters, cTMapNextIteration);
        retVal.insert(retVal.begin(), recursiveResult.begin(),
                      recursiveResult.end());
      } else {
        // Case: The split created two or more non-empty parts.
        // Find all parts so that the number of triples in them plus
        // the number of text triples equals the number of total triples.
        vector<vector<size_t>> setsOfReachablesNodes;
        ad_utility::HashSet<size_t> nodesDone;
        nodesDone.insert(textNodeIds.begin(), textNodeIds.end());
        nodesDone.insert(reachableNodes.begin(), reachableNodes.end());
        setsOfReachablesNodes.emplace_back(reachableNodes);
        assert(nodesDone.size() < _adjLists.size());
        while (nodesDone.size() < _adjLists.size()) {
          while (startNode < _adjLists.size() &&
                 nodesDone.count(startNode) > 0) {
            ++startNode;
          }
          reachableNodes = bfsLeaveOut(startNode, textNodeIds);
          nodesDone.insert(reachableNodes.begin(), reachableNodes.end());
          setsOfReachablesNodes.emplace_back(reachableNodes);
        }
        // Recursively split each part because there may be other context
        // vars.
        for (const auto& rNodes : setsOfReachablesNodes) {
          TripleGraph smallerGraph(*this, rNodes);
          vector<SparqlFilter> filters = pickFilters(origFilters, rNodes);
          auto recursiveResult =
              smallerGraph.splitAtContextVars(filters, cTMapNextIteration);
          retVal.insert(retVal.begin(), recursiveResult.begin(),
                        recursiveResult.end());
        }
      }
    }
  }
  return retVal;
}

// _____________________________________________________________________________
vector<size_t> QueryPlanner::TripleGraph::bfsLeaveOut(
    size_t startNode, ad_utility::HashSet<size_t> leaveOut) const {
  vector<size_t> res;
  ad_utility::HashSet<size_t> visited;
  std::list<size_t> queue;
  queue.push_back(startNode);
  visited.insert(startNode);
  while (!queue.empty()) {
    size_t n = queue.front();
    queue.pop_front();
    res.push_back(n);
    auto& neighbors = _adjLists[n];
    for (size_t v : neighbors) {
      if (visited.count(v) == 0 && leaveOut.count(v) == 0) {
        visited.insert(v);
        queue.push_back(v);
      }
    }
  }
  return res;
}

// _____________________________________________________________________________
vector<SparqlFilter> QueryPlanner::TripleGraph::pickFilters(
    const vector<SparqlFilter>& origFilters,
    const vector<size_t>& nodes) const {
  vector<SparqlFilter> ret;
  ad_utility::HashSet<Variable> coveredVariables;
  for (auto n : nodes) {
    auto& node = *_nodeMap.find(n)->second;
    coveredVariables.insert(node._variables.begin(), node._variables.end());
  }
  for (auto& f : origFilters) {
    if (ql::ranges::any_of(
            f.expression_.containedVariables(),
            [&](const auto* var) { return coveredVariables.contains(*var); })) {
      ret.push_back(f);
    }
  }
  return ret;
}

// _____________________________________________________________________________
QueryPlanner::TripleGraph::TripleGraph(
    const std::vector<std::pair<Node, std::vector<size_t>>>& init) {
  for (const std::pair<Node, std::vector<size_t>>& p : init) {
    _nodeStorage.push_back(p.first);
    _nodeMap[p.first.id_] = &_nodeStorage.back();
    _adjLists.push_back(p.second);
  }
}

// _____________________________________________________________________________
QueryPlanner::TripleGraph::TripleGraph(const QueryPlanner::TripleGraph& other,
                                       vector<size_t> keepNodes) {
  ad_utility::HashSet<size_t> keep;
  for (auto v : keepNodes) {
    keep.insert(v);
  }
  // Copy nodes to be kept and assign new node id's.
  // Keep information about the id change in a map.
  ad_utility::HashMap<size_t, size_t> idChange;
  for (size_t i = 0; i < other._nodeMap.size(); ++i) {
    if (keep.count(i) > 0) {
      _nodeStorage.push_back(*other._nodeMap.find(i)->second);
      idChange[i] = _nodeMap.size();
      _nodeStorage.back().id_ = _nodeMap.size();
      _nodeMap[idChange[i]] = &_nodeStorage.back();
    }
  }
  // Adjust adjacency lists accordingly.
  for (size_t i = 0; i < other._adjLists.size(); ++i) {
    if (keep.count(i) > 0) {
      vector<size_t> adjList;
      for (size_t v : other._adjLists[i]) {
        if (keep.count(v) > 0) {
          adjList.push_back(idChange[v]);
        }
      }
      _adjLists.push_back(adjList);
    }
  }
}

// _____________________________________________________________________________
QueryPlanner::TripleGraph::TripleGraph(const TripleGraph& other)
    : _adjLists(other._adjLists), _nodeMap(), _nodeStorage() {
  for (auto it : other._nodeMap) {
    _nodeStorage.push_back(*it.second);
    _nodeMap[it.first] = &_nodeStorage.back();
  }
}

// _____________________________________________________________________________
QueryPlanner::TripleGraph& QueryPlanner::TripleGraph::operator=(
    const TripleGraph& other) {
  _adjLists = other._adjLists;
  for (auto it : other._nodeMap) {
    _nodeStorage.push_back(*it.second);
    _nodeMap[it.first] = &_nodeStorage.back();
  }
  return *this;
}

// _____________________________________________________________________________
QueryPlanner::TripleGraph::TripleGraph()
    : _adjLists(), _nodeMap(), _nodeStorage() {}

// _____________________________________________________________________________
bool QueryPlanner::TripleGraph::isSimilar(
    const QueryPlanner::TripleGraph& other) const {
  // This method is very verbose as it is currently only intended for
  // testing
  if (_nodeStorage.size() != other._nodeStorage.size()) {
    LOG(INFO) << asString() << std::endl;
    LOG(INFO) << other.asString() << std::endl;
    LOG(INFO) << "The two triple graphs are not of the same size: "
              << _nodeStorage.size() << " != " << other._nodeStorage.size()
              << std::endl;
    return false;
  }
  ad_utility::HashMap<size_t, size_t> id_map;
  ad_utility::HashMap<size_t, size_t> id_map_reverse;
  for (const Node& n : _nodeStorage) {
    bool hasMatch = false;
    for (const Node& n2 : other._nodeStorage) {
      if (n.isSimilar(n2)) {
        id_map[n.id_] = n2.id_;
        id_map_reverse[n2.id_] = n.id_;
        hasMatch = true;
        break;
      } else {
      }
    }
    if (!hasMatch) {
      LOG(INFO) << asString() << std::endl;
      LOG(INFO) << other.asString() << std::endl;
      LOG(INFO) << "The node " << n << " has no match in the other graph"
                << std::endl;
      return false;
    }
  }
  if (id_map.size() != _nodeStorage.size() ||
      id_map_reverse.size() != _nodeStorage.size()) {
    LOG(INFO) << asString() << std::endl;
    LOG(INFO) << other.asString() << std::endl;
    LOG(INFO) << "Two nodes in this graph were matches to the same node in "
                 "the other graph"
              << std::endl;
    return false;
  }
  for (size_t id = 0; id < _adjLists.size(); ++id) {
    size_t other_id = id_map[id];
    ad_utility::HashSet<size_t> adj_set;
    ad_utility::HashSet<size_t> other_adj_set;
    for (size_t a : _adjLists[id]) {
      adj_set.insert(a);
    }
    for (size_t a : other._adjLists[other_id]) {
      other_adj_set.insert(a);
    }
    for (size_t a : _adjLists[id]) {
      if (other_adj_set.count(id_map[a]) == 0) {
        LOG(INFO) << asString() << std::endl;
        LOG(INFO) << other.asString() << std::endl;
        LOG(INFO) << "The node with id " << id << " is connected to " << a
                  << " in this graph graph but not to the equivalent "
                     "node in the other graph."
                  << std::endl;
        return false;
      }
    }
    for (size_t a : other._adjLists[other_id]) {
      if (adj_set.count(id_map_reverse[a]) == 0) {
        LOG(INFO) << asString() << std::endl;
        LOG(INFO) << other.asString() << std::endl;
        LOG(INFO) << "The node with id " << id << " is connected to " << a
                  << " in the other graph graph but not to the equivalent "
                     "node in this graph."
                  << std::endl;
        return false;
      }
    }
  }
  return true;
}

// _____________________________________________________________________________
void QueryPlanner::setEnablePatternTrick(bool enablePatternTrick) {
  _enablePatternTrick = enablePatternTrick;
}

// _________________________________________________________________________________
size_t QueryPlanner::findCheapestExecutionTree(
    const std::vector<SubtreePlan>& lastRow) const {
  AD_CONTRACT_CHECK(!lastRow.empty());
  auto compare = [this](const auto& a, const auto& b) {
    auto aCost = a.getCostEstimate(), bCost = b.getCostEstimate();
    if (aCost == bCost && isInTestMode()) {
      // Make the tiebreaking deterministic for the unit tests.
      return a._qet->getCacheKey() < b._qet->getCacheKey();
    } else {
      return aCost < bCost;
    }
  };
  return ql::ranges::min_element(lastRow, compare) - lastRow.begin();
};

// _________________________________________________________________________________
size_t QueryPlanner::findSmallestExecutionTree(
    const std::vector<SubtreePlan>& lastRow) {
  AD_CONTRACT_CHECK(!lastRow.empty());
  auto compare = [](const auto& a, const auto& b) {
    auto tie = [](const auto& x) {
      return std::tuple{x.getSizeEstimate(), x.getSizeEstimate()};
    };
    return tie(a) < tie(b);
  };
  return ql::ranges::min_element(lastRow, compare) - lastRow.begin();
}

// _____________________________________________________________________________
std::vector<SubtreePlan> QueryPlanner::createJoinCandidates(
    const SubtreePlan& ain, const SubtreePlan& bin,
    boost::optional<const TripleGraph&> tg) const {
  bool swapForTesting = isInTestMode() && bin.type != SubtreePlan::OPTIONAL &&
                        ain._qet->getCacheKey() < bin._qet->getCacheKey();
  const auto& a = !swapForTesting ? ain : bin;
  const auto& b = !swapForTesting ? bin : ain;
  return createJoinCandidates(ain, bin, connected(a, b, tg));
}

// _____________________________________________________________________________
std::vector<SubtreePlan> QueryPlanner::createJoinCandidatesAllowEmpty(
    const SubtreePlan& ain, const SubtreePlan& bin,
    const JoinColumns& jcs) const {
  if (jcs.empty()) {
    return std::vector{makeSubtreePlan<CartesianProductJoin>(
        _qec, std::vector{ain._qet, bin._qet})};
  }
  return createJoinCandidates(ain, bin, jcs);
}

// _____________________________________________________________________________
std::vector<SubtreePlan> QueryPlanner::createJoinCandidates(
    const SubtreePlan& ain, const SubtreePlan& bin,
    const JoinColumns& jcs) const {
  bool swapForTesting = isInTestMode() && bin.type != SubtreePlan::OPTIONAL &&
                        ain._qet->getCacheKey() < bin._qet->getCacheKey();
  const auto& a = !swapForTesting ? ain : bin;
  const auto& b = !swapForTesting ? bin : ain;
  std::vector<SubtreePlan> candidates;

  if (jcs.empty()) {
    // The candidates are not connected
    return candidates;
  }

  // If both sides are spatial joins that are still missing children, return
  // immediately to prevent a regular join on the variables, which would lead to
  // the spatial join never having children.
  if (checkSpatialJoin(a, b) == std::pair<bool, bool>{true, true}) {
    return candidates;
  }

  // if one of the inputs is the spatial join and the other input is compatible
  // with the SpatialJoin, add it as a child to the spatialJoin. As unbound
  // SpatialJoin operations are incompatible with normal join operations, we
  // return immediately instead of creating a normal join below as well.
  // Note, that this if statement should be evaluated first, such that no other
  // join options get considered, when one of the candidates is a SpatialJoin.
  if (auto opt = createSpatialJoin(a, b, jcs)) {
    candidates.push_back(std::move(opt.value()));
    return candidates;
  }

  if (a.type == SubtreePlan::MINUS) {
    AD_THROW(
        "MINUS can only appear after"
        " another graph pattern.");
  }

  // This case shouldn't happen. If the first pattern is OPTIONAL, it
  // is made non optional earlier. If a minus occurs after an optional
  // further into the query that optional should be resolved by now.
  AD_CONTRACT_CHECK(a.type != SubtreePlan::OPTIONAL);
  if (b.type == SubtreePlan::MINUS) {
    return {makeSubtreePlan<Minus>(_qec, a._qet, b._qet)};
  }

  // OPTIONAL JOINS are not symmetric!
  if (b.type == SubtreePlan::OPTIONAL) {
    // Join the two optional columns using an optional join
    return {makeSubtreePlan<OptionalJoin>(_qec, a._qet, b._qet)};
  }

  if (auto opt = createJoinWithPathSearch(a, b, jcs)) {
    candidates.push_back(std::move(opt.value()));
    return candidates;
  }

  if (jcs.size() >= 2) {
    // If there are two or more join columns and we are not using the
    // TwoColumnJoin (the if part before this comment), use a multiColumnJoin.
    try {
      SubtreePlan plan = makeSubtreePlan<MultiColumnJoin>(_qec, a._qet, b._qet);
      mergeSubtreePlanIds(plan, a, b);
      return {plan};
    } catch (const std::exception& e) {
      return {};
    }
  }

  // CASE: JOIN ON ONE COLUMN ONLY.

  // Check if one of the two operations is a HAS_PREDICATE_SCAN.
  // If the join column corresponds to the has-predicate scan's
  // subject column we can use a specialized join that avoids
  // loading the full has-predicate predicate.
  if (auto opt = createJoinWithHasPredicateScan(a, b, jcs)) {
    candidates.push_back(std::move(opt.value()));
  }

  // Test if one of `a` or `b` is a union whose children can each have the joins
  // applied individually.
  for (SubtreePlan& plan : applyJoinDistributivelyToUnion(a, b, jcs)) {
    candidates.push_back(std::move(plan));
  }

  // Test if one of `a` or `b` is a transitive path to which we can bind the
  // other one.
  if (auto opt = createJoinWithTransitivePath(a, b, jcs)) {
    candidates.push_back(std::move(opt.value()));
  }

  // "NORMAL" CASE:
  // The join class takes care of sorting the subtrees if necessary
  SubtreePlan plan =
      makeSubtreePlan<Join>(_qec, a._qet, b._qet, jcs[0][0], jcs[0][1]);
  mergeSubtreePlanIds(plan, a, b);
  candidates.push_back(std::move(plan));

  return candidates;
}

// _____________________________________________________________________________
std::pair<bool, bool> QueryPlanner::checkSpatialJoin(const SubtreePlan& a,
                                                     const SubtreePlan& b) {
  auto isIncompleteSpatialJoin = [](const SubtreePlan& sj) {
    auto sjCasted = std::dynamic_pointer_cast<const SpatialJoin>(
        sj._qet->getRootOperation());
    return sjCasted != nullptr && !sjCasted->isConstructed();
  };
  return {isIncompleteSpatialJoin(a), isIncompleteSpatialJoin(b)};
}

// _____________________________________________________________________________
auto QueryPlanner::createSpatialJoin(const SubtreePlan& a, const SubtreePlan& b,
                                     const JoinColumns& jcs)
    -> std::optional<SubtreePlan> {
  auto [aIs, bIs] = checkSpatialJoin(a, b);

  // Exactly one of the inputs must be a SpatialJoin.
  if (aIs == bIs) {
    return std::nullopt;
  }

  const SubtreePlan& spatialSubtreePlan = aIs ? a : b;
  const SubtreePlan& otherSubtreePlan = aIs ? b : a;

  std::shared_ptr<Operation> op = spatialSubtreePlan._qet->getRootOperation();
  auto spatialJoin = static_cast<SpatialJoin*>(op.get());

  if (spatialJoin->isConstructed()) {
    return std::nullopt;
  }

  if (jcs.size() > 1) {
    // If a spatial join operation substitutes a geometric relation filter,
    // we might have multiple spatial joins for different pairs of variables
    // that share some variable.
    if (spatialJoin->getSubstitutesFilterOp()) {
      return std::nullopt;
    }
    AD_THROW(
        "Currently, if both sides of a SpatialJoin are variables, then the"
        "SpatialJoin must be the only connection between these variables");
  }
  ColumnIndex ind = aIs ? jcs[0][1] : jcs[0][0];
  const Variable& var =
      otherSubtreePlan._qet->getVariableAndInfoByColumnIndex(ind).first;

  auto newSpatialJoin = spatialJoin->addChild(otherSubtreePlan._qet, var);

  SubtreePlan plan = makeSubtreePlan<SpatialJoin>(std::move(newSpatialJoin));
  mergeSubtreePlanIds(plan, a, b);
  return plan;
}

// _____________________________________________________________________________________________________________________

namespace {
// Helper function that maps the indices from the unions' columns to the
// children's columns if possible. Otherwise the entry in `jcs` is dropped.
std::pair<QueryPlanner::JoinColumns, QueryPlanner::JoinColumns>
mapColumnsInUnion(size_t columnIndex, const Union& unionOperation,
                  const QueryPlanner::JoinColumns& jcs) {
  QueryPlanner::JoinColumns leftMapping;
  leftMapping.reserve(jcs.size());
  QueryPlanner::JoinColumns rightMapping;
  rightMapping.reserve(jcs.size());
  auto mapColumns = [columnIndex, &unionOperation](
                        bool isLeft, std::array<ColumnIndex, 2> columns)
      -> std::optional<std::array<ColumnIndex, 2>> {
    ColumnIndex& column = columns.at(columnIndex);
    auto tmp = unionOperation.getOriginalColumn(isLeft, column);
    if (tmp.has_value()) {
      column = tmp.value();
      return columns;
    }
    return std::nullopt;
  };
  for (const auto& joinColumns : jcs) {
    if (auto mappedColumn = mapColumns(true, joinColumns)) {
      leftMapping.push_back(mappedColumn.value());
    }
    if (auto mappedColumn = mapColumns(false, joinColumns)) {
      rightMapping.push_back(mappedColumn.value());
    }
  }
  return {std::move(leftMapping), std::move(rightMapping)};
}

// Helper function that clones a SubtreePlan with a new QueryExecutionTree.
SubtreePlan cloneWithNewTree(const SubtreePlan& plan,
                             std::shared_ptr<QueryExecutionTree> newTree) {
  SubtreePlan newPlan = plan;
  newPlan._qet = std::move(newTree);
  return newPlan;
}

// Check if an unbound transitive path is somewhere in the tree. This is because
// the optimization with `Union` currently only makes sense if there is a
// transitive path in the tree that benefits from directly applying the join.
bool hasUnboundTransitivePathInTree(const Operation& operation) {
  if (auto* transitivePath =
          dynamic_cast<const TransitivePathBase*>(&operation)) {
    return !transitivePath->isBoundOrId();
  }
  // Only check `UNION`s for children.
  if (!dynamic_cast<const Union*>(&operation)) {
    return false;
  }
  return ql::ranges::any_of(
      operation.getChildren(), [](const QueryExecutionTree* child) {
        return hasUnboundTransitivePathInTree(*child->getRootOperation());
      });
}
}  // namespace

// _____________________________________________________________________________________________________________________
auto QueryPlanner::applyJoinDistributivelyToUnion(const SubtreePlan& a,
                                                  const SubtreePlan& b,
                                                  const JoinColumns& jcs) const
    -> std::vector<SubtreePlan> {
  AD_CORRECTNESS_CHECK(jcs.size() == 1);
  AD_CORRECTNESS_CHECK(a.type == SubtreePlan::BASIC &&
                       b.type == SubtreePlan::BASIC);
  std::vector<SubtreePlan> candidates{};
  auto findCandidates = [this, &candidates, &jcs](const SubtreePlan& thisPlan,
                                                  const SubtreePlan& other,
                                                  bool flipped) {
    auto unionOperation =
        std::dynamic_pointer_cast<Union>(thisPlan._qet->getRootOperation());
    if (!unionOperation || !hasUnboundTransitivePathInTree(*unionOperation)) {
      return;
    }

    auto findJoinCandidates = [this, flipped](const SubtreePlan& plan1,
                                              const SubtreePlan& plan2,
                                              const JoinColumns& jcs) {
      return createJoinCandidatesAllowEmpty(flipped ? plan2 : plan1,
                                            flipped ? plan1 : plan2, jcs);
    };

    auto [leftMapping, rightMapping] =
        mapColumnsInUnion(flipped, *unionOperation, jcs);

    auto joinedLeft = findJoinCandidates(
        cloneWithNewTree(thisPlan, unionOperation->leftChild()), other,
        leftMapping);
    auto joinedRight = findJoinCandidates(
        cloneWithNewTree(thisPlan, unionOperation->rightChild()),
        cloneWithNewTree(other, other._qet->clone()), rightMapping);

    for (const auto& leftPlan : joinedLeft) {
      for (const auto& rightPlan : joinedRight) {
        SubtreePlan candidate =
            makeSubtreePlan<Union>(_qec, leftPlan._qet, rightPlan._qet);
        mergeSubtreePlanIds(candidate, thisPlan, other);
        candidates.push_back(std::move(candidate));
      }
    }
  };
  findCandidates(a, b, false);
  findCandidates(b, a, true);
  return candidates;
}

// __________________________________________________________________________________________________________________
auto QueryPlanner::createJoinWithTransitivePath(const SubtreePlan& a,
                                                const SubtreePlan& b,
                                                const JoinColumns& jcs)
    -> std::optional<SubtreePlan> {
  auto aTransPath = std::dynamic_pointer_cast<const TransitivePathBase>(
      a._qet->getRootOperation());
  auto bTransPath = std::dynamic_pointer_cast<const TransitivePathBase>(
      b._qet->getRootOperation());

  if (!(aTransPath || bTransPath)) {
    return std::nullopt;
  }
  std::shared_ptr<QueryExecutionTree> otherTree = aTransPath ? b._qet : a._qet;
  auto transPathOperation = aTransPath ? aTransPath : bTransPath;

  // TODO: Handle the case of two or more common variables
  if (jcs.size() > 1) {
    AD_THROW(
        "Transitive Path operation with more than"
        " two common variables is not supported");
  }
  const size_t otherCol = aTransPath ? jcs[0][1] : jcs[0][0];
  const size_t thisCol = aTransPath ? jcs[0][0] : jcs[0][1];
  // Do not bind the side of a path twice
  if (transPathOperation->isBoundOrId()) {
    return std::nullopt;
  }
  // An unbound transitive path has at most two columns.
  AD_CONTRACT_CHECK(thisCol <= 1);
  // The left or right side is a TRANSITIVE_PATH and its join column
  // corresponds to the left side of its input.
  SubtreePlan plan = [&]() {
    if (thisCol == 0) {
      return makeSubtreePlan(
          transPathOperation->bindLeftSide(otherTree, otherCol));
    } else {
      return makeSubtreePlan(
          transPathOperation->bindRightSide(otherTree, otherCol));
    }
  }();
  mergeSubtreePlanIds(plan, a, b);
  return plan;
}

// ______________________________________________________________________________________
auto QueryPlanner::createJoinWithHasPredicateScan(const SubtreePlan& a,
                                                  const SubtreePlan& b,
                                                  const JoinColumns& jcs)
    -> std::optional<SubtreePlan> {
  // Check if one of the two operations is a HAS_PREDICATE_SCAN.
  // If the join column corresponds to the has-predicate scan's
  // subject column we can use a specialized join that avoids
  // loading the full has-predicate predicate.
  auto isSuitablePredicateScan = [](const auto& tree, size_t joinColumn) {
    if (joinColumn == 0) {
      auto rootOperation = std::dynamic_pointer_cast<HasPredicateScan>(
          tree._qet->getRootOperation());
      return rootOperation &&
             rootOperation->getType() == HasPredicateScan::ScanType::FULL_SCAN;
    }
    return false;
  };

  const bool aIsSuitablePredicateScan = isSuitablePredicateScan(a, jcs[0][0]);
  const bool bIsSuitablePredicateScan = isSuitablePredicateScan(b, jcs[0][1]);
  if (!(aIsSuitablePredicateScan || bIsSuitablePredicateScan)) {
    return std::nullopt;
  }
  auto hasPredicateScanTree = aIsSuitablePredicateScan ? a._qet : b._qet;
  auto otherTree = aIsSuitablePredicateScan ? b._qet : a._qet;
  size_t otherTreeJoinColumn = aIsSuitablePredicateScan ? jcs[0][1] : jcs[0][0];
  auto qec = otherTree->getRootOperation()->getExecutionContext();
  // Note that this is a new operation.
  auto object = static_cast<HasPredicateScan*>(
                    hasPredicateScanTree->getRootOperation().get())
                    ->getObject()
                    .getVariable();
  auto plan = makeSubtreePlan<HasPredicateScan>(
      qec, std::move(otherTree), otherTreeJoinColumn, std::move(object));
  mergeSubtreePlanIds(plan, a, b);
  return plan;
}

// _____________________________________________________________________
auto QueryPlanner::createJoinWithPathSearch(const SubtreePlan& a,
                                            const SubtreePlan& b,
                                            const JoinColumns& jcs)
    -> std::optional<SubtreePlan> {
  auto aRootOp =
      std::dynamic_pointer_cast<PathSearch>(a._qet->getRootOperation());
  auto bRootOp =
      std::dynamic_pointer_cast<PathSearch>(b._qet->getRootOperation());

  // Exactly one of the two Operations can be a path search.
  if (static_cast<bool>(aRootOp) == static_cast<bool>(bRootOp)) {
    return std::nullopt;
  }

  auto pathSearch = aRootOp ? aRootOp : bRootOp;
  auto sibling = bRootOp ? a : b;

  auto decideColumns = [aRootOp](std::array<ColumnIndex, 2> joinColumns)
      -> std::pair<ColumnIndex, ColumnIndex> {
    auto thisCol = aRootOp ? joinColumns[0] : joinColumns[1];
    auto otherCol = aRootOp ? joinColumns[1] : joinColumns[0];
    return {thisCol, otherCol};
  };

  // Only source and target may be bound directly
  if (jcs.size() > 2) {
    return std::nullopt;
  }

  auto sourceColumn = pathSearch->getSourceColumn();
  auto targetColumn = pathSearch->getTargetColumn();

  // Either source or target column have to be a variable to create a join
  if (!sourceColumn && !targetColumn) {
    return std::nullopt;
  }

  // A join on an edge property column should not create any candidates
  auto isJoinOnSourceOrTarget = [sourceColumn,
                                 targetColumn](size_t joinColumn) {
    return ((sourceColumn && sourceColumn.value() == joinColumn) ||
            (targetColumn && targetColumn.value() == joinColumn));
  };

  if (jcs.size() == 2) {
    // To join source and target, both must be variables
    if (!sourceColumn || !targetColumn) {
      return std::nullopt;
    }

    auto [firstCol, firstOtherCol] = decideColumns(jcs[0]);

    auto [secondCol, secondOtherCol] = decideColumns(jcs[1]);

    if (!isJoinOnSourceOrTarget(firstCol) &&
        !isJoinOnSourceOrTarget(secondCol)) {
      return std::nullopt;
    }

    if (sourceColumn == firstCol && targetColumn == secondCol) {
      pathSearch->bindSourceAndTargetSide(sibling._qet, firstOtherCol,
                                          secondOtherCol);
    } else if (sourceColumn == secondCol && targetColumn == firstCol) {
      pathSearch->bindSourceAndTargetSide(sibling._qet, secondOtherCol,
                                          firstOtherCol);
    } else {
      return std::nullopt;
    }
  } else if (jcs.size() == 1) {
    auto [thisCol, otherCol] = decideColumns(jcs[0]);

    if (!isJoinOnSourceOrTarget(thisCol)) {
      return std::nullopt;
    }

    if (sourceColumn && sourceColumn == thisCol &&
        !pathSearch->isSourceBound()) {
      pathSearch->bindSourceSide(sibling._qet, otherCol);
    } else if (targetColumn && targetColumn == thisCol &&
               !pathSearch->isTargetBound()) {
      pathSearch->bindTargetSide(sibling._qet, otherCol);
    }
  } else {
    return std::nullopt;
  }

  SubtreePlan plan = makeSubtreePlan(pathSearch);
  mergeSubtreePlanIds(plan, a, b);
  return plan;
}

// _____________________________________________________________________
void QueryPlanner::QueryGraph::setupGraph(
    const std::vector<SubtreePlan>& leafOperations,
    const FiltersAndOptionalSubstitutes& filtersAndOptionalSubstitutes) {
  // Prepare the `nodes_` vector for the graph. We have one node for each leaf
  // of what later becomes the `QueryExecutionTree`.
  for (const auto& leafOperation : leafOperations) {
    nodes_.push_back(std::make_shared<Node>(&leafOperation));
  }

  // Set up a hash map from variables to nodes that contain this variable.
  const ad_utility::HashMap<Variable, std::vector<Node*>> varToNode = [this]() {
    ad_utility::HashMap<Variable, std::vector<Node*>> result;
    for (const auto& node : nodes_) {
      const auto& variableColumns = node->plan_->_qet->getVariableColumns();
      // Make sure plans with the same id without variables count as
      // connected.
      if (variableColumns.empty()) {
        // Dummy variable that can not be created using the SPARQL grammar.
        result[Variable{absl::StrCat("??", node->plan_->_idsOfIncludedNodes),
                        false}]
            .push_back(node.get());
      }
      for (const auto& var : variableColumns | ql::views::keys) {
        result[var].push_back(node.get());
      }
    }
    return result;
  }();
  // Set up a hash map from nodes to their adjacentNodes_. Two nodes are
  // adjacent if they share a variable. The adjacentNodes_ are stored as hash
  // sets so we don't need to worry about duplicates.
  ad_utility::HashMap<Node*, ad_utility::HashSet<Node*>> adjacentNodes =
      [&varToNode, &filtersAndOptionalSubstitutes]() {
        ad_utility::HashMap<Node*, ad_utility::HashSet<Node*>> result;
        for (auto& nodesThatContainSameVar : varToNode | ql::views::values) {
          // TODO<C++23> Use ql::views::cartesian_product
          for (auto* n1 : nodesThatContainSameVar) {
            for (auto* n2 : nodesThatContainSameVar) {
              if (n1 != n2) {
                result[n1].insert(n2);
                result[n2].insert(n1);
              }
            }
          }
        }

        // Add additional edges to the graph representing the connections
        // between variables given by joins substituting cartesian product +
        // filter.
        for (auto& [filter, substitute] : filtersAndOptionalSubstitutes) {
          if (!substitute.has_value()) {
            // This filter cannot be substituted: add no edges.
            continue;
          }
          absl::InlinedVector<const Variable*, 4> varsToBeConnected;

          const auto& substituteVariables =
              substitute.value()
                  ._qet->getRootOperation()
                  ->getExternallyVisibleVariableColumns();

          for (auto var : filter.expression_.containedVariables()) {
            if (varToNode.contains(*var)) {
              varsToBeConnected.push_back(var);
              AD_CORRECTNESS_CHECK(substituteVariables.contains(*var));
            }
          }

          if (varsToBeConnected.size() < 2) {
            // There is no variables to connect, because this filter has one or
            // zero variables.
            continue;
          }

          AD_CORRECTNESS_CHECK(substituteVariables.size() ==
                               varsToBeConnected.size());

          auto first = varsToBeConnected[0];
          for (size_t i = 1; i < varsToBeConnected.size(); i++) {
            auto second = varsToBeConnected[i];

            for (auto [n1, n2] :
                 ::ranges::views::cartesian_product(varToNode.at(*first),
                                                    varToNode.at(*second)) |
                     ::ranges::views::filter([](const auto& pair) {
                       return std::get<0>(pair) != std::get<1>(pair);
                     })) {
              result[n1].insert(n2);
              result[n2].insert(n1);
            }
            first = second;
          }
        }
        return result;
      }();
  // For each node move the set of adjacentNodes_ from the global hash map to
  // the node itself.
  for (const auto& node : nodes_) {
    if (adjacentNodes.contains(node.get())) {
      node->adjacentNodes_ = std::move(adjacentNodes.at(node.get()));
    }
  }
}

// _______________________________________________________________
void QueryPlanner::QueryGraph::dfs(Node* startNode, size_t componentIndex) {
  // Simple recursive DFS.
  if (startNode->visited_) {
    return;
  }
  startNode->componentIndex_ = componentIndex;
  startNode->visited_ = true;
  for (auto* adjacentNode : startNode->adjacentNodes_) {
    dfs(adjacentNode, componentIndex);
  }
}
// _______________________________________________________________
std::vector<size_t> QueryPlanner::QueryGraph::dfsForAllNodes() {
  std::vector<size_t> result;
  size_t nextIndex = 0;
  for (const auto& node : nodes_) {
    if (node->visited_) {
      // The node is part of a connected component that was already found.
      result.push_back(node->componentIndex_);
    } else {
      // The node is part of a yet unknown component, run a DFS.
      dfs(node.get(), nextIndex);
      result.push_back(node->componentIndex_);
      ++nextIndex;
    }
  }
  return result;
}

// _______________________________________________________________
void QueryPlanner::checkCancellation(
    ad_utility::source_location location) const {
  cancellationHandle_->throwIfCancelled(location);
}

// _____________________________________________________________________________
template <typename Variables>
bool QueryPlanner::GraphPatternPlanner::handleUnconnectedMinusOrOptional(
    std::vector<SubtreePlan>& candidates, const Variables& variables) {
  using enum SubtreePlan::Type;
  bool areVariablesUnconnected = ql::ranges::all_of(
      variables,
      [this](const Variable& var) { return !boundVariables_.contains(var); });
  if (!areVariablesUnconnected) {
    return false;
  }
  // A MINUS clause that doesn't share any variable with the preceding
  // patterns behaves as if it isn't there.
  auto type = candidates[0].type;
  if (type == MINUS) {
    return true;
  }
  // An OPTIONAL clause that doesn't share any variable with the preceding
  // patterns behaves as if it is joined with the neutral element.
  if (type == OPTIONAL) {
    auto& newPlans = candidatePlans_.emplace_back();
    ql::ranges::for_each(
        candidates, [this, &newPlans](const SubtreePlan& plan) {
          auto joinedPlan = makeSubtreePlan<NeutralOptional>(qec_, plan._qet);
          assignNodesFilterAndTextLimitIds(joinedPlan, plan);
          newPlans.push_back(std::move(joinedPlan));
        });
    return true;
  }
  return false;
}

// _____________________________________________________________________________
void QueryPlanner::GraphPatternPlanner::visitGroupOptionalOrMinus(
    std::vector<SubtreePlan>&& candidates) {
  // Empty group graph patterns should have been handled previously.
  AD_CORRECTNESS_CHECK(!candidates.empty());

  // Optionals that occur before any of their variables have been bound,
  // actually behave like ordinary (Group)GraphPatterns.
  auto variables = candidates[0]._qet->getVariableColumns() | ql::views::keys;

  bool specialCaseHandled =
      handleUnconnectedMinusOrOptional(candidates, variables);

  // All variables seen so far are considered bound and cannot appear as the
  // RHS of a BIND operation. This is also true for variables from OPTIONALs
  // and MINUS clauses (this used to be a bug in an old version of the code).
  ql::ranges::for_each(
      variables, [this](const Variable& var) { boundVariables_.insert(var); });

  if (specialCaseHandled) {
    return;
  }

  // If our input is not OPTIONAL and not a MINUS, this means that we can still
  // arbitrarily optimize among our candidates and just append our new
  // candidates.
  if (candidates[0].type == SubtreePlan::BASIC) {
    candidatePlans_.push_back(std::move(candidates));

    // We have finished a nested GroupGraphPattern, reset the filter and text
    // limit IDs, s.t. they don't leak into other groups
    for (auto& plan : candidatePlans_.back()) {
      plan._idsOfIncludedFilters = 0;
      plan.idsOfIncludedTextLimits_ = 0;
    }

    return;
  }

  // For OPTIONAL or MINUS, optimization "across" the OPTIONAL or MINUS is
  // forbidden. Optimize all previously collected candidates, and then perform
  // an optional or minus join.
  optimizeCommutatively();
  AD_CORRECTNESS_CHECK(candidatePlans_.size() == 1);
  std::vector<SubtreePlan> nextCandidates;
  // For each candidate plan, and each plan from the OPTIONAL or MINUS, create
  // a new plan with an optional join. Note that `createJoinCandidates` will
  // whether `b` is from an OPTIONAL or MINUS.
  for (auto& a : candidatePlans_.at(0)) {
    for (auto& b : candidates) {
      a._idsOfIncludedNodes = 1;
      b._idsOfIncludedNodes = 2;
      auto vec = planner_.createJoinCandidates(a, b, boost::none);
      // This is not yet the end of a group (but just an optimization barrier
      // within the group), so we have to remember which filters have already
      // been applied
      for (auto& plan : vec) {
        plan._idsOfIncludedFilters = a._idsOfIncludedFilters;
        plan.containsFilterSubstitute_ = a.containsFilterSubstitute_;
      }
      nextCandidates.insert(nextCandidates.end(),
                            std::make_move_iterator(vec.begin()),
                            std::make_move_iterator(vec.end()));
    }
  }

  // Keep the best found candidate, which can then be combined with potentially
  // following children, until we hit the next OPTIONAL or MINUS.
  // TODO<joka921> Also keep one candidate per ordering to make even
  // better plans at this step
  AD_CORRECTNESS_CHECK(
      !nextCandidates.empty(),
      "Could not find a single candidate join for two optimized graph "
      "patterns");
  auto idx = planner_.findCheapestExecutionTree(nextCandidates);
  candidatePlans_.clear();
  candidatePlans_.push_back({std::move(nextCandidates[idx])});
}

// ____________________________________________________________
template <typename Arg>
void QueryPlanner::GraphPatternPlanner::graphPatternOperationVisitor(Arg& arg) {
  using T = std::decay_t<Arg>;
  if constexpr (std::is_same_v<T, p::Optional> ||
                std::is_same_v<T, p::GroupGraphPattern>) {
    // If this is a `GRAPH <graph> {...}` clause, then we have to overwrite the
    // default graphs while planning this clause, and reset them when leaving
    // the clause.
    std::optional<ParsedQuery::DatasetClauses> datasetBackup;
    std::optional<Variable> graphVariableBackup = planner_.activeGraphVariable_;
    auto& activeDatasets = planner_.activeDatasetClauses_;
    if constexpr (std::is_same_v<T, p::GroupGraphPattern>) {
      if (const auto* graphIri =
              std::get_if<TripleComponent::Iri>(&arg.graphSpec_)) {
        datasetBackup = std::exchange(
            activeDatasets,
            activeDatasets.getDatasetClauseForGraphClause(*graphIri));
      } else if (const auto* graphVar =
                     std::get_if<Variable>(&arg.graphSpec_)) {
        datasetBackup = std::exchange(
            activeDatasets,
            activeDatasets.getDatasetClauseForVariableGraphClause());

        // We already have backed up the `activeGraphVariable_`.
        planner_.activeGraphVariable_ = *graphVar;
      } else {
        AD_CORRECTNESS_CHECK(
            std::holds_alternative<std::monostate>(arg.graphSpec_));
      }
    }

    auto candidates = planner_.optimize(&arg._child);
    if constexpr (std::is_same_v<T, p::Optional>) {
      for (auto& c : candidates) {
        c.type = SubtreePlan::OPTIONAL;
      }
    }
    visitGroupOptionalOrMinus(std::move(candidates));
    if (datasetBackup.has_value()) {
      planner_.activeDatasetClauses_ = std::move(datasetBackup.value());
    }
    planner_.activeGraphVariable_ = std::move(graphVariableBackup);
  } else if constexpr (std::is_same_v<T, p::Union>) {
    visitUnion(arg);
  } else if constexpr (std::is_same_v<T, p::Subquery>) {
    visitSubquery(arg);
  } else if constexpr (std::is_same_v<T, p::TransPath>) {
    return visitTransitivePath(arg);
  } else if constexpr (std::is_same_v<T, p::Values>) {
    SubtreePlan valuesPlan = makeSubtreePlan<Values>(qec_, arg._inlineValues);
    visitGroupOptionalOrMinus(std::vector{std::move(valuesPlan)});
  } else if constexpr (std::is_same_v<T, p::Service>) {
    SubtreePlan servicePlan = makeSubtreePlan<Service>(qec_, arg);
    visitGroupOptionalOrMinus(std::vector{std::move(servicePlan)});
  } else if constexpr (std::is_same_v<T, p::Load>) {
    SubtreePlan loadPlan = makeSubtreePlan<Load>(qec_, arg);
    visitGroupOptionalOrMinus(std::vector{std::move(loadPlan)});
  } else if constexpr (std::is_same_v<T, p::Bind>) {
    visitBind(arg);
  } else if constexpr (std::is_same_v<T, p::Minus>) {
    auto candidates = planner_.optimize(&arg._child);
    for (auto& c : candidates) {
      c.type = SubtreePlan::MINUS;
    }
    visitGroupOptionalOrMinus(std::move(candidates));
  } else if constexpr (std::is_same_v<T, p::PathQuery>) {
    visitPathSearch(arg);
  } else if constexpr (std::is_same_v<T, p::Describe>) {
    visitDescribe(arg);
  } else if constexpr (std::is_same_v<T, p::SpatialQuery>) {
    visitSpatialSearch(arg);
  } else if constexpr (std::is_same_v<T, p::TextSearchQuery>) {
    visitTextSearch(arg);
  } else {
    static_assert(std::is_same_v<T, p::BasicGraphPattern>);
    visitBasicGraphPattern(arg);
  }
};

// _______________________________________________________________
void QueryPlanner::GraphPatternPlanner::visitBasicGraphPattern(
    const parsedQuery::BasicGraphPattern& v) {
  // A basic graph patterns consists only of triples. First collect all
  // the bound variables.
  for (const SparqlTriple& t : v._triples) {
    if (t.s_.isVariable()) {
      boundVariables_.insert(t.s_.getVariable());
    }
    if (auto predicate = t.getPredicateVariable()) {
      boundVariables_.insert(predicate.value());
    }
    if (t.o_.isVariable()) {
      boundVariables_.insert(t.o_.getVariable());
    }
  }

  // Then collect the triples. Transform each triple with a property path to
  // an equivalent form without property path (using `seedFromPropertyPath`).
  for (const auto& triple : v._triples) {
    if (std::holds_alternative<Variable>(triple.p_) ||
        triple.getSimplePredicate().has_value()) {
      candidateTriples_._triples.push_back(triple);
    } else {
      auto children = planner_.seedFromPropertyPath(
          triple.s_, std::get<PropertyPath>(triple.p_), triple.o_);
      for (auto& child : children._graphPatterns) {
        std::visit([self = this](
                       auto& arg) { self->graphPatternOperationVisitor(arg); },
                   child);
      }
      // Negated property paths can contain filters
      ql::ranges::move(children._filters,
                       std::back_inserter(rootPattern_->_filters));
    }
  }
}

// _______________________________________________________________
void QueryPlanner::GraphPatternPlanner::visitBind(const parsedQuery::Bind& v) {
  if (boundVariables_.contains(v._target)) {
    AD_THROW(
        "The target variable of a BIND must not be used before the "
        "BIND clause");
  }
  boundVariables_.insert(v._target);

  // Assumption for now: BIND does not commute. This is always safe.
  optimizeCommutatively();
  AD_CORRECTNESS_CHECK(candidatePlans_.size() == 1);
  auto lastRow = std::move(candidatePlans_.at(0));
  candidatePlans_.at(0).clear();
  for (const auto& a : lastRow) {
    // Add the query plan for the BIND.
    SubtreePlan plan = makeSubtreePlan<Bind>(qec_, a._qet, v);
    plan._idsOfIncludedFilters = a._idsOfIncludedFilters;
    plan.idsOfIncludedTextLimits_ = a.idsOfIncludedTextLimits_;
    plan.containsFilterSubstitute_ = a.containsFilterSubstitute_;
    candidatePlans_.back().push_back(std::move(plan));
  }
  // Handle the case where the BIND clause is the first clause (which is
  // equivalent to `lastRow` being empty).
  if (lastRow.empty()) {
    auto neutralElement = makeExecutionTree<NeutralElementOperation>(qec_);
    candidatePlans_.back().push_back(
        makeSubtreePlan<Bind>(qec_, std::move(neutralElement), v));
  }
}

// _______________________________________________________________
void QueryPlanner::GraphPatternPlanner::visitTransitivePath(
    parsedQuery::TransPath& arg) {
  auto candidatesIn = planner_.optimize(&arg._childGraphPattern);
  std::vector<SubtreePlan> candidatesOut;

  for (auto& sub : candidatesIn) {
    TransitivePathSide left;
    TransitivePathSide right;

    left.subCol_ = sub._qet->getVariableColumn(arg._innerLeft.getVariable());
    left.value_ = arg._left;
    right.subCol_ = sub._qet->getVariableColumn(arg._innerRight.getVariable());
    right.value_ = arg._right;
    size_t min = arg._min;
    size_t max = arg._max;
    if (planner_.activeGraphVariable_.has_value()) {
      throw std::runtime_error{
          "Property paths inside a GRAPH clause with a graph variable are not "
          "yet supported."};
    }
    auto transitivePath = TransitivePathBase::makeTransitivePath(
        qec_, std::move(sub._qet), std::move(left), std::move(right), min, max,
        planner_.activeDatasetClauses_.activeDefaultGraphs());
    auto plan = makeSubtreePlan<TransitivePathBase>(std::move(transitivePath));
    candidatesOut.push_back(std::move(plan));
  }
  visitGroupOptionalOrMinus(std::move(candidatesOut));
}

// _______________________________________________________________
void QueryPlanner::GraphPatternPlanner::visitPathSearch(
    parsedQuery::PathQuery& pathQuery) {
  const auto& vocab = planner_._qec->getIndex().getVocab();
  auto config = pathQuery.toPathSearchConfiguration(vocab);

  // The path search requires a child graph pattern
  AD_CORRECTNESS_CHECK(pathQuery.childGraphPattern_.has_value());
  std::vector<SubtreePlan> candidatesIn =
      planner_.optimize(&pathQuery.childGraphPattern_.value());
  std::vector<SubtreePlan> candidatesOut;

  for (auto& sub : candidatesIn) {
    auto pathSearch =
        std::make_shared<PathSearch>(qec_, std::move(sub._qet), config);
    auto plan = makeSubtreePlan<PathSearch>(std::move(pathSearch));
    candidatesOut.push_back(std::move(plan));
  }
  visitGroupOptionalOrMinus(std::move(candidatesOut));
}

// _______________________________________________________________
void QueryPlanner::GraphPatternPlanner::visitSpatialSearch(
    parsedQuery::SpatialQuery& spatialQuery) {
  auto config = spatialQuery.toSpatialJoinConfiguration();

  // If there is no child graph pattern, we need to construct a neutral element
  std::vector<SubtreePlan> candidatesIn;
  if (spatialQuery.childGraphPattern_.has_value()) {
    candidatesIn = planner_.optimize(&spatialQuery.childGraphPattern_.value());
  } else {
    candidatesIn = {makeSubtreePlan<NeutralElementOperation>(qec_)};
  }
  std::vector<SubtreePlan> candidatesOut;

  for (auto& sub : candidatesIn) {
    // This helper function adds a subtree plan to the output candidates, which
    // either has the child graph pattern as a right child or no child at all.
    // If it has no child at all, the query planner may look for the right child
    // of the SpatialJoin outside of the SERVICE. This is only allowed for max
    // distance joins.
    auto addCandidateSpatialJoin = [this, &sub, &config,
                                    &candidatesOut](bool rightVarOutside) {
      std::optional<std::shared_ptr<QueryExecutionTree>> right = std::nullopt;
      if (!rightVarOutside) {
        right = std::move(sub._qet);
      }
      auto spatialJoin =
          std::make_shared<SpatialJoin>(qec_, config, std::nullopt, right);
      auto plan = makeSubtreePlan<SpatialJoin>(std::move(spatialJoin));
      candidatesOut.push_back(std::move(plan));
    };

    if (spatialQuery.childGraphPattern_.has_value()) {
      // The version using the child graph pattern
      addCandidateSpatialJoin(false);
    } else {
      // The version without using the child graph pattern
      if (std::holds_alternative<MaxDistanceConfig>(config.task_)) {
        addCandidateSpatialJoin(true);
      }
    }
  }
  visitGroupOptionalOrMinus(std::move(candidatesOut));
}

// _______________________________________________________________
void QueryPlanner::GraphPatternPlanner::visitTextSearch(
    const parsedQuery::TextSearchQuery& textSearchQuery) {
  auto visitor = [this](auto& arg) -> SubtreePlan {
    using T = std::decay_t<decltype(arg)>;
    static_assert(
        ad_utility::SimilarToAny<T, TextIndexScanForEntityConfiguration,
                                 TextIndexScanForWordConfiguration>);
    using Op = std::conditional_t<
        ad_utility::isSimilar<T, TextIndexScanForEntityConfiguration>,
        TextIndexScanForEntity, TextIndexScanForWord>;
    return makeSubtreePlan<Op>(this->qec_, std::move(arg));
  };
  for (auto config : textSearchQuery.toConfigs(qec_)) {
    candidatePlans_.push_back(std::vector{std::visit(visitor, config)});
  }
}

// _______________________________________________________________
void QueryPlanner::GraphPatternPlanner::visitUnion(parsedQuery::Union& arg) {
  // TODO<joka921> here we could keep all the candidates, and create a
  // "sorted union" by merging as additional candidates if the inputs
  // are presorted.
  SubtreePlan left = optimizeSingle(&arg._child1);
  SubtreePlan right = optimizeSingle(&arg._child2);

  // create a new subtree plan
  SubtreePlan candidate =
      makeSubtreePlan<Union>(planner_._qec, left._qet, right._qet);
  visitGroupOptionalOrMinus(std::vector{std::move(candidate)});
}

// _______________________________________________________________
void QueryPlanner::GraphPatternPlanner::visitSubquery(
    parsedQuery::Subquery& arg) {
  absl::Cleanup resetActiveGraphs{
      [this, originalVar = planner_.activeGraphVariable_]() mutable {
        // Reset back to original
        planner_.activeGraphVariable_ = std::move(originalVar);
      }};

  ParsedQuery& subquery = arg.get();
  const auto& select = subquery.selectClause();
  // Disable for subqueries that do not select the graph variable
  if (planner_.activeGraphVariable_.has_value() && !select.isAsterisk() &&
      !ad_utility::contains(select.getSelectedVariables(),
                            planner_.activeGraphVariable_.value())) {
    planner_.activeGraphVariable_ = std::nullopt;
  }
  // TODO<joka921> We currently do not optimize across subquery borders
  // but abuse them as "optimization hints". In theory, one could even
  // remove the ORDER BY clauses of a subquery if we can prove that
  // the results will be reordered anyway.

  // For a subquery, make sure that one optimal result for each ordering
  // of the result (by a single column) is contained.
  auto candidatesForSubquery = planner_.createExecutionTrees(subquery, true);
  // Make sure that variables that are not selected by the subquery are not
  // visible.
  auto setSelectedVariables = [&select](SubtreePlan& plan) {
    plan._qet->getRootOperation()->setSelectedVariablesForSubquery(
        select.getSelectedVariables());
  };
  ql::ranges::for_each(candidatesForSubquery, setSelectedVariables);
  // A subquery must also respect LIMIT and OFFSET clauses
  ql::ranges::for_each(candidatesForSubquery, [&](SubtreePlan& plan) {
    plan._qet->applyLimit(arg.get()._limitOffset);
  });
  visitGroupOptionalOrMinus(std::move(candidatesForSubquery));
}
// _______________________________________________________________

// _______________________________________________________________
void QueryPlanner::GraphPatternPlanner::optimizeCommutatively() {
  auto tg = planner_.createTripleGraph(&candidateTriples_);
  auto lastRow = planner_
                     .fillDpTab(tg, rootPattern_->_filters,
                                rootPattern_->textLimits_, candidatePlans_)
                     .back();
  candidateTriples_._triples.clear();
  candidatePlans_.clear();
  candidatePlans_.push_back(std::move(lastRow));
  planner_.checkCancellation();
}

// _______________________________________________________________
void QueryPlanner::GraphPatternPlanner::visitDescribe(
    parsedQuery::Describe& describe) {
  auto tree = std::make_shared<QueryExecutionTree>(
      planner_.createExecutionTree(describe.whereClause_.get(), true));
  auto describeOp =
      makeSubtreePlan<Describe>(planner_._qec, std::move(tree), describe);
  candidatePlans_.push_back(std::vector{std::move(describeOp)});
  planner_.checkCancellation();
}<|MERGE_RESOLUTION|>--- conflicted
+++ resolved
@@ -1703,7 +1703,6 @@
   FiltersAndOptionalSubstitutes plans;
   plans.reserve(filters.size());
 
-<<<<<<< HEAD
   for (const auto& [i, filterExpression] :
        ::ranges::views::enumerate(filters)) {
     // Check if the filter expression is suitable for spatial join optimization
@@ -1719,12 +1718,6 @@
       plan.containsFilterSubstitute_ = true;
       plans.emplace_back(filterExpression, std::move(plan));
     }
-=======
-  // Currently, no filter substitutes are implemented. This will follow in
-  // #1935 and #2140.
-  for (const auto& filterExpression : filters) {
-    plans.emplace_back(filterExpression, std::nullopt);
->>>>>>> 55c05d4b
   }
   return plans;
 };
@@ -1737,15 +1730,9 @@
       seedWithScansAndText(tg, children, textLimits);
   ql::ranges::move(additionalFilters, std::back_inserter(filters));
 
-<<<<<<< HEAD
-  // If we have FILTER statements that can also be answered by a SpatialJoin,
-  // add the respective spatial join query plans.
-  const auto filtersAndOptSubstitutes = seedFilterSubstitutes(filters);
-=======
   // If we have FILTER statements that can also be answered by a special join,
   // add the respective query plans as filter substitutes.
   auto filtersAndOptSubstitutes = seedFilterSubstitutes(filters);
->>>>>>> 55c05d4b
 
   if (filters.size() > 64) {
     AD_THROW("At most 64 filters allowed at the moment.");
