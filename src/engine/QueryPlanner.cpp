--- conflicted
+++ resolved
@@ -779,33 +779,6 @@
       // give the plan a unique id bit
       newIdPlan._idsOfIncludedNodes = uint64_t(1) << idShift;
 
-<<<<<<< HEAD
-      // Either the _idsOfIncludedFilters and idsOfIncludedTextLimits_ of the
-      // plan are all `0`, or the plan is either a MINUS, OPTIONAL, or BIND (for
-      // which we have special handling).
-
-      // TODO<ullingerc> clean up
-      AD_CORRECTNESS_CHECK(
-          (newIdPlan._idsOfIncludedFilters == 0 &&
-           newIdPlan.idsOfIncludedTextLimits_ == 0) ||
-              newIdPlan.type == SubtreePlan::Type::OPTIONAL ||
-              newIdPlan.type == SubtreePlan::Type::MINUS ||
-              (newIdPlan.type == SubtreePlan::Type::BASIC &&
-               (std::dynamic_pointer_cast<Bind>(
-                    newIdPlan._qet->getRootOperation()) ||
-                std::dynamic_pointer_cast<OptionalJoin>(
-                    newIdPlan._qet->getRootOperation()) ||
-                std::dynamic_pointer_cast<Minus>(
-                    newIdPlan._qet->getRootOperation()))),
-          [&]() {
-            return absl::StrCat(
-                "Included filters and text limits illegal: filters: ",
-                newIdPlan._idsOfIncludedFilters,
-                ", text limits:", newIdPlan.idsOfIncludedTextLimits_,
-                ", subtree type: ", newIdPlan.type,
-                ", subtree  cache key: ", newIdPlan._qet->getCacheKey());
-          });
-=======
       // Helper to check if the query execution tree of the plan holds a given
       // operation type as its root
       auto is = [&](auto ti) {
@@ -823,7 +796,6 @@
            newIdPlan.idsOfIncludedTextLimits_ == 0) ||
               is(ti<Bind>) || is(ti<OptionalJoin>) || is(ti<Minus>),
           "Bit map _idsOfIncludedFilters or idsOfIncludedTextLimits_ illegal");
->>>>>>> 7f69c6c9
 
       seeds.emplace_back(newIdPlan);
     }
@@ -2113,23 +2085,7 @@
                         ain._qet->getCacheKey() < bin._qet->getCacheKey();
   const auto& a = !swapForTesting ? ain : bin;
   const auto& b = !swapForTesting ? bin : ain;
-<<<<<<< HEAD
-
-  JoinColumns jcs;
-  if ((a._idsOfIncludedNodes & b._idsOfIncludedNodes) == 0) {
-    jcs = getJoinColumns(a, b);
-  }
-
-  if (tg) {
-    if (connected(a, b, *tg)) {
-      jcs = getJoinColumns(a, b);
-    }
-  }
-
-  return createJoinCandidates(ain, bin, jcs);
-=======
   return createJoinCandidates(ain, bin, connected(a, b, tg));
->>>>>>> 7f69c6c9
 }
 
 // _____________________________________________________________________________
@@ -2768,20 +2724,14 @@
   // candidates.
   if (candidates[0].type == SubtreePlan::BASIC) {
     candidatePlans_.push_back(std::move(candidates));
-<<<<<<< HEAD
-=======
 
     // We have finished a nested GroupGraphPattern, reset the filter and text
     // limit IDs, s.t. they don't leak into other groups
->>>>>>> 7f69c6c9
     for (auto& plan : candidatePlans_.back()) {
       plan._idsOfIncludedFilters = 0;
       plan.idsOfIncludedTextLimits_ = 0;
     }
-<<<<<<< HEAD
-=======
-
->>>>>>> 7f69c6c9
+
     return;
   }
 
@@ -2799,12 +2749,9 @@
       a._idsOfIncludedNodes = 1;
       b._idsOfIncludedNodes = 2;
       auto vec = planner_.createJoinCandidates(a, b, boost::none);
-<<<<<<< HEAD
-=======
       // This is not yet the end of a group (but just an optimization barrier
       // within the group), so we have to remember which filters have already
       // been applied
->>>>>>> 7f69c6c9
       for (auto& plan : vec) {
         plan._idsOfIncludedFilters = a._idsOfIncludedFilters;
       }
