--- conflicted
+++ resolved
@@ -1021,7 +1021,6 @@
   AD_CONTRACT_CHECK(node.wordPart_.has_value());
   string word = node.wordPart_.value();
   SubtreePlan plan(_qec);
-<<<<<<< HEAD
   if (node.triple_._p._iri == CONTAINS_ENTITY_PREDICATE) {
     if (node._variables.size() == 2) {
       // TODO<joka921>: This is not nice, refactor the whole TripleGraph class
@@ -1042,12 +1041,6 @@
         makeSubtreePlan<TextIndexScanForWord>(_qec, node.cvar_.value(), word);
   }
   plan._idsOfIncludedNodes |= (size_t(1) << node.id_);
-=======
-  plan._idsOfIncludedNodes |= (size_t(1) << node._id);
-  AD_CONTRACT_CHECK(node._wordPart.has_value());
-  plan._qet = makeExecutionTree<TextOperationWithoutFilter>(
-      _qec, node._wordPart.value(), node._variables, node._cvar.value());
->>>>>>> bdf2d663
   return plan;
 }
 
