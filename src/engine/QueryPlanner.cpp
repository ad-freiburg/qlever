// Copyright 2015, University of Freiburg,
// Chair of Algorithms and Data Structures.
// Author:
//   2015-2017 Björn Buchhold (buchhold@informatik.uni-freiburg.de)
//   2018-     Johannes Kalmbach (kalmbach@informatik.uni-freiburg.de)

#include "engine/QueryPlanner.h"

#include <algorithm>
#include <ctime>

#include "engine/Bind.h"
#include "engine/CartesianProductJoin.h"
#include "engine/CheckUsePatternTrick.h"
#include "engine/CountAvailablePredicates.h"
#include "engine/Distinct.h"
#include "engine/Filter.h"
#include "engine/GroupBy.h"
#include "engine/HasPredicateScan.h"
#include "engine/IndexScan.h"
#include "engine/Join.h"
#include "engine/Minus.h"
#include "engine/MultiColumnJoin.h"
#include "engine/NeutralElementOperation.h"
#include "engine/OptionalJoin.h"
#include "engine/OrderBy.h"
#include "engine/Service.h"
#include "engine/Sort.h"
#include "engine/TextIndexScanForEntity.h"
#include "engine/TextIndexScanForWord.h"
#include "engine/TextLimit.h"
#include "engine/TransitivePath.h"
#include "engine/Union.h"
#include "engine/Values.h"
#include "parser/Alias.h"
#include "parser/SparqlParserHelpers.h"

namespace p = parsedQuery;
namespace {

using ad_utility::makeExecutionTree;

template <typename Operation>
QueryPlanner::SubtreePlan makeSubtreePlan(QueryExecutionContext* qec,
                                          auto&&... args) {
  return {qec, std::make_shared<Operation>(qec, AD_FWD(args)...)};
}

// Create a `SubtreePlan` that holds the given `operation`. `Op` must be a class
// inheriting from `Operation`.
template <typename Op>
QueryPlanner::SubtreePlan makeSubtreePlan(std::shared_ptr<Op> operation) {
  auto* qec = operation->getExecutionContext();
  return {qec, std::move(operation)};
}

// Update the `target` query plan such that it knows that it includes all the
// nodes and filters from `a` and `b`. NOTE: This does not actually merge
// the plans from `a` and `b`.
void mergeSubtreePlanIds(QueryPlanner::SubtreePlan& target,
                         const QueryPlanner::SubtreePlan& a,
                         const QueryPlanner::SubtreePlan& b) {
  target._idsOfIncludedNodes = a._idsOfIncludedNodes | b._idsOfIncludedNodes;
  target._idsOfIncludedFilters =
      a._idsOfIncludedFilters | b._idsOfIncludedFilters;
  target._idsOfIncludedTextLimits =
      a._idsOfIncludedTextLimits | b._idsOfIncludedTextLimits;
}
}  // namespace

// _____________________________________________________________________________
QueryPlanner::QueryPlanner(QueryExecutionContext* qec,
                           CancellationHandle cancellationHandle)
    : _qec{qec}, cancellationHandle_{std::move(cancellationHandle)} {
  AD_CONTRACT_CHECK(cancellationHandle_);
}

// _____________________________________________________________________________
std::vector<QueryPlanner::SubtreePlan> QueryPlanner::createExecutionTrees(
    ParsedQuery& pq) {
  // Look for ql:has-predicate to determine if the pattern trick should be used.
  // If the pattern trick is used, the ql:has-predicate triple will be removed
  // from the list of where clause triples. Otherwise, the ql:has-predicate
  // triple will be handled using a `HasPredicateScan`.
  using checkUsePatternTrick::PatternTrickTuple;
  const auto patternTrickTuple =
      _enablePatternTrick ? checkUsePatternTrick::checkUsePatternTrick(&pq)
                          : std::nullopt;

  // Do GROUP BY if one of the following applies:
  // 1. There is an explicit group by
  // 2. The pattern trick is applied
  // 3. There is an alias with an aggregate expression
  // TODO<joka921> Non-aggretating aliases (for example (?x AS ?y)) are
  // currently not handled properly. When fixing this you have to distinguish
  // the following two cases:
  // 1. Mix of aggregating and non-aggregating aliases without GROUP BY.
  // 2. Only non-aggretating aliases without GROUP BY.
  // Note: When a GROUP BY is present, then all aliases have to be aggregating,
  // this is handled correctly in all cases.
  bool doGroupBy = !pq._groupByVariables.empty() ||
                   patternTrickTuple.has_value() ||
                   std::ranges::any_of(pq.getAliases(), [](const Alias& alias) {
                     return alias._expression.containsAggregate();
                   });

  // Optimize the graph pattern tree
  std::vector<std::vector<SubtreePlan>> plans;
  plans.push_back(optimize(&pq._rootGraphPattern));
  checkCancellation();

  // Add the query level modifications

  // GROUP BY (Either the pattern trick or a "normal" GROUP BY)
  if (patternTrickTuple.has_value()) {
    plans.emplace_back(getPatternTrickRow(pq.selectClause(), plans,
                                          patternTrickTuple.value()));
  } else if (doGroupBy) {
    plans.emplace_back(getGroupByRow(pq, plans));
  }
  checkCancellation();

  // HAVING
  if (!pq._havingClauses.empty()) {
    plans.emplace_back(getHavingRow(pq, plans));
    checkCancellation();
  }

  // DISTINCT
  if (pq.hasSelectClause()) {
    const auto& selectClause = pq.selectClause();
    if (selectClause.distinct_) {
      plans.emplace_back(getDistinctRow(selectClause, plans));
      checkCancellation();
    }
  }

  // ORDER BY
  if (!pq._orderBy.empty()) {
    // If there is an order by clause, add another row to the table and
    // just add an order by / sort to every previous result if needed.
    // If the ordering is perfect already, just copy the plan.
    plans.emplace_back(getOrderByRow(pq, plans));
    checkCancellation();
  }

  // Now find the cheapest execution plan and store that as the optimal
  // plan for this graph pattern.
  vector<SubtreePlan>& lastRow = plans.back();

  for (auto& plan : lastRow) {
    if (plan._qet->getRootOperation()->supportsLimit()) {
      plan._qet->getRootOperation()->setLimit(pq._limitOffset);
    }
  }

  AD_CONTRACT_CHECK(!lastRow.empty());
  if (pq._rootGraphPattern._optional) {
    for (auto& plan : lastRow) {
      plan.type = SubtreePlan::OPTIONAL;
    }
  }

  _qec->_textLimit = pq._limitOffset._textLimit;
  for (auto& plan : lastRow) {
    plan._qet->setTextLimit(pq._limitOffset._textLimit);
  }
  checkCancellation();
  return lastRow;
}

// _____________________________________________________________________
QueryExecutionTree QueryPlanner::createExecutionTree(ParsedQuery& pq) {
  try {
    auto lastRow = createExecutionTrees(pq);
    auto minInd = findCheapestExecutionTree(lastRow);
    LOG(DEBUG) << "Done creating execution plan.\n";
    return *lastRow[minInd]._qet;
  } catch (ad_utility::CancellationException& e) {
    e.setOperation("Query planning");
    throw;
  }
}

std::vector<QueryPlanner::SubtreePlan> QueryPlanner::optimize(
    ParsedQuery::GraphPattern* rootPattern) {
  // here we collect a set of possible plans for each of our children.
  // always only holds plans for children that can be joined in an
  // arbitrary order
  std::vector<std::vector<SubtreePlan>> candidatePlans;
  // triples from BasicGraphPatterns that can be joined arbirarily
  // with each other and the contents of  candidatePlans
  p::BasicGraphPattern candidateTriples;

  // all Variables that have been bound be the children we have dealt with
  // so far. TODO<joka921> verify that we get no false positives with plans
  // that create no single binding for a variable "by accident".
  ad_utility::HashSet<Variable> boundVariables;

  // lambda that optimizes a set of triples, other execution plans and filters
  // under the assumption that they are commutative and can be joined in an
  // arbitrary order. When a NON-permuting plan is encountered, then
  // we first  call this function to optimize the preceding permuting plans,
  // and subsequently join in the correct order with the non-permuting plan.
  // Returns the last row of the DP table (a set of possible plans with possibly
  // different costs and different orderings.
  auto optimizeCommutativ = [this](const auto& triples, const auto& plans,
                                   const auto& filters, auto& textLimits) {
    auto tg = createTripleGraph(&triples);
    // always apply all filters to be safe.
    // TODO<joka921> it could be possible, to allow the DpTab to leave
    // results unfiltered and add the filters later, but this has to be
    // carefully checked and I currently see no benefit.
    // TODO<joka921> In fact, for the case of REGEX filters, it could be
    // beneficial to postpone them if possible
    return fillDpTab(tg, filters, textLimits, plans).back();
  };

  // find a single best candidate for a given graph pattern
  auto optimizeSingle = [this](const auto pattern) -> SubtreePlan {
    auto v = optimize(pattern);
    if (v.empty()) {
      throw std::runtime_error(
          "grandchildren or lower of a Plan to be optimized may never be "
          "empty");
    }
    auto idx = findCheapestExecutionTree(v);
    return std::move(v[idx]);
  };

  // the callback that is called after dealing with a child pattern.
  // Can either be passed a BasicGraphPattern directly or a set
  // of possible candidate plans for a single child pattern
  auto joinCandidates = [this, &candidatePlans, &candidateTriples,
                         &optimizeCommutativ, &boundVariables,
                         &rootPattern](auto&& v) {
    if constexpr (std::is_same_v<p::BasicGraphPattern,
                                 std::decay_t<decltype(v)>>) {
      // we only consist of triples, store them and all the bound variables.
      for (const SparqlTriple& t : v._triples) {
        if (isVariable(t.s_)) {
          boundVariables.insert(t.s_.getVariable());
        }
        if (isVariable(t.p_)) {
          boundVariables.insert(Variable{t.p_._iri});
        }
        if (isVariable(t.o_)) {
          boundVariables.insert(t.o_.getVariable());
        }
      }
      candidateTriples._triples.insert(
          candidateTriples._triples.end(),
          std::make_move_iterator(v._triples.begin()),
          std::make_move_iterator(v._triples.end()));
    } else if constexpr (std::is_same_v<p::Bind, std::decay_t<decltype(v)>>) {
      if (boundVariables.contains(v._target)) {
        AD_THROW(
            "The target variable of a BIND must not be used before the "
            "BIND clause");
      }
      boundVariables.insert(v._target);

      // Assumption for now: BIND does not commute. This is always safe.
      auto lastRow =
          optimizeCommutativ(candidateTriples, candidatePlans,
                             rootPattern->_filters, rootPattern->_textLimits);
      candidateTriples._triples.clear();
      candidatePlans.clear();
      candidatePlans.emplace_back();
      for (const auto& a : lastRow) {
        // create a copy of the Bind prototype and add the corresponding subtree
        SubtreePlan plan = makeSubtreePlan<Bind>(_qec, a._qet, v);
        plan._idsOfIncludedFilters = a._idsOfIncludedFilters;
        plan._idsOfIncludedTextLimits = a._idsOfIncludedTextLimits;
        candidatePlans.back().push_back(std::move(plan));
      }
      // Handle the case that the BIND clause is the first clause which means
      // that `lastRow` is empty.
      if (lastRow.empty()) {
        auto neutralElement = makeExecutionTree<NeutralElementOperation>(_qec);
        candidatePlans.back().push_back(
            makeSubtreePlan<Bind>(_qec, std::move(neutralElement), v));
      }
      return;
    } else {
      static_assert(
          std::is_same_v<std::vector<SubtreePlan>, std::decay_t<decltype(v)>>);
      if (v.empty()) {
        throw std::runtime_error(
            "grandchildren or lower of a Plan to be optimized may never be "
            "empty. Please report this");
      }

      // optionals that occur before any of their variables have been bound
      // actually behave like ordinary (Group)GraphPatterns
      if (v[0].type == SubtreePlan::OPTIONAL) {
        auto vc = v[0]._qet->getVariableColumns();
        if (std::all_of(vc.begin(), vc.end(),
                        [&boundVariables](const auto& el) {
                          return !boundVariables.contains(Variable{el.first});
                        })) {
          // all variables in the optional are unbound so far, so this optional
          // actually is not an optional.
          for (auto& vec : v) {
            vec.type = SubtreePlan::BASIC;
          }
        }
      }

      // All variables seen so far are considered bound and cannot appear as the
      // RHS of a BIND operation. This is also true for variables from OPTIONALs
      // and MINUS clauses (this was a bug in the previous version of the code).
      {
        auto vc = v[0]._qet->getVariableColumns();
        std::for_each(vc.begin(), vc.end(), [&boundVariables](const auto& el) {
          boundVariables.insert(Variable{el.first});
        });
      }

      // if our input is not optional and not a minus this means we still can
      // arbitrarily optimize among our candidates and just append our new
      // candidates.
      if (v[0].type == SubtreePlan::BASIC) {
        candidatePlans.push_back(std::forward<decltype(v)>(v));
        return;
      }

      // v is an optional or minus join, optimization across is forbidden.
      // optimize all previously collected candidates, and then perform
      // an optional join.
      auto lastRow =
          optimizeCommutativ(candidateTriples, candidatePlans,
                             rootPattern->_filters, rootPattern->_textLimits);
      candidateTriples._triples.clear();
      candidatePlans.clear();

      std::vector<SubtreePlan> nextCandidates;
      // For each candidate plan, and each plan from the OPTIONAL, create a
      // new plan with an optional join. Note that createJoinCandidates will
      // know that b is from an OPTIONAL.
      for (const auto& a : lastRow) {
        for (const auto& b : v) {
          auto vec = createJoinCandidates(a, b, std::nullopt);
          nextCandidates.insert(nextCandidates.end(),
                                std::make_move_iterator(vec.begin()),
                                std::make_move_iterator(vec.end()));
        }
      }

      // keep the best found candidate, which is now a non-optional "so far"
      // solution which can be combined with all upcoming children until we
      // hit the next optional
      // TODO<joka921> Also keep one candidate per Ordering to make even
      // better plans at this step
      if (nextCandidates.empty()) {
        throw std::runtime_error(
            "Could not find a single candidate join for two optimized Graph "
            "patterns. Please report to the developers");
      }
      auto idx = findCheapestExecutionTree(nextCandidates);
      candidatePlans.push_back({std::move(nextCandidates[idx])});
      return;
    }
  };  // End of joinCandidates lambda.

  // go through the child patterns in order, set up all their candidatePlans
  // and then call the joinCandidates call back
  for (auto& child : rootPattern->_graphPatterns) {
    child.visit([&optimizeSingle, &joinCandidates, this](auto&& arg) {
      using T = std::decay_t<decltype(arg)>;
      if constexpr (std::is_same_v<T, p::Optional> ||
                    std::is_same_v<T, p::GroupGraphPattern>) {
        auto candidates = optimize(&arg._child);
        if constexpr (std::is_same_v<T, p::Optional>) {
          for (auto& c : candidates) {
            c.type = SubtreePlan::OPTIONAL;
          }
        }
        joinCandidates(std::move(candidates));
      } else if constexpr (std::is_same_v<T, p::Union>) {
        // TODO<joka921> here we could keep all the candidates, and create a
        // "sorted union" by merging as additional candidates if the inputs
        // are presorted.
        SubtreePlan left = optimizeSingle(&arg._child1);
        SubtreePlan right = optimizeSingle(&arg._child2);

        // create a new subtree plan
        SubtreePlan candidate =
            makeSubtreePlan<Union>(_qec, left._qet, right._qet);
        joinCandidates(std::vector{std::move(candidate)});
      } else if constexpr (std::is_same_v<T, p::Subquery>) {
        // TODO<joka921> We currently do not optimize across subquery borders
        // but abuse them as "optimization hints". In theory, one could even
        // remove the ORDER BY clauses of a subquery if we can prove that
        // the results will be reordered anyway.

        // For a subquery, make sure that one optimal result for each ordering
        // of the result (by a single column) is contained.
        auto candidatesForSubquery = createExecutionTrees(arg.get());
        // Make sure that variables that are not selected by the subquery are
        // not visible.
        auto setSelectedVariables = [&](SubtreePlan& plan) {
          plan._qet->getRootOperation()->setSelectedVariablesForSubquery(
              arg.get().selectClause().getSelectedVariables());
        };
        std::ranges::for_each(candidatesForSubquery, setSelectedVariables);
        // A subquery must also respect LIMIT and OFFSET clauses
        std::ranges::for_each(candidatesForSubquery, [&](SubtreePlan& plan) {
          plan._qet->getRootOperation()->setLimit(arg.get()._limitOffset);
        });
        joinCandidates(std::move(candidatesForSubquery));
      } else if constexpr (std::is_same_v<T, p::TransPath>) {
        // TODO<kramerfl> This is obviously how you set up transitive paths.
        // maybe factor this out and comment it somewhere
        auto candidatesIn = optimize(&arg._childGraphPattern);
        std::vector<SubtreePlan> candidatesOut;

        for (auto& sub : candidatesIn) {
          TransitivePathSide left;
          TransitivePathSide right;
          // TODO<joka921> Refactor the `TransitivePath` class s.t. we don't
          // have to specify a `Variable` that isn't used at all in the case of
          // a fixed subject or object.
          auto getSideValue = [this](const TripleComponent& side) {
            std::variant<Id, Variable> value;
            if (isVariable(side)) {
              value = Variable{side.getVariable()};
            } else {
              value = generateUniqueVarName();
              if (auto opt = side.toValueId(_qec->getIndex().getVocab());
                  opt.has_value()) {
                value = opt.value();
              } else {
                AD_THROW("No vocabulary entry for " + side.toString());
              }
            }
            return value;
          };

          left.subCol_ =
              sub._qet->getVariableColumn(arg._innerLeft.getVariable());
          left.value_ = getSideValue(arg._left);
          right.subCol_ =
              sub._qet->getVariableColumn(arg._innerRight.getVariable());
          right.value_ = getSideValue(arg._right);
          size_t min = arg._min;
          size_t max = arg._max;
          auto plan = makeSubtreePlan<TransitivePath>(_qec, sub._qet, left,
                                                      right, min, max);
          candidatesOut.push_back(std::move(plan));
        }
        joinCandidates(std::move(candidatesOut));

      } else if constexpr (std::is_same_v<T, p::Values>) {
        SubtreePlan valuesPlan =
            makeSubtreePlan<Values>(_qec, arg._inlineValues);
        joinCandidates(std::vector{std::move(valuesPlan)});
      } else if constexpr (std::is_same_v<T, p::Service>) {
        SubtreePlan servicePlan = makeSubtreePlan<Service>(_qec, arg);
        joinCandidates(std::vector{std::move(servicePlan)});
      } else if constexpr (std::is_same_v<T, p::Bind>) {
        // The logic of the BIND operation is implemented in the joinCandidates
        // lambda. Reason: BIND does not add a new join operation like for the
        // other operations above.
        joinCandidates(arg);
      } else if constexpr (std::is_same_v<T, p::Minus>) {
        auto candidates = optimize(&arg._child);
        for (auto& c : candidates) {
          c.type = SubtreePlan::MINUS;
        }
        joinCandidates(std::move(candidates));
      } else {
        static_assert(std::is_same_v<T, p::BasicGraphPattern>);
        // just add all the triples directly.
        joinCandidates(arg);
      }
    });
    checkCancellation();
  }
  // one last pass in case the last one was not an optional
  // if the last child was not an optional clause we still have unjoined
  // candidates. Do one last pass over them.
  // TODO<joka921> here is a little bit of duplicate code with the end of the
  // joinCandidates lambda;
  if (candidatePlans.size() > 1 || !candidateTriples._triples.empty()) {
    auto tg = createTripleGraph(&candidateTriples);
    auto lastRow = fillDpTab(tg, rootPattern->_filters,
                             rootPattern->_textLimits, candidatePlans)
                       .back();
    candidateTriples._triples.clear();
    candidatePlans.clear();
    candidatePlans.push_back(std::move(lastRow));
    checkCancellation();
  }

  // it might be, that we have not yet applied all the filters
  // (it might be, that the last join was optional and introduced new variables)
  if (!candidatePlans.empty()) {
    applyFiltersIfPossible(candidatePlans[0], rootPattern->_filters, true);
    applyTextLimitsIfPossible(candidatePlans[0], rootPattern->_textLimits);
    checkCancellation();
  }

  AD_CONTRACT_CHECK(candidatePlans.size() == 1 || candidatePlans.empty());
  if (candidatePlans.empty()) {
    // this case is needed e.g. if we have the empty graph pattern due to a
    // pattern trick
    return std::vector<SubtreePlan>{};
  } else {
    return candidatePlans[0];
  }
}

// _____________________________________________________________________________
vector<QueryPlanner::SubtreePlan> QueryPlanner::getDistinctRow(
    const p::SelectClause& selectClause,
    const vector<vector<SubtreePlan>>& dpTab) const {
  const vector<SubtreePlan>& previous = dpTab[dpTab.size() - 1];
  vector<SubtreePlan> added;
  added.reserve(previous.size());
  for (const auto& parent : previous) {
    SubtreePlan distinctPlan(_qec);
    vector<ColumnIndex> keepIndices;
    ad_utility::HashSet<ColumnIndex> indDone;
    const auto& colMap = parent._qet->getVariableColumns();
    for (const auto& var : selectClause.getSelectedVariables()) {
      // There used to be a special treatment for `?ql_textscore_` variables
      // which was considered a bug.
      if (auto it = colMap.find(var); it != colMap.end()) {
        auto ind = it->second.columnIndex_;
        if (indDone.count(ind) == 0) {
          keepIndices.push_back(ind);
          indDone.insert(ind);
        }
      }
    }
    const std::vector<ColumnIndex>& resultSortedOn =
        parent._qet->getRootOperation()->getResultSortedOn();
    // check if the current result is sorted on all columns of the distinct
    // with the order of the sorting
    bool isSorted = resultSortedOn.size() >= keepIndices.size();
    for (size_t i = 0; isSorted && i < keepIndices.size(); i++) {
      isSorted = isSorted && resultSortedOn[i] == keepIndices[i];
    }
    if (isSorted) {
      distinctPlan._qet =
          makeExecutionTree<Distinct>(_qec, parent._qet, keepIndices);
    } else {
      auto tree = makeExecutionTree<Sort>(_qec, parent._qet, keepIndices);
      distinctPlan._qet = makeExecutionTree<Distinct>(_qec, tree, keepIndices);
    }
    added.push_back(distinctPlan);
  }
  return added;
}

// _____________________________________________________________________________
vector<QueryPlanner::SubtreePlan> QueryPlanner::getPatternTrickRow(
    const p::SelectClause& selectClause,
    const vector<vector<SubtreePlan>>& dpTab,
    const checkUsePatternTrick::PatternTrickTuple& patternTrickTuple) {
  AD_CORRECTNESS_CHECK(!dpTab.empty());
  const vector<SubtreePlan>& previous = dpTab.back();
  auto aliases = selectClause.getAliases();

  vector<SubtreePlan> added;

  Variable predicateVariable = patternTrickTuple.predicate_;
  Variable countVariable =
      aliases.empty() ? generateUniqueVarName() : aliases[0]._target;
  // Pattern tricks always contain at least one triple, otherwise something
  // has gone wrong inside the `CheckUsePatternTrick` module.
  AD_CORRECTNESS_CHECK(!previous.empty());
  added.reserve(previous.size());
  for (const auto& parent : previous) {
    // Determine the column containing the subjects for which we are
    // interested in their predicates.
    // TODO<joka921> Move this lookup from subjects to columns
    // into the `CountAvailablePredicates` class where it belongs
    auto subjectColumn =
        parent._qet->getVariableColumn(patternTrickTuple.subject_);
    added.push_back(makeSubtreePlan<CountAvailablePredicates>(
        _qec, parent._qet, subjectColumn, predicateVariable, countVariable));
  }
  return added;
}

// _____________________________________________________________________________
vector<QueryPlanner::SubtreePlan> QueryPlanner::getHavingRow(
    const ParsedQuery& pq, const vector<vector<SubtreePlan>>& dpTab) const {
  const vector<SubtreePlan>& previous = dpTab[dpTab.size() - 1];
  vector<SubtreePlan> added;
  added.reserve(previous.size());
  for (const auto& parent : previous) {
    SubtreePlan filtered = parent;
    for (const SparqlFilter& filter : pq._havingClauses) {
      filtered =
          makeSubtreePlan<Filter>(_qec, filtered._qet, filter.expression_);
    }
    added.push_back(std::move(filtered));
  }
  return added;
}

// _____________________________________________________________________________
vector<QueryPlanner::SubtreePlan> QueryPlanner::getGroupByRow(
    const ParsedQuery& pq, const vector<vector<SubtreePlan>>& dpTab) const {
  const vector<SubtreePlan>& previous = dpTab[dpTab.size() - 1];
  vector<SubtreePlan> added;
  added.reserve(previous.size());
  for (auto& parent : previous) {
    // Create a group by operation to determine on which columns the input
    // needs to be sorted
    SubtreePlan groupByPlan(_qec);
    groupByPlan._idsOfIncludedNodes = parent._idsOfIncludedNodes;
    groupByPlan._idsOfIncludedFilters = parent._idsOfIncludedFilters;
    groupByPlan._idsOfIncludedTextLimits = parent._idsOfIncludedTextLimits;
    std::vector<Alias> aliases;
    if (pq.hasSelectClause()) {
      aliases = pq.selectClause().getAliases();
    }

    // The GroupBy constructor automatically takes care of sorting the input if
    // necessary.
    groupByPlan._qet = makeExecutionTree<GroupBy>(
        _qec, pq._groupByVariables, std::move(aliases), parent._qet);
    added.push_back(groupByPlan);
  }
  return added;
}

// _____________________________________________________________________________
vector<QueryPlanner::SubtreePlan> QueryPlanner::getOrderByRow(
    const ParsedQuery& pq, const vector<vector<SubtreePlan>>& dpTab) const {
  const vector<SubtreePlan>& previous = dpTab[dpTab.size() - 1];
  vector<SubtreePlan> added;
  added.reserve(previous.size());
  for (const auto& parent : previous) {
    SubtreePlan plan(_qec);
    auto& tree = plan._qet;
    plan._idsOfIncludedNodes = parent._idsOfIncludedNodes;
    plan._idsOfIncludedFilters = parent._idsOfIncludedFilters;
    plan._idsOfIncludedTextLimits = parent._idsOfIncludedTextLimits;
    vector<pair<ColumnIndex, bool>> sortIndices;
    for (auto& ord : pq._orderBy) {
      sortIndices.emplace_back(parent._qet->getVariableColumn(ord.variable_),
                               ord.isDescending_);
    }

    if (pq._isInternalSort == IsInternalSort::True) {
      std::vector<ColumnIndex> sortColumns;
      for (auto& [index, isDescending] : sortIndices) {
        AD_CONTRACT_CHECK(!isDescending);
        sortColumns.push_back(index);
      }
      tree = QueryExecutionTree::createSortedTree(parent._qet, sortColumns);
    } else {
      AD_CONTRACT_CHECK(pq._isInternalSort == IsInternalSort::False);
      // Note: As the internal ordering is different from the semantic ordering
      // needed by `OrderBy`, we always have to instantiate the `OrderBy`
      // operation.
      tree = makeExecutionTree<OrderBy>(_qec, parent._qet, sortIndices);
    }
    added.push_back(plan);
  }
  return added;
}

void QueryPlanner::addNodeToTripleGraph(const TripleGraph::Node& node,
                                        QueryPlanner::TripleGraph& tg) const {
  // TODO<joka921> This needs quite some refactoring: The IDs of the nodes have
  // to be ascending as an invariant, so we can store all the nodes in a
  // vector<unique_ptr> or even a plain vector.
  tg._nodeStorage.emplace_back(node);
  auto& addedNode = tg._nodeStorage.back();
  tg._nodeMap[addedNode.id_] = &addedNode;
  tg._adjLists.emplace_back();
  AD_CORRECTNESS_CHECK(tg._adjLists.size() == tg._nodeStorage.size());
  AD_CORRECTNESS_CHECK(tg._adjLists.size() == addedNode.id_ + 1);
  // Now add an edge between the added node and every node sharing a var.
  for (auto& addedNodevar : addedNode._variables) {
    for (size_t i = 0; i < addedNode.id_; ++i) {
      auto& otherNode = *tg._nodeMap[i];
      if (otherNode._variables.contains(addedNodevar)) {
        // There is an edge between *it->second and the node with id "id".
        tg._adjLists[addedNode.id_].push_back(otherNode.id_);
        tg._adjLists[otherNode.id_].push_back(addedNode.id_);
      }
    }
  }
}

// _____________________________________________________________________________
QueryPlanner::TripleGraph QueryPlanner::createTripleGraph(
    const p::BasicGraphPattern* pattern) const {
  TripleGraph tg;
  size_t numNodesInTripleGraph = 0;
  ad_utility::HashMap<Variable, string> optTermForCvar;
  ad_utility::HashMap<Variable, vector<string>> potentialTermsForCvar;
  vector<const SparqlTriple*> entityTriples;
  // Add one or more nodes for each triple.
  for (auto& t : pattern->_triples) {
    if (t.p_._iri == CONTAINS_WORD_PREDICATE) {
      std::string buffer = t.o_.toString();
      std::string_view sv{buffer};
      // Add one node for each word
      for (const auto& term :
           absl::StrSplit(sv.substr(1, sv.size() - 2), ' ')) {
        std::string s{ad_utility::utf8ToLower(term)};
        potentialTermsForCvar[t.s_.getVariable()].push_back(s);
        addNodeToTripleGraph(
            TripleGraph::Node(tg._nodeStorage.size(), t.s_.getVariable(), s, t),
            tg);
        numNodesInTripleGraph++;
      }
    } else if (t.p_._iri == CONTAINS_ENTITY_PREDICATE) {
      entityTriples.push_back(&t);
    } else {
      addNodeToTripleGraph(TripleGraph::Node(tg._nodeStorage.size(), t), tg);
      numNodesInTripleGraph++;
    }
  }
  for (const auto& [cvar, terms] : potentialTermsForCvar) {
    optTermForCvar[cvar] =
        terms[_qec->getIndex().getIndexOfBestSuitedElTerm(terms)];
  }
  for (const SparqlTriple* t : entityTriples) {
    Variable currentVar = t->s_.getVariable();
    if (!optTermForCvar.contains(currentVar)) {
      AD_THROW(
          "Missing ql:contains-word statement. A ql:contains-entity "
          "statement always also needs corresponding ql:contains-word "
          "statement.");
    }
    addNodeToTripleGraph(TripleGraph::Node(tg._nodeStorage.size(), currentVar,
                                           optTermForCvar[currentVar], *t),
                         tg);
    numNodesInTripleGraph++;
  }
  if (numNodesInTripleGraph > 64) {
    AD_THROW("At most 64 triples allowed at the moment.");
  }
  return tg;
}

namespace {
// A `TriplePosition` is a function that takes a triple and returns a
// `TripleComponent`, typically the subject, predicate, or object of the triple,
// hence the name.
template <typename Function>
concept TriplePosition =
    ad_utility::InvocableWithExactReturnType<Function, TripleComponent&,
                                             SparqlTripleSimple&>;

// Create a `SparqlFilter` that corresponds to the expression `var1==var2`.
// Used as a helper function below.
SparqlFilter createEqualFilter(const Variable& var1, const Variable& var2) {
  std::string filterString =
      absl::StrCat("FILTER ( ", var1.name(), "=", var2.name(), ")");
  return sparqlParserHelpers::ParserAndVisitor{filterString}
      .parseTypesafe(&SparqlAutomaticParser::filterR)
      .resultOfParse_;
};

// Helper function for `handleRepeatedVariables` below. Replace a single
// position of the `scanTriple`, denoted by the `rewritePosition` by a new
// variable, and add a filter, that checks the old and the new value for
// equality.
constexpr auto rewriteSingle =
    [](TriplePosition auto rewritePosition, SparqlTripleSimple& scanTriple,
       const auto& addFilter, const auto& generateUniqueVarName) {
      Variable filterVar = generateUniqueVarName();
      auto& target = std::invoke(rewritePosition, scanTriple).getVariable();
      addFilter(createEqualFilter(filterVar, target));
      target = filterVar;
    };

// Replace the positions of the `triple` that are specified by the
// `rewritePositions` with a new variable, and add a filter, which checks the
// old and the new value for equality for each of these rewrites. Then also
// add an index scan for the rewritten triple.
constexpr auto handleRepeatedVariablesImpl =
    [](const auto& triple, auto& addIndexScan,
       const auto& generateUniqueVarName, const auto& addFilter,
       std::span<const Permutation::Enum> permutations,
       TriplePosition auto... rewritePositions) {
      auto scanTriple = triple;
      (..., rewriteSingle(rewritePositions, scanTriple, addFilter,
                          generateUniqueVarName));
      for (const auto& permutation : permutations) {
        addIndexScan(permutation, scanTriple);
      }
    };

}  // namespace

// _____________________________________________________________________________
template <typename AddedIndexScanFunction>
void QueryPlanner::indexScanSingleVarCase(
    const SparqlTripleSimple& triple,
    const AddedIndexScanFunction& addIndexScan) const {
  using enum Permutation::Enum;

  if (isVariable(triple.s_)) {
    addIndexScan(POS);
  } else if (isVariable(triple.p_)) {
    addIndexScan(SOP);
  } else {
    addIndexScan(PSO);
  }
}

// _____________________________________________________________________________
template <typename AddedIndexScanFunction>
void QueryPlanner::indexScanTwoVarsCase(
    const SparqlTripleSimple& triple,
    const AddedIndexScanFunction& addIndexScan, const auto& addFilter) {
  using enum Permutation::Enum;

  // Replace the position of the `triple` that is specified by the
  // `rewritePosition` with a new variable, and add a filter, that checks the
  // old and the new value for equality for this rewrite. Then also
  // add an index scan for the rewritten triple.
  auto generate = [this]() { return generateUniqueVarName(); };
  auto handleRepeatedVariables =
      [&triple, &addIndexScan, &addFilter, &generate](
          std::span<const Permutation::Enum> permutations,
          TriplePosition auto... rewritePositions) {
        return handleRepeatedVariablesImpl(triple, addIndexScan, generate,
                                           addFilter, permutations,
                                           rewritePositions...);
      };

  const auto& [s, p, o, _] = triple;

  using Tr = SparqlTripleSimple;
  if (!isVariable(s)) {
    if (p == o) {
      handleRepeatedVariables({{SPO}}, &Tr::o_);
    } else {
      addIndexScan(SPO);
      addIndexScan(SOP);
    }
  } else if (!isVariable(p)) {
    if (s == o) {
      handleRepeatedVariables({{PSO}}, &Tr::o_);
    } else {
      addIndexScan(PSO);
      addIndexScan(POS);
    }
  } else {
    AD_CORRECTNESS_CHECK(!isVariable(o));
    if (s == p) {
      handleRepeatedVariables({{OPS}}, &Tr::s_);
    } else {
      addIndexScan(OSP);
      addIndexScan(OPS);
    }
  }
}

// _____________________________________________________________________________
template <typename AddedIndexScanFunction>
void QueryPlanner::indexScanThreeVarsCase(
    const SparqlTripleSimple& triple,
    const AddedIndexScanFunction& addIndexScan, const auto& addFilter) {
  using enum Permutation::Enum;
  AD_CONTRACT_CHECK(!_qec || _qec->getIndex().hasAllPermutations(),
                    "With only 2 permutations registered (no -a option), "
                    "triples should have at most two variables.");
  auto generate = [this]() { return generateUniqueVarName(); };

  // Replace the position of the `triple` that is specified by the
  // `rewritePosition` with a new variable, and add a filter, that checks the
  // old and the new value for equality for this rewrite. Then also
  // add an index scan for the rewritten triple.
  auto handleRepeatedVariables =
      [&triple, &addIndexScan, &addFilter, &generate](
          std::span<const Permutation::Enum> permutations,
          TriplePosition auto... rewritePositions) {
        return handleRepeatedVariablesImpl(triple, addIndexScan, generate,
                                           addFilter, permutations,
                                           rewritePositions...);
      };

  using Tr = SparqlTripleSimple;
  const auto& [s, p, o, _] = triple;

  if (s == o) {
    if (s == p) {
      handleRepeatedVariables({{PSO}}, &Tr::o_, &Tr::s_);
    } else {
      handleRepeatedVariables({{POS, OPS}}, &Tr::s_);
    }
  } else if (s == p) {
    handleRepeatedVariables({{OPS, POS}}, &Tr::s_);
  } else if (o == p) {
    handleRepeatedVariables({{PSO, SPO}}, &Tr::o_);
  } else {
    // Three distinct variables
    // Add plans for all six permutations.
    addIndexScan(OPS);
    addIndexScan(OSP);
    addIndexScan(PSO);
    addIndexScan(POS);
    addIndexScan(SPO);
    addIndexScan(SOP);
  }
}

// _____________________________________________________________________________
template <typename AddedIndexScanFunction, typename AddFilter>
void QueryPlanner::seedFromOrdinaryTriple(
    const TripleGraph::Node& node, const AddedIndexScanFunction& addIndexScan,
    const AddFilter& addFilter) {
  auto triple = node.triple_.getSimple();
  const size_t numVars = static_cast<size_t>(isVariable(triple.s_)) +
                         static_cast<size_t>(isVariable(triple.p_)) +
                         static_cast<size_t>(isVariable(triple.o_));
  if (numVars == 1) {
    indexScanSingleVarCase(triple, addIndexScan);
  } else if (numVars == 2) {
    indexScanTwoVarsCase(triple, addIndexScan, addFilter);
  } else {
    AD_CORRECTNESS_CHECK(numVars == 3);
    indexScanThreeVarsCase(triple, addIndexScan, addFilter);
  }
}

// _____________________________________________________________________________
auto QueryPlanner::seedWithScansAndText(
    const QueryPlanner::TripleGraph& tg,
<<<<<<< HEAD
    const vector<vector<QueryPlanner::SubtreePlan>>& children,
    ad_utility::HashMap<Variable, parsedQuery::TextLimitMetaObject>&
        textLimits) {
  vector<SubtreePlan> seeds;
=======
    const vector<vector<QueryPlanner::SubtreePlan>>& children)
    -> PlansAndFilters {
  PlansAndFilters result;
  vector<SubtreePlan>& seeds = result.plans_;
>>>>>>> 3fa60230
  // add all child plans as seeds
  uint64_t idShift = tg._nodeMap.size();
  for (const auto& vec : children) {
    for (const SubtreePlan& plan : vec) {
      SubtreePlan newIdPlan = plan;
      // give the plan a unique id bit
      newIdPlan._idsOfIncludedNodes = uint64_t(1) << idShift;
      newIdPlan._idsOfIncludedFilters = 0;
      newIdPlan._idsOfIncludedTextLimits = 0;
      seeds.emplace_back(newIdPlan);
    }
    idShift++;
  }
  for (size_t i = 0; i < tg._nodeMap.size(); ++i) {
    const TripleGraph::Node& node = *tg._nodeMap.find(i)->second;

    auto pushPlan = [&seeds, i](SubtreePlan plan) {
      plan._idsOfIncludedNodes = (uint64_t(1) << i);
      seeds.push_back(std::move(plan));
    };

    using enum Permutation::Enum;

    if (node.isTextNode()) {
      seeds.push_back(getTextLeafPlan(node, textLimits));
      continue;
    }
    if (node._variables.empty()) {
      AD_THROW("Triples should have at least one variable. Not the case in: " +
               node.triple_.asString());
    }

    // If the predicate is a property path, we have to recursively set up the
    // index scans.
    if (node.triple_.p_._operation != PropertyPath::Operation::IRI) {
      for (SubtreePlan& plan : seedFromPropertyPathTriple(node.triple_)) {
        pushPlan(std::move(plan));
      }
      continue;
    }

    // At this point, we know that the predicate is a simple IRI or a variable.

    if (_qec && !_qec->getIndex().hasAllPermutations() &&
        isVariable(node.triple_.p_._iri)) {
      AD_THROW(
          "The query contains a predicate variable, but only the PSO "
          "and POS permutations were loaded. Rerun the server without "
          "the option --only-pso-and-pos-permutations and if "
          "necessary also rebuild the index.");
    }

    if (node.triple_.p_._iri == HAS_PREDICATE_PREDICATE) {
      pushPlan(makeSubtreePlan<HasPredicateScan>(_qec, node.triple_));
      continue;
    }

    auto addIndexScan = [this, pushPlan, node](
                            Permutation::Enum permutation,
                            std::optional<SparqlTripleSimple> triple =
                                std::nullopt) {
      if (!triple.has_value()) {
        pushPlan(makeSubtreePlan<IndexScan>(_qec, permutation,
                                            node.triple_.getSimple()));
      } else {
        pushPlan(makeSubtreePlan<IndexScan>(_qec, permutation,
                                            std::move(triple.value())));
      }
    };

    auto addFilter = [&filters = result.filters_](SparqlFilter filter) {
      filters.push_back(std::move(filter));
    };
    seedFromOrdinaryTriple(node, addIndexScan, addFilter);
  }
<<<<<<< HEAD
  // if there is no score variable, there is no ql:contains-entity for this text
  // variable, so we don't need a text limit and we can delete the object
  vector<Variable> toDelete;
  for (auto limit : textLimits) {
    if (limit.second._scoreVars.empty()) {
      toDelete.push_back(limit.first);
    }
  }
  for (const auto& var : toDelete) {
    textLimits.erase(var);
  }

  return seeds;
=======
  return result;
>>>>>>> 3fa60230
}

// _____________________________________________________________________________
vector<QueryPlanner::SubtreePlan> QueryPlanner::seedFromPropertyPathTriple(
    const SparqlTriple& triple) {
  std::shared_ptr<ParsedQuery::GraphPattern> pattern =
      seedFromPropertyPath(triple.s_, triple.p_, triple.o_);
#if LOGLEVEL >= TRACE
  std::ostringstream out;
  pattern->toString(out, 0);
  LOG(TRACE) << "Turned " << triple.asString() << " into " << std::endl;
  LOG(TRACE) << std::move(out).str() << std::endl << std::endl;
#endif
  pattern->recomputeIds();
  return optimize(pattern.get());
}

std::shared_ptr<ParsedQuery::GraphPattern> QueryPlanner::seedFromPropertyPath(
    const TripleComponent& left, const PropertyPath& path,
    const TripleComponent& right) {
  switch (path._operation) {
    case PropertyPath::Operation::ALTERNATIVE:
      return seedFromAlternative(left, path, right);
    case PropertyPath::Operation::INVERSE:
      return seedFromInverse(left, path, right);
    case PropertyPath::Operation::IRI:
      return seedFromIri(left, path, right);
    case PropertyPath::Operation::SEQUENCE:
      return seedFromSequence(left, path, right);
    case PropertyPath::Operation::ZERO_OR_MORE:
      return seedFromTransitive(left, path, right, 0,
                                std::numeric_limits<size_t>::max());
    case PropertyPath::Operation::ONE_OR_MORE:
      return seedFromTransitive(left, path, right, 1,
                                std::numeric_limits<size_t>::max());
    case PropertyPath::Operation::ZERO_OR_ONE:
      return seedFromTransitive(left, path, right, 0, 1);
  }
  AD_FAIL();
}

// _____________________________________________________________________________
std::shared_ptr<ParsedQuery::GraphPattern> QueryPlanner::seedFromSequence(
    const TripleComponent& left, const PropertyPath& path,
    const TripleComponent& right) {
  AD_CORRECTNESS_CHECK(path._children.size() > 1);

  auto joinPattern = ParsedQuery::GraphPattern{};
  TripleComponent innerLeft = left;
  TripleComponent innerRight = generateUniqueVarName();
  for (size_t i = 0; i < path._children.size(); i++) {
    auto child = path._children[i];

    if (i == path._children.size() - 1) {
      innerRight = right;
    }

    auto pattern = seedFromPropertyPath(innerLeft, child, innerRight);
    joinPattern._graphPatterns.insert(joinPattern._graphPatterns.end(),
                                      pattern->_graphPatterns.begin(),
                                      pattern->_graphPatterns.end());
    innerLeft = innerRight;
    innerRight = generateUniqueVarName();
  }

  return std::make_shared<ParsedQuery::GraphPattern>(joinPattern);
}

// _____________________________________________________________________________
std::shared_ptr<ParsedQuery::GraphPattern> QueryPlanner::seedFromAlternative(
    const TripleComponent& left, const PropertyPath& path,
    const TripleComponent& right) {
  if (path._children.empty()) {
    AD_THROW(
        "Tried processing an alternative property path node without any "
        "children.");
  } else if (path._children.size() == 1) {
    LOG(WARN)
        << "Processing an alternative property path that has only one child."
        << std::endl;
    return seedFromPropertyPath(left, path, right);
  }

  std::vector<std::shared_ptr<ParsedQuery::GraphPattern>> childPlans;
  childPlans.reserve(path._children.size());
  for (const auto& child : path._children) {
    childPlans.push_back(seedFromPropertyPath(left, child, right));
  }
  // todo<joka921> refactor this nonsense recursively by getting rid of the
  // shared_ptrs everywhere
  std::vector<ParsedQuery::GraphPattern> tmp;
  for (const auto& el : childPlans) {
    tmp.push_back(*el);
  }

  return std::make_shared<ParsedQuery::GraphPattern>(
      uniteGraphPatterns(std::move(tmp)));
}

// _____________________________________________________________________________
std::shared_ptr<ParsedQuery::GraphPattern> QueryPlanner::seedFromTransitive(
    const TripleComponent& left, const PropertyPath& path,
    const TripleComponent& right, size_t min, size_t max) {
  Variable innerLeft = generateUniqueVarName();
  Variable innerRight = generateUniqueVarName();
  std::shared_ptr<ParsedQuery::GraphPattern> childPlan =
      seedFromPropertyPath(innerLeft, path._children[0], innerRight);
  std::shared_ptr<ParsedQuery::GraphPattern> p =
      std::make_shared<ParsedQuery::GraphPattern>();
  p::TransPath transPath;
  transPath._left = left;
  transPath._right = right;
  transPath._innerLeft = innerLeft;
  transPath._innerRight = innerRight;
  transPath._min = min;
  transPath._max = max;
  transPath._childGraphPattern = *childPlan;
  p->_graphPatterns.emplace_back(std::move(transPath));
  return p;
}

// _____________________________________________________________________________
std::shared_ptr<ParsedQuery::GraphPattern> QueryPlanner::seedFromInverse(
    const TripleComponent& left, const PropertyPath& path,
    const TripleComponent& right) {
  return seedFromPropertyPath(right, path._children[0], left);
}

// _____________________________________________________________________________
std::shared_ptr<ParsedQuery::GraphPattern> QueryPlanner::seedFromIri(
    const TripleComponent& left, const PropertyPath& path,
    const TripleComponent& right) {
  std::shared_ptr<ParsedQuery::GraphPattern> p =
      std::make_shared<ParsedQuery::GraphPattern>();
  p::BasicGraphPattern basic;
  basic._triples.push_back(SparqlTriple(left, path, right));
  p->_graphPatterns.emplace_back(std::move(basic));

  return p;
}

ParsedQuery::GraphPattern QueryPlanner::uniteGraphPatterns(
    std::vector<ParsedQuery::GraphPattern>&& patterns) const {
  using GraphPattern = ParsedQuery::GraphPattern;
  // Build a tree of union operations
  auto p = GraphPattern{};
  p._graphPatterns.emplace_back(
      p::Union{std::move(patterns[0]), std::move(patterns[1])});

  for (size_t i = 2; i < patterns.size(); i++) {
    GraphPattern next;
    next._graphPatterns.emplace_back(
        p::Union{std::move(p), std::move(patterns[i])});
    p = std::move(next);
  }
  return p;
}

// _____________________________________________________________________________
Variable QueryPlanner::generateUniqueVarName() {
  return Variable{"?_qlever_internal_variable_query_planner_" +
                  std::to_string(_internalVarCount++)};
}

// _____________________________________________________________________________
QueryPlanner::SubtreePlan QueryPlanner::getTextLeafPlan(
    const QueryPlanner::TripleGraph::Node& node,
    ad_utility::HashMap<Variable, parsedQuery::TextLimitMetaObject>& textLimits)
    const {
  AD_CONTRACT_CHECK(node.wordPart_.has_value());
  string word = node.wordPart_.value();
  SubtreePlan plan(_qec);
<<<<<<< HEAD
  if (!textLimits.contains(node.cvar_.value())) {
    textLimits[node.cvar_.value()] =
        parsedQuery::TextLimitMetaObject({}, {}, 0);
  }
  if (node.triple_._p._iri == CONTAINS_ENTITY_PREDICATE) {
=======
  if (node.triple_.p_._iri == CONTAINS_ENTITY_PREDICATE) {
>>>>>>> 3fa60230
    if (node._variables.size() == 2) {
      // TODO<joka921>: This is not nice, refactor the whole TripleGraph class
      // to make these checks more explicity.
      Variable evar = *(node._variables.begin()) == node.cvar_.value()
                          ? *(++node._variables.begin())
                          : *(node._variables.begin());
      plan = makeSubtreePlan<TextIndexScanForEntity>(_qec, node.cvar_.value(),
                                                     evar, word);
      textLimits[node.cvar_.value()]._entityVars.push_back(evar);
      textLimits[node.cvar_.value()]._scoreVars.push_back(
          node.cvar_.value().getScoreVariable(evar));
    } else {
      // Fixed entity case
      AD_CORRECTNESS_CHECK(node._variables.size() == 1);
      plan = makeSubtreePlan<TextIndexScanForEntity>(
<<<<<<< HEAD
          _qec, node.cvar_.value(), node.triple_._o.toString(), word);
      textLimits[node.cvar_.value()]._scoreVars.push_back(
          node.cvar_.value().getScoreVariable(node.triple_._o.toString()));
=======
          _qec, node.cvar_.value(), node.triple_.o_.toString(), word);
>>>>>>> 3fa60230
    }
  } else {
    plan =
        makeSubtreePlan<TextIndexScanForWord>(_qec, node.cvar_.value(), word);
  }
  textLimits[node.cvar_.value()]._idsOfMustBeFinishedOperations |=
      (size_t(1) << node.id_);
  plan._idsOfIncludedNodes |= (size_t(1) << node.id_);
  return plan;
}

// _____________________________________________________________________________
vector<QueryPlanner::SubtreePlan> QueryPlanner::merge(
    const vector<QueryPlanner::SubtreePlan>& a,
    const vector<QueryPlanner::SubtreePlan>& b,
    const QueryPlanner::TripleGraph& tg) const {
  // TODO: Add the following features:
  // If a join is supposed to happen, always check if it happens between
  // a scan with a relatively large result size
  // esp. with an entire relation but also with something like is-a Person
  // If that is the case look at the size estimate for the other side,
  // if that is rather small, replace the join and scan by a combination.
  ad_utility::HashMap<string, vector<SubtreePlan>> candidates;
  // Find all pairs between a and b that are connected by an edge.
  LOG(TRACE) << "Considering joins that merge " << a.size() << " and "
             << b.size() << " plans...\n";
  for (const auto& ai : a) {
    for (const auto& bj : b) {
      for (auto& plan : createJoinCandidates(ai, bj, tg)) {
        candidates[getPruningKey(plan, plan._qet->resultSortedOn())]
            .emplace_back(std::move(plan));
      }
      checkCancellation();
    }
  }

  // Duplicates are removed if the same triples are touched,
  // the ordering is the same. Only the best is kept then.

  // Therefore we mapped plans and use contained triples + ordering var
  // as key.
  LOG(TRACE) << "Pruning...\n";
  vector<SubtreePlan> prunedPlans;

  auto pruneCandidates = [&](auto& actualCandidates) {
    for (auto& [key, value] : actualCandidates) {
      (void)key;  // silence unused warning
      size_t minIndex = findCheapestExecutionTree(value);
      prunedPlans.push_back(std::move(value[minIndex]));
      checkCancellation();
    }
  };

  if (isInTestMode()) {
    std::vector<std::pair<string, vector<SubtreePlan>>> sortedCandidates{
        std::make_move_iterator(candidates.begin()),
        std::make_move_iterator(candidates.end())};
    std::sort(sortedCandidates.begin(), sortedCandidates.end(),
              [](const auto& a, const auto& b) { return a.first < b.first; });
    pruneCandidates(sortedCandidates);
  } else {
    pruneCandidates(candidates);
  }

  LOG(TRACE) << "Got " << prunedPlans.size() << " pruned plans from \n";
  return prunedPlans;
}

// _____________________________________________________________________________
string QueryPlanner::TripleGraph::asString() const {
  std::ostringstream os;
  for (size_t i = 0; i < _adjLists.size(); ++i) {
    if (!_nodeMap.find(i)->second->cvar_.has_value()) {
      os << i << " " << _nodeMap.find(i)->second->triple_.asString() << " : (";
    } else {
      os << i << " {TextOP for "
         << _nodeMap.find(i)->second->cvar_.value().name() << ", wordPart: \""
         << _nodeMap.find(i)->second->wordPart_.value() << "\"} : (";
    }

    for (size_t j = 0; j < _adjLists[i].size(); ++j) {
      os << _adjLists[i][j];
      if (j < _adjLists[i].size() - 1) {
        os << ", ";
      }
    }
    os << ')';
    if (i < _adjLists.size() - 1) {
      os << '\n';
    }
  }
  return std::move(os).str();
}

// _____________________________________________________________________________
size_t QueryPlanner::SubtreePlan::getCostEstimate() const {
  return _qet->getCostEstimate();
}

// _____________________________________________________________________________
size_t QueryPlanner::SubtreePlan::getSizeEstimate() const {
  return _qet->getSizeEstimate();
}

// _____________________________________________________________________________
void QueryPlanner::SubtreePlan::addAllNodes(uint64_t otherNodes) {
  _idsOfIncludedNodes |= otherNodes;
}

// _____________________________________________________________________________
bool QueryPlanner::connected(const QueryPlanner::SubtreePlan& a,
                             const QueryPlanner::SubtreePlan& b,
                             const QueryPlanner::TripleGraph& tg) const {
  // Check if there is overlap.
  // If so, don't consider them as properly connected.
  if ((a._idsOfIncludedNodes & b._idsOfIncludedNodes) != 0) {
    return false;
  }

  if (a._idsOfIncludedNodes >= (size_t(1) << tg._nodeMap.size()) ||
      b._idsOfIncludedNodes >= (size_t(1) << tg._nodeMap.size())) {
    return getJoinColumns(a, b).size() > 0;
  }

  for (size_t i = 0; i < tg._nodeMap.size(); ++i) {
    if (((a._idsOfIncludedNodes >> i) & 1) == 0) {
      continue;
    }
    auto& connectedNodes = tg._adjLists[i];
    for (auto targetNodeId : connectedNodes) {
      if ((((a._idsOfIncludedNodes >> targetNodeId) & 1) == 0) &&
          (((b._idsOfIncludedNodes >> targetNodeId) & 1) != 0)) {
        return true;
      }
    }
  }
  return false;
}

// _____________________________________________________________________________
std::vector<std::array<ColumnIndex, 2>> QueryPlanner::getJoinColumns(
    const QueryPlanner::SubtreePlan& a,
    const QueryPlanner::SubtreePlan& b) const {
  AD_CORRECTNESS_CHECK(a._qet && b._qet);
  return QueryExecutionTree::getJoinColumns(*a._qet, *b._qet);
}

// _____________________________________________________________________________
string QueryPlanner::getPruningKey(
    const QueryPlanner::SubtreePlan& plan,
    const vector<ColumnIndex>& orderedOnColumns) const {
  // Get the ordered var
  std::ostringstream os;
  const auto& varCols = plan._qet->getVariableColumns();
  for (ColumnIndex orderedOnCol : orderedOnColumns) {
    for (const auto& [variable, columnIndexWithType] : varCols) {
      if (columnIndexWithType.columnIndex_ == orderedOnCol) {
        os << variable.name() << ", ";
        break;
      }
    }
  }

  os << ' ' << plan._idsOfIncludedNodes;
  os << " f: ";
  os << ' ' << plan._idsOfIncludedFilters;
  os << " t: ";
  os << ' ' << plan._idsOfIncludedTextLimits;

  return std::move(os).str();
}

// _____________________________________________________________________________
void QueryPlanner::applyFiltersIfPossible(
    vector<QueryPlanner::SubtreePlan>& row, const vector<SparqlFilter>& filters,
    bool replace) const {
  // Apply every filter possible.
  // It is possible when,
  // 1) the filter has not already been applied
  // 2) all variables in the filter are covered by the query so far
  // New 06 May 2016:
  // There is a problem with the so-called (name may be changed)
  // TextOperationWithFilter ops: This method applies SPARQL filters
  // to all the leaf TextOperations (when feasible) and thus
  // prevents the special case from being applied when subtrees are merged.
  // Fix: Also copy (CHANGE not all plans but TextOperation) without applying
  // the filter. Problem: If the method gets called multiple times, plans with
  // filters May be duplicated. To prevent this, calling code has to ensure
  // That the method is only called once on each row. Similarly this affects
  // the (albeit rare) fact that a filter is directly applicable after a scan
  // of a huge relation where a subsequent join with a small result could be
  // translated into one or more scans directly. This also helps with cases
  // where applying the filter later is better. Finally, the replace flag can
  // be set to enforce that all filters are applied. This should be done for
  // the last row in the DPTab so that no filters are missed.

  // Note: we are first collecting the newly added plans and then adding them
  // in one go. Changing `row` inside the loop would invalidate the iterators.
  std::vector<SubtreePlan> addedPlans;
  for (auto& plan : row) {
    if (plan._qet->getType() == QueryExecutionTree::SCAN &&
        plan._qet->getResultWidth() == 3 && !replace) {
      // Do not apply filters to dummies, except at the very end of query
      // planning.
      continue;
    }
    for (size_t i = 0; i < filters.size(); ++i) {
      if (((plan._idsOfIncludedFilters >> i) & 1) != 0) {
        continue;
      }

      if (std::ranges::all_of(filters[i].expression_.containedVariables(),
                              [&plan](const auto& variable) {
                                return plan._qet->isVariableCovered(*variable);
                              })) {
        // Apply this filter.
        SubtreePlan newPlan =
            makeSubtreePlan<Filter>(_qec, plan._qet, filters[i].expression_);
        newPlan._idsOfIncludedFilters = plan._idsOfIncludedFilters;
        newPlan._idsOfIncludedFilters |= (size_t(1) << i);
        newPlan._idsOfIncludedNodes = plan._idsOfIncludedNodes;
        newPlan.type = plan.type;
        if (replace) {
          plan = std::move(newPlan);
        } else {
          addedPlans.push_back(std::move(newPlan));
        }
      }
    }
  }
  row.insert(row.end(), addedPlans.begin(), addedPlans.end());
}

// _____________________________________________________________________________
void QueryPlanner::applyTextLimitsIfPossible(
    vector<QueryPlanner::SubtreePlan>& row,
    const ad_utility::HashMap<Variable, parsedQuery::TextLimitMetaObject>&
        textLimits) const {
  // Apply text limits if possible.
  // A text limit can be applied to a plan if:
  // 1) There is no text operation for the text record column left.
  // 2) The text limit has not already been applied to the plan.
  // TODO: Operations that are ignored by now but could cause problems:
  // - Filters that are not yet applied
  // - GroupBy and having -> what should be the behavior here?

  // Note: we are first collecting the newly added plans and then adding them
  // in one go. Changing `row` inside the loop would invalidate the iterators.
  std::vector<SubtreePlan> addedPlans;
  for (auto& plan : row) {
    size_t i = 0;
    for (const auto& [textVar, textLimit] : textLimits) {
      if (((plan._idsOfIncludedTextLimits >> i) & 1) != 0) {
        // The text limit has already been applied to the plan.
        i++;
        continue;
      }
      if (((plan._idsOfIncludedNodes &
            textLimit._idsOfMustBeFinishedOperations) ^
           textLimit._idsOfMustBeFinishedOperations) != 0) {
        // Ther is still an operation that needs to be finished before this text
        // limit can be applied
        i++;
        continue;
      }
      // TODO: adapt for multiple entities
      SubtreePlan newPlan = makeSubtreePlan<TextLimit>(
          _qec, plan._qet, plan._qet.get()->getVariableColumn(textVar),
          plan._qet.get()->getVariableColumn(textLimit._entityVars[0]),
          plan._qet.get()->getVariableColumn(textLimit._scoreVars[0]));
      newPlan._idsOfIncludedTextLimits = plan._idsOfIncludedTextLimits;
      newPlan._idsOfIncludedTextLimits |= (size_t(1) << i);
      newPlan._idsOfIncludedNodes = plan._idsOfIncludedNodes;
      newPlan.type = plan.type;
      addedPlans.push_back(std::move(newPlan));
      i++;
    }
  }
  row.insert(row.end(), addedPlans.begin(), addedPlans.end());
}

// _____________________________________________________________________________
std::vector<QueryPlanner::SubtreePlan>
QueryPlanner::runDynamicProgrammingOnConnectedComponent(
    std::vector<SubtreePlan> connectedComponent,
    const vector<SparqlFilter>& filters, const TripleGraph& tg) const {
  vector<vector<QueryPlanner::SubtreePlan>> dpTab;
  // find the unique number of nodes in the current connected component
  // (there might be duplicates because we already have multiple candidates
  // for each index scan with different permutations.
  dpTab.push_back(std::move(connectedComponent));
  applyFiltersIfPossible(dpTab.back(), filters, false);
  ad_utility::HashSet<uint64_t> uniqueNodeIds;
  std::ranges::copy(
      dpTab.back() | std::views::transform(&SubtreePlan::_idsOfIncludedNodes),
      std::inserter(uniqueNodeIds, uniqueNodeIds.end()));
  size_t numSeeds = uniqueNodeIds.size();

  for (size_t k = 2; k <= numSeeds; ++k) {
    LOG(TRACE) << "Producing plans that unite " << k << " triples."
               << std::endl;
    dpTab.emplace_back(vector<SubtreePlan>());
    for (size_t i = 1; i * 2 <= k; ++i) {
      checkCancellation();
      auto newPlans = merge(dpTab[i - 1], dpTab[k - i - 1], tg);
      dpTab[k - 1].insert(dpTab[k - 1].end(), newPlans.begin(), newPlans.end());
      applyFiltersIfPossible(dpTab.back(), filters, false);
    }
    // As we only passed in connected components, we expect the result to always
    // be nonempty.
    AD_CORRECTNESS_CHECK(!dpTab[k - 1].empty());
  }
  return std::move(dpTab.back());
}

// _____________________________________________________________________________
vector<vector<QueryPlanner::SubtreePlan>> QueryPlanner::fillDpTab(
<<<<<<< HEAD
    const QueryPlanner::TripleGraph& tg, const vector<SparqlFilter>& filters,
    ad_utility::HashMap<Variable, parsedQuery::TextLimitMetaObject>& textLimits,
=======
    const QueryPlanner::TripleGraph& tg, vector<SparqlFilter> filters,
>>>>>>> 3fa60230
    const vector<vector<QueryPlanner::SubtreePlan>>& children) {
  auto [initialPlans, additionalFilters] = seedWithScansAndText(tg, children);
  std::ranges::move(additionalFilters, std::back_inserter(filters));
  if (filters.size() > 64) {
    AD_THROW("At most 64 filters allowed at the moment.");
  }
<<<<<<< HEAD
  auto initialPlans = seedWithScansAndText(tg, children, textLimits);
=======
>>>>>>> 3fa60230
  auto componentIndices = QueryGraph::computeConnectedComponents(initialPlans);
  ad_utility::HashMap<size_t, std::vector<SubtreePlan>> components;
  for (size_t i = 0; i < componentIndices.size(); ++i) {
    components[componentIndices.at(i)].push_back(std::move(initialPlans.at(i)));
  }
  vector<vector<SubtreePlan>> lastDpRowFromComponents;
  for (auto& component : components | std::views::values) {
    lastDpRowFromComponents.push_back(runDynamicProgrammingOnConnectedComponent(
        std::move(component), filters, tg));
    checkCancellation();
  }
  size_t numConnectedComponents = lastDpRowFromComponents.size();
  if (numConnectedComponents == 0) {
    // This happens for example if there is a BIND right at the beginning of the
    // query
    lastDpRowFromComponents.emplace_back();
    return lastDpRowFromComponents;
  }
  if (numConnectedComponents == 1) {
    // A Cartesian product is not needed if there is only one component.
    applyFiltersIfPossible(lastDpRowFromComponents.back(), filters, true);
    return lastDpRowFromComponents;
  }
  // More than one connected component, set up a Cartesian product.
  std::vector<std::vector<SubtreePlan>> result;
  result.emplace_back();
  std::vector<std::shared_ptr<QueryExecutionTree>> subtrees;
  std::ranges::move(
      lastDpRowFromComponents |
          std::views::transform([this](auto& vec) -> decltype(auto) {
            return vec.at(findCheapestExecutionTree(vec));
          }) |
          std::views::transform(&SubtreePlan::_qet),
      std::back_inserter(subtrees));
  result.at(0).push_back(
      makeSubtreePlan<CartesianProductJoin>(_qec, std::move(subtrees)));
  applyFiltersIfPossible(result.at(0), filters, true);
  return result;
}

// _____________________________________________________________________________
bool QueryPlanner::TripleGraph::isTextNode(size_t i) const {
  return _nodeMap.count(i) > 0 &&
         (_nodeMap.find(i)->second->triple_.p_._iri ==
              CONTAINS_ENTITY_PREDICATE ||
          _nodeMap.find(i)->second->triple_.p_._iri == CONTAINS_WORD_PREDICATE);
}

// _____________________________________________________________________________
vector<pair<QueryPlanner::TripleGraph, vector<SparqlFilter>>>
QueryPlanner::TripleGraph::splitAtContextVars(
    const vector<SparqlFilter>& origFilters,
    ad_utility::HashMap<string, vector<size_t>>& contextVarToTextNodes) const {
  vector<pair<QueryPlanner::TripleGraph, vector<SparqlFilter>>> retVal;
  // Recursively split the graph a context nodes.
  // Base-case: No no context nodes, return the graph itself.
  if (contextVarToTextNodes.size() == 0) {
    retVal.emplace_back(make_pair(*this, origFilters));
  } else {
    // Just take the first contextVar and split at it.
    ad_utility::HashSet<size_t> textNodeIds;
    textNodeIds.insert(contextVarToTextNodes.begin()->second.begin(),
                       contextVarToTextNodes.begin()->second.end());

    // For the next iteration / recursive call(s):
    // Leave out the first one because it has been worked on in this call.
    ad_utility::HashMap<string, vector<size_t>> cTMapNextIteration;
    cTMapNextIteration.insert(++contextVarToTextNodes.begin(),
                              contextVarToTextNodes.end());

    // Find a node to start the split.
    size_t startNode = 0;
    while (startNode < _adjLists.size() && textNodeIds.count(startNode) > 0) {
      ++startNode;
    }
    // If no start node was found, this means only text triples left.
    // --> don't enter code block below and return empty vector.
    if (startNode != _adjLists.size()) {
      // If we have a start node, do a BFS to obtain a set of reachable nodes
      auto reachableNodes = bfsLeaveOut(startNode, textNodeIds);
      if (reachableNodes.size() == _adjLists.size() - textNodeIds.size()) {
        // Case: cyclic or text operation was on the "outside"
        // -> only one split to work with further.
        // Recursively solve this split
        // (because there may be another context var in it)
        TripleGraph withoutText(*this, reachableNodes);
        vector<SparqlFilter> filters = pickFilters(origFilters, reachableNodes);
        auto recursiveResult =
            withoutText.splitAtContextVars(filters, cTMapNextIteration);
        retVal.insert(retVal.begin(), recursiveResult.begin(),
                      recursiveResult.end());
      } else {
        // Case: The split created two or more non-empty parts.
        // Find all parts so that the number of triples in them plus
        // the number of text triples equals the number of total triples.
        vector<vector<size_t>> setsOfReachablesNodes;
        ad_utility::HashSet<size_t> nodesDone;
        nodesDone.insert(textNodeIds.begin(), textNodeIds.end());
        nodesDone.insert(reachableNodes.begin(), reachableNodes.end());
        setsOfReachablesNodes.emplace_back(reachableNodes);
        assert(nodesDone.size() < _adjLists.size());
        while (nodesDone.size() < _adjLists.size()) {
          while (startNode < _adjLists.size() &&
                 nodesDone.count(startNode) > 0) {
            ++startNode;
          }
          reachableNodes = bfsLeaveOut(startNode, textNodeIds);
          nodesDone.insert(reachableNodes.begin(), reachableNodes.end());
          setsOfReachablesNodes.emplace_back(reachableNodes);
        }
        // Recursively split each part because there may be other context
        // vars.
        for (const auto& rNodes : setsOfReachablesNodes) {
          TripleGraph smallerGraph(*this, rNodes);
          vector<SparqlFilter> filters = pickFilters(origFilters, rNodes);
          auto recursiveResult =
              smallerGraph.splitAtContextVars(filters, cTMapNextIteration);
          retVal.insert(retVal.begin(), recursiveResult.begin(),
                        recursiveResult.end());
        }
      }
    }
  }
  return retVal;
}

// _____________________________________________________________________________
vector<size_t> QueryPlanner::TripleGraph::bfsLeaveOut(
    size_t startNode, ad_utility::HashSet<size_t> leaveOut) const {
  vector<size_t> res;
  ad_utility::HashSet<size_t> visited;
  std::list<size_t> queue;
  queue.push_back(startNode);
  visited.insert(startNode);
  while (!queue.empty()) {
    size_t n = queue.front();
    queue.pop_front();
    res.push_back(n);
    auto& neighbors = _adjLists[n];
    for (size_t v : neighbors) {
      if (visited.count(v) == 0 && leaveOut.count(v) == 0) {
        visited.insert(v);
        queue.push_back(v);
      }
    }
  }
  return res;
}

// _____________________________________________________________________________
vector<SparqlFilter> QueryPlanner::TripleGraph::pickFilters(
    const vector<SparqlFilter>& origFilters,
    const vector<size_t>& nodes) const {
  vector<SparqlFilter> ret;
  ad_utility::HashSet<Variable> coveredVariables;
  for (auto n : nodes) {
    auto& node = *_nodeMap.find(n)->second;
    coveredVariables.insert(node._variables.begin(), node._variables.end());
  }
  for (auto& f : origFilters) {
    if (std::ranges::any_of(
            f.expression_.containedVariables(),
            [&](const auto* var) { return coveredVariables.contains(*var); })) {
      ret.push_back(f);
    }
  }
  return ret;
}

// _____________________________________________________________________________
QueryPlanner::TripleGraph::TripleGraph(
    const std::vector<std::pair<Node, std::vector<size_t>>>& init) {
  for (const std::pair<Node, std::vector<size_t>>& p : init) {
    _nodeStorage.push_back(p.first);
    _nodeMap[p.first.id_] = &_nodeStorage.back();
    _adjLists.push_back(p.second);
  }
}

// _____________________________________________________________________________
QueryPlanner::TripleGraph::TripleGraph(const QueryPlanner::TripleGraph& other,
                                       vector<size_t> keepNodes) {
  ad_utility::HashSet<size_t> keep;
  for (auto v : keepNodes) {
    keep.insert(v);
  }
  // Copy nodes to be kept and assign new node id's.
  // Keep information about the id change in a map.
  ad_utility::HashMap<size_t, size_t> idChange;
  for (size_t i = 0; i < other._nodeMap.size(); ++i) {
    if (keep.count(i) > 0) {
      _nodeStorage.push_back(*other._nodeMap.find(i)->second);
      idChange[i] = _nodeMap.size();
      _nodeStorage.back().id_ = _nodeMap.size();
      _nodeMap[idChange[i]] = &_nodeStorage.back();
    }
  }
  // Adjust adjacency lists accordingly.
  for (size_t i = 0; i < other._adjLists.size(); ++i) {
    if (keep.count(i) > 0) {
      vector<size_t> adjList;
      for (size_t v : other._adjLists[i]) {
        if (keep.count(v) > 0) {
          adjList.push_back(idChange[v]);
        }
      }
      _adjLists.push_back(adjList);
    }
  }
}

// _____________________________________________________________________________
QueryPlanner::TripleGraph::TripleGraph(const TripleGraph& other)
    : _adjLists(other._adjLists), _nodeMap(), _nodeStorage() {
  for (auto it : other._nodeMap) {
    _nodeStorage.push_back(*it.second);
    _nodeMap[it.first] = &_nodeStorage.back();
  }
}

// _____________________________________________________________________________
QueryPlanner::TripleGraph& QueryPlanner::TripleGraph::operator=(
    const TripleGraph& other) {
  _adjLists = other._adjLists;
  for (auto it : other._nodeMap) {
    _nodeStorage.push_back(*it.second);
    _nodeMap[it.first] = &_nodeStorage.back();
  }
  return *this;
}

// _____________________________________________________________________________
QueryPlanner::TripleGraph::TripleGraph()
    : _adjLists(), _nodeMap(), _nodeStorage() {}

// _____________________________________________________________________________
bool QueryPlanner::TripleGraph::isSimilar(
    const QueryPlanner::TripleGraph& other) const {
  // This method is very verbose as it is currently only intended for
  // testing
  if (_nodeStorage.size() != other._nodeStorage.size()) {
    LOG(INFO) << asString() << std::endl;
    LOG(INFO) << other.asString() << std::endl;
    LOG(INFO) << "The two triple graphs are not of the same size: "
              << _nodeStorage.size() << " != " << other._nodeStorage.size()
              << std::endl;
    return false;
  }
  ad_utility::HashMap<size_t, size_t> id_map;
  ad_utility::HashMap<size_t, size_t> id_map_reverse;
  for (const Node& n : _nodeStorage) {
    bool hasMatch = false;
    for (const Node& n2 : other._nodeStorage) {
      if (n.isSimilar(n2)) {
        id_map[n.id_] = n2.id_;
        id_map_reverse[n2.id_] = n.id_;
        hasMatch = true;
        break;
      } else {
      }
    }
    if (!hasMatch) {
      LOG(INFO) << asString() << std::endl;
      LOG(INFO) << other.asString() << std::endl;
      LOG(INFO) << "The node " << n << " has no match in the other graph"
                << std::endl;
      return false;
    }
  }
  if (id_map.size() != _nodeStorage.size() ||
      id_map_reverse.size() != _nodeStorage.size()) {
    LOG(INFO) << asString() << std::endl;
    LOG(INFO) << other.asString() << std::endl;
    LOG(INFO) << "Two nodes in this graph were matches to the same node in "
                 "the other grap"
              << std::endl;
    return false;
  }
  for (size_t id = 0; id < _adjLists.size(); ++id) {
    size_t other_id = id_map[id];
    ad_utility::HashSet<size_t> adj_set;
    ad_utility::HashSet<size_t> other_adj_set;
    for (size_t a : _adjLists[id]) {
      adj_set.insert(a);
    }
    for (size_t a : other._adjLists[other_id]) {
      other_adj_set.insert(a);
    }
    for (size_t a : _adjLists[id]) {
      if (other_adj_set.count(id_map[a]) == 0) {
        LOG(INFO) << asString() << std::endl;
        LOG(INFO) << other.asString() << std::endl;
        LOG(INFO) << "The node with id " << id << " is connected to " << a
                  << " in this graph graph but not to the equivalent "
                     "node in the other graph."
                  << std::endl;
        return false;
      }
    }
    for (size_t a : other._adjLists[other_id]) {
      if (adj_set.count(id_map_reverse[a]) == 0) {
        LOG(INFO) << asString() << std::endl;
        LOG(INFO) << other.asString() << std::endl;
        LOG(INFO) << "The node with id " << id << " is connected to " << a
                  << " in the other graph graph but not to the equivalent "
                     "node in this graph."
                  << std::endl;
        return false;
      }
    }
  }
  return true;
}

// _____________________________________________________________________________
void QueryPlanner::setEnablePatternTrick(bool enablePatternTrick) {
  _enablePatternTrick = enablePatternTrick;
}

// _________________________________________________________________________________
size_t QueryPlanner::findCheapestExecutionTree(
    const std::vector<SubtreePlan>& lastRow) const {
  AD_CONTRACT_CHECK(!lastRow.empty());
  auto compare = [this](const auto& a, const auto& b) {
    auto aCost = a.getCostEstimate(), bCost = b.getCostEstimate();
    if (aCost == bCost && isInTestMode()) {
      // Make the tiebreaking deterministic for the unit tests.
      return a._qet->getCacheKey() < b._qet->getCacheKey();
    } else {
      return aCost < bCost;
    }
  };
  return std::min_element(lastRow.begin(), lastRow.end(), compare) -
         lastRow.begin();
};

// _____________________________________________________________________________
std::vector<QueryPlanner::SubtreePlan> QueryPlanner::createJoinCandidates(
    const SubtreePlan& ain, const SubtreePlan& bin,
    std::optional<TripleGraph> tg) const {
  bool swapForTesting = isInTestMode() && bin.type != SubtreePlan::OPTIONAL &&
                        ain._qet->getCacheKey() < bin._qet->getCacheKey();
  const auto& a = !swapForTesting ? ain : bin;
  const auto& b = !swapForTesting ? bin : ain;
  std::vector<SubtreePlan> candidates;

  // We often query for the type of an operation, so we shorten these checks.
  using enum QueryExecutionTree::OperationType;

  // TODO<joka921> find out, what is ACTUALLY the use case for the triple
  // graph. Is it only meant for (questionable) performance reasons
  // or does it change the meaning.
  std::vector<std::array<ColumnIndex, 2>> jcs;
  if (tg) {
    if (connected(a, b, *tg)) {
      jcs = getJoinColumns(a, b);
    }
  } else {
    jcs = getJoinColumns(a, b);
  }

  if (jcs.empty()) {
    // The candidates are not connected
    return candidates;
  }

  if (a.type == SubtreePlan::MINUS) {
    AD_THROW(
        "MINUS can only appear after"
        " another graph pattern.");
  }

  if (b.type == SubtreePlan::MINUS) {
    // This case shouldn't happen. If the first pattern is OPTIONAL, it
    // is made non optional earlier. If a minus occurs after an optional
    // further into the query that optional should be resolved by now.
    AD_CONTRACT_CHECK(a.type != SubtreePlan::OPTIONAL);
    return {makeSubtreePlan<Minus>(_qec, a._qet, b._qet)};
  }

  // OPTIONAL JOINS are not symmetric!
  AD_CONTRACT_CHECK(a.type != SubtreePlan::OPTIONAL);
  if (b.type == SubtreePlan::OPTIONAL) {
    // Join the two optional columns using an optional join
    return {makeSubtreePlan<OptionalJoin>(_qec, a._qet, b._qet)};
  }

  if (jcs.size() >= 2) {
    // If there are two or more join columns and we are not using the
    // TwoColumnJoin (the if part before this comment), use a multiColumnJoin.
    try {
      SubtreePlan plan = makeSubtreePlan<MultiColumnJoin>(_qec, a._qet, b._qet);
      mergeSubtreePlanIds(plan, a, b);
      return {plan};
    } catch (const std::exception& e) {
      return {};
    }
  }

  // CASE: JOIN ON ONE COLUMN ONLY.

  // Skip if we have two operations, where all three positions are variables.
  if (a._qet->getType() == SCAN && a._qet->getResultWidth() == 3 &&
      b._qet->getType() == SCAN && b._qet->getResultWidth() == 3) {
    return candidates;
  }

  // Check if one of the two operations is a HAS_PREDICATE_SCAN.
  // If the join column corresponds to the has-predicate scan's
  // subject column we can use a specialized join that avoids
  // loading the full has-predicate predicate.
  if (auto opt = createJoinWithHasPredicateScan(a, b, jcs)) {
    candidates.push_back(std::move(opt.value()));
  }

  // Test if one of `a` or `b` is a transitive path to which we can bind the
  // other one.
  if (auto opt = createJoinWithTransitivePath(a, b, jcs)) {
    candidates.push_back(std::move(opt.value()));
  }

  // "NORMAL" CASE:
  // The join class takes care of sorting the subtrees if necessary
  SubtreePlan plan =
      makeSubtreePlan<Join>(_qec, a._qet, b._qet, jcs[0][0], jcs[0][1]);
  mergeSubtreePlanIds(plan, a, b);
  candidates.push_back(std::move(plan));

  return candidates;
}

// __________________________________________________________________________________________________________________
auto QueryPlanner::createJoinWithTransitivePath(
    SubtreePlan a, SubtreePlan b,
    const std::vector<std::array<ColumnIndex, 2>>& jcs)
    -> std::optional<SubtreePlan> {
  using enum QueryExecutionTree::OperationType;
  const bool aIsTransPath = a._qet->getType() == TRANSITIVE_PATH;
  const bool bIsTransPath = b._qet->getType() == TRANSITIVE_PATH;

  if (!(aIsTransPath || bIsTransPath)) {
    return std::nullopt;
  }
  std::shared_ptr<QueryExecutionTree> otherTree =
      aIsTransPath ? b._qet : a._qet;
  auto& transPathTree = aIsTransPath ? a._qet : b._qet;
  auto transPathOperation = std::dynamic_pointer_cast<TransitivePath>(
      transPathTree->getRootOperation());

  // TODO: Handle the case of two or more common variables
  if (jcs.size() > 1) {
    AD_THROW(
        "Transitive Path operation with more than"
        " two common variables is not supported");
  }
  const size_t otherCol = aIsTransPath ? jcs[0][1] : jcs[0][0];
  const size_t thisCol = aIsTransPath ? jcs[0][0] : jcs[0][1];
  // Do not bind the side of a path twice
  if (transPathOperation->isBoundOrId()) {
    return std::nullopt;
  }
  // An unbound transitive path has at most two columns.
  AD_CONTRACT_CHECK(thisCol <= 1);
  // The left or right side is a TRANSITIVE_PATH and its join column
  // corresponds to the left side of its input.
  SubtreePlan plan = [&]() {
    if (thisCol == 0) {
      return makeSubtreePlan(
          transPathOperation->bindLeftSide(otherTree, otherCol));
    } else {
      return makeSubtreePlan(
          transPathOperation->bindRightSide(otherTree, otherCol));
    }
  }();
  mergeSubtreePlanIds(plan, a, b);
  return plan;
}

// ______________________________________________________________________________________
auto QueryPlanner::createJoinWithHasPredicateScan(
    SubtreePlan a, SubtreePlan b,
    const std::vector<std::array<ColumnIndex, 2>>& jcs)
    -> std::optional<SubtreePlan> {
  // Check if one of the two operations is a HAS_PREDICATE_SCAN.
  // If the join column corresponds to the has-predicate scan's
  // subject column we can use a specialized join that avoids
  // loading the full has-predicate predicate.
  using enum QueryExecutionTree::OperationType;
  auto isSuitablePredicateScan = [](const auto& tree, size_t joinColumn) {
    return tree._qet->getType() == HAS_PREDICATE_SCAN && joinColumn == 0 &&
           static_cast<HasPredicateScan*>(tree._qet->getRootOperation().get())
                   ->getType() == HasPredicateScan::ScanType::FULL_SCAN;
  };

  const bool aIsSuitablePredicateScan = isSuitablePredicateScan(a, jcs[0][0]);
  const bool bIsSuitablePredicateScan = isSuitablePredicateScan(b, jcs[0][1]);
  if (!(aIsSuitablePredicateScan || bIsSuitablePredicateScan)) {
    return std::nullopt;
  }
  auto hasPredicateScanTree = aIsSuitablePredicateScan ? a._qet : b._qet;
  auto otherTree = aIsSuitablePredicateScan ? b._qet : a._qet;
  size_t otherTreeJoinColumn = aIsSuitablePredicateScan ? jcs[0][1] : jcs[0][0];
  auto qec = otherTree->getRootOperation()->getExecutionContext();
  // Note that this is a new operation.
  auto object = static_cast<HasPredicateScan*>(
                    hasPredicateScanTree->getRootOperation().get())
                    ->getObject()
                    .getVariable();
  auto plan = makeSubtreePlan<HasPredicateScan>(
      qec, std::move(otherTree), otherTreeJoinColumn, std::move(object));
  mergeSubtreePlanIds(plan, a, b);
  return plan;
}

// _____________________________________________________________________
void QueryPlanner::QueryGraph::setupGraph(
    const std::vector<SubtreePlan>& leafOperations) {
  // Prepare the `nodes_` vector for the graph. We have one node for each leaf
  // of what later becomes the `QueryExecutionTree`.
  for (const auto& leafOperation : leafOperations) {
    nodes_.push_back(std::make_shared<Node>(&leafOperation));
  }

  // Set up a hash map from variables to nodes that contain this variable.
  const ad_utility::HashMap<Variable, std::vector<Node*>> varToNode = [this]() {
    ad_utility::HashMap<Variable, std::vector<Node*>> result;
    for (const auto& node : nodes_) {
      for (const auto& var :
           node->plan_->_qet->getVariableColumns() | std::views::keys) {
        result[var].push_back(node.get());
      }
    }
    return result;
  }();
  // Set up a hash map from nodes to their adjacentNodes_. Two nodes are
  // adjacent if they share a variable. The adjacentNodes_ are stored as hash
  // sets so we don't need to worry about duplicates.
  ad_utility::HashMap<Node*, ad_utility::HashSet<Node*>> adjacentNodes =
      [&varToNode]() {
        ad_utility::HashMap<Node*, ad_utility::HashSet<Node*>> result;
        for (auto& nodesThatContainSameVar : varToNode | std::views::values) {
          // TODO<C++23> Use std::views::cartesian_product
          for (auto* n1 : nodesThatContainSameVar) {
            for (auto* n2 : nodesThatContainSameVar) {
              if (n1 != n2) {
                result[n1].insert(n2);
                result[n2].insert(n1);
              }
            }
          }
        }
        return result;
      }();
  // For each node move the set of adjacentNodes_ from the global hash map to
  // the node itself.
  for (const auto& node : nodes_) {
    if (adjacentNodes.contains(node.get())) {
      node->adjacentNodes_ = std::move(adjacentNodes.at(node.get()));
    }
  }
}

// _______________________________________________________________
void QueryPlanner::QueryGraph::dfs(Node* startNode, size_t componentIndex) {
  // Simple recursive DFS.
  if (startNode->visited_) {
    return;
  }
  startNode->componentIndex_ = componentIndex;
  startNode->visited_ = true;
  for (auto* adjacentNode : startNode->adjacentNodes_) {
    dfs(adjacentNode, componentIndex);
  }
}
// _______________________________________________________________
std::vector<size_t> QueryPlanner::QueryGraph::dfsForAllNodes() {
  std::vector<size_t> result;
  size_t nextIndex = 0;
  for (const auto& node : nodes_) {
    if (node->visited_) {
      // The node is part of a connected component that was already found.
      result.push_back(node->componentIndex_);
    } else {
      // The node is part of a yet unknown component, run a DFS.
      dfs(node.get(), nextIndex);
      result.push_back(node->componentIndex_);
      ++nextIndex;
    }
  }
  return result;
}

// _______________________________________________________________
void QueryPlanner::checkCancellation(
    ad_utility::source_location location) const {
  cancellationHandle_->throwIfCancelled(location);
}<|MERGE_RESOLUTION|>--- conflicted
+++ resolved
@@ -930,17 +930,12 @@
 // _____________________________________________________________________________
 auto QueryPlanner::seedWithScansAndText(
     const QueryPlanner::TripleGraph& tg,
-<<<<<<< HEAD
     const vector<vector<QueryPlanner::SubtreePlan>>& children,
     ad_utility::HashMap<Variable, parsedQuery::TextLimitMetaObject>&
-        textLimits) {
-  vector<SubtreePlan> seeds;
-=======
-    const vector<vector<QueryPlanner::SubtreePlan>>& children)
+        textLimits)
     -> PlansAndFilters {
   PlansAndFilters result;
   vector<SubtreePlan>& seeds = result.plans_;
->>>>>>> 3fa60230
   // add all child plans as seeds
   uint64_t idShift = tg._nodeMap.size();
   for (const auto& vec : children) {
@@ -1016,7 +1011,6 @@
     };
     seedFromOrdinaryTriple(node, addIndexScan, addFilter);
   }
-<<<<<<< HEAD
   // if there is no score variable, there is no ql:contains-entity for this text
   // variable, so we don't need a text limit and we can delete the object
   vector<Variable> toDelete;
@@ -1029,10 +1023,7 @@
     textLimits.erase(var);
   }
 
-  return seeds;
-=======
   return result;
->>>>>>> 3fa60230
 }
 
 // _____________________________________________________________________________
@@ -1205,15 +1196,11 @@
   AD_CONTRACT_CHECK(node.wordPart_.has_value());
   string word = node.wordPart_.value();
   SubtreePlan plan(_qec);
-<<<<<<< HEAD
   if (!textLimits.contains(node.cvar_.value())) {
     textLimits[node.cvar_.value()] =
         parsedQuery::TextLimitMetaObject({}, {}, 0);
   }
-  if (node.triple_._p._iri == CONTAINS_ENTITY_PREDICATE) {
-=======
   if (node.triple_.p_._iri == CONTAINS_ENTITY_PREDICATE) {
->>>>>>> 3fa60230
     if (node._variables.size() == 2) {
       // TODO<joka921>: This is not nice, refactor the whole TripleGraph class
       // to make these checks more explicity.
@@ -1229,13 +1216,9 @@
       // Fixed entity case
       AD_CORRECTNESS_CHECK(node._variables.size() == 1);
       plan = makeSubtreePlan<TextIndexScanForEntity>(
-<<<<<<< HEAD
-          _qec, node.cvar_.value(), node.triple_._o.toString(), word);
+          _qec, node.cvar_.value(), node.triple_.o_.toString(), word);
       textLimits[node.cvar_.value()]._scoreVars.push_back(
-          node.cvar_.value().getScoreVariable(node.triple_._o.toString()));
-=======
-          _qec, node.cvar_.value(), node.triple_.o_.toString(), word);
->>>>>>> 3fa60230
+          node.cvar_.value().getScoreVariable(node.triple_.o_.toString()));
     }
   } else {
     plan =
@@ -1553,22 +1536,14 @@
 
 // _____________________________________________________________________________
 vector<vector<QueryPlanner::SubtreePlan>> QueryPlanner::fillDpTab(
-<<<<<<< HEAD
-    const QueryPlanner::TripleGraph& tg, const vector<SparqlFilter>& filters,
+    const QueryPlanner::TripleGraph& tg, vector<SparqlFilter> filters,
     ad_utility::HashMap<Variable, parsedQuery::TextLimitMetaObject>& textLimits,
-=======
-    const QueryPlanner::TripleGraph& tg, vector<SparqlFilter> filters,
->>>>>>> 3fa60230
     const vector<vector<QueryPlanner::SubtreePlan>>& children) {
   auto [initialPlans, additionalFilters] = seedWithScansAndText(tg, children);
   std::ranges::move(additionalFilters, std::back_inserter(filters));
   if (filters.size() > 64) {
     AD_THROW("At most 64 filters allowed at the moment.");
   }
-<<<<<<< HEAD
-  auto initialPlans = seedWithScansAndText(tg, children, textLimits);
-=======
->>>>>>> 3fa60230
   auto componentIndices = QueryGraph::computeConnectedComponents(initialPlans);
   ad_utility::HashMap<size_t, std::vector<SubtreePlan>> components;
   for (size_t i = 0; i < componentIndices.size(); ++i) {
