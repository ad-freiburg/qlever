// Copyright 2024, University of Freiburg,
// Chair of Algorithms and Data Structures.
// Author:
//   2015-2017 Björn Buchhold (buchhold@informatik.uni-freiburg.de)
//   2018-     Johannes Kalmbach (kalmbach@informatik.uni-freiburg.de)
//
// Copyright 2025, Bayerische Motoren Werke Aktiengesellschaft (BMW AG)

#include "engine/QueryPlanner.h"

#include <absl/strings/str_cat.h>
#include <absl/strings/str_split.h>

#include <memory>
#include <optional>
#include <range/v3/view/cartesian_product.hpp>
#include <variant>

#include "backports/algorithm.h"
#include "backports/type_traits.h"
#include "engine/Bind.h"
#include "engine/CartesianProductJoin.h"
#include "engine/CheckUsePatternTrick.h"
#include "engine/CountAvailablePredicates.h"
#include "engine/CountConnectedSubgraphs.h"
#include "engine/Describe.h"
#include "engine/Distinct.h"
#include "engine/Filter.h"
#include "engine/GroupBy.h"
#include "engine/HasPredicateScan.h"
#include "engine/IndexScan.h"
#include "engine/Join.h"
#include "engine/Load.h"
#include "engine/Minus.h"
#include "engine/MultiColumnJoin.h"
#include "engine/NamedQueryCache.h"
#include "engine/NeutralElementOperation.h"
#include "engine/NeutralOptional.h"
#include "engine/OptionalJoin.h"
#include "engine/OrderBy.h"
#include "engine/PathSearch.h"
#include "engine/QueryExecutionTree.h"
#include "engine/QueryRewriteUtils.h"
#include "engine/Service.h"
#include "engine/Sort.h"
#include "engine/SpatialJoin.h"
#include "engine/TextIndexScanForEntity.h"
#include "engine/TextIndexScanForWord.h"
#include "engine/TextLimit.h"
#include "engine/TransitivePathBase.h"
#include "engine/Union.h"
#include "engine/Values.h"
#include "engine/sparqlExpressions/LiteralExpression.h"
#include "engine/sparqlExpressions/NaryExpression.h"
#include "engine/sparqlExpressions/RelationalExpressions.h"
#include "engine/sparqlExpressions/SparqlExpression.h"
#include "global/Id.h"
#include "global/RuntimeParameters.h"
#include "global/ValueId.h"
#include "parser/Alias.h"
#include "parser/GraphPatternOperation.h"
#include "parser/MagicServiceIriConstants.h"
#include "parser/PayloadVariables.h"
#include "parser/SparqlParserHelpers.h"
#include "rdfTypes/Variable.h"
#include "util/Exception.h"

namespace p = parsedQuery;
namespace {

using ad_utility::makeExecutionTree;
using SubtreePlan = QueryPlanner::SubtreePlan;

template <typename Operation, typename... Args>
SubtreePlan makeSubtreePlan(QueryExecutionContext* qec, Args&&... args) {
  return {qec, std::make_shared<Operation>(qec, AD_FWD(args)...)};
}

// Create a `SubtreePlan` that holds the given `operation`. `Op` must be a class
// inheriting from `Operation`.
template <typename Op>
SubtreePlan makeSubtreePlan(std::shared_ptr<Op> operation) {
  auto* qec = operation->getExecutionContext();
  return {qec, std::move(operation)};
}

// Update the `target` query plan such that it knows that it includes all the
// nodes and filters from `a` and `b`. NOTE: This does not actually merge
// the plans from `a` and `b`.
void mergeSubtreePlanIds(SubtreePlan& target, const SubtreePlan& a,
                         const SubtreePlan& b) {
  target._idsOfIncludedNodes = a._idsOfIncludedNodes | b._idsOfIncludedNodes;
  target._idsOfIncludedFilters =
      a._idsOfIncludedFilters | b._idsOfIncludedFilters;
  target.idsOfIncludedTextLimits_ =
      a.idsOfIncludedTextLimits_ | b.idsOfIncludedTextLimits_;
  target.containsFilterSubstitute_ =
      a.containsFilterSubstitute_ || b.containsFilterSubstitute_;
}

// Helper function that assigns the node, filter and text limit ids from
// `source` to `target`.
void assignNodesFilterAndTextLimitIds(QueryPlanner::SubtreePlan& target,
                                      const QueryPlanner::SubtreePlan& source) {
  target._idsOfIncludedNodes = source._idsOfIncludedNodes;
  target._idsOfIncludedFilters = source._idsOfIncludedFilters;
  target.idsOfIncludedTextLimits_ = source.idsOfIncludedTextLimits_;
  target.containsFilterSubstitute_ = source.containsFilterSubstitute_;
}
}  // namespace

// _____________________________________________________________________________
QueryPlanner::QueryPlanner(QueryExecutionContext* qec,
                           CancellationHandle cancellationHandle)
    : _qec{qec}, cancellationHandle_{std::move(cancellationHandle)} {
  AD_CONTRACT_CHECK(cancellationHandle_);
}

// _____________________________________________________________________________
std::vector<SubtreePlan> QueryPlanner::createExecutionTrees(ParsedQuery& pq,
                                                            bool isSubquery) {
  // Store the dataset clause (FROM and FROM NAMED clauses), s.t. we have access
  // to them down the callstack. Subqueries can't have their own dataset clause,
  // but inherit it from the parent query.
  if (!isSubquery) {
    AD_CORRECTNESS_CHECK(activeDatasetClauses_.isUnconstrainedOrWithClause());
    activeDatasetClauses_ = pq.datasetClauses_;
  } else {
    AD_CORRECTNESS_CHECK(pq.datasetClauses_.isUnconstrainedOrWithClause());
  }

  // Look for ql:has-predicate to determine if the pattern trick should be used.
  // If the pattern trick is used, the ql:has-predicate triple will be removed
  // from the list of where clause triples. Otherwise, the ql:has-predicate
  // triple will be handled using a `HasPredicateScan`.

  using checkUsePatternTrick::PatternTrickTuple;
  const auto patternTrickTuple =
      _enablePatternTrick ? checkUsePatternTrick::checkUsePatternTrick(&pq)
                          : std::nullopt;

  // Do GROUP BY if one of the following applies:
  // 1. There is an explicit group by
  // 2. The pattern trick is applied
  // 3. There is an alias with an aggregate expression
  // TODO<joka921> Non-aggretating aliases (for example (?x AS ?y)) are
  // currently not handled properly. When fixing this you have to distinguish
  // the following two cases:
  // 1. Mix of aggregating and non-aggregating aliases without GROUP BY.
  // 2. Only non-aggretating aliases without GROUP BY.
  // Note: When a GROUP BY is present, then all aliases have to be aggregating,
  // this is handled correctly in all cases.
  bool doGroupBy = !pq._groupByVariables.empty() ||
                   patternTrickTuple.has_value() ||
                   ql::ranges::any_of(pq.getAliases(), [](const Alias& alias) {
                     return alias._expression.containsAggregate();
                   });

  // Set TEXTLIMIT
  textLimit_ = pq._limitOffset.textLimit_;

  // Optimize the graph pattern tree
  std::vector<std::vector<SubtreePlan>> plans;
  plans.push_back(optimize(&pq._rootGraphPattern));
  checkCancellation();

  // Add the query level modifications

  // GROUP BY (Either the pattern trick or a "normal" GROUP BY)
  if (patternTrickTuple.has_value()) {
    plans.emplace_back(getPatternTrickRow(pq.selectClause(), plans,
                                          patternTrickTuple.value()));
  } else if (doGroupBy) {
    plans.emplace_back(getGroupByRow(pq, plans));
  }
  checkCancellation();

  // HAVING
  if (!pq._havingClauses.empty()) {
    plans.emplace_back(getHavingRow(pq, plans));
    checkCancellation();
  }

  // DISTINCT
  if (pq.hasSelectClause()) {
    const auto& selectClause = pq.selectClause();
    if (selectClause.distinct_) {
      plans.emplace_back(getDistinctRow(selectClause, plans));
      checkCancellation();
    }
  }

  // ORDER BY
  if (!pq._orderBy.empty()) {
    // If there is an order by clause, add another row to the table and
    // just add an order by / sort to every previous result if needed.
    // If the ordering is perfect already, just copy the plan.
    plans.emplace_back(getOrderByRow(pq, plans));
    checkCancellation();
  }

  // Apply trailing `VALUES` clause
  auto& postValues = pq.postQueryValuesClause_;
  if (postValues.has_value() &&
      !postValues.value()._inlineValues._variables.empty()) {
    plans.emplace_back(applyPostQueryValues(postValues.value(), plans.back()));
    checkCancellation();
  }

  // Now find the cheapest execution plan and store that as the optimal
  // plan for this graph pattern.
  vector<SubtreePlan>& lastRow = plans.back();

  for (auto& plan : lastRow) {
    // For subqueries the limit has already been applied, for the root query the
    // exporter will apply LIMIT and OFFSET if `supportsLimit()` is not natively
    // supported by the `Operation`. Check the documentation of
    // `ExportQueryExecutionTrees::compensateForLimitOffsetClause to see `how
    // this is comphandled in the exporter.
    if (plan._qet->getRootOperation()->supportsLimitOffset() && !isSubquery) {
      plan._qet->applyLimit(pq._limitOffset);
    }
  }

  AD_CONTRACT_CHECK(!lastRow.empty());
  if (pq._rootGraphPattern._optional) {
    for (auto& plan : lastRow) {
      plan.type = SubtreePlan::OPTIONAL;
    }
  }

  checkCancellation();

  for (const auto& warning : pq.warnings()) {
    warnings_.push_back(warning);
  }
  return lastRow;
}

// _____________________________________________________________________________
QueryExecutionTree QueryPlanner::createExecutionTree(ParsedQuery& pq,
                                                     bool isSubquery) {
  try {
    auto lastRow = createExecutionTrees(pq, isSubquery);
    auto minInd = findCheapestExecutionTree(lastRow);
    LOG(DEBUG) << "Done creating execution plan" << std::endl;
    auto result = std::move(*lastRow[minInd]._qet);
    auto& rootOperation = *result.getRootOperation();
    // Collect all the warnings and pass them to the created tree such that
    // they become visible to the user once the query is executed.
    for (const auto& warning : warnings_) {
      rootOperation.addWarning(warning);
    }
    warnings_.clear();
    return result;
  } catch (ad_utility::CancellationException& e) {
    e.setOperation("Query planning");
    throw;
  }
}

// _____________________________________________________________________________
std::vector<SubtreePlan> QueryPlanner::optimize(
    ParsedQuery::GraphPattern* rootPattern) {
  QueryPlanner::GraphPatternPlanner optimizer{*this, rootPattern};
  for (auto& child : rootPattern->_graphPatterns) {
    child.visit([&optimizer](auto& arg) {
      return optimizer.graphPatternOperationVisitor(arg);
    });
    checkCancellation();
  }
  // one last pass in case the last one was not an optional
  // if the last child was not an optional clause we still have unjoined
  // candidates. Do one last pass over them.
  optimizer.optimizeCommutatively();
  auto& candidatePlans = optimizer.candidatePlans_;

  // it might be, that we have not yet applied all the filters
  // (it might be, that the last join was optional and introduced new variables)
  if (!candidatePlans.empty()) {
    applyFiltersIfPossible<FilterMode::ApplyAllFiltersAndReplaceUnfiltered>(
        candidatePlans[0], optimizer.filtersAndSubst_);
    applyTextLimitsIfPossible(candidatePlans[0],
                              TextLimitVec{rootPattern->textLimits_.begin(),
                                           rootPattern->textLimits_.end()},
                              true);
    checkCancellation();
  }

  AD_CONTRACT_CHECK(candidatePlans.size() == 1 || candidatePlans.empty());
  if (candidatePlans.empty()) {
    // this case is needed e.g. if we have the empty graph pattern due to a
    // pattern trick
    return std::vector<SubtreePlan>{};
  } else {
    if (candidatePlans.at(0).empty()) {
      // This happens if either graph pattern is an empty group,
      // or it only consists of a MINUS clause (which then has no effect).
      std::vector neutralPlans{makeSubtreePlan<NeutralElementOperation>(_qec)};
      // Neutral element can potentially still get filtered out
      applyFiltersIfPossible<FilterMode::ApplyAllFiltersAndReplaceUnfiltered>(
          neutralPlans, optimizer.filtersAndSubst_);
      return neutralPlans;
    }
    return candidatePlans[0];
  }
}

// _____________________________________________________________________________
std::vector<SubtreePlan> QueryPlanner::getDistinctRow(
    const p::SelectClause& selectClause,
    const vector<vector<SubtreePlan>>& dpTab) const {
  const vector<SubtreePlan>& previous = dpTab[dpTab.size() - 1];
  vector<SubtreePlan> added;
  added.reserve(previous.size());
  for (const auto& parent : previous) {
    SubtreePlan distinctPlan(_qec);
    vector<ColumnIndex> keepIndices;
    ad_utility::HashSet<ColumnIndex> indDone;
    const auto& colMap = parent._qet->getVariableColumns();
    for (const auto& var : selectClause.getSelectedVariables()) {
      // There used to be a special treatment for `?ql_textscore_` variables
      // which was considered a bug.
      if (auto it = colMap.find(var); it != colMap.end()) {
        auto ind = it->second.columnIndex_;
        if (indDone.count(ind) == 0) {
          keepIndices.push_back(ind);
          indDone.insert(ind);
        }
      }
    }
    distinctPlan._qet =
        makeExecutionTree<Distinct>(_qec, parent._qet, keepIndices);
    added.push_back(distinctPlan);
  }
  return added;
}

// _____________________________________________________________________________
std::vector<SubtreePlan> QueryPlanner::getPatternTrickRow(
    const p::SelectClause& selectClause,
    const vector<vector<SubtreePlan>>& dpTab,
    const checkUsePatternTrick::PatternTrickTuple& patternTrickTuple) {
  AD_CORRECTNESS_CHECK(!dpTab.empty());
  const vector<SubtreePlan>& previous = dpTab.back();
  auto aliases = selectClause.getAliases();

  vector<SubtreePlan> added;

  Variable predicateVariable = patternTrickTuple.predicate_;
  Variable countVariable =
      aliases.empty() ? generateUniqueVarName() : aliases[0]._target;
  // Pattern tricks always contain at least one triple, otherwise something
  // has gone wrong inside the `CheckUsePatternTrick` module.
  AD_CORRECTNESS_CHECK(!previous.empty());
  added.reserve(previous.size());
  for (const auto& parent : previous) {
    // Determine the column containing the subjects for which we are
    // interested in their predicates.
    // TODO<joka921> Move this lookup from subjects to columns
    // into the `CountAvailablePredicates` class where it belongs
    auto subjectColumn =
        parent._qet->getVariableColumn(patternTrickTuple.subject_);
    added.push_back(makeSubtreePlan<CountAvailablePredicates>(
        _qec, parent._qet, subjectColumn, predicateVariable, countVariable));
  }
  return added;
}

// _____________________________________________________________________________
std::vector<SubtreePlan> QueryPlanner::getHavingRow(
    const ParsedQuery& pq, const vector<vector<SubtreePlan>>& dpTab) const {
  const vector<SubtreePlan>& previous = dpTab[dpTab.size() - 1];
  vector<SubtreePlan> added;
  added.reserve(previous.size());
  for (const auto& parent : previous) {
    SubtreePlan filtered = parent;
    for (const SparqlFilter& filter : pq._havingClauses) {
      filtered =
          makeSubtreePlan<Filter>(_qec, filtered._qet, filter.expression_);
    }
    added.push_back(std::move(filtered));
  }
  return added;
}

// _____________________________________________________________________________
std::vector<SubtreePlan> QueryPlanner::applyPostQueryValues(
    const parsedQuery::Values& values,
    const std::vector<SubtreePlan>& currentPlans) const {
  std::vector<SubtreePlan> result;

  auto valuesPlan = makeSubtreePlan<::Values>(_qec, values._inlineValues);
  for (auto& plan : currentPlans) {
    ql::ranges::move(createJoinCandidatesAllowEmpty(
                         plan, valuesPlan, getJoinColumns(plan, valuesPlan)),
                     std::back_inserter(result));
  }
  return result;
}

// _____________________________________________________________________________
std::vector<SubtreePlan> QueryPlanner::getGroupByRow(
    const ParsedQuery& pq, const vector<vector<SubtreePlan>>& dpTab) const {
  const vector<SubtreePlan>& previous = dpTab[dpTab.size() - 1];
  vector<SubtreePlan> added;
  added.reserve(previous.size());
  for (auto& parent : previous) {
    // Create a group by operation to determine on which columns the input
    // needs to be sorted
    SubtreePlan groupByPlan(_qec);
    assignNodesFilterAndTextLimitIds(groupByPlan, parent);
    std::vector<Alias> aliases;
    if (pq.hasSelectClause()) {
      aliases = pq.selectClause().getAliases();
    }

    // Inside a `GRAPH ?var {....}` clause,  a `GROUP BY` must implicitly (also)
    // group by the graph variable.
    auto groupVariables = pq._groupByVariables;
    if (activeGraphVariable_.has_value()) {
      AD_CORRECTNESS_CHECK(
          !ad_utility::contains(groupVariables, activeGraphVariable_.value()),
          "Graph variable used inside the GRAPH clause, this "
          "should have thrown an exception earlier");
      groupVariables.push_back(activeGraphVariable_.value());
    }
    groupByPlan._qet = makeExecutionTree<GroupBy>(
        _qec, groupVariables, std::move(aliases), parent._qet);
    added.push_back(groupByPlan);
  }
  return added;
}

// _____________________________________________________________________________
std::vector<SubtreePlan> QueryPlanner::getOrderByRow(
    const ParsedQuery& pq, const vector<vector<SubtreePlan>>& dpTab) const {
  const vector<SubtreePlan>& previous = dpTab[dpTab.size() - 1];
  vector<SubtreePlan> added;
  added.reserve(previous.size());
  for (const auto& parent : previous) {
    SubtreePlan plan(_qec);
    auto& tree = plan._qet;
    assignNodesFilterAndTextLimitIds(plan, parent);
    vector<std::pair<ColumnIndex, bool>> sortIndices;
    // Collect the variables of the ORDER BY or INTERNAL SORT BY clause. Ignore
    // variables that are not visible in the query body (according to the
    // SPARQL standard, they are allowed but have no effect).
    for (auto& ord : pq._orderBy) {
      auto idx = parent._qet->getVariableColumnOrNullopt(ord.variable_);
      if (!idx.has_value()) {
        continue;
      }
      sortIndices.emplace_back(idx.value(), ord.isDescending_);
    }

    // If none of these variables was bound, we can omit the whole ORDER BY
    // or INTERNAL SORT BY clause.
    if (sortIndices.empty()) {
      return previous;
    }

    if (pq._isInternalSort == IsInternalSort::True) {
      std::vector<ColumnIndex> sortColumns;
      for (auto& [index, isDescending] : sortIndices) {
        AD_CONTRACT_CHECK(!isDescending);
        sortColumns.push_back(index);
      }
      tree = QueryExecutionTree::createSortedTree(parent._qet, sortColumns);
    } else {
      AD_CONTRACT_CHECK(pq._isInternalSort == IsInternalSort::False);
      // Note: As the internal ordering is different from the semantic ordering
      // needed by `OrderBy`, we always have to instantiate the `OrderBy`
      // operation.
      tree = makeExecutionTree<OrderBy>(_qec, parent._qet, sortIndices);
    }
    added.push_back(plan);
  }
  return added;
}

// _____________________________________________________________________________
void QueryPlanner::addNodeToTripleGraph(const TripleGraph::Node& node,
                                        QueryPlanner::TripleGraph& tg) const {
  // TODO<joka921> This needs quite some refactoring: The IDs of the nodes have
  // to be ascending as an invariant, so we can store all the nodes in a
  // vector<unique_ptr> or even a plain vector.
  tg._nodeStorage.emplace_back(node);
  auto& addedNode = tg._nodeStorage.back();
  tg._nodeMap[addedNode.id_] = &addedNode;
  tg._adjLists.emplace_back();
  AD_CORRECTNESS_CHECK(tg._adjLists.size() == tg._nodeStorage.size());
  AD_CORRECTNESS_CHECK(tg._adjLists.size() == addedNode.id_ + 1);
  // Now add an edge between the added node and every node sharing a var.
  for (auto& addedNodevar : addedNode._variables) {
    for (size_t i = 0; i < addedNode.id_; ++i) {
      auto& otherNode = *tg._nodeMap[i];
      if (otherNode._variables.contains(addedNodevar)) {
        // There is an edge between *it->second and the node with id "id".
        tg._adjLists[addedNode.id_].push_back(otherNode.id_);
        tg._adjLists[otherNode.id_].push_back(addedNode.id_);
      }
    }
  }
}

// _____________________________________________________________________________
QueryPlanner::TripleGraph QueryPlanner::createTripleGraph(
    const p::BasicGraphPattern* pattern) const {
  TripleGraph tg;
  size_t numNodesInTripleGraph = 0;
  ad_utility::HashMap<Variable, std::string> optTermForCvar;
  ad_utility::HashMap<Variable, vector<std::string>> potentialTermsForCvar;
  vector<const SparqlTriple*> entityTriples;
  // Add one or more nodes for each triple.
  for (auto& t : pattern->_triples) {
    if (t.getSimplePredicate() == CONTAINS_WORD_PREDICATE) {
      std::string buffer = t.o_.toString();
      std::string_view sv{buffer};
      // Add one node for each word
      for (const auto& term :
           absl::StrSplit(sv.substr(1, sv.size() - 2), ' ')) {
        std::string s{ad_utility::utf8ToLower(term)};
        potentialTermsForCvar[t.s_.getVariable()].push_back(s);
        if (activeGraphVariable_.has_value() ||
            activeDatasetClauses_.activeDefaultGraphs().has_value()) {
          AD_THROW(
              "contains-word is not allowed inside GRAPH clauses or in queries "
              "with FROM/FROM NAMED clauses.");
        }
        addNodeToTripleGraph(
            TripleGraph::Node{tg._nodeStorage.size(), t.s_.getVariable(), s, t},
            tg);
        numNodesInTripleGraph++;
      }
    } else if (t.getSimplePredicate() == CONTAINS_ENTITY_PREDICATE) {
      entityTriples.push_back(&t);
    } else {
      addNodeToTripleGraph(
          TripleGraph::Node{tg._nodeStorage.size(), t, activeGraphVariable_},
          tg);
      numNodesInTripleGraph++;
    }
  }
  for (const auto& [cvar, terms] : potentialTermsForCvar) {
    optTermForCvar[cvar] =
        terms[_qec->getIndex().getIndexOfBestSuitedElTerm(terms)];
  }
  for (const SparqlTriple* t : entityTriples) {
    Variable currentVar = t->s_.getVariable();
    if (!optTermForCvar.contains(currentVar)) {
      AD_THROW(
          "Missing ql:contains-word statement. A ql:contains-entity "
          "statement always also needs corresponding ql:contains-word "
          "statement.");
    }
    addNodeToTripleGraph(TripleGraph::Node(tg._nodeStorage.size(), currentVar,
                                           optTermForCvar[currentVar], *t),
                         tg);
    numNodesInTripleGraph++;
  }
  if (numNodesInTripleGraph > 64) {
    AD_THROW("At most 64 triples allowed at the moment.");
  }
  return tg;
}

namespace {
// A `TriplePosition` is a function that takes a triple and returns a
// `TripleComponent`, typically the subject, predicate, or object of the triple,
// hence the name.
template <typename Function>
CPP_concept TriplePosition =
    ad_utility::InvocableWithExactReturnType<Function, TripleComponent&,
                                             SparqlTripleSimple&>;

// Create a `SparqlFilter` that corresponds to the expression `var1==var2`.
// Used as a helper function below.
SparqlFilter createEqualFilter(const Variable& var1, const Variable& var2) {
  std::string filterString =
      absl::StrCat("FILTER ( ", var1.name(), "=", var2.name(), ")");

  ad_utility::BlankNodeManager bn;
  static EncodedIriManager ev;
  auto result = sparqlParserHelpers::ParserAndVisitor{&bn, &ev, filterString}
                    .parseTypesafe(&SparqlAutomaticParser::filterR)
                    .resultOfParse_;

  // The `filter` rule never adds blank nodes.
  AD_CORRECTNESS_CHECK(bn.numBlocksUsed() == 0u);
  return result;
};

// Helper function for `handleRepeatedVariables` below. Replace a single
// position of the `scanTriple`, denoted by the `rewritePosition` by a new
// variable, and add a filter, that checks the old and the new value for
// equality.
constexpr auto rewriteSingle = CPP_template_lambda()(typename T)(
    T rewritePosition, SparqlTripleSimple& scanTriple, const auto& addFilter,
    const auto& generateUniqueVarName)(requires TriplePosition<T>) {
  Variable filterVar = generateUniqueVarName();
  auto& target = std::invoke(rewritePosition, scanTriple).getVariable();
  addFilter(createEqualFilter(filterVar, target));
  target = filterVar;
};

// Replace the positions of the `triple` that are specified by the
// `rewritePositions` with a new variable, and add a filter, which checks the
// old and the new value for equality for each of these rewrites. Then also
// add an index scan for the rewritten triple.
constexpr auto handleRepeatedVariablesImpl =
    [](const auto& triple, auto& addIndexScan,
       const auto& generateUniqueVarName, const auto& addFilter,
       ql::span<const Permutation::Enum> permutations, auto... rewritePositions)
    -> CPP_ret(void)(
        requires(TriplePosition<decltype(rewritePositions)>&&...)) {
  auto scanTriple = triple;
  (..., rewriteSingle(rewritePositions, scanTriple, addFilter,
                      generateUniqueVarName));
  for (const auto& permutation : permutations) {
    addIndexScan(permutation, scanTriple);
  }
};

}  // namespace

// _____________________________________________________________________________
template <typename AddedIndexScanFunction>
void QueryPlanner::indexScanSingleVarCase(
    const SparqlTripleSimple& triple,
    const AddedIndexScanFunction& addIndexScan) const {
  using enum Permutation::Enum;

  if (triple.s_.isVariable()) {
    addIndexScan(POS);
  } else if (triple.p_.isVariable()) {
    addIndexScan(SOP);
  } else {
    addIndexScan(PSO);
  }
}

// _____________________________________________________________________________
template <typename AddedIndexScanFunction, typename AddedFilter>
void QueryPlanner::indexScanTwoVarsCase(
    const SparqlTripleSimple& triple,
    const AddedIndexScanFunction& addIndexScan, const AddedFilter& addFilter) {
  using enum Permutation::Enum;

  // Replace the position of the `triple` that is specified by the
  // `rewritePosition` with a new variable, and add a filter, that checks the
  // old and the new value for equality for this rewrite. Then also
  // add an index scan for the rewritten triple.
  auto generate = [this]() { return generateUniqueVarName(); };
  auto handleRepeatedVariables =
      [&triple, &addIndexScan, &addFilter, &generate](
          ql::span<const Permutation::Enum> permutations,
          auto... rewritePositions)
      -> CPP_ret(void)(
          requires(TriplePosition<decltype(rewritePositions)>&&...)) {
    return handleRepeatedVariablesImpl(triple, addIndexScan, generate,
                                       addFilter, permutations,
                                       rewritePositions...);
  };

  const auto& [s, p, o, _] = triple;

  using Tr = SparqlTripleSimple;

  if (!s.isVariable()) {
    if (p == o) {
      handleRepeatedVariables({{SPO}}, &Tr::o_);
    } else {
      addIndexScan(SPO);
      addIndexScan(SOP);
    }
  } else if (!p.isVariable()) {
    if (s == o) {
      handleRepeatedVariables({{PSO}}, &Tr::o_);
    } else {
      addIndexScan(PSO);
      addIndexScan(POS);
    }
  } else {
    AD_CORRECTNESS_CHECK(!o.isVariable());
    if (s == p) {
      handleRepeatedVariables({{OPS}}, &Tr::s_);
    } else {
      addIndexScan(OSP);
      addIndexScan(OPS);
    }
  }
}

// _____________________________________________________________________________
template <typename AddedIndexScanFunction, typename AddedFilter>
void QueryPlanner::indexScanThreeVarsCase(
    const SparqlTripleSimple& triple,
    const AddedIndexScanFunction& addIndexScan, const AddedFilter& addFilter) {
  using enum Permutation::Enum;
  AD_CONTRACT_CHECK(!_qec || _qec->getIndex().hasAllPermutations(),
                    "With only 2 permutations registered (no -a option), "
                    "triples should have at most two variables.");
  auto generate = [this]() { return generateUniqueVarName(); };

  // Replace the position of the `triple` that is specified by the
  // `rewritePosition` with a new variable, and add a filter, that checks the
  // old and the new value for equality for this rewrite. Then also
  // add an index scan for the rewritten triple.
  auto handleRepeatedVariables =
      [&triple, &addIndexScan, &addFilter, &generate](
          ql::span<const Permutation::Enum> permutations,
          auto... rewritePositions)
      -> CPP_ret(void)(
          requires(TriplePosition<decltype(rewritePositions)>&&...)) {
    return handleRepeatedVariablesImpl(triple, addIndexScan, generate,
                                       addFilter, permutations,
                                       rewritePositions...);
  };

  using Tr = SparqlTripleSimple;
  const auto& [s, p, o, _] = triple;

  if (s == o) {
    if (s == p) {
      handleRepeatedVariables({{PSO}}, &Tr::o_, &Tr::s_);
    } else {
      handleRepeatedVariables({{POS, OPS}}, &Tr::s_);
    }
  } else if (s == p) {
    handleRepeatedVariables({{OPS, POS}}, &Tr::s_);
  } else if (o == p) {
    handleRepeatedVariables({{PSO, SPO}}, &Tr::o_);
  } else {
    // Three distinct variables
    // Add plans for all six permutations.
    addIndexScan(OPS);
    addIndexScan(OSP);
    addIndexScan(PSO);
    addIndexScan(POS);
    addIndexScan(SPO);
    addIndexScan(SOP);
  }
}

// _____________________________________________________________________________
template <typename AddedIndexScanFunction, typename AddFilter>
void QueryPlanner::seedFromOrdinaryTriple(
    const TripleGraph::Node& node, const AddedIndexScanFunction& addIndexScan,
    const AddFilter& addFilter) {
  auto triple = node.triple_.getSimple();
  const size_t numVars = static_cast<size_t>(triple.s_.isVariable()) +
                         static_cast<size_t>(triple.p_.isVariable()) +
                         static_cast<size_t>(triple.o_.isVariable());
  if (numVars == 0) {
    // We could read this from any of the permutations.
    addIndexScan(Permutation::Enum::PSO);
  } else if (numVars == 1) {
    indexScanSingleVarCase(triple, addIndexScan);
  } else if (numVars == 2) {
    indexScanTwoVarsCase(triple, addIndexScan, addFilter);
  } else {
    AD_CORRECTNESS_CHECK(numVars == 3);
    indexScanThreeVarsCase(triple, addIndexScan, addFilter);
  }
}

// _____________________________________________________________________________
auto QueryPlanner::seedWithScansAndText(
    const QueryPlanner::TripleGraph& tg,
    const vector<vector<SubtreePlan>>& children, TextLimitMap& textLimits)
    -> PlansAndFilters {
  PlansAndFilters result;
  vector<SubtreePlan>& seeds = result.plans_;
  // add all child plans as seeds
  uint64_t idShift = tg._nodeMap.size();
  for (const auto& vec : children) {
    AD_CONTRACT_CHECK(
        idShift < 64,
        absl::StrCat("Group graph pattern too large: QLever currently supports "
                     "at most 64 elements (like triples), but found ",
                     idShift));
    for (const SubtreePlan& plan : vec) {
      SubtreePlan newIdPlan = plan;
      // give the plan a unique id bit
      newIdPlan._idsOfIncludedNodes = uint64_t(1) << idShift;

      // Helper to check if the query execution tree of the plan holds a given
      // operation type as its root
      auto is = [&](auto ti) {
        using T = typename decltype(ti)::type;
        return dynamic_cast<const T*>(
                   newIdPlan._qet->getRootOperation().get()) != nullptr;
      };

      // Either the _idsOfIncludedFilters and idsOfIncludedTextLimits_ of the
      // plan are all `0`, or the plan is either a MINUS, OPTIONAL, or BIND (for
      // which we have special handling).
      using namespace ad_utility::use_type_identity;
      AD_CORRECTNESS_CHECK(
          (newIdPlan._idsOfIncludedFilters == 0 &&
           newIdPlan.idsOfIncludedTextLimits_ == 0) ||
              is(ti<Bind>) || is(ti<OptionalJoin>) || is(ti<Minus>),
          "Bit map _idsOfIncludedFilters or idsOfIncludedTextLimits_ illegal");

      seeds.emplace_back(newIdPlan);
    }
    idShift++;
  }

  for (size_t i = 0; i < tg._nodeMap.size(); ++i) {
    const TripleGraph::Node& node = *tg._nodeMap.find(i)->second;

    auto pushPlan = [&seeds, i](SubtreePlan plan) {
      plan._idsOfIncludedNodes = (uint64_t(1) << i);
      seeds.push_back(std::move(plan));
    };

    using enum Permutation::Enum;

    if (node.isTextNode()) {
      seeds.push_back(getTextLeafPlan(node, textLimits));
      continue;
    }

    if (_qec && !_qec->getIndex().hasAllPermutations() &&
        node.triple_.getPredicateVariable().has_value()) {
      AD_THROW(
          "The query contains a predicate variable, but only the PSO "
          "and POS permutations were loaded. Rerun the server without "
          "the option --only-pso-and-pos-permutations and if "
          "necessary also rebuild the index.");
    }

    // Backward compatibility with spatial search predicates
    const auto& input = std::visit(
        ad_utility::OverloadCallOperator{
            [](const PropertyPath& propertyPath) -> const std::string& {
              AD_CORRECTNESS_CHECK(propertyPath.isIri());
              return propertyPath.getIri().toStringRepresentation();
            },
            [](const Variable& var) -> const std::string& {
              return var.name();
            }},
        node.triple_.p_);
    if ((input.starts_with(MAX_DIST_IN_METERS) ||
         input.starts_with(NEAREST_NEIGHBORS)) &&
        input.ends_with('>')) {
      parsedQuery::SpatialQuery config{node.triple_};
      auto plan = makeSubtreePlan<SpatialJoin>(
          _qec, config.toSpatialJoinConfiguration(), std::nullopt,
          std::nullopt);
      if (input.starts_with(NEAREST_NEIGHBORS)) {
        plan._qet->getRootOperation()->addWarning(absl::StrCat(
            "The special predicate <nearest-neighbors:...> is deprecated due "
            "to confusing semantics. Please upgrade your query to the new "
            "syntax 'SERVICE ",
            SPATIAL_SEARCH_IRI,
            " { ... }'. For more information, please see the QLever Wiki."));
      }
      pushPlan(plan);
      continue;
    }

    if (input == HAS_PREDICATE_PREDICATE) {
      pushPlan(makeSubtreePlan<HasPredicateScan>(_qec, node.triple_));
      continue;
    }

    auto addFilter = [&filters = result.filters_](SparqlFilter filter) {
      filters.push_back(std::move(filter));
    };

    auto addIndexScan = [this, pushPlan, node,
                         &relevantGraphs =
                             activeDatasetClauses_.activeDefaultGraphs(),
                         &addFilter](
                            Permutation::Enum permutation,
                            std::optional<SparqlTripleSimple> optTriple =
                                std::nullopt) {
      if (!optTriple.has_value()) {
        optTriple = node.triple_.getSimple();
      }

      // We are inside a `GRAPH ?var {...}` clause, so all index scans have
      // to add the graph variable as an additional column.
      auto& triple = optTriple.value();
      auto& additionalColumns = triple.additionalScanColumns_;
      AD_CORRECTNESS_CHECK(!ad_utility::contains(
          additionalColumns | ql::views::keys, ADDITIONAL_COLUMN_GRAPH_ID));
      if (activeGraphVariable_.has_value()) {
        const auto& graphVariable = activeGraphVariable_.value();
        bool tripleContainsGraphVariable = triple.s_ == graphVariable ||
                                           triple.p_ == graphVariable ||
                                           triple.o_ == graphVariable;
        auto internalVariable = tripleContainsGraphVariable
                                    ? generateUniqueVarName()
                                    : graphVariable;
        // If the pattern contains the graph variable, make sure to apply a
        // proper filter.
        if (tripleContainsGraphVariable) {
          using namespace sparqlExpression;
          auto makeVarExpr = [](Variable variable) {
            return std::make_unique<VariableExpression>(std::move(variable));
          };
          addFilter(SparqlFilter{
              SparqlExpressionPimpl{std::make_shared<EqualExpression>(
                                        std::array<SparqlExpression::Ptr, 2>{
                                            makeVarExpr(graphVariable),
                                            makeVarExpr(internalVariable)}),
                                    absl::StrCat(graphVariable.name(), " = ",
                                                 internalVariable.name())}});
        }
        additionalColumns.emplace_back(ADDITIONAL_COLUMN_GRAPH_ID,
                                       std::move(internalVariable));
      }

      pushPlan(makeSubtreePlan<IndexScan>(_qec, permutation, std::move(triple),
                                          relevantGraphs));
    };
    seedFromOrdinaryTriple(node, addIndexScan, addFilter);
  }

  // If there is no score variable, there is no ql:contains-entity for this text
  // variable, so we don't need a text limit and we can delete the object
  vector<Variable> toDelete;
  for (const auto& [textVar, textLimitMetaObject] : textLimits) {
    if (textLimitMetaObject.scoreVars_.empty()) {
      toDelete.push_back(textVar);
    }
  }
  for (const auto& var : toDelete) {
    textLimits.erase(var);
  }

  return result;
}

// _____________________________________________________________________________
ParsedQuery::GraphPattern QueryPlanner::seedFromPropertyPath(
    const TripleComponent& left, const PropertyPath& path,
    const TripleComponent& right) {
  return path.handlePath<ParsedQuery::GraphPattern>(
      [&left, &right](const ad_utility::triple_component::Iri& iri) {
        return seedFromVarOrIri(left, iri, right);
      },
      [this, &left, &right](const std::vector<PropertyPath>& children,
                            PropertyPath::Modifier modifier) {
        using enum PropertyPath::Modifier;
        switch (modifier) {
          case ALTERNATIVE:
            return seedFromAlternative(left, children, right);
          case INVERSE:
            AD_CORRECTNESS_CHECK(children.size() == 1);
            return seedFromPropertyPath(right, children.at(0), left);
          case NEGATED:
            return seedFromNegated(left, children, right);
          case SEQUENCE:
            return seedFromSequence(left, children, right);
          default:
            AD_FAIL();
        }
      },
      [this, &left, &right](const PropertyPath& basePath, size_t min,
                            size_t max) {
        return seedFromTransitive(left, basePath, right, min, max);
      });
}

// _____________________________________________________________________________
ParsedQuery::GraphPattern QueryPlanner::seedFromSequence(
    const TripleComponent& left, const std::vector<PropertyPath>& paths,
    const TripleComponent& right) {
  AD_CORRECTNESS_CHECK(paths.size() > 1);

  ParsedQuery::GraphPattern joinPattern{};
  TripleComponent innerLeft = left;
  TripleComponent innerRight = generateUniqueVarName();
  for (size_t i = 0; i < paths.size(); i++) {
    const auto& child = paths[i];

    if (i == paths.size() - 1) {
      innerRight = right;
    }

    auto pattern = seedFromPropertyPath(innerLeft, child, innerRight);
    joinPattern._graphPatterns.insert(joinPattern._graphPatterns.end(),
                                      pattern._graphPatterns.begin(),
                                      pattern._graphPatterns.end());
    innerLeft = innerRight;
    innerRight = generateUniqueVarName();
  }

  return joinPattern;
}

// _____________________________________________________________________________
ParsedQuery::GraphPattern QueryPlanner::seedFromAlternative(
    const TripleComponent& left, const std::vector<PropertyPath>& paths,
    const TripleComponent& right) {
  AD_CONTRACT_CHECK(paths.size() > 1,
                    "Tried processing an alternative property path node with 0 "
                    "or 1 children.");

  std::vector<ParsedQuery::GraphPattern> childPlans;
  childPlans.reserve(paths.size());
  for (const auto& child : paths) {
    childPlans.push_back(seedFromPropertyPath(left, child, right));
  }
  return uniteGraphPatterns(std::move(childPlans));
}

// _____________________________________________________________________________
ParsedQuery::GraphPattern QueryPlanner::seedFromTransitive(
    const TripleComponent& left, const PropertyPath& path,
    const TripleComponent& right, size_t min, size_t max) {
  Variable innerLeft = generateUniqueVarName();
  Variable innerRight = generateUniqueVarName();
  ParsedQuery::GraphPattern childPlan =
      seedFromPropertyPath(innerLeft, path, innerRight);
  ParsedQuery::GraphPattern p{};
  p::TransPath transPath;
  transPath._left = left;
  transPath._right = right;
  transPath._innerLeft = innerLeft;
  transPath._innerRight = innerRight;
  transPath._min = min;
  transPath._max = max;
  transPath._childGraphPattern = std::move(childPlan);
  p._graphPatterns.emplace_back(std::move(transPath));
  return p;
}

namespace {
using std::string_view;
// Split the children of a property path into forward and inverse children.
std::pair<std::vector<string_view>, std::vector<string_view>> splitChildren(
    const std::vector<PropertyPath>& children) {
  std::vector<string_view> forwardIris;
  std::vector<string_view> inverseIris;
  for (const auto& child : children) {
    if (auto unwrapped = child.getChildOfInvertedPath()) {
      const PropertyPath& path = unwrapped.value();
      AD_CORRECTNESS_CHECK(path.isIri());
      inverseIris.emplace_back(path.getIri().toStringRepresentation());
    } else {
      AD_CORRECTNESS_CHECK(child.isIri());
      forwardIris.emplace_back(child.getIri().toStringRepresentation());
    }
  }
  return {std::move(forwardIris), std::move(inverseIris)};
}

// Create a `SparqlExpression` that represents the expression `iri != variable`.
std::unique_ptr<sparqlExpression::SparqlExpression> makeNotEqualExpression(
    const Variable& variable, std::string_view iri) {
  using namespace sparqlExpression;
  return std::make_unique<NotEqualExpression>(NotEqualExpression::Children{
      std::make_unique<IriExpression>(
          TripleComponent::Iri::fromStringRepresentation(std::string{iri})),
      std::make_unique<VariableExpression>(variable)});
}

// Appends a string to `os` that represents the expression `iri != variable`.
void appendNotEqualString(std::ostream& os, std::string_view iri,
                          const Variable& variable) {
  os << iri << " != " << variable.name();
}
}  // namespace

// _____________________________________________________________________________
ParsedQuery::GraphPattern QueryPlanner::seedFromNegated(
    const TripleComponent& left, const std::vector<PropertyPath>& paths,
    const TripleComponent& right) {
  AD_CORRECTNESS_CHECK(!paths.empty());
  const auto& [forwardIris, inverseIris] = splitChildren(paths);
  auto makeFilterPattern = [this](const TripleComponent& left,
                                  const TripleComponent& right,
                                  const std::vector<string_view>& iris) {
    using namespace sparqlExpression;
    Variable variable = generateUniqueVarName();
    ParsedQuery::GraphPattern pattern = seedFromVarOrIri(left, variable, right);
    std::ostringstream descriptor;
    auto expression = makeNotEqualExpression(variable, iris.at(0));
    appendNotEqualString(descriptor, iris.at(0), variable);
    // Combine subsequent iris with a logical AND.
    for (const auto& iri : ql::views::drop(iris, 1)) {
      expression = makeAndExpression(std::move(expression),
                                     makeNotEqualExpression(variable, iri));
      descriptor << " && ";
      appendNotEqualString(descriptor, iri, variable);
    }
    pattern._filters.emplace_back(SparqlExpressionPimpl{
        std::move(expression), std::move(descriptor).str()});
    return pattern;
  };
  // If only one direction is negated, only return the pattern for that
  // direction. Only if both are given we apply a union.
  if (inverseIris.empty()) {
    return makeFilterPattern(left, right, forwardIris);
  }
  if (forwardIris.empty()) {
    return makeFilterPattern(right, left, inverseIris);
  }
  return uniteGraphPatterns({makeFilterPattern(left, right, forwardIris),
                             makeFilterPattern(right, left, inverseIris)});
}

// _____________________________________________________________________________
ParsedQuery::GraphPattern QueryPlanner::seedFromVarOrIri(
    const TripleComponent& left,
    const ad_utility::sparql_types::VarOrIri& varOrIri,
    const TripleComponent& right) {
  ParsedQuery::GraphPattern p{};
  p::BasicGraphPattern basic;
  basic._triples.emplace_back(
      left,
      std::visit(
          ad_utility::OverloadCallOperator{
              [](const Variable& variable)
                  -> ad_utility::sparql_types::VarOrPath { return variable; },
              [](const ad_utility::triple_component::Iri& iri)
                  -> ad_utility::sparql_types::VarOrPath {
                return PropertyPath::fromIri(iri);
              }},
          varOrIri),
      right);
  p._graphPatterns.emplace_back(std::move(basic));

  return p;
}

ParsedQuery::GraphPattern QueryPlanner::uniteGraphPatterns(
    std::vector<ParsedQuery::GraphPattern>&& patterns) {
  using GraphPattern = ParsedQuery::GraphPattern;
  // Build a tree of union operations
  auto p = GraphPattern{};
  p._graphPatterns.emplace_back(
      p::Union{std::move(patterns[0]), std::move(patterns[1])});

  for (size_t i = 2; i < patterns.size(); i++) {
    GraphPattern next;
    next._graphPatterns.emplace_back(
        p::Union{std::move(p), std::move(patterns[i])});
    p = std::move(next);
  }
  return p;
}

// _____________________________________________________________________________
Variable QueryPlanner::generateUniqueVarName() {
  return Variable{absl::StrCat(QLEVER_INTERNAL_VARIABLE_QUERY_PLANNER_PREFIX,
                               _internalVarCount++)};
}

// _____________________________________________________________________________
SubtreePlan QueryPlanner::getTextLeafPlan(
    const QueryPlanner::TripleGraph::Node& node,
    TextLimitMap& textLimits) const {
  AD_CONTRACT_CHECK(node.wordPart_.has_value());
  std::string word = node.wordPart_.value();
  SubtreePlan plan(_qec);
  const auto& cvar = node.cvar_.value();
  if (!textLimits.contains(cvar)) {
    textLimits[cvar] = parsedQuery::TextLimitMetaObject{{}, {}, 0};
  }
  if (node.triple_.getSimplePredicate() == CONTAINS_ENTITY_PREDICATE) {
    if (node._variables.size() == 2) {
      // TODO<joka921>: This is not nice, refactor the whole TripleGraph class
      // to make these checks more explicitly.
      Variable evar = *(node._variables.begin()) == cvar
                          ? *(++node._variables.begin())
                          : *(node._variables.begin());
      plan = makeSubtreePlan<TextIndexScanForEntity>(_qec, cvar, evar, word);
      textLimits[cvar].entityVars_.push_back(evar);
      textLimits[cvar].scoreVars_.push_back(cvar.getEntityScoreVariable(evar));
    } else {
      // Fixed entity case
      AD_CORRECTNESS_CHECK(node._variables.size() == 1);
      plan = makeSubtreePlan<TextIndexScanForEntity>(
          _qec, cvar, node.triple_.o_.toString(), word);
      textLimits[cvar].scoreVars_.push_back(
          cvar.getEntityScoreVariable(node.triple_.o_.toString()));
    }
  } else {
    plan = makeSubtreePlan<TextIndexScanForWord>(_qec, cvar, word);
  }
  textLimits[cvar].idsOfMustBeFinishedOperations_ |= (size_t(1) << node.id_);
  plan._idsOfIncludedNodes |= (size_t(1) << node.id_);
  return plan;
}

// _____________________________________________________________________________
std::vector<SubtreePlan> QueryPlanner::merge(
    const vector<SubtreePlan>& a, const vector<SubtreePlan>& b,
    const QueryPlanner::TripleGraph& tg) const {
  // TODO: Add the following features:
  // If a join is supposed to happen, always check if it happens between
  // a scan with a relatively large result size
  // esp. with an entire relation but also with something like is-a Person
  // If that is the case look at the size estimate for the other side,
  // if that is rather small, replace the join and scan by a combination.
  ad_utility::HashMap<std::string, vector<SubtreePlan>> candidates;
  // Find all pairs between a and b that are connected by an edge.
  LOG(TRACE) << "Considering joins that merge " << a.size() << " and "
             << b.size() << " plans...\n";
  for (const auto& ai : a) {
    for (const auto& bj : b) {
      for (auto& plan : createJoinCandidates(ai, bj, tg)) {
        candidates[getPruningKey(plan, plan._qet->resultSortedOn())]
            .emplace_back(std::move(plan));
      }
      checkCancellation();
    }
  }

  // Duplicates are removed if the same triples are touched,
  // the ordering is the same. Only the best is kept then.

  // Therefore we mapped plans and use contained triples + ordering var
  // as key.
  LOG(TRACE) << "Pruning...\n";
  vector<SubtreePlan> prunedPlans;

  auto pruneCandidates = [&](auto& actualCandidates) {
    for (auto& [key, value] : actualCandidates) {
      (void)key;  // silence unused warning
      size_t minIndex = findCheapestExecutionTree(value);
      prunedPlans.push_back(std::move(value[minIndex]));
      checkCancellation();
    }
  };

  if (isInTestMode()) {
    std::vector<std::pair<std::string, vector<SubtreePlan>>> sortedCandidates{
        std::make_move_iterator(candidates.begin()),
        std::make_move_iterator(candidates.end())};
    std::sort(sortedCandidates.begin(), sortedCandidates.end(),
              [](const auto& a, const auto& b) { return a.first < b.first; });
    pruneCandidates(sortedCandidates);
  } else {
    pruneCandidates(candidates);
  }

  LOG(TRACE) << "Got " << prunedPlans.size() << " pruned plans from \n";
  return prunedPlans;
}

// _____________________________________________________________________________
std::string QueryPlanner::TripleGraph::asString() const {
  std::ostringstream os;
  for (size_t i = 0; i < _adjLists.size(); ++i) {
    if (!_nodeMap.find(i)->second->cvar_.has_value()) {
      os << i << " " << _nodeMap.find(i)->second->triple_.asString() << " : (";
    } else {
      os << i << " {TextOP for "
         << _nodeMap.find(i)->second->cvar_.value().name() << ", wordPart: \""
         << _nodeMap.find(i)->second->wordPart_.value() << "\"} : (";
    }

    for (size_t j = 0; j < _adjLists[i].size(); ++j) {
      os << _adjLists[i][j];
      if (j < _adjLists[i].size() - 1) {
        os << ", ";
      }
    }
    os << ')';
    if (i < _adjLists.size() - 1) {
      os << '\n';
    }
  }
  return std::move(os).str();
}

// _____________________________________________________________________________
size_t SubtreePlan::getCostEstimate() const { return _qet->getCostEstimate(); }

// _____________________________________________________________________________
size_t SubtreePlan::getSizeEstimate() const { return _qet->getSizeEstimate(); }

// _____________________________________________________________________________
QueryPlanner::JoinColumns QueryPlanner::connected(
    const SubtreePlan& a, const SubtreePlan& b,
    boost::optional<const QueryPlanner::TripleGraph&> tg) const {
  // Check if there is overlap.
  // If so, don't consider them as properly connected.
  if ((a._idsOfIncludedNodes & b._idsOfIncludedNodes) != 0) {
    return {};
  }

  // If a substitute is contained, do not use the triple graph. This is because
  // a substitute might connect triples that are otherwise unconnected but the
  // connection is not part of the triple graph.
  if (!tg || a.containsFilterSubstitute_ || b.containsFilterSubstitute_) {
    return getJoinColumns(a, b);
  }

  auto scope = 1ULL << tg->_nodeMap.size();
  if (a._idsOfIncludedNodes >= scope || b._idsOfIncludedNodes >= scope) {
    return getJoinColumns(a, b);
  }

  for (size_t i = 0; i < tg->_nodeMap.size(); ++i) {
    if (((a._idsOfIncludedNodes >> i) & 1) == 0) {
      continue;
    }
    auto& connectedNodes = tg->_adjLists[i];
    for (auto targetNodeId : connectedNodes) {
      if ((((a._idsOfIncludedNodes >> targetNodeId) & 1) == 0) &&
          (((b._idsOfIncludedNodes >> targetNodeId) & 1) != 0)) {
        return getJoinColumns(a, b);
      }
    }
  }
  return {};
}

// _____________________________________________________________________________
QueryPlanner::JoinColumns QueryPlanner::getJoinColumns(const SubtreePlan& a,
                                                       const SubtreePlan& b) {
  AD_CORRECTNESS_CHECK(a._qet && b._qet);
  return QueryExecutionTree::getJoinColumns(*a._qet, *b._qet);
}

// _____________________________________________________________________________
std::string QueryPlanner::getPruningKey(
    const SubtreePlan& plan,
    const vector<ColumnIndex>& orderedOnColumns) const {
  // Get the ordered var
  std::ostringstream os;
  const auto& varCols = plan._qet->getVariableColumns();
  for (ColumnIndex orderedOnCol : orderedOnColumns) {
    for (const auto& [variable, columnIndexWithType] : varCols) {
      if (columnIndexWithType.columnIndex_ == orderedOnCol) {
        os << variable.name() << ", ";
        break;
      }
    }
  }

  os << ' ' << plan._idsOfIncludedNodes;
  os << " f: ";
  os << ' ' << plan._idsOfIncludedFilters;
  os << " t: ";
  os << ' ' << plan.idsOfIncludedTextLimits_;
  os << " s: ";
  os << ' ' << plan.containsFilterSubstitute_;

  return std::move(os).str();
}

// _____________________________________________________________________________
template <QueryPlanner::FilterMode mode>
void QueryPlanner::applyFiltersIfPossible(
    vector<SubtreePlan>& row,
    const FiltersAndOptionalSubstitutes& filters) const {
  // Apply every filter possible.
  // It is possible when,
  // 1) the filter has not already been applied
  // 2) all variables in the filter are covered by the query so far
  // New 06 May 2016:
  // There is a problem with the so-called (name may be changed)
  // TextOperationWithFilter ops: This method applies SPARQL filters
  // to all the leaf TextOperations (when feasible) and thus
  // prevents the special case from being applied when subtrees are merged.
  // Fix: Also copy (CHANGE not all plans but TextOperation) without applying
  // the filter. Problem: If the method gets called multiple times, plans with
  // filters May be duplicated. To prevent this, calling code has to ensure
  // That the method is only called once on each row. Similarly this affects
  // the (albeit rare) fact that a filter is directly applicable after a scan
  // of a huge relation where a subsequent join with a small result could be
  // translated into one or more scans directly. This also helps with cases
  // where applying the filter later is better. Finally, the replace flag can
  // be set to enforce that all filters are applied. This should be done for
  // the last row in the DPTab so that no filters are missed.

  // Note: we are first collecting the newly added plans and then adding them
  // in one go. Changing `row` inside the loop would invalidate the iterators.
  std::vector<SubtreePlan> addedPlans;
  for (auto& plan : row) {
    for (const auto& [i, filterAndSubst] :
         ::ranges::views::enumerate(filters)) {
      if (((plan._idsOfIncludedFilters >> i) & 1) != 0) {
        continue;
      }

      const bool allowSubstitutes = mode == FilterMode::KeepUnfiltered ||
                                    mode == FilterMode::ReplaceUnfiltered;
      if (allowSubstitutes && filterAndSubst.hasSubstitute() &&
          (filterAndSubst.filter_.expression_.containedVariables().empty() ||
           ql::ranges::any_of(
               filterAndSubst.filter_.expression_.containedVariables(),
               [&plan](const auto& variable) {
                 return plan._qet->isVariableCovered(*variable);
               }))) {
        // Apply filter substitution
        auto jcs = getJoinColumns(filterAndSubst.substitute_.value(), plan);
        auto substPlans =
            createJoinCandidates(filterAndSubst.substitute_.value(), plan, jcs);
        for (auto& newPlan : substPlans) {
          mergeSubtreePlanIds(newPlan, newPlan, plan);
          newPlan.type = plan.type;
          newPlan.containsFilterSubstitute_ = true;
          addedPlans.push_back(newPlan);
        }
        continue;
      }

      const bool applyAll =
          mode == FilterMode::ApplyAllFiltersAndReplaceUnfiltered;
      if (applyAll ||
          ql::ranges::all_of(
              filterAndSubst.filter_.expression_.containedVariables(),
              [&plan](const auto& variable) {
                return plan._qet->isVariableCovered(*variable);
              })) {
        // Apply this filter regularly.
        SubtreePlan newPlan = makeSubtreePlan<Filter>(
            _qec, plan._qet, filterAndSubst.filter_.expression_);
        mergeSubtreePlanIds(newPlan, newPlan, plan);
        newPlan._idsOfIncludedFilters |= (size_t(1) << i);
        newPlan.type = plan.type;
        if constexpr (mode != FilterMode::KeepUnfiltered) {
          plan = std::move(newPlan);
        } else {
          addedPlans.push_back(std::move(newPlan));
        }
      }
    }
  }
  row.insert(row.end(), addedPlans.begin(), addedPlans.end());
}

// _____________________________________________________________________________
void QueryPlanner::applyTextLimitsIfPossible(vector<SubtreePlan>& row,
                                             const TextLimitVec& textLimits,
                                             bool replace) const {
  // Apply text limits if possible.
  // A text limit can be applied to a plan if:
  // 1) There is no text operation for the text record column left.
  // 2) The text limit has not already been applied to the plan.

  // Note: we are first collecting the newly added plans and then adding them
  // in one go. Changing `row` inside the loop would invalidate the iterators.
  if (!textLimit_.has_value()) {
    return;
  }
  std::vector<SubtreePlan> addedPlans;
  for (auto& plan : row) {
    size_t i = 0;
    for (const auto& [textVar, textLimit] : textLimits) {
      if (((plan.idsOfIncludedTextLimits_ >> i) & 1) != 0) {
        // The text limit has already been applied to the plan.
        i++;
        continue;
      }
      if (((plan._idsOfIncludedNodes &
            textLimit.idsOfMustBeFinishedOperations_) ^
           textLimit.idsOfMustBeFinishedOperations_) != 0) {
        // There is still an operation that needs to be finished before this
        // text limit can be applied
        i++;
        continue;
      }
      // TODO<C++23> simplify using ranges::to
      auto getVarColumns = [&plan](const std::vector<Variable>& vars) {
        std::vector<ColumnIndex> result;
        for (const auto& var : vars) {
          result.push_back(plan._qet->getVariableColumn(var));
        }
        return result;
      };
      SubtreePlan newPlan = makeSubtreePlan<TextLimit>(
          _qec, textLimit_.value(), plan._qet,
          plan._qet.get()->getVariableColumn(textVar),
          getVarColumns(textLimit.entityVars_),
          getVarColumns(textLimit.scoreVars_));
      newPlan.idsOfIncludedTextLimits_ = plan.idsOfIncludedTextLimits_;
      newPlan.idsOfIncludedTextLimits_ |= (size_t(1) << i);
      newPlan._idsOfIncludedNodes = plan._idsOfIncludedNodes;
      newPlan.containsFilterSubstitute_ = plan.containsFilterSubstitute_;
      newPlan.type = plan.type;
      i++;
      if (replace) {
        plan = std::move(newPlan);
      } else {
        addedPlans.push_back(std::move(newPlan));
      }
    }
  }
  row.insert(row.end(), addedPlans.begin(), addedPlans.end());
}

// _____________________________________________________________________________
size_t QueryPlanner::findUniqueNodeIds(
    const std::vector<SubtreePlan>& connectedComponent) {
  ad_utility::HashSet<uint64_t> uniqueNodeIds;
  auto nodeIds = connectedComponent |
                 ql::views::transform(&SubtreePlan::_idsOfIncludedNodes);
  // Check that all the `_idsOfIncludedNodes` are one-hot encodings of a single
  // value, i.e. they have exactly one bit set.
  AD_CORRECTNESS_CHECK(ql::ranges::all_of(
      nodeIds, [](auto nodeId) { return absl::popcount(nodeId) == 1; }));
  ql::ranges::copy(nodeIds, std::inserter(uniqueNodeIds, uniqueNodeIds.end()));
  return uniqueNodeIds.size();
}

// _____________________________________________________________________________
std::vector<SubtreePlan>
QueryPlanner::runDynamicProgrammingOnConnectedComponent(
    std::vector<SubtreePlan> connectedComponent,
    const FiltersAndOptionalSubstitutes& filters,
    const TextLimitVec& textLimits, const TripleGraph& tg) const {
  vector<vector<SubtreePlan>> dpTab;
  // find the unique number of nodes in the current connected component
  // (there might be duplicates because we already have multiple candidates
  // for each index scan with different permutations.
  dpTab.push_back(std::move(connectedComponent));
  size_t numSeeds = findUniqueNodeIds(dpTab.back());

  for (size_t k = 2; k <= numSeeds; ++k) {
    LOG(TRACE) << "Producing plans that unite " << k << " triples."
               << std::endl;
    applyFiltersIfPossible<FilterMode::KeepUnfiltered>(dpTab.back(), filters);
    applyTextLimitsIfPossible(dpTab.back(), textLimits, false);
    dpTab.emplace_back();
    for (size_t i = 1; i * 2 <= k; ++i) {
      checkCancellation();
      auto newPlans = merge(dpTab[i - 1], dpTab[k - i - 1], tg);
      dpTab[k - 1].insert(dpTab[k - 1].end(), newPlans.begin(), newPlans.end());
    }
    // As we only passed in connected components, we expect the result to always
    // be nonempty.
    AD_CORRECTNESS_CHECK(!dpTab[k - 1].empty());
  }
  auto& result = dpTab.back();
  applyFiltersIfPossible<FilterMode::ReplaceUnfilteredNoSubstitutes>(result,
                                                                     filters);
  applyTextLimitsIfPossible(result, textLimits, true);
  return std::move(result);
}

// _____________________________________________________________________________
size_t QueryPlanner::countSubgraphs(std::vector<const SubtreePlan*> graph,
                                    const std::vector<SparqlFilter>& filters,
                                    size_t budget) {
  // Remove duplicate plans from `graph`.
  auto getId = [](const SubtreePlan* v) { return v->_idsOfIncludedNodes; };
  ql::ranges::sort(graph, ql::ranges::less{}, getId);
  auto uniqueIter = ql::ranges::unique(graph, ql::ranges::equal_to{}, getId);
#ifdef QLEVER_CPP_17
  graph.erase(uniqueIter, graph.end());
#else
  graph.erase(uniqueIter.begin(), graph.end());
#endif

  // We also have to consider the `filters`. To make life easy, we temporarily
  // create simple `SubtreePlans` for them which just have the correct
  // variables. We only create one subtree plan for each set of variables that
  // is contained in the `filters`, because this will bring the estimate of this
  // function closer to the actual behavior of the DP query planner (it always
  // applies either all possible filters at once, or none of them).
  std::vector<SubtreePlan> dummyPlansForFilter;
  ad_utility::HashSet<ad_utility::HashSet<Variable>>
      deduplicatedFilterVariables;
  for (const auto& filter : filters) {
    const auto& vars = filter.expression_.containedVariables();
    ad_utility::HashSet<Variable> varSet;
    // We use a `VALUES` clause as the dummy because this operation is the
    // easiest to setup for a number of given variables.
    parsedQuery::SparqlValues values;
    for (auto* var : vars) {
      values._variables.push_back(*var);
      varSet.insert(*var);
    }
    if (deduplicatedFilterVariables.insert(std::move(varSet)).second) {
      dummyPlansForFilter.push_back(
          makeSubtreePlan<Values>(_qec, std::move(values)));
    }
  }

  const size_t numPlansWithoutFilters = graph.size();
  for (const auto& filterPlan : dummyPlansForFilter) {
    graph.push_back(&filterPlan);
  }

  // Qlever currently limits the number of triples etc. per group to be <= 64
  // anyway, so we can simply assert here.
  AD_CORRECTNESS_CHECK(graph.size() <= 64,
                       "Should qlever ever support more than 64 elements per "
                       "group graph pattern, then the `countSubgraphs` "
                       "functionality also has to be changed");

  // Compute the bit representation needed for the call to
  // `countConnectedSubgraphs::countSubgraphs` below.
  countConnectedSubgraphs::Graph g;
  for (size_t i = 0; i < graph.size(); ++i) {
    countConnectedSubgraphs::Node v{0};
    for (size_t k = 0; k < graph.size(); ++k) {
      // Don't connect nodes to themselves, don't connect filters with other
      // filters, otherwise connect `i` and `k` if they have at least one
      // variable in common.
      if ((k != i) &&
          (k < numPlansWithoutFilters || i < numPlansWithoutFilters) &&
          !QueryPlanner::getJoinColumns(*graph.at(k), *graph.at(i)).empty()) {
        v.neighbors_ |= (1ULL << k);
      }
    }
    g.push_back(v);
  }

  return countConnectedSubgraphs::countSubgraphs(g, budget);
}

// _____________________________________________________________________________
std::vector<SubtreePlan> QueryPlanner::runGreedyPlanningOnConnectedComponent(
    std::vector<SubtreePlan> connectedComponent,
    const FiltersAndOptionalSubstitutes& filters,
    const TextLimitVec& textLimits, const TripleGraph& tg) const {
  applyFiltersIfPossible<FilterMode::ReplaceUnfiltered>(connectedComponent,
                                                        filters);
  applyTextLimitsIfPossible(connectedComponent, textLimits, true);
  const size_t numSeeds = findUniqueNodeIds(connectedComponent);
  if (numSeeds <= 1) {
    // Only 0 or 1 nodes in the input, nothing to plan.
    return connectedComponent;
  }

  // Intermediate variables that will be filled by the `greedyStep` lambda
  // below.
  using Plans = std::vector<SubtreePlan>;

  // Perform a single step of greedy query planning.
  // `nextBestPlan` contains the result of the last step of greedy query
  // planning. `currentPlans` contains all plans that have been chosen/combined
  // so far (which might still be the initial start plans), except for the most
  // recently chosen plan, which is stored in `nextResult`. `cache` contains all
  // the plans that can be obtained by combining two plans in `input`. The
  // function then performs one additional step of greedy planning and
  // reinforces the above pre-/postconditions. Exception: if `isFirstStep` then
  // `cache` and `nextResult` must be empty, and the first step of greedy
  // planning is performed, which also establishes the pre-/postconditions.
  auto greedyStep = [this, &tg, &filters, &textLimits,
                     currentPlans = std::move(connectedComponent),
                     cache = Plans{}](Plans& nextBestPlan, bool isFirstStep,
                                      bool isLastStep) mutable {
    checkCancellation();
    // Normally, we already have all combinations of two nodes in `currentPlans`
    // in the cache, so we only have to add the combinations between
    // `currentPlans` and `nextResult`. In the first step, we need to initially
    // compute all possible combinations.
    auto newPlans = isFirstStep ? merge(currentPlans, currentPlans, tg)
                                : merge(currentPlans, nextBestPlan, tg);
    // Do not apply filter substitutes in the last round
    if (isLastStep) {
      applyFiltersIfPossible<FilterMode::ReplaceUnfilteredNoSubstitutes>(
          newPlans, filters);
    } else {
      applyFiltersIfPossible<FilterMode::ReplaceUnfiltered>(newPlans, filters);
    }
    applyTextLimitsIfPossible(newPlans, textLimits, true);
    AD_CORRECTNESS_CHECK(!newPlans.empty());
    ql::ranges::move(newPlans, std::back_inserter(cache));
    ql::ranges::move(nextBestPlan, std::back_inserter(currentPlans));

    // All candidates for the next greedy step are in the `cache`, choose the
    // cheapest one, remove it from the cache and make it the `nextResult`
    {
      auto smallestIdxNew = findSmallestExecutionTree(cache);
      auto& cheapestNewTree = cache.at(smallestIdxNew);
      std::swap(cheapestNewTree, cache.back());
      nextBestPlan.clear();
      nextBestPlan.push_back(std::move(cache.back()));
      cache.pop_back();
    }

    // All plans which have a node in common with the chosen plan have to be
    // deleted from the `currentPlans` and therefore also from the `cache`.
    auto shouldBeErased = [&nextTree = nextBestPlan.front()](const auto& plan) {
      return (nextTree._idsOfIncludedNodes & plan._idsOfIncludedNodes) != 0;
    };
    std::erase_if(currentPlans, shouldBeErased);
    std::erase_if(cache, shouldBeErased);
  };

  Plans result;
  for (size_t i : ad_utility::integerRange(numSeeds - 1)) {
    greedyStep(result, i == 0, i == numSeeds - 2);
  }
  // TODO<joka921> Assert that all seeds are covered by the result.
  return result;
}

// _____________________________________________________________________________
QueryPlanner::FiltersAndOptionalSubstitutes QueryPlanner::seedFilterSubstitutes(
    const std::vector<SparqlFilter>& filters) const {
  FiltersAndOptionalSubstitutes plans;
  plans.reserve(filters.size());

  for (const auto& [i, filterExpression] :
       ::ranges::views::enumerate(filters)) {
    // Check if the filter expression is suitable for spatial join optimization
    auto sjConfig = rewriteFilterToSpatialJoinConfig(filterExpression);
    if (!sjConfig.has_value()) {
      plans.emplace_back(filterExpression, std::nullopt);
    } else {
      // Construct spatial join
      auto plan = makeSubtreePlan<SpatialJoin>(
          _qec, sjConfig.value(), std::nullopt, std::nullopt, true);
      // Mark that this subtree plan handles (that is, substitutes) the filter
      plan._idsOfIncludedFilters |= 1ULL << i;
      plan.containsFilterSubstitute_ = true;
      plans.emplace_back(filterExpression, std::move(plan));
    }
  }
  return plans;
};

// _____________________________________________________________________________
std::vector<std::vector<SubtreePlan>> QueryPlanner::fillDpTab(
    const QueryPlanner::TripleGraph& tg, vector<SparqlFilter> filters,
    TextLimitMap& textLimits, const vector<vector<SubtreePlan>>& children) {
  auto [initialPlans, additionalFilters] =
      seedWithScansAndText(tg, children, textLimits);
  ql::ranges::move(additionalFilters, std::back_inserter(filters));

  // If we have FILTER statements that can also be answered by a special join,
  // add the respective query plans as filter substitutes.
  auto filtersAndOptSubstitutes = seedFilterSubstitutes(filters);

  if (filters.size() > 64) {
    AD_THROW("At most 64 filters allowed at the moment.");
  }

  auto componentIndices = QueryGraph::computeConnectedComponents(
      initialPlans, filtersAndOptSubstitutes);

  ad_utility::HashMap<size_t, std::vector<SubtreePlan>> components;
  for (size_t i = 0; i < componentIndices.size(); ++i) {
    components[componentIndices.at(i)].push_back(std::move(initialPlans.at(i)));
  }
  vector<vector<SubtreePlan>> lastDpRowFromComponents;
  TextLimitVec textLimitVec(textLimits.begin(), textLimits.end());
  for (auto& component : components | ql::views::values) {
    std::vector<const SubtreePlan*> g;
    for (const auto& plan : component) {
      g.push_back(&plan);
    }
    const size_t budget = RuntimeParameters().get<"query-planning-budget">();
    bool useGreedyPlanning = countSubgraphs(g, filters, budget) > budget;
    if (useGreedyPlanning) {
      LOG(INFO)
          << "Using the greedy query planner for a large connected component"
          << std::endl;
    }
    auto impl = useGreedyPlanning
                    ? &QueryPlanner::runGreedyPlanningOnConnectedComponent
                    : &QueryPlanner::runDynamicProgrammingOnConnectedComponent;
    lastDpRowFromComponents.push_back(
        std::invoke(impl, this, std::move(component), filtersAndOptSubstitutes,
                    textLimitVec, tg));
    checkCancellation();
  }
  size_t numConnectedComponents = lastDpRowFromComponents.size();
  if (numConnectedComponents == 0) {
    // This happens for example if there is a BIND right at the beginning of the
    // query
    lastDpRowFromComponents.emplace_back();
    return lastDpRowFromComponents;
  }
  if (numConnectedComponents == 1) {
    // A Cartesian product is not needed if there is only one component.
    applyFiltersIfPossible<FilterMode::ReplaceUnfilteredNoSubstitutes>(
        lastDpRowFromComponents.back(), filtersAndOptSubstitutes);
    applyTextLimitsIfPossible(lastDpRowFromComponents.back(), textLimitVec,
                              true);
    return lastDpRowFromComponents;
  }
  // More than one connected component, set up a Cartesian product.
  std::vector<std::vector<SubtreePlan>> result;
  result.emplace_back();
  std::vector<std::shared_ptr<QueryExecutionTree>> subtrees;
  // We need to manually inform the cartesian produce about
  // its included nodes and filters and text limits to make the
  // `applyTextLimitsIfPossible` call below work correctly.
  uint64_t nodes = 0;
  uint64_t filterIds = 0;
  uint64_t textLimitIds = 0;
  bool containsFilterSubstitute = false;
  ql::ranges::for_each(
      lastDpRowFromComponents |
          ql::views::transform([this](auto& vec) -> decltype(auto) {
            return vec.at(findCheapestExecutionTree(vec));
          }),
      [&](SubtreePlan& plan) {
        nodes |= plan._idsOfIncludedNodes;
        filterIds |= plan._idsOfIncludedFilters;
        textLimitIds |= plan.idsOfIncludedTextLimits_;
        containsFilterSubstitute |= plan.containsFilterSubstitute_;
        subtrees.push_back(std::move(plan._qet));
      });
  result.at(0).push_back(
      makeSubtreePlan<CartesianProductJoin>(_qec, std::move(subtrees)));
  auto& plan = result.at(0).back();
  plan._idsOfIncludedNodes = nodes;
  plan._idsOfIncludedFilters = filterIds;
  plan.idsOfIncludedTextLimits_ = textLimitIds;
  plan.containsFilterSubstitute_ = containsFilterSubstitute;
  applyFiltersIfPossible<FilterMode::ReplaceUnfilteredNoSubstitutes>(
      result.at(0), filtersAndOptSubstitutes);
  applyTextLimitsIfPossible(result.at(0), textLimitVec, true);
  return result;
}

// _____________________________________________________________________________
bool QueryPlanner::TripleGraph::isTextNode(size_t i) const {
  auto it = _nodeMap.find(i);
  if (it == _nodeMap.end()) {
    return false;
  }
  const auto& triple = it->second->triple_;
  auto predicate = triple.getSimplePredicate();
  return predicate == CONTAINS_ENTITY_PREDICATE ||
         predicate == CONTAINS_WORD_PREDICATE;
}

// _____________________________________________________________________________
std::vector<std::pair<QueryPlanner::TripleGraph, std::vector<SparqlFilter>>>
QueryPlanner::TripleGraph::splitAtContextVars(
    const vector<SparqlFilter>& origFilters,
    ad_utility::HashMap<std::string, vector<size_t>>& contextVarToTextNodes)
    const {
  vector<std::pair<QueryPlanner::TripleGraph, vector<SparqlFilter>>> retVal;
  // Recursively split the graph a context nodes.
  // Base-case: No no context nodes, return the graph itself.
  if (contextVarToTextNodes.size() == 0) {
    retVal.emplace_back(make_pair(*this, origFilters));
  } else {
    // Just take the first contextVar and split at it.
    ad_utility::HashSet<size_t> textNodeIds;
    textNodeIds.insert(contextVarToTextNodes.begin()->second.begin(),
                       contextVarToTextNodes.begin()->second.end());

    // For the next iteration / recursive call(s):
    // Leave out the first one because it has been worked on in this call.
    ad_utility::HashMap<std::string, vector<size_t>> cTMapNextIteration;
    cTMapNextIteration.insert(++contextVarToTextNodes.begin(),
                              contextVarToTextNodes.end());

    // Find a node to start the split.
    size_t startNode = 0;
    while (startNode < _adjLists.size() && textNodeIds.count(startNode) > 0) {
      ++startNode;
    }
    // If no start node was found, this means only text triples left.
    // --> don't enter code block below and return empty vector.
    if (startNode != _adjLists.size()) {
      // If we have a start node, do a BFS to obtain a set of reachable nodes
      auto reachableNodes = bfsLeaveOut(startNode, textNodeIds);
      if (reachableNodes.size() == _adjLists.size() - textNodeIds.size()) {
        // Case: cyclic or text operation was on the "outside"
        // -> only one split to work with further.
        // Recursively solve this split
        // (because there may be another context var in it)
        TripleGraph withoutText(*this, reachableNodes);
        vector<SparqlFilter> filters = pickFilters(origFilters, reachableNodes);
        auto recursiveResult =
            withoutText.splitAtContextVars(filters, cTMapNextIteration);
        retVal.insert(retVal.begin(), recursiveResult.begin(),
                      recursiveResult.end());
      } else {
        // Case: The split created two or more non-empty parts.
        // Find all parts so that the number of triples in them plus
        // the number of text triples equals the number of total triples.
        vector<vector<size_t>> setsOfReachablesNodes;
        ad_utility::HashSet<size_t> nodesDone;
        nodesDone.insert(textNodeIds.begin(), textNodeIds.end());
        nodesDone.insert(reachableNodes.begin(), reachableNodes.end());
        setsOfReachablesNodes.emplace_back(reachableNodes);
        assert(nodesDone.size() < _adjLists.size());
        while (nodesDone.size() < _adjLists.size()) {
          while (startNode < _adjLists.size() &&
                 nodesDone.count(startNode) > 0) {
            ++startNode;
          }
          reachableNodes = bfsLeaveOut(startNode, textNodeIds);
          nodesDone.insert(reachableNodes.begin(), reachableNodes.end());
          setsOfReachablesNodes.emplace_back(reachableNodes);
        }
        // Recursively split each part because there may be other context
        // vars.
        for (const auto& rNodes : setsOfReachablesNodes) {
          TripleGraph smallerGraph(*this, rNodes);
          vector<SparqlFilter> filters = pickFilters(origFilters, rNodes);
          auto recursiveResult =
              smallerGraph.splitAtContextVars(filters, cTMapNextIteration);
          retVal.insert(retVal.begin(), recursiveResult.begin(),
                        recursiveResult.end());
        }
      }
    }
  }
  return retVal;
}

// _____________________________________________________________________________
std::vector<size_t> QueryPlanner::TripleGraph::bfsLeaveOut(
    size_t startNode, ad_utility::HashSet<size_t> leaveOut) const {
  vector<size_t> res;
  ad_utility::HashSet<size_t> visited;
  std::list<size_t> queue;
  queue.push_back(startNode);
  visited.insert(startNode);
  while (!queue.empty()) {
    size_t n = queue.front();
    queue.pop_front();
    res.push_back(n);
    auto& neighbors = _adjLists[n];
    for (size_t v : neighbors) {
      if (visited.count(v) == 0 && leaveOut.count(v) == 0) {
        visited.insert(v);
        queue.push_back(v);
      }
    }
  }
  return res;
}

// _____________________________________________________________________________
std::vector<SparqlFilter> QueryPlanner::TripleGraph::pickFilters(
    const vector<SparqlFilter>& origFilters,
    const vector<size_t>& nodes) const {
  vector<SparqlFilter> ret;
  ad_utility::HashSet<Variable> coveredVariables;
  for (auto n : nodes) {
    auto& node = *_nodeMap.find(n)->second;
    coveredVariables.insert(node._variables.begin(), node._variables.end());
  }
  for (auto& f : origFilters) {
    if (ql::ranges::any_of(
            f.expression_.containedVariables(),
            [&](const auto* var) { return coveredVariables.contains(*var); })) {
      ret.push_back(f);
    }
  }
  return ret;
}

// _____________________________________________________________________________
QueryPlanner::TripleGraph::TripleGraph(
    const std::vector<std::pair<Node, std::vector<size_t>>>& init) {
  for (const std::pair<Node, std::vector<size_t>>& p : init) {
    _nodeStorage.push_back(p.first);
    _nodeMap[p.first.id_] = &_nodeStorage.back();
    _adjLists.push_back(p.second);
  }
}

// _____________________________________________________________________________
QueryPlanner::TripleGraph::TripleGraph(const QueryPlanner::TripleGraph& other,
                                       vector<size_t> keepNodes) {
  ad_utility::HashSet<size_t> keep;
  for (auto v : keepNodes) {
    keep.insert(v);
  }
  // Copy nodes to be kept and assign new node id's.
  // Keep information about the id change in a map.
  ad_utility::HashMap<size_t, size_t> idChange;
  for (size_t i = 0; i < other._nodeMap.size(); ++i) {
    if (keep.count(i) > 0) {
      _nodeStorage.push_back(*other._nodeMap.find(i)->second);
      idChange[i] = _nodeMap.size();
      _nodeStorage.back().id_ = _nodeMap.size();
      _nodeMap[idChange[i]] = &_nodeStorage.back();
    }
  }
  // Adjust adjacency lists accordingly.
  for (size_t i = 0; i < other._adjLists.size(); ++i) {
    if (keep.count(i) > 0) {
      vector<size_t> adjList;
      for (size_t v : other._adjLists[i]) {
        if (keep.count(v) > 0) {
          adjList.push_back(idChange[v]);
        }
      }
      _adjLists.push_back(adjList);
    }
  }
}

// _____________________________________________________________________________
QueryPlanner::TripleGraph::TripleGraph(const TripleGraph& other)
    : _adjLists(other._adjLists), _nodeMap(), _nodeStorage() {
  for (auto it : other._nodeMap) {
    _nodeStorage.push_back(*it.second);
    _nodeMap[it.first] = &_nodeStorage.back();
  }
}

// _____________________________________________________________________________
QueryPlanner::TripleGraph& QueryPlanner::TripleGraph::operator=(
    const TripleGraph& other) {
  _adjLists = other._adjLists;
  for (auto it : other._nodeMap) {
    _nodeStorage.push_back(*it.second);
    _nodeMap[it.first] = &_nodeStorage.back();
  }
  return *this;
}

// _____________________________________________________________________________
QueryPlanner::TripleGraph::TripleGraph()
    : _adjLists(), _nodeMap(), _nodeStorage() {}

// _____________________________________________________________________________
bool QueryPlanner::TripleGraph::isSimilar(
    const QueryPlanner::TripleGraph& other) const {
  // This method is very verbose as it is currently only intended for
  // testing
  if (_nodeStorage.size() != other._nodeStorage.size()) {
    LOG(INFO) << asString() << std::endl;
    LOG(INFO) << other.asString() << std::endl;
    LOG(INFO) << "The two triple graphs are not of the same size: "
              << _nodeStorage.size() << " != " << other._nodeStorage.size()
              << std::endl;
    return false;
  }
  ad_utility::HashMap<size_t, size_t> id_map;
  ad_utility::HashMap<size_t, size_t> id_map_reverse;
  for (const Node& n : _nodeStorage) {
    bool hasMatch = false;
    for (const Node& n2 : other._nodeStorage) {
      if (n.isSimilar(n2)) {
        id_map[n.id_] = n2.id_;
        id_map_reverse[n2.id_] = n.id_;
        hasMatch = true;
        break;
      } else {
      }
    }
    if (!hasMatch) {
      LOG(INFO) << asString() << std::endl;
      LOG(INFO) << other.asString() << std::endl;
      LOG(INFO) << "The node " << n << " has no match in the other graph"
                << std::endl;
      return false;
    }
  }
  if (id_map.size() != _nodeStorage.size() ||
      id_map_reverse.size() != _nodeStorage.size()) {
    LOG(INFO) << asString() << std::endl;
    LOG(INFO) << other.asString() << std::endl;
    LOG(INFO) << "Two nodes in this graph were matches to the same node in "
                 "the other graph"
              << std::endl;
    return false;
  }
  for (size_t id = 0; id < _adjLists.size(); ++id) {
    size_t other_id = id_map[id];
    ad_utility::HashSet<size_t> adj_set;
    ad_utility::HashSet<size_t> other_adj_set;
    for (size_t a : _adjLists[id]) {
      adj_set.insert(a);
    }
    for (size_t a : other._adjLists[other_id]) {
      other_adj_set.insert(a);
    }
    for (size_t a : _adjLists[id]) {
      if (other_adj_set.count(id_map[a]) == 0) {
        LOG(INFO) << asString() << std::endl;
        LOG(INFO) << other.asString() << std::endl;
        LOG(INFO) << "The node with id " << id << " is connected to " << a
                  << " in this graph graph but not to the equivalent "
                     "node in the other graph."
                  << std::endl;
        return false;
      }
    }
    for (size_t a : other._adjLists[other_id]) {
      if (adj_set.count(id_map_reverse[a]) == 0) {
        LOG(INFO) << asString() << std::endl;
        LOG(INFO) << other.asString() << std::endl;
        LOG(INFO) << "The node with id " << id << " is connected to " << a
                  << " in the other graph graph but not to the equivalent "
                     "node in this graph."
                  << std::endl;
        return false;
      }
    }
  }
  return true;
}

// _____________________________________________________________________________
void QueryPlanner::setEnablePatternTrick(bool enablePatternTrick) {
  _enablePatternTrick = enablePatternTrick;
}

// _________________________________________________________________________________
size_t QueryPlanner::findCheapestExecutionTree(
    const std::vector<SubtreePlan>& lastRow) const {
  AD_CONTRACT_CHECK(!lastRow.empty());
  auto compare = [this](const auto& a, const auto& b) {
    auto aCost = a.getCostEstimate(), bCost = b.getCostEstimate();
    if (aCost == bCost && isInTestMode()) {
      // Make the tiebreaking deterministic for the unit tests.
      return a._qet->getCacheKey() < b._qet->getCacheKey();
    } else {
      return aCost < bCost;
    }
  };
  return ql::ranges::min_element(lastRow, compare) - lastRow.begin();
};

// _________________________________________________________________________________
size_t QueryPlanner::findSmallestExecutionTree(
    const std::vector<SubtreePlan>& lastRow) {
  AD_CONTRACT_CHECK(!lastRow.empty());
  auto compare = [](const auto& a, const auto& b) {
    auto tie = [](const auto& x) {
      return std::tuple{x.getSizeEstimate(), x.getSizeEstimate()};
    };
    return tie(a) < tie(b);
  };
  return ql::ranges::min_element(lastRow, compare) - lastRow.begin();
}

// _____________________________________________________________________________
std::vector<SubtreePlan> QueryPlanner::createJoinCandidates(
    const SubtreePlan& ain, const SubtreePlan& bin,
    boost::optional<const TripleGraph&> tg) const {
  bool swapForTesting = isInTestMode() && bin.type != SubtreePlan::OPTIONAL &&
                        ain._qet->getCacheKey() < bin._qet->getCacheKey();
  const auto& a = !swapForTesting ? ain : bin;
  const auto& b = !swapForTesting ? bin : ain;
  return createJoinCandidates(ain, bin, connected(a, b, tg));
}

// _____________________________________________________________________________
std::vector<SubtreePlan> QueryPlanner::createJoinCandidatesAllowEmpty(
    const SubtreePlan& ain, const SubtreePlan& bin,
    const JoinColumns& jcs) const {
  if (jcs.empty()) {
    return std::vector{makeSubtreePlan<CartesianProductJoin>(
        _qec, std::vector{ain._qet, bin._qet})};
  }
  return createJoinCandidates(ain, bin, jcs);
}

// _____________________________________________________________________________
std::vector<SubtreePlan> QueryPlanner::createJoinCandidates(
    const SubtreePlan& ain, const SubtreePlan& bin,
    const JoinColumns& jcs) const {
  bool swapForTesting = isInTestMode() && bin.type != SubtreePlan::OPTIONAL &&
                        ain._qet->getCacheKey() < bin._qet->getCacheKey();
  const auto& a = !swapForTesting ? ain : bin;
  const auto& b = !swapForTesting ? bin : ain;
  std::vector<SubtreePlan> candidates;

  if (jcs.empty()) {
    // The candidates are not connected
    return candidates;
  }

  // If both sides are spatial joins that are still missing children, return
  // immediately to prevent a regular join on the variables, which would lead to
  // the spatial join never having children.
  if (checkSpatialJoin(a, b) == std::pair<bool, bool>{true, true}) {
    return candidates;
  }

  // if one of the inputs is the spatial join and the other input is compatible
  // with the SpatialJoin, add it as a child to the spatialJoin. As unbound
  // SpatialJoin operations are incompatible with normal join operations, we
  // return immediately instead of creating a normal join below as well.
  // Note, that this if statement should be evaluated first, such that no other
  // join options get considered, when one of the candidates is a SpatialJoin.
  if (auto opt = createSpatialJoin(a, b, jcs)) {
    candidates.push_back(std::move(opt.value()));
    return candidates;
  }

  if (a.type == SubtreePlan::MINUS) {
    AD_THROW(
        "MINUS can only appear after"
        " another graph pattern.");
  }

  // This case shouldn't happen. If the first pattern is OPTIONAL, it
  // is made non optional earlier. If a minus occurs after an optional
  // further into the query that optional should be resolved by now.
  AD_CONTRACT_CHECK(a.type != SubtreePlan::OPTIONAL);
  if (b.type == SubtreePlan::MINUS) {
    return {makeSubtreePlan<Minus>(_qec, a._qet, b._qet)};
  }

  // OPTIONAL JOINS are not symmetric!
  if (b.type == SubtreePlan::OPTIONAL) {
    // Join the two optional columns using an optional join
    return {makeSubtreePlan<OptionalJoin>(_qec, a._qet, b._qet)};
  }

  if (auto opt = createJoinWithPathSearch(a, b, jcs)) {
    candidates.push_back(std::move(opt.value()));
    return candidates;
  }

  // Test if one of `a` or `b` is a transitive path to which we can bind the
  // other one.
  if (auto opt = createJoinWithTransitivePath(a, b, jcs)) {
    candidates.push_back(std::move(opt.value()));
  }

  if (jcs.size() >= 2) {
    // If there are two or more join columns use a multiColumnJoin.
    SubtreePlan plan = makeSubtreePlan<MultiColumnJoin>(_qec, a._qet, b._qet);
    mergeSubtreePlanIds(plan, a, b);
    candidates.push_back(plan);
    return candidates;
  }

  // CASE: JOIN ON ONE COLUMN ONLY.

  // Check if one of the two operations is a HAS_PREDICATE_SCAN.
  // If the join column corresponds to the has-predicate scan's
  // subject column we can use a specialized join that avoids
  // loading the full has-predicate predicate.
  if (auto opt = createJoinWithHasPredicateScan(a, b, jcs)) {
    candidates.push_back(std::move(opt.value()));
  }

  // Test if one of `a` or `b` is a union whose children can each have the joins
  // applied individually.
  for (SubtreePlan& plan : applyJoinDistributivelyToUnion(a, b, jcs)) {
    candidates.push_back(std::move(plan));
  }

  // "NORMAL" CASE:
  // The join class takes care of sorting the subtrees if necessary
  SubtreePlan plan =
      makeSubtreePlan<Join>(_qec, a._qet, b._qet, jcs[0][0], jcs[0][1]);
  mergeSubtreePlanIds(plan, a, b);
  candidates.push_back(std::move(plan));

  return candidates;
}

// _____________________________________________________________________________
std::pair<bool, bool> QueryPlanner::checkSpatialJoin(const SubtreePlan& a,
                                                     const SubtreePlan& b) {
  auto isIncompleteSpatialJoin = [](const SubtreePlan& sj) {
    auto sjCasted = std::dynamic_pointer_cast<const SpatialJoin>(
        sj._qet->getRootOperation());
    return sjCasted != nullptr && !sjCasted->isConstructed();
  };
  return {isIncompleteSpatialJoin(a), isIncompleteSpatialJoin(b)};
}

// _____________________________________________________________________________
auto QueryPlanner::createSpatialJoin(const SubtreePlan& a, const SubtreePlan& b,
                                     const JoinColumns& jcs)
    -> std::optional<SubtreePlan> {
  auto [aIs, bIs] = checkSpatialJoin(a, b);

  // Exactly one of the inputs must be a SpatialJoin.
  if (aIs == bIs) {
    return std::nullopt;
  }

  const SubtreePlan& spatialSubtreePlan = aIs ? a : b;
  const SubtreePlan& otherSubtreePlan = aIs ? b : a;

  std::shared_ptr<Operation> op = spatialSubtreePlan._qet->getRootOperation();
  auto spatialJoin = static_cast<SpatialJoin*>(op.get());

  if (spatialJoin->isConstructed()) {
    return std::nullopt;
  }

  if (jcs.size() > 1) {
    // If a spatial join operation substitutes a geometric relation filter,
    // we might have multiple spatial joins for different pairs of variables
    // that share some variable.
    if (spatialJoin->getSubstitutesFilterOp()) {
      return std::nullopt;
    }
    // TODO<ullingerc> Handle this case for a non-substitute spatial join (e.g.
    // a `SpatialQuery` as `SERVICE qlss:`, explicitly given by the user's
    // query): If multiple such spatial joins occur on the same pair of
    // variables, all except for one should be rewritten to a FILTER if they
    // request a maximum distance search (for nearest neighbor search this is
    // not possible). This however requires changes to `geof:distance` first.
    AD_THROW(
        "Currently, if both sides of a SpatialJoin are variables, then the"
        "SpatialJoin must be the only connection between these variables");
  }
  ColumnIndex ind = aIs ? jcs[0][1] : jcs[0][0];
  const Variable& var =
      otherSubtreePlan._qet->getVariableAndInfoByColumnIndex(ind).first;

  auto newSpatialJoin = spatialJoin->addChild(otherSubtreePlan._qet, var);

  SubtreePlan plan = makeSubtreePlan<SpatialJoin>(std::move(newSpatialJoin));
  mergeSubtreePlanIds(plan, a, b);
  return plan;
}

// _____________________________________________________________________________________________________________________

namespace {
// Helper function that maps the indices from the unions' columns to the
// children's columns if possible. Otherwise the entry in `jcs` is dropped.
std::pair<QueryPlanner::JoinColumns, QueryPlanner::JoinColumns>
mapColumnsInUnion(size_t columnIndex, const Union& unionOperation,
                  const QueryPlanner::JoinColumns& jcs) {
  QueryPlanner::JoinColumns leftMapping;
  leftMapping.reserve(jcs.size());
  QueryPlanner::JoinColumns rightMapping;
  rightMapping.reserve(jcs.size());
  auto mapColumns = [columnIndex, &unionOperation](
                        bool isLeft, std::array<ColumnIndex, 2> columns)
      -> std::optional<std::array<ColumnIndex, 2>> {
    ColumnIndex& column = columns.at(columnIndex);
    auto tmp = unionOperation.getOriginalColumn(isLeft, column);
    if (tmp.has_value()) {
      column = tmp.value();
      return columns;
    }
    return std::nullopt;
  };
  for (const auto& joinColumns : jcs) {
    if (auto mappedColumn = mapColumns(true, joinColumns)) {
      leftMapping.push_back(mappedColumn.value());
    }
    if (auto mappedColumn = mapColumns(false, joinColumns)) {
      rightMapping.push_back(mappedColumn.value());
    }
  }
  return {std::move(leftMapping), std::move(rightMapping)};
}

// Helper function that clones a SubtreePlan with a new QueryExecutionTree.
SubtreePlan cloneWithNewTree(const SubtreePlan& plan,
                             std::shared_ptr<QueryExecutionTree> newTree) {
  SubtreePlan newPlan = plan;
  newPlan._qet = std::move(newTree);
  return newPlan;
}
}  // namespace

// _____________________________________________________________________________________________________________________
auto QueryPlanner::applyJoinDistributivelyToUnion(const SubtreePlan& a,
                                                  const SubtreePlan& b,
                                                  const JoinColumns& jcs) const
    -> std::vector<SubtreePlan> {
  AD_CORRECTNESS_CHECK(jcs.size() == 1);
  AD_CORRECTNESS_CHECK(a.type == SubtreePlan::BASIC &&
                       b.type == SubtreePlan::BASIC);
  std::vector<SubtreePlan> candidates{};
  // Disable this optimization.
  if (!RuntimeParameters().get<"enable-distributive-union">()) {
    return candidates;
  }
  auto findCandidates = [this, &candidates, &jcs](const SubtreePlan& thisPlan,
                                                  const SubtreePlan& other,
                                                  bool flipped) {
    auto unionOperation =
        std::dynamic_pointer_cast<Union>(thisPlan._qet->getRootOperation());

    if (!unionOperation) {
      return;
    }

    auto findJoinCandidates = [this, flipped](const SubtreePlan& plan1,
                                              const SubtreePlan& plan2,
                                              const JoinColumns& jcs) {
      return createJoinCandidatesAllowEmpty(flipped ? plan2 : plan1,
                                            flipped ? plan1 : plan2, jcs);
    };

    auto [leftMapping, rightMapping] =
        mapColumnsInUnion(flipped, *unionOperation, jcs);

    auto joinedLeft = findJoinCandidates(
        cloneWithNewTree(thisPlan, unionOperation->leftChild()), other,
        leftMapping);
    auto joinedRight = findJoinCandidates(
        cloneWithNewTree(thisPlan, unionOperation->rightChild()),
        cloneWithNewTree(other, other._qet->clone()), rightMapping);

    for (const auto& leftPlan : joinedLeft) {
      for (const auto& rightPlan : joinedRight) {
        SubtreePlan candidate =
            makeSubtreePlan<Union>(_qec, leftPlan._qet, rightPlan._qet);
        mergeSubtreePlanIds(candidate, thisPlan, other);
        candidates.push_back(std::move(candidate));
      }
    }
  };
  findCandidates(a, b, false);
  findCandidates(b, a, true);
  return candidates;
}

// _____________________________________________________________________________
std::optional<std::tuple<size_t, size_t>>
QueryPlanner::getJoinColumnsForTransitivePath(const JoinColumns& jcs,
                                              bool leftSideTransitivePath) {
  // If there are more than two pairs of join columns, we have a graph
  // variable. In that case, we compute the full transitive hull (followed by a
  // multi-column join).
  if (jcs.size() > 2) {
    return std::nullopt;
  }

  // The index in `jcs` of the transitive path side and the other side.
  auto transitivePathIndex = static_cast<size_t>(!leftSideTransitivePath);
  auto otherIndex = static_cast<size_t>(leftSideTransitivePath);

  // If there is one pair of join columns, then either exactly one side of the
  // transitive path can be bound (and we return that pair), or the graph
  // variable is bound (in which case we return `std::nullopt`).
  auto graphColIndex = TransitivePathBase::firstGraphOrPayloadColumnIndex();
  if (jcs.size() == 1) {
    size_t transitiveCol = jcs[0][transitivePathIndex];
    size_t otherCol = jcs[0][otherIndex];
    if (transitiveCol >= graphColIndex) {
      return std::nullopt;
    }
    return std::tuple{transitiveCol, otherCol};
  }

  // At this point, we know that we have exactly two pairs of join columns,
  // where one pertains to the graph variable and the other to one side of the
  // transitive path operation. Return the pair that does not pertain to the
  // graph variable.
  size_t transitiveColA = jcs[0][transitivePathIndex];
  size_t otherColA = jcs[0][otherIndex];
  size_t transitiveColB = jcs[1][transitivePathIndex];
  size_t otherColB = jcs[1][otherIndex];
  if (transitiveColA < graphColIndex) {
    if (transitiveColB == graphColIndex) {
      return std::tuple{transitiveColA, otherColA};
    }
    // We currently don't support binding two regular columns at once
    return std::nullopt;
  }
  AD_CORRECTNESS_CHECK(transitiveColB < graphColIndex);
  AD_CORRECTNESS_CHECK(transitiveColA == graphColIndex);
  return std::tuple{transitiveColB, otherColB};
}

// __________________________________________________________________________________________________________________
auto QueryPlanner::createJoinWithTransitivePath(const SubtreePlan& a,
                                                const SubtreePlan& b,
                                                const JoinColumns& jcs)
    -> std::optional<SubtreePlan> {
  auto aTransPath = std::dynamic_pointer_cast<const TransitivePathBase>(
      a._qet->getRootOperation());
  auto bTransPath = std::dynamic_pointer_cast<const TransitivePathBase>(
      b._qet->getRootOperation());

  if (!(aTransPath || bTransPath)) {
    return std::nullopt;
  }
  const auto& otherTree = aTransPath ? b._qet : a._qet;
  const auto& transPathOperation = aTransPath ? aTransPath : bTransPath;

  // Do not bind the side of a path twice
  if (transPathOperation->isBoundOrId()) {
    return std::nullopt;
  }

  // Do not bind the side of a path twice and don't bind on graph variable.
  auto joinCols = getJoinColumnsForTransitivePath(jcs, aTransPath != nullptr);
  if (!joinCols.has_value()) {
    return std::nullopt;
  }

  // An unbound transitive path has at most two columns we can bind to.
  const auto& [thisCol, otherCol] = joinCols.value();
  AD_CONTRACT_CHECK(thisCol <= 1);

  // The left or right side is a transitive path and its join column corresponds
  // to the left side of its input.
  SubtreePlan plan = [&]() {
    if (thisCol == 0) {
      return makeSubtreePlan(
          transPathOperation->bindLeftSide(otherTree, otherCol));
    } else {
      return makeSubtreePlan(
          transPathOperation->bindRightSide(otherTree, otherCol));
    }
  }();
  mergeSubtreePlanIds(plan, a, b);
  return plan;
}

// ______________________________________________________________________________________
auto QueryPlanner::createJoinWithHasPredicateScan(const SubtreePlan& a,
                                                  const SubtreePlan& b,
                                                  const JoinColumns& jcs)
    -> std::optional<SubtreePlan> {
  // Check if one of the two operations is a HAS_PREDICATE_SCAN.
  // If the join column corresponds to the has-predicate scan's
  // subject column we can use a specialized join that avoids
  // loading the full has-predicate predicate.
  auto isSuitablePredicateScan = [](const auto& tree, size_t joinColumn) {
    if (joinColumn == 0) {
      auto rootOperation = std::dynamic_pointer_cast<HasPredicateScan>(
          tree._qet->getRootOperation());
      return rootOperation &&
             rootOperation->getType() == HasPredicateScan::ScanType::FULL_SCAN;
    }
    return false;
  };

  const bool aIsSuitablePredicateScan = isSuitablePredicateScan(a, jcs[0][0]);
  const bool bIsSuitablePredicateScan = isSuitablePredicateScan(b, jcs[0][1]);
  if (!(aIsSuitablePredicateScan || bIsSuitablePredicateScan)) {
    return std::nullopt;
  }
  auto hasPredicateScanTree = aIsSuitablePredicateScan ? a._qet : b._qet;
  auto otherTree = aIsSuitablePredicateScan ? b._qet : a._qet;
  size_t otherTreeJoinColumn = aIsSuitablePredicateScan ? jcs[0][1] : jcs[0][0];
  auto qec = otherTree->getRootOperation()->getExecutionContext();
  // Note that this is a new operation.
  auto object = static_cast<HasPredicateScan*>(
                    hasPredicateScanTree->getRootOperation().get())
                    ->getObject()
                    .getVariable();
  auto plan = makeSubtreePlan<HasPredicateScan>(
      qec, std::move(otherTree), otherTreeJoinColumn, std::move(object));
  mergeSubtreePlanIds(plan, a, b);
  return plan;
}

// _____________________________________________________________________
auto QueryPlanner::createJoinWithPathSearch(const SubtreePlan& a,
                                            const SubtreePlan& b,
                                            const JoinColumns& jcs)
    -> std::optional<SubtreePlan> {
  auto aRootOp =
      std::dynamic_pointer_cast<PathSearch>(a._qet->getRootOperation());
  auto bRootOp =
      std::dynamic_pointer_cast<PathSearch>(b._qet->getRootOperation());

  // Exactly one of the two Operations can be a path search.
  if (static_cast<bool>(aRootOp) == static_cast<bool>(bRootOp)) {
    return std::nullopt;
  }

  auto pathSearch = aRootOp ? aRootOp : bRootOp;
  auto sibling = bRootOp ? a : b;

  auto decideColumns = [aRootOp](std::array<ColumnIndex, 2> joinColumns)
      -> std::pair<ColumnIndex, ColumnIndex> {
    auto thisCol = aRootOp ? joinColumns[0] : joinColumns[1];
    auto otherCol = aRootOp ? joinColumns[1] : joinColumns[0];
    return {thisCol, otherCol};
  };

  // Only source and target may be bound directly
  if (jcs.size() > 2) {
    return std::nullopt;
  }

  auto sourceColumn = pathSearch->getSourceColumn();
  auto targetColumn = pathSearch->getTargetColumn();

  // Either source or target column have to be a variable to create a join
  if (!sourceColumn && !targetColumn) {
    return std::nullopt;
  }

  // A join on an edge property column should not create any candidates
  auto isJoinOnSourceOrTarget = [sourceColumn,
                                 targetColumn](size_t joinColumn) {
    return ((sourceColumn && sourceColumn.value() == joinColumn) ||
            (targetColumn && targetColumn.value() == joinColumn));
  };

  if (jcs.size() == 2) {
    // To join source and target, both must be variables
    if (!sourceColumn || !targetColumn) {
      return std::nullopt;
    }

    auto [firstCol, firstOtherCol] = decideColumns(jcs[0]);

    auto [secondCol, secondOtherCol] = decideColumns(jcs[1]);

    if (!isJoinOnSourceOrTarget(firstCol) &&
        !isJoinOnSourceOrTarget(secondCol)) {
      return std::nullopt;
    }

    if (sourceColumn == firstCol && targetColumn == secondCol) {
      pathSearch->bindSourceAndTargetSide(sibling._qet, firstOtherCol,
                                          secondOtherCol);
    } else if (sourceColumn == secondCol && targetColumn == firstCol) {
      pathSearch->bindSourceAndTargetSide(sibling._qet, secondOtherCol,
                                          firstOtherCol);
    } else {
      return std::nullopt;
    }
  } else if (jcs.size() == 1) {
    auto [thisCol, otherCol] = decideColumns(jcs[0]);

    if (!isJoinOnSourceOrTarget(thisCol)) {
      return std::nullopt;
    }

    if (sourceColumn && sourceColumn == thisCol &&
        !pathSearch->isSourceBound()) {
      pathSearch->bindSourceSide(sibling._qet, otherCol);
    } else if (targetColumn && targetColumn == thisCol &&
               !pathSearch->isTargetBound()) {
      pathSearch->bindTargetSide(sibling._qet, otherCol);
    }
  } else {
    return std::nullopt;
  }

  SubtreePlan plan = makeSubtreePlan(pathSearch);
  mergeSubtreePlanIds(plan, a, b);
  return plan;
}

// _____________________________________________________________________
void QueryPlanner::QueryGraph::setupGraph(
    const std::vector<SubtreePlan>& leafOperations,
    const FiltersAndOptionalSubstitutes& filtersAndOptionalSubstitutes) {
  // Prepare the `nodes_` vector for the graph. We have one node for each leaf
  // of what later becomes the `QueryExecutionTree`.
  for (const auto& leafOperation : leafOperations) {
    nodes_.push_back(std::make_shared<Node>(&leafOperation));
  }

  // Set up a hash map from variables to nodes that contain this variable.
  const ad_utility::HashMap<Variable, std::vector<Node*>> varToNode = [this]() {
    ad_utility::HashMap<Variable, std::vector<Node*>> result;
    for (const auto& node : nodes_) {
      const auto& variableColumns = node->plan_->_qet->getVariableColumns();
      // Make sure plans with the same id without variables count as
      // connected.
      if (variableColumns.empty()) {
        // Dummy variable that can not be created using the SPARQL grammar.
        result[Variable{absl::StrCat("??", node->plan_->_idsOfIncludedNodes),
                        false}]
            .push_back(node.get());
      }
      for (const auto& var : variableColumns | ql::views::keys) {
        result[var].push_back(node.get());
      }
    }
    return result;
  }();
  // Set up a hash map from nodes to their adjacentNodes_. Two nodes are
  // adjacent if they share a variable. The adjacentNodes_ are stored as hash
  // sets so we don't need to worry about duplicates.
  ad_utility::HashMap<Node*, ad_utility::HashSet<Node*>> adjacentNodes =
      [&varToNode, &filtersAndOptionalSubstitutes]() {
        ad_utility::HashMap<Node*, ad_utility::HashSet<Node*>> result;
        for (auto& nodesThatContainSameVar : varToNode | ql::views::values) {
          // TODO<C++23> Use ql::views::cartesian_product
          for (auto* n1 : nodesThatContainSameVar) {
            for (auto* n2 : nodesThatContainSameVar) {
              if (n1 != n2) {
                result[n1].insert(n2);
                result[n2].insert(n1);
              }
            }
          }
        }

        // Add additional edges to the graph representing the connections
        // between variables given by joins substituting cartesian product +
        // filter.
        for (auto& [filter, substitute] : filtersAndOptionalSubstitutes) {
          if (!substitute.has_value()) {
            // This filter cannot be substituted: add no edges.
            continue;
          }
          absl::InlinedVector<const Variable*, 4> varsToBeConnected;

          const auto& substituteVariables =
              substitute.value()
                  ._qet->getRootOperation()
                  ->getExternallyVisibleVariableColumns();

          for (auto var : filter.expression_.containedVariables()) {
            if (varToNode.contains(*var)) {
              varsToBeConnected.push_back(var);
              AD_CORRECTNESS_CHECK(substituteVariables.contains(*var));
            }
          }

          if (varsToBeConnected.size() < 2) {
            // There is no variables to connect, because this filter has one or
            // zero variables.
            continue;
          }

          AD_CORRECTNESS_CHECK(substituteVariables.size() ==
                               varsToBeConnected.size());

          auto first = varsToBeConnected[0];
          for (size_t i = 1; i < varsToBeConnected.size(); i++) {
            auto second = varsToBeConnected[i];

            for (auto [n1, n2] :
                 ::ranges::views::cartesian_product(varToNode.at(*first),
                                                    varToNode.at(*second)) |
                     ::ranges::views::filter([](const auto& pair) {
                       return std::get<0>(pair) != std::get<1>(pair);
                     })) {
              result[n1].insert(n2);
              result[n2].insert(n1);
            }
            first = second;
          }
        }
        return result;
      }();
  // For each node move the set of adjacentNodes_ from the global hash map to
  // the node itself.
  for (const auto& node : nodes_) {
    if (adjacentNodes.contains(node.get())) {
      node->adjacentNodes_ = std::move(adjacentNodes.at(node.get()));
    }
  }
}

// _______________________________________________________________
void QueryPlanner::QueryGraph::dfs(Node* startNode, size_t componentIndex) {
  // Simple recursive DFS.
  if (startNode->visited_) {
    return;
  }
  startNode->componentIndex_ = componentIndex;
  startNode->visited_ = true;
  for (auto* adjacentNode : startNode->adjacentNodes_) {
    dfs(adjacentNode, componentIndex);
  }
}
// _______________________________________________________________
std::vector<size_t> QueryPlanner::QueryGraph::dfsForAllNodes() {
  std::vector<size_t> result;
  size_t nextIndex = 0;
  for (const auto& node : nodes_) {
    if (node->visited_) {
      // The node is part of a connected component that was already found.
      result.push_back(node->componentIndex_);
    } else {
      // The node is part of a yet unknown component, run a DFS.
      dfs(node.get(), nextIndex);
      result.push_back(node->componentIndex_);
      ++nextIndex;
    }
  }
  return result;
}

// _______________________________________________________________
void QueryPlanner::checkCancellation(
    ad_utility::source_location location) const {
  cancellationHandle_->throwIfCancelled(location);
}

// _____________________________________________________________________________
template <typename Variables>
bool QueryPlanner::GraphPatternPlanner::handleUnconnectedMinusOrOptional(
    std::vector<SubtreePlan>& candidates, const Variables& variables) {
  using enum SubtreePlan::Type;
  bool areVariablesUnconnected = ql::ranges::all_of(
      variables,
      [this](const Variable& var) { return !boundVariables_.contains(var); });
  if (!areVariablesUnconnected) {
    return false;
  }
  // A MINUS clause that doesn't share any variable with the preceding
  // patterns behaves as if it isn't there.
  auto type = candidates[0].type;
  if (type == MINUS) {
    return true;
  }
  // An OPTIONAL clause that doesn't share any variable with the preceding
  // patterns behaves as if it is joined with the neutral element.
  if (type == OPTIONAL) {
    auto& newPlans = candidatePlans_.emplace_back();
    ql::ranges::for_each(
        candidates, [this, &newPlans](const SubtreePlan& plan) {
          auto joinedPlan = makeSubtreePlan<NeutralOptional>(qec_, plan._qet);
          // Note: It is important that we do NOT copy the filter and
          // textLimit IDs, as they originate from the inner scope of the
          // OPTIONAL clause and have been already completely dealt with.
          // This was the cause of
          // https://github.com/ad-freiburg/qlever/issues/2194.
          newPlans.push_back(std::move(joinedPlan));
        });
    return true;
  }
  return false;
}

// _____________________________________________________________________________
void QueryPlanner::GraphPatternPlanner::visitGroupOptionalOrMinus(
    std::vector<SubtreePlan>&& candidates) {
  // Empty group graph patterns should have been handled previously.
  AD_CORRECTNESS_CHECK(!candidates.empty());

  // Optionals that occur before any of their variables have been bound,
  // actually behave like ordinary (Group)GraphPatterns.
  auto variables = candidates[0]._qet->getVariableColumns() | ql::views::keys;

  bool specialCaseHandled =
      handleUnconnectedMinusOrOptional(candidates, variables);

  // All variables seen so far are considered bound and cannot appear as the
  // RHS of a BIND operation. This is also true for variables from OPTIONALs
  // and MINUS clauses (this used to be a bug in an old version of the code).
  ql::ranges::for_each(
      variables, [this](const Variable& var) { boundVariables_.insert(var); });

  if (specialCaseHandled) {
    return;
  }

  // If our input is not OPTIONAL and not a MINUS, this means that we can still
  // arbitrarily optimize among our candidates and just append our new
  // candidates.
  if (candidates[0].type == SubtreePlan::BASIC) {
    candidatePlans_.push_back(std::move(candidates));

    // We have finished a nested GroupGraphPattern, reset the filter and text
    // limit IDs, s.t. they don't leak into other groups
    for (auto& plan : candidatePlans_.back()) {
      plan._idsOfIncludedFilters = 0;
      plan.idsOfIncludedTextLimits_ = 0;
    }

    return;
  }

  // For OPTIONAL or MINUS, optimization "across" the OPTIONAL or MINUS is
  // forbidden. Optimize all previously collected candidates, and then perform
  // an optional or minus join.
  optimizeCommutatively();
  AD_CORRECTNESS_CHECK(candidatePlans_.size() == 1);
  std::vector<SubtreePlan> nextCandidates;
  // For each candidate plan, and each plan from the OPTIONAL or MINUS, create
  // a new plan with an optional join. Note that `createJoinCandidates` will
  // whether `b` is from an OPTIONAL or MINUS.
  for (auto& a : candidatePlans_.at(0)) {
    for (auto& b : candidates) {
      a._idsOfIncludedNodes = 1;
      b._idsOfIncludedNodes = 2;
      auto vec = planner_.createJoinCandidates(a, b, boost::none);
      // This is not yet the end of a group (but just an optimization barrier
      // within the group), so we have to remember which filters have already
      // been applied
      for (auto& plan : vec) {
        plan._idsOfIncludedFilters = a._idsOfIncludedFilters;
        plan.containsFilterSubstitute_ = a.containsFilterSubstitute_;
      }
      nextCandidates.insert(nextCandidates.end(),
                            std::make_move_iterator(vec.begin()),
                            std::make_move_iterator(vec.end()));
    }
  }

  // Keep the best found candidate, which can then be combined with potentially
  // following children, until we hit the next OPTIONAL or MINUS.
  // TODO<joka921> Also keep one candidate per ordering to make even
  // better plans at this step
  AD_CORRECTNESS_CHECK(
      !nextCandidates.empty(),
      "Could not find a single candidate join for two optimized graph "
      "patterns");
  auto idx = planner_.findCheapestExecutionTree(nextCandidates);
  candidatePlans_.clear();
  candidatePlans_.push_back({std::move(nextCandidates[idx])});
}

// ____________________________________________________________
template <typename Arg>
void QueryPlanner::GraphPatternPlanner::graphPatternOperationVisitor(Arg& arg) {
  using T = std::decay_t<Arg>;
  if constexpr (std::is_same_v<T, p::Optional> ||
                std::is_same_v<T, p::GroupGraphPattern>) {
    // If this is a `GRAPH <graph> {...}` clause, then we have to overwrite the
    // default graphs while planning this clause, and reset them when leaving
    // the clause.
    std::optional<ParsedQuery::DatasetClauses> datasetBackup;
    std::optional<Variable> graphVariableBackup = planner_.activeGraphVariable_;
    auto& activeDatasets = planner_.activeDatasetClauses_;
    if constexpr (std::is_same_v<T, p::GroupGraphPattern>) {
      if (const auto* graphIri =
              std::get_if<TripleComponent::Iri>(&arg.graphSpec_)) {
        datasetBackup = std::exchange(
            activeDatasets,
            activeDatasets.getDatasetClauseForGraphClause(*graphIri));
      } else if (const auto* graphVar =
                     std::get_if<Variable>(&arg.graphSpec_)) {
        datasetBackup = std::exchange(
            activeDatasets,
            activeDatasets.getDatasetClauseForVariableGraphClause());

        // We already have backed up the `activeGraphVariable_`.
        planner_.activeGraphVariable_ = *graphVar;
      } else {
        AD_CORRECTNESS_CHECK(
            std::holds_alternative<std::monostate>(arg.graphSpec_));
      }
    }

    auto candidates = planner_.optimize(&arg._child);
    if constexpr (std::is_same_v<T, p::Optional>) {
      for (auto& c : candidates) {
        c.type = SubtreePlan::OPTIONAL;
      }
    }
    visitGroupOptionalOrMinus(std::move(candidates));
    if (datasetBackup.has_value()) {
      planner_.activeDatasetClauses_ = std::move(datasetBackup.value());
    }
    planner_.activeGraphVariable_ = std::move(graphVariableBackup);
  } else if constexpr (std::is_same_v<T, p::Union>) {
    visitUnion(arg);
  } else if constexpr (std::is_same_v<T, p::Subquery>) {
    visitSubquery(arg);
  } else if constexpr (std::is_same_v<T, p::TransPath>) {
    return visitTransitivePath(arg);
  } else if constexpr (std::is_same_v<T, p::Values>) {
    SubtreePlan valuesPlan = makeSubtreePlan<Values>(qec_, arg._inlineValues);
    visitGroupOptionalOrMinus(std::vector{std::move(valuesPlan)});
  } else if constexpr (std::is_same_v<T, p::Service>) {
    SubtreePlan servicePlan = makeSubtreePlan<Service>(qec_, arg);
    visitGroupOptionalOrMinus(std::vector{std::move(servicePlan)});
  } else if constexpr (std::is_same_v<T, p::Load>) {
    SubtreePlan loadPlan = makeSubtreePlan<Load>(qec_, arg);
    visitGroupOptionalOrMinus(std::vector{std::move(loadPlan)});
  } else if constexpr (std::is_same_v<T, p::Bind>) {
    visitBind(arg);
  } else if constexpr (std::is_same_v<T, p::Minus>) {
    auto candidates = planner_.optimize(&arg._child);
    for (auto& c : candidates) {
      c.type = SubtreePlan::MINUS;
    }
    visitGroupOptionalOrMinus(std::move(candidates));
  } else if constexpr (std::is_same_v<T, p::PathQuery>) {
    visitPathSearch(arg);
  } else if constexpr (std::is_same_v<T, p::Describe>) {
    visitDescribe(arg);
  } else if constexpr (std::is_same_v<T, p::SpatialQuery>) {
    visitSpatialSearch(arg);
  } else if constexpr (std::is_same_v<T, p::TextSearchQuery>) {
    visitTextSearch(arg);
  } else if constexpr (std::is_same_v<T, p::NamedCachedQuery>) {
    visitNamedCachedQuery(arg);
  } else {
    static_assert(std::is_same_v<T, p::BasicGraphPattern>);
    visitBasicGraphPattern(arg);
  }
};

// _______________________________________________________________
void QueryPlanner::GraphPatternPlanner::visitBasicGraphPattern(
    const parsedQuery::BasicGraphPattern& v) {
  // A basic graph patterns consists only of triples. First collect all
  // the bound variables.
  for (const SparqlTriple& t : v._triples) {
    if (t.s_.isVariable()) {
      boundVariables_.insert(t.s_.getVariable());
    }
    if (auto predicate = t.getPredicateVariable()) {
      boundVariables_.insert(predicate.value());
    }
    if (t.o_.isVariable()) {
      boundVariables_.insert(t.o_.getVariable());
    }
  }

  // Then collect the triples. Transform each triple with a property path to
  // an equivalent form without property path (using `seedFromPropertyPath`).
  for (const auto& triple : v._triples) {
    if (std::holds_alternative<Variable>(triple.p_) ||
        triple.getSimplePredicate().has_value()) {
      candidateTriples_._triples.push_back(triple);
    } else {
      auto children = planner_.seedFromPropertyPath(
          triple.s_, std::get<PropertyPath>(triple.p_), triple.o_);
      for (auto& child : children._graphPatterns) {
        std::visit([self = this](
                       auto& arg) { self->graphPatternOperationVisitor(arg); },
                   child);
      }
      // Negated property paths can contain filters
      ql::ranges::move(children._filters,
                       std::back_inserter(rootPattern_->_filters));
    }
  }
}

// _______________________________________________________________
void QueryPlanner::GraphPatternPlanner::visitBind(const parsedQuery::Bind& v) {
  if (boundVariables_.contains(v._target)) {
    AD_THROW(
        "The target variable of a BIND must not be used before the "
        "BIND clause");
  }
  boundVariables_.insert(v._target);

  // Assumption for now: BIND does not commute. This is always safe.
  optimizeCommutatively();
  AD_CORRECTNESS_CHECK(candidatePlans_.size() == 1);
  auto lastRow = std::move(candidatePlans_.at(0));
  candidatePlans_.at(0).clear();
  for (const auto& a : lastRow) {
    // Add the query plan for the BIND.
    SubtreePlan plan = makeSubtreePlan<Bind>(qec_, a._qet, v);
    plan._idsOfIncludedFilters = a._idsOfIncludedFilters;
    plan.idsOfIncludedTextLimits_ = a.idsOfIncludedTextLimits_;
    plan.containsFilterSubstitute_ = a.containsFilterSubstitute_;
    candidatePlans_.back().push_back(std::move(plan));
  }
  // Handle the case where the BIND clause is the first clause (which is
  // equivalent to `lastRow` being empty).
  if (lastRow.empty()) {
    auto neutralElement = makeExecutionTree<NeutralElementOperation>(qec_);
    candidatePlans_.back().push_back(
        makeSubtreePlan<Bind>(qec_, std::move(neutralElement), v));
  }
}

// _______________________________________________________________
void QueryPlanner::GraphPatternPlanner::visitTransitivePath(
    parsedQuery::TransPath& arg) {
  auto candidatesIn = planner_.optimize(&arg._childGraphPattern);
  std::vector<SubtreePlan> candidatesOut;

  for (auto& sub : candidatesIn) {
    TransitivePathSide left;
    TransitivePathSide right;

    left.subCol_ = sub._qet->getVariableColumn(arg._innerLeft.getVariable());
    left.value_ = arg._left;
    right.subCol_ = sub._qet->getVariableColumn(arg._innerRight.getVariable());
    right.value_ = arg._right;
    size_t min = arg._min;
    size_t max = arg._max;
    auto transitivePath = TransitivePathBase::makeTransitivePath(
        qec_, std::move(sub._qet), std::move(left), std::move(right), min, max,
        planner_.activeDatasetClauses_.activeDefaultGraphs(),
        planner_.activeGraphVariable_);
    auto plan = makeSubtreePlan<TransitivePathBase>(std::move(transitivePath));
    candidatesOut.push_back(std::move(plan));
  }
  visitGroupOptionalOrMinus(std::move(candidatesOut));
}

// _______________________________________________________________
void QueryPlanner::GraphPatternPlanner::visitPathSearch(
    parsedQuery::PathQuery& pathQuery) {
  const auto& index = planner_._qec->getIndex();
  const auto& vocab = index.getVocab();
  auto config =
      pathQuery.toPathSearchConfiguration(vocab, index.encodedIriManager());

  // The path search requires a child graph pattern
  AD_CORRECTNESS_CHECK(pathQuery.childGraphPattern_.has_value());
  std::vector<SubtreePlan> candidatesIn =
      planner_.optimize(&pathQuery.childGraphPattern_.value());
  std::vector<SubtreePlan> candidatesOut;

  for (auto& sub : candidatesIn) {
    auto pathSearch =
        std::make_shared<PathSearch>(qec_, std::move(sub._qet), config);
    auto plan = makeSubtreePlan<PathSearch>(std::move(pathSearch));
    candidatesOut.push_back(std::move(plan));
  }
  visitGroupOptionalOrMinus(std::move(candidatesOut));
}

// _______________________________________________________________
void QueryPlanner::GraphPatternPlanner::visitSpatialSearch(
    parsedQuery::SpatialQuery& spatialQuery) {
  auto config = spatialQuery.toSpatialJoinConfiguration();

  // If there is no child graph pattern, we need to construct a neutral element
  std::vector<SubtreePlan> candidatesIn;
  if (spatialQuery.childGraphPattern_.has_value()) {
    candidatesIn = planner_.optimize(&spatialQuery.childGraphPattern_.value());
  } else {
    candidatesIn = {makeSubtreePlan<NeutralElementOperation>(qec_)};
  }
  std::vector<SubtreePlan> candidatesOut;

  for (auto& sub : candidatesIn) {
    // This helper function adds a subtree plan to the output candidates, which
    // either has the child graph pattern as a right child or no child at all.
    // If it has no child at all, the query planner may look for the right child
    // of the SpatialJoin outside of the SERVICE. This is only allowed for max
    // distance joins.
    auto addCandidateSpatialJoin = [this, &sub, &config,
                                    &candidatesOut](bool rightVarOutside) {
      std::optional<std::shared_ptr<QueryExecutionTree>> right = std::nullopt;
      if (!rightVarOutside) {
        right = std::move(sub._qet);
      }
      auto spatialJoin =
          std::make_shared<SpatialJoin>(qec_, config, std::nullopt, right);
      auto plan = makeSubtreePlan<SpatialJoin>(std::move(spatialJoin));
      candidatesOut.push_back(std::move(plan));
    };

    if (spatialQuery.childGraphPattern_.has_value()) {
      // The version using the child graph pattern
      addCandidateSpatialJoin(false);
    } else {
      // The version without using the child graph pattern
      if (std::holds_alternative<MaxDistanceConfig>(config.task_)) {
        addCandidateSpatialJoin(true);
      }
    }
  }
  visitGroupOptionalOrMinus(std::move(candidatesOut));
}

// _______________________________________________________________
void QueryPlanner::GraphPatternPlanner::visitTextSearch(
    const parsedQuery::TextSearchQuery& textSearchQuery) {
  auto visitor = [this](auto& arg) -> SubtreePlan {
    using T = std::decay_t<decltype(arg)>;
    static_assert(
        ad_utility::SimilarToAny<T, TextIndexScanForEntityConfiguration,
                                 TextIndexScanForWordConfiguration>);
    using Op = std::conditional_t<
        ad_utility::isSimilar<T, TextIndexScanForEntityConfiguration>,
        TextIndexScanForEntity, TextIndexScanForWord>;
    return makeSubtreePlan<Op>(this->qec_, std::move(arg));
  };
  for (auto config : textSearchQuery.toConfigs(qec_)) {
    candidatePlans_.push_back(std::vector{std::visit(visitor, config)});
  }
}

// _____________________________________________________________________________
void QueryPlanner::GraphPatternPlanner::visitNamedCachedQuery(
    const parsedQuery::NamedCachedQuery& arg) {
<<<<<<< HEAD
  auto candidate = SubtreePlan{
      planner_._qec, planner_._qec->namedQueryCache().getOperation(
                         arg.validateAndGetIdentifier(), planner_._qec)};
=======
  auto candidate =
      SubtreePlan{planner_._qec, planner_._qec->namedQueryCache().getOperation(
                                     arg.identifier(), planner_._qec)};
>>>>>>> 5bf37d90
  visitGroupOptionalOrMinus(std::vector{std::move(candidate)});
}

// _______________________________________________________________
void QueryPlanner::GraphPatternPlanner::visitUnion(parsedQuery::Union& arg) {
  // TODO<joka921> here we could keep all the candidates, and create a
  // "sorted union" by merging as additional candidates if the inputs
  // are presorted.
  SubtreePlan left = optimizeSingle(&arg._child1);
  SubtreePlan right = optimizeSingle(&arg._child2);

  // create a new subtree plan
  SubtreePlan candidate =
      makeSubtreePlan<Union>(planner_._qec, left._qet, right._qet);
  visitGroupOptionalOrMinus(std::vector{std::move(candidate)});
}

// _______________________________________________________________
void QueryPlanner::GraphPatternPlanner::visitSubquery(
    parsedQuery::Subquery& arg) {
  absl::Cleanup resetActiveGraphs{
      [this, originalVar = planner_.activeGraphVariable_]() mutable {
        // Reset back to original
        planner_.activeGraphVariable_ = std::move(originalVar);
      }};

  ParsedQuery& subquery = arg.get();
  const auto& select = subquery.selectClause();
  // Disable for subqueries that do not select the graph variable
  if (planner_.activeGraphVariable_.has_value() && !select.isAsterisk() &&
      !ad_utility::contains(select.getSelectedVariables(),
                            planner_.activeGraphVariable_.value())) {
    planner_.activeGraphVariable_ = std::nullopt;
  }
  // TODO<joka921> We currently do not optimize across subquery borders
  // but abuse them as "optimization hints". In theory, one could even
  // remove the ORDER BY clauses of a subquery if we can prove that
  // the results will be reordered anyway.

  // For a subquery, make sure that one optimal result for each ordering
  // of the result (by a single column) is contained.
  auto candidatesForSubquery = planner_.createExecutionTrees(subquery, true);
  // Make sure that variables that are not selected by the subquery are not
  // visible.
  auto setSelectedVariables = [&select](SubtreePlan& plan) {
    const auto& selected = select.getSelectedVariables();
    std::set<Variable> selectedVariables{selected.begin(), selected.end()};
    if (RuntimeParameters().get<"strip-columns">()) {
      plan._qet = QueryExecutionTree::makeTreeWithStrippedColumns(
          std::move(plan._qet), selectedVariables, HideStrippedColumns::True);
    } else {
      plan._qet->getRootOperation()->setSelectedVariablesForSubquery(
          select.getSelectedVariables());
    }
  };
  ql::ranges::for_each(candidatesForSubquery, setSelectedVariables);
  // A subquery must also respect LIMIT and OFFSET clauses
  ql::ranges::for_each(candidatesForSubquery, [&](SubtreePlan& plan) {
    plan._qet->applyLimit(arg.get()._limitOffset);
  });
  visitGroupOptionalOrMinus(std::move(candidatesForSubquery));
}
// _______________________________________________________________

// _______________________________________________________________
void QueryPlanner::GraphPatternPlanner::optimizeCommutatively() {
  auto tg = planner_.createTripleGraph(&candidateTriples_);
  auto lastRow = planner_
                     .fillDpTab(tg, rootPattern_->_filters,
                                rootPattern_->textLimits_, candidatePlans_)
                     .back();
  candidateTriples_._triples.clear();
  candidatePlans_.clear();
  candidatePlans_.push_back(std::move(lastRow));
  planner_.checkCancellation();
}

// _______________________________________________________________
void QueryPlanner::GraphPatternPlanner::visitDescribe(
    parsedQuery::Describe& describe) {
  auto tree = std::make_shared<QueryExecutionTree>(
      planner_.createExecutionTree(describe.whereClause_.get(), true));
  auto describeOp =
      makeSubtreePlan<Describe>(planner_._qec, std::move(tree), describe);
  candidatePlans_.push_back(std::vector{std::move(describeOp)});
  planner_.checkCancellation();
}<|MERGE_RESOLUTION|>--- conflicted
+++ resolved
@@ -3149,15 +3149,9 @@
 // _____________________________________________________________________________
 void QueryPlanner::GraphPatternPlanner::visitNamedCachedQuery(
     const parsedQuery::NamedCachedQuery& arg) {
-<<<<<<< HEAD
-  auto candidate = SubtreePlan{
-      planner_._qec, planner_._qec->namedQueryCache().getOperation(
-                         arg.validateAndGetIdentifier(), planner_._qec)};
-=======
   auto candidate =
       SubtreePlan{planner_._qec, planner_._qec->namedQueryCache().getOperation(
                                      arg.identifier(), planner_._qec)};
->>>>>>> 5bf37d90
   visitGroupOptionalOrMinus(std::vector{std::move(candidate)});
 }
 
