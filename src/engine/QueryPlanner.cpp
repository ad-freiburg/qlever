// Copyright 2015, University of Freiburg,
// Chair of Algorithms and Data Structures.
// Author:
//   2015-2017 Björn Buchhold (buchhold@informatik.uni-freiburg.de)
//   2018-     Johannes Kalmbach (kalmbach@informatik.uni-freiburg.de)

#include <engine/Bind.h>
#include <engine/CheckUsePatternTrick.h>
#include <engine/CountAvailablePredicates.h>
#include <engine/Distinct.h>
#include <engine/Filter.h>
#include <engine/GroupBy.h>
#include <engine/HasPredicateScan.h>
#include <engine/IndexScan.h>
#include <engine/Join.h>
#include <engine/Minus.h>
#include <engine/MultiColumnJoin.h>
#include <engine/NeutralElementOperation.h>
#include <engine/OptionalJoin.h>
#include <engine/OrderBy.h>
#include <engine/QueryPlanner.h>
#include <engine/Service.h>
#include <engine/Sort.h>
#include <engine/TextOperationWithFilter.h>
#include <engine/TextOperationWithoutFilter.h>
#include <engine/TransitivePath.h>
#include <engine/Union.h>
#include <engine/Values.h>
#include <parser/Alias.h>
#include <parser/SparqlParserHelpers.h>

#include <algorithm>
#include <ctime>

namespace p = parsedQuery;
namespace {

using ad_utility::makeExecutionTree;

template <typename Operation>
QueryPlanner::SubtreePlan makeSubtreePlan(QueryExecutionContext* qec,
                                          auto&&... args) {
  return {qec, std::make_shared<Operation>(qec, AD_FWD(args)...)};
}

// Create a `SubtreePlan` that holds the given `operation`. `Op` must be a class
// inheriting from `Operation`.
template <typename Op>
QueryPlanner::SubtreePlan makeSubtreePlan(std::shared_ptr<Op> operation) {
  auto* qec = operation->getExecutionContext();
  return {qec, std::move(operation)};
}

// Update the `target` query plan such that it knows that it includes all the
// nodes and filters from `a` and `b`. NOTE: This does not actually merge
// the plans from `a` and `b`.
void mergeSubtreePlanIds(QueryPlanner::SubtreePlan& target,
                         const QueryPlanner::SubtreePlan& a,
                         const QueryPlanner::SubtreePlan& b) {
  target._idsOfIncludedNodes = a._idsOfIncludedNodes | b._idsOfIncludedNodes;
  target._idsOfIncludedFilters =
      a._idsOfIncludedFilters | b._idsOfIncludedFilters;
}
}  // namespace

// _____________________________________________________________________________
QueryPlanner::QueryPlanner(QueryExecutionContext* qec)
    : _qec(qec), _internalVarCount(0), _enablePatternTrick(true) {}

// _____________________________________________________________________________
std::vector<QueryPlanner::SubtreePlan> QueryPlanner::createExecutionTrees(
    ParsedQuery& pq) {
  // Look for ql:has-predicate to determine if the pattern trick should be used.
  // If the pattern trick is used, the ql:has-predicate triple will be removed
  // from the list of where clause triples. Otherwise, the ql:has-predicate
  // triple will be handled using a `HasPredicateScan`.
  using checkUsePatternTrick::PatternTrickTuple;
  const auto patternTrickTuple =
      _enablePatternTrick ? checkUsePatternTrick::checkUsePatternTrick(&pq)
                          : std::nullopt;

  // Do GROUP BY if one of the following applies:
  // 1. There is an explicit group by
  // 2. The pattern trick is applied
  // 3. There is an alias with an aggregate expression
  // TODO<joka921> Non-aggretating aliases (for example (?x AS ?y)) are
  // currently not handled properly. When fixing this you have to distinguish
  // the following two cases:
  // 1. Mix of aggregating and non-aggregating aliases without GROUP BY.
  // 2. Only non-aggretating aliases without GROUP BY.
  // Note: When a GROUP BY is present, then all aliases have to be aggregating,
  // this is handled correctly in all cases.
  bool doGroupBy = !pq._groupByVariables.empty() ||
                   patternTrickTuple.has_value() ||
                   std::ranges::any_of(pq.getAliases(), [](const Alias& alias) {
                     return alias._expression.containsAggregate();
                   });

  // Optimize the graph pattern tree
  std::vector<std::vector<SubtreePlan>> plans;
  plans.push_back(optimize(&pq._rootGraphPattern));

  // Add the query level modifications

  // GROUP BY (Either the pattern trick or a "normal" GROUP BY)
  if (patternTrickTuple.has_value()) {
    plans.emplace_back(getPatternTrickRow(pq.selectClause(), plans,
                                          patternTrickTuple.value()));
  } else if (doGroupBy) {
    plans.emplace_back(getGroupByRow(pq, plans));
  }

  // HAVING
  if (!pq._havingClauses.empty()) {
    plans.emplace_back(getHavingRow(pq, plans));
  }

  // DISTINCT
  if (pq.hasSelectClause()) {
    const auto& selectClause = pq.selectClause();
    if (selectClause.distinct_) {
      plans.emplace_back(getDistinctRow(selectClause, plans));
    }
  }

  // ORDER BY
  if (!pq._orderBy.empty()) {
    // If there is an order by clause, add another row to the table and
    // just add an order by / sort to every previous result if needed.
    // If the ordering is perfect already, just copy the plan.
    plans.emplace_back(getOrderByRow(pq, plans));
  }

  // Now find the cheapest execution plan and store that as the optimal
  // plan for this graph pattern.
  vector<SubtreePlan>& lastRow = plans.back();

  for (auto& plan : lastRow) {
    if (plan._qet->getRootOperation()->supportsLimit()) {
      (plan._qet->getRootOperation()->setLimit(pq._limitOffset._limit));
    }
  }

  AD_CONTRACT_CHECK(!lastRow.empty());
  if (pq._rootGraphPattern._optional) {
    for (auto& plan : lastRow) {
      plan.type = SubtreePlan::OPTIONAL;
    }
  }

  for (auto& plan : lastRow) {
    plan._qet->setTextLimit(pq._limitOffset._textLimit);
  }
  return lastRow;
}

// _____________________________________________________________________
QueryExecutionTree QueryPlanner::createExecutionTree(ParsedQuery& pq) {
  auto lastRow = createExecutionTrees(pq);
  auto minInd = findCheapestExecutionTree(lastRow);
  LOG(DEBUG) << "Done creating execution plan.\n";
  return *lastRow[minInd]._qet;
}

std::vector<QueryPlanner::SubtreePlan> QueryPlanner::optimize(
    ParsedQuery::GraphPattern* rootPattern) {
  // here we collect a set of possible plans for each of our children.
  // always only holds plans for children that can be joined in an
  // arbitrary order
  std::vector<std::vector<SubtreePlan>> candidatePlans;
  // triples from BasicGraphPatterns that can be joined arbirarily
  // with each other and the contents of  candidatePlans
  p::BasicGraphPattern candidateTriples;

  // all Variables that have been bound be the children we have dealt with
  // so far. TODO<joka921> verify that we get no false positives with plans
  // that create no single binding for a variable "by accident".
  ad_utility::HashSet<Variable> boundVariables;

  // lambda that optimizes a set of triples, other execution plans and filters
  // under the assumption that they are commutative and can be joined in an
  // arbitrary order. When a NON-permuting plan is encountered, then
  // we first  call this function to optimize the preceding permuting plans,
  // and subsequently join in the correct order with the non-permuting plan.
  // Returns the last row of the DP table (a set of possible plans with possibly
  // different costs and different orderings.
  auto optimizeCommutativ = [this](const auto& triples, const auto& plans,
                                   const auto& filters) {
    auto tg = createTripleGraph(&triples);
    LOG(TRACE) << "Collapse text cliques..." << std::endl;
    tg.collapseTextCliques();
    LOG(TRACE) << "Collapse text cliques done." << std::endl;
    // always apply all filters to be safe.
    // TODO<joka921> it could be possible, to allow the DpTab to leave
    // results unfiltered and add the filters later, but this has to be
    // carefully checked and I currently see no benefit.
    // TODO<joka921> In fact, for the case of REGEX filters, it could be
    // beneficial to postpone them if possible
    return fillDpTab(tg, filters, plans).back();
  };

  // find a single best candidate for a given graph pattern
  auto optimizeSingle = [this](const auto pattern) -> SubtreePlan {
    auto v = optimize(pattern);
    if (v.empty()) {
      throw std::runtime_error(
          "grandchildren or lower of a Plan to be optimized may never be "
          "empty");
    }
    auto idx = findCheapestExecutionTree(v);
    return std::move(v[idx]);
  };

  // the callback that is called after dealing with a child pattern.
  // Can either be passed a BasicGraphPattern directly or a set
  // of possible candidate plans for a single child pattern
  auto joinCandidates = [this, &candidatePlans, &candidateTriples,
                         &optimizeCommutativ, &boundVariables,
                         &rootPattern](auto&& v) {
    if constexpr (std::is_same_v<p::BasicGraphPattern,
                                 std::decay_t<decltype(v)>>) {
      // we only consist of triples, store them and all the bound variables.
      for (const SparqlTriple& t : v._triples) {
        if (isVariable(t._s)) {
          boundVariables.insert(t._s.getVariable());
        }
        if (isVariable(t._p)) {
          boundVariables.insert(Variable{t._p._iri});
        }
        if (isVariable(t._o)) {
          boundVariables.insert(t._o.getVariable());
        }
      }
      candidateTriples._triples.insert(
          candidateTriples._triples.end(),
          std::make_move_iterator(v._triples.begin()),
          std::make_move_iterator(v._triples.end()));
    } else if constexpr (std::is_same_v<p::Bind, std::decay_t<decltype(v)>>) {
      if (boundVariables.contains(v._target)) {
        AD_THROW(
            "The target variable of a BIND must not be used before the "
            "BIND clause");
      }
      boundVariables.insert(v._target);

      // Assumption for now: BIND does not commute. This is always safe.
      auto lastRow = optimizeCommutativ(candidateTriples, candidatePlans,
                                        rootPattern->_filters);
      candidateTriples._triples.clear();
      candidatePlans.clear();
      candidatePlans.emplace_back();
      for (const auto& a : lastRow) {
        // create a copy of the Bind prototype and add the corresponding subtree
        SubtreePlan plan = makeSubtreePlan<Bind>(_qec, a._qet, v);
        plan._idsOfIncludedFilters = a._idsOfIncludedFilters;
        candidatePlans.back().push_back(std::move(plan));
      }
      // Handle the case that the BIND clause is the first clause which means
      // that `lastRow` is empty.
      if (lastRow.empty()) {
        auto neutralElement = makeExecutionTree<NeutralElementOperation>(_qec);
        candidatePlans.back().push_back(
            makeSubtreePlan<Bind>(_qec, std::move(neutralElement), v));
      }
      return;
    } else {
      static_assert(
          std::is_same_v<std::vector<SubtreePlan>, std::decay_t<decltype(v)>>);
      if (v.empty()) {
        throw std::runtime_error(
            "grandchildren or lower of a Plan to be optimized may never be "
            "empty. Please report this");
      }

      // optionals that occur before any of their variables have been bound
      // actually behave like ordinary (Group)GraphPatterns
      if (v[0].type == SubtreePlan::OPTIONAL) {
        auto vc = v[0]._qet->getVariableColumns();
        if (std::all_of(vc.begin(), vc.end(),
                        [&boundVariables](const auto& el) {
                          return !boundVariables.contains(Variable{el.first});
                        })) {
          // all variables in the optional are unbound so far, so this optional
          // actually is not an optional.
          for (auto& vec : v) {
            vec.type = SubtreePlan::BASIC;
          }
        }
      }

      // All variables seen so far are considered bound and cannot appear as the
      // RHS of a BIND operation. This is also true for variables from OPTIONALs
      // and MINUS clauses (this was a bug in the previous version of the code).
      {
        auto vc = v[0]._qet->getVariableColumns();
        std::for_each(vc.begin(), vc.end(), [&boundVariables](const auto& el) {
          boundVariables.insert(Variable{el.first});
        });
      }

      // if our input is not optional and not a minus this means we still can
      // arbitrarily optimize among our candidates and just append our new
      // candidates.
      if (v[0].type == SubtreePlan::BASIC) {
        candidatePlans.push_back(std::forward<decltype(v)>(v));
        return;
      }

      // v is an optional or minus join, optimization across is forbidden.
      // optimize all previously collected candidates, and then perform
      // an optional join.
      auto lastRow = optimizeCommutativ(candidateTriples, candidatePlans,
                                        rootPattern->_filters);
      candidateTriples._triples.clear();
      candidatePlans.clear();

      std::vector<SubtreePlan> nextCandidates;
      // For each candidate plan, and each plan from the OPTIONAL, create a
      // new plan with an optional join. Note that createJoinCandidates will
      // know that b is from an OPTIONAL.
      for (const auto& a : lastRow) {
        for (const auto& b : v) {
          auto vec = createJoinCandidates(a, b, std::nullopt);
          nextCandidates.insert(nextCandidates.end(),
                                std::make_move_iterator(vec.begin()),
                                std::make_move_iterator(vec.end()));
        }
      }

      // keep the best found candidate, which is now a non-optional "so far"
      // solution which can be combined with all upcoming children until we
      // hit the next optional
      // TODO<joka921> Also keep one candidate per Ordering to make even
      // better plans at this step
      if (nextCandidates.empty()) {
        throw std::runtime_error(
            "Could not find a single candidate join for two optimized Graph "
            "patterns. Please report to the developers");
      }
      auto idx = findCheapestExecutionTree(nextCandidates);
      candidatePlans.push_back({std::move(nextCandidates[idx])});
      return;
    }
  };  // End of joinCandidates lambda.

  // go through the child patterns in order, set up all their candidatePlans
  // and then call the joinCandidates call back
  for (auto& child : rootPattern->_graphPatterns) {
    child.visit([&optimizeSingle, &joinCandidates, this](auto&& arg) {
      using T = std::decay_t<decltype(arg)>;
      if constexpr (std::is_same_v<T, p::Optional> ||
                    std::is_same_v<T, p::GroupGraphPattern>) {
        auto candidates = optimize(&arg._child);
        if constexpr (std::is_same_v<T, p::Optional>) {
          for (auto& c : candidates) {
            c.type = SubtreePlan::OPTIONAL;
          }
        }
        joinCandidates(std::move(candidates));
      } else if constexpr (std::is_same_v<T, p::Union>) {
        // TODO<joka921> here we could keep all the candidates, and create a
        // "sorted union" by merging as additional candidates if the inputs
        // are presorted.
        SubtreePlan left = optimizeSingle(&arg._child1);
        SubtreePlan right = optimizeSingle(&arg._child2);

        // create a new subtree plan
        SubtreePlan candidate =
            makeSubtreePlan<Union>(_qec, left._qet, right._qet);
        joinCandidates(std::vector{std::move(candidate)});
      } else if constexpr (std::is_same_v<T, p::Subquery>) {
        // TODO<joka921> We currently do not optimize across subquery borders
        // but abuse them as "optimization hints". In theory, one could even
        // remove the ORDER BY clauses of a subquery if we can prove that
        // the results will be reordered anyway.

        // For a subquery, make sure that one optimal result for each ordering
        // of the result (by a single column) is contained.
        auto candidatesForSubquery = createExecutionTrees(arg.get());
        // Make sure that variables that are not selected by the subquery are
        // not visible.
        auto setSelectedVariables = [&](SubtreePlan& plan) {
          plan._qet->getRootOperation()->setSelectedVariablesForSubquery(
              arg.get().selectClause().getSelectedVariables());
        };
        std::ranges::for_each(candidatesForSubquery, setSelectedVariables);
        joinCandidates(std::move(candidatesForSubquery));
      } else if constexpr (std::is_same_v<T, p::TransPath>) {
        // TODO<kramerfl> This is obviously how you set up transitive paths.
        // maybe factor this out and comment it somewhere
        auto candidatesIn = optimize(&arg._childGraphPattern);
        std::vector<SubtreePlan> candidatesOut;

        for (auto& sub : candidatesIn) {
          size_t leftCol, rightCol;
          Id leftValue, rightValue;
          // TODO<joka921> Refactor the `TransitivePath` class s.t. we don't
          // have to specify a `Variable` that isn't used at all in the case of
          // a fixed subject or object.
          Variable leftColName{"?undefined"}, rightColName{"?undefined"};
          size_t min, max;
          bool leftVar, rightVar;
          if (isVariable(arg._left)) {
            leftVar = true;
            leftCol = sub._qet->getVariableColumn(arg._innerLeft.getVariable());
            leftColName = Variable{arg._left.getVariable()};
          } else {
            leftVar = false;
            leftColName = generateUniqueVarName();
            leftCol = sub._qet->getVariableColumn(arg._innerLeft.getVariable());
            if (auto opt = arg._left.toValueId(_qec->getIndex().getVocab());
                opt.has_value()) {
              leftValue = opt.value();
            } else {
              AD_THROW("No vocabulary entry for " + arg._left.toString());
            }
          }
          // TODO<joka921> This is really much code duplication, get rid of it!
          if (isVariable(arg._right)) {
            rightVar = true;
            rightCol =
                sub._qet->getVariableColumn(arg._innerRight.getVariable());
            rightColName = Variable{arg._right.getVariable()};
          } else {
            rightVar = false;
            rightCol =
                sub._qet->getVariableColumn(arg._innerRight.getVariable());
            rightColName = generateUniqueVarName();
            if (auto opt = arg._right.toValueId(_qec->getIndex().getVocab());
                opt.has_value()) {
              rightValue = opt.value();
            } else {
              AD_THROW("No vocabulary entry for " + arg._right.toString());
            }
          }
          min = arg._min;
          max = arg._max;
          auto plan = makeSubtreePlan<TransitivePath>(
              _qec, sub._qet, leftVar, rightVar, leftCol, rightCol, leftValue,
              rightValue, leftColName, rightColName, min, max);
          candidatesOut.push_back(std::move(plan));
        }
        joinCandidates(std::move(candidatesOut));

      } else if constexpr (std::is_same_v<T, p::Values>) {
        SubtreePlan valuesPlan =
            makeSubtreePlan<Values>(_qec, arg._inlineValues);
        joinCandidates(std::vector{std::move(valuesPlan)});
      } else if constexpr (std::is_same_v<T, p::Service>) {
        SubtreePlan servicePlan = makeSubtreePlan<Service>(_qec, arg);
        joinCandidates(std::vector{std::move(servicePlan)});
      } else if constexpr (std::is_same_v<T, p::Bind>) {
        // The logic of the BIND operation is implemented in the joinCandidates
        // lambda. Reason: BIND does not add a new join operation like for the
        // other operations above.
        joinCandidates(arg);
      } else if constexpr (std::is_same_v<T, p::Minus>) {
        auto candidates = optimize(&arg._child);
        for (auto& c : candidates) {
          c.type = SubtreePlan::MINUS;
        }
        joinCandidates(std::move(candidates));
      } else {
        static_assert(std::is_same_v<T, p::BasicGraphPattern>);
        // just add all the triples directly.
        joinCandidates(arg);
      }
    });
  }
  // one last pass in case the last one was not an optional
  // if the last child was not an optional clause we still have unjoined
  // candidates. Do one last pass over them.
  // TODO<joka921> here is a little bit of duplicate code with the end of the
  // joinCandidates lambda;
  if (candidatePlans.size() > 1 || !candidateTriples._triples.empty()) {
    auto tg = createTripleGraph(&candidateTriples);
    LOG(TRACE) << "Collapse text cliques..." << std::endl;
    tg.collapseTextCliques();
    LOG(TRACE) << "Collapse text cliques done." << std::endl;
    auto lastRow = fillDpTab(tg, rootPattern->_filters, candidatePlans).back();
    candidateTriples._triples.clear();
    candidatePlans.clear();
    candidatePlans.push_back(std::move(lastRow));
  }

  // it might be, that we have not yet applied all the filters
  // (it might be, that the last join was optional and introduced new variables)
  if (!candidatePlans.empty()) {
    applyFiltersIfPossible(candidatePlans[0], rootPattern->_filters, true);
  }

  AD_CONTRACT_CHECK(candidatePlans.size() == 1 || candidatePlans.empty());
  if (candidatePlans.empty()) {
    // this case is needed e.g. if we have the empty graph pattern due to a
    // pattern trick
    return std::vector<SubtreePlan>{};
  } else {
    return candidatePlans[0];
  }
}

// _____________________________________________________________________________
vector<QueryPlanner::SubtreePlan> QueryPlanner::getDistinctRow(
    const p::SelectClause& selectClause,
    const vector<vector<SubtreePlan>>& dpTab) const {
  const vector<SubtreePlan>& previous = dpTab[dpTab.size() - 1];
  vector<SubtreePlan> added;
  added.reserve(previous.size());
  for (const auto& parent : previous) {
    vector<size_t> keepIndices;
    ad_utility::HashSet<size_t> indDone;
    const auto& colMap = parent._qet->getVariableColumns();
    for (const auto& var : selectClause.getSelectedVariables()) {
      // There used to be a special treatment for `?ql_textscore_` variables
      // which was considered a bug.
      if (auto it = colMap.find(var); it != colMap.end()) {
        auto ind = it->second;
        if (indDone.count(ind) == 0) {
          keepIndices.push_back(ind);
          indDone.insert(ind);
        }
      }
    }
    added.push_back(makeSubtreePlan<Distinct>(_qec, parent._qet, keepIndices));
  }
  return added;
}

// _____________________________________________________________________________
vector<QueryPlanner::SubtreePlan> QueryPlanner::getPatternTrickRow(
    const p::SelectClause& selectClause,
    const vector<vector<SubtreePlan>>& dpTab,
    const checkUsePatternTrick::PatternTrickTuple& patternTrickTuple) {
  const vector<SubtreePlan>* previous = nullptr;
  auto aliases = selectClause.getAliases();
  if (!dpTab.empty()) {
    previous = &dpTab.back();
  }
  vector<SubtreePlan> added;

  Variable predicateVariable = patternTrickTuple.predicate_;
  Variable countVariable =
      aliases.empty() ? generateUniqueVarName() : aliases[0]._target;
  if (previous != nullptr && !previous->empty()) {
    added.reserve(previous->size());
    for (const auto& parent : *previous) {
      // Determine the column containing the subjects for which we are
      // interested in their predicates.
      auto subjectColumn =
          parent._qet->getVariableColumn(patternTrickTuple.subject_);
      auto patternTrickPlan = makeSubtreePlan<CountAvailablePredicates>(
          _qec, parent._qet, subjectColumn, predicateVariable, countVariable);
      added.push_back(std::move(patternTrickPlan));
    }
  } else {
    // Use the pattern trick without a subtree
    SubtreePlan patternTrickPlan = makeSubtreePlan<CountAvailablePredicates>(
        _qec, predicateVariable, countVariable);
    added.push_back(std::move(patternTrickPlan));
  }
  return added;
}

// _____________________________________________________________________________
vector<QueryPlanner::SubtreePlan> QueryPlanner::getHavingRow(
    const ParsedQuery& pq, const vector<vector<SubtreePlan>>& dpTab) const {
  const vector<SubtreePlan>& previous = dpTab[dpTab.size() - 1];
  vector<SubtreePlan> added;
  added.reserve(previous.size());
  for (const auto& parent : previous) {
    SubtreePlan filtered = parent;
    for (const SparqlFilter& filter : pq._havingClauses) {
      filtered =
          makeSubtreePlan<Filter>(_qec, filtered._qet, filter.expression_);
    }
    added.push_back(std::move(filtered));
  }
  return added;
}

// _____________________________________________________________________________
vector<QueryPlanner::SubtreePlan> QueryPlanner::getGroupByRow(
    const ParsedQuery& pq, const vector<vector<SubtreePlan>>& dpTab) const {
  const vector<SubtreePlan>& previous = dpTab[dpTab.size() - 1];
  vector<SubtreePlan> added;
  added.reserve(previous.size());
  for (auto& parent : previous) {
    // Create a group by operation to determine on which columns the input
    // needs to be sorted
    SubtreePlan groupByPlan(_qec);
    groupByPlan._idsOfIncludedNodes = parent._idsOfIncludedNodes;
    groupByPlan._idsOfIncludedFilters = parent._idsOfIncludedFilters;
    std::vector<Alias> aliases;
    if (pq.hasSelectClause()) {
      aliases = pq.selectClause().getAliases();
    }

    // The GroupBy constructor automatically takes care of sorting the input if
    // necessary.
    groupByPlan._qet = makeExecutionTree<GroupBy>(
        _qec, pq._groupByVariables, std::move(aliases), parent._qet);
    added.push_back(groupByPlan);
  }
  return added;
}

// _____________________________________________________________________________
vector<QueryPlanner::SubtreePlan> QueryPlanner::getOrderByRow(
    const ParsedQuery& pq, const vector<vector<SubtreePlan>>& dpTab) const {
  const vector<SubtreePlan>& previous = dpTab[dpTab.size() - 1];
  vector<SubtreePlan> added;
  added.reserve(previous.size());
  for (const auto& parent : previous) {
    SubtreePlan plan(_qec);
    auto& tree = plan._qet;
    plan._idsOfIncludedNodes = parent._idsOfIncludedNodes;
    plan._idsOfIncludedFilters = parent._idsOfIncludedFilters;
    vector<pair<size_t, bool>> sortIndices;
    for (auto& ord : pq._orderBy) {
      sortIndices.emplace_back(parent._qet->getVariableColumn(ord.variable_),
                               ord.isDescending_);
    }

    if (pq._isInternalSort == IsInternalSort::True) {
      std::vector<size_t> sortColumns;
      for (auto& [index, isDescending] : sortIndices) {
        AD_CONTRACT_CHECK(!isDescending);
        sortColumns.push_back(index);
      }
      tree = ad_utility::createSortedTree(parent._qet, sortColumns);
    } else {
      AD_CONTRACT_CHECK(pq._isInternalSort == IsInternalSort::False);
      // Note: As the internal ordering is different from the semantic ordering
      // needed by `OrderBy`, we always have to instantiate the `OrderBy`
      // operation.
      tree = makeExecutionTree<OrderBy>(_qec, parent._qet, sortIndices);
    }
    added.push_back(plan);
  }
  return added;
}

// _____________________________________________________________________________
QueryPlanner::TripleGraph QueryPlanner::createTripleGraph(
    const p::BasicGraphPattern* pattern) const {
  TripleGraph tg;
  if (pattern->_triples.size() > 64) {
    AD_THROW("At most 64 triples allowed at the moment.");
  }
  for (auto& t : pattern->_triples) {
    // Add a node for the triple.
    tg._nodeStorage.emplace_back(TripleGraph::Node(tg._nodeStorage.size(), t));
    auto& addedNode = tg._nodeStorage.back();
    tg._nodeMap[addedNode._id] = &tg._nodeStorage.back();
    tg._adjLists.emplace_back(vector<size_t>());
    assert(tg._adjLists.size() == tg._nodeStorage.size());
    assert(tg._adjLists.size() == addedNode._id + 1);
    // Now add an edge between the added node and every node sharing a var.
    for (auto& addedNodevar : addedNode._variables) {
      for (size_t i = 0; i < addedNode._id; ++i) {
        auto& otherNode = *tg._nodeMap[i];
        if (otherNode._variables.count(addedNodevar) > 0) {
          // There is an edge between *it->second and the node with id "id".
          tg._adjLists[addedNode._id].push_back(otherNode._id);
          tg._adjLists[otherNode._id].push_back(addedNode._id);
        }
      }
    }
  }
  return tg;
}

// _____________________________________________________________________________
vector<QueryPlanner::SubtreePlan> QueryPlanner::seedWithScansAndText(
    const QueryPlanner::TripleGraph& tg,
    const vector<vector<QueryPlanner::SubtreePlan>>& children) {
  vector<SubtreePlan> seeds;
  // add all child plans as seeds
  uint64_t idShift = tg._nodeMap.size();
  for (const auto& vec : children) {
    for (const SubtreePlan& plan : vec) {
      SubtreePlan newIdPlan = plan;
      // give the plan a unique id bit
      newIdPlan._idsOfIncludedNodes = uint64_t(1) << idShift;
      newIdPlan._idsOfIncludedFilters = 0;
      seeds.emplace_back(newIdPlan);
    }
    idShift++;
  }
  for (size_t i = 0; i < tg._nodeMap.size(); ++i) {
    const TripleGraph::Node& node = *tg._nodeMap.find(i)->second;

    auto pushPlan = [&](SubtreePlan plan) {
      plan._idsOfIncludedNodes = (uint64_t(1) << i);
      seeds.push_back(std::move(plan));
    };

    auto addIndexScan = [&](IndexScan::ScanType type) {
      pushPlan(makeSubtreePlan<IndexScan>(_qec, type, node._triple));
    };

    using enum IndexScan::ScanType;

    if (node._cvar.has_value()) {
      seeds.push_back(getTextLeafPlan(node));
      continue;
    }
    if (node._variables.empty()) {
      AD_THROW("Triples should have at least one variable. Not the case in: " +
               node._triple.asString());
    }

    // If the predicate is a property path, we have to recursively set up the
    // index scans.
    if (node._triple._p._operation != PropertyPath::Operation::IRI) {
      for (SubtreePlan& plan : seedFromPropertyPathTriple(node._triple)) {
        pushPlan(std::move(plan));
      }
      continue;
    }

    // At this point, we know that the predicate is a simple IRI or a variable.

    if (_qec && !_qec->getIndex().hasAllPermutations() &&
        isVariable(node._triple._p._iri)) {
      AD_THROW(
          "The query contains a predicate variable, but only the PSO "
          "and POS permutations were loaded. Rerun the server without "
          "the option --only-pso-and-pos-permutations and if "
          "necessary also rebuild the index.");
    }

    if (node._triple._p._iri == HAS_PREDICATE_PREDICATE) {
      pushPlan(makeSubtreePlan<HasPredicateScan>(_qec, node._triple));
      continue;
    }

    if (node._variables.size() == 1) {
      // There is exactly one variable in the triple (may occur twice).
      if (isVariable(node._triple._s) && isVariable(node._triple._o) &&
          node._triple._s == node._triple._o) {
        if (isVariable(node._triple._p._iri)) {
          AD_THROW("Triple with one variable repeated three times");
        }
        LOG(DEBUG) << "Subject variable same as object variable" << std::endl;
        // Need to handle this as IndexScan with a new unique
        // variable + Filter. Works in both directions
        Variable filterVar = generateUniqueVarName();
        auto scanTriple = node._triple;
        scanTriple._o = filterVar;
        auto scanTree =
            makeExecutionTree<IndexScan>(_qec, PSO_FREE_S, scanTriple);
        // The simplest way to set up the filtering expression is to use the
        // parser.
        std::string filterString =
            absl::StrCat("FILTER (", scanTriple._s.getVariable().name(), "=",
                         filterVar.name(), ")");
        auto filter = sparqlParserHelpers::ParserAndVisitor{filterString}
                          .parseTypesafe(&SparqlAutomaticParser::filterR)
                          .resultOfParse_;
        auto plan = makeSubtreePlan<Filter>(_qec, scanTree,
                                            std::move(filter.expression_));
        pushPlan(std::move(plan));
      } else if (isVariable(node._triple._s)) {
        addIndexScan(POS_BOUND_O);
      } else if (isVariable(node._triple._o)) {
        addIndexScan(PSO_BOUND_S);
      } else {
        AD_CONTRACT_CHECK(isVariable(node._triple._p));
        addIndexScan(SOP_BOUND_O);
      }
    } else if (node._variables.size() == 2) {
      // Add plans for both possible scan directions.
      if (!isVariable(node._triple._p._iri)) {
        addIndexScan(PSO_FREE_S);
        addIndexScan(POS_FREE_O);
      } else if (!isVariable(node._triple._s)) {
        addIndexScan(SPO_FREE_P);
        addIndexScan(SOP_FREE_O);
      } else if (!isVariable(node._triple._o)) {
        addIndexScan(OSP_FREE_S);
        addIndexScan(OPS_FREE_P);
      }
    } else {
      // The current triple contains three distinct variables.
      if (!_qec || _qec->getIndex().hasAllPermutations()) {
        // Add plans for all six permutations.
        addIndexScan(FULL_INDEX_SCAN_OPS);
        addIndexScan(FULL_INDEX_SCAN_OSP);
        addIndexScan(FULL_INDEX_SCAN_PSO);
        addIndexScan(FULL_INDEX_SCAN_POS);
        addIndexScan(FULL_INDEX_SCAN_SPO);
        addIndexScan(FULL_INDEX_SCAN_SOP);
      } else {
        AD_THROW(
            "With only 2 permutations registered (no -a option), "
            "triples should have at most two variables. "
            "Not the case in: " +
            node._triple.asString());
      }
    }
  }
  return seeds;
}

// _____________________________________________________________________________
vector<QueryPlanner::SubtreePlan> QueryPlanner::seedFromPropertyPathTriple(
    const SparqlTriple& triple) {
  if (triple._p._can_be_null) {
    std::stringstream buf;
    buf << "The property path ";
    triple._p.writeToStream(buf);
    buf << " can evaluate to the empty path which is not yet supported.";
    AD_THROW(std::move(buf).str());
  }
  std::shared_ptr<ParsedQuery::GraphPattern> pattern =
      seedFromPropertyPath(triple._s, triple._p, triple._o);
#if LOGLEVEL >= TRACE
  std::ostringstream out;
  pattern->toString(out, 0);
  LOG(TRACE) << "Turned " << triple.asString() << " into " << std::endl;
  LOG(TRACE) << std::move(out).str() << std::endl << std::endl;
#endif
  pattern->recomputeIds();
  return optimize(pattern.get());
}

std::shared_ptr<ParsedQuery::GraphPattern> QueryPlanner::seedFromPropertyPath(
    const TripleComponent& left, const PropertyPath& path,
    const TripleComponent& right) {
  switch (path._operation) {
    case PropertyPath::Operation::ALTERNATIVE:
      return seedFromAlternative(left, path, right);
    case PropertyPath::Operation::INVERSE:
      return seedFromInverse(left, path, right);
    case PropertyPath::Operation::IRI:
      return seedFromIri(left, path, right);
    case PropertyPath::Operation::SEQUENCE:
      return seedFromSequence(left, path, right);
    case PropertyPath::Operation::TRANSITIVE:
      return seedFromTransitive(left, path, right);
    case PropertyPath::Operation::TRANSITIVE_MAX:
      return seedFromTransitiveMax(left, path, right);
    case PropertyPath::Operation::TRANSITIVE_MIN:
      return seedFromTransitiveMin(left, path, right);
  }
  AD_FAIL();
}

// _____________________________________________________________________________
std::shared_ptr<ParsedQuery::GraphPattern> QueryPlanner::seedFromSequence(
    const TripleComponent& left, const PropertyPath& path,
    const TripleComponent& right) {
  if (path._children.empty()) {
    AD_THROW(
        "Tried processing a sequence property path node without any "
        "children.");
  } else if (path._children.size() == 1) {
    LOG(WARN) << "Processing a sequence property path that has only one child."
              << std::endl;
    return seedFromPropertyPath(left, path, right);
  }

  // Split the child paths into groups that can not be null (have at least one
  // node that can not be null). If all children can be null create a single
  // group.
  std::vector<std::array<size_t, 2>> nonNullChunks;
  size_t start = 0;
  while (start < path._children.size()) {
    bool has_non_null = false;
    bool has_null = false;
    size_t end = start;
    for (end = start; end < path._children.size(); end++) {
      if (path._children[end]._can_be_null) {
        has_null = true;
      } else {
        if (has_null && has_non_null) {
          // We already have a non null node and we have the maximum
          // number of null nodes while using the least possible number of
          // non null nodes (for a greedy approach)
          --end;
          break;
        }
        has_non_null = true;
      }
    }
    bool wasAtEnd = false;
    if (end == path._children.size()) {
      --end;
      wasAtEnd = true;
    }
    if (wasAtEnd && nonNullChunks.size() > 0 && !has_non_null) {
      // Avoid creating an empty chunk by expanding the previous one
      nonNullChunks.back()[1] = end + 1;
    } else {
      nonNullChunks.push_back({start, end + 1});
    }
    start = end + 1;
  }

  // Stores the pattern for every non null chunk
  std::vector<ParsedQuery::GraphPattern> chunkPatterns;
  chunkPatterns.reserve(nonNullChunks.size());

  for (size_t chunkIdx = 0; chunkIdx < nonNullChunks.size(); ++chunkIdx) {
    std::array<size_t, 2> chunk = nonNullChunks[chunkIdx];
    size_t numChildren = chunk[1] - chunk[0];

    // This vector maps the indices of child paths that can be null
    // to a bit in a bitmask. This information is later used
    // on to create a union over every possible combination of including and
    // excluding the child paths that can be null.
    std::vector<size_t> null_child_indices(numChildren, -1);
    size_t num_null_children = 0;

    for (size_t i = chunk[0]; i < chunk[1]; i++) {
      if (path._children[i]._can_be_null) {
        null_child_indices[i] = num_null_children;
        ++num_null_children;
      }
    }
    if (num_null_children > 10) {
      AD_THROW(
          "More than 10 consecutive children of a sequence path that can be "
          "null are "
          "not yet supported.");
    }

    // We need a union over every combination of joins that exclude any subset
    // the child paths which are marked as can_be_null.
    std::vector<ParsedQuery::GraphPattern> join_patterns;
    join_patterns.reserve((1 << num_null_children));

    std::vector<size_t> included_ids(numChildren);
    for (uint64_t bitmask = 0; bitmask < (size_t(1) << num_null_children);
         ++bitmask) {
      included_ids.clear();
      for (size_t i = chunk[0]; i < chunk[1]; i++) {
        if (!path._children[i]._can_be_null ||
            (bitmask & (1 << null_child_indices[i])) > 0) {
          included_ids.push_back(i);
        }
      }
      // Avoid creating an empty graph pattern
      if (included_ids.empty()) {
        continue;
      }
      TripleComponent l = left;
      TripleComponent r;
      if (included_ids.size() > 1) {
        r = generateUniqueVarName();
      } else {
        r = right;
      }

      // Merge all the child plans into one graph pattern
      // excluding those that can be null and are not marked in the bitmask
      auto p = ParsedQuery::GraphPattern{};
      for (size_t i = 0; i < included_ids.size(); i++) {
        std::shared_ptr<ParsedQuery::GraphPattern> child =
            seedFromPropertyPath(l, path._children[included_ids[i]], r);
        p._graphPatterns.insert(p._graphPatterns.end(),
                                child->_graphPatterns.begin(),
                                child->_graphPatterns.end());
        // Update the variables used on the left and right of the child path
        l = r;
        if (i + 2 < included_ids.size()) {
          r = generateUniqueVarName();
        } else {
          r = right;
        }
      }
      join_patterns.push_back(p);
    }

    if (join_patterns.size() == 1) {
      chunkPatterns.push_back(std::move(join_patterns[0]));
    } else {
      chunkPatterns.push_back(uniteGraphPatterns(std::move(join_patterns)));
    }
  }

  if (chunkPatterns.size() == 1) {
    // todo<joka921> also remove these shared_ptrs
    return std::make_shared<ParsedQuery::GraphPattern>(chunkPatterns[0]);
  }

  // Join the chunk patterns
  std::shared_ptr<ParsedQuery::GraphPattern> fp =
      std::make_shared<ParsedQuery::GraphPattern>();

  for (ParsedQuery::GraphPattern& p : chunkPatterns) {
    fp->_graphPatterns.insert(fp->_graphPatterns.begin(),
                              std::make_move_iterator(p._graphPatterns.begin()),
                              std::make_move_iterator(p._graphPatterns.end()));
  }

  return fp;
}

// _____________________________________________________________________________
std::shared_ptr<ParsedQuery::GraphPattern> QueryPlanner::seedFromAlternative(
    const TripleComponent& left, const PropertyPath& path,
    const TripleComponent& right) {
  if (path._children.empty()) {
    AD_THROW(
        "Tried processing an alternative property path node without any "
        "children.");
  } else if (path._children.size() == 1) {
    LOG(WARN)
        << "Processing an alternative property path that has only one child."
        << std::endl;
    return seedFromPropertyPath(left, path, right);
  }

  std::vector<std::shared_ptr<ParsedQuery::GraphPattern>> childPlans;
  childPlans.reserve(path._children.size());
  for (const auto& child : path._children) {
    childPlans.push_back(seedFromPropertyPath(left, child, right));
  }
  // todo<joka921> refactor this nonsense recursively by getting rid of the
  // shared_ptrs everywhere
  std::vector<ParsedQuery::GraphPattern> tmp;
  for (const auto& el : childPlans) {
    tmp.push_back(*el);
  }

  return std::make_shared<ParsedQuery::GraphPattern>(
      uniteGraphPatterns(std::move(tmp)));
}

// _____________________________________________________________________________
std::shared_ptr<ParsedQuery::GraphPattern> QueryPlanner::seedFromTransitive(
    const TripleComponent& left, const PropertyPath& path,
    const TripleComponent& right) {
  Variable innerLeft = generateUniqueVarName();
  Variable innerRight = generateUniqueVarName();
  std::shared_ptr<ParsedQuery::GraphPattern> childPlan =
      seedFromPropertyPath(innerLeft, path._children[0], innerRight);
  std::shared_ptr<ParsedQuery::GraphPattern> p =
      std::make_shared<ParsedQuery::GraphPattern>();
  p::TransPath transPath;
  transPath._left = left;
  transPath._right = right;
  transPath._innerLeft = innerLeft;
  transPath._innerRight = innerRight;
  transPath._min = 1;
  transPath._max = std::numeric_limits<size_t>::max();
  transPath._childGraphPattern = *childPlan;
  p->_graphPatterns.emplace_back(std::move(transPath));
  return p;
}

// _____________________________________________________________________________
std::shared_ptr<ParsedQuery::GraphPattern> QueryPlanner::seedFromTransitiveMin(
    const TripleComponent& left, const PropertyPath& path,
    const TripleComponent& right) {
  Variable innerLeft = generateUniqueVarName();
  Variable innerRight = generateUniqueVarName();
  std::shared_ptr<ParsedQuery::GraphPattern> childPlan =
      seedFromPropertyPath(innerLeft, path._children[0], innerRight);
  std::shared_ptr<ParsedQuery::GraphPattern> p =
      std::make_shared<ParsedQuery::GraphPattern>();
  p::TransPath transPath;
  transPath._left = left;
  transPath._right = right;
  transPath._innerLeft = innerLeft;
  transPath._innerRight = innerRight;
  transPath._min = std::max(uint_fast16_t(1), path._limit);
  transPath._max = std::numeric_limits<size_t>::max();
  transPath._childGraphPattern = *childPlan;
  p->_graphPatterns.emplace_back(std::move(transPath));
  return p;
}

// _____________________________________________________________________________
std::shared_ptr<ParsedQuery::GraphPattern> QueryPlanner::seedFromTransitiveMax(
    const TripleComponent& left, const PropertyPath& path,
    const TripleComponent& right) {
  Variable innerLeft = generateUniqueVarName();
  Variable innerRight = generateUniqueVarName();
  std::shared_ptr<ParsedQuery::GraphPattern> childPlan =
      seedFromPropertyPath(innerLeft, path._children[0], innerRight);
  std::shared_ptr<ParsedQuery::GraphPattern> p =
      std::make_shared<ParsedQuery::GraphPattern>();
  p::TransPath transPath;
  transPath._left = left;
  transPath._right = right;
  transPath._innerLeft = innerLeft;
  transPath._innerRight = innerRight;
  transPath._min = 1;
  transPath._max = path._limit;
  transPath._childGraphPattern = *childPlan;
  p->_graphPatterns.emplace_back(std::move(transPath));
  return p;
}

// _____________________________________________________________________________
std::shared_ptr<ParsedQuery::GraphPattern> QueryPlanner::seedFromInverse(
    const TripleComponent& left, const PropertyPath& path,
    const TripleComponent& right) {
  return seedFromPropertyPath(right, path._children[0], left);
}

// _____________________________________________________________________________
std::shared_ptr<ParsedQuery::GraphPattern> QueryPlanner::seedFromIri(
    const TripleComponent& left, const PropertyPath& path,
    const TripleComponent& right) {
  std::shared_ptr<ParsedQuery::GraphPattern> p =
      std::make_shared<ParsedQuery::GraphPattern>();
  p::BasicGraphPattern basic;
  basic._triples.push_back(SparqlTriple(left, path, right));
  p->_graphPatterns.emplace_back(std::move(basic));

  return p;
}

ParsedQuery::GraphPattern QueryPlanner::uniteGraphPatterns(
    std::vector<ParsedQuery::GraphPattern>&& patterns) const {
  using GraphPattern = ParsedQuery::GraphPattern;
  // Build a tree of union operations
  auto p = GraphPattern{};
  p._graphPatterns.emplace_back(
      p::Union{std::move(patterns[0]), std::move(patterns[1])});

  for (size_t i = 2; i < patterns.size(); i++) {
    GraphPattern next;
    next._graphPatterns.emplace_back(
        p::Union{std::move(p), std::move(patterns[i])});
    p = std::move(next);
  }
  return p;
}

// _____________________________________________________________________________
Variable QueryPlanner::generateUniqueVarName() {
  return Variable{"?_qlever_internal_variable_query_planner_" +
                  std::to_string(_internalVarCount++)};
}

// _____________________________________________________________________________
QueryPlanner::SubtreePlan QueryPlanner::getTextLeafPlan(
    const QueryPlanner::TripleGraph::Node& node) const {
  SubtreePlan plan(_qec);
  plan._idsOfIncludedNodes |= (size_t(1) << node._id);
  auto& tree = *plan._qet;
  AD_CONTRACT_CHECK(node._wordPart.has_value());
  auto textOp = std::make_shared<TextOperationWithoutFilter>(
      _qec, node._wordPart.value(), node._variables, node._cvar.value());
  tree.setOperation(QueryExecutionTree::OperationType::TEXT_WITHOUT_FILTER,
                    textOp);
  return plan;
}

// _____________________________________________________________________________
vector<QueryPlanner::SubtreePlan> QueryPlanner::merge(
    const vector<QueryPlanner::SubtreePlan>& a,
    const vector<QueryPlanner::SubtreePlan>& b,
    const QueryPlanner::TripleGraph& tg) const {
  // TODO: Add the following features:
  // If a join is supposed to happen, always check if it happens between
  // a scan with a relatively large result size
  // esp. with an entire relation but also with something like is-a Person
  // If that is the case look at the size estimate for the other side,
  // if that is rather small, replace the join and scan by a combination.
  ad_utility::HashMap<string, vector<SubtreePlan>> candidates;
  // Find all pairs between a and b that are connected by an edge.
  LOG(TRACE) << "Considering joins that merge " << a.size() << " and "
             << b.size() << " plans...\n";
  for (const auto& ai : a) {
    for (const auto& bj : b) {
      LOG(TRACE) << "Creating join candidates for " << ai._qet->asString()
                 << "\n and " << bj._qet->asString() << '\n';
      auto v = createJoinCandidates(ai, bj, tg);
      for (auto& plan : v) {
        candidates[getPruningKey(plan, plan._qet->resultSortedOn())]
            .emplace_back(std::move(plan));
      }
    }
  }

  // Duplicates are removed if the same triples are touched,
  // the ordering is the same. Only the best is kept then.

  // Therefore we mapped plans and use contained triples + ordering var
  // as key.
  LOG(TRACE) << "Pruning...\n";
  vector<SubtreePlan> prunedPlans;

  auto pruneCandidates = [&](auto& actualCandidates) {
    for (auto& [key, value] : actualCandidates) {
      (void)key;  // silence unused warning
      size_t minIndex = findCheapestExecutionTree(value);
      prunedPlans.push_back(std::move(value[minIndex]));
    }
  };

  if (isInTestMode()) {
    std::vector<std::pair<string, vector<SubtreePlan>>> sortedCandidates{
        std::make_move_iterator(candidates.begin()),
        std::make_move_iterator(candidates.end())};
    std::sort(sortedCandidates.begin(), sortedCandidates.end(),
              [](const auto& a, const auto& b) { return a.first < b.first; });
    pruneCandidates(sortedCandidates);
  } else {
    pruneCandidates(candidates);
  }

  LOG(TRACE) << "Got " << prunedPlans.size() << " pruned plans from \n";
  return prunedPlans;
}

// _____________________________________________________________________________
QueryPlanner::SubtreePlan QueryPlanner::optionalJoin(
    const SubtreePlan& a, const SubtreePlan& b) const {
  // Joining two optional patterns is illegal
  // TODO<joka921/kramerfl> : actually the second one must be the optional
  AD_CONTRACT_CHECK(a.type != SubtreePlan::OPTIONAL ||
                    b.type != SubtreePlan::OPTIONAL);

  auto jcs = getJoinColumns(a, b);
  auto [qetA, qetB] = ad_utility::createSortedTrees(a._qet, b._qet, jcs);
  return makeSubtreePlan<OptionalJoin>(_qec, qetA,
                                       a.type == SubtreePlan::OPTIONAL, qetB,
                                       b.type == SubtreePlan::OPTIONAL, jcs);
}

// _____________________________________________________________________________
QueryPlanner::SubtreePlan QueryPlanner::minus(const SubtreePlan& a,
                                              const SubtreePlan& b) const {
  AD_CONTRACT_CHECK(a.type != SubtreePlan::MINUS &&
                    b.type == SubtreePlan::MINUS);
  std::vector<std::array<ColumnIndex, 2>> jcs = getJoinColumns(a, b);

  // TODO: We could probably also accept permutations of the join columns
  // as the order of a here and then permute the join columns to match the
  // sorted columns of a or b (whichever is larger).
  auto [qetA, qetB] = ad_utility::createSortedTrees(a._qet, b._qet, jcs);
  return makeSubtreePlan<Minus>(_qec, qetA, qetB, jcs);
}

// _____________________________________________________________________________
QueryPlanner::SubtreePlan QueryPlanner::multiColumnJoin(
    const SubtreePlan& a, const SubtreePlan& b) const {
  if (Join::isFullScanDummy(a._qet) || Join::isFullScanDummy(b._qet)) {
    throw std::runtime_error(
        "Trying a JOIN between two full scan dummys, this"
        "will be handled by the calling code automatically");
  }

  // TODO: We could probably also accept permutations of the join columns
  // as the order of a here and then permute the join columns to match the
  // sorted columns of a or b (whichever is larger).
  std::vector<std::array<ColumnIndex, 2>> jcs = getJoinColumns(a, b);
  auto [qetA, qetB] = ad_utility::createSortedTrees(a._qet, b._qet, jcs);
  return makeSubtreePlan<MultiColumnJoin>(_qec, qetA, qetB, jcs);
}

// _____________________________________________________________________________
string QueryPlanner::TripleGraph::asString() const {
  std::ostringstream os;
  for (size_t i = 0; i < _adjLists.size(); ++i) {
    if (!_nodeMap.find(i)->second->_cvar.has_value()) {
      os << i << " " << _nodeMap.find(i)->second->_triple.asString() << " : (";
    } else {
      os << i << " {TextOP for "
         << _nodeMap.find(i)->second->_cvar.value().name() << ", wordPart: \""
         << absl::StrJoin(_nodeMap.find(i)->second->_wordPart.value(), " ")
         << "\"} : (";
    }

    for (size_t j = 0; j < _adjLists[i].size(); ++j) {
      os << _adjLists[i][j];
      if (j < _adjLists[i].size() - 1) {
        os << ", ";
      }
    }
    os << ')';
    if (i < _adjLists.size() - 1) {
      os << '\n';
    }
  }
  return std::move(os).str();
}

// _____________________________________________________________________________
size_t QueryPlanner::SubtreePlan::getCostEstimate() const {
  return _qet->getCostEstimate();
}

// _____________________________________________________________________________
size_t QueryPlanner::SubtreePlan::getSizeEstimate() const {
  return _qet->getSizeEstimate();
}

// _____________________________________________________________________________
void QueryPlanner::SubtreePlan::addAllNodes(uint64_t otherNodes) {
  _idsOfIncludedNodes |= otherNodes;
}

// _____________________________________________________________________________
bool QueryPlanner::connected(const QueryPlanner::SubtreePlan& a,
                             const QueryPlanner::SubtreePlan& b,
                             const QueryPlanner::TripleGraph& tg) const {
  // Check if there is overlap.
  // If so, don't consider them as properly connected.
  if ((a._idsOfIncludedNodes & b._idsOfIncludedNodes) != 0) {
    return false;
  }

  if (a._idsOfIncludedNodes >= (size_t(1) << tg._nodeMap.size()) ||
      b._idsOfIncludedNodes >= (size_t(1) << tg._nodeMap.size())) {
    return getJoinColumns(a, b).size() > 0;
  }

  for (size_t i = 0; i < tg._nodeMap.size(); ++i) {
    if (((a._idsOfIncludedNodes >> i) & 1) == 0) {
      continue;
    }
    auto& connectedNodes = tg._adjLists[i];
    for (auto targetNodeId : connectedNodes) {
      if ((((a._idsOfIncludedNodes >> targetNodeId) & 1) == 0) &&
          (((b._idsOfIncludedNodes >> targetNodeId) & 1) != 0)) {
        return true;
      }
    }
  }
  return false;
}

// _____________________________________________________________________________
std::vector<std::array<ColumnIndex, 2>> QueryPlanner::getJoinColumns(
    const QueryPlanner::SubtreePlan& a,
    const QueryPlanner::SubtreePlan& b) const {
  std::vector<std::array<ColumnIndex, 2>> jcs;
  const auto& aVarCols = a._qet->getVariableColumns();
  const auto& bVarCols = b._qet->getVariableColumns();
  for (const auto& aVarCol : aVarCols) {
    auto itt = bVarCols.find(aVarCol.first);
    if (itt != bVarCols.end()) {
      jcs.push_back(std::array<ColumnIndex, 2>{{aVarCol.second, itt->second}});
    }
  }
  return jcs;
}

// _____________________________________________________________________________
string QueryPlanner::getPruningKey(
    const QueryPlanner::SubtreePlan& plan,
    const vector<size_t>& orderedOnColumns) const {
  // Get the ordered var
  std::ostringstream os;
  const auto& varCols = plan._qet->getVariableColumns();
  for (size_t orderedOnCol : orderedOnColumns) {
    for (const auto& [variable, columnIndex] : varCols) {
      if (columnIndex == orderedOnCol) {
        os << variable.name() << ", ";
        break;
      }
    }
  }

  os << ' ' << plan._idsOfIncludedNodes;
  os << " f: ";
  os << ' ' << plan._idsOfIncludedFilters;

  return std::move(os).str();
}

// _____________________________________________________________________________
void QueryPlanner::applyFiltersIfPossible(
    vector<QueryPlanner::SubtreePlan>& row, const vector<SparqlFilter>& filters,
    bool replace) const {
  // Apply every filter possible.
  // It is possible when,
  // 1) the filter has not already been applied
  // 2) all variables in the filter are covered by the query so far
  // New 06 May 2016:
  // There is a problem with the so-called (name may be changed)
  // TextOperationWithFilter ops: This method applies SPARQL filters
  // to all the leaf TextOperations (when feasible) and thus
  // prevents the special case from being applied when subtrees are merged.
  // Fix: Also copy (CHANGE not all plans but TextOperation) without applying
  // the filter. Problem: If the method gets called multiple times, plans with
  // filters May be duplicated. To prevent this, calling code has to ensure
  // That the method is only called once on each row. Similarly this affects
  // the (albeit rare) fact that a filter is directly applicable after a scan
  // of a huge relation where a subsequent join with a small result could be
  // translated into one or more scans directly. This also helps with cases
  // where applying the filter later is better. Finally, the replace flag can
  // be set to enforce that all filters are applied. This should be done for
  // the last row in the DPTab so that no filters are missed.

  // Note: we are first collecting the newly added plans and then adding them
  // in one go. Changing `row` inside the loop would invalidate the iterators.
  std::vector<SubtreePlan> addedPlans;
  for (auto& plan : row) {
    if (plan._qet->getType() == QueryExecutionTree::SCAN &&
        plan._qet->getResultWidth() == 3 && !replace) {
      // Do not apply filters to dummies, except at the very end of query
      // planning.
      continue;
    }
    for (size_t i = 0; i < filters.size(); ++i) {
      if (((plan._idsOfIncludedFilters >> i) & 1) != 0) {
        continue;
      }

      if (std::ranges::all_of(filters[i].expression_.containedVariables(),
                              [&plan](const auto& variable) {
                                return plan._qet->isVariableCovered(*variable);
                              })) {
        // Apply this filter.
        SubtreePlan newPlan =
            makeSubtreePlan<Filter>(_qec, plan._qet, filters[i].expression_);
        newPlan._idsOfIncludedFilters = plan._idsOfIncludedFilters;
        newPlan._idsOfIncludedFilters |= (size_t(1) << i);
        newPlan._idsOfIncludedNodes = plan._idsOfIncludedNodes;
        newPlan.type = plan.type;
        if (replace) {
          plan = std::move(newPlan);
        } else {
          addedPlans.push_back(std::move(newPlan));
        }
      }
    }
  }
  row.insert(row.end(), addedPlans.begin(), addedPlans.end());
}

// _____________________________________________________________________________
vector<vector<QueryPlanner::SubtreePlan>> QueryPlanner::fillDpTab(
    const QueryPlanner::TripleGraph& tg, const vector<SparqlFilter>& filters,
    const vector<vector<QueryPlanner::SubtreePlan>>& children) {
  size_t numSeeds = tg._nodeMap.size() + children.size();

  if (filters.size() > 64) {
    AD_THROW("At most 64 filters allowed at the moment.");
  }
  LOG(TRACE) << "Fill DP table... (there are " << numSeeds
             << " operations to join)" << std::endl;
  vector<vector<SubtreePlan>> dpTab;
  dpTab.emplace_back(seedWithScansAndText(tg, children));
  applyFiltersIfPossible(dpTab.back(), filters, numSeeds == 1);

  for (size_t k = 2; k <= numSeeds; ++k) {
    LOG(TRACE) << "Producing plans that unite " << k << " triples."
               << std::endl;
    dpTab.emplace_back(vector<SubtreePlan>());
    for (size_t i = 1; i * 2 <= k; ++i) {
      auto newPlans = merge(dpTab[i - 1], dpTab[k - i - 1], tg);
      if (newPlans.size() == 0) {
        continue;
      }
      dpTab[k - 1].insert(dpTab[k - 1].end(), newPlans.begin(), newPlans.end());
      applyFiltersIfPossible(dpTab.back(), filters, numSeeds == k);
    }
    if (dpTab[k - 1].size() == 0) {
      AD_THROW(
          "Could not find a suitable execution tree. "
          "Likely cause: Queries that require joins of the full "
          "index with itself are not supported at the moment.");
    }
  }

  LOG(TRACE) << "Fill DP table done." << std::endl;
  return dpTab;
}

// _____________________________________________________________________________
bool QueryPlanner::TripleGraph::isTextNode(size_t i) const {
  return _nodeMap.count(i) > 0 &&
         (_nodeMap.find(i)->second->_triple._p._iri ==
              CONTAINS_ENTITY_PREDICATE ||
          _nodeMap.find(i)->second->_triple._p._iri == CONTAINS_WORD_PREDICATE);
}

// _____________________________________________________________________________
ad_utility::HashMap<Variable, vector<size_t>>
QueryPlanner::TripleGraph::identifyTextCliques() const {
  ad_utility::HashMap<Variable, vector<size_t>> contextVarToTextNodesIds;
  // Fill contextVar -> triples map
  for (size_t i = 0; i < _adjLists.size(); ++i) {
    if (isTextNode(i)) {
      auto& triple = _nodeMap.find(i)->second->_triple;
      auto& cvar = triple._s;
      contextVarToTextNodesIds[cvar.getVariable()].push_back(i);
    }
  }
  return contextVarToTextNodesIds;
}

// _____________________________________________________________________________
vector<pair<QueryPlanner::TripleGraph, vector<SparqlFilter>>>
QueryPlanner::TripleGraph::splitAtContextVars(
    const vector<SparqlFilter>& origFilters,
    ad_utility::HashMap<string, vector<size_t>>& contextVarToTextNodes) const {
  vector<pair<QueryPlanner::TripleGraph, vector<SparqlFilter>>> retVal;
  // Recursively split the graph a context nodes.
  // Base-case: No no context nodes, return the graph itself.
  if (contextVarToTextNodes.size() == 0) {
    retVal.emplace_back(make_pair(*this, origFilters));
  } else {
    // Just take the first contextVar and split at it.
    ad_utility::HashSet<size_t> textNodeIds;
    textNodeIds.insert(contextVarToTextNodes.begin()->second.begin(),
                       contextVarToTextNodes.begin()->second.end());

    // For the next iteration / recursive call(s):
    // Leave out the first one because it has been worked on in this call.
    ad_utility::HashMap<string, vector<size_t>> cTMapNextIteration;
    cTMapNextIteration.insert(++contextVarToTextNodes.begin(),
                              contextVarToTextNodes.end());

    // Find a node to start the split.
    size_t startNode = 0;
    while (startNode < _adjLists.size() && textNodeIds.count(startNode) > 0) {
      ++startNode;
    }
    // If no start node was found, this means only text triples left.
    // --> don't enter code block below and return empty vector.
    if (startNode != _adjLists.size()) {
      // If we have a start node, do a BFS to obtain a set of reachable nodes
      auto reachableNodes = bfsLeaveOut(startNode, textNodeIds);
      if (reachableNodes.size() == _adjLists.size() - textNodeIds.size()) {
        // Case: cyclic or text operation was on the "outside"
        // -> only one split to work with further.
        // Recursively solve this split
        // (because there may be another context var in it)
        TripleGraph withoutText(*this, reachableNodes);
        vector<SparqlFilter> filters = pickFilters(origFilters, reachableNodes);
        auto recursiveResult =
            withoutText.splitAtContextVars(filters, cTMapNextIteration);
        retVal.insert(retVal.begin(), recursiveResult.begin(),
                      recursiveResult.end());
      } else {
        // Case: The split created two or more non-empty parts.
        // Find all parts so that the number of triples in them plus
        // the number of text triples equals the number of total triples.
        vector<vector<size_t>> setsOfReachablesNodes;
        ad_utility::HashSet<size_t> nodesDone;
        nodesDone.insert(textNodeIds.begin(), textNodeIds.end());
        nodesDone.insert(reachableNodes.begin(), reachableNodes.end());
        setsOfReachablesNodes.emplace_back(reachableNodes);
        assert(nodesDone.size() < _adjLists.size());
        while (nodesDone.size() < _adjLists.size()) {
          while (startNode < _adjLists.size() &&
                 nodesDone.count(startNode) > 0) {
            ++startNode;
          }
          reachableNodes = bfsLeaveOut(startNode, textNodeIds);
          nodesDone.insert(reachableNodes.begin(), reachableNodes.end());
          setsOfReachablesNodes.emplace_back(reachableNodes);
        }
        // Recursively split each part because there may be other context
        // vars.
        for (const auto& rNodes : setsOfReachablesNodes) {
          TripleGraph smallerGraph(*this, rNodes);
          vector<SparqlFilter> filters = pickFilters(origFilters, rNodes);
          auto recursiveResult =
              smallerGraph.splitAtContextVars(filters, cTMapNextIteration);
          retVal.insert(retVal.begin(), recursiveResult.begin(),
                        recursiveResult.end());
        }
      }
    }
  }
  return retVal;
}

// _____________________________________________________________________________
vector<size_t> QueryPlanner::TripleGraph::bfsLeaveOut(
    size_t startNode, ad_utility::HashSet<size_t> leaveOut) const {
  vector<size_t> res;
  ad_utility::HashSet<size_t> visited;
  std::list<size_t> queue;
  queue.push_back(startNode);
  visited.insert(startNode);
  while (!queue.empty()) {
    size_t n = queue.front();
    queue.pop_front();
    res.push_back(n);
    auto& neighbors = _adjLists[n];
    for (size_t v : neighbors) {
      if (visited.count(v) == 0 && leaveOut.count(v) == 0) {
        visited.insert(v);
        queue.push_back(v);
      }
    }
  }
  return res;
}

// _____________________________________________________________________________
vector<SparqlFilter> QueryPlanner::TripleGraph::pickFilters(
    const vector<SparqlFilter>& origFilters,
    const vector<size_t>& nodes) const {
  vector<SparqlFilter> ret;
  ad_utility::HashSet<Variable> coveredVariables;
  for (auto n : nodes) {
    auto& node = *_nodeMap.find(n)->second;
    coveredVariables.insert(node._variables.begin(), node._variables.end());
  }
  for (auto& f : origFilters) {
    if (std::ranges::any_of(
            f.expression_.containedVariables(),
            [&](const auto* var) { return coveredVariables.contains(*var); })) {
      ret.push_back(f);
    }
  }
  return ret;
}

// _____________________________________________________________________________
QueryPlanner::TripleGraph::TripleGraph(
    const std::vector<std::pair<Node, std::vector<size_t>>>& init) {
  for (const std::pair<Node, std::vector<size_t>>& p : init) {
    _nodeStorage.push_back(p.first);
    _nodeMap[p.first._id] = &_nodeStorage.back();
    _adjLists.push_back(p.second);
  }
}

// _____________________________________________________________________________
QueryPlanner::TripleGraph::TripleGraph(const QueryPlanner::TripleGraph& other,
                                       vector<size_t> keepNodes) {
  ad_utility::HashSet<size_t> keep;
  for (auto v : keepNodes) {
    keep.insert(v);
  }
  // Copy nodes to be kept and assign new node id's.
  // Keep information about the id change in a map.
  ad_utility::HashMap<size_t, size_t> idChange;
  for (size_t i = 0; i < other._nodeMap.size(); ++i) {
    if (keep.count(i) > 0) {
      _nodeStorage.push_back(*other._nodeMap.find(i)->second);
      idChange[i] = _nodeMap.size();
      _nodeStorage.back()._id = _nodeMap.size();
      _nodeMap[idChange[i]] = &_nodeStorage.back();
    }
  }
  // Adjust adjacency lists accordingly.
  for (size_t i = 0; i < other._adjLists.size(); ++i) {
    if (keep.count(i) > 0) {
      vector<size_t> adjList;
      for (size_t v : other._adjLists[i]) {
        if (keep.count(v) > 0) {
          adjList.push_back(idChange[v]);
        }
      }
      _adjLists.push_back(adjList);
    }
  }
}

// _____________________________________________________________________________
QueryPlanner::TripleGraph::TripleGraph(const TripleGraph& other)
    : _adjLists(other._adjLists), _nodeMap(), _nodeStorage() {
  for (auto it : other._nodeMap) {
    _nodeStorage.push_back(*it.second);
    _nodeMap[it.first] = &_nodeStorage.back();
  }
}

// _____________________________________________________________________________
QueryPlanner::TripleGraph& QueryPlanner::TripleGraph::operator=(
    const TripleGraph& other) {
  _adjLists = other._adjLists;
  for (auto it : other._nodeMap) {
    _nodeStorage.push_back(*it.second);
    _nodeMap[it.first] = &_nodeStorage.back();
  }
  return *this;
}

// _____________________________________________________________________________
QueryPlanner::TripleGraph::TripleGraph()
    : _adjLists(), _nodeMap(), _nodeStorage() {}

// ___________________________________________________________________________
namespace {

// Remove the quotation marks around an enquoted literal and convert it to lower
// case. This is only used in the `collapseTextCliques` function.
string stripAndLowercaseLiteral(std::string_view lit) {
  AD_CORRECTNESS_CHECK(lit.size() >= 2 && lit.starts_with('"') &&
                       lit.ends_with('"'));
  lit.remove_prefix(1);
  lit.remove_suffix(1);
  return ad_utility::getLowercaseUtf8(lit);
}
}  // namespace

// _____________________________________________________________________________
void QueryPlanner::TripleGraph::collapseTextCliques() {
  // TODO: Could use more refactoring.

  // Create a map from context var to triples it occurs in (the cliques).
  ad_utility::HashMap<Variable, vector<size_t>> cvarsToTextNodes(
      identifyTextCliques());
  if (cvarsToTextNodes.empty()) {
    return;
  }
  // Now turn each such clique into a new node the represents that whole
  // text operation clique.
  size_t id = 0;
  vector<Node> textNodes;
  ad_utility::HashMap<size_t, size_t> removedNodeIds;
  vector<std::set<size_t>> tnAdjSetsToOldIds;
  for (auto& cvarsToTextNode : cvarsToTextNodes) {
    auto& cvar = cvarsToTextNode.first;
    std::vector<string> words;
    vector<SparqlTriple> trips;
    tnAdjSetsToOldIds.emplace_back();
    auto& adjNodes = tnAdjSetsToOldIds.back();
    for (auto nid : cvarsToTextNode.second) {
      removedNodeIds[nid] = id;
      adjNodes.insert(_adjLists[nid].begin(), _adjLists[nid].end());
      auto& triple = _nodeMap[nid]->_triple;
      trips.push_back(triple);
      // TODO<joka921> I think the check "is the predicate ql:contains_word" is
      // missing. Verify this.
      if (triple._s == cvar && triple._o.isLiteral()) {
        std::vector<std::string> newWords = absl::StrSplit(
            stripAndLowercaseLiteral(
                triple._o.getLiteral().normalizedLiteralContent().get()),
            ' ');
        words.insert(words.end(), newWords.begin(), newWords.end());
      }
    }
    textNodes.emplace_back(id, cvar, std::move(words), trips);
    ++id;
    assert(tnAdjSetsToOldIds.size() == id);
  }

  // Finally update the graph (node ids and adj lists).
  vector<vector<size_t>> oldAdjLists = _adjLists;
  std::list<TripleGraph::Node> oldNodeStorage = _nodeStorage;
  _nodeStorage.clear();
  _nodeMap.clear();
  _adjLists.clear();
  ad_utility::HashMap<size_t, size_t> idMapOldToNew;
  ad_utility::HashMap<size_t, size_t> idMapNewToOld;

  // Storage and ids.
  for (auto& tn : textNodes) {
    _nodeStorage.push_back(tn);
    _nodeMap[tn._id] = &_nodeStorage.back();
  }

  for (auto& n : oldNodeStorage) {
    if (removedNodeIds.count(n._id) == 0) {
      idMapOldToNew[n._id] = id;
      idMapNewToOld[id] = n._id;
      n._id = id++;
      _nodeStorage.push_back(n);
      _nodeMap[n._id] = &_nodeStorage.back();
    }
  }

  // Adj lists
  // First for newly created text nodes.
  for (size_t i = 0; i < tnAdjSetsToOldIds.size(); ++i) {
    const auto& nodes = tnAdjSetsToOldIds[i];
    std::set<size_t> adjNodes;
    for (auto nid : nodes) {
      if (removedNodeIds.count(nid) == 0) {
        adjNodes.insert(idMapOldToNew[nid]);
      } else if (removedNodeIds[nid] != i) {
        adjNodes.insert(removedNodeIds[nid]);
      }
    }
    vector<size_t> adjList;
    adjList.insert(adjList.begin(), adjNodes.begin(), adjNodes.end());
    _adjLists.emplace_back(adjList);
  }
  assert(_adjLists.size() == textNodes.size());
  assert(_adjLists.size() == tnAdjSetsToOldIds.size());
  // Then for remaining (regular) nodes.
  for (size_t i = textNodes.size(); i < _nodeMap.size(); ++i) {
    const Node& node = *_nodeMap[i];
    const auto& oldAdjList = oldAdjLists[idMapNewToOld[node._id]];
    std::set<size_t> adjNodes;
    for (auto nid : oldAdjList) {
      if (removedNodeIds.count(nid) == 0) {
        adjNodes.insert(idMapOldToNew[nid]);
      } else {
        adjNodes.insert(removedNodeIds[nid]);
      }
    }
    vector<size_t> adjList;
    adjList.insert(adjList.begin(), adjNodes.begin(), adjNodes.end());
    _adjLists.emplace_back(adjList);
  }
}

// _____________________________________________________________________________
bool QueryPlanner::TripleGraph::isSimilar(
    const QueryPlanner::TripleGraph& other) const {
  // This method is very verbose as it is currently only intended for
  // testing
  if (_nodeStorage.size() != other._nodeStorage.size()) {
    LOG(INFO) << asString() << std::endl;
    LOG(INFO) << other.asString() << std::endl;
    LOG(INFO) << "The two triple graphs are not of the same size: "
              << _nodeStorage.size() << " != " << other._nodeStorage.size()
              << std::endl;
    return false;
  }
  ad_utility::HashMap<size_t, size_t> id_map;
  ad_utility::HashMap<size_t, size_t> id_map_reverse;
  for (const Node& n : _nodeStorage) {
    bool hasMatch = false;
    for (const Node& n2 : other._nodeStorage) {
      if (n.isSimilar(n2)) {
        id_map[n._id] = n2._id;
        id_map_reverse[n2._id] = n._id;
        hasMatch = true;
        break;
      } else {
      }
    }
    if (!hasMatch) {
      LOG(INFO) << asString() << std::endl;
      LOG(INFO) << other.asString() << std::endl;
      LOG(INFO) << "The node " << n << " has no match in the other graph"
                << std::endl;
      return false;
    }
  }
  if (id_map.size() != _nodeStorage.size() ||
      id_map_reverse.size() != _nodeStorage.size()) {
    LOG(INFO) << asString() << std::endl;
    LOG(INFO) << other.asString() << std::endl;
    LOG(INFO) << "Two nodes in this graph were matches to the same node in "
                 "the other grap"
              << std::endl;
    return false;
  }
  for (size_t id = 0; id < _adjLists.size(); ++id) {
    size_t other_id = id_map[id];
    ad_utility::HashSet<size_t> adj_set;
    ad_utility::HashSet<size_t> other_adj_set;
    for (size_t a : _adjLists[id]) {
      adj_set.insert(a);
    }
    for (size_t a : other._adjLists[other_id]) {
      other_adj_set.insert(a);
    }
    for (size_t a : _adjLists[id]) {
      if (other_adj_set.count(id_map[a]) == 0) {
        LOG(INFO) << asString() << std::endl;
        LOG(INFO) << other.asString() << std::endl;
        LOG(INFO) << "The node with id " << id << " is connected to " << a
                  << " in this graph graph but not to the equivalent "
                     "node in the other graph."
                  << std::endl;
        return false;
      }
    }
    for (size_t a : other._adjLists[other_id]) {
      if (adj_set.count(id_map_reverse[a]) == 0) {
        LOG(INFO) << asString() << std::endl;
        LOG(INFO) << other.asString() << std::endl;
        LOG(INFO) << "The node with id " << id << " is connected to " << a
                  << " in the other graph graph but not to the equivalent "
                     "node in this graph."
                  << std::endl;
        return false;
      }
    }
  }
  return true;
}

// _____________________________________________________________________________
void QueryPlanner::setEnablePatternTrick(bool enablePatternTrick) {
  _enablePatternTrick = enablePatternTrick;
}

// _________________________________________________________________________________
size_t QueryPlanner::findCheapestExecutionTree(
    const std::vector<SubtreePlan>& lastRow) const {
  AD_CONTRACT_CHECK(!lastRow.empty());
  auto compare = [this](const auto& a, const auto& b) {
    auto aCost = a.getCostEstimate(), bCost = b.getCostEstimate();
    if (aCost == bCost && isInTestMode()) {
      // Make the tiebreaking deterministic for the unit tests.
      return a._qet->asString() < b._qet->asString();
    } else {
      return aCost < bCost;
    }
  };
  return std::min_element(lastRow.begin(), lastRow.end(), compare) -
         lastRow.begin();
};

// _____________________________________________________________________________
std::vector<QueryPlanner::SubtreePlan> QueryPlanner::createJoinCandidates(
    const SubtreePlan& ain, const SubtreePlan& bin,
    std::optional<TripleGraph> tg) const {
  const auto& a = !isInTestMode() || ain._qet->asString() < bin._qet->asString()
                      ? ain
                      : bin;
  const auto& b = !isInTestMode() || ain._qet->asString() < bin._qet->asString()
                      ? bin
                      : ain;
  std::vector<SubtreePlan> candidates;

  // We often query for the type of an operation, so we shorten these checks.
  using enum QueryExecutionTree::OperationType;

  // TODO<joka921> find out, what is ACTUALLY the use case for the triple
  // graph. Is it only meant for (questionable) performance reasons
  // or does it change the meaning.
  std::vector<std::array<ColumnIndex, 2>> jcs;
  if (tg) {
    if (connected(a, b, *tg)) {
      jcs = getJoinColumns(a, b);
    }
  } else {
    jcs = getJoinColumns(a, b);
  }

  if (jcs.empty()) {
    // The candidates are not connected
    return candidates;
  }
  // Find join variable(s) / columns.
  if (jcs.size() == 2 && (a._qet->getType() == TEXT_WITHOUT_FILTER ||
                          b._qet->getType() == TEXT_WITHOUT_FILTER)) {
    LOG(WARN) << "Not considering possible join on "
              << "two columns, if they involve text operations.\n";
    return candidates;
  }

  if (a.type == SubtreePlan::MINUS) {
    AD_THROW(
        "MINUS can only appear after"
        " another graph pattern.");
  }

  if (b.type == SubtreePlan::MINUS) {
    // This case shouldn't happen. If the first pattern is OPTIONAL, it
    // is made non optional earlier. If a minus occurs after an optional
    // further into the query that optional should be resolved by now.
    AD_CONTRACT_CHECK(a.type != SubtreePlan::OPTIONAL);
    return std::vector{minus(a, b)};
  }

  // TODO<joka921> OPTIONAL JOINS are not symmetric!
  if (a.type == SubtreePlan::OPTIONAL || b.type == SubtreePlan::OPTIONAL) {
    // Join the two optional columns using an optional join
    return std::vector{optionalJoin(a, b)};
  }

  if (jcs.size() >= 2) {
    // If there are two or more join columns and we are not using the
    // TwoColumnJoin (the if part before this comment), use a multiColumnJoin.
    try {
      SubtreePlan plan = multiColumnJoin(a, b);
      mergeSubtreePlanIds(plan, a, b);
      return {plan};
    } catch (const std::exception& e) {
      return {};
    }
  }

  // CASE: JOIN ON ONE COLUMN ONLY.

  // Skip if we have two operations, where all three positions are variables.
  if (a._qet->getType() == SCAN && a._qet->getResultWidth() == 3 &&
      b._qet->getType() == SCAN && b._qet->getResultWidth() == 3) {
    return candidates;
  }

  // If one of the join results is a text operation without filter
  // also consider using the other one as filter and thus
  // turning this join into a text operation with filter, instead.
  if (auto opt = createJoinAsTextFilter(a, b, jcs)) {
    // It might still be cheaper to perform a "normal" join, so we are simply
    // adding this to the candidate plans and not returning.
    candidates.push_back(std::move(opt.value()));
  }
  // Check if one of the two operations is a HAS_PREDICATE_SCAN.
  // If the join column corresponds to the has-predicate scan's
  // subject column we can use a specialized join that avoids
  // loading the full has-predicate predicate.
  if (auto opt = createJoinWithHasPredicateScan(a, b, jcs)) {
    candidates.push_back(std::move(opt.value()));
  }

  // Test if one of `a` or `b` is a transitive path to which we can bind the
  // other one.
  if (auto opt = createJoinWithTransitivePath(a, b, jcs)) {
    candidates.push_back(std::move(opt.value()));
  }

  // "NORMAL" CASE:
  // The join class takes care of sorting the subtrees if necessary
  SubtreePlan plan =
      makeSubtreePlan<Join>(_qec, a._qet, b._qet, jcs[0][0], jcs[0][1]);
  mergeSubtreePlanIds(plan, a, b);
  candidates.push_back(std::move(plan));

  return candidates;
}

// __________________________________________________________________________________________________________________
auto QueryPlanner::createJoinWithTransitivePath(
    SubtreePlan a, SubtreePlan b,
    const std::vector<std::array<ColumnIndex, 2>>& jcs)
    -> std::optional<SubtreePlan> {
  using enum QueryExecutionTree::OperationType;
  const bool aIsTransPath = a._qet->getType() == TRANSITIVE_PATH;
  const bool bIsTransPath = b._qet->getType() == TRANSITIVE_PATH;

  if (!(aIsTransPath || bIsTransPath)) {
    return std::nullopt;
  }
  std::shared_ptr<QueryExecutionTree> otherTree =
      aIsTransPath ? b._qet : a._qet;
  auto& transPathTree = aIsTransPath ? a._qet : b._qet;
  auto transPathOperation = std::dynamic_pointer_cast<TransitivePath>(
      transPathTree->getRootOperation());

  const size_t otherCol = aIsTransPath ? jcs[0][1] : jcs[0][0];
  const size_t thisCol = aIsTransPath ? jcs[0][0] : jcs[0][1];
  // Do not bind the side of a path twice
  if (transPathOperation->isBound()) {
    return std::nullopt;
  }
  // An unbound transitive path has at most two columns.
  AD_CONTRACT_CHECK(thisCol <= 1);
  // The left or right side is a TRANSITIVE_PATH and its join column
  // corresponds to the left side of its input.
  SubtreePlan plan = [&]() {
    if (thisCol == 0) {
      return makeSubtreePlan(
          transPathOperation->bindLeftSide(otherTree, otherCol));
    } else {
      return makeSubtreePlan(
          transPathOperation->bindRightSide(otherTree, otherCol));
    }
  }();
  mergeSubtreePlanIds(plan, a, b);
  return plan;
}

// ______________________________________________________________________________________
auto QueryPlanner::createJoinWithHasPredicateScan(
<<<<<<< HEAD
    const SubtreePlan& a, const SubtreePlan& b, const vector<array<ColumnIndex, 2>>& jcs)
=======
    SubtreePlan a, SubtreePlan b,
    const std::vector<std::array<ColumnIndex, 2>>& jcs)
>>>>>>> d773083a
    -> std::optional<SubtreePlan> {
  // Check if one of the two operations is a HAS_PREDICATE_SCAN.
  // If the join column corresponds to the has-predicate scan's
  // subject column we can use a specialized join that avoids
  // loading the full has-predicate predicate.
  using enum QueryExecutionTree::OperationType;
  auto isSuitablePredicateScan = [](const auto& tree, size_t joinColumn) {
    return tree._qet->getType() == HAS_PREDICATE_SCAN && joinColumn == 0 &&
           static_cast<HasPredicateScan*>(tree._qet->getRootOperation().get())
                   ->getType() == HasPredicateScan::ScanType::FULL_SCAN;
  };

  const bool aIsSuitablePredicateScan = isSuitablePredicateScan(a, jcs[0][0]);
  const bool bIsSuitablePredicateScan = isSuitablePredicateScan(b, jcs[0][1]);
  if (!(aIsSuitablePredicateScan || bIsSuitablePredicateScan)) {
    return std::nullopt;
  }
  auto hasPredicateScanTree = aIsSuitablePredicateScan ? a._qet : b._qet;
  auto otherTree = aIsSuitablePredicateScan ? b._qet : a._qet;
  size_t otherTreeJoinColumn = aIsSuitablePredicateScan ? jcs[0][1] : jcs[0][0];
  auto qec = otherTree->getRootOperation()->getExecutionContext();
  // Note that this is a new operation.
  auto object = static_cast<HasPredicateScan*>(
                    hasPredicateScanTree->getRootOperation().get())
                    ->getObject();
  auto plan = makeSubtreePlan<HasPredicateScan>(
      qec, std::move(otherTree), otherTreeJoinColumn, std::move(object));
  mergeSubtreePlanIds(plan, a, b);
  return plan;
}

// ______________________________________________________________________________________
auto QueryPlanner::createJoinAsTextFilter(
<<<<<<< HEAD
    const SubtreePlan& a, const SubtreePlan& b, const vector<array<ColumnIndex, 2>>& jcs)
=======
    SubtreePlan a, SubtreePlan b,
    const std::vector<std::array<ColumnIndex, 2>>& jcs)
>>>>>>> d773083a
    -> std::optional<SubtreePlan> {
  using enum QueryExecutionTree::OperationType;
  if (!(a._qet->getType() == TEXT_WITHOUT_FILTER ||
        b._qet->getType() == TEXT_WITHOUT_FILTER)) {
    return std::nullopt;
  }
  // If one of the join results is a text operation without filter
  // also consider using the other one as filter and thus
  // turning this join into a text operation with filter, instead,
  bool aTextOp = true;
  // If both are TextOps, the smaller one will be used as filter.
  if (a._qet->getType() != TEXT_WITHOUT_FILTER ||
      (b._qet->getType() == TEXT_WITHOUT_FILTER &&
       b._qet->getSizeEstimate() > a._qet->getSizeEstimate())) {
    aTextOp = false;
  }
  const auto& textPlanTree = aTextOp ? a._qet : b._qet;
  const auto& filterTree = aTextOp ? b._qet : a._qet;
  size_t otherPlanJc = aTextOp ? jcs[0][1] : jcs[0][0];
  const TextOperationWithoutFilter& noFilter =
      *static_cast<const TextOperationWithoutFilter*>(
          textPlanTree->getRootOperation().get());
  auto qec = textPlanTree->getRootOperation()->getExecutionContext();
  SubtreePlan plan = makeSubtreePlan<TextOperationWithFilter>(
      qec, noFilter.getWordPart(), noFilter.getVars(), noFilter.getCVar(),
      filterTree, otherPlanJc);
  mergeSubtreePlanIds(plan, a, b);
  return plan;
}<|MERGE_RESOLUTION|>--- conflicted
+++ resolved
@@ -2049,12 +2049,7 @@
 
 // ______________________________________________________________________________________
 auto QueryPlanner::createJoinWithHasPredicateScan(
-<<<<<<< HEAD
-    const SubtreePlan& a, const SubtreePlan& b, const vector<array<ColumnIndex, 2>>& jcs)
-=======
-    SubtreePlan a, SubtreePlan b,
-    const std::vector<std::array<ColumnIndex, 2>>& jcs)
->>>>>>> d773083a
+    const SubtreePlan& a, const SubtreePlan& b, const std::vector<std::array<ColumnIndex, 2>>& jcs)
     -> std::optional<SubtreePlan> {
   // Check if one of the two operations is a HAS_PREDICATE_SCAN.
   // If the join column corresponds to the has-predicate scan's
@@ -2088,12 +2083,7 @@
 
 // ______________________________________________________________________________________
 auto QueryPlanner::createJoinAsTextFilter(
-<<<<<<< HEAD
-    const SubtreePlan& a, const SubtreePlan& b, const vector<array<ColumnIndex, 2>>& jcs)
-=======
-    SubtreePlan a, SubtreePlan b,
-    const std::vector<std::array<ColumnIndex, 2>>& jcs)
->>>>>>> d773083a
+    const SubtreePlan& a, const SubtreePlan& b, const std::vector<std::array<ColumnIndex, 2>>& jcs)
     -> std::optional<SubtreePlan> {
   using enum QueryExecutionTree::OperationType;
   if (!(a._qet->getType() == TEXT_WITHOUT_FILTER ||
