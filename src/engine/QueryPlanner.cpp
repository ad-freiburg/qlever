--- conflicted
+++ resolved
@@ -1278,13 +1278,8 @@
     return getJoinColumns(a, b);
   }
 
-<<<<<<< HEAD
-  if (a._idsOfIncludedNodes >= (size_t(1) << tg->_nodeMap.size()) ||
-      b._idsOfIncludedNodes >= (size_t(1) << tg->_nodeMap.size())) {
-=======
   auto scope = 1ULL << tg->_nodeMap.size();
   if (a._idsOfIncludedNodes >= scope || b._idsOfIncludedNodes >= scope) {
->>>>>>> 6b3a3840
     return getJoinColumns(a, b);
   }
 
