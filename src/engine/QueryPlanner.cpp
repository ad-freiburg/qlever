// Copyright 2024, University of Freiburg,
// Chair of Algorithms and Data Structures.
// Author:
//   2015-2017 Björn Buchhold (buchhold@informatik.uni-freiburg.de)
//   2018-     Johannes Kalmbach (kalmbach@informatik.uni-freiburg.de)

#include "engine/QueryPlanner.h"

#include <absl/strings/str_split.h>

#include <memory>
#include <optional>
#include <type_traits>
#include <variant>

#include "backports/algorithm.h"
#include "engine/Bind.h"
#include "engine/CartesianProductJoin.h"
#include "engine/CheckUsePatternTrick.h"
#include "engine/CountAvailablePredicates.h"
#include "engine/CountConnectedSubgraphs.h"
#include "engine/Describe.h"
#include "engine/Distinct.h"
#include "engine/Filter.h"
#include "engine/GroupBy.h"
#include "engine/HasPredicateScan.h"
#include "engine/IndexScan.h"
#include "engine/Join.h"
#include "engine/Minus.h"
#include "engine/MultiColumnJoin.h"
#include "engine/NeutralElementOperation.h"
#include "engine/OptionalJoin.h"
#include "engine/OrderBy.h"
#include "engine/PathSearch.h"
#include "engine/QueryExecutionTree.h"
#include "engine/Service.h"
#include "engine/Sort.h"
#include "engine/SpatialJoin.h"
#include "engine/TextIndexScanForEntity.h"
#include "engine/TextIndexScanForWord.h"
#include "engine/TextLimit.h"
#include "engine/TransitivePathBase.h"
#include "engine/Union.h"
#include "engine/Values.h"
#include "engine/sparqlExpressions/LiteralExpression.h"
#include "engine/sparqlExpressions/RelationalExpressions.h"
#include "global/Id.h"
#include "global/RuntimeParameters.h"
#include "parser/Alias.h"
#include "parser/GraphPatternOperation.h"
#include "parser/MagicServiceIriConstants.h"
#include "parser/SparqlParserHelpers.h"
#include "util/Exception.h"

namespace p = parsedQuery;
namespace {

using ad_utility::makeExecutionTree;

template <typename Operation>
QueryPlanner::SubtreePlan makeSubtreePlan(QueryExecutionContext* qec,
                                          auto&&... args) {
  return {qec, std::make_shared<Operation>(qec, AD_FWD(args)...)};
}

// Create a `SubtreePlan` that holds the given `operation`. `Op` must be a class
// inheriting from `Operation`.
template <typename Op>
QueryPlanner::SubtreePlan makeSubtreePlan(std::shared_ptr<Op> operation) {
  auto* qec = operation->getExecutionContext();
  return {qec, std::move(operation)};
}

// Update the `target` query plan such that it knows that it includes all the
// nodes and filters from `a` and `b`. NOTE: This does not actually merge
// the plans from `a` and `b`.
void mergeSubtreePlanIds(QueryPlanner::SubtreePlan& target,
                         const QueryPlanner::SubtreePlan& a,
                         const QueryPlanner::SubtreePlan& b) {
  target._idsOfIncludedNodes = a._idsOfIncludedNodes | b._idsOfIncludedNodes;
  target._idsOfIncludedFilters =
      a._idsOfIncludedFilters | b._idsOfIncludedFilters;
  target.idsOfIncludedTextLimits_ =
      a.idsOfIncludedTextLimits_ | b.idsOfIncludedTextLimits_;
}
}  // namespace

// _____________________________________________________________________________
QueryPlanner::QueryPlanner(QueryExecutionContext* qec,
                           CancellationHandle cancellationHandle)
    : _qec{qec}, cancellationHandle_{std::move(cancellationHandle)} {
  AD_CONTRACT_CHECK(cancellationHandle_);
}

// _____________________________________________________________________________
std::vector<QueryPlanner::SubtreePlan> QueryPlanner::createExecutionTrees(
    ParsedQuery& pq, bool isSubquery) {
  // Store the dataset clause (FROM and FROM NAMED clauses), s.t. we have access
  // to them down the callstack. Subqueries can't have their own dataset clause,
  // but inherit it from the parent query.
  auto datasetClauseIsEmpty = [](const auto& datasetClause) {
    return !datasetClause.defaultGraphs_.has_value() &&
           !datasetClause.namedGraphs_.has_value();
  };
  if (!isSubquery) {
    AD_CORRECTNESS_CHECK(datasetClauseIsEmpty(activeDatasetClauses_));
    activeDatasetClauses_ = pq.datasetClauses_;
  } else {
    AD_CORRECTNESS_CHECK(datasetClauseIsEmpty(pq.datasetClauses_));
  }

  // Look for ql:has-predicate to determine if the pattern trick should be used.
  // If the pattern trick is used, the ql:has-predicate triple will be removed
  // from the list of where clause triples. Otherwise, the ql:has-predicate
  // triple will be handled using a `HasPredicateScan`.

  using checkUsePatternTrick::PatternTrickTuple;
  const auto patternTrickTuple =
      _enablePatternTrick ? checkUsePatternTrick::checkUsePatternTrick(&pq)
                          : std::nullopt;

  // Do GROUP BY if one of the following applies:
  // 1. There is an explicit group by
  // 2. The pattern trick is applied
  // 3. There is an alias with an aggregate expression
  // TODO<joka921> Non-aggretating aliases (for example (?x AS ?y)) are
  // currently not handled properly. When fixing this you have to distinguish
  // the following two cases:
  // 1. Mix of aggregating and non-aggregating aliases without GROUP BY.
  // 2. Only non-aggretating aliases without GROUP BY.
  // Note: When a GROUP BY is present, then all aliases have to be aggregating,
  // this is handled correctly in all cases.
  bool doGroupBy = !pq._groupByVariables.empty() ||
                   patternTrickTuple.has_value() ||
                   ql::ranges::any_of(pq.getAliases(), [](const Alias& alias) {
                     return alias._expression.containsAggregate();
                   });

  // Set TEXTLIMIT
  textLimit_ = pq._limitOffset.textLimit_;

  // Optimize the graph pattern tree
  std::vector<std::vector<SubtreePlan>> plans;
  plans.push_back(optimize(&pq._rootGraphPattern));
  checkCancellation();

  // Add the query level modifications

  // GROUP BY (Either the pattern trick or a "normal" GROUP BY)
  if (patternTrickTuple.has_value()) {
    plans.emplace_back(getPatternTrickRow(pq.selectClause(), plans,
                                          patternTrickTuple.value()));
  } else if (doGroupBy) {
    plans.emplace_back(getGroupByRow(pq, plans));
  }
  checkCancellation();

  // HAVING
  if (!pq._havingClauses.empty()) {
    plans.emplace_back(getHavingRow(pq, plans));
    checkCancellation();
  }

  // DISTINCT
  if (pq.hasSelectClause()) {
    const auto& selectClause = pq.selectClause();
    if (selectClause.distinct_) {
      plans.emplace_back(getDistinctRow(selectClause, plans));
      checkCancellation();
    }
  }

  // ORDER BY
  if (!pq._orderBy.empty()) {
    // If there is an order by clause, add another row to the table and
    // just add an order by / sort to every previous result if needed.
    // If the ordering is perfect already, just copy the plan.
    plans.emplace_back(getOrderByRow(pq, plans));
    checkCancellation();
  }

  // Now find the cheapest execution plan and store that as the optimal
  // plan for this graph pattern.
  vector<SubtreePlan>& lastRow = plans.back();

  for (auto& plan : lastRow) {
    if (plan._qet->getRootOperation()->supportsLimit()) {
      plan._qet->getRootOperation()->setLimit(pq._limitOffset);
    }
  }

  AD_CONTRACT_CHECK(!lastRow.empty());
  if (pq._rootGraphPattern._optional) {
    for (auto& plan : lastRow) {
      plan.type = SubtreePlan::OPTIONAL;
    }
  }

  checkCancellation();

  for (const auto& warning : pq.warnings()) {
    warnings_.push_back(warning);
  }
  return lastRow;
}

// _____________________________________________________________________________
QueryExecutionTree QueryPlanner::createExecutionTree(ParsedQuery& pq,
                                                     bool isSubquery) {
  try {
    auto lastRow = createExecutionTrees(pq, isSubquery);
    auto minInd = findCheapestExecutionTree(lastRow);
    LOG(DEBUG) << "Done creating execution plan" << std::endl;
    auto result = std::move(*lastRow[minInd]._qet);
    auto& rootOperation = *result.getRootOperation();
    // Collect all the warnings and pass them to the created tree such that
    // they become visible to the user once the query is executed.
    for (const auto& warning : warnings_) {
      rootOperation.addWarning(warning);
    }
    warnings_.clear();
    return result;
  } catch (ad_utility::CancellationException& e) {
    e.setOperation("Query planning");
    throw;
  }
}

// _____________________________________________________________________________
std::vector<QueryPlanner::SubtreePlan> QueryPlanner::optimize(
    ParsedQuery::GraphPattern* rootPattern) {
  QueryPlanner::GraphPatternPlanner optimizer{*this, rootPattern};
  for (auto& child : rootPattern->_graphPatterns) {
    child.visit([&optimizer](auto& arg) {
      return optimizer.graphPatternOperationVisitor(arg);
    });
    checkCancellation();
  }
  // one last pass in case the last one was not an optional
  // if the last child was not an optional clause we still have unjoined
  // candidates. Do one last pass over them.
  optimizer.optimizeCommutatively();
  auto& candidatePlans = optimizer.candidatePlans_;

  // it might be, that we have not yet applied all the filters
  // (it might be, that the last join was optional and introduced new variables)
  if (!candidatePlans.empty()) {
    applyFiltersIfPossible<true>(candidatePlans[0], rootPattern->_filters);
    applyTextLimitsIfPossible(candidatePlans[0], rootPattern->textLimits_,
                              true);
    checkCancellation();
  }

  AD_CONTRACT_CHECK(candidatePlans.size() == 1 || candidatePlans.empty());
  if (candidatePlans.empty()) {
    // this case is needed e.g. if we have the empty graph pattern due to a
    // pattern trick
    return std::vector<SubtreePlan>{};
  } else {
    if (candidatePlans.at(0).empty()) {
      // This happens if either graph pattern is an empty group,
      // or it only consists of a MINUS clause (which then has no effect).
      return {makeSubtreePlan<NeutralElementOperation>(_qec)};
    }
    return candidatePlans[0];
  }
}

// _____________________________________________________________________________
vector<QueryPlanner::SubtreePlan> QueryPlanner::getDistinctRow(
    const p::SelectClause& selectClause,
    const vector<vector<SubtreePlan>>& dpTab) const {
  const vector<SubtreePlan>& previous = dpTab[dpTab.size() - 1];
  vector<SubtreePlan> added;
  added.reserve(previous.size());
  for (const auto& parent : previous) {
    SubtreePlan distinctPlan(_qec);
    vector<ColumnIndex> keepIndices;
    ad_utility::HashSet<ColumnIndex> indDone;
    const auto& colMap = parent._qet->getVariableColumns();
    for (const auto& var : selectClause.getSelectedVariables()) {
      // There used to be a special treatment for `?ql_textscore_` variables
      // which was considered a bug.
      if (auto it = colMap.find(var); it != colMap.end()) {
        auto ind = it->second.columnIndex_;
        if (indDone.count(ind) == 0) {
          keepIndices.push_back(ind);
          indDone.insert(ind);
        }
      }
    }
    const std::vector<ColumnIndex>& resultSortedOn =
        parent._qet->getRootOperation()->getResultSortedOn();
    // check if the current result is sorted on all columns of the distinct
    // with the order of the sorting
    bool isSorted = resultSortedOn.size() >= keepIndices.size();
    for (size_t i = 0; isSorted && i < keepIndices.size(); i++) {
      isSorted = isSorted && resultSortedOn[i] == keepIndices[i];
    }
    if (isSorted) {
      distinctPlan._qet =
          makeExecutionTree<Distinct>(_qec, parent._qet, keepIndices);
    } else {
      auto tree = makeExecutionTree<Sort>(_qec, parent._qet, keepIndices);
      distinctPlan._qet = makeExecutionTree<Distinct>(_qec, tree, keepIndices);
    }
    added.push_back(distinctPlan);
  }
  return added;
}

// _____________________________________________________________________________
vector<QueryPlanner::SubtreePlan> QueryPlanner::getPatternTrickRow(
    const p::SelectClause& selectClause,
    const vector<vector<SubtreePlan>>& dpTab,
    const checkUsePatternTrick::PatternTrickTuple& patternTrickTuple) {
  AD_CORRECTNESS_CHECK(!dpTab.empty());
  const vector<SubtreePlan>& previous = dpTab.back();
  auto aliases = selectClause.getAliases();

  vector<SubtreePlan> added;

  Variable predicateVariable = patternTrickTuple.predicate_;
  Variable countVariable =
      aliases.empty() ? generateUniqueVarName() : aliases[0]._target;
  // Pattern tricks always contain at least one triple, otherwise something
  // has gone wrong inside the `CheckUsePatternTrick` module.
  AD_CORRECTNESS_CHECK(!previous.empty());
  added.reserve(previous.size());
  for (const auto& parent : previous) {
    // Determine the column containing the subjects for which we are
    // interested in their predicates.
    // TODO<joka921> Move this lookup from subjects to columns
    // into the `CountAvailablePredicates` class where it belongs
    auto subjectColumn =
        parent._qet->getVariableColumn(patternTrickTuple.subject_);
    added.push_back(makeSubtreePlan<CountAvailablePredicates>(
        _qec, parent._qet, subjectColumn, predicateVariable, countVariable));
  }
  return added;
}

// _____________________________________________________________________________
vector<QueryPlanner::SubtreePlan> QueryPlanner::getHavingRow(
    const ParsedQuery& pq, const vector<vector<SubtreePlan>>& dpTab) const {
  const vector<SubtreePlan>& previous = dpTab[dpTab.size() - 1];
  vector<SubtreePlan> added;
  added.reserve(previous.size());
  for (const auto& parent : previous) {
    SubtreePlan filtered = parent;
    for (const SparqlFilter& filter : pq._havingClauses) {
      filtered =
          makeSubtreePlan<Filter>(_qec, filtered._qet, filter.expression_);
    }
    added.push_back(std::move(filtered));
  }
  return added;
}

// _____________________________________________________________________________
vector<QueryPlanner::SubtreePlan> QueryPlanner::getGroupByRow(
    const ParsedQuery& pq, const vector<vector<SubtreePlan>>& dpTab) const {
  const vector<SubtreePlan>& previous = dpTab[dpTab.size() - 1];
  vector<SubtreePlan> added;
  added.reserve(previous.size());
  for (auto& parent : previous) {
    // Create a group by operation to determine on which columns the input
    // needs to be sorted
    SubtreePlan groupByPlan(_qec);
    groupByPlan._idsOfIncludedNodes = parent._idsOfIncludedNodes;
    groupByPlan._idsOfIncludedFilters = parent._idsOfIncludedFilters;
    groupByPlan.idsOfIncludedTextLimits_ = parent.idsOfIncludedTextLimits_;
    std::vector<Alias> aliases;
    if (pq.hasSelectClause()) {
      aliases = pq.selectClause().getAliases();
    }

    // Inside a `GRAPH ?var {....}` clause,  a `GROUP BY` must implicitly (also)
    // group by the graph variable.
    auto groupVariables = pq._groupByVariables;
    if (activeGraphVariable_.has_value()) {
      AD_CORRECTNESS_CHECK(
          !ad_utility::contains(groupVariables, activeGraphVariable_.value()),
          "Graph variable used inside the GRAPH clause, this "
          "should have thrown an exception earlier");
      groupVariables.push_back(activeGraphVariable_.value());
    }
    groupByPlan._qet = makeExecutionTree<GroupBy>(
        _qec, groupVariables, std::move(aliases), parent._qet);
    added.push_back(groupByPlan);
  }
  return added;
}

// _____________________________________________________________________________
vector<QueryPlanner::SubtreePlan> QueryPlanner::getOrderByRow(
    const ParsedQuery& pq, const vector<vector<SubtreePlan>>& dpTab) const {
  const vector<SubtreePlan>& previous = dpTab[dpTab.size() - 1];
  vector<SubtreePlan> added;
  added.reserve(previous.size());
  for (const auto& parent : previous) {
    SubtreePlan plan(_qec);
    auto& tree = plan._qet;
    plan._idsOfIncludedNodes = parent._idsOfIncludedNodes;
    plan._idsOfIncludedFilters = parent._idsOfIncludedFilters;
    plan.idsOfIncludedTextLimits_ = parent.idsOfIncludedTextLimits_;
    vector<pair<ColumnIndex, bool>> sortIndices;
    // Collect the variables of the ORDER BY or INTERNAL SORT BY clause. Ignore
    // variables that are not visible in the query body (according to the
    // SPARQL standard, they are allowed but have no effect).
    for (auto& ord : pq._orderBy) {
      auto idx = parent._qet->getVariableColumnOrNullopt(ord.variable_);
      if (!idx.has_value()) {
        continue;
      }
      sortIndices.emplace_back(idx.value(), ord.isDescending_);
    }

    // If none of these variables was bound, we can omit the whole ORDER BY
    // or INTERNAL SORT BY clause.
    if (sortIndices.empty()) {
      return previous;
    }

    if (pq._isInternalSort == IsInternalSort::True) {
      std::vector<ColumnIndex> sortColumns;
      for (auto& [index, isDescending] : sortIndices) {
        AD_CONTRACT_CHECK(!isDescending);
        sortColumns.push_back(index);
      }
      tree = QueryExecutionTree::createSortedTree(parent._qet, sortColumns);
    } else {
      AD_CONTRACT_CHECK(pq._isInternalSort == IsInternalSort::False);
      // Note: As the internal ordering is different from the semantic ordering
      // needed by `OrderBy`, we always have to instantiate the `OrderBy`
      // operation.
      tree = makeExecutionTree<OrderBy>(_qec, parent._qet, sortIndices);
    }
    added.push_back(plan);
  }
  return added;
}

// _____________________________________________________________________________
void QueryPlanner::addNodeToTripleGraph(const TripleGraph::Node& node,
                                        QueryPlanner::TripleGraph& tg) const {
  // TODO<joka921> This needs quite some refactoring: The IDs of the nodes have
  // to be ascending as an invariant, so we can store all the nodes in a
  // vector<unique_ptr> or even a plain vector.
  tg._nodeStorage.emplace_back(node);
  auto& addedNode = tg._nodeStorage.back();
  tg._nodeMap[addedNode.id_] = &addedNode;
  tg._adjLists.emplace_back();
  AD_CORRECTNESS_CHECK(tg._adjLists.size() == tg._nodeStorage.size());
  AD_CORRECTNESS_CHECK(tg._adjLists.size() == addedNode.id_ + 1);
  // Now add an edge between the added node and every node sharing a var.
  for (auto& addedNodevar : addedNode._variables) {
    for (size_t i = 0; i < addedNode.id_; ++i) {
      auto& otherNode = *tg._nodeMap[i];
      if (otherNode._variables.contains(addedNodevar)) {
        // There is an edge between *it->second and the node with id "id".
        tg._adjLists[addedNode.id_].push_back(otherNode.id_);
        tg._adjLists[otherNode.id_].push_back(addedNode.id_);
      }
    }
  }
}

// _____________________________________________________________________________
QueryPlanner::TripleGraph QueryPlanner::createTripleGraph(
    const p::BasicGraphPattern* pattern) const {
  TripleGraph tg;
  size_t numNodesInTripleGraph = 0;
  ad_utility::HashMap<Variable, string> optTermForCvar;
  ad_utility::HashMap<Variable, vector<string>> potentialTermsForCvar;
  vector<const SparqlTriple*> entityTriples;
  // Add one or more nodes for each triple.
  for (auto& t : pattern->_triples) {
    if (t.p_._iri == CONTAINS_WORD_PREDICATE) {
      std::string buffer = t.o_.toString();
      std::string_view sv{buffer};
      // Add one node for each word
      for (const auto& term :
           absl::StrSplit(sv.substr(1, sv.size() - 2), ' ')) {
        std::string s{ad_utility::utf8ToLower(term)};
        potentialTermsForCvar[t.s_.getVariable()].push_back(s);
        addNodeToTripleGraph(
            TripleGraph::Node(tg._nodeStorage.size(), t.s_.getVariable(), s, t),
            tg);
        numNodesInTripleGraph++;
      }
    } else if (t.p_._iri == CONTAINS_ENTITY_PREDICATE) {
      entityTriples.push_back(&t);
    } else {
      addNodeToTripleGraph(TripleGraph::Node(tg._nodeStorage.size(), t), tg);
      numNodesInTripleGraph++;
    }
  }
  for (const auto& [cvar, terms] : potentialTermsForCvar) {
    optTermForCvar[cvar] =
        terms[_qec->getIndex().getIndexOfBestSuitedElTerm(terms)];
  }
  for (const SparqlTriple* t : entityTriples) {
    Variable currentVar = t->s_.getVariable();
    if (!optTermForCvar.contains(currentVar)) {
      AD_THROW(
          "Missing ql:contains-word statement. A ql:contains-entity "
          "statement always also needs corresponding ql:contains-word "
          "statement.");
    }
    addNodeToTripleGraph(TripleGraph::Node(tg._nodeStorage.size(), currentVar,
                                           optTermForCvar[currentVar], *t),
                         tg);
    numNodesInTripleGraph++;
  }
  if (numNodesInTripleGraph > 128) {
    AD_THROW("At most 128 triples allowed at the moment.");
  }
  return tg;
}

namespace {
// A `TriplePosition` is a function that takes a triple and returns a
// `TripleComponent`, typically the subject, predicate, or object of the triple,
// hence the name.
template <typename Function>
concept TriplePosition =
    ad_utility::InvocableWithExactReturnType<Function, TripleComponent&,
                                             SparqlTripleSimple&>;

// Create a `SparqlFilter` that corresponds to the expression `var1==var2`.
// Used as a helper function below.
SparqlFilter createEqualFilter(const Variable& var1, const Variable& var2) {
  std::string filterString =
      absl::StrCat("FILTER ( ", var1.name(), "=", var2.name(), ")");
  return sparqlParserHelpers::ParserAndVisitor{filterString}
      .parseTypesafe(&SparqlAutomaticParser::filterR)
      .resultOfParse_;
};

// Helper function for `handleRepeatedVariables` below. Replace a single
// position of the `scanTriple`, denoted by the `rewritePosition` by a new
// variable, and add a filter, that checks the old and the new value for
// equality.
constexpr auto rewriteSingle =
    [](TriplePosition auto rewritePosition, SparqlTripleSimple& scanTriple,
       const auto& addFilter, const auto& generateUniqueVarName) {
      Variable filterVar = generateUniqueVarName();
      auto& target = std::invoke(rewritePosition, scanTriple).getVariable();
      addFilter(createEqualFilter(filterVar, target));
      target = filterVar;
    };

// Replace the positions of the `triple` that are specified by the
// `rewritePositions` with a new variable, and add a filter, which checks the
// old and the new value for equality for each of these rewrites. Then also
// add an index scan for the rewritten triple.
constexpr auto handleRepeatedVariablesImpl =
    [](const auto& triple, auto& addIndexScan,
       const auto& generateUniqueVarName, const auto& addFilter,
       std::span<const Permutation::Enum> permutations,
       TriplePosition auto... rewritePositions) {
      auto scanTriple = triple;
      (..., rewriteSingle(rewritePositions, scanTriple, addFilter,
                          generateUniqueVarName));
      for (const auto& permutation : permutations) {
        addIndexScan(permutation, scanTriple);
      }
    };

}  // namespace

// _____________________________________________________________________________
template <typename AddedIndexScanFunction>
void QueryPlanner::indexScanSingleVarCase(
    const SparqlTripleSimple& triple,
    const AddedIndexScanFunction& addIndexScan) const {
  using enum Permutation::Enum;

  if (isVariable(triple.s_)) {
    addIndexScan(POS);
  } else if (isVariable(triple.p_)) {
    addIndexScan(SOP);
  } else {
    addIndexScan(PSO);
  }
}

// _____________________________________________________________________________
template <typename AddedIndexScanFunction>
void QueryPlanner::indexScanTwoVarsCase(
    const SparqlTripleSimple& triple,
    const AddedIndexScanFunction& addIndexScan, const auto& addFilter) {
  using enum Permutation::Enum;

  // Replace the position of the `triple` that is specified by the
  // `rewritePosition` with a new variable, and add a filter, that checks the
  // old and the new value for equality for this rewrite. Then also
  // add an index scan for the rewritten triple.
  auto generate = [this]() { return generateUniqueVarName(); };
  auto handleRepeatedVariables =
      [&triple, &addIndexScan, &addFilter, &generate](
          std::span<const Permutation::Enum> permutations,
          TriplePosition auto... rewritePositions) {
        return handleRepeatedVariablesImpl(triple, addIndexScan, generate,
                                           addFilter, permutations,
                                           rewritePositions...);
      };

  const auto& [s, p, o, _] = triple;

  using Tr = SparqlTripleSimple;
  if (!isVariable(s)) {
    if (p == o) {
      handleRepeatedVariables({{SPO}}, &Tr::o_);
    } else {
      addIndexScan(SPO);
      addIndexScan(SOP);
    }
  } else if (!isVariable(p)) {
    if (s == o) {
      handleRepeatedVariables({{PSO}}, &Tr::o_);
    } else {
      addIndexScan(PSO);
      addIndexScan(POS);
    }
  } else {
    AD_CORRECTNESS_CHECK(!isVariable(o));
    if (s == p) {
      handleRepeatedVariables({{OPS}}, &Tr::s_);
    } else {
      addIndexScan(OSP);
      addIndexScan(OPS);
    }
  }
}

// _____________________________________________________________________________
template <typename AddedIndexScanFunction>
void QueryPlanner::indexScanThreeVarsCase(
    const SparqlTripleSimple& triple,
    const AddedIndexScanFunction& addIndexScan, const auto& addFilter) {
  using enum Permutation::Enum;
  AD_CONTRACT_CHECK(!_qec || _qec->getIndex().hasAllPermutations(),
                    "With only 2 permutations registered (no -a option), "
                    "triples should have at most two variables.");
  auto generate = [this]() { return generateUniqueVarName(); };

  // Replace the position of the `triple` that is specified by the
  // `rewritePosition` with a new variable, and add a filter, that checks the
  // old and the new value for equality for this rewrite. Then also
  // add an index scan for the rewritten triple.
  auto handleRepeatedVariables =
      [&triple, &addIndexScan, &addFilter, &generate](
          std::span<const Permutation::Enum> permutations,
          TriplePosition auto... rewritePositions) {
        return handleRepeatedVariablesImpl(triple, addIndexScan, generate,
                                           addFilter, permutations,
                                           rewritePositions...);
      };

  using Tr = SparqlTripleSimple;
  const auto& [s, p, o, _] = triple;

  if (s == o) {
    if (s == p) {
      handleRepeatedVariables({{PSO}}, &Tr::o_, &Tr::s_);
    } else {
      handleRepeatedVariables({{POS, OPS}}, &Tr::s_);
    }
  } else if (s == p) {
    handleRepeatedVariables({{OPS, POS}}, &Tr::s_);
  } else if (o == p) {
    handleRepeatedVariables({{PSO, SPO}}, &Tr::o_);
  } else {
    // Three distinct variables
    // Add plans for all six permutations.
    addIndexScan(OPS);
    addIndexScan(OSP);
    addIndexScan(PSO);
    addIndexScan(POS);
    addIndexScan(SPO);
    addIndexScan(SOP);
  }
}

// _____________________________________________________________________________
template <typename AddedIndexScanFunction, typename AddFilter>
void QueryPlanner::seedFromOrdinaryTriple(
    const TripleGraph::Node& node, const AddedIndexScanFunction& addIndexScan,
    const AddFilter& addFilter) {
  auto triple = node.triple_.getSimple();
  const size_t numVars = static_cast<size_t>(isVariable(triple.s_)) +
                         static_cast<size_t>(isVariable(triple.p_)) +
                         static_cast<size_t>(isVariable(triple.o_));
  if (numVars == 0) {
    // We could read this from any of the permutations.
    addIndexScan(Permutation::Enum::PSO);
  } else if (numVars == 1) {
    indexScanSingleVarCase(triple, addIndexScan);
  } else if (numVars == 2) {
    indexScanTwoVarsCase(triple, addIndexScan, addFilter);
  } else {
    AD_CORRECTNESS_CHECK(numVars == 3);
    indexScanThreeVarsCase(triple, addIndexScan, addFilter);
  }
}

// _____________________________________________________________________________
auto QueryPlanner::seedWithScansAndText(
    const QueryPlanner::TripleGraph& tg,
    const vector<vector<QueryPlanner::SubtreePlan>>& children,
    TextLimitMap& textLimits) -> PlansAndFilters {
  PlansAndFilters result;
  vector<SubtreePlan>& seeds = result.plans_;
  // add all child plans as seeds
  uint64_t idShift = tg._nodeMap.size();
  LOG(WARN) << "idShift is " << idShift << std::endl;
  for (const auto& vec : children) {
    AD_CONTRACT_CHECK(
        idShift < 128,
        absl::StrCat("Group graph pattern too large: QLever currently supports "
                     "at most 128 elements (like triples), but found ",
                     idShift));
    for (const SubtreePlan& plan : vec) {
      SubtreePlan newIdPlan = plan;
      // give the plan a unique id bit
      newIdPlan._idsOfIncludedNodes = __int128_t(1) << idShift;
      newIdPlan._idsOfIncludedFilters = 0;
      newIdPlan.idsOfIncludedTextLimits_ = 0;
      seeds.emplace_back(newIdPlan);
    }
    idShift++;
  }

  for (size_t i = 0; i < tg._nodeMap.size(); ++i) {
    const TripleGraph::Node& node = *tg._nodeMap.find(i)->second;

    auto pushPlan = [&seeds, i](SubtreePlan plan) {
      plan._idsOfIncludedNodes = (__int128(1) << i);
      seeds.push_back(std::move(plan));
    };

    using enum Permutation::Enum;

    if (node.isTextNode()) {
      seeds.push_back(getTextLeafPlan(node, textLimits));
      continue;
    }

    // Property paths must have been handled previously.
    AD_CORRECTNESS_CHECK(node.triple_.p_._operation ==
                         PropertyPath::Operation::IRI);
    // At this point, we know that the predicate is a simple IRI or a variable.

    if (_qec && !_qec->getIndex().hasAllPermutations() &&
        isVariable(node.triple_.p_._iri)) {
      AD_THROW(
          "The query contains a predicate variable, but only the PSO "
          "and POS permutations were loaded. Rerun the server without "
          "the option --only-pso-and-pos-permutations and if "
          "necessary also rebuild the index.");
    }

    // Backward compatibility with spatial search predicates
    const auto& input = node.triple_.p_._iri;
    if ((input.starts_with(MAX_DIST_IN_METERS) ||
         input.starts_with(NEAREST_NEIGHBORS)) &&
        input.ends_with('>')) {
      parsedQuery::SpatialQuery config{node.triple_};
      auto plan = makeSubtreePlan<SpatialJoin>(
          _qec, config.toSpatialJoinConfiguration(), std::nullopt,
          std::nullopt);
      if (input.starts_with(NEAREST_NEIGHBORS)) {
        plan._qet->getRootOperation()->addWarning(absl::StrCat(
            "The special predicate <nearest-neighbors:...> is deprecated due "
            "to confusing semantics. Please upgrade your query to the new "
            "syntax 'SERVICE ",
            SPATIAL_SEARCH_IRI,
            " { ... }'. For more information, please see the QLever Wiki."));
      }
      pushPlan(plan);
      continue;
    }

    if (node.triple_.p_._iri == HAS_PREDICATE_PREDICATE) {
      pushPlan(makeSubtreePlan<HasPredicateScan>(_qec, node.triple_));
      continue;
    }

    auto addIndexScan =
        [this, pushPlan, node,
         &relevantGraphs = activeDatasetClauses_.defaultGraphs_](
            Permutation::Enum permutation,
            std::optional<SparqlTripleSimple> triple = std::nullopt) {
          if (!triple.has_value()) {
            triple = node.triple_.getSimple();
          }

          // We are inside a `GRAPH ?var {...}` clause, so all index scans have
          // to add the graph variable as an additional column.
          auto& additionalColumns = triple.value().additionalScanColumns_;
          AD_CORRECTNESS_CHECK(!ad_utility::contains(
              additionalColumns | ql::views::keys, ADDITIONAL_COLUMN_GRAPH_ID));
          if (activeGraphVariable_.has_value()) {
            additionalColumns.emplace_back(ADDITIONAL_COLUMN_GRAPH_ID,
                                           activeGraphVariable_.value());
          }

          // TODO<joka921> Handle the case, that the Graph variable is also used
          // inside the `GRAPH` clause, e.g. by being used inside a triple.

          pushPlan(makeSubtreePlan<IndexScan>(
              _qec, permutation, std::move(triple.value()), relevantGraphs));
        };

    auto addFilter = [&filters = result.filters_](SparqlFilter filter) {
      filters.push_back(std::move(filter));
    };
    seedFromOrdinaryTriple(node, addIndexScan, addFilter);
  }

  // If there is no score variable, there is no ql:contains-entity for this text
  // variable, so we don't need a text limit and we can delete the object
  vector<Variable> toDelete;
  for (const auto& [textVar, textLimitMetaObject] : textLimits) {
    if (textLimitMetaObject.scoreVars_.empty()) {
      toDelete.push_back(textVar);
    }
  }
  for (const auto& var : toDelete) {
    textLimits.erase(var);
  }

  return result;
}

// _____________________________________________________________________________
std::shared_ptr<ParsedQuery::GraphPattern> QueryPlanner::seedFromPropertyPath(
    const TripleComponent& left, const PropertyPath& path,
    const TripleComponent& right) {
  switch (path._operation) {
    case PropertyPath::Operation::ALTERNATIVE:
      return seedFromAlternative(left, path, right);
    case PropertyPath::Operation::INVERSE:
      return seedFromInverse(left, path, right);
    case PropertyPath::Operation::IRI:
      return seedFromIri(left, path, right);
    case PropertyPath::Operation::SEQUENCE:
      return seedFromSequence(left, path, right);
    case PropertyPath::Operation::ZERO_OR_MORE:
      return seedFromTransitive(left, path, right, 0,
                                std::numeric_limits<size_t>::max());
    case PropertyPath::Operation::ONE_OR_MORE:
      return seedFromTransitive(left, path, right, 1,
                                std::numeric_limits<size_t>::max());
    case PropertyPath::Operation::ZERO_OR_ONE:
      return seedFromTransitive(left, path, right, 0, 1);
  }
  AD_FAIL();
}

// _____________________________________________________________________________
std::shared_ptr<ParsedQuery::GraphPattern> QueryPlanner::seedFromSequence(
    const TripleComponent& left, const PropertyPath& path,
    const TripleComponent& right) {
  AD_CORRECTNESS_CHECK(path._children.size() > 1);

  auto joinPattern = ParsedQuery::GraphPattern{};
  TripleComponent innerLeft = left;
  TripleComponent innerRight = generateUniqueVarName();
  for (size_t i = 0; i < path._children.size(); i++) {
    auto child = path._children[i];

    if (i == path._children.size() - 1) {
      innerRight = right;
    }

    auto pattern = seedFromPropertyPath(innerLeft, child, innerRight);
    joinPattern._graphPatterns.insert(joinPattern._graphPatterns.end(),
                                      pattern->_graphPatterns.begin(),
                                      pattern->_graphPatterns.end());
    innerLeft = innerRight;
    innerRight = generateUniqueVarName();
  }

  return std::make_shared<ParsedQuery::GraphPattern>(joinPattern);
}

// _____________________________________________________________________________
std::shared_ptr<ParsedQuery::GraphPattern> QueryPlanner::seedFromAlternative(
    const TripleComponent& left, const PropertyPath& path,
    const TripleComponent& right) {
  if (path._children.empty()) {
    AD_THROW(
        "Tried processing an alternative property path node without any "
        "children.");
  } else if (path._children.size() == 1) {
    LOG(WARN)
        << "Processing an alternative property path that has only one child."
        << std::endl;
    return seedFromPropertyPath(left, path, right);
  }

  std::vector<std::shared_ptr<ParsedQuery::GraphPattern>> childPlans;
  childPlans.reserve(path._children.size());
  for (const auto& child : path._children) {
    childPlans.push_back(seedFromPropertyPath(left, child, right));
  }
  // todo<joka921> refactor this nonsense recursively by getting rid of the
  // shared_ptrs everywhere
  std::vector<ParsedQuery::GraphPattern> tmp;
  for (const auto& el : childPlans) {
    tmp.push_back(*el);
  }

  return std::make_shared<ParsedQuery::GraphPattern>(
      uniteGraphPatterns(std::move(tmp)));
}

// _____________________________________________________________________________
std::shared_ptr<ParsedQuery::GraphPattern> QueryPlanner::seedFromTransitive(
    const TripleComponent& left, const PropertyPath& path,
    const TripleComponent& right, size_t min, size_t max) {
  Variable innerLeft = generateUniqueVarName();
  Variable innerRight = generateUniqueVarName();
  std::shared_ptr<ParsedQuery::GraphPattern> childPlan =
      seedFromPropertyPath(innerLeft, path._children[0], innerRight);
  std::shared_ptr<ParsedQuery::GraphPattern> p =
      std::make_shared<ParsedQuery::GraphPattern>();
  p::TransPath transPath;
  transPath._left = left;
  transPath._right = right;
  transPath._innerLeft = innerLeft;
  transPath._innerRight = innerRight;
  transPath._min = min;
  transPath._max = max;
  transPath._childGraphPattern = *childPlan;
  p->_graphPatterns.emplace_back(std::move(transPath));
  return p;
}

// _____________________________________________________________________________
std::shared_ptr<ParsedQuery::GraphPattern> QueryPlanner::seedFromInverse(
    const TripleComponent& left, const PropertyPath& path,
    const TripleComponent& right) {
  return seedFromPropertyPath(right, path._children[0], left);
}

// _____________________________________________________________________________
std::shared_ptr<ParsedQuery::GraphPattern> QueryPlanner::seedFromIri(
    const TripleComponent& left, const PropertyPath& path,
    const TripleComponent& right) {
  std::shared_ptr<ParsedQuery::GraphPattern> p =
      std::make_shared<ParsedQuery::GraphPattern>();
  p::BasicGraphPattern basic;
  basic._triples.push_back(SparqlTriple(left, path, right));
  p->_graphPatterns.emplace_back(std::move(basic));

  return p;
}

ParsedQuery::GraphPattern QueryPlanner::uniteGraphPatterns(
    std::vector<ParsedQuery::GraphPattern>&& patterns) const {
  using GraphPattern = ParsedQuery::GraphPattern;
  // Build a tree of union operations
  auto p = GraphPattern{};
  p._graphPatterns.emplace_back(
      p::Union{std::move(patterns[0]), std::move(patterns[1])});

  for (size_t i = 2; i < patterns.size(); i++) {
    GraphPattern next;
    next._graphPatterns.emplace_back(
        p::Union{std::move(p), std::move(patterns[i])});
    p = std::move(next);
  }
  return p;
}

// _____________________________________________________________________________
Variable QueryPlanner::generateUniqueVarName() {
  return Variable{absl::StrCat(QLEVER_INTERNAL_VARIABLE_QUERY_PLANNER_PREFIX,
                               _internalVarCount++)};
}

// _____________________________________________________________________________
QueryPlanner::SubtreePlan QueryPlanner::getTextLeafPlan(
    const QueryPlanner::TripleGraph::Node& node,
    TextLimitMap& textLimits) const {
  AD_CONTRACT_CHECK(node.wordPart_.has_value());
  string word = node.wordPart_.value();
  SubtreePlan plan(_qec);
  const auto& cvar = node.cvar_.value();
  if (!textLimits.contains(cvar)) {
    textLimits[cvar] = parsedQuery::TextLimitMetaObject{{}, {}, 0};
  }
  if (node.triple_.p_._iri == CONTAINS_ENTITY_PREDICATE) {
    if (node._variables.size() == 2) {
      // TODO<joka921>: This is not nice, refactor the whole TripleGraph class
      // to make these checks more explicitly.
      Variable evar = *(node._variables.begin()) == cvar
                          ? *(++node._variables.begin())
                          : *(node._variables.begin());
      plan = makeSubtreePlan<TextIndexScanForEntity>(_qec, cvar, evar, word);
      textLimits[cvar].entityVars_.push_back(evar);
      textLimits[cvar].scoreVars_.push_back(cvar.getEntityScoreVariable(evar));
    } else {
      // Fixed entity case
      AD_CORRECTNESS_CHECK(node._variables.size() == 1);
      plan = makeSubtreePlan<TextIndexScanForEntity>(
          _qec, cvar, node.triple_.o_.toString(), word);
      textLimits[cvar].scoreVars_.push_back(
          cvar.getEntityScoreVariable(node.triple_.o_.toString()));
    }
  } else {
    plan = makeSubtreePlan<TextIndexScanForWord>(_qec, cvar, word);
  }
  textLimits[cvar].idsOfMustBeFinishedOperations_ |= (size_t(1) << node.id_);
  plan._idsOfIncludedNodes |= (size_t(1) << node.id_);
  return plan;
}

// _____________________________________________________________________________
vector<QueryPlanner::SubtreePlan> QueryPlanner::merge(
    const vector<QueryPlanner::SubtreePlan>& a,
    const vector<QueryPlanner::SubtreePlan>& b,
    const QueryPlanner::TripleGraph& tg) const {
  // TODO: Add the following features:
  // If a join is supposed to happen, always check if it happens between
  // a scan with a relatively large result size
  // esp. with an entire relation but also with something like is-a Person
  // If that is the case look at the size estimate for the other side,
  // if that is rather small, replace the join and scan by a combination.
  ad_utility::HashMap<string, vector<SubtreePlan>> candidates;
  // Find all pairs between a and b that are connected by an edge.
  LOG(TRACE) << "Considering joins that merge " << a.size() << " and "
             << b.size() << " plans...\n";
  for (const auto& ai : a) {
    for (const auto& bj : b) {
      for (auto& plan : createJoinCandidates(ai, bj, tg)) {
        candidates[getPruningKey(plan, plan._qet->resultSortedOn())]
            .emplace_back(std::move(plan));
      }
      checkCancellation();
    }
  }

  // Duplicates are removed if the same triples are touched,
  // the ordering is the same. Only the best is kept then.

  // Therefore we mapped plans and use contained triples + ordering var
  // as key.
  LOG(TRACE) << "Pruning...\n";
  vector<SubtreePlan> prunedPlans;

  auto pruneCandidates = [&](auto& actualCandidates) {
    for (auto& [key, value] : actualCandidates) {
      (void)key;  // silence unused warning
      size_t minIndex = findCheapestExecutionTree(value);
      prunedPlans.push_back(std::move(value[minIndex]));
      checkCancellation();
    }
  };

  if (isInTestMode()) {
    std::vector<std::pair<string, vector<SubtreePlan>>> sortedCandidates{
        std::make_move_iterator(candidates.begin()),
        std::make_move_iterator(candidates.end())};
    std::sort(sortedCandidates.begin(), sortedCandidates.end(),
              [](const auto& a, const auto& b) { return a.first < b.first; });
    pruneCandidates(sortedCandidates);
  } else {
    pruneCandidates(candidates);
  }

  LOG(TRACE) << "Got " << prunedPlans.size() << " pruned plans from \n";
  return prunedPlans;
}

// _____________________________________________________________________________
string QueryPlanner::TripleGraph::asString() const {
  std::ostringstream os;
  for (size_t i = 0; i < _adjLists.size(); ++i) {
    if (!_nodeMap.find(i)->second->cvar_.has_value()) {
      os << i << " " << _nodeMap.find(i)->second->triple_.asString() << " : (";
    } else {
      os << i << " {TextOP for "
         << _nodeMap.find(i)->second->cvar_.value().name() << ", wordPart: \""
         << _nodeMap.find(i)->second->wordPart_.value() << "\"} : (";
    }

    for (size_t j = 0; j < _adjLists[i].size(); ++j) {
      os << _adjLists[i][j];
      if (j < _adjLists[i].size() - 1) {
        os << ", ";
      }
    }
    os << ')';
    if (i < _adjLists.size() - 1) {
      os << '\n';
    }
  }
  return std::move(os).str();
}

// _____________________________________________________________________________
size_t QueryPlanner::SubtreePlan::getCostEstimate() const {
  return _qet->getCostEstimate();
}

// _____________________________________________________________________________
size_t QueryPlanner::SubtreePlan::getSizeEstimate() const {
  return _qet->getSizeEstimate();
}

// _____________________________________________________________________________
bool QueryPlanner::connected(const QueryPlanner::SubtreePlan& a,
                             const QueryPlanner::SubtreePlan& b,
                             const QueryPlanner::TripleGraph& tg) const {
  // Check if there is overlap.
  // If so, don't consider them as properly connected.
  if ((a._idsOfIncludedNodes & b._idsOfIncludedNodes) != 0) {
    return false;
  }

  if (a._idsOfIncludedNodes >= (size_t(1) << tg._nodeMap.size()) ||
      b._idsOfIncludedNodes >= (size_t(1) << tg._nodeMap.size())) {
    return getJoinColumns(a, b).size() > 0;
  }

  for (size_t i = 0; i < tg._nodeMap.size(); ++i) {
    if (((a._idsOfIncludedNodes >> i) & 1) == 0) {
      continue;
    }
    auto& connectedNodes = tg._adjLists[i];
    for (auto targetNodeId : connectedNodes) {
      if ((((a._idsOfIncludedNodes >> targetNodeId) & 1) == 0) &&
          (((b._idsOfIncludedNodes >> targetNodeId) & 1) != 0)) {
        return true;
      }
    }
  }
  return false;
}

// _____________________________________________________________________________
std::vector<std::array<ColumnIndex, 2>> QueryPlanner::getJoinColumns(
    const SubtreePlan& a, const SubtreePlan& b) {
  AD_CORRECTNESS_CHECK(a._qet && b._qet);
  return QueryExecutionTree::getJoinColumns(*a._qet, *b._qet);
}

// _____________________________________________________________________________
string QueryPlanner::getPruningKey(
    const QueryPlanner::SubtreePlan& plan,
    const vector<ColumnIndex>& orderedOnColumns) const {
  // Get the ordered var
  std::ostringstream os;
  const auto& varCols = plan._qet->getVariableColumns();
  for (ColumnIndex orderedOnCol : orderedOnColumns) {
    for (const auto& [variable, columnIndexWithType] : varCols) {
      if (columnIndexWithType.columnIndex_ == orderedOnCol) {
        os << variable.name() << ", ";
        break;
      }
    }
  }

  os << ' ' << size_t(plan._idsOfIncludedNodes)
     << size_t(plan._idsOfIncludedNodes >> 64);
  os << " f: ";
  os << ' ' << plan._idsOfIncludedFilters;
  os << " t: ";
  os << ' ' << plan.idsOfIncludedTextLimits_;

  return std::move(os).str();
}

// _____________________________________________________________________________
template <bool replace>
void QueryPlanner::applyFiltersIfPossible(
    vector<QueryPlanner::SubtreePlan>& row,
    const vector<SparqlFilter>& filters) const {
  // Apply every filter possible.
  // It is possible when,
  // 1) the filter has not already been applied
  // 2) all variables in the filter are covered by the query so far
  // New 06 May 2016:
  // There is a problem with the so-called (name may be changed)
  // TextOperationWithFilter ops: This method applies SPARQL filters
  // to all the leaf TextOperations (when feasible) and thus
  // prevents the special case from being applied when subtrees are merged.
  // Fix: Also copy (CHANGE not all plans but TextOperation) without applying
  // the filter. Problem: If the method gets called multiple times, plans with
  // filters May be duplicated. To prevent this, calling code has to ensure
  // That the method is only called once on each row. Similarly this affects
  // the (albeit rare) fact that a filter is directly applicable after a scan
  // of a huge relation where a subsequent join with a small result could be
  // translated into one or more scans directly. This also helps with cases
  // where applying the filter later is better. Finally, the replace flag can
  // be set to enforce that all filters are applied. This should be done for
  // the last row in the DPTab so that no filters are missed.

  // Note: we are first collecting the newly added plans and then adding them
  // in one go. Changing `row` inside the loop would invalidate the iterators.
  std::vector<SubtreePlan> addedPlans;
  for (auto& plan : row) {
    for (size_t i = 0; i < filters.size(); ++i) {
      if (((plan._idsOfIncludedFilters >> i) & 1) != 0) {
        continue;
      }

      if (ql::ranges::all_of(filters[i].expression_.containedVariables(),
                             [&plan](const auto& variable) {
                               return plan._qet->isVariableCovered(*variable);
                             })) {
        // Apply this filter.
        SubtreePlan newPlan =
            makeSubtreePlan<Filter>(_qec, plan._qet, filters[i].expression_);
        newPlan._idsOfIncludedFilters = plan._idsOfIncludedFilters;
        newPlan._idsOfIncludedFilters |= (size_t(1) << i);
        newPlan._idsOfIncludedNodes = plan._idsOfIncludedNodes;
        newPlan.type = plan.type;
        if constexpr (replace) {
          plan = std::move(newPlan);
        } else {
          addedPlans.push_back(std::move(newPlan));
        }
      }
    }
  }
  row.insert(row.end(), addedPlans.begin(), addedPlans.end());
}

// _____________________________________________________________________________
void QueryPlanner::applyTextLimitsIfPossible(
    vector<QueryPlanner::SubtreePlan>& row, const TextLimitMap& textLimits,
    bool replace) const {
  // Apply text limits if possible.
  // A text limit can be applied to a plan if:
  // 1) There is no text operation for the text record column left.
  // 2) The text limit has not already been applied to the plan.

  // Note: we are first collecting the newly added plans and then adding them
  // in one go. Changing `row` inside the loop would invalidate the iterators.
  if (!textLimit_.has_value()) {
    return;
  }
  std::vector<SubtreePlan> addedPlans;
  for (auto& plan : row) {
    size_t i = 0;
    for (const auto& [textVar, textLimit] : textLimits) {
      if (((plan.idsOfIncludedTextLimits_ >> i) & 1) != 0) {
        // The text limit has already been applied to the plan.
        i++;
        continue;
      }
      if (((plan._idsOfIncludedNodes &
            textLimit.idsOfMustBeFinishedOperations_) ^
           textLimit.idsOfMustBeFinishedOperations_) != 0) {
        // There is still an operation that needs to be finished before this
        // text limit can be applied
        i++;
        continue;
      }
      // TODO<C++23> simplify using ranges::to
      auto getVarColumns = [&plan](const std::vector<Variable>& vars) {
        std::vector<ColumnIndex> result;
        for (const auto& var : vars) {
          result.push_back(plan._qet->getVariableColumn(var));
        }
        return result;
      };
      SubtreePlan newPlan = makeSubtreePlan<TextLimit>(
          _qec, textLimit_.value(), plan._qet,
          plan._qet.get()->getVariableColumn(textVar),
          getVarColumns(textLimit.entityVars_),
          getVarColumns(textLimit.scoreVars_));
      newPlan.idsOfIncludedTextLimits_ = plan.idsOfIncludedTextLimits_;
      newPlan.idsOfIncludedTextLimits_ |= (size_t(1) << i);
      newPlan._idsOfIncludedNodes = plan._idsOfIncludedNodes;
      newPlan.type = plan.type;
      i++;
      if (replace) {
        plan = std::move(newPlan);
      } else {
        addedPlans.push_back(std::move(newPlan));
      }
    }
  }
  row.insert(row.end(), addedPlans.begin(), addedPlans.end());
}

// _____________________________________________________________________________
size_t QueryPlanner::findUniqueNodeIds(
    const std::vector<SubtreePlan>& connectedComponent) {
  ad_utility::HashSet<__int128> uniqueNodeIds;
  auto nodeIds = connectedComponent |
                 ql::views::transform(&SubtreePlan::_idsOfIncludedNodes);
  // Check that all the `_idsOfIncludedNodes` are one-hot encodings of a single
  // value, i.e. they have exactly one bit set.
  AD_CORRECTNESS_CHECK(ql::ranges::all_of(
      nodeIds, [](auto nodeId) { return std::popcount(nodeId) == 1; }));
  ql::ranges::copy(nodeIds, std::inserter(uniqueNodeIds, uniqueNodeIds.end()));
  return uniqueNodeIds.size();
}

// _____________________________________________________________________________
std::vector<QueryPlanner::SubtreePlan>
QueryPlanner::runDynamicProgrammingOnConnectedComponent(
    std::vector<SubtreePlan> connectedComponent,
    const vector<SparqlFilter>& filters, const TextLimitMap& textLimits,
    const TripleGraph& tg) const {
  vector<vector<QueryPlanner::SubtreePlan>> dpTab;
  // find the unique number of nodes in the current connected component
  // (there might be duplicates because we already have multiple candidates
  // for each index scan with different permutations.
  dpTab.push_back(std::move(connectedComponent));
  applyFiltersIfPossible<false>(dpTab.back(), filters);
  applyTextLimitsIfPossible(dpTab.back(), textLimits, false);
  size_t numSeeds = findUniqueNodeIds(dpTab.back());

  for (size_t k = 2; k <= numSeeds; ++k) {
    LOG(TRACE) << "Producing plans that unite " << k << " triples."
               << std::endl;
    dpTab.emplace_back();
    for (size_t i = 1; i * 2 <= k; ++i) {
      checkCancellation();
      auto newPlans = merge(dpTab[i - 1], dpTab[k - i - 1], tg);
      dpTab[k - 1].insert(dpTab[k - 1].end(), newPlans.begin(), newPlans.end());
      applyFiltersIfPossible<false>(dpTab.back(), filters);
      applyTextLimitsIfPossible(dpTab.back(), textLimits, false);
    }
    // As we only passed in connected components, we expect the result to always
    // be nonempty.
    AD_CORRECTNESS_CHECK(!dpTab[k - 1].empty());
  }
  return std::move(dpTab.back());
}

// _____________________________________________________________________________
size_t QueryPlanner::countSubgraphs(
    std::vector<const QueryPlanner::SubtreePlan*> graph, size_t budget) {
  // Remove duplicate plans from `graph`.
  auto getId = [](const SubtreePlan* v) { return v->_idsOfIncludedNodes; };
  ql::ranges::sort(graph, ql::ranges::less{}, getId);
  LOG(INFO) << "graph size before pruning" << graph.size() << std::endl;
  graph.erase(std::ranges::unique(graph, ql::ranges::equal_to{}, getId).begin(),
              graph.end());
  LOG(INFO) << "graph size after pruning" << graph.size() << std::endl;

  // Qlever currently limits the number of triples etc. per group to be <= 64
  // anyway, so we can simply assert here.
  if (graph.size() > 64) {
    return budget + 1;
  }
  AD_CORRECTNESS_CHECK(graph.size() <= 64,
                       "Should qlever ever support more than 64 elements per "
                       "group graph pattern, then the `countSubgraphs` "
                       "functionality also has to be changed");

  // Compute the bit representation needed for the call to
  // `countConnectedSubgraphs::countSubgraphs` below.
  countConnectedSubgraphs::Graph g;
  for (size_t i = 0; i < graph.size(); ++i) {
    countConnectedSubgraphs::Node v{0};
    for (size_t k = 0; k < graph.size(); ++k) {
      if ((k != i) &&
          !QueryPlanner::getJoinColumns(*graph.at(k), *graph.at(i)).empty()) {
        v.neighbors_ |= (1ULL << k);
      }
    }
    g.push_back(v);
  }

  return countConnectedSubgraphs::countSubgraphs(g, budget);
}

// _____________________________________________________________________________
std::vector<QueryPlanner::SubtreePlan>
QueryPlanner::runGreedyPlanningOnConnectedComponent(
    std::vector<SubtreePlan> connectedComponent,
    const vector<SparqlFilter>& filters, const TextLimitMap& textLimits,
    const TripleGraph& tg) const {
  auto& result = connectedComponent;
  applyFiltersIfPossible<true>(result, filters);
  applyTextLimitsIfPossible(result, textLimits, true);
  size_t numSeeds = findUniqueNodeIds(result);
  using Plans = std::vector<SubtreePlan>;
  using Ptr = Plans*;
  Plans precomputedCache;
  Plans nextResult;

<<<<<<< HEAD
  auto greedyFirstStep = [this, tg, filters, textLimits](Ptr input, Ptr cache,
                                                         Ptr nextResult) {
    checkCancellation();
    *cache = merge(*input, *input, tg);
    applyFiltersIfPossible<true>(*cache, filters);
    applyTextLimitsIfPossible(*cache, textLimits, true);
    AD_CORRECTNESS_CHECK(!cache->empty());
    auto smallestIdxNew = findSmallestExecutionTree(*cache);
    auto& cheapestNewTree = cache->at(smallestIdxNew);
    // size_t oldSize = result.size();
    std::erase_if(*input, [&cheapestNewTree](const auto& plan) {
      // TODO<joka921> We can also assert some other invariants here.
      return (cheapestNewTree._idsOfIncludedNodes & plan._idsOfIncludedNodes) !=
             0;
    });
    // TODO<joka921> We could avoid the copy.
    (*nextResult) = std::vector{cheapestNewTree};

    // TODO<joka921> Verify whether this is correct etc.
    std::erase_if(*cache,
                  [&cheapestNewTree = nextResult->front()](const auto& plan) {
                    // TODO<joka921> We can also assert some other invariants
                    // here.
                    return (cheapestNewTree._idsOfIncludedNodes &
                            plan._idsOfIncludedNodes) != 0;
                  });
  };

  auto greedyStep = [this, tg, filters, textLimits](Ptr input, Ptr cache,
                                                    Ptr nextResult) {
    checkCancellation();
    auto newPlans = merge(*input, *nextResult, tg);
    applyFiltersIfPossible<true>(newPlans, filters);
    applyTextLimitsIfPossible(newPlans, textLimits, true);
    AD_CORRECTNESS_CHECK(!newPlans.empty());
    ql::ranges::move(newPlans, std::back_inserter(*cache));
    ql::ranges::move(*nextResult, std::back_inserter(*input));
    auto smallestIdxNew = findSmallestExecutionTree(*cache);
    auto& cheapestNewTree = cache->at(smallestIdxNew);
    // size_t oldSize = result.size();
    std::erase_if(*input, [&cheapestNewTree](const auto& plan) {
      // TODO<joka921> We can also assert some other invariants here.
      return (cheapestNewTree._idsOfIncludedNodes & plan._idsOfIncludedNodes) !=
             0;
    });
    // TODO<joka921> We could avoid the copy.
    (*nextResult) = std::vector{cheapestNewTree};

    // TODO<joka921> Verify whether this is correct etc.
    std::erase_if(*cache,
                  [&cheapestNewTree = nextResult->front()](const auto& plan) {
                    // TODO<joka921> We can also assert some other invariants
                    // here.
                    return (cheapestNewTree._idsOfIncludedNodes &
                            plan._idsOfIncludedNodes) != 0;
                  });
  };

  bool first = true;
  if (numSeeds <= 1) {
    return std::move(result);
  }
=======
  size_t numConsidered = 0;
>>>>>>> a44fda9e
  while (numSeeds > 1) {
    if (std::exchange(first, false)) {
      greedyFirstStep(&result, &precomputedCache, &nextResult);
    } else {
      greedyStep(&result, &precomputedCache, &nextResult);
    }
    /*
    checkCancellation();
    numConsidered += (result.size() * result.size());
    auto newPlans = merge(result, result, tg);
    applyFiltersIfPossible<true>(newPlans, filters);
    applyTextLimitsIfPossible(newPlans, textLimits, true);
    auto smallestIdx = findSmallestExecutionTree(newPlans);
    auto& cheapestNewTree = newPlans.at(smallestIdx);
    size_t oldSize = result.size();
    std::erase_if(result, [&cheapestNewTree](const auto& plan) {
      // TODO<joka921> We can also assert some other invariants here.
      return (cheapestNewTree._idsOfIncludedNodes & plan._idsOfIncludedNodes) !=
             0;
    });
    result.push_back(std::move(cheapestNewTree));
    AD_CORRECTNESS_CHECK(result.size() < oldSize);
    */
    numSeeds--;
  }
  LOG(INFO) << "num plans considered during greedy query planning: "
            << numConsidered << std::endl;
  // TODO<joka921> Assert that all seeds are covered by the result.
  // return std::move(result);
  return nextResult;
}

// _____________________________________________________________________________
vector<vector<QueryPlanner::SubtreePlan>> QueryPlanner::fillDpTab(
    const QueryPlanner::TripleGraph& tg, vector<SparqlFilter> filters,
    TextLimitMap& textLimits,
    const vector<vector<QueryPlanner::SubtreePlan>>& children) {
  auto [initialPlans, additionalFilters] =
      seedWithScansAndText(tg, children, textLimits);
  ql::ranges::move(additionalFilters, std::back_inserter(filters));
  if (filters.size() > 64) {
    AD_THROW("At most 64 filters allowed at the moment.");
  }
  auto componentIndices = QueryGraph::computeConnectedComponents(initialPlans);
  ad_utility::HashMap<size_t, std::vector<SubtreePlan>> components;
  for (size_t i = 0; i < componentIndices.size(); ++i) {
    components[componentIndices.at(i)].push_back(std::move(initialPlans.at(i)));
  }
  vector<vector<SubtreePlan>> lastDpRowFromComponents;
  for (auto& component : components | ql::views::values) {
    std::vector<const SubtreePlan*> g;
    for (const auto& plan : component) {
      g.push_back(&plan);
    }
    const size_t budget = RuntimeParameters().get<"query-planning-budget">();
    bool useGreedyPlanning = countSubgraphs(g, budget) > budget;
    if (useGreedyPlanning) {
      LOG(INFO)
          << "Using the greedy query planner for a large connected component"
          << std::endl;
    }
    auto impl = useGreedyPlanning
                    ? &QueryPlanner::runGreedyPlanningOnConnectedComponent
                    : &QueryPlanner::runDynamicProgrammingOnConnectedComponent;
    lastDpRowFromComponents.push_back(
        std::invoke(impl, this, std::move(component), filters, textLimits, tg));
    checkCancellation();
  }
  size_t numConnectedComponents = lastDpRowFromComponents.size();
  if (numConnectedComponents == 0) {
    // This happens for example if there is a BIND right at the beginning of
    // the query
    lastDpRowFromComponents.emplace_back();
    return lastDpRowFromComponents;
  }
  if (numConnectedComponents == 1) {
    // A Cartesian product is not needed if there is only one component.
    applyFiltersIfPossible<true>(lastDpRowFromComponents.back(), filters);
    applyTextLimitsIfPossible(lastDpRowFromComponents.back(), textLimits, true);
    return lastDpRowFromComponents;
  }
  // More than one connected component, set up a Cartesian product.
  std::vector<std::vector<SubtreePlan>> result;
  result.emplace_back();
  std::vector<std::shared_ptr<QueryExecutionTree>> subtrees;
  // We need to manually inform the cartesian produce about
  // its included nodes and filters and text limits to make the
  // `applyTextLimitsIfPossible` call below work correctly.
  uint64_t nodes = 0;
  uint64_t filterIds = 0;
  uint64_t textLimitIds = 0;
  ql::ranges::for_each(
      lastDpRowFromComponents |
          ql::views::transform([this](auto& vec) -> decltype(auto) {
            return vec.at(findCheapestExecutionTree(vec));
          }),
      [&](SubtreePlan& plan) {
        nodes |= plan._idsOfIncludedNodes;
        filterIds |= plan._idsOfIncludedFilters;
        textLimitIds |= plan.idsOfIncludedTextLimits_;
        subtrees.push_back(std::move(plan._qet));
      });
  result.at(0).push_back(
      makeSubtreePlan<CartesianProductJoin>(_qec, std::move(subtrees)));
  auto& plan = result.at(0).back();
  plan._idsOfIncludedNodes = nodes;
  plan._idsOfIncludedFilters = filterIds;
  plan.idsOfIncludedTextLimits_ = textLimitIds;
  applyFiltersIfPossible<true>(result.at(0), filters);
  applyTextLimitsIfPossible(result.at(0), textLimits, true);
  return result;
}

// _____________________________________________________________________________
bool QueryPlanner::TripleGraph::isTextNode(size_t i) const {
  return _nodeMap.count(i) > 0 &&
         (_nodeMap.find(i)->second->triple_.p_._iri ==
              CONTAINS_ENTITY_PREDICATE ||
          _nodeMap.find(i)->second->triple_.p_._iri == CONTAINS_WORD_PREDICATE);
}

// _____________________________________________________________________________
vector<pair<QueryPlanner::TripleGraph, vector<SparqlFilter>>>
QueryPlanner::TripleGraph::splitAtContextVars(
    const vector<SparqlFilter>& origFilters,
    ad_utility::HashMap<string, vector<size_t>>& contextVarToTextNodes) const {
  vector<pair<QueryPlanner::TripleGraph, vector<SparqlFilter>>> retVal;
  // Recursively split the graph a context nodes.
  // Base-case: No no context nodes, return the graph itself.
  if (contextVarToTextNodes.size() == 0) {
    retVal.emplace_back(make_pair(*this, origFilters));
  } else {
    // Just take the first contextVar and split at it.
    ad_utility::HashSet<size_t> textNodeIds;
    textNodeIds.insert(contextVarToTextNodes.begin()->second.begin(),
                       contextVarToTextNodes.begin()->second.end());

    // For the next iteration / recursive call(s):
    // Leave out the first one because it has been worked on in this call.
    ad_utility::HashMap<string, vector<size_t>> cTMapNextIteration;
    cTMapNextIteration.insert(++contextVarToTextNodes.begin(),
                              contextVarToTextNodes.end());

    // Find a node to start the split.
    size_t startNode = 0;
    while (startNode < _adjLists.size() && textNodeIds.count(startNode) > 0) {
      ++startNode;
    }
    // If no start node was found, this means only text triples left.
    // --> don't enter code block below and return empty vector.
    if (startNode != _adjLists.size()) {
      // If we have a start node, do a BFS to obtain a set of reachable nodes
      auto reachableNodes = bfsLeaveOut(startNode, textNodeIds);
      if (reachableNodes.size() == _adjLists.size() - textNodeIds.size()) {
        // Case: cyclic or text operation was on the "outside"
        // -> only one split to work with further.
        // Recursively solve this split
        // (because there may be another context var in it)
        TripleGraph withoutText(*this, reachableNodes);
        vector<SparqlFilter> filters = pickFilters(origFilters, reachableNodes);
        auto recursiveResult =
            withoutText.splitAtContextVars(filters, cTMapNextIteration);
        retVal.insert(retVal.begin(), recursiveResult.begin(),
                      recursiveResult.end());
      } else {
        // Case: The split created two or more non-empty parts.
        // Find all parts so that the number of triples in them plus
        // the number of text triples equals the number of total triples.
        vector<vector<size_t>> setsOfReachablesNodes;
        ad_utility::HashSet<size_t> nodesDone;
        nodesDone.insert(textNodeIds.begin(), textNodeIds.end());
        nodesDone.insert(reachableNodes.begin(), reachableNodes.end());
        setsOfReachablesNodes.emplace_back(reachableNodes);
        assert(nodesDone.size() < _adjLists.size());
        while (nodesDone.size() < _adjLists.size()) {
          while (startNode < _adjLists.size() &&
                 nodesDone.count(startNode) > 0) {
            ++startNode;
          }
          reachableNodes = bfsLeaveOut(startNode, textNodeIds);
          nodesDone.insert(reachableNodes.begin(), reachableNodes.end());
          setsOfReachablesNodes.emplace_back(reachableNodes);
        }
        // Recursively split each part because there may be other context
        // vars.
        for (const auto& rNodes : setsOfReachablesNodes) {
          TripleGraph smallerGraph(*this, rNodes);
          vector<SparqlFilter> filters = pickFilters(origFilters, rNodes);
          auto recursiveResult =
              smallerGraph.splitAtContextVars(filters, cTMapNextIteration);
          retVal.insert(retVal.begin(), recursiveResult.begin(),
                        recursiveResult.end());
        }
      }
    }
  }
  return retVal;
}

// _____________________________________________________________________________
vector<size_t> QueryPlanner::TripleGraph::bfsLeaveOut(
    size_t startNode, ad_utility::HashSet<size_t> leaveOut) const {
  vector<size_t> res;
  ad_utility::HashSet<size_t> visited;
  std::list<size_t> queue;
  queue.push_back(startNode);
  visited.insert(startNode);
  while (!queue.empty()) {
    size_t n = queue.front();
    queue.pop_front();
    res.push_back(n);
    auto& neighbors = _adjLists[n];
    for (size_t v : neighbors) {
      if (visited.count(v) == 0 && leaveOut.count(v) == 0) {
        visited.insert(v);
        queue.push_back(v);
      }
    }
  }
  return res;
}

// _____________________________________________________________________________
vector<SparqlFilter> QueryPlanner::TripleGraph::pickFilters(
    const vector<SparqlFilter>& origFilters,
    const vector<size_t>& nodes) const {
  vector<SparqlFilter> ret;
  ad_utility::HashSet<Variable> coveredVariables;
  for (auto n : nodes) {
    auto& node = *_nodeMap.find(n)->second;
    coveredVariables.insert(node._variables.begin(), node._variables.end());
  }
  for (auto& f : origFilters) {
    if (ql::ranges::any_of(
            f.expression_.containedVariables(),
            [&](const auto* var) { return coveredVariables.contains(*var); })) {
      ret.push_back(f);
    }
  }
  return ret;
}

// _____________________________________________________________________________
QueryPlanner::TripleGraph::TripleGraph(
    const std::vector<std::pair<Node, std::vector<size_t>>>& init) {
  for (const std::pair<Node, std::vector<size_t>>& p : init) {
    _nodeStorage.push_back(p.first);
    _nodeMap[p.first.id_] = &_nodeStorage.back();
    _adjLists.push_back(p.second);
  }
}

// _____________________________________________________________________________
QueryPlanner::TripleGraph::TripleGraph(const QueryPlanner::TripleGraph& other,
                                       vector<size_t> keepNodes) {
  ad_utility::HashSet<size_t> keep;
  for (auto v : keepNodes) {
    keep.insert(v);
  }
  // Copy nodes to be kept and assign new node id's.
  // Keep information about the id change in a map.
  ad_utility::HashMap<size_t, size_t> idChange;
  for (size_t i = 0; i < other._nodeMap.size(); ++i) {
    if (keep.count(i) > 0) {
      _nodeStorage.push_back(*other._nodeMap.find(i)->second);
      idChange[i] = _nodeMap.size();
      _nodeStorage.back().id_ = _nodeMap.size();
      _nodeMap[idChange[i]] = &_nodeStorage.back();
    }
  }
  // Adjust adjacency lists accordingly.
  for (size_t i = 0; i < other._adjLists.size(); ++i) {
    if (keep.count(i) > 0) {
      vector<size_t> adjList;
      for (size_t v : other._adjLists[i]) {
        if (keep.count(v) > 0) {
          adjList.push_back(idChange[v]);
        }
      }
      _adjLists.push_back(adjList);
    }
  }
}

// _____________________________________________________________________________
QueryPlanner::TripleGraph::TripleGraph(const TripleGraph& other)
    : _adjLists(other._adjLists), _nodeMap(), _nodeStorage() {
  for (auto it : other._nodeMap) {
    _nodeStorage.push_back(*it.second);
    _nodeMap[it.first] = &_nodeStorage.back();
  }
}

// _____________________________________________________________________________
QueryPlanner::TripleGraph& QueryPlanner::TripleGraph::operator=(
    const TripleGraph& other) {
  _adjLists = other._adjLists;
  for (auto it : other._nodeMap) {
    _nodeStorage.push_back(*it.second);
    _nodeMap[it.first] = &_nodeStorage.back();
  }
  return *this;
}

// _____________________________________________________________________________
QueryPlanner::TripleGraph::TripleGraph()
    : _adjLists(), _nodeMap(), _nodeStorage() {}

// _____________________________________________________________________________
bool QueryPlanner::TripleGraph::isSimilar(
    const QueryPlanner::TripleGraph& other) const {
  // This method is very verbose as it is currently only intended for
  // testing
  if (_nodeStorage.size() != other._nodeStorage.size()) {
    LOG(INFO) << asString() << std::endl;
    LOG(INFO) << other.asString() << std::endl;
    LOG(INFO) << "The two triple graphs are not of the same size: "
              << _nodeStorage.size() << " != " << other._nodeStorage.size()
              << std::endl;
    return false;
  }
  ad_utility::HashMap<size_t, size_t> id_map;
  ad_utility::HashMap<size_t, size_t> id_map_reverse;
  for (const Node& n : _nodeStorage) {
    bool hasMatch = false;
    for (const Node& n2 : other._nodeStorage) {
      if (n.isSimilar(n2)) {
        id_map[n.id_] = n2.id_;
        id_map_reverse[n2.id_] = n.id_;
        hasMatch = true;
        break;
      } else {
      }
    }
    if (!hasMatch) {
      LOG(INFO) << asString() << std::endl;
      LOG(INFO) << other.asString() << std::endl;
      LOG(INFO) << "The node " << n << " has no match in the other graph"
                << std::endl;
      return false;
    }
  }
  if (id_map.size() != _nodeStorage.size() ||
      id_map_reverse.size() != _nodeStorage.size()) {
    LOG(INFO) << asString() << std::endl;
    LOG(INFO) << other.asString() << std::endl;
    LOG(INFO) << "Two nodes in this graph were matches to the same node in "
                 "the other graph"
              << std::endl;
    return false;
  }
  for (size_t id = 0; id < _adjLists.size(); ++id) {
    size_t other_id = id_map[id];
    ad_utility::HashSet<size_t> adj_set;
    ad_utility::HashSet<size_t> other_adj_set;
    for (size_t a : _adjLists[id]) {
      adj_set.insert(a);
    }
    for (size_t a : other._adjLists[other_id]) {
      other_adj_set.insert(a);
    }
    for (size_t a : _adjLists[id]) {
      if (other_adj_set.count(id_map[a]) == 0) {
        LOG(INFO) << asString() << std::endl;
        LOG(INFO) << other.asString() << std::endl;
        LOG(INFO) << "The node with id " << id << " is connected to " << a
                  << " in this graph graph but not to the equivalent "
                     "node in the other graph."
                  << std::endl;
        return false;
      }
    }
    for (size_t a : other._adjLists[other_id]) {
      if (adj_set.count(id_map_reverse[a]) == 0) {
        LOG(INFO) << asString() << std::endl;
        LOG(INFO) << other.asString() << std::endl;
        LOG(INFO) << "The node with id " << id << " is connected to " << a
                  << " in the other graph graph but not to the equivalent "
                     "node in this graph."
                  << std::endl;
        return false;
      }
    }
  }
  return true;
}

// _____________________________________________________________________________
void QueryPlanner::setEnablePatternTrick(bool enablePatternTrick) {
  _enablePatternTrick = enablePatternTrick;
}

// _________________________________________________________________________________
size_t QueryPlanner::findCheapestExecutionTree(
    const std::vector<SubtreePlan>& lastRow) const {
  AD_CONTRACT_CHECK(!lastRow.empty());
  auto compare = [this](const auto& a, const auto& b) {
    auto aCost = a.getCostEstimate(), bCost = b.getCostEstimate();
    if (aCost == bCost && isInTestMode()) {
      // Make the tiebreaking deterministic for the unit tests.
      return a._qet->getCacheKey() < b._qet->getCacheKey();
    } else {
      return aCost < bCost;
    }
  };
  return ql::ranges::min_element(lastRow, compare) - lastRow.begin();
};

// _________________________________________________________________________________
size_t QueryPlanner::findSmallestExecutionTree(
    const std::vector<SubtreePlan>& lastRow) {
  AD_CONTRACT_CHECK(!lastRow.empty());
  auto compare = [](const auto& a, const auto& b) {
    auto tie = [](const auto& x) {
      return std::tuple{x.getSizeEstimate(), x.getSizeEstimate()};
    };
    return tie(a) < tie(b);
  };
  return ql::ranges::min_element(lastRow, compare) - lastRow.begin();
};

// _____________________________________________________________________________
std::vector<QueryPlanner::SubtreePlan> QueryPlanner::createJoinCandidates(
    const SubtreePlan& ain, const SubtreePlan& bin,
    boost::optional<const TripleGraph&> tg) const {
  bool swapForTesting = isInTestMode() && bin.type != SubtreePlan::OPTIONAL &&
                        ain._qet->getCacheKey() < bin._qet->getCacheKey();
  const auto& a = !swapForTesting ? ain : bin;
  const auto& b = !swapForTesting ? bin : ain;
  std::vector<SubtreePlan> candidates;

  // TODO<joka921> find out, what is ACTUALLY the use case for the triple
  // graph. Is it only meant for (questionable) performance reasons
  // or does it change the meaning.
  std::vector<std::array<ColumnIndex, 2>> jcs;
  if (tg) {
    if (connected(a, b, *tg)) {
      jcs = getJoinColumns(a, b);
    }
  } else {
    jcs = getJoinColumns(a, b);
  }

  if (jcs.empty()) {
    // The candidates are not connected
    return candidates;
  }

  // If both sides are spatial joins that are still missing children, return
  // immediately to prevent a regular join on the variables, which would lead
  // to the spatial join never having children.
  if (checkSpatialJoin(a, b) == std::pair<bool, bool>{true, true}) {
    return candidates;
  }

  // if one of the inputs is the spatial join and the other input is
  // compatible with the SpatialJoin, add it as a child to the spatialJoin. As
  // unbound SpatialJoin operations are incompatible with normal join
  // operations, we return immediately instead of creating a normal join below
  // as well. Note, that this if statement should be evaluated first, such
  // that no other join options get considered, when one of the candidates is
  // a SpatialJoin.
  if (auto opt = createSpatialJoin(a, b, jcs)) {
    candidates.push_back(std::move(opt.value()));
    return candidates;
  }

  if (a.type == SubtreePlan::MINUS) {
    AD_THROW(
        "MINUS can only appear after"
        " another graph pattern.");
  }

  // This case shouldn't happen. If the first pattern is OPTIONAL, it
  // is made non optional earlier. If a minus occurs after an optional
  // further into the query that optional should be resolved by now.
  AD_CONTRACT_CHECK(a.type != SubtreePlan::OPTIONAL);
  if (b.type == SubtreePlan::MINUS) {
    return {makeSubtreePlan<Minus>(_qec, a._qet, b._qet)};
  }

  // OPTIONAL JOINS are not symmetric!
  if (b.type == SubtreePlan::OPTIONAL) {
    // Join the two optional columns using an optional join
    return {makeSubtreePlan<OptionalJoin>(_qec, a._qet, b._qet)};
  }

  if (auto opt = createJoinWithPathSearch(a, b, jcs)) {
    candidates.push_back(std::move(opt.value()));
    return candidates;
  }

  if (jcs.size() >= 2) {
    // If there are two or more join columns and we are not using the
    // TwoColumnJoin (the if part before this comment), use a multiColumnJoin.
    try {
      SubtreePlan plan = makeSubtreePlan<MultiColumnJoin>(_qec, a._qet, b._qet);
      mergeSubtreePlanIds(plan, a, b);
      return {plan};
    } catch (const std::exception& e) {
      return {};
    }
  }

  // CASE: JOIN ON ONE COLUMN ONLY.

  // Check if one of the two operations is a HAS_PREDICATE_SCAN.
  // If the join column corresponds to the has-predicate scan's
  // subject column we can use a specialized join that avoids
  // loading the full has-predicate predicate.
  if (auto opt = createJoinWithHasPredicateScan(a, b, jcs)) {
    candidates.push_back(std::move(opt.value()));
  }

  // Test if one of `a` or `b` is a transitive path to which we can bind the
  // other one.
  if (auto opt = createJoinWithTransitivePath(a, b, jcs)) {
    candidates.push_back(std::move(opt.value()));
  }

  // "NORMAL" CASE:
  // The join class takes care of sorting the subtrees if necessary
  SubtreePlan plan =
      makeSubtreePlan<Join>(_qec, a._qet, b._qet, jcs[0][0], jcs[0][1]);
  mergeSubtreePlanIds(plan, a, b);
  candidates.push_back(std::move(plan));

  return candidates;
}

// _____________________________________________________________________________
std::pair<bool, bool> QueryPlanner::checkSpatialJoin(const SubtreePlan& a,
                                                     const SubtreePlan& b) {
  auto isIncompleteSpatialJoin = [](const SubtreePlan& sj) {
    auto sjCasted = std::dynamic_pointer_cast<const SpatialJoin>(
        sj._qet->getRootOperation());
    return sjCasted != nullptr && !sjCasted->isConstructed();
  };
  return {isIncompleteSpatialJoin(a), isIncompleteSpatialJoin(b)};
}

// _____________________________________________________________________________
auto QueryPlanner::createSpatialJoin(
    const SubtreePlan& a, const SubtreePlan& b,
    const std::vector<std::array<ColumnIndex, 2>>& jcs)
    -> std::optional<SubtreePlan> {
  auto [aIs, bIs] = checkSpatialJoin(a, b);

  // Exactly one of the inputs must be a SpatialJoin.
  if (aIs == bIs) {
    return std::nullopt;
  }

  const SubtreePlan& spatialSubtreePlan = aIs ? a : b;
  const SubtreePlan& otherSubtreePlan = aIs ? b : a;

  std::shared_ptr<Operation> op = spatialSubtreePlan._qet->getRootOperation();
  auto spatialJoin = static_cast<SpatialJoin*>(op.get());

  if (spatialJoin->isConstructed()) {
    return std::nullopt;
  }

  if (jcs.size() > 1) {
    AD_THROW(
        "Currently, if both sides of a SpatialJoin are variables, then the"
        "SpatialJoin must be the only connection between these variables");
  }
  ColumnIndex ind = aIs ? jcs[0][1] : jcs[0][0];
  const Variable& var =
      otherSubtreePlan._qet->getVariableAndInfoByColumnIndex(ind).first;

  auto newSpatialJoin = spatialJoin->addChild(otherSubtreePlan._qet, var);

  SubtreePlan plan = makeSubtreePlan<SpatialJoin>(std::move(newSpatialJoin));
  mergeSubtreePlanIds(plan, a, b);
  return plan;
}

// __________________________________________________________________________________________________________________
auto QueryPlanner::createJoinWithTransitivePath(
    SubtreePlan a, SubtreePlan b,
    const std::vector<std::array<ColumnIndex, 2>>& jcs)
    -> std::optional<SubtreePlan> {
  auto aTransPath = std::dynamic_pointer_cast<const TransitivePathBase>(
      a._qet->getRootOperation());
  auto bTransPath = std::dynamic_pointer_cast<const TransitivePathBase>(
      b._qet->getRootOperation());

  if (!(aTransPath || bTransPath)) {
    return std::nullopt;
  }
  std::shared_ptr<QueryExecutionTree> otherTree = aTransPath ? b._qet : a._qet;
  auto transPathOperation = aTransPath ? aTransPath : bTransPath;

  // TODO: Handle the case of two or more common variables
  if (jcs.size() > 1) {
    AD_THROW(
        "Transitive Path operation with more than"
        " two common variables is not supported");
  }
  const size_t otherCol = aTransPath ? jcs[0][1] : jcs[0][0];
  const size_t thisCol = aTransPath ? jcs[0][0] : jcs[0][1];
  // Do not bind the side of a path twice
  if (transPathOperation->isBoundOrId()) {
    return std::nullopt;
  }
  // An unbound transitive path has at most two columns.
  AD_CONTRACT_CHECK(thisCol <= 1);
  // The left or right side is a TRANSITIVE_PATH and its join column
  // corresponds to the left side of its input.
  SubtreePlan plan = [&]() {
    if (thisCol == 0) {
      return makeSubtreePlan(
          transPathOperation->bindLeftSide(otherTree, otherCol));
    } else {
      return makeSubtreePlan(
          transPathOperation->bindRightSide(otherTree, otherCol));
    }
  }();
  mergeSubtreePlanIds(plan, a, b);
  return plan;
}

// ______________________________________________________________________________________
auto QueryPlanner::createJoinWithHasPredicateScan(
    SubtreePlan a, SubtreePlan b,
    const std::vector<std::array<ColumnIndex, 2>>& jcs)
    -> std::optional<SubtreePlan> {
  // Check if one of the two operations is a HAS_PREDICATE_SCAN.
  // If the join column corresponds to the has-predicate scan's
  // subject column we can use a specialized join that avoids
  // loading the full has-predicate predicate.
  auto isSuitablePredicateScan = [](const auto& tree, size_t joinColumn) {
    if (joinColumn == 0) {
      auto rootOperation = std::dynamic_pointer_cast<HasPredicateScan>(
          tree._qet->getRootOperation());
      return rootOperation &&
             rootOperation->getType() == HasPredicateScan::ScanType::FULL_SCAN;
    }
    return false;
  };

  const bool aIsSuitablePredicateScan = isSuitablePredicateScan(a, jcs[0][0]);
  const bool bIsSuitablePredicateScan = isSuitablePredicateScan(b, jcs[0][1]);
  if (!(aIsSuitablePredicateScan || bIsSuitablePredicateScan)) {
    return std::nullopt;
  }
  auto hasPredicateScanTree = aIsSuitablePredicateScan ? a._qet : b._qet;
  auto otherTree = aIsSuitablePredicateScan ? b._qet : a._qet;
  size_t otherTreeJoinColumn = aIsSuitablePredicateScan ? jcs[0][1] : jcs[0][0];
  auto qec = otherTree->getRootOperation()->getExecutionContext();
  // Note that this is a new operation.
  auto object = static_cast<HasPredicateScan*>(
                    hasPredicateScanTree->getRootOperation().get())
                    ->getObject()
                    .getVariable();
  auto plan = makeSubtreePlan<HasPredicateScan>(
      qec, std::move(otherTree), otherTreeJoinColumn, std::move(object));
  mergeSubtreePlanIds(plan, a, b);
  return plan;
}

// _____________________________________________________________________
auto QueryPlanner::createJoinWithPathSearch(
    const SubtreePlan& a, const SubtreePlan& b,
    const std::vector<std::array<ColumnIndex, 2>>& jcs)
    -> std::optional<SubtreePlan> {
  auto aRootOp =
      std::dynamic_pointer_cast<PathSearch>(a._qet->getRootOperation());
  auto bRootOp =
      std::dynamic_pointer_cast<PathSearch>(b._qet->getRootOperation());

  // Exactly one of the two Operations can be a path search.
  if (static_cast<bool>(aRootOp) == static_cast<bool>(bRootOp)) {
    return std::nullopt;
  }

  auto pathSearch = aRootOp ? aRootOp : bRootOp;
  auto sibling = bRootOp ? a : b;

  auto decideColumns = [aRootOp](std::array<ColumnIndex, 2> joinColumns)
      -> std::pair<ColumnIndex, ColumnIndex> {
    auto thisCol = aRootOp ? joinColumns[0] : joinColumns[1];
    auto otherCol = aRootOp ? joinColumns[1] : joinColumns[0];
    return {thisCol, otherCol};
  };

  // Only source and target may be bound directly
  if (jcs.size() > 2) {
    return std::nullopt;
  }

  auto sourceColumn = pathSearch->getSourceColumn();
  auto targetColumn = pathSearch->getTargetColumn();

  // Either source or target column have to be a variable to create a join
  if (!sourceColumn && !targetColumn) {
    return std::nullopt;
  }

  // A join on an edge property column should not create any candidates
  auto isJoinOnSourceOrTarget = [sourceColumn,
                                 targetColumn](size_t joinColumn) {
    return ((sourceColumn && sourceColumn.value() == joinColumn) ||
            (targetColumn && targetColumn.value() == joinColumn));
  };

  if (jcs.size() == 2) {
    // To join source and target, both must be variables
    if (!sourceColumn || !targetColumn) {
      return std::nullopt;
    }

    auto [firstCol, firstOtherCol] = decideColumns(jcs[0]);

    auto [secondCol, secondOtherCol] = decideColumns(jcs[1]);

    if (!isJoinOnSourceOrTarget(firstCol) &&
        !isJoinOnSourceOrTarget(secondCol)) {
      return std::nullopt;
    }

    if (sourceColumn == firstCol && targetColumn == secondCol) {
      pathSearch->bindSourceAndTargetSide(sibling._qet, firstOtherCol,
                                          secondOtherCol);
    } else if (sourceColumn == secondCol && targetColumn == firstCol) {
      pathSearch->bindSourceAndTargetSide(sibling._qet, secondOtherCol,
                                          firstOtherCol);
    } else {
      return std::nullopt;
    }
  } else if (jcs.size() == 1) {
    auto [thisCol, otherCol] = decideColumns(jcs[0]);

    if (!isJoinOnSourceOrTarget(thisCol)) {
      return std::nullopt;
    }

    if (sourceColumn && sourceColumn == thisCol &&
        !pathSearch->isSourceBound()) {
      pathSearch->bindSourceSide(sibling._qet, otherCol);
    } else if (targetColumn && targetColumn == thisCol &&
               !pathSearch->isTargetBound()) {
      pathSearch->bindTargetSide(sibling._qet, otherCol);
    }
  } else {
    return std::nullopt;
  }

  SubtreePlan plan = makeSubtreePlan(pathSearch);
  mergeSubtreePlanIds(plan, a, b);
  return plan;
}

// _____________________________________________________________________
void QueryPlanner::QueryGraph::setupGraph(
    const std::vector<SubtreePlan>& leafOperations) {
  // Prepare the `nodes_` vector for the graph. We have one node for each leaf
  // of what later becomes the `QueryExecutionTree`.
  for (const auto& leafOperation : leafOperations) {
    nodes_.push_back(std::make_shared<Node>(&leafOperation));
  }

  // Set up a hash map from variables to nodes that contain this variable.
  const ad_utility::HashMap<Variable, std::vector<Node*>> varToNode = [this]() {
    ad_utility::HashMap<Variable, std::vector<Node*>> result;
    for (const auto& node : nodes_) {
      for (const auto& var :
           node->plan_->_qet->getVariableColumns() | ql::views::keys) {
        result[var].push_back(node.get());
      }
    }
    return result;
  }();
  // Set up a hash map from nodes to their adjacentNodes_. Two nodes are
  // adjacent if they share a variable. The adjacentNodes_ are stored as hash
  // sets so we don't need to worry about duplicates.
  ad_utility::HashMap<Node*, ad_utility::HashSet<Node*>> adjacentNodes =
      [&varToNode]() {
        ad_utility::HashMap<Node*, ad_utility::HashSet<Node*>> result;
        for (auto& nodesThatContainSameVar : varToNode | ql::views::values) {
          // TODO<C++23> Use ql::views::cartesian_product
          for (auto* n1 : nodesThatContainSameVar) {
            for (auto* n2 : nodesThatContainSameVar) {
              if (n1 != n2) {
                result[n1].insert(n2);
                result[n2].insert(n1);
              }
            }
          }
        }
        return result;
      }();
  // For each node move the set of adjacentNodes_ from the global hash map to
  // the node itself.
  for (const auto& node : nodes_) {
    if (adjacentNodes.contains(node.get())) {
      node->adjacentNodes_ = std::move(adjacentNodes.at(node.get()));
    }
  }
}

// _______________________________________________________________
void QueryPlanner::QueryGraph::dfs(Node* startNode, size_t componentIndex) {
  // Simple recursive DFS.
  if (startNode->visited_) {
    return;
  }
  startNode->componentIndex_ = componentIndex;
  startNode->visited_ = true;
  for (auto* adjacentNode : startNode->adjacentNodes_) {
    dfs(adjacentNode, componentIndex);
  }
}
// _______________________________________________________________
std::vector<size_t> QueryPlanner::QueryGraph::dfsForAllNodes() {
  std::vector<size_t> result;
  size_t nextIndex = 0;
  for (const auto& node : nodes_) {
    if (node->visited_) {
      // The node is part of a connected component that was already found.
      result.push_back(node->componentIndex_);
    } else {
      // The node is part of a yet unknown component, run a DFS.
      dfs(node.get(), nextIndex);
      result.push_back(node->componentIndex_);
      ++nextIndex;
    }
  }
  return result;
}

// _______________________________________________________________
void QueryPlanner::checkCancellation(
    ad_utility::source_location location) const {
  cancellationHandle_->throwIfCancelled(location);
}

// _______________________________________________________________
void QueryPlanner::GraphPatternPlanner::visitGroupOptionalOrMinus(
    std::vector<SubtreePlan>&& candidates) {
  // Empty group graph patterns should have been handled previously.
  AD_CORRECTNESS_CHECK(!candidates.empty());

  // Optionals that occur before any of their variables have been bound,
  // actually behave like ordinary (Group)GraphPatterns.
  auto variables = candidates[0]._qet->getVariableColumns() | ql::views::keys;

  using enum SubtreePlan::Type;
  if (auto type = candidates[0].type;
      (type == OPTIONAL || type == MINUS) &&
      ql::ranges::all_of(variables, [this](const Variable& var) {
        return !boundVariables_.contains(var);
      })) {
    // A MINUS clause that doesn't share any variable with the preceding
    // patterns behaves as if it isn't there.
    if (type == MINUS) {
      return;
    }

    // All variables in the OPTIONAL are unbound so far, so this OPTIONAL
    // actually is not an OPTIONAL.
    for (auto& vec : candidates) {
      vec.type = SubtreePlan::BASIC;
    }
  }

  // All variables seen so far are considered bound and cannot appear as the
  // RHS of a BIND operation. This is also true for variables from OPTIONALs
  // and MINUS clauses (this used to be a bug in an old version of the code).
  ql::ranges::for_each(
      variables, [this](const Variable& var) { boundVariables_.insert(var); });

  // If our input is not OPTIONAL and not a MINUS, this means that we can
  // still arbitrarily optimize among our candidates and just append our new
  // candidates.
  if (candidates[0].type == SubtreePlan::BASIC) {
    candidatePlans_.push_back(std::move(candidates));
    return;
  }

  // For OPTIONAL or MINUS, optimization "across" the OPTIONAL or MINUS is
  // forbidden. Optimize all previously collected candidates, and then perform
  // an optional or minus join.
  optimizeCommutatively();
  AD_CORRECTNESS_CHECK(candidatePlans_.size() == 1);
  std::vector<SubtreePlan> nextCandidates;
  // For each candidate plan, and each plan from the OPTIONAL or MINUS, create
  // a new plan with an optional join. Note that `createJoinCandidates` will
  // whether `b` is from an OPTIONAL or MINUS.
  for (const auto& a : candidatePlans_.at(0)) {
    for (const auto& b : candidates) {
      auto vec = planner_.createJoinCandidates(a, b, boost::none);
      nextCandidates.insert(nextCandidates.end(),
                            std::make_move_iterator(vec.begin()),
                            std::make_move_iterator(vec.end()));
    }
  }

  // Keep the best found candidate, which can then be combined with
  // potentially following children, until we hit the next OPTIONAL or MINUS.
  // TODO<joka921> Also keep one candidate per ordering to make even
  // better plans at this step
  AD_CORRECTNESS_CHECK(
      !nextCandidates.empty(),
      "Could not find a single candidate join for two optimized graph "
      "patterns. Please report this to the developers");
  auto idx = planner_.findCheapestExecutionTree(nextCandidates);
  candidatePlans_.clear();
  candidatePlans_.push_back({std::move(nextCandidates[idx])});
}

// ____________________________________________________________
template <typename Arg>
void QueryPlanner::GraphPatternPlanner::graphPatternOperationVisitor(Arg& arg) {
  using T = std::decay_t<Arg>;
  using SubtreePlan = QueryPlanner::SubtreePlan;
  if constexpr (std::is_same_v<T, p::Optional> ||
                std::is_same_v<T, p::GroupGraphPattern>) {
    // If this is a `GRAPH <graph> {...}` clause, then we have to overwrite
    // the default graphs while planning this clause, and reset them when
    // leaving the clause.
    std::optional<ParsedQuery::DatasetClauses> datasetBackup;
    std::optional<Variable> graphVariableBackup = planner_.activeGraphVariable_;
    if constexpr (std::is_same_v<T, p::GroupGraphPattern>) {
      if (std::holds_alternative<TripleComponent::Iri>(arg.graphSpec_)) {
        datasetBackup = planner_.activeDatasetClauses_;
        planner_.activeDatasetClauses_.defaultGraphs_.emplace(
            {std::get<TripleComponent::Iri>(arg.graphSpec_)});
      } else if (std::holds_alternative<Variable>(arg.graphSpec_)) {
        const auto& graphVar = std::get<Variable>(arg.graphSpec_);
        if (checkUsePatternTrick::isVariableContainedInGraphPattern(
                graphVar, arg._child, nullptr)) {
          throw std::runtime_error(
              "A variable that is used as the graph specifier of a `GRAPH "
              "?var "
              "{...}` clause may not appear in the body of that clause");
        }
        datasetBackup = planner_.activeDatasetClauses_;
        planner_.activeDatasetClauses_.defaultGraphs_ =
            planner_.activeDatasetClauses_.namedGraphs_;
        // We already have backed up the `activeGraphVariable_`.
        planner_.activeGraphVariable_ = std::get<Variable>(arg.graphSpec_);
      } else {
        AD_CORRECTNESS_CHECK(
            std::holds_alternative<std::monostate>(arg.graphSpec_));
      }
    }

    auto candidates = planner_.optimize(&arg._child);
    if constexpr (std::is_same_v<T, p::Optional>) {
      for (auto& c : candidates) {
        c.type = SubtreePlan::OPTIONAL;
      }
    }
    visitGroupOptionalOrMinus(std::move(candidates));
    if (datasetBackup.has_value()) {
      planner_.activeDatasetClauses_ = std::move(datasetBackup.value());
    }
    planner_.activeGraphVariable_ = std::move(graphVariableBackup);
  } else if constexpr (std::is_same_v<T, p::Union>) {
    visitUnion(arg);
  } else if constexpr (std::is_same_v<T, p::Subquery>) {
    visitSubquery(arg);
  } else if constexpr (std::is_same_v<T, p::TransPath>) {
    return visitTransitivePath(arg);
  } else if constexpr (std::is_same_v<T, p::Values>) {
    SubtreePlan valuesPlan = makeSubtreePlan<Values>(qec_, arg._inlineValues);
    visitGroupOptionalOrMinus(std::vector{std::move(valuesPlan)});
  } else if constexpr (std::is_same_v<T, p::Service>) {
    SubtreePlan servicePlan = makeSubtreePlan<Service>(qec_, arg);
    visitGroupOptionalOrMinus(std::vector{std::move(servicePlan)});
  } else if constexpr (std::is_same_v<T, p::Bind>) {
    visitBind(arg);
  } else if constexpr (std::is_same_v<T, p::Minus>) {
    auto candidates = planner_.optimize(&arg._child);
    for (auto& c : candidates) {
      c.type = SubtreePlan::MINUS;
    }
    visitGroupOptionalOrMinus(std::move(candidates));
  } else if constexpr (std::is_same_v<T, p::PathQuery>) {
    visitPathSearch(arg);
  } else if constexpr (std::is_same_v<T, p::Describe>) {
    visitDescribe(arg);
  } else if constexpr (std::is_same_v<T, p::SpatialQuery>) {
    visitSpatialSearch(arg);
  } else {
    static_assert(std::is_same_v<T, p::BasicGraphPattern>);
    visitBasicGraphPattern(arg);
  }
};

// _______________________________________________________________
void QueryPlanner::GraphPatternPlanner::visitBasicGraphPattern(
    const parsedQuery::BasicGraphPattern& v) {
  // A basic graph patterns consists only of triples. First collect all
  // the bound variables.
  for (const SparqlTriple& t : v._triples) {
    if (isVariable(t.s_)) {
      boundVariables_.insert(t.s_.getVariable());
    }
    if (isVariable(t.p_)) {
      boundVariables_.insert(Variable{t.p_._iri});
    }
    if (isVariable(t.o_)) {
      boundVariables_.insert(t.o_.getVariable());
    }
  }

  // Then collect the triples. Transform each triple with a property path to
  // an equivalent form without property path (using `seedFromPropertyPath`).
  for (const auto& triple : v._triples) {
    if (triple.p_._operation == PropertyPath::Operation::IRI) {
      candidateTriples_._triples.push_back(triple);
    } else {
      auto children =
          planner_.seedFromPropertyPath(triple.s_, triple.p_, triple.o_);
      for (auto& child : children->_graphPatterns) {
        std::visit([self = this](
                       auto& arg) { self->graphPatternOperationVisitor(arg); },
                   child);
      }
    }
  }
}

// _______________________________________________________________
void QueryPlanner::GraphPatternPlanner::visitBind(const parsedQuery::Bind& v) {
  if (boundVariables_.contains(v._target)) {
    AD_THROW(
        "The target variable of a BIND must not be used before the "
        "BIND clause");
  }
  boundVariables_.insert(v._target);

  // Assumption for now: BIND does not commute. This is always safe.
  optimizeCommutatively();
  AD_CORRECTNESS_CHECK(candidatePlans_.size() == 1);
  auto lastRow = std::move(candidatePlans_.at(0));
  candidatePlans_.at(0).clear();
  for (const auto& a : lastRow) {
    // Add the query plan for the BIND.
    SubtreePlan plan = makeSubtreePlan<Bind>(qec_, a._qet, v);
    plan._idsOfIncludedFilters = a._idsOfIncludedFilters;
    plan.idsOfIncludedTextLimits_ = a.idsOfIncludedTextLimits_;
    candidatePlans_.back().push_back(std::move(plan));
  }
  // Handle the case where the BIND clause is the first clause (which is
  // equivalent to `lastRow` being empty).
  if (lastRow.empty()) {
    auto neutralElement = makeExecutionTree<NeutralElementOperation>(qec_);
    candidatePlans_.back().push_back(
        makeSubtreePlan<Bind>(qec_, std::move(neutralElement), v));
  }
}

// _______________________________________________________________
void QueryPlanner::GraphPatternPlanner::visitTransitivePath(
    parsedQuery::TransPath& arg) {
  auto candidatesIn = planner_.optimize(&arg._childGraphPattern);
  std::vector<SubtreePlan> candidatesOut;

  for (auto& sub : candidatesIn) {
    TransitivePathSide left;
    TransitivePathSide right;
    auto getSideValue =
        [this](const TripleComponent& side) -> std::variant<Id, Variable> {
      if (isVariable(side)) {
        return side.getVariable();
      } else {
        if (auto opt = side.toValueId(planner_._qec->getIndex().getVocab());
            opt.has_value()) {
          return opt.value();
        } else {
          AD_THROW("No vocabulary entry for " + side.toString());
        }
      }
    };

    left.subCol_ = sub._qet->getVariableColumn(arg._innerLeft.getVariable());
    left.value_ = getSideValue(arg._left);
    right.subCol_ = sub._qet->getVariableColumn(arg._innerRight.getVariable());
    right.value_ = getSideValue(arg._right);
    size_t min = arg._min;
    size_t max = arg._max;
    auto transitivePath = TransitivePathBase::makeTransitivePath(
        qec_, std::move(sub._qet), std::move(left), std::move(right), min, max);
    auto plan = makeSubtreePlan<TransitivePathBase>(std::move(transitivePath));
    candidatesOut.push_back(std::move(plan));
  }
  visitGroupOptionalOrMinus(std::move(candidatesOut));
}

// _______________________________________________________________
void QueryPlanner::GraphPatternPlanner::visitPathSearch(
    parsedQuery::PathQuery& pathQuery) {
  const auto& vocab = planner_._qec->getIndex().getVocab();
  auto config = pathQuery.toPathSearchConfiguration(vocab);

  // The path search requires a child graph pattern
  AD_CORRECTNESS_CHECK(pathQuery.childGraphPattern_.has_value());
  std::vector<SubtreePlan> candidatesIn =
      planner_.optimize(&pathQuery.childGraphPattern_.value());
  std::vector<SubtreePlan> candidatesOut;

  for (auto& sub : candidatesIn) {
    auto pathSearch =
        std::make_shared<PathSearch>(qec_, std::move(sub._qet), config);
    auto plan = makeSubtreePlan<PathSearch>(std::move(pathSearch));
    candidatesOut.push_back(std::move(plan));
  }
  visitGroupOptionalOrMinus(std::move(candidatesOut));
}

// _______________________________________________________________
void QueryPlanner::GraphPatternPlanner::visitSpatialSearch(
    parsedQuery::SpatialQuery& spatialQuery) {
  auto config = spatialQuery.toSpatialJoinConfiguration();

  // If there is no child graph pattern, we need to construct a neutral
  // element
  std::vector<SubtreePlan> candidatesIn;
  if (spatialQuery.childGraphPattern_.has_value()) {
    candidatesIn = planner_.optimize(&spatialQuery.childGraphPattern_.value());
  } else {
    candidatesIn = {makeSubtreePlan<NeutralElementOperation>(qec_)};
  }
  std::vector<SubtreePlan> candidatesOut;

  for (auto& sub : candidatesIn) {
    // This helper function adds a subtree plan to the output candidates,
    // which either has the child graph pattern as a right child or no child
    // at all. If it has no child at all, the query planner may look for the
    // right child of the SpatialJoin outside of the SERVICE. This is only
    // allowed for max distance joins.
    auto addCandidateSpatialJoin = [this, &sub, &config,
                                    &candidatesOut](bool rightVarOutside) {
      std::optional<std::shared_ptr<QueryExecutionTree>> right = std::nullopt;
      if (!rightVarOutside) {
        right = std::move(sub._qet);
      }
      auto spatialJoin =
          std::make_shared<SpatialJoin>(qec_, config, std::nullopt, right);
      auto plan = makeSubtreePlan<SpatialJoin>(std::move(spatialJoin));
      candidatesOut.push_back(std::move(plan));
    };

    if (spatialQuery.childGraphPattern_.has_value()) {
      // The version using the child graph pattern
      addCandidateSpatialJoin(false);
    } else {
      // The version without using the child graph pattern
      if (std::holds_alternative<MaxDistanceConfig>(config.task_)) {
        addCandidateSpatialJoin(true);
      }
    }
  }
  visitGroupOptionalOrMinus(std::move(candidatesOut));
}

// _______________________________________________________________
void QueryPlanner::GraphPatternPlanner::visitUnion(parsedQuery::Union& arg) {
  // TODO<joka921> here we could keep all the candidates, and create a
  // "sorted union" by merging as additional candidates if the inputs
  // are presorted.
  SubtreePlan left = optimizeSingle(&arg._child1);
  SubtreePlan right = optimizeSingle(&arg._child2);

  // create a new subtree plan
  SubtreePlan candidate =
      makeSubtreePlan<Union>(planner_._qec, left._qet, right._qet);
  visitGroupOptionalOrMinus(std::vector{std::move(candidate)});
}

// _______________________________________________________________
void QueryPlanner::GraphPatternPlanner::visitSubquery(
    parsedQuery::Subquery& arg) {
  ParsedQuery& subquery = arg.get();
  // TODO<joka921> We currently do not optimize across subquery borders
  // but abuse them as "optimization hints". In theory, one could even
  // remove the ORDER BY clauses of a subquery if we can prove that
  // the results will be reordered anyway.

  // For a subquery, make sure that one optimal result for each ordering
  // of the result (by a single column) is contained.
  auto candidatesForSubquery = planner_.createExecutionTrees(subquery, true);
  // Make sure that variables that are not selected by the subquery are
  // not visible.
  auto setSelectedVariables = [&](SubtreePlan& plan) {
    auto selectedVariables = arg.get().selectClause().getSelectedVariables();
    // TODO<C++23> Use `optional::transform`
    if (planner_.activeGraphVariable_.has_value()) {
      const auto& graphVar = planner_.activeGraphVariable_.value();
      AD_CORRECTNESS_CHECK(
          !ad_utility::contains(selectedVariables, graphVar),
          "This case (variable of GRAPH ?var {...} appears also in the body) "
          "should have thrown further up in the call stack");
      selectedVariables.push_back(graphVar);
    }
    plan._qet->getRootOperation()->setSelectedVariablesForSubquery(
        selectedVariables);
  };
  ql::ranges::for_each(candidatesForSubquery, setSelectedVariables);
  // A subquery must also respect LIMIT and OFFSET clauses
  ql::ranges::for_each(candidatesForSubquery, [&](SubtreePlan& plan) {
    plan._qet->getRootOperation()->setLimit(arg.get()._limitOffset);
  });
  visitGroupOptionalOrMinus(std::move(candidatesForSubquery));
}
// _______________________________________________________________

// _______________________________________________________________
void QueryPlanner::GraphPatternPlanner::optimizeCommutatively() {
  auto tg = planner_.createTripleGraph(&candidateTriples_);
  auto lastRow = planner_
                     .fillDpTab(tg, rootPattern_->_filters,
                                rootPattern_->textLimits_, candidatePlans_)
                     .back();
  candidateTriples_._triples.clear();
  candidatePlans_.clear();
  candidatePlans_.push_back(std::move(lastRow));
  planner_.checkCancellation();
}

// _______________________________________________________________
void QueryPlanner::GraphPatternPlanner::visitDescribe(
    parsedQuery::Describe& describe) {
  auto tree = std::make_shared<QueryExecutionTree>(
      planner_.createExecutionTree(describe.whereClause_.get(), true));
  auto describeOp =
      makeSubtreePlan<Describe>(planner_._qec, std::move(tree), describe);
  candidatePlans_.push_back(std::vector{std::move(describeOp)});
  planner_.checkCancellation();
}<|MERGE_RESOLUTION|>--- conflicted
+++ resolved
@@ -1391,7 +1391,6 @@
   Plans precomputedCache;
   Plans nextResult;
 
-<<<<<<< HEAD
   auto greedyFirstStep = [this, tg, filters, textLimits](Ptr input, Ptr cache,
                                                          Ptr nextResult) {
     checkCancellation();
@@ -1454,9 +1453,6 @@
   if (numSeeds <= 1) {
     return std::move(result);
   }
-=======
-  size_t numConsidered = 0;
->>>>>>> a44fda9e
   while (numSeeds > 1) {
     if (std::exchange(first, false)) {
       greedyFirstStep(&result, &precomputedCache, &nextResult);
@@ -1482,8 +1478,6 @@
     */
     numSeeds--;
   }
-  LOG(INFO) << "num plans considered during greedy query planning: "
-            << numConsidered << std::endl;
   // TODO<joka921> Assert that all seeds are covered by the result.
   // return std::move(result);
   return nextResult;
