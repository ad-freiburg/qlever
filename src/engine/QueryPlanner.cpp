// Copyright 2024, University of Freiburg,
// Chair of Algorithms and Data Structures.
// Author:
//   2015-2017 Björn Buchhold (buchhold@informatik.uni-freiburg.de)
//   2018-     Johannes Kalmbach (kalmbach@informatik.uni-freiburg.de)
//
// Copyright 2025, Bayerische Motoren Werke Aktiengesellschaft (BMW AG)

#include "engine/QueryPlanner.h"

#include <absl/strings/str_cat.h>
#include <absl/strings/str_split.h>

#include <memory>
#include <optional>
#include <range/v3/view/cartesian_product.hpp>
#include <type_traits>
#include <variant>

#include "backports/algorithm.h"
#include "engine/Bind.h"
#include "engine/CartesianProductJoin.h"
#include "engine/CheckUsePatternTrick.h"
#include "engine/CountAvailablePredicates.h"
#include "engine/CountConnectedSubgraphs.h"
#include "engine/Describe.h"
#include "engine/Distinct.h"
#include "engine/Filter.h"
#include "engine/GroupBy.h"
#include "engine/HasPredicateScan.h"
#include "engine/IndexScan.h"
#include "engine/Join.h"
#include "engine/Load.h"
#include "engine/Minus.h"
#include "engine/MultiColumnJoin.h"
#include "engine/NeutralElementOperation.h"
#include "engine/NeutralOptional.h"
#include "engine/OptionalJoin.h"
#include "engine/OrderBy.h"
#include "engine/PathSearch.h"
#include "engine/QueryExecutionTree.h"
#include "engine/Service.h"
#include "engine/Sort.h"
#include "engine/SpatialJoin.h"
#include "engine/TextIndexScanForEntity.h"
#include "engine/TextIndexScanForWord.h"
#include "engine/TextLimit.h"
#include "engine/TransitivePathBase.h"
#include "engine/Union.h"
#include "engine/Values.h"
#include "engine/sparqlExpressions/LiteralExpression.h"
#include "engine/sparqlExpressions/NaryExpression.h"
#include "engine/sparqlExpressions/RelationalExpressions.h"
#include "engine/sparqlExpressions/SparqlExpression.h"
#include "global/Id.h"
#include "global/RuntimeParameters.h"
#include "global/ValueId.h"
#include "parser/Alias.h"
#include "parser/GraphPatternOperation.h"
#include "parser/MagicServiceIriConstants.h"
#include "parser/PayloadVariables.h"
#include "parser/SparqlParserHelpers.h"
#include "parser/data/Variable.h"
#include "util/Exception.h"

namespace p = parsedQuery;
namespace {

using ad_utility::makeExecutionTree;
using SubtreePlan = QueryPlanner::SubtreePlan;

template <typename Operation, typename... Args>
SubtreePlan makeSubtreePlan(QueryExecutionContext* qec, Args&&... args) {
  return {qec, std::make_shared<Operation>(qec, AD_FWD(args)...)};
}

// Create a `SubtreePlan` that holds the given `operation`. `Op` must be a class
// inheriting from `Operation`.
template <typename Op>
SubtreePlan makeSubtreePlan(std::shared_ptr<Op> operation) {
  auto* qec = operation->getExecutionContext();
  return {qec, std::move(operation)};
}

// Update the `target` query plan such that it knows that it includes all the
// nodes and filters from `a` and `b`. NOTE: This does not actually merge
// the plans from `a` and `b`.
void mergeSubtreePlanIds(SubtreePlan& target, const SubtreePlan& a,
                         const SubtreePlan& b) {
  target._idsOfIncludedNodes = a._idsOfIncludedNodes | b._idsOfIncludedNodes;
  target._idsOfIncludedFilters =
      a._idsOfIncludedFilters | b._idsOfIncludedFilters;
  target.idsOfIncludedTextLimits_ =
      a.idsOfIncludedTextLimits_ | b.idsOfIncludedTextLimits_;
}

// Helper function that assigns the node, filter and text limit ids from
// `source` to `target`.
void assignNodesFilterAndTextLimitIds(QueryPlanner::SubtreePlan& target,
                                      const QueryPlanner::SubtreePlan& source) {
  target._idsOfIncludedNodes = source._idsOfIncludedNodes;
  target._idsOfIncludedFilters = source._idsOfIncludedFilters;
  target.idsOfIncludedTextLimits_ = source.idsOfIncludedTextLimits_;
}
}  // namespace

// _____________________________________________________________________________
QueryPlanner::QueryPlanner(QueryExecutionContext* qec,
                           CancellationHandle cancellationHandle)
    : _qec{qec}, cancellationHandle_{std::move(cancellationHandle)} {
  AD_CONTRACT_CHECK(cancellationHandle_);
}

// _____________________________________________________________________________
std::vector<SubtreePlan> QueryPlanner::createExecutionTrees(ParsedQuery& pq,
                                                            bool isSubquery) {
  // Store the dataset clause (FROM and FROM NAMED clauses), s.t. we have access
  // to them down the callstack. Subqueries can't have their own dataset clause,
  // but inherit it from the parent query.
  if (!isSubquery) {
    AD_CORRECTNESS_CHECK(activeDatasetClauses_.isUnconstrainedOrWithClause());
    activeDatasetClauses_ = pq.datasetClauses_;
  } else {
    AD_CORRECTNESS_CHECK(pq.datasetClauses_.isUnconstrainedOrWithClause());
  }

  // Look for ql:has-predicate to determine if the pattern trick should be used.
  // If the pattern trick is used, the ql:has-predicate triple will be removed
  // from the list of where clause triples. Otherwise, the ql:has-predicate
  // triple will be handled using a `HasPredicateScan`.

  using checkUsePatternTrick::PatternTrickTuple;
  const auto patternTrickTuple =
      _enablePatternTrick ? checkUsePatternTrick::checkUsePatternTrick(&pq)
                          : std::nullopt;

  // Do GROUP BY if one of the following applies:
  // 1. There is an explicit group by
  // 2. The pattern trick is applied
  // 3. There is an alias with an aggregate expression
  // TODO<joka921> Non-aggretating aliases (for example (?x AS ?y)) are
  // currently not handled properly. When fixing this you have to distinguish
  // the following two cases:
  // 1. Mix of aggregating and non-aggregating aliases without GROUP BY.
  // 2. Only non-aggretating aliases without GROUP BY.
  // Note: When a GROUP BY is present, then all aliases have to be aggregating,
  // this is handled correctly in all cases.
  bool doGroupBy = !pq._groupByVariables.empty() ||
                   patternTrickTuple.has_value() ||
                   ql::ranges::any_of(pq.getAliases(), [](const Alias& alias) {
                     return alias._expression.containsAggregate();
                   });

  // Set TEXTLIMIT
  textLimit_ = pq._limitOffset.textLimit_;

  // Optimize the graph pattern tree
  std::vector<std::vector<SubtreePlan>> plans;
  plans.push_back(optimize(&pq._rootGraphPattern));
  checkCancellation();

  // Add the query level modifications

  // GROUP BY (Either the pattern trick or a "normal" GROUP BY)
  if (patternTrickTuple.has_value()) {
    plans.emplace_back(getPatternTrickRow(pq.selectClause(), plans,
                                          patternTrickTuple.value()));
  } else if (doGroupBy) {
    plans.emplace_back(getGroupByRow(pq, plans));
  }
  checkCancellation();

  // HAVING
  if (!pq._havingClauses.empty()) {
    plans.emplace_back(getHavingRow(pq, plans));
    checkCancellation();
  }

  // DISTINCT
  if (pq.hasSelectClause()) {
    const auto& selectClause = pq.selectClause();
    if (selectClause.distinct_) {
      plans.emplace_back(getDistinctRow(selectClause, plans));
      checkCancellation();
    }
  }

  // ORDER BY
  if (!pq._orderBy.empty()) {
    // If there is an order by clause, add another row to the table and
    // just add an order by / sort to every previous result if needed.
    // If the ordering is perfect already, just copy the plan.
    plans.emplace_back(getOrderByRow(pq, plans));
    checkCancellation();
  }

  // Apply trailing `VALUES` clause
  auto& postValues = pq.postQueryValuesClause_;
  if (postValues.has_value() &&
      !postValues.value()._inlineValues._variables.empty()) {
    plans.emplace_back(applyPostQueryValues(postValues.value(), plans.back()));
    checkCancellation();
  }

  // Now find the cheapest execution plan and store that as the optimal
  // plan for this graph pattern.
  vector<SubtreePlan>& lastRow = plans.back();

  for (auto& plan : lastRow) {
    // For subqueries the limit has already been applied, for the root query the
    // exporter will apply LIMIT and OFFSET if `supportsLimit()` is not natively
    // supported by the `Operation`. Check the documentation of
    // `ExportQueryExecutionTrees::compensateForLimitOffsetClause to see `how
    // this is comphandled in the exporter.
    if (plan._qet->getRootOperation()->supportsLimitOffset() && !isSubquery) {
      plan._qet->applyLimit(pq._limitOffset);
    }
  }

  AD_CONTRACT_CHECK(!lastRow.empty());
  if (pq._rootGraphPattern._optional) {
    for (auto& plan : lastRow) {
      plan.type = SubtreePlan::OPTIONAL;
    }
  }

  checkCancellation();

  for (const auto& warning : pq.warnings()) {
    warnings_.push_back(warning);
  }
  return lastRow;
}

// _____________________________________________________________________________
QueryExecutionTree QueryPlanner::createExecutionTree(ParsedQuery& pq,
                                                     bool isSubquery) {
  try {
    auto lastRow = createExecutionTrees(pq, isSubquery);
    auto minInd = findCheapestExecutionTree(lastRow);
    LOG(DEBUG) << "Done creating execution plan" << std::endl;
    auto result = std::move(*lastRow[minInd]._qet);
    auto& rootOperation = *result.getRootOperation();
    // Collect all the warnings and pass them to the created tree such that
    // they become visible to the user once the query is executed.
    for (const auto& warning : warnings_) {
      rootOperation.addWarning(warning);
    }
    warnings_.clear();
    return result;
  } catch (ad_utility::CancellationException& e) {
    e.setOperation("Query planning");
    throw;
  }
}

// _____________________________________________________________________________
std::vector<SubtreePlan> QueryPlanner::optimize(
    ParsedQuery::GraphPattern* rootPattern) {
  QueryPlanner::GraphPatternPlanner optimizer{*this, rootPattern};
  for (auto& child : rootPattern->_graphPatterns) {
    child.visit([&optimizer](auto& arg) {
      return optimizer.graphPatternOperationVisitor(arg);
    });
    checkCancellation();
  }
  // one last pass in case the last one was not an optional
  // if the last child was not an optional clause we still have unjoined
  // candidates. Do one last pass over them.
  optimizer.optimizeCommutatively();
  auto& candidatePlans = optimizer.candidatePlans_;

  // it might be, that we have not yet applied all the filters
  // (it might be, that the last join was optional and introduced new variables)
  if (!candidatePlans.empty()) {
    applyFiltersIfPossible<FilterMode::ApplyAllFiltersAndReplaceUnfiltered>(
        candidatePlans[0], optimizer.filtersAndSubst_);
    applyTextLimitsIfPossible(candidatePlans[0],
                              TextLimitVec{rootPattern->textLimits_.begin(),
                                           rootPattern->textLimits_.end()},
                              true);
    checkCancellation();
  }

  AD_CONTRACT_CHECK(candidatePlans.size() == 1 || candidatePlans.empty());
  if (candidatePlans.empty()) {
    // this case is needed e.g. if we have the empty graph pattern due to a
    // pattern trick
    return std::vector<SubtreePlan>{};
  } else {
    if (candidatePlans.at(0).empty()) {
      // This happens if either graph pattern is an empty group,
      // or it only consists of a MINUS clause (which then has no effect).
      std::vector neutralPlans{makeSubtreePlan<NeutralElementOperation>(_qec)};
      // Neutral element can potentially still get filtered out
      applyFiltersIfPossible<FilterMode::ApplyAllFiltersAndReplaceUnfiltered>(
          neutralPlans, optimizer.filtersAndSubst_);
      return neutralPlans;
    }
    return candidatePlans[0];
  }
}

// _____________________________________________________________________________
vector<SubtreePlan> QueryPlanner::getDistinctRow(
    const p::SelectClause& selectClause,
    const vector<vector<SubtreePlan>>& dpTab) const {
  const vector<SubtreePlan>& previous = dpTab[dpTab.size() - 1];
  vector<SubtreePlan> added;
  added.reserve(previous.size());
  for (const auto& parent : previous) {
    SubtreePlan distinctPlan(_qec);
    vector<ColumnIndex> keepIndices;
    ad_utility::HashSet<ColumnIndex> indDone;
    const auto& colMap = parent._qet->getVariableColumns();
    for (const auto& var : selectClause.getSelectedVariables()) {
      // There used to be a special treatment for `?ql_textscore_` variables
      // which was considered a bug.
      if (auto it = colMap.find(var); it != colMap.end()) {
        auto ind = it->second.columnIndex_;
        if (indDone.count(ind) == 0) {
          keepIndices.push_back(ind);
          indDone.insert(ind);
        }
      }
    }
    distinctPlan._qet =
        makeExecutionTree<Distinct>(_qec, parent._qet, keepIndices);
    added.push_back(distinctPlan);
  }
  return added;
}

// _____________________________________________________________________________
vector<SubtreePlan> QueryPlanner::getPatternTrickRow(
    const p::SelectClause& selectClause,
    const vector<vector<SubtreePlan>>& dpTab,
    const checkUsePatternTrick::PatternTrickTuple& patternTrickTuple) {
  AD_CORRECTNESS_CHECK(!dpTab.empty());
  const vector<SubtreePlan>& previous = dpTab.back();
  auto aliases = selectClause.getAliases();

  vector<SubtreePlan> added;

  Variable predicateVariable = patternTrickTuple.predicate_;
  Variable countVariable =
      aliases.empty() ? generateUniqueVarName() : aliases[0]._target;
  // Pattern tricks always contain at least one triple, otherwise something
  // has gone wrong inside the `CheckUsePatternTrick` module.
  AD_CORRECTNESS_CHECK(!previous.empty());
  added.reserve(previous.size());
  for (const auto& parent : previous) {
    // Determine the column containing the subjects for which we are
    // interested in their predicates.
    // TODO<joka921> Move this lookup from subjects to columns
    // into the `CountAvailablePredicates` class where it belongs
    auto subjectColumn =
        parent._qet->getVariableColumn(patternTrickTuple.subject_);
    added.push_back(makeSubtreePlan<CountAvailablePredicates>(
        _qec, parent._qet, subjectColumn, predicateVariable, countVariable));
  }
  return added;
}

// _____________________________________________________________________________
vector<SubtreePlan> QueryPlanner::getHavingRow(
    const ParsedQuery& pq, const vector<vector<SubtreePlan>>& dpTab) const {
  const vector<SubtreePlan>& previous = dpTab[dpTab.size() - 1];
  vector<SubtreePlan> added;
  added.reserve(previous.size());
  for (const auto& parent : previous) {
    SubtreePlan filtered = parent;
    for (const SparqlFilter& filter : pq._havingClauses) {
      filtered =
          makeSubtreePlan<Filter>(_qec, filtered._qet, filter.expression_);
    }
    added.push_back(std::move(filtered));
  }
  return added;
}

// _____________________________________________________________________________
std::vector<SubtreePlan> QueryPlanner::applyPostQueryValues(
    const parsedQuery::Values& values,
    const std::vector<SubtreePlan>& currentPlans) const {
  std::vector<SubtreePlan> result;

  auto valuesPlan = makeSubtreePlan<::Values>(_qec, values._inlineValues);
  for (auto& plan : currentPlans) {
    ql::ranges::move(createJoinCandidatesAllowEmpty(
                         plan, valuesPlan, getJoinColumns(plan, valuesPlan)),
                     std::back_inserter(result));
  }
  return result;
}

// _____________________________________________________________________________
vector<SubtreePlan> QueryPlanner::getGroupByRow(
    const ParsedQuery& pq, const vector<vector<SubtreePlan>>& dpTab) const {
  const vector<SubtreePlan>& previous = dpTab[dpTab.size() - 1];
  vector<SubtreePlan> added;
  added.reserve(previous.size());
  for (auto& parent : previous) {
    // Create a group by operation to determine on which columns the input
    // needs to be sorted
    SubtreePlan groupByPlan(_qec);
    assignNodesFilterAndTextLimitIds(groupByPlan, parent);
    std::vector<Alias> aliases;
    if (pq.hasSelectClause()) {
      aliases = pq.selectClause().getAliases();
    }

    // Inside a `GRAPH ?var {....}` clause,  a `GROUP BY` must implicitly (also)
    // group by the graph variable.
    auto groupVariables = pq._groupByVariables;
    if (activeGraphVariable_.has_value()) {
      AD_CORRECTNESS_CHECK(
          !ad_utility::contains(groupVariables, activeGraphVariable_.value()),
          "Graph variable used inside the GRAPH clause, this "
          "should have thrown an exception earlier");
      groupVariables.push_back(activeGraphVariable_.value());
    }
    groupByPlan._qet = makeExecutionTree<GroupBy>(
        _qec, groupVariables, std::move(aliases), parent._qet);
    added.push_back(groupByPlan);
  }
  return added;
}

// _____________________________________________________________________________
vector<SubtreePlan> QueryPlanner::getOrderByRow(
    const ParsedQuery& pq, const vector<vector<SubtreePlan>>& dpTab) const {
  const vector<SubtreePlan>& previous = dpTab[dpTab.size() - 1];
  vector<SubtreePlan> added;
  added.reserve(previous.size());
  for (const auto& parent : previous) {
    SubtreePlan plan(_qec);
    auto& tree = plan._qet;
    assignNodesFilterAndTextLimitIds(plan, parent);
    vector<std::pair<ColumnIndex, bool>> sortIndices;
    // Collect the variables of the ORDER BY or INTERNAL SORT BY clause. Ignore
    // variables that are not visible in the query body (according to the
    // SPARQL standard, they are allowed but have no effect).
    for (auto& ord : pq._orderBy) {
      auto idx = parent._qet->getVariableColumnOrNullopt(ord.variable_);
      if (!idx.has_value()) {
        continue;
      }
      sortIndices.emplace_back(idx.value(), ord.isDescending_);
    }

    // If none of these variables was bound, we can omit the whole ORDER BY
    // or INTERNAL SORT BY clause.
    if (sortIndices.empty()) {
      return previous;
    }

    if (pq._isInternalSort == IsInternalSort::True) {
      std::vector<ColumnIndex> sortColumns;
      for (auto& [index, isDescending] : sortIndices) {
        AD_CONTRACT_CHECK(!isDescending);
        sortColumns.push_back(index);
      }
      tree = QueryExecutionTree::createSortedTree(parent._qet, sortColumns);
    } else {
      AD_CONTRACT_CHECK(pq._isInternalSort == IsInternalSort::False);
      // Note: As the internal ordering is different from the semantic ordering
      // needed by `OrderBy`, we always have to instantiate the `OrderBy`
      // operation.
      tree = makeExecutionTree<OrderBy>(_qec, parent._qet, sortIndices);
    }
    added.push_back(plan);
  }
  return added;
}

// _____________________________________________________________________________
void QueryPlanner::addNodeToTripleGraph(const TripleGraph::Node& node,
                                        QueryPlanner::TripleGraph& tg) const {
  // TODO<joka921> This needs quite some refactoring: The IDs of the nodes have
  // to be ascending as an invariant, so we can store all the nodes in a
  // vector<unique_ptr> or even a plain vector.
  tg._nodeStorage.emplace_back(node);
  auto& addedNode = tg._nodeStorage.back();
  tg._nodeMap[addedNode.id_] = &addedNode;
  tg._adjLists.emplace_back();
  AD_CORRECTNESS_CHECK(tg._adjLists.size() == tg._nodeStorage.size());
  AD_CORRECTNESS_CHECK(tg._adjLists.size() == addedNode.id_ + 1);
  // Now add an edge between the added node and every node sharing a var.
  for (auto& addedNodevar : addedNode._variables) {
    for (size_t i = 0; i < addedNode.id_; ++i) {
      auto& otherNode = *tg._nodeMap[i];
      if (otherNode._variables.contains(addedNodevar)) {
        // There is an edge between *it->second and the node with id "id".
        tg._adjLists[addedNode.id_].push_back(otherNode.id_);
        tg._adjLists[otherNode.id_].push_back(addedNode.id_);
      }
    }
  }
}

// _____________________________________________________________________________
QueryPlanner::TripleGraph QueryPlanner::createTripleGraph(
    const p::BasicGraphPattern* pattern) const {
  TripleGraph tg;
  size_t numNodesInTripleGraph = 0;
  ad_utility::HashMap<Variable, string> optTermForCvar;
  ad_utility::HashMap<Variable, vector<string>> potentialTermsForCvar;
  vector<const SparqlTriple*> entityTriples;
  // Add one or more nodes for each triple.
  for (auto& t : pattern->_triples) {
    if (t.getSimplePredicate() == CONTAINS_WORD_PREDICATE) {
      std::string buffer = t.o_.toString();
      std::string_view sv{buffer};
      // Add one node for each word
      for (const auto& term :
           absl::StrSplit(sv.substr(1, sv.size() - 2), ' ')) {
        std::string s{ad_utility::utf8ToLower(term)};
        potentialTermsForCvar[t.s_.getVariable()].push_back(s);
        if (activeGraphVariable_.has_value() ||
            activeDatasetClauses_.activeDefaultGraphs().has_value()) {
          AD_THROW(
              "contains-word is not allowed inside GRAPH clauses or in queries "
              "with FROM/FROM NAMED clauses.");
        }
        addNodeToTripleGraph(
            TripleGraph::Node{tg._nodeStorage.size(), t.s_.getVariable(), s, t},
            tg);
        numNodesInTripleGraph++;
      }
    } else if (t.getSimplePredicate() == CONTAINS_ENTITY_PREDICATE) {
      entityTriples.push_back(&t);
    } else {
      addNodeToTripleGraph(
          TripleGraph::Node{tg._nodeStorage.size(), t, activeGraphVariable_},
          tg);
      numNodesInTripleGraph++;
    }
  }
  for (const auto& [cvar, terms] : potentialTermsForCvar) {
    optTermForCvar[cvar] =
        terms[_qec->getIndex().getIndexOfBestSuitedElTerm(terms)];
  }
  for (const SparqlTriple* t : entityTriples) {
    Variable currentVar = t->s_.getVariable();
    if (!optTermForCvar.contains(currentVar)) {
      AD_THROW(
          "Missing ql:contains-word statement. A ql:contains-entity "
          "statement always also needs corresponding ql:contains-word "
          "statement.");
    }
    addNodeToTripleGraph(TripleGraph::Node(tg._nodeStorage.size(), currentVar,
                                           optTermForCvar[currentVar], *t),
                         tg);
    numNodesInTripleGraph++;
  }
  if (numNodesInTripleGraph > 64) {
    AD_THROW("At most 64 triples allowed at the moment.");
  }
  return tg;
}

namespace {
// A `TriplePosition` is a function that takes a triple and returns a
// `TripleComponent`, typically the subject, predicate, or object of the triple,
// hence the name.
template <typename Function>
CPP_concept TriplePosition =
    ad_utility::InvocableWithExactReturnType<Function, TripleComponent&,
                                             SparqlTripleSimple&>;

// Create a `SparqlFilter` that corresponds to the expression `var1==var2`.
// Used as a helper function below.
SparqlFilter createEqualFilter(const Variable& var1, const Variable& var2) {
  std::string filterString =
      absl::StrCat("FILTER ( ", var1.name(), "=", var2.name(), ")");
  return sparqlParserHelpers::ParserAndVisitor{filterString}
      .parseTypesafe(&SparqlAutomaticParser::filterR)
      .resultOfParse_;
};

// Helper function for `handleRepeatedVariables` below. Replace a single
// position of the `scanTriple`, denoted by the `rewritePosition` by a new
// variable, and add a filter, that checks the old and the new value for
// equality.
constexpr auto rewriteSingle = CPP_template_lambda()(typename T)(
    T rewritePosition, SparqlTripleSimple& scanTriple, const auto& addFilter,
    const auto& generateUniqueVarName)(requires TriplePosition<T>) {
  Variable filterVar = generateUniqueVarName();
  auto& target = std::invoke(rewritePosition, scanTriple).getVariable();
  addFilter(createEqualFilter(filterVar, target));
  target = filterVar;
};

// Replace the positions of the `triple` that are specified by the
// `rewritePositions` with a new variable, and add a filter, which checks the
// old and the new value for equality for each of these rewrites. Then also
// add an index scan for the rewritten triple.
constexpr auto handleRepeatedVariablesImpl =
    [](const auto& triple, auto& addIndexScan,
       const auto& generateUniqueVarName, const auto& addFilter,
       ql::span<const Permutation::Enum> permutations, auto... rewritePositions)
    -> CPP_ret(void)(
        requires(TriplePosition<decltype(rewritePositions)>&&...)) {
  auto scanTriple = triple;
  (..., rewriteSingle(rewritePositions, scanTriple, addFilter,
                      generateUniqueVarName));
  for (const auto& permutation : permutations) {
    addIndexScan(permutation, scanTriple);
  }
};

}  // namespace

// _____________________________________________________________________________
template <typename AddedIndexScanFunction>
void QueryPlanner::indexScanSingleVarCase(
    const SparqlTripleSimple& triple,
    const AddedIndexScanFunction& addIndexScan) const {
  using enum Permutation::Enum;

  if (triple.s_.isVariable()) {
    addIndexScan(POS);
  } else if (triple.p_.isVariable()) {
    addIndexScan(SOP);
  } else {
    addIndexScan(PSO);
  }
}

// _____________________________________________________________________________
template <typename AddedIndexScanFunction, typename AddedFilter>
void QueryPlanner::indexScanTwoVarsCase(
    const SparqlTripleSimple& triple,
    const AddedIndexScanFunction& addIndexScan, const AddedFilter& addFilter) {
  using enum Permutation::Enum;

  // Replace the position of the `triple` that is specified by the
  // `rewritePosition` with a new variable, and add a filter, that checks the
  // old and the new value for equality for this rewrite. Then also
  // add an index scan for the rewritten triple.
  auto generate = [this]() { return generateUniqueVarName(); };
  auto handleRepeatedVariables =
      [&triple, &addIndexScan, &addFilter, &generate](
          ql::span<const Permutation::Enum> permutations,
          auto... rewritePositions)
      -> CPP_ret(void)(
          requires(TriplePosition<decltype(rewritePositions)>&&...)) {
    return handleRepeatedVariablesImpl(triple, addIndexScan, generate,
                                       addFilter, permutations,
                                       rewritePositions...);
  };

  const auto& [s, p, o, _] = triple;

  using Tr = SparqlTripleSimple;

  if (!s.isVariable()) {
    if (p == o) {
      handleRepeatedVariables({{SPO}}, &Tr::o_);
    } else {
      addIndexScan(SPO);
      addIndexScan(SOP);
    }
  } else if (!p.isVariable()) {
    if (s == o) {
      handleRepeatedVariables({{PSO}}, &Tr::o_);
    } else {
      addIndexScan(PSO);
      addIndexScan(POS);
    }
  } else {
    AD_CORRECTNESS_CHECK(!o.isVariable());
    if (s == p) {
      handleRepeatedVariables({{OPS}}, &Tr::s_);
    } else {
      addIndexScan(OSP);
      addIndexScan(OPS);
    }
  }
}

// _____________________________________________________________________________
template <typename AddedIndexScanFunction, typename AddedFilter>
void QueryPlanner::indexScanThreeVarsCase(
    const SparqlTripleSimple& triple,
    const AddedIndexScanFunction& addIndexScan, const AddedFilter& addFilter) {
  using enum Permutation::Enum;
  AD_CONTRACT_CHECK(!_qec || _qec->getIndex().hasAllPermutations(),
                    "With only 2 permutations registered (no -a option), "
                    "triples should have at most two variables.");
  auto generate = [this]() { return generateUniqueVarName(); };

  // Replace the position of the `triple` that is specified by the
  // `rewritePosition` with a new variable, and add a filter, that checks the
  // old and the new value for equality for this rewrite. Then also
  // add an index scan for the rewritten triple.
  auto handleRepeatedVariables =
      [&triple, &addIndexScan, &addFilter, &generate](
          ql::span<const Permutation::Enum> permutations,
          auto... rewritePositions)
      -> CPP_ret(void)(
          requires(TriplePosition<decltype(rewritePositions)>&&...)) {
    return handleRepeatedVariablesImpl(triple, addIndexScan, generate,
                                       addFilter, permutations,
                                       rewritePositions...);
  };

  using Tr = SparqlTripleSimple;
  const auto& [s, p, o, _] = triple;

  if (s == o) {
    if (s == p) {
      handleRepeatedVariables({{PSO}}, &Tr::o_, &Tr::s_);
    } else {
      handleRepeatedVariables({{POS, OPS}}, &Tr::s_);
    }
  } else if (s == p) {
    handleRepeatedVariables({{OPS, POS}}, &Tr::s_);
  } else if (o == p) {
    handleRepeatedVariables({{PSO, SPO}}, &Tr::o_);
  } else {
    // Three distinct variables
    // Add plans for all six permutations.
    addIndexScan(OPS);
    addIndexScan(OSP);
    addIndexScan(PSO);
    addIndexScan(POS);
    addIndexScan(SPO);
    addIndexScan(SOP);
  }
}

// _____________________________________________________________________________
template <typename AddedIndexScanFunction, typename AddFilter>
void QueryPlanner::seedFromOrdinaryTriple(
    const TripleGraph::Node& node, const AddedIndexScanFunction& addIndexScan,
    const AddFilter& addFilter) {
  auto triple = node.triple_.getSimple();
  const size_t numVars = static_cast<size_t>(triple.s_.isVariable()) +
                         static_cast<size_t>(triple.p_.isVariable()) +
                         static_cast<size_t>(triple.o_.isVariable());
  if (numVars == 0) {
    // We could read this from any of the permutations.
    addIndexScan(Permutation::Enum::PSO);
  } else if (numVars == 1) {
    indexScanSingleVarCase(triple, addIndexScan);
  } else if (numVars == 2) {
    indexScanTwoVarsCase(triple, addIndexScan, addFilter);
  } else {
    AD_CORRECTNESS_CHECK(numVars == 3);
    indexScanThreeVarsCase(triple, addIndexScan, addFilter);
  }
}

// _____________________________________________________________________________
auto QueryPlanner::seedWithScansAndText(
    const QueryPlanner::TripleGraph& tg,
    const vector<vector<SubtreePlan>>& children, TextLimitMap& textLimits)
    -> PlansAndFilters {
  PlansAndFilters result;
  vector<SubtreePlan>& seeds = result.plans_;
  // add all child plans as seeds
  uint64_t idShift = tg._nodeMap.size();
  for (const auto& vec : children) {
    AD_CONTRACT_CHECK(
        idShift < 64,
        absl::StrCat("Group graph pattern too large: QLever currently supports "
                     "at most 64 elements (like triples), but found ",
                     idShift));
    for (const SubtreePlan& plan : vec) {
      SubtreePlan newIdPlan = plan;
      // give the plan a unique id bit
      newIdPlan._idsOfIncludedNodes = uint64_t(1) << idShift;

      // Helper to check if the query execution tree of the plan holds a given
      // operation type as its root
      auto is = [&](auto ti) {
        using T = typename decltype(ti)::type;
        return dynamic_cast<const T*>(
                   newIdPlan._qet->getRootOperation().get()) != nullptr;
      };

      // Either the _idsOfIncludedFilters and idsOfIncludedTextLimits_ of the
      // plan are all `0`, or the plan is either a MINUS, OPTIONAL, or BIND (for
      // which we have special handling).
      using namespace ad_utility::use_type_identity;
      AD_CORRECTNESS_CHECK(
          (newIdPlan._idsOfIncludedFilters == 0 &&
           newIdPlan.idsOfIncludedTextLimits_ == 0) ||
              is(ti<Bind>) || is(ti<OptionalJoin>) || is(ti<Minus>),
          "Bit map _idsOfIncludedFilters or idsOfIncludedTextLimits_ illegal");

      seeds.emplace_back(newIdPlan);
    }
    idShift++;
  }

  for (size_t i = 0; i < tg._nodeMap.size(); ++i) {
    const TripleGraph::Node& node = *tg._nodeMap.find(i)->second;

    auto pushPlan = [&seeds, i](SubtreePlan plan) {
      plan._idsOfIncludedNodes = (uint64_t(1) << i);
      seeds.push_back(std::move(plan));
    };

    using enum Permutation::Enum;

    if (node.isTextNode()) {
      seeds.push_back(getTextLeafPlan(node, textLimits));
      continue;
    }

    if (_qec && !_qec->getIndex().hasAllPermutations() &&
        node.triple_.getPredicateVariable().has_value()) {
      AD_THROW(
          "The query contains a predicate variable, but only the PSO "
          "and POS permutations were loaded. Rerun the server without "
          "the option --only-pso-and-pos-permutations and if "
          "necessary also rebuild the index.");
    }

    // Backward compatibility with spatial search predicates
    const auto& input = std::visit(
        ad_utility::OverloadCallOperator{
            [](const PropertyPath& propertyPath) -> const std::string& {
              AD_CORRECTNESS_CHECK(propertyPath.operation_ ==
                                   PropertyPath::Operation::IRI);
              return propertyPath.iri_;
            },
            [](const Variable& var) -> const std::string& {
              return var.name();
            }},
        node.triple_.p_);
    if ((input.starts_with(MAX_DIST_IN_METERS) ||
         input.starts_with(NEAREST_NEIGHBORS)) &&
        input.ends_with('>')) {
      parsedQuery::SpatialQuery config{node.triple_};
      auto plan = makeSubtreePlan<SpatialJoin>(
          _qec, config.toSpatialJoinConfiguration(), std::nullopt,
          std::nullopt);
      if (input.starts_with(NEAREST_NEIGHBORS)) {
        plan._qet->getRootOperation()->addWarning(absl::StrCat(
            "The special predicate <nearest-neighbors:...> is deprecated due "
            "to confusing semantics. Please upgrade your query to the new "
            "syntax 'SERVICE ",
            SPATIAL_SEARCH_IRI,
            " { ... }'. For more information, please see the QLever Wiki."));
      }
      pushPlan(plan);
      continue;
    }

    if (input == HAS_PREDICATE_PREDICATE) {
      pushPlan(makeSubtreePlan<HasPredicateScan>(_qec, node.triple_));
      continue;
    }

    auto addIndexScan =
        [this, pushPlan, node,
         &relevantGraphs = activeDatasetClauses_.activeDefaultGraphs()](
            Permutation::Enum permutation,
            std::optional<SparqlTripleSimple> triple = std::nullopt) {
          if (!triple.has_value()) {
            triple = node.triple_.getSimple();
          }

          // We are inside a `GRAPH ?var {...}` clause, so all index scans have
          // to add the graph variable as an additional column.
          auto& additionalColumns = triple.value().additionalScanColumns_;
          AD_CORRECTNESS_CHECK(!ad_utility::contains(
              additionalColumns | ql::views::keys, ADDITIONAL_COLUMN_GRAPH_ID));
          if (activeGraphVariable_.has_value()) {
            additionalColumns.emplace_back(ADDITIONAL_COLUMN_GRAPH_ID,
                                           activeGraphVariable_.value());
          }

          // TODO<joka921> Handle the case, that the Graph variable is also used
          // inside the `GRAPH` clause, e.g. by being used inside a triple.

          pushPlan(makeSubtreePlan<IndexScan>(
              _qec, permutation, std::move(triple.value()), relevantGraphs));
        };

    auto addFilter = [&filters = result.filters_](SparqlFilter filter) {
      filters.push_back(std::move(filter));
    };
    seedFromOrdinaryTriple(node, addIndexScan, addFilter);
  }

  // If there is no score variable, there is no ql:contains-entity for this text
  // variable, so we don't need a text limit and we can delete the object
  vector<Variable> toDelete;
  for (const auto& [textVar, textLimitMetaObject] : textLimits) {
    if (textLimitMetaObject.scoreVars_.empty()) {
      toDelete.push_back(textVar);
    }
  }
  for (const auto& var : toDelete) {
    textLimits.erase(var);
  }

  return result;
}

// _____________________________________________________________________________
ParsedQuery::GraphPattern QueryPlanner::seedFromPropertyPath(
    const TripleComponent& left, const PropertyPath& path,
    const TripleComponent& right) {
  switch (path.operation_) {
    case PropertyPath::Operation::ALTERNATIVE:
      return seedFromAlternative(left, path, right);
    case PropertyPath::Operation::INVERSE:
      return seedFromInverse(left, path, right);
    case PropertyPath::Operation::NEGATED:
      return seedFromNegated(left, path, right);
    case PropertyPath::Operation::IRI:
      return seedFromVarOrIri(
          left, ad_utility::triple_component::Iri::fromIriref(path.iri_),
          right);
    case PropertyPath::Operation::SEQUENCE:
      return seedFromSequence(left, path, right);
    case PropertyPath::Operation::ZERO_OR_MORE:
      return seedFromTransitive(left, path, right, 0,
                                std::numeric_limits<size_t>::max());
    case PropertyPath::Operation::ONE_OR_MORE:
      return seedFromTransitive(left, path, right, 1,
                                std::numeric_limits<size_t>::max());
    case PropertyPath::Operation::ZERO_OR_ONE:
      return seedFromTransitive(left, path, right, 0, 1);
  }
  AD_FAIL();
}

// _____________________________________________________________________________
ParsedQuery::GraphPattern QueryPlanner::seedFromSequence(
    const TripleComponent& left, const PropertyPath& path,
    const TripleComponent& right) {
  AD_CORRECTNESS_CHECK(path.children_.size() > 1);

  ParsedQuery::GraphPattern joinPattern{};
  TripleComponent innerLeft = left;
  TripleComponent innerRight = generateUniqueVarName();
  for (size_t i = 0; i < path.children_.size(); i++) {
    auto child = path.children_[i];

    if (i == path.children_.size() - 1) {
      innerRight = right;
    }

    auto pattern = seedFromPropertyPath(innerLeft, child, innerRight);
    joinPattern._graphPatterns.insert(joinPattern._graphPatterns.end(),
                                      pattern._graphPatterns.begin(),
                                      pattern._graphPatterns.end());
    innerLeft = innerRight;
    innerRight = generateUniqueVarName();
  }

  return joinPattern;
}

// _____________________________________________________________________________
ParsedQuery::GraphPattern QueryPlanner::seedFromAlternative(
    const TripleComponent& left, const PropertyPath& path,
    const TripleComponent& right) {
  if (path.children_.empty()) {
    AD_THROW(
        "Tried processing an alternative property path node without any "
        "children.");
  } else if (path.children_.size() == 1) {
    LOG(WARN)
        << "Processing an alternative property path that has only one child."
        << std::endl;
    return seedFromPropertyPath(left, path, right);
  }

  std::vector<ParsedQuery::GraphPattern> childPlans;
  childPlans.reserve(path.children_.size());
  for (const auto& child : path.children_) {
    childPlans.push_back(seedFromPropertyPath(left, child, right));
  }
  return uniteGraphPatterns(std::move(childPlans));
}

// _____________________________________________________________________________
ParsedQuery::GraphPattern QueryPlanner::seedFromTransitive(
    const TripleComponent& left, const PropertyPath& path,
    const TripleComponent& right, size_t min, size_t max) {
  Variable innerLeft = generateUniqueVarName();
  Variable innerRight = generateUniqueVarName();
  ParsedQuery::GraphPattern childPlan =
      seedFromPropertyPath(innerLeft, path.children_[0], innerRight);
  ParsedQuery::GraphPattern p{};
  p::TransPath transPath;
  transPath._left = left;
  transPath._right = right;
  transPath._innerLeft = innerLeft;
  transPath._innerRight = innerRight;
  transPath._min = min;
  transPath._max = max;
  transPath._childGraphPattern = std::move(childPlan);
  p._graphPatterns.emplace_back(std::move(transPath));
  return p;
}

// _____________________________________________________________________________
ParsedQuery::GraphPattern QueryPlanner::seedFromInverse(
    const TripleComponent& left, const PropertyPath& path,
    const TripleComponent& right) {
  return seedFromPropertyPath(right, path.children_[0], left);
}

namespace {
using std::string_view;
// Split the children of a property path into forward and inverse children.
std::pair<std::vector<string_view>, std::vector<string_view>> splitChildren(
    const std::vector<PropertyPath>& children) {
  using Operation = PropertyPath::Operation;
  std::vector<string_view> forwardIris;
  std::vector<string_view> inverseIris;
  for (const auto& child : children) {
    if (child.operation_ == Operation::INVERSE) {
      const auto& unwrapped = child.children_.at(0);
      AD_CORRECTNESS_CHECK(unwrapped.operation_ == Operation::IRI);
      inverseIris.emplace_back(unwrapped.iri_);
    } else {
      AD_CORRECTNESS_CHECK(child.operation_ == Operation::IRI);
      forwardIris.emplace_back(child.iri_);
    }
  }
  return {std::move(forwardIris), std::move(inverseIris)};
}

// Create a `SparqlExpression` that represents the expression `iri != variable`.
std::unique_ptr<sparqlExpression::SparqlExpression> makeNotEqualExpression(
    const Variable& variable, std::string_view iri) {
  using namespace sparqlExpression;
  return std::make_unique<NotEqualExpression>(NotEqualExpression::Children{
      std::make_unique<IriExpression>(
          TripleComponent::Iri::fromStringRepresentation(std::string{iri})),
      std::make_unique<VariableExpression>(variable)});
}

// Appends a string to `os` that represents the expression `iri != variable`.
void appendNotEqualString(std::ostream& os, std::string_view iri,
                          const Variable& variable) {
  os << iri << " != " << variable.name();
}
}  // namespace

// _____________________________________________________________________________
ParsedQuery::GraphPattern QueryPlanner::seedFromNegated(
    const TripleComponent& left, const PropertyPath& path,
    const TripleComponent& right) {
  AD_CORRECTNESS_CHECK(!path.children_.empty());
  const auto& [forwardIris, inverseIris] = splitChildren(path.children_);
  auto makeFilterPattern = [this](const TripleComponent& left,
                                  const TripleComponent& right,
                                  const std::vector<string_view>& iris) {
    using namespace sparqlExpression;
    Variable variable = generateUniqueVarName();
    ParsedQuery::GraphPattern pattern = seedFromVarOrIri(left, variable, right);
    std::ostringstream descriptor;
    auto expression = makeNotEqualExpression(variable, iris.at(0));
    appendNotEqualString(descriptor, iris.at(0), variable);
    // Combine subsequent iris with a logical AND.
    for (const auto& iri : ql::views::drop(iris, 1)) {
      expression = makeAndExpression(std::move(expression),
                                     makeNotEqualExpression(variable, iri));
      descriptor << " && ";
      appendNotEqualString(descriptor, iri, variable);
    }
    pattern._filters.emplace_back(SparqlExpressionPimpl{
        std::move(expression), std::move(descriptor).str()});
    return pattern;
  };
  // If only one direction is negated, only return the pattern for that
  // direction. Only if both are given we apply a union.
  if (inverseIris.empty()) {
    return makeFilterPattern(left, right, forwardIris);
  }
  if (forwardIris.empty()) {
    return makeFilterPattern(right, left, inverseIris);
  }
  return uniteGraphPatterns({makeFilterPattern(left, right, forwardIris),
                             makeFilterPattern(right, left, inverseIris)});
}

// _____________________________________________________________________________
ParsedQuery::GraphPattern QueryPlanner::seedFromVarOrIri(
    const TripleComponent& left,
    const ad_utility::sparql_types::VarOrIri& varOrIri,
    const TripleComponent& right) {
  ParsedQuery::GraphPattern p{};
  p::BasicGraphPattern basic;
  basic._triples.emplace_back(
      left,
      std::visit(
          ad_utility::OverloadCallOperator{
              [](const Variable& variable)
                  -> ad_utility::sparql_types::VarOrPath { return variable; },
              [](const ad_utility::triple_component::Iri& iri)
                  -> ad_utility::sparql_types::VarOrPath {
                return PropertyPath::fromIri(iri.toStringRepresentation());
              }},
          varOrIri),
      right);
  p._graphPatterns.emplace_back(std::move(basic));

  return p;
}

ParsedQuery::GraphPattern QueryPlanner::uniteGraphPatterns(
    std::vector<ParsedQuery::GraphPattern>&& patterns) {
  using GraphPattern = ParsedQuery::GraphPattern;
  // Build a tree of union operations
  auto p = GraphPattern{};
  p._graphPatterns.emplace_back(
      p::Union{std::move(patterns[0]), std::move(patterns[1])});

  for (size_t i = 2; i < patterns.size(); i++) {
    GraphPattern next;
    next._graphPatterns.emplace_back(
        p::Union{std::move(p), std::move(patterns[i])});
    p = std::move(next);
  }
  return p;
}

// _____________________________________________________________________________
Variable QueryPlanner::generateUniqueVarName() {
  return Variable{absl::StrCat(QLEVER_INTERNAL_VARIABLE_QUERY_PLANNER_PREFIX,
                               _internalVarCount++)};
}

// _____________________________________________________________________________
SubtreePlan QueryPlanner::getTextLeafPlan(
    const QueryPlanner::TripleGraph::Node& node,
    TextLimitMap& textLimits) const {
  AD_CONTRACT_CHECK(node.wordPart_.has_value());
  string word = node.wordPart_.value();
  SubtreePlan plan(_qec);
  const auto& cvar = node.cvar_.value();
  if (!textLimits.contains(cvar)) {
    textLimits[cvar] = parsedQuery::TextLimitMetaObject{{}, {}, 0};
  }
  if (node.triple_.getSimplePredicate() == CONTAINS_ENTITY_PREDICATE) {
    if (node._variables.size() == 2) {
      // TODO<joka921>: This is not nice, refactor the whole TripleGraph class
      // to make these checks more explicitly.
      Variable evar = *(node._variables.begin()) == cvar
                          ? *(++node._variables.begin())
                          : *(node._variables.begin());
      plan = makeSubtreePlan<TextIndexScanForEntity>(_qec, cvar, evar, word);
      textLimits[cvar].entityVars_.push_back(evar);
      textLimits[cvar].scoreVars_.push_back(cvar.getEntityScoreVariable(evar));
    } else {
      // Fixed entity case
      AD_CORRECTNESS_CHECK(node._variables.size() == 1);
      plan = makeSubtreePlan<TextIndexScanForEntity>(
          _qec, cvar, node.triple_.o_.toString(), word);
      textLimits[cvar].scoreVars_.push_back(
          cvar.getEntityScoreVariable(node.triple_.o_.toString()));
    }
  } else {
    plan = makeSubtreePlan<TextIndexScanForWord>(_qec, cvar, word);
  }
  textLimits[cvar].idsOfMustBeFinishedOperations_ |= (size_t(1) << node.id_);
  plan._idsOfIncludedNodes |= (size_t(1) << node.id_);
  return plan;
}

// _____________________________________________________________________________
vector<SubtreePlan> QueryPlanner::merge(
    const vector<SubtreePlan>& a, const vector<SubtreePlan>& b,
    const QueryPlanner::TripleGraph& tg) const {
  // TODO: Add the following features:
  // If a join is supposed to happen, always check if it happens between
  // a scan with a relatively large result size
  // esp. with an entire relation but also with something like is-a Person
  // If that is the case look at the size estimate for the other side,
  // if that is rather small, replace the join and scan by a combination.
  ad_utility::HashMap<string, vector<SubtreePlan>> candidates;
  // Find all pairs between a and b that are connected by an edge.
  LOG(TRACE) << "Considering joins that merge " << a.size() << " and "
             << b.size() << " plans...\n";
  for (const auto& ai : a) {
    for (const auto& bj : b) {
      for (auto& plan : createJoinCandidates(ai, bj, tg)) {
        candidates[getPruningKey(plan, plan._qet->resultSortedOn())]
            .emplace_back(std::move(plan));
      }
      checkCancellation();
    }
  }

  // Duplicates are removed if the same triples are touched,
  // the ordering is the same. Only the best is kept then.

  // Therefore we mapped plans and use contained triples + ordering var
  // as key.
  LOG(TRACE) << "Pruning...\n";
  vector<SubtreePlan> prunedPlans;

  auto pruneCandidates = [&](auto& actualCandidates) {
    for (auto& [key, value] : actualCandidates) {
      (void)key;  // silence unused warning
      size_t minIndex = findCheapestExecutionTree(value);
      prunedPlans.push_back(std::move(value[minIndex]));
      checkCancellation();
    }
  };

  if (isInTestMode()) {
    std::vector<std::pair<string, vector<SubtreePlan>>> sortedCandidates{
        std::make_move_iterator(candidates.begin()),
        std::make_move_iterator(candidates.end())};
    std::sort(sortedCandidates.begin(), sortedCandidates.end(),
              [](const auto& a, const auto& b) { return a.first < b.first; });
    pruneCandidates(sortedCandidates);
  } else {
    pruneCandidates(candidates);
  }

  LOG(TRACE) << "Got " << prunedPlans.size() << " pruned plans from \n";
  return prunedPlans;
}

// _____________________________________________________________________________
string QueryPlanner::TripleGraph::asString() const {
  std::ostringstream os;
  for (size_t i = 0; i < _adjLists.size(); ++i) {
    if (!_nodeMap.find(i)->second->cvar_.has_value()) {
      os << i << " " << _nodeMap.find(i)->second->triple_.asString() << " : (";
    } else {
      os << i << " {TextOP for "
         << _nodeMap.find(i)->second->cvar_.value().name() << ", wordPart: \""
         << _nodeMap.find(i)->second->wordPart_.value() << "\"} : (";
    }

    for (size_t j = 0; j < _adjLists[i].size(); ++j) {
      os << _adjLists[i][j];
      if (j < _adjLists[i].size() - 1) {
        os << ", ";
      }
    }
    os << ')';
    if (i < _adjLists.size() - 1) {
      os << '\n';
    }
  }
  return std::move(os).str();
}

// _____________________________________________________________________________
size_t SubtreePlan::getCostEstimate() const { return _qet->getCostEstimate(); }

// _____________________________________________________________________________
size_t SubtreePlan::getSizeEstimate() const { return _qet->getSizeEstimate(); }

// _____________________________________________________________________________
QueryPlanner::JoinColumns QueryPlanner::connected(
    const SubtreePlan& a, const SubtreePlan& b,
    boost::optional<const QueryPlanner::TripleGraph&> tg) const {
  // Check if there is overlap.
  // If so, don't consider them as properly connected.
  if ((a._idsOfIncludedNodes & b._idsOfIncludedNodes) != 0) {
    return {};
  }

  if (!tg) {
    return getJoinColumns(a, b);
  }

  auto scope = 1ULL << tg->_nodeMap.size();
  if (a._idsOfIncludedNodes >= scope || b._idsOfIncludedNodes >= scope) {
    return getJoinColumns(a, b);
  }

  for (size_t i = 0; i < tg->_nodeMap.size(); ++i) {
    if (((a._idsOfIncludedNodes >> i) & 1) == 0) {
      continue;
    }
    auto& connectedNodes = tg->_adjLists[i];
    for (auto targetNodeId : connectedNodes) {
      if ((((a._idsOfIncludedNodes >> targetNodeId) & 1) == 0) &&
          (((b._idsOfIncludedNodes >> targetNodeId) & 1) != 0)) {
        return getJoinColumns(a, b);
      }
    }
  }
  return {};
}

// _____________________________________________________________________________
QueryPlanner::JoinColumns QueryPlanner::getJoinColumns(const SubtreePlan& a,
                                                       const SubtreePlan& b) {
  AD_CORRECTNESS_CHECK(a._qet && b._qet);
  return QueryExecutionTree::getJoinColumns(*a._qet, *b._qet);
}

// _____________________________________________________________________________
string QueryPlanner::getPruningKey(
    const SubtreePlan& plan,
    const vector<ColumnIndex>& orderedOnColumns) const {
  // Get the ordered var
  std::ostringstream os;
  const auto& varCols = plan._qet->getVariableColumns();
  for (ColumnIndex orderedOnCol : orderedOnColumns) {
    for (const auto& [variable, columnIndexWithType] : varCols) {
      if (columnIndexWithType.columnIndex_ == orderedOnCol) {
        os << variable.name() << ", ";
        break;
      }
    }
  }

  os << ' ' << plan._idsOfIncludedNodes;
  os << " f: ";
  os << ' ' << plan._idsOfIncludedFilters;
  os << " t: ";
  os << ' ' << plan.idsOfIncludedTextLimits_;

  return std::move(os).str();
}

// _____________________________________________________________________________
template <QueryPlanner::FilterMode mode>
void QueryPlanner::applyFiltersIfPossible(
    vector<SubtreePlan>& row,
    const FiltersAndOptionalSubstitutes& filters) const {
  // Apply every filter possible.
  // It is possible when,
  // 1) the filter has not already been applied
  // 2) all variables in the filter are covered by the query so far
  // New 06 May 2016:
  // There is a problem with the so-called (name may be changed)
  // TextOperationWithFilter ops: This method applies SPARQL filters
  // to all the leaf TextOperations (when feasible) and thus
  // prevents the special case from being applied when subtrees are merged.
  // Fix: Also copy (CHANGE not all plans but TextOperation) without applying
  // the filter. Problem: If the method gets called multiple times, plans with
  // filters May be duplicated. To prevent this, calling code has to ensure
  // That the method is only called once on each row. Similarly this affects
  // the (albeit rare) fact that a filter is directly applicable after a scan
  // of a huge relation where a subsequent join with a small result could be
  // translated into one or more scans directly. This also helps with cases
  // where applying the filter later is better. Finally, the replace flag can
  // be set to enforce that all filters are applied. This should be done for
  // the last row in the DPTab so that no filters are missed.

  // Note: we are first collecting the newly added plans and then adding them
  // in one go. Changing `row` inside the loop would invalidate the iterators.
  std::vector<SubtreePlan> addedPlans;
  for (auto& plan : row) {
    for (const auto& [i, filterAndSubst] :
         ::ranges::views::enumerate(filters)) {
      if (((plan._idsOfIncludedFilters >> i) & 1) != 0) {
        continue;
      }

      const bool applyAll =
          mode == FilterMode::ApplyAllFiltersAndReplaceUnfiltered;
      if (filterAndSubst.hasSubstitute() &&
          ql::ranges::any_of(
              filterAndSubst.filter_.expression_.containedVariables(),
              [&plan](const auto& variable) {
                return plan._qet->isVariableCovered(*variable);
              })) {
        // Apply filter substitution
        auto jcs = getJoinColumns(filterAndSubst.substitute_.value(), plan);
        auto substPlans =
            createJoinCandidates(filterAndSubst.substitute_.value(), plan, jcs);
        for (auto& newPlan : substPlans) {
          mergeSubtreePlanIds(newPlan, newPlan, plan);
          newPlan.type = plan.type;
          addedPlans.push_back(newPlan);
        }
        continue;
      }

      if (applyAll ||
          ql::ranges::all_of(
              filterAndSubst.filter_.expression_.containedVariables(),
              [&plan](const auto& variable) {
                return plan._qet->isVariableCovered(*variable);
              })) {
        // Apply this filter regularly.
        SubtreePlan newPlan = makeSubtreePlan<Filter>(
            _qec, plan._qet, filterAndSubst.filter_.expression_);
        mergeSubtreePlanIds(newPlan, newPlan, plan);
        newPlan._idsOfIncludedFilters |= (size_t(1) << i);
        newPlan.type = plan.type;
        if constexpr (mode != FilterMode::KeepUnfiltered) {
          plan = std::move(newPlan);
        } else {
          addedPlans.push_back(std::move(newPlan));
        }
      }
    }
  }
  row.insert(row.end(), addedPlans.begin(), addedPlans.end());
}

// _____________________________________________________________________________
void QueryPlanner::applyTextLimitsIfPossible(vector<SubtreePlan>& row,
                                             const TextLimitVec& textLimits,
                                             bool replace) const {
  // Apply text limits if possible.
  // A text limit can be applied to a plan if:
  // 1) There is no text operation for the text record column left.
  // 2) The text limit has not already been applied to the plan.

  // Note: we are first collecting the newly added plans and then adding them
  // in one go. Changing `row` inside the loop would invalidate the iterators.
  if (!textLimit_.has_value()) {
    return;
  }
  std::vector<SubtreePlan> addedPlans;
  for (auto& plan : row) {
    size_t i = 0;
    for (const auto& [textVar, textLimit] : textLimits) {
      if (((plan.idsOfIncludedTextLimits_ >> i) & 1) != 0) {
        // The text limit has already been applied to the plan.
        i++;
        continue;
      }
      if (((plan._idsOfIncludedNodes &
            textLimit.idsOfMustBeFinishedOperations_) ^
           textLimit.idsOfMustBeFinishedOperations_) != 0) {
        // There is still an operation that needs to be finished before this
        // text limit can be applied
        i++;
        continue;
      }
      // TODO<C++23> simplify using ranges::to
      auto getVarColumns = [&plan](const std::vector<Variable>& vars) {
        std::vector<ColumnIndex> result;
        for (const auto& var : vars) {
          result.push_back(plan._qet->getVariableColumn(var));
        }
        return result;
      };
      SubtreePlan newPlan = makeSubtreePlan<TextLimit>(
          _qec, textLimit_.value(), plan._qet,
          plan._qet.get()->getVariableColumn(textVar),
          getVarColumns(textLimit.entityVars_),
          getVarColumns(textLimit.scoreVars_));
      newPlan.idsOfIncludedTextLimits_ = plan.idsOfIncludedTextLimits_;
      newPlan.idsOfIncludedTextLimits_ |= (size_t(1) << i);
      newPlan._idsOfIncludedNodes = plan._idsOfIncludedNodes;
      newPlan.type = plan.type;
      i++;
      if (replace) {
        plan = std::move(newPlan);
      } else {
        addedPlans.push_back(std::move(newPlan));
      }
    }
  }
  row.insert(row.end(), addedPlans.begin(), addedPlans.end());
}

// _____________________________________________________________________________
size_t QueryPlanner::findUniqueNodeIds(
    const std::vector<SubtreePlan>& connectedComponent) {
  ad_utility::HashSet<uint64_t> uniqueNodeIds;
  auto nodeIds = connectedComponent |
                 ql::views::transform(&SubtreePlan::_idsOfIncludedNodes);
  // Check that all the `_idsOfIncludedNodes` are one-hot encodings of a single
  // value, i.e. they have exactly one bit set.
  AD_CORRECTNESS_CHECK(ql::ranges::all_of(
      nodeIds, [](auto nodeId) { return absl::popcount(nodeId) == 1; }));
  ql::ranges::copy(nodeIds, std::inserter(uniqueNodeIds, uniqueNodeIds.end()));
  return uniqueNodeIds.size();
}

// _____________________________________________________________________________
std::vector<SubtreePlan>
QueryPlanner::runDynamicProgrammingOnConnectedComponent(
    std::vector<SubtreePlan> connectedComponent,
    const FiltersAndOptionalSubstitutes& filters,
    const TextLimitVec& textLimits, const TripleGraph& tg) const {
  vector<vector<SubtreePlan>> dpTab;
  // find the unique number of nodes in the current connected component
  // (there might be duplicates because we already have multiple candidates
  // for each index scan with different permutations.
  dpTab.push_back(std::move(connectedComponent));
  applyFiltersIfPossible<FilterMode::KeepUnfiltered>(dpTab.back(), filters);
  applyTextLimitsIfPossible(dpTab.back(), textLimits, false);
  size_t numSeeds = findUniqueNodeIds(dpTab.back());

  for (size_t k = 2; k <= numSeeds; ++k) {
    LOG(TRACE) << "Producing plans that unite " << k << " triples."
               << std::endl;
    dpTab.emplace_back();
    for (size_t i = 1; i * 2 <= k; ++i) {
      checkCancellation();
      auto newPlans = merge(dpTab[i - 1], dpTab[k - i - 1], tg);
      dpTab[k - 1].insert(dpTab[k - 1].end(), newPlans.begin(), newPlans.end());
      applyFiltersIfPossible<FilterMode::KeepUnfiltered>(dpTab.back(), filters);
      applyTextLimitsIfPossible(dpTab.back(), textLimits, false);
    }
    // As we only passed in connected components, we expect the result to always
    // be nonempty.
    AD_CORRECTNESS_CHECK(!dpTab[k - 1].empty());
  }
  auto& result = dpTab.back();
  applyFiltersIfPossible<FilterMode::ReplaceUnfiltered>(result, filters);
  applyTextLimitsIfPossible(result, textLimits, true);
  return std::move(result);
}

// _____________________________________________________________________________
size_t QueryPlanner::countSubgraphs(std::vector<const SubtreePlan*> graph,
                                    const std::vector<SparqlFilter>& filters,
                                    size_t budget) {
  // Remove duplicate plans from `graph`.
  auto getId = [](const SubtreePlan* v) { return v->_idsOfIncludedNodes; };
  ql::ranges::sort(graph, ql::ranges::less{}, getId);
  auto uniqueIter = ql::ranges::unique(graph, ql::ranges::equal_to{}, getId);
#ifdef QLEVER_CPP_17
  graph.erase(uniqueIter, graph.end());
#else
  graph.erase(uniqueIter.begin(), graph.end());
#endif

  // We also have to consider the `filters`. To make life easy, we temporarily
  // create simple `SubtreePlans` for them which just have the correct
  // variables. We only create one subtree plan for each set of variables that
  // is contained in the `filters`, because this will bring the estimate of this
  // function closer to the actual behavior of the DP query planner (it always
  // applies either all possible filters at once, or none of them).
  std::vector<SubtreePlan> dummyPlansForFilter;
  ad_utility::HashSet<ad_utility::HashSet<Variable>>
      deduplicatedFilterVariables;
  for (const auto& filter : filters) {
    const auto& vars = filter.expression_.containedVariables();
    ad_utility::HashSet<Variable> varSet;
    // We use a `VALUES` clause as the dummy because this operation is the
    // easiest to setup for a number of given variables.
    parsedQuery::SparqlValues values;
    for (auto* var : vars) {
      values._variables.push_back(*var);
      varSet.insert(*var);
    }
    if (deduplicatedFilterVariables.insert(std::move(varSet)).second) {
      dummyPlansForFilter.push_back(
          makeSubtreePlan<Values>(_qec, std::move(values)));
    }
  }

  const size_t numPlansWithoutFilters = graph.size();
  for (const auto& filterPlan : dummyPlansForFilter) {
    graph.push_back(&filterPlan);
  }

  // Qlever currently limits the number of triples etc. per group to be <= 64
  // anyway, so we can simply assert here.
  AD_CORRECTNESS_CHECK(graph.size() <= 64,
                       "Should qlever ever support more than 64 elements per "
                       "group graph pattern, then the `countSubgraphs` "
                       "functionality also has to be changed");

  // Compute the bit representation needed for the call to
  // `countConnectedSubgraphs::countSubgraphs` below.
  countConnectedSubgraphs::Graph g;
  for (size_t i = 0; i < graph.size(); ++i) {
    countConnectedSubgraphs::Node v{0};
    for (size_t k = 0; k < graph.size(); ++k) {
      // Don't connect nodes to themselves, don't connect filters with other
      // filters, otherwise connect `i` and `k` if they have at least one
      // variable in common.
      if ((k != i) &&
          (k < numPlansWithoutFilters || i < numPlansWithoutFilters) &&
          !QueryPlanner::getJoinColumns(*graph.at(k), *graph.at(i)).empty()) {
        v.neighbors_ |= (1ULL << k);
      }
    }
    g.push_back(v);
  }

  return countConnectedSubgraphs::countSubgraphs(g, budget);
}

// _____________________________________________________________________________
std::vector<SubtreePlan> QueryPlanner::runGreedyPlanningOnConnectedComponent(
    std::vector<SubtreePlan> connectedComponent,
    const FiltersAndOptionalSubstitutes& filters,
    const TextLimitVec& textLimits, const TripleGraph& tg) const {
  applyFiltersIfPossible<FilterMode::ReplaceUnfiltered>(connectedComponent,
                                                        filters);
  applyTextLimitsIfPossible(connectedComponent, textLimits, true);
  const size_t numSeeds = findUniqueNodeIds(connectedComponent);
  if (numSeeds <= 1) {
    // Only 0 or 1 nodes in the input, nothing to plan.
    return connectedComponent;
  }

  // Intermediate variables that will be filled by the `greedyStep` lambda
  // below.
  using Plans = std::vector<SubtreePlan>;

  // Perform a single step of greedy query planning.
  // `nextBestPlan` contains the result of the last step of greedy query
  // planning. `currentPlans` contains all plans that have been chosen/combined
  // so far (which might still be the initial start plans), except for the most
  // recently chosen plan, which is stored in `nextResult`. `cache` contains all
  // the plans that can be obtained by combining two plans in `input`. The
  // function then performs one additional step of greedy planning and
  // reinforces the above pre-/postconditions. Exception: if `isFirstStep` then
  // `cache` and `nextResult` must be empty, and the first step of greedy
  // planning is performed, which also establishes the pre-/postconditions.
  auto greedyStep = [this, &tg, &filters, &textLimits,
                     currentPlans = std::move(connectedComponent),
                     cache = Plans{}](Plans& nextBestPlan,
                                      bool isFirstStep) mutable {
    checkCancellation();
    // Normally, we already have all combinations of two nodes in `currentPlans`
    // in the cache, so we only have to add the combinations between
    // `currentPlans` and `nextResult`. In the first step, we need to initially
    // compute all possible combinations.
    auto newPlans = isFirstStep ? merge(currentPlans, currentPlans, tg)
                                : merge(currentPlans, nextBestPlan, tg);
    applyFiltersIfPossible<FilterMode::ReplaceUnfiltered>(newPlans, filters);
    applyTextLimitsIfPossible(newPlans, textLimits, true);
    AD_CORRECTNESS_CHECK(!newPlans.empty());
    ql::ranges::move(newPlans, std::back_inserter(cache));
    ql::ranges::move(nextBestPlan, std::back_inserter(currentPlans));

    // All candidates for the next greedy step are in the `cache`, choose the
    // cheapest one, remove it from the cache and make it the `nextResult`
    {
      auto smallestIdxNew = findSmallestExecutionTree(cache);
      auto& cheapestNewTree = cache.at(smallestIdxNew);
      std::swap(cheapestNewTree, cache.back());
      nextBestPlan.clear();
      nextBestPlan.push_back(std::move(cache.back()));
      cache.pop_back();
    }

    // All plans which have a node in common with the chosen plan have to be
    // deleted from the `currentPlans` and therefore also from the `cache`.
    auto shouldBeErased = [&nextTree = nextBestPlan.front()](const auto& plan) {
      return (nextTree._idsOfIncludedNodes & plan._idsOfIncludedNodes) != 0;
    };
    std::erase_if(currentPlans, shouldBeErased);
    std::erase_if(cache, shouldBeErased);
  };

  bool first = true;
  Plans result;
  for ([[maybe_unused]] size_t i : ad_utility::integerRange(numSeeds - 1)) {
    greedyStep(result, first);
    first = false;
  }
  // TODO<joka921> Assert that all seeds are covered by the result.
  return result;
}

// _____________________________________________________________________________
QueryPlanner::FiltersAndOptionalSubstitutes QueryPlanner::seedFilterSubstitutes(
    const std::vector<SparqlFilter>& filters) const {
  FiltersAndOptionalSubstitutes plans;

<<<<<<< HEAD
  for (const auto& [i, filterExpression] :
       ::ranges::views::enumerate(filters)) {
    // Check if the filter expression is suitable for spatial join optimization
    auto sjConfig = rewriteFilterToSpatialJoinConfig(filterExpression);
    if (!sjConfig.has_value()) {
      plans.emplace_back(filterExpression, std::nullopt);
    } else {
      // Construct spatial join
      auto plan = makeSubtreePlan<SpatialJoin>(
          _qec, sjConfig.value(), std::nullopt, std::nullopt, true);
      // Mark that this subtree plan handles (that is, substitutes) the filter
      plan._idsOfIncludedFilters |= 1ull << i;
      plans.emplace_back(filterExpression, std::move(plan));
    }
=======
  // Currently, no filter substitutes are implemented. This will follow in
  // #1935.
  for (const auto& filterExpression : filters) {
    plans.emplace_back(filterExpression, std::nullopt);
>>>>>>> cbfe888d
  }
  return plans;
};

// _____________________________________________________________________________
vector<vector<SubtreePlan>> QueryPlanner::fillDpTab(
    const QueryPlanner::TripleGraph& tg, vector<SparqlFilter> filters,
    TextLimitMap& textLimits, const vector<vector<SubtreePlan>>& children) {
  auto [initialPlans, additionalFilters] =
      seedWithScansAndText(tg, children, textLimits);
  ql::ranges::move(additionalFilters, std::back_inserter(filters));

  // If we have FILTER statements that can also be answered by a SpatialJoin,
  // add the respective spatial join query plans.
  const auto filtersAndOptSubstitutes = seedFilterSubstitutes(filters);

  if (filters.size() > 64) {
    AD_THROW("At most 64 filters allowed at the moment.");
  }

  auto componentIndices = QueryGraph::computeConnectedComponents(
      initialPlans, filtersAndOptSubstitutes);

  ad_utility::HashMap<size_t, std::vector<SubtreePlan>> components;
  for (size_t i = 0; i < componentIndices.size(); ++i) {
    components[componentIndices.at(i)].push_back(std::move(initialPlans.at(i)));
  }
  vector<vector<SubtreePlan>> lastDpRowFromComponents;
  TextLimitVec textLimitVec(textLimits.begin(), textLimits.end());
  for (auto& component : components | ql::views::values) {
    std::vector<const SubtreePlan*> g;
    for (const auto& plan : component) {
      g.push_back(&plan);
    }
    const size_t budget = RuntimeParameters().get<"query-planning-budget">();
    bool useGreedyPlanning = countSubgraphs(g, filters, budget) > budget;
    if (useGreedyPlanning) {
      LOG(INFO)
          << "Using the greedy query planner for a large connected component"
          << std::endl;
    }
    auto impl = useGreedyPlanning
                    ? &QueryPlanner::runGreedyPlanningOnConnectedComponent
                    : &QueryPlanner::runDynamicProgrammingOnConnectedComponent;
    lastDpRowFromComponents.push_back(
        std::invoke(impl, this, std::move(component), filtersAndOptSubstitutes,
                    textLimitVec, tg));
    checkCancellation();
  }
  size_t numConnectedComponents = lastDpRowFromComponents.size();
  if (numConnectedComponents == 0) {
    // This happens for example if there is a BIND right at the beginning of the
    // query
    lastDpRowFromComponents.emplace_back();
    return lastDpRowFromComponents;
  }
  if (numConnectedComponents == 1) {
    // A Cartesian product is not needed if there is only one component.
    applyFiltersIfPossible<FilterMode::ReplaceUnfiltered>(
        lastDpRowFromComponents.back(), filtersAndOptSubstitutes);
    applyTextLimitsIfPossible(lastDpRowFromComponents.back(), textLimitVec,
                              true);
    return lastDpRowFromComponents;
  }
  // More than one connected component, set up a Cartesian product.
  std::vector<std::vector<SubtreePlan>> result;
  result.emplace_back();
  std::vector<std::shared_ptr<QueryExecutionTree>> subtrees;
  // We need to manually inform the cartesian produce about
  // its included nodes and filters and text limits to make the
  // `applyTextLimitsIfPossible` call below work correctly.
  uint64_t nodes = 0;
  uint64_t filterIds = 0;
  uint64_t textLimitIds = 0;
  ql::ranges::for_each(
      lastDpRowFromComponents |
          ql::views::transform([this](auto& vec) -> decltype(auto) {
            return vec.at(findCheapestExecutionTree(vec));
          }),
      [&](SubtreePlan& plan) {
        nodes |= plan._idsOfIncludedNodes;
        filterIds |= plan._idsOfIncludedFilters;
        textLimitIds |= plan.idsOfIncludedTextLimits_;
        subtrees.push_back(std::move(plan._qet));
      });
  result.at(0).push_back(
      makeSubtreePlan<CartesianProductJoin>(_qec, std::move(subtrees)));
  auto& plan = result.at(0).back();
  plan._idsOfIncludedNodes = nodes;
  plan._idsOfIncludedFilters = filterIds;
  plan.idsOfIncludedTextLimits_ = textLimitIds;
  applyFiltersIfPossible<FilterMode::ReplaceUnfiltered>(
      result.at(0), filtersAndOptSubstitutes);
  applyTextLimitsIfPossible(result.at(0), textLimitVec, true);
  return result;
}

// _____________________________________________________________________________
bool QueryPlanner::TripleGraph::isTextNode(size_t i) const {
  auto it = _nodeMap.find(i);
  if (it == _nodeMap.end()) {
    return false;
  }
  const auto& triple = it->second->triple_;
  auto predicate = triple.getSimplePredicate();
  return predicate == CONTAINS_ENTITY_PREDICATE ||
         predicate == CONTAINS_WORD_PREDICATE;
}

// _____________________________________________________________________________
vector<std::pair<QueryPlanner::TripleGraph, vector<SparqlFilter>>>
QueryPlanner::TripleGraph::splitAtContextVars(
    const vector<SparqlFilter>& origFilters,
    ad_utility::HashMap<string, vector<size_t>>& contextVarToTextNodes) const {
  vector<std::pair<QueryPlanner::TripleGraph, vector<SparqlFilter>>> retVal;
  // Recursively split the graph a context nodes.
  // Base-case: No no context nodes, return the graph itself.
  if (contextVarToTextNodes.size() == 0) {
    retVal.emplace_back(make_pair(*this, origFilters));
  } else {
    // Just take the first contextVar and split at it.
    ad_utility::HashSet<size_t> textNodeIds;
    textNodeIds.insert(contextVarToTextNodes.begin()->second.begin(),
                       contextVarToTextNodes.begin()->second.end());

    // For the next iteration / recursive call(s):
    // Leave out the first one because it has been worked on in this call.
    ad_utility::HashMap<string, vector<size_t>> cTMapNextIteration;
    cTMapNextIteration.insert(++contextVarToTextNodes.begin(),
                              contextVarToTextNodes.end());

    // Find a node to start the split.
    size_t startNode = 0;
    while (startNode < _adjLists.size() && textNodeIds.count(startNode) > 0) {
      ++startNode;
    }
    // If no start node was found, this means only text triples left.
    // --> don't enter code block below and return empty vector.
    if (startNode != _adjLists.size()) {
      // If we have a start node, do a BFS to obtain a set of reachable nodes
      auto reachableNodes = bfsLeaveOut(startNode, textNodeIds);
      if (reachableNodes.size() == _adjLists.size() - textNodeIds.size()) {
        // Case: cyclic or text operation was on the "outside"
        // -> only one split to work with further.
        // Recursively solve this split
        // (because there may be another context var in it)
        TripleGraph withoutText(*this, reachableNodes);
        vector<SparqlFilter> filters = pickFilters(origFilters, reachableNodes);
        auto recursiveResult =
            withoutText.splitAtContextVars(filters, cTMapNextIteration);
        retVal.insert(retVal.begin(), recursiveResult.begin(),
                      recursiveResult.end());
      } else {
        // Case: The split created two or more non-empty parts.
        // Find all parts so that the number of triples in them plus
        // the number of text triples equals the number of total triples.
        vector<vector<size_t>> setsOfReachablesNodes;
        ad_utility::HashSet<size_t> nodesDone;
        nodesDone.insert(textNodeIds.begin(), textNodeIds.end());
        nodesDone.insert(reachableNodes.begin(), reachableNodes.end());
        setsOfReachablesNodes.emplace_back(reachableNodes);
        assert(nodesDone.size() < _adjLists.size());
        while (nodesDone.size() < _adjLists.size()) {
          while (startNode < _adjLists.size() &&
                 nodesDone.count(startNode) > 0) {
            ++startNode;
          }
          reachableNodes = bfsLeaveOut(startNode, textNodeIds);
          nodesDone.insert(reachableNodes.begin(), reachableNodes.end());
          setsOfReachablesNodes.emplace_back(reachableNodes);
        }
        // Recursively split each part because there may be other context
        // vars.
        for (const auto& rNodes : setsOfReachablesNodes) {
          TripleGraph smallerGraph(*this, rNodes);
          vector<SparqlFilter> filters = pickFilters(origFilters, rNodes);
          auto recursiveResult =
              smallerGraph.splitAtContextVars(filters, cTMapNextIteration);
          retVal.insert(retVal.begin(), recursiveResult.begin(),
                        recursiveResult.end());
        }
      }
    }
  }
  return retVal;
}

// _____________________________________________________________________________
vector<size_t> QueryPlanner::TripleGraph::bfsLeaveOut(
    size_t startNode, ad_utility::HashSet<size_t> leaveOut) const {
  vector<size_t> res;
  ad_utility::HashSet<size_t> visited;
  std::list<size_t> queue;
  queue.push_back(startNode);
  visited.insert(startNode);
  while (!queue.empty()) {
    size_t n = queue.front();
    queue.pop_front();
    res.push_back(n);
    auto& neighbors = _adjLists[n];
    for (size_t v : neighbors) {
      if (visited.count(v) == 0 && leaveOut.count(v) == 0) {
        visited.insert(v);
        queue.push_back(v);
      }
    }
  }
  return res;
}

// _____________________________________________________________________________
vector<SparqlFilter> QueryPlanner::TripleGraph::pickFilters(
    const vector<SparqlFilter>& origFilters,
    const vector<size_t>& nodes) const {
  vector<SparqlFilter> ret;
  ad_utility::HashSet<Variable> coveredVariables;
  for (auto n : nodes) {
    auto& node = *_nodeMap.find(n)->second;
    coveredVariables.insert(node._variables.begin(), node._variables.end());
  }
  for (auto& f : origFilters) {
    if (ql::ranges::any_of(
            f.expression_.containedVariables(),
            [&](const auto* var) { return coveredVariables.contains(*var); })) {
      ret.push_back(f);
    }
  }
  return ret;
}

// _____________________________________________________________________________
QueryPlanner::TripleGraph::TripleGraph(
    const std::vector<std::pair<Node, std::vector<size_t>>>& init) {
  for (const std::pair<Node, std::vector<size_t>>& p : init) {
    _nodeStorage.push_back(p.first);
    _nodeMap[p.first.id_] = &_nodeStorage.back();
    _adjLists.push_back(p.second);
  }
}

// _____________________________________________________________________________
QueryPlanner::TripleGraph::TripleGraph(const QueryPlanner::TripleGraph& other,
                                       vector<size_t> keepNodes) {
  ad_utility::HashSet<size_t> keep;
  for (auto v : keepNodes) {
    keep.insert(v);
  }
  // Copy nodes to be kept and assign new node id's.
  // Keep information about the id change in a map.
  ad_utility::HashMap<size_t, size_t> idChange;
  for (size_t i = 0; i < other._nodeMap.size(); ++i) {
    if (keep.count(i) > 0) {
      _nodeStorage.push_back(*other._nodeMap.find(i)->second);
      idChange[i] = _nodeMap.size();
      _nodeStorage.back().id_ = _nodeMap.size();
      _nodeMap[idChange[i]] = &_nodeStorage.back();
    }
  }
  // Adjust adjacency lists accordingly.
  for (size_t i = 0; i < other._adjLists.size(); ++i) {
    if (keep.count(i) > 0) {
      vector<size_t> adjList;
      for (size_t v : other._adjLists[i]) {
        if (keep.count(v) > 0) {
          adjList.push_back(idChange[v]);
        }
      }
      _adjLists.push_back(adjList);
    }
  }
}

// _____________________________________________________________________________
QueryPlanner::TripleGraph::TripleGraph(const TripleGraph& other)
    : _adjLists(other._adjLists), _nodeMap(), _nodeStorage() {
  for (auto it : other._nodeMap) {
    _nodeStorage.push_back(*it.second);
    _nodeMap[it.first] = &_nodeStorage.back();
  }
}

// _____________________________________________________________________________
QueryPlanner::TripleGraph& QueryPlanner::TripleGraph::operator=(
    const TripleGraph& other) {
  _adjLists = other._adjLists;
  for (auto it : other._nodeMap) {
    _nodeStorage.push_back(*it.second);
    _nodeMap[it.first] = &_nodeStorage.back();
  }
  return *this;
}

// _____________________________________________________________________________
QueryPlanner::TripleGraph::TripleGraph()
    : _adjLists(), _nodeMap(), _nodeStorage() {}

// _____________________________________________________________________________
bool QueryPlanner::TripleGraph::isSimilar(
    const QueryPlanner::TripleGraph& other) const {
  // This method is very verbose as it is currently only intended for
  // testing
  if (_nodeStorage.size() != other._nodeStorage.size()) {
    LOG(INFO) << asString() << std::endl;
    LOG(INFO) << other.asString() << std::endl;
    LOG(INFO) << "The two triple graphs are not of the same size: "
              << _nodeStorage.size() << " != " << other._nodeStorage.size()
              << std::endl;
    return false;
  }
  ad_utility::HashMap<size_t, size_t> id_map;
  ad_utility::HashMap<size_t, size_t> id_map_reverse;
  for (const Node& n : _nodeStorage) {
    bool hasMatch = false;
    for (const Node& n2 : other._nodeStorage) {
      if (n.isSimilar(n2)) {
        id_map[n.id_] = n2.id_;
        id_map_reverse[n2.id_] = n.id_;
        hasMatch = true;
        break;
      } else {
      }
    }
    if (!hasMatch) {
      LOG(INFO) << asString() << std::endl;
      LOG(INFO) << other.asString() << std::endl;
      LOG(INFO) << "The node " << n << " has no match in the other graph"
                << std::endl;
      return false;
    }
  }
  if (id_map.size() != _nodeStorage.size() ||
      id_map_reverse.size() != _nodeStorage.size()) {
    LOG(INFO) << asString() << std::endl;
    LOG(INFO) << other.asString() << std::endl;
    LOG(INFO) << "Two nodes in this graph were matches to the same node in "
                 "the other graph"
              << std::endl;
    return false;
  }
  for (size_t id = 0; id < _adjLists.size(); ++id) {
    size_t other_id = id_map[id];
    ad_utility::HashSet<size_t> adj_set;
    ad_utility::HashSet<size_t> other_adj_set;
    for (size_t a : _adjLists[id]) {
      adj_set.insert(a);
    }
    for (size_t a : other._adjLists[other_id]) {
      other_adj_set.insert(a);
    }
    for (size_t a : _adjLists[id]) {
      if (other_adj_set.count(id_map[a]) == 0) {
        LOG(INFO) << asString() << std::endl;
        LOG(INFO) << other.asString() << std::endl;
        LOG(INFO) << "The node with id " << id << " is connected to " << a
                  << " in this graph graph but not to the equivalent "
                     "node in the other graph."
                  << std::endl;
        return false;
      }
    }
    for (size_t a : other._adjLists[other_id]) {
      if (adj_set.count(id_map_reverse[a]) == 0) {
        LOG(INFO) << asString() << std::endl;
        LOG(INFO) << other.asString() << std::endl;
        LOG(INFO) << "The node with id " << id << " is connected to " << a
                  << " in the other graph graph but not to the equivalent "
                     "node in this graph."
                  << std::endl;
        return false;
      }
    }
  }
  return true;
}

// _____________________________________________________________________________
void QueryPlanner::setEnablePatternTrick(bool enablePatternTrick) {
  _enablePatternTrick = enablePatternTrick;
}

// _________________________________________________________________________________
size_t QueryPlanner::findCheapestExecutionTree(
    const std::vector<SubtreePlan>& lastRow) const {
  AD_CONTRACT_CHECK(!lastRow.empty());
  auto compare = [this](const auto& a, const auto& b) {
    auto aCost = a.getCostEstimate(), bCost = b.getCostEstimate();
    if (aCost == bCost && isInTestMode()) {
      // Make the tiebreaking deterministic for the unit tests.
      return a._qet->getCacheKey() < b._qet->getCacheKey();
    } else {
      return aCost < bCost;
    }
  };
  return ql::ranges::min_element(lastRow, compare) - lastRow.begin();
};

// _________________________________________________________________________________
size_t QueryPlanner::findSmallestExecutionTree(
    const std::vector<SubtreePlan>& lastRow) {
  AD_CONTRACT_CHECK(!lastRow.empty());
  auto compare = [](const auto& a, const auto& b) {
    auto tie = [](const auto& x) {
      return std::tuple{x.getSizeEstimate(), x.getSizeEstimate()};
    };
    return tie(a) < tie(b);
  };
  return ql::ranges::min_element(lastRow, compare) - lastRow.begin();
}

// _____________________________________________________________________________
std::vector<SubtreePlan> QueryPlanner::createJoinCandidates(
    const SubtreePlan& ain, const SubtreePlan& bin,
    boost::optional<const TripleGraph&> tg) const {
  bool swapForTesting = isInTestMode() && bin.type != SubtreePlan::OPTIONAL &&
                        ain._qet->getCacheKey() < bin._qet->getCacheKey();
  const auto& a = !swapForTesting ? ain : bin;
  const auto& b = !swapForTesting ? bin : ain;
  return createJoinCandidates(ain, bin, connected(a, b, tg));
}

// _____________________________________________________________________________
std::vector<SubtreePlan> QueryPlanner::createJoinCandidatesAllowEmpty(
    const SubtreePlan& ain, const SubtreePlan& bin,
    const JoinColumns& jcs) const {
  if (jcs.empty()) {
    return std::vector{makeSubtreePlan<CartesianProductJoin>(
        _qec, std::vector{ain._qet, bin._qet})};
  }
  return createJoinCandidates(ain, bin, jcs);
}

// _____________________________________________________________________________
std::vector<SubtreePlan> QueryPlanner::createJoinCandidates(
    const SubtreePlan& ain, const SubtreePlan& bin,
    const JoinColumns& jcs) const {
  bool swapForTesting = isInTestMode() && bin.type != SubtreePlan::OPTIONAL &&
                        ain._qet->getCacheKey() < bin._qet->getCacheKey();
  const auto& a = !swapForTesting ? ain : bin;
  const auto& b = !swapForTesting ? bin : ain;
  std::vector<SubtreePlan> candidates;

  if (jcs.empty()) {
    // The candidates are not connected
    return candidates;
  }

  // If both sides are spatial joins that are still missing children, return
  // immediately to prevent a regular join on the variables, which would lead to
  // the spatial join never having children.
  if (checkSpatialJoin(a, b) == std::pair<bool, bool>{true, true}) {
    return candidates;
  }

  // if one of the inputs is the spatial join and the other input is compatible
  // with the SpatialJoin, add it as a child to the spatialJoin. As unbound
  // SpatialJoin operations are incompatible with normal join operations, we
  // return immediately instead of creating a normal join below as well.
  // Note, that this if statement should be evaluated first, such that no other
  // join options get considered, when one of the candidates is a SpatialJoin.
  if (auto opt = createSpatialJoin(a, b, jcs)) {
    candidates.push_back(std::move(opt.value()));
    return candidates;
  }

  if (a.type == SubtreePlan::MINUS) {
    AD_THROW(
        "MINUS can only appear after"
        " another graph pattern.");
  }

  // This case shouldn't happen. If the first pattern is OPTIONAL, it
  // is made non optional earlier. If a minus occurs after an optional
  // further into the query that optional should be resolved by now.
  AD_CONTRACT_CHECK(a.type != SubtreePlan::OPTIONAL);
  if (b.type == SubtreePlan::MINUS) {
    return {makeSubtreePlan<Minus>(_qec, a._qet, b._qet)};
  }

  // OPTIONAL JOINS are not symmetric!
  if (b.type == SubtreePlan::OPTIONAL) {
    // Join the two optional columns using an optional join
    return {makeSubtreePlan<OptionalJoin>(_qec, a._qet, b._qet)};
  }

  if (auto opt = createJoinWithPathSearch(a, b, jcs)) {
    candidates.push_back(std::move(opt.value()));
    return candidates;
  }

  if (jcs.size() >= 2) {
    // If there are two or more join columns and we are not using the
    // TwoColumnJoin (the if part before this comment), use a multiColumnJoin.
    try {
      SubtreePlan plan = makeSubtreePlan<MultiColumnJoin>(_qec, a._qet, b._qet);
      mergeSubtreePlanIds(plan, a, b);
      return {plan};
    } catch (const std::exception& e) {
      return {};
    }
  }

  // CASE: JOIN ON ONE COLUMN ONLY.

  // Check if one of the two operations is a HAS_PREDICATE_SCAN.
  // If the join column corresponds to the has-predicate scan's
  // subject column we can use a specialized join that avoids
  // loading the full has-predicate predicate.
  if (auto opt = createJoinWithHasPredicateScan(a, b, jcs)) {
    candidates.push_back(std::move(opt.value()));
  }

  // Test if one of `a` or `b` is a union whose children can each have the joins
  // applied individually.
  for (SubtreePlan& plan : applyJoinDistributivelyToUnion(a, b, jcs)) {
    candidates.push_back(std::move(plan));
  }

  // Test if one of `a` or `b` is a transitive path to which we can bind the
  // other one.
  if (auto opt = createJoinWithTransitivePath(a, b, jcs)) {
    candidates.push_back(std::move(opt.value()));
  }

  // "NORMAL" CASE:
  // The join class takes care of sorting the subtrees if necessary
  SubtreePlan plan =
      makeSubtreePlan<Join>(_qec, a._qet, b._qet, jcs[0][0], jcs[0][1]);
  mergeSubtreePlanIds(plan, a, b);
  candidates.push_back(std::move(plan));

  return candidates;
}

// _____________________________________________________________________________
std::pair<bool, bool> QueryPlanner::checkSpatialJoin(const SubtreePlan& a,
                                                     const SubtreePlan& b) {
  auto isIncompleteSpatialJoin = [](const SubtreePlan& sj) {
    auto sjCasted = std::dynamic_pointer_cast<const SpatialJoin>(
        sj._qet->getRootOperation());
    return sjCasted != nullptr && !sjCasted->isConstructed();
  };
  return {isIncompleteSpatialJoin(a), isIncompleteSpatialJoin(b)};
}

// _____________________________________________________________________________
auto QueryPlanner::createSpatialJoin(const SubtreePlan& a, const SubtreePlan& b,
                                     const JoinColumns& jcs)
    -> std::optional<SubtreePlan> {
  auto [aIs, bIs] = checkSpatialJoin(a, b);

  // Exactly one of the inputs must be a SpatialJoin.
  if (aIs == bIs) {
    return std::nullopt;
  }

  const SubtreePlan& spatialSubtreePlan = aIs ? a : b;
  const SubtreePlan& otherSubtreePlan = aIs ? b : a;

  std::shared_ptr<Operation> op = spatialSubtreePlan._qet->getRootOperation();
  auto spatialJoin = static_cast<SpatialJoin*>(op.get());

  if (spatialJoin->isConstructed()) {
    return std::nullopt;
  }

  if (jcs.size() > 1) {
    // If a spatial join operation substitutes a geometric relation filter,
    // we might have multiple spatial joins for different pairs of variables
    // that share some variable.
    if (spatialJoin->getSubstitutesFilterOp()) {
      return std::nullopt;
    }
    AD_THROW(
        "Currently, if both sides of a SpatialJoin are variables, then the"
        "SpatialJoin must be the only connection between these variables");
  }
  ColumnIndex ind = aIs ? jcs[0][1] : jcs[0][0];
  const Variable& var =
      otherSubtreePlan._qet->getVariableAndInfoByColumnIndex(ind).first;

  auto newSpatialJoin = spatialJoin->addChild(otherSubtreePlan._qet, var);

  SubtreePlan plan = makeSubtreePlan<SpatialJoin>(std::move(newSpatialJoin));
  mergeSubtreePlanIds(plan, a, b);
  return plan;
}

// _____________________________________________________________________________________________________________________

namespace {
// Helper function that maps the indices from the unions' columns to the
// children's columns if possible. Otherwise the entry in `jcs` is dropped.
std::pair<QueryPlanner::JoinColumns, QueryPlanner::JoinColumns>
mapColumnsInUnion(size_t columnIndex, const Union& unionOperation,
                  const QueryPlanner::JoinColumns& jcs) {
  QueryPlanner::JoinColumns leftMapping;
  leftMapping.reserve(jcs.size());
  QueryPlanner::JoinColumns rightMapping;
  rightMapping.reserve(jcs.size());
  auto mapColumns = [columnIndex, &unionOperation](
                        bool isLeft, std::array<ColumnIndex, 2> columns)
      -> std::optional<std::array<ColumnIndex, 2>> {
    ColumnIndex& column = columns.at(columnIndex);
    auto tmp = unionOperation.getOriginalColumn(isLeft, column);
    if (tmp.has_value()) {
      column = tmp.value();
      return columns;
    }
    return std::nullopt;
  };
  for (const auto& joinColumns : jcs) {
    if (auto mappedColumn = mapColumns(true, joinColumns)) {
      leftMapping.push_back(mappedColumn.value());
    }
    if (auto mappedColumn = mapColumns(false, joinColumns)) {
      rightMapping.push_back(mappedColumn.value());
    }
  }
  return {std::move(leftMapping), std::move(rightMapping)};
}

// Helper function that clones a SubtreePlan with a new QueryExecutionTree.
SubtreePlan cloneWithNewTree(const SubtreePlan& plan,
                             std::shared_ptr<QueryExecutionTree> newTree) {
  SubtreePlan newPlan = plan;
  newPlan._qet = std::move(newTree);
  return newPlan;
}

// Check if an unbound transitive path is somewhere in the tree. This is because
// the optimization with `Union` currently only makes sense if there is a
// transitive path in the tree that benefits from directly applying the join.
bool hasUnboundTransitivePathInTree(const Operation& operation) {
  if (auto* transitivePath =
          dynamic_cast<const TransitivePathBase*>(&operation)) {
    return !transitivePath->isBoundOrId();
  }
  // Only check `UNION`s for children.
  if (!dynamic_cast<const Union*>(&operation)) {
    return false;
  }
  return ql::ranges::any_of(
      operation.getChildren(), [](const QueryExecutionTree* child) {
        return hasUnboundTransitivePathInTree(*child->getRootOperation());
      });
}
}  // namespace

// _____________________________________________________________________________________________________________________
auto QueryPlanner::applyJoinDistributivelyToUnion(const SubtreePlan& a,
                                                  const SubtreePlan& b,
                                                  const JoinColumns& jcs) const
    -> std::vector<SubtreePlan> {
  AD_CORRECTNESS_CHECK(jcs.size() == 1);
  AD_CORRECTNESS_CHECK(a.type == SubtreePlan::BASIC &&
                       b.type == SubtreePlan::BASIC);
  std::vector<SubtreePlan> candidates{};
  auto findCandidates = [this, &candidates, &jcs](const SubtreePlan& thisPlan,
                                                  const SubtreePlan& other,
                                                  bool flipped) {
    auto unionOperation =
        std::dynamic_pointer_cast<Union>(thisPlan._qet->getRootOperation());
    if (!unionOperation || !hasUnboundTransitivePathInTree(*unionOperation)) {
      return;
    }

    auto findJoinCandidates = [this, flipped](const SubtreePlan& plan1,
                                              const SubtreePlan& plan2,
                                              const JoinColumns& jcs) {
      return createJoinCandidatesAllowEmpty(flipped ? plan2 : plan1,
                                            flipped ? plan1 : plan2, jcs);
    };

    auto [leftMapping, rightMapping] =
        mapColumnsInUnion(flipped, *unionOperation, jcs);

    auto joinedLeft = findJoinCandidates(
        cloneWithNewTree(thisPlan, unionOperation->leftChild()), other,
        leftMapping);
    auto joinedRight = findJoinCandidates(
        cloneWithNewTree(thisPlan, unionOperation->rightChild()),
        cloneWithNewTree(other, other._qet->clone()), rightMapping);

    for (const auto& leftPlan : joinedLeft) {
      for (const auto& rightPlan : joinedRight) {
        SubtreePlan candidate =
            makeSubtreePlan<Union>(_qec, leftPlan._qet, rightPlan._qet);
        mergeSubtreePlanIds(candidate, thisPlan, other);
        candidates.push_back(std::move(candidate));
      }
    }
  };
  findCandidates(a, b, false);
  findCandidates(b, a, true);
  return candidates;
}

// __________________________________________________________________________________________________________________
auto QueryPlanner::createJoinWithTransitivePath(const SubtreePlan& a,
                                                const SubtreePlan& b,
                                                const JoinColumns& jcs)
    -> std::optional<SubtreePlan> {
  auto aTransPath = std::dynamic_pointer_cast<const TransitivePathBase>(
      a._qet->getRootOperation());
  auto bTransPath = std::dynamic_pointer_cast<const TransitivePathBase>(
      b._qet->getRootOperation());

  if (!(aTransPath || bTransPath)) {
    return std::nullopt;
  }
  std::shared_ptr<QueryExecutionTree> otherTree = aTransPath ? b._qet : a._qet;
  auto transPathOperation = aTransPath ? aTransPath : bTransPath;

  // TODO: Handle the case of two or more common variables
  if (jcs.size() > 1) {
    AD_THROW(
        "Transitive Path operation with more than"
        " two common variables is not supported");
  }
  const size_t otherCol = aTransPath ? jcs[0][1] : jcs[0][0];
  const size_t thisCol = aTransPath ? jcs[0][0] : jcs[0][1];
  // Do not bind the side of a path twice
  if (transPathOperation->isBoundOrId()) {
    return std::nullopt;
  }
  // An unbound transitive path has at most two columns.
  AD_CONTRACT_CHECK(thisCol <= 1);
  // The left or right side is a TRANSITIVE_PATH and its join column
  // corresponds to the left side of its input.
  SubtreePlan plan = [&]() {
    if (thisCol == 0) {
      return makeSubtreePlan(
          transPathOperation->bindLeftSide(otherTree, otherCol));
    } else {
      return makeSubtreePlan(
          transPathOperation->bindRightSide(otherTree, otherCol));
    }
  }();
  mergeSubtreePlanIds(plan, a, b);
  return plan;
}

// ______________________________________________________________________________________
auto QueryPlanner::createJoinWithHasPredicateScan(const SubtreePlan& a,
                                                  const SubtreePlan& b,
                                                  const JoinColumns& jcs)
    -> std::optional<SubtreePlan> {
  // Check if one of the two operations is a HAS_PREDICATE_SCAN.
  // If the join column corresponds to the has-predicate scan's
  // subject column we can use a specialized join that avoids
  // loading the full has-predicate predicate.
  auto isSuitablePredicateScan = [](const auto& tree, size_t joinColumn) {
    if (joinColumn == 0) {
      auto rootOperation = std::dynamic_pointer_cast<HasPredicateScan>(
          tree._qet->getRootOperation());
      return rootOperation &&
             rootOperation->getType() == HasPredicateScan::ScanType::FULL_SCAN;
    }
    return false;
  };

  const bool aIsSuitablePredicateScan = isSuitablePredicateScan(a, jcs[0][0]);
  const bool bIsSuitablePredicateScan = isSuitablePredicateScan(b, jcs[0][1]);
  if (!(aIsSuitablePredicateScan || bIsSuitablePredicateScan)) {
    return std::nullopt;
  }
  auto hasPredicateScanTree = aIsSuitablePredicateScan ? a._qet : b._qet;
  auto otherTree = aIsSuitablePredicateScan ? b._qet : a._qet;
  size_t otherTreeJoinColumn = aIsSuitablePredicateScan ? jcs[0][1] : jcs[0][0];
  auto qec = otherTree->getRootOperation()->getExecutionContext();
  // Note that this is a new operation.
  auto object = static_cast<HasPredicateScan*>(
                    hasPredicateScanTree->getRootOperation().get())
                    ->getObject()
                    .getVariable();
  auto plan = makeSubtreePlan<HasPredicateScan>(
      qec, std::move(otherTree), otherTreeJoinColumn, std::move(object));
  mergeSubtreePlanIds(plan, a, b);
  return plan;
}

// _____________________________________________________________________
auto QueryPlanner::createJoinWithPathSearch(const SubtreePlan& a,
                                            const SubtreePlan& b,
                                            const JoinColumns& jcs)
    -> std::optional<SubtreePlan> {
  auto aRootOp =
      std::dynamic_pointer_cast<PathSearch>(a._qet->getRootOperation());
  auto bRootOp =
      std::dynamic_pointer_cast<PathSearch>(b._qet->getRootOperation());

  // Exactly one of the two Operations can be a path search.
  if (static_cast<bool>(aRootOp) == static_cast<bool>(bRootOp)) {
    return std::nullopt;
  }

  auto pathSearch = aRootOp ? aRootOp : bRootOp;
  auto sibling = bRootOp ? a : b;

  auto decideColumns = [aRootOp](std::array<ColumnIndex, 2> joinColumns)
      -> std::pair<ColumnIndex, ColumnIndex> {
    auto thisCol = aRootOp ? joinColumns[0] : joinColumns[1];
    auto otherCol = aRootOp ? joinColumns[1] : joinColumns[0];
    return {thisCol, otherCol};
  };

  // Only source and target may be bound directly
  if (jcs.size() > 2) {
    return std::nullopt;
  }

  auto sourceColumn = pathSearch->getSourceColumn();
  auto targetColumn = pathSearch->getTargetColumn();

  // Either source or target column have to be a variable to create a join
  if (!sourceColumn && !targetColumn) {
    return std::nullopt;
  }

  // A join on an edge property column should not create any candidates
  auto isJoinOnSourceOrTarget = [sourceColumn,
                                 targetColumn](size_t joinColumn) {
    return ((sourceColumn && sourceColumn.value() == joinColumn) ||
            (targetColumn && targetColumn.value() == joinColumn));
  };

  if (jcs.size() == 2) {
    // To join source and target, both must be variables
    if (!sourceColumn || !targetColumn) {
      return std::nullopt;
    }

    auto [firstCol, firstOtherCol] = decideColumns(jcs[0]);

    auto [secondCol, secondOtherCol] = decideColumns(jcs[1]);

    if (!isJoinOnSourceOrTarget(firstCol) &&
        !isJoinOnSourceOrTarget(secondCol)) {
      return std::nullopt;
    }

    if (sourceColumn == firstCol && targetColumn == secondCol) {
      pathSearch->bindSourceAndTargetSide(sibling._qet, firstOtherCol,
                                          secondOtherCol);
    } else if (sourceColumn == secondCol && targetColumn == firstCol) {
      pathSearch->bindSourceAndTargetSide(sibling._qet, secondOtherCol,
                                          firstOtherCol);
    } else {
      return std::nullopt;
    }
  } else if (jcs.size() == 1) {
    auto [thisCol, otherCol] = decideColumns(jcs[0]);

    if (!isJoinOnSourceOrTarget(thisCol)) {
      return std::nullopt;
    }

    if (sourceColumn && sourceColumn == thisCol &&
        !pathSearch->isSourceBound()) {
      pathSearch->bindSourceSide(sibling._qet, otherCol);
    } else if (targetColumn && targetColumn == thisCol &&
               !pathSearch->isTargetBound()) {
      pathSearch->bindTargetSide(sibling._qet, otherCol);
    }
  } else {
    return std::nullopt;
  }

  SubtreePlan plan = makeSubtreePlan(pathSearch);
  mergeSubtreePlanIds(plan, a, b);
  return plan;
}

// _____________________________________________________________________
void QueryPlanner::QueryGraph::setupGraph(
    const std::vector<SubtreePlan>& leafOperations,
    const FiltersAndOptionalSubstitutes& filtersAndOptionalSubstitutes) {
  // Prepare the `nodes_` vector for the graph. We have one node for each leaf
  // of what later becomes the `QueryExecutionTree`.
  for (const auto& leafOperation : leafOperations) {
    nodes_.push_back(std::make_shared<Node>(&leafOperation));
  }

  // Set up a hash map from variables to nodes that contain this variable.
  const ad_utility::HashMap<Variable, std::vector<Node*>> varToNode = [this]() {
    ad_utility::HashMap<Variable, std::vector<Node*>> result;
    for (const auto& node : nodes_) {
      const auto& variableColumns = node->plan_->_qet->getVariableColumns();
      // Make sure plans with the same id without variables count as
      // connected.
      if (variableColumns.empty()) {
        // Dummy variable that can not be created using the SPARQL grammar.
        result[Variable{absl::StrCat("??", node->plan_->_idsOfIncludedNodes),
                        false}]
            .push_back(node.get());
      }
      for (const auto& var : variableColumns | ql::views::keys) {
        result[var].push_back(node.get());
      }
    }
    return result;
  }();
  // Set up a hash map from nodes to their adjacentNodes_. Two nodes are
  // adjacent if they share a variable. The adjacentNodes_ are stored as hash
  // sets so we don't need to worry about duplicates.
  ad_utility::HashMap<Node*, ad_utility::HashSet<Node*>> adjacentNodes =
      [&varToNode, &filtersAndOptionalSubstitutes]() {
        ad_utility::HashMap<Node*, ad_utility::HashSet<Node*>> result;
        for (auto& nodesThatContainSameVar : varToNode | ql::views::values) {
          // TODO<C++23> Use ql::views::cartesian_product
          for (auto* n1 : nodesThatContainSameVar) {
            for (auto* n2 : nodesThatContainSameVar) {
              if (n1 != n2) {
                result[n1].insert(n2);
                result[n2].insert(n1);
              }
            }
          }
        }

        // Add additional edges to the graph representing the connections
        // between variables given by joins substituting cartesian product +
        // filter.
        for (auto& [filter, substitute] : filtersAndOptionalSubstitutes) {
          if (!substitute.has_value()) {
            // This filter cannot be substituted: add no edges.
            continue;
          }
          absl::InlinedVector<const Variable*, 4> varsToBeConnected;
          for (auto var : filter.expression_.containedVariables()) {
            if (varToNode.contains(*var)) {
              varsToBeConnected.push_back(var);
            }
          }
          if (varsToBeConnected.size() < 2) {
            // There is no variables to connect, because this filter has one or
            // zero variables.
            continue;
          }
          auto first = varsToBeConnected[0];
          for (size_t i = 1; i < varsToBeConnected.size(); i++) {
            auto second = varsToBeConnected[i];

            for (auto [n1, n2] :
                 ::ranges::views::cartesian_product(varToNode.at(*first),
                                                    varToNode.at(*second)) |
                     ::ranges::views::filter([](const auto& pair) {
                       return std::get<0>(pair) != std::get<1>(pair);
                     })) {
              result[n1].insert(n2);
              result[n2].insert(n1);
            }
            first = second;
          }
        }
        return result;
      }();
  // For each node move the set of adjacentNodes_ from the global hash map to
  // the node itself.
  for (const auto& node : nodes_) {
    if (adjacentNodes.contains(node.get())) {
      node->adjacentNodes_ = std::move(adjacentNodes.at(node.get()));
    }
  }
}

// _______________________________________________________________
void QueryPlanner::QueryGraph::dfs(Node* startNode, size_t componentIndex) {
  // Simple recursive DFS.
  if (startNode->visited_) {
    return;
  }
  startNode->componentIndex_ = componentIndex;
  startNode->visited_ = true;
  for (auto* adjacentNode : startNode->adjacentNodes_) {
    dfs(adjacentNode, componentIndex);
  }
}
// _______________________________________________________________
std::vector<size_t> QueryPlanner::QueryGraph::dfsForAllNodes() {
  std::vector<size_t> result;
  size_t nextIndex = 0;
  for (const auto& node : nodes_) {
    if (node->visited_) {
      // The node is part of a connected component that was already found.
      result.push_back(node->componentIndex_);
    } else {
      // The node is part of a yet unknown component, run a DFS.
      dfs(node.get(), nextIndex);
      result.push_back(node->componentIndex_);
      ++nextIndex;
    }
  }
  return result;
}

// _______________________________________________________________
void QueryPlanner::checkCancellation(
    ad_utility::source_location location) const {
  cancellationHandle_->throwIfCancelled(location);
}

// _____________________________________________________________________________
template <typename Variables>
bool QueryPlanner::GraphPatternPlanner::handleUnconnectedMinusOrOptional(
    std::vector<SubtreePlan>& candidates, const Variables& variables) {
  using enum SubtreePlan::Type;
  bool areVariablesUnconnected = ql::ranges::all_of(
      variables,
      [this](const Variable& var) { return !boundVariables_.contains(var); });
  if (!areVariablesUnconnected) {
    return false;
  }
  // A MINUS clause that doesn't share any variable with the preceding
  // patterns behaves as if it isn't there.
  auto type = candidates[0].type;
  if (type == MINUS) {
    return true;
  }
  // An OPTIONAL clause that doesn't share any variable with the preceding
  // patterns behaves as if it is joined with the neutral element.
  if (type == OPTIONAL) {
    auto& newPlans = candidatePlans_.emplace_back();
    ql::ranges::for_each(
        candidates, [this, &newPlans](const SubtreePlan& plan) {
          auto joinedPlan = makeSubtreePlan<NeutralOptional>(qec_, plan._qet);
          assignNodesFilterAndTextLimitIds(joinedPlan, plan);
          newPlans.push_back(std::move(joinedPlan));
        });
    return true;
  }
  return false;
}

// _____________________________________________________________________________
void QueryPlanner::GraphPatternPlanner::visitGroupOptionalOrMinus(
    std::vector<SubtreePlan>&& candidates) {
  // Empty group graph patterns should have been handled previously.
  AD_CORRECTNESS_CHECK(!candidates.empty());

  // Optionals that occur before any of their variables have been bound,
  // actually behave like ordinary (Group)GraphPatterns.
  auto variables = candidates[0]._qet->getVariableColumns() | ql::views::keys;

  bool specialCaseHandled =
      handleUnconnectedMinusOrOptional(candidates, variables);

  // All variables seen so far are considered bound and cannot appear as the
  // RHS of a BIND operation. This is also true for variables from OPTIONALs
  // and MINUS clauses (this used to be a bug in an old version of the code).
  ql::ranges::for_each(
      variables, [this](const Variable& var) { boundVariables_.insert(var); });

  if (specialCaseHandled) {
    return;
  }

  // If our input is not OPTIONAL and not a MINUS, this means that we can still
  // arbitrarily optimize among our candidates and just append our new
  // candidates.
  if (candidates[0].type == SubtreePlan::BASIC) {
    candidatePlans_.push_back(std::move(candidates));

    // We have finished a nested GroupGraphPattern, reset the filter and text
    // limit IDs, s.t. they don't leak into other groups
    for (auto& plan : candidatePlans_.back()) {
      plan._idsOfIncludedFilters = 0;
      plan.idsOfIncludedTextLimits_ = 0;
    }

    return;
  }

  // For OPTIONAL or MINUS, optimization "across" the OPTIONAL or MINUS is
  // forbidden. Optimize all previously collected candidates, and then perform
  // an optional or minus join.
  optimizeCommutatively();
  AD_CORRECTNESS_CHECK(candidatePlans_.size() == 1);
  std::vector<SubtreePlan> nextCandidates;
  // For each candidate plan, and each plan from the OPTIONAL or MINUS, create
  // a new plan with an optional join. Note that `createJoinCandidates` will
  // whether `b` is from an OPTIONAL or MINUS.
  for (auto& a : candidatePlans_.at(0)) {
    for (auto& b : candidates) {
      a._idsOfIncludedNodes = 1;
      b._idsOfIncludedNodes = 2;
      auto vec = planner_.createJoinCandidates(a, b, boost::none);
      // This is not yet the end of a group (but just an optimization barrier
      // within the group), so we have to remember which filters have already
      // been applied
      for (auto& plan : vec) {
        plan._idsOfIncludedFilters = a._idsOfIncludedFilters;
      }
      nextCandidates.insert(nextCandidates.end(),
                            std::make_move_iterator(vec.begin()),
                            std::make_move_iterator(vec.end()));
    }
  }

  // Keep the best found candidate, which can then be combined with potentially
  // following children, until we hit the next OPTIONAL or MINUS.
  // TODO<joka921> Also keep one candidate per ordering to make even
  // better plans at this step
  AD_CORRECTNESS_CHECK(
      !nextCandidates.empty(),
      "Could not find a single candidate join for two optimized graph "
      "patterns");
  auto idx = planner_.findCheapestExecutionTree(nextCandidates);
  candidatePlans_.clear();
  candidatePlans_.push_back({std::move(nextCandidates[idx])});
}

// ____________________________________________________________
template <typename Arg>
void QueryPlanner::GraphPatternPlanner::graphPatternOperationVisitor(Arg& arg) {
  using T = std::decay_t<Arg>;
  if constexpr (std::is_same_v<T, p::Optional> ||
                std::is_same_v<T, p::GroupGraphPattern>) {
    // If this is a `GRAPH <graph> {...}` clause, then we have to overwrite the
    // default graphs while planning this clause, and reset them when leaving
    // the clause.
    std::optional<ParsedQuery::DatasetClauses> datasetBackup;
    std::optional<Variable> graphVariableBackup = planner_.activeGraphVariable_;
    auto& activeDatasets = planner_.activeDatasetClauses_;
    if constexpr (std::is_same_v<T, p::GroupGraphPattern>) {
      if (const auto* graphIri =
              std::get_if<TripleComponent::Iri>(&arg.graphSpec_)) {
        datasetBackup = std::exchange(
            activeDatasets,
            activeDatasets.getDatasetClauseForGraphClause(*graphIri));
      } else if (const auto* graphVar =
                     std::get_if<Variable>(&arg.graphSpec_)) {
        if (checkUsePatternTrick::isVariableContainedInGraphPattern(
                *graphVar, arg._child, nullptr)) {
          throw std::runtime_error(
              "A variable that is used as the graph specifier of a `GRAPH ?var "
              "{...}` clause may not appear in the body of that clause");
        }
        datasetBackup = std::exchange(
            activeDatasets,
            activeDatasets.getDatasetClauseForVariableGraphClause());

        // We already have backed up the `activeGraphVariable_`.
        planner_.activeGraphVariable_ = *graphVar;
      } else {
        AD_CORRECTNESS_CHECK(
            std::holds_alternative<std::monostate>(arg.graphSpec_));
      }
    }

    auto candidates = planner_.optimize(&arg._child);
    if constexpr (std::is_same_v<T, p::Optional>) {
      for (auto& c : candidates) {
        c.type = SubtreePlan::OPTIONAL;
      }
    }
    visitGroupOptionalOrMinus(std::move(candidates));
    if (datasetBackup.has_value()) {
      planner_.activeDatasetClauses_ = std::move(datasetBackup.value());
    }
    planner_.activeGraphVariable_ = std::move(graphVariableBackup);
  } else if constexpr (std::is_same_v<T, p::Union>) {
    visitUnion(arg);
  } else if constexpr (std::is_same_v<T, p::Subquery>) {
    visitSubquery(arg);
  } else if constexpr (std::is_same_v<T, p::TransPath>) {
    return visitTransitivePath(arg);
  } else if constexpr (std::is_same_v<T, p::Values>) {
    SubtreePlan valuesPlan = makeSubtreePlan<Values>(qec_, arg._inlineValues);
    visitGroupOptionalOrMinus(std::vector{std::move(valuesPlan)});
  } else if constexpr (std::is_same_v<T, p::Service>) {
    SubtreePlan servicePlan = makeSubtreePlan<Service>(qec_, arg);
    visitGroupOptionalOrMinus(std::vector{std::move(servicePlan)});
  } else if constexpr (std::is_same_v<T, p::Load>) {
    SubtreePlan loadPlan = makeSubtreePlan<Load>(qec_, arg);
    visitGroupOptionalOrMinus(std::vector{std::move(loadPlan)});
  } else if constexpr (std::is_same_v<T, p::Bind>) {
    visitBind(arg);
  } else if constexpr (std::is_same_v<T, p::Minus>) {
    auto candidates = planner_.optimize(&arg._child);
    for (auto& c : candidates) {
      c.type = SubtreePlan::MINUS;
    }
    visitGroupOptionalOrMinus(std::move(candidates));
  } else if constexpr (std::is_same_v<T, p::PathQuery>) {
    visitPathSearch(arg);
  } else if constexpr (std::is_same_v<T, p::Describe>) {
    visitDescribe(arg);
  } else if constexpr (std::is_same_v<T, p::SpatialQuery>) {
    visitSpatialSearch(arg);
  } else if constexpr (std::is_same_v<T, p::TextSearchQuery>) {
    visitTextSearch(arg);
  } else {
    static_assert(std::is_same_v<T, p::BasicGraphPattern>);
    visitBasicGraphPattern(arg);
  }
};

// _______________________________________________________________
void QueryPlanner::GraphPatternPlanner::visitBasicGraphPattern(
    const parsedQuery::BasicGraphPattern& v) {
  // A basic graph patterns consists only of triples. First collect all
  // the bound variables.
  for (const SparqlTriple& t : v._triples) {
    if (t.s_.isVariable()) {
      boundVariables_.insert(t.s_.getVariable());
    }
    if (auto predicate = t.getPredicateVariable()) {
      boundVariables_.insert(predicate.value());
    }
    if (t.o_.isVariable()) {
      boundVariables_.insert(t.o_.getVariable());
    }
  }

  // Then collect the triples. Transform each triple with a property path to
  // an equivalent form without property path (using `seedFromPropertyPath`).
  for (const auto& triple : v._triples) {
    if (std::holds_alternative<Variable>(triple.p_) ||
        triple.getSimplePredicate().has_value()) {
      candidateTriples_._triples.push_back(triple);
    } else {
      auto children = planner_.seedFromPropertyPath(
          triple.s_, std::get<PropertyPath>(triple.p_), triple.o_);
      for (auto& child : children._graphPatterns) {
        std::visit([self = this](
                       auto& arg) { self->graphPatternOperationVisitor(arg); },
                   child);
      }
      // Negated property paths can contain filters
      ql::ranges::move(children._filters,
                       std::back_inserter(rootPattern_->_filters));
    }
  }
}

// _______________________________________________________________
void QueryPlanner::GraphPatternPlanner::visitBind(const parsedQuery::Bind& v) {
  if (boundVariables_.contains(v._target)) {
    AD_THROW(
        "The target variable of a BIND must not be used before the "
        "BIND clause");
  }
  boundVariables_.insert(v._target);

  // Assumption for now: BIND does not commute. This is always safe.
  optimizeCommutatively();
  AD_CORRECTNESS_CHECK(candidatePlans_.size() == 1);
  auto lastRow = std::move(candidatePlans_.at(0));
  candidatePlans_.at(0).clear();
  for (const auto& a : lastRow) {
    // Add the query plan for the BIND.
    SubtreePlan plan = makeSubtreePlan<Bind>(qec_, a._qet, v);
    plan._idsOfIncludedFilters = a._idsOfIncludedFilters;
    plan.idsOfIncludedTextLimits_ = a.idsOfIncludedTextLimits_;
    candidatePlans_.back().push_back(std::move(plan));
  }
  // Handle the case where the BIND clause is the first clause (which is
  // equivalent to `lastRow` being empty).
  if (lastRow.empty()) {
    auto neutralElement = makeExecutionTree<NeutralElementOperation>(qec_);
    candidatePlans_.back().push_back(
        makeSubtreePlan<Bind>(qec_, std::move(neutralElement), v));
  }
}

// _______________________________________________________________
void QueryPlanner::GraphPatternPlanner::visitTransitivePath(
    parsedQuery::TransPath& arg) {
  auto candidatesIn = planner_.optimize(&arg._childGraphPattern);
  std::vector<SubtreePlan> candidatesOut;

  for (auto& sub : candidatesIn) {
    TransitivePathSide left;
    TransitivePathSide right;

    left.subCol_ = sub._qet->getVariableColumn(arg._innerLeft.getVariable());
    left.value_ = arg._left;
    right.subCol_ = sub._qet->getVariableColumn(arg._innerRight.getVariable());
    right.value_ = arg._right;
    size_t min = arg._min;
    size_t max = arg._max;
    if (planner_.activeGraphVariable_.has_value()) {
      throw std::runtime_error{
          "Property paths inside a GRAPH clause with a graph variable are not "
          "yet supported."};
    }
    auto transitivePath = TransitivePathBase::makeTransitivePath(
        qec_, std::move(sub._qet), std::move(left), std::move(right), min, max,
        planner_.activeDatasetClauses_.activeDefaultGraphs());
    auto plan = makeSubtreePlan<TransitivePathBase>(std::move(transitivePath));
    candidatesOut.push_back(std::move(plan));
  }
  visitGroupOptionalOrMinus(std::move(candidatesOut));
}

// _______________________________________________________________
void QueryPlanner::GraphPatternPlanner::visitPathSearch(
    parsedQuery::PathQuery& pathQuery) {
  const auto& vocab = planner_._qec->getIndex().getVocab();
  auto config = pathQuery.toPathSearchConfiguration(vocab);

  // The path search requires a child graph pattern
  AD_CORRECTNESS_CHECK(pathQuery.childGraphPattern_.has_value());
  std::vector<SubtreePlan> candidatesIn =
      planner_.optimize(&pathQuery.childGraphPattern_.value());
  std::vector<SubtreePlan> candidatesOut;

  for (auto& sub : candidatesIn) {
    auto pathSearch =
        std::make_shared<PathSearch>(qec_, std::move(sub._qet), config);
    auto plan = makeSubtreePlan<PathSearch>(std::move(pathSearch));
    candidatesOut.push_back(std::move(plan));
  }
  visitGroupOptionalOrMinus(std::move(candidatesOut));
}

// _______________________________________________________________
void QueryPlanner::GraphPatternPlanner::visitSpatialSearch(
    parsedQuery::SpatialQuery& spatialQuery) {
  auto config = spatialQuery.toSpatialJoinConfiguration();

  // If there is no child graph pattern, we need to construct a neutral element
  std::vector<SubtreePlan> candidatesIn;
  if (spatialQuery.childGraphPattern_.has_value()) {
    candidatesIn = planner_.optimize(&spatialQuery.childGraphPattern_.value());
  } else {
    candidatesIn = {makeSubtreePlan<NeutralElementOperation>(qec_)};
  }
  std::vector<SubtreePlan> candidatesOut;

  for (auto& sub : candidatesIn) {
    // This helper function adds a subtree plan to the output candidates, which
    // either has the child graph pattern as a right child or no child at all.
    // If it has no child at all, the query planner may look for the right child
    // of the SpatialJoin outside of the SERVICE. This is only allowed for max
    // distance joins.
    auto addCandidateSpatialJoin = [this, &sub, &config,
                                    &candidatesOut](bool rightVarOutside) {
      std::optional<std::shared_ptr<QueryExecutionTree>> right = std::nullopt;
      if (!rightVarOutside) {
        right = std::move(sub._qet);
      }
      auto spatialJoin =
          std::make_shared<SpatialJoin>(qec_, config, std::nullopt, right);
      auto plan = makeSubtreePlan<SpatialJoin>(std::move(spatialJoin));
      candidatesOut.push_back(std::move(plan));
    };

    if (spatialQuery.childGraphPattern_.has_value()) {
      // The version using the child graph pattern
      addCandidateSpatialJoin(false);
    } else {
      // The version without using the child graph pattern
      if (std::holds_alternative<MaxDistanceConfig>(config.task_)) {
        addCandidateSpatialJoin(true);
      }
    }
  }
  visitGroupOptionalOrMinus(std::move(candidatesOut));
}

// _______________________________________________________________
void QueryPlanner::GraphPatternPlanner::visitTextSearch(
    const parsedQuery::TextSearchQuery& textSearchQuery) {
  auto visitor = [this](auto& arg) -> SubtreePlan {
    using T = std::decay_t<decltype(arg)>;
    static_assert(
        ad_utility::SimilarToAny<T, TextIndexScanForEntityConfiguration,
                                 TextIndexScanForWordConfiguration>);
    using Op = std::conditional_t<
        ad_utility::isSimilar<T, TextIndexScanForEntityConfiguration>,
        TextIndexScanForEntity, TextIndexScanForWord>;
    return makeSubtreePlan<Op>(this->qec_, std::move(arg));
  };
  for (auto config : textSearchQuery.toConfigs(qec_)) {
    candidatePlans_.push_back(std::vector{std::visit(visitor, config)});
  }
}

// _______________________________________________________________
void QueryPlanner::GraphPatternPlanner::visitUnion(parsedQuery::Union& arg) {
  // TODO<joka921> here we could keep all the candidates, and create a
  // "sorted union" by merging as additional candidates if the inputs
  // are presorted.
  SubtreePlan left = optimizeSingle(&arg._child1);
  SubtreePlan right = optimizeSingle(&arg._child2);

  // create a new subtree plan
  SubtreePlan candidate =
      makeSubtreePlan<Union>(planner_._qec, left._qet, right._qet);
  visitGroupOptionalOrMinus(std::vector{std::move(candidate)});
}

// _______________________________________________________________
void QueryPlanner::GraphPatternPlanner::visitSubquery(
    parsedQuery::Subquery& arg) {
  ParsedQuery& subquery = arg.get();
  // TODO<joka921> We currently do not optimize across subquery borders
  // but abuse them as "optimization hints". In theory, one could even
  // remove the ORDER BY clauses of a subquery if we can prove that
  // the results will be reordered anyway.

  // For a subquery, make sure that one optimal result for each ordering
  // of the result (by a single column) is contained.
  auto candidatesForSubquery = planner_.createExecutionTrees(subquery, true);
  // Make sure that variables that are not selected by the subquery are
  // not visible.
  auto setSelectedVariables = [&](SubtreePlan& plan) {
    auto selectedVariables = arg.get().selectClause().getSelectedVariables();
    // TODO<C++23> Use `optional::transform`
    if (planner_.activeGraphVariable_.has_value()) {
      const auto& graphVar = planner_.activeGraphVariable_.value();
      AD_CORRECTNESS_CHECK(
          !ad_utility::contains(selectedVariables, graphVar),
          "This case (variable of GRAPH ?var {...} appears also in the body) "
          "should have thrown further up in the call stack");
      selectedVariables.push_back(graphVar);
    }
    plan._qet->getRootOperation()->setSelectedVariablesForSubquery(
        selectedVariables);
  };
  ql::ranges::for_each(candidatesForSubquery, setSelectedVariables);
  // A subquery must also respect LIMIT and OFFSET clauses
  ql::ranges::for_each(candidatesForSubquery, [&](SubtreePlan& plan) {
    plan._qet->applyLimit(arg.get()._limitOffset);
  });
  visitGroupOptionalOrMinus(std::move(candidatesForSubquery));
}
// _______________________________________________________________

// _______________________________________________________________
void QueryPlanner::GraphPatternPlanner::optimizeCommutatively() {
  auto tg = planner_.createTripleGraph(&candidateTriples_);
  auto lastRow = planner_
                     .fillDpTab(tg, rootPattern_->_filters,
                                rootPattern_->textLimits_, candidatePlans_)
                     .back();
  candidateTriples_._triples.clear();
  candidatePlans_.clear();
  candidatePlans_.push_back(std::move(lastRow));
  planner_.checkCancellation();
}

// _______________________________________________________________
void QueryPlanner::GraphPatternPlanner::visitDescribe(
    parsedQuery::Describe& describe) {
  auto tree = std::make_shared<QueryExecutionTree>(
      planner_.createExecutionTree(describe.whereClause_.get(), true));
  auto describeOp =
      makeSubtreePlan<Describe>(planner_._qec, std::move(tree), describe);
  candidatePlans_.push_back(std::vector{std::move(describeOp)});
  planner_.checkCancellation();
}<|MERGE_RESOLUTION|>--- conflicted
+++ resolved
@@ -1663,7 +1663,6 @@
     const std::vector<SparqlFilter>& filters) const {
   FiltersAndOptionalSubstitutes plans;
 
-<<<<<<< HEAD
   for (const auto& [i, filterExpression] :
        ::ranges::views::enumerate(filters)) {
     // Check if the filter expression is suitable for spatial join optimization
@@ -1678,12 +1677,6 @@
       plan._idsOfIncludedFilters |= 1ull << i;
       plans.emplace_back(filterExpression, std::move(plan));
     }
-=======
-  // Currently, no filter substitutes are implemented. This will follow in
-  // #1935.
-  for (const auto& filterExpression : filters) {
-    plans.emplace_back(filterExpression, std::nullopt);
->>>>>>> cbfe888d
   }
   return plans;
 };
