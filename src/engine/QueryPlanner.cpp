--- conflicted
+++ resolved
@@ -1756,7 +1756,6 @@
       std::ranges::all_of(variables, [this](const Variable& var) {
         return !boundVariables_.contains(var);
       })) {
-<<<<<<< HEAD
 
     // A MINUS clause that doesn't share any variable with the preceding patterns
     // behaves as if it isn't there.
@@ -1766,10 +1765,8 @@
 
     // All variables in the optional are unbound so far, so this optional
     // actually is not an optional.
-=======
     // All variables in the OPTIONAL are unbound so far, so this OPTIONAL
     // actually is not an OPTIONAL.
->>>>>>> 9abdbc35
     for (auto& vec : candidates) {
       vec.type = SubtreePlan::BASIC;
     }
