// Copyright 2019, University of Freiburg,
// Chair of Algorithms and Data Structures.
// Author: Florian Kramer (florian.kramer@neptun.uni-freiburg.de)

#include "TransitivePath.h"

#include <limits>

#include "engine/CallFixedSize.h"
#include "engine/IndexScan.h"
#include "util/Exception.h"

// _____________________________________________________________________________
TransitivePath::TransitivePath(
    QueryExecutionContext* qec, std::shared_ptr<QueryExecutionTree> child,
    bool leftIsVar, bool rightIsVar, size_t leftSubCol, size_t rightSubCol,
    Id leftValue, Id rightValue, const Variable& leftColName,
    const Variable& rightColName, size_t minDist, size_t maxDist)
    : Operation(qec),
      _leftSideTree(nullptr),
      _leftSideCol(-1),
      _rightSideTree(nullptr),
      _rightSideCol(-1),
      _resultWidth(2),
      _subtree(std::move(child)),
      _leftIsVar(leftIsVar),
      _rightIsVar(rightIsVar),
      _leftSubCol(leftSubCol),
      _rightSubCol(rightSubCol),
      _leftValue(leftValue),
      _rightValue(rightValue),
      // TODO<joka921> Those should also be variables.
      _leftColName(leftColName.name()),
      _rightColName(rightColName.name()),
      _minDist(minDist),
      _maxDist(maxDist) {
  _variableColumns[leftColName] = makeDefinedColumn(0);
  _variableColumns[rightColName] = makeDefinedColumn(1);
}

// _____________________________________________________________________________
std::string TransitivePath::asStringImpl(size_t indent) const {
  std::ostringstream os;
  for (size_t i = 0; i < indent; ++i) {
    os << " ";
  }
  os << "TransitivePath leftCol " << _leftSubCol << " rightCol "
     << _rightSubCol;

  if (!_leftIsVar) {
    os << " leftValue " << _leftValue;
  }
  if (!_rightIsVar) {
    os << " rightValue " << _rightValue;
  }
  os << " minDist " << _minDist << " maxDist " << _maxDist << "\n";
  os << _subtree->asString(indent) << "\n";
  if (_leftSideTree != nullptr) {
    os << "Left subtree:\n";
    os << _leftSideTree->asString(indent) << "\n";
  }
  os << _subtree->asString(indent) << "\n";
  if (_rightSideTree != nullptr) {
    os << "Right subtree:\n";
    os << _rightSideTree->asString(indent) << "\n";
  }
  return std::move(os).str();
}

// _____________________________________________________________________________
std::string TransitivePath::getDescriptor() const {
  std::ostringstream os;
  os << "TransitivePath ";
  // If not full transitive hull, show interval as [min, max].
  if (_minDist > 1 || _maxDist < std::numeric_limits<size_t>::max()) {
    os << "[" << _minDist << ", " << _maxDist << "] ";
  }
  // Left variable or entity name.
  if (_leftIsVar) {
    os << _leftColName;
  } else {
    os << getIndex()
              .idToOptionalString(_leftValue)
              .value_or("#" + std::to_string(_leftValue.getBits()));
  }
  // The predicate.
  auto scanOperation =
      std::dynamic_pointer_cast<IndexScan>(_subtree->getRootOperation());
  if (scanOperation != nullptr) {
    os << " " << scanOperation->getPredicate() << " ";
  } else {
    // Escaped the question marks to avoid a warning about ignored trigraphs.
    os << " <\?\?\?> ";
  }
  // Right variable or entity name.
  if (_rightIsVar) {
    os << _rightColName;
  } else {
    os << getIndex()
              .idToOptionalString(_rightValue)
              .value_or("#" + std::to_string(_rightValue.getBits()));
  }
  return std::move(os).str();
}

// _____________________________________________________________________________
size_t TransitivePath::getResultWidth() const { return _resultWidth; }

// _____________________________________________________________________________
vector<size_t> TransitivePath::resultSortedOn() const {
  const std::vector<size_t>& subSortedOn =
      _subtree->getRootOperation()->getResultSortedOn();
  if (_leftSideTree == nullptr && _rightSideTree == nullptr && _leftIsVar &&
      _rightIsVar && subSortedOn.size() > 0 && subSortedOn[0] == _leftSubCol) {
    // This operation preserves the order of the _leftCol of the subtree.
    return {0};
  }
  if (_leftSideTree != nullptr) {
    const std::vector<size_t>& leftSortedOn =
        _leftSideTree->getRootOperation()->getResultSortedOn();
    if (leftSortedOn.size() > 0 && leftSortedOn[0] == _leftSideCol) {
      return {0};
    }
  }
  if (_rightSideTree != nullptr) {
    const std::vector<size_t>& rightSortedOn =
        _rightSideTree->getRootOperation()->getResultSortedOn();
    if (rightSortedOn.size() > 0 && rightSortedOn[0] == _rightSideCol) {
      return {1};
    }
  }
  return {};
}

// _____________________________________________________________________________
VariableToColumnMapWithTypeInfo TransitivePath::computeVariableToColumnMap()
    const {
  return _variableColumns;
}

// _____________________________________________________________________________
void TransitivePath::setTextLimit(size_t limit) {
  _subtree->setTextLimit(limit);
  if (_leftSideTree != nullptr) {
    _leftSideTree->setTextLimit(limit);
  }
  if (_rightSideTree != nullptr) {
    _rightSideTree->setTextLimit(limit);
  }
}

// _____________________________________________________________________________
bool TransitivePath::knownEmptyResult() { return _subtree->knownEmptyResult(); }

// _____________________________________________________________________________
float TransitivePath::getMultiplicity(size_t col) {
  (void)col;
  // The multiplicities are not known.
  return 1;
}

// _____________________________________________________________________________
size_t TransitivePath::getSizeEstimate() {
  if (!_leftIsVar || !_rightIsVar) {
    // If the subject or object is fixed, assume that the number of matching
    // triples is 1000. This will usually be an overestimate, but it will do the
    // job of avoiding query plans that first generate large intermediate
    // results and only then merge them with a triple such as this. In the
    // _leftIsVar && _rightIsVar case below, we assume a worst-case blowup of
    // 10000; see the comment there.
    return 1000;
  }
  if (_leftSideTree != nullptr) {
    return _leftSideTree->getSizeEstimate();
  }
  if (_rightSideTree != nullptr) {
    return _rightSideTree->getSizeEstimate();
  }
  // Set costs to something very large, so that we never compute the complete
  // transitive hull (unless the variables on both sides are not bound in any
  // other way, so that the only possible query plan is to compute the complete
  // transitive hull).
  //
  // NOTE: _subtree->getSizeEstimate() is the number of triples of the
  // predicate, for which the transitive hull operator (+) is specified. On
  // Wikidata, the predicate with the largest blowup when taking the
  // transitive hull is wdt:P2789 (connects with). The blowup is then from 90K
  // (without +) to 110M (with +), so about 1000 times larger.
  if (_leftIsVar && _rightIsVar) {
    return _subtree->getSizeEstimate() * 10000;
  }
  // TODO(Florian): this is not necessarily a good estimator
  if (_leftIsVar) {
    return _subtree->getSizeEstimate() / _subtree->getMultiplicity(_leftSubCol);
  }
  return _subtree->getSizeEstimate();
}

// _____________________________________________________________________________
size_t TransitivePath::getCostEstimate() {
  // We assume that the cost of computing the transitive path is proportional to
  // the result size.
  auto costEstimate = getSizeEstimate();
  // Add the cost for the index scan of the predicate involved.
  for (auto* ptr : getChildren()) {
    if (ptr) {
      costEstimate += ptr->getCostEstimate();
    }
  }
  return costEstimate;
}

// _____________________________________________________________________________
template <int SUB_WIDTH>
void TransitivePath::computeTransitivePath(IdTable* res, const IdTable& sub,
                                           bool leftIsVar, bool rightIsVar,
                                           size_t leftSubCol,
                                           size_t rightSubCol, Id leftValue,
                                           Id rightValue, size_t minDist,
                                           size_t maxDist) {
  if (leftIsVar) {
    if (rightIsVar) {
      computeTransitivePath<SUB_WIDTH, true, true>(
          res, sub, leftSubCol, rightSubCol, leftValue, rightValue, minDist,
          maxDist);
    } else {
      computeTransitivePath<SUB_WIDTH, true, false>(
          res, sub, leftSubCol, rightSubCol, leftValue, rightValue, minDist,
          maxDist);
    }
  } else {
    if (rightIsVar) {
      computeTransitivePath<SUB_WIDTH, false, true>(
          res, sub, leftSubCol, rightSubCol, leftValue, rightValue, minDist,
          maxDist);
    } else {
      computeTransitivePath<SUB_WIDTH, false, false>(
          res, sub, leftSubCol, rightSubCol, leftValue, rightValue, minDist,
          maxDist);
    }
  }
}

// This instantiantion is needed by the unit tests
template void TransitivePath::computeTransitivePath<2>(
    IdTable* res, const IdTable& sub, bool leftIsVar, bool rightIsVar,
    size_t leftSubCol, size_t rightSubCol, Id leftValue, Id rightValue,
    size_t minDist, size_t maxDist);

// _____________________________________________________________________________
template <int SUB_WIDTH, bool leftIsVar, bool rightIsVar>
void TransitivePath::computeTransitivePath(IdTable* dynRes,
                                           const IdTable& dynSub,
                                           size_t leftSubCol,
                                           size_t rightSubCol, Id leftValue,
                                           Id rightValue, size_t minDist,
                                           size_t maxDist) {
  using Map = ad_utility::HashMap<Id, std::shared_ptr<ad_utility::HashSet<Id>>>;
  using MapIt = Map::iterator;

  if constexpr (!leftIsVar && !rightIsVar) {
    return;
  }

  const IdTableView<SUB_WIDTH> sub = dynSub.asStaticView<SUB_WIDTH>();
  IdTableStatic<2> res = std::move(*dynRes).toStatic<2>();

  // Used to map entries in the left column to entries they have connection with
  Map edges;
  // All nodes on the graph from which an edge leads to another node
  std::vector<Id> nodes;

  auto checkTimeoutAfterNCalls = checkTimeoutAfterNCallsFactory();
  auto checkTimeoutHashSet = [&checkTimeoutAfterNCalls]() {
    checkTimeoutAfterNCalls(NUM_OPERATIONS_HASHSET_LOOKUP);
  };

  // initialize the map from the subresult
  if constexpr (rightIsVar) {
    (void)rightValue;
    if (!leftIsVar) {
      nodes.push_back(leftValue);
    }
    for (size_t i = 0; i < sub.size(); i++) {
      checkTimeoutHashSet();
      Id l = sub(i, leftSubCol);
      Id r = sub(i, rightSubCol);
      MapIt it = edges.find(l);
      if (it == edges.end()) {
        if constexpr (leftIsVar) {
          nodes.push_back(l);
        }
        std::shared_ptr<ad_utility::HashSet<Id>> s =
            std::make_shared<ad_utility::HashSet<Id>>();
        s->insert(r);
        edges[l] = s;
      } else {
        // If r is not in the vector insert it
        it->second->insert(r);
      }
    }
  } else {
    (void)leftValue;
    nodes.push_back(rightValue);
    for (size_t i = 0; i < sub.size(); i++) {
      checkTimeoutHashSet();
      // Use the inverted edges
      Id l = sub(i, leftSubCol);
      Id r = sub(i, rightSubCol);
      MapIt it = edges.find(r);
      if (it == edges.end()) {
        std::shared_ptr<ad_utility::HashSet<Id>> s =
            std::make_shared<ad_utility::HashSet<Id>>();
        s->insert(l);
        edges[r] = s;
      } else {
        // If r is not in the vector insert it
        it->second->insert(l);
      }
    }
  }

  // For every node do a dfs on the graph

  // Stores nodes we already have a path to. This avoids cycles.
  ad_utility::HashSet<Id> marks;

  // The stack used to store the dfs' progress
  std::vector<ad_utility::HashSet<Id>::const_iterator> positions;

  // Used to store all edges leading away from a node for every level.
  // Reduces access to the hashmap, and is safe as the map will not
  // be modified after this point.
  std::vector<std::shared_ptr<const ad_utility::HashSet<Id>>> edgeCache;

  for (size_t i = 0; i < nodes.size(); i++) {
    MapIt rootEdges = edges.find(nodes[i]);
    if (rootEdges != edges.end()) {
      positions.push_back(rootEdges->second->begin());
      edgeCache.push_back(rootEdges->second);
    }
    if (minDist == 0) {
      AD_THROW(
          "The TransitivePath operation does not support a minimum "
          "distance of 0 (use at least one instead).");
    }

    // While we have not found the entire transitive hull and have not reached
    // the max step limit
    while (!positions.empty()) {
      size_t stackIndex = positions.size() - 1;
      // Process the next child of the node at the top of the stack
      ad_utility::HashSet<Id>::const_iterator& pos = positions[stackIndex];
      const ad_utility::HashSet<Id>* nodeEdges = edgeCache.back().get();

      if (pos == nodeEdges->end()) {
        // We finished processing this node
        positions.pop_back();
        edgeCache.pop_back();
        continue;
      }

      Id child = *pos;
      ++pos;
      size_t childDepth = positions.size();
      if (childDepth <= maxDist && marks.count(child) == 0) {
        // process the child
        if (childDepth >= minDist) {
          marks.insert(child);
          if constexpr (rightIsVar) {
            res.push_back({nodes[i], child});
          } else {
            res.push_back({child, nodes[i]});
          }
        }
        // Add the child to the stack
        MapIt it = edges.find(child);
        if (it != edges.end()) {
          positions.push_back(it->second->begin());
          edgeCache.push_back(it->second);
        }
      }
    }

    if (i + 1 < nodes.size()) {
      // reset everything for the next iteration
      marks.clear();
    }
  }

  *dynRes = std::move(res).toDynamic();
}

template <int SUB_WIDTH, int LEFT_WIDTH, int RES_WIDTH>
void TransitivePath::computeTransitivePathLeftBound(
    IdTable* dynRes, const IdTable& dynSub, const IdTable& dynLeft,
    size_t leftSideCol, bool rightIsVar, size_t leftSubCol, size_t rightSubCol,
    Id rightValue, size_t minDist, size_t maxDist, size_t resWidth) {
  using Map = ad_utility::HashMap<Id, std::shared_ptr<ad_utility::HashSet<Id>>>;
  using MapIt = Map::iterator;

  const IdTableView<SUB_WIDTH> sub = dynSub.asStaticView<SUB_WIDTH>();
  const IdTableView<LEFT_WIDTH> left = dynLeft.asStaticView<LEFT_WIDTH>();
  IdTableStatic<RES_WIDTH> res = std::move(*dynRes).toStatic<RES_WIDTH>();

  // Used to map entries in the left column to entries they have connection with
  Map edges;

  auto checkTimeoutAfterNCalls = checkTimeoutAfterNCallsFactory();
  auto checkTimeoutHashSet = [&checkTimeoutAfterNCalls]() {
    checkTimeoutAfterNCalls(NUM_OPERATIONS_HASHSET_LOOKUP);
  };
  // initialize the map from the subresult
  for (size_t i = 0; i < sub.size(); i++) {
    checkTimeoutHashSet();
    Id l = sub(i, leftSubCol);
    Id r = sub(i, rightSubCol);
    MapIt it = edges.find(l);
    if (it == edges.end()) {
      std::shared_ptr<ad_utility::HashSet<Id>> s =
          std::make_shared<ad_utility::HashSet<Id>>();
      s->insert(r);
      edges[l] = s;
    } else {
      // If r is not in the vector insert it
      it->second->insert(r);
    }
  }

  // For every node do a dfs on the graph

  // Stores nodes we already have a path to. This avoids cycles.
  ad_utility::HashSet<Id> marks;

  // The stack used to store the dfs' progress
  std::vector<ad_utility::HashSet<Id>::const_iterator> positions;
  // Used to store all edges leading away from a node for every level.
  // Reduces access to the hashmap, and is safe as the map will not
  // be modified after this point.
  std::vector<std::shared_ptr<const ad_utility::HashSet<Id>>> edgeCache;

  Id last_elem = ID_NO_VALUE;
  size_t last_result_begin = 0;
  size_t last_result_end = 0;
  for (size_t i = 0; i < left.size(); i++) {
    checkTimeoutHashSet();
    if (left[i][leftSideCol] == last_elem) {
      // We can repeat the last output
      size_t num_new = last_result_end - last_result_begin;
      size_t res_row = res.size();
      res.resize(res.size() + num_new);
      checkTimeoutAfterNCalls(num_new * resWidth);
      for (size_t j = 0; j < num_new; j++) {
        for (size_t c = 0; c < resWidth; c++) {
          res(res_row + j, c) = res(last_result_begin + j, c);
        }
      }
      continue;
    }
    last_elem = left[i][leftSideCol];
    last_result_begin = res.size();
    MapIt rootEdges = edges.find(last_elem);
    if (rootEdges != edges.end()) {
      positions.push_back(rootEdges->second->begin());
      edgeCache.push_back(rootEdges->second);
    }
    if (minDist == 0) {
      AD_THROW(
          "The TransitivePath operation does not support a minimum "
          "distance of 0 (use at least one instead).");
    }

    // While we have not found the entire transitive hull and have not reached
    // the max step limit
    while (!positions.empty()) {
      size_t stackIndex = positions.size() - 1;
      // Process the next child of the node at the top of the stack
      ad_utility::HashSet<Id>::const_iterator& pos = positions[stackIndex];
      const ad_utility::HashSet<Id>* nodeEdges = edgeCache.back().get();

      if (pos == nodeEdges->end()) {
        // We finished processing this node
        positions.pop_back();
        edgeCache.pop_back();
        continue;
      }

      Id child = *pos;
      ++pos;
      size_t childDepth = positions.size();
      if (childDepth <= maxDist && marks.count(child) == 0) {
        // process the child
        if (childDepth >= minDist) {
          marks.insert(child);
          if (rightIsVar || child == rightValue) {
            size_t row = res.size();
            res.emplace_back();
            res(row, 0) = last_elem;
            res(row, 1) = child;
            for (size_t k = 2; k < resWidth + 1; k++) {
              if (k - 2 < leftSideCol) {
                res(row, k) = left(i, k - 2);
              } else if (k - 2 > leftSideCol) {
                res(row, k - 1) = left(i, k - 2);
              }
            }
          }
        }
        // Add the child to the stack
        MapIt it = edges.find(child);
        if (it != edges.end()) {
          positions.push_back(it->second->begin());
          edgeCache.push_back(it->second);
        }
      }
    }

    if (i + 1 < left.size()) {
      // reset everything for the next iteration
      marks.clear();
    }

    last_result_end = res.size();
  }

  *dynRes = std::move(res).toDynamic();
}

// _____________________________________________________________________________
template <int SUB_WIDTH, int LEFT_WIDTH, int RES_WIDTH>
void TransitivePath::computeTransitivePathRightBound(
    IdTable* dynRes, const IdTable& dynSub, const IdTable& dynRight,
    size_t rightSideCol, bool leftIsVar, size_t leftSubCol, size_t rightSubCol,
    Id leftValue, size_t minDist, size_t maxDist, size_t resWidth) {
  // Do the discovery from the right instead of the left.

  using Map = ad_utility::HashMap<Id, std::shared_ptr<ad_utility::HashSet<Id>>>;
  using MapIt = Map::iterator;

  const IdTableView<SUB_WIDTH> sub = dynSub.asStaticView<SUB_WIDTH>();
  const IdTableView<LEFT_WIDTH> right = dynRight.asStaticView<LEFT_WIDTH>();
  IdTableStatic<RES_WIDTH> res = std::move(*dynRes).toStatic<RES_WIDTH>();

  // Used to map entries in the left column to entries they have connection with
  Map edges;
  auto checkTimeoutAfterNCalls = checkTimeoutAfterNCallsFactory();
  auto checkTimeoutHashSet = [&checkTimeoutAfterNCalls]() {
    checkTimeoutAfterNCalls(NUM_OPERATIONS_HASHSET_LOOKUP);
  };

  // initialize the map from the subresult
  for (size_t i = 0; i < sub.size(); i++) {
    checkTimeoutHashSet();
    Id l = sub(i, leftSubCol);
    Id r = sub(i, rightSubCol);
    MapIt it = edges.find(r);
    if (it == edges.end()) {
      std::shared_ptr<ad_utility::HashSet<Id>> s =
          std::make_shared<ad_utility::HashSet<Id>>();
      s->insert(l);
      edges[r] = s;
    } else {
      it->second->insert(l);
    }
  }

  // For every node do a dfs on the graph

  // Stores nodes we already have a path to. This avoids cycles.
  ad_utility::HashSet<Id> marks;

  // The stack used to store the dfs' progress
  std::vector<ad_utility::HashSet<Id>::const_iterator> positions;

  // Used to store all edges leading away from a node for every level.
  // Reduces access to the hashmap, and is safe as the map will not
  // be modified after this point.
  std::vector<std::shared_ptr<const ad_utility::HashSet<Id>>> edgeCache;

  Id last_elem = ID_NO_VALUE;
  size_t last_result_begin = 0;
  size_t last_result_end = 0;
  for (size_t i = 0; i < right.size(); i++) {
    checkTimeoutHashSet();
    if (right[i][rightSideCol] == last_elem) {
      // We can repeat the last output
      size_t num_new = last_result_end - last_result_begin;
      size_t res_row = res.size();
      res.resize(res.size() + num_new);
      for (size_t j = 0; j < num_new; j++) {
        for (size_t c = 0; c < resWidth; c++) {
          res(res_row + j, c) = res(last_result_begin + j, c);
        }
      }
      checkTimeoutAfterNCalls(num_new * resWidth);
      continue;
    }
    last_elem = right(i, rightSideCol);
    last_result_begin = res.size();
    MapIt rootEdges = edges.find(last_elem);
    if (rootEdges != edges.end()) {
      positions.push_back(rootEdges->second->begin());
      edgeCache.push_back(rootEdges->second);
    }
    if (minDist == 0) {
      AD_THROW(
          "The TransitivePath operation does not support a minimum "
          "distance of 0 (use at least one instead).");
    }

    // While we have not found the entire transitive hull and have not reached
    // the max step limit
    while (!positions.empty()) {
      size_t stackIndex = positions.size() - 1;
      // Process the next child of the node at the top of the stack
      ad_utility::HashSet<Id>::const_iterator& pos = positions[stackIndex];
      const ad_utility::HashSet<Id>* nodeEdges = edgeCache.back().get();

      if (pos == nodeEdges->end()) {
        // We finished processing this node
        positions.pop_back();
        edgeCache.pop_back();
        continue;
      }

      Id child = *pos;
      ++pos;
      size_t childDepth = positions.size();
      if (childDepth <= maxDist && marks.count(child) == 0) {
        // process the child
        if (childDepth >= minDist) {
          marks.insert(child);
          if (leftIsVar || child == leftValue) {
            size_t row = res.size();
            res.emplace_back();
            res(row, 0) = child;
            res(row, 1) = last_elem;
            for (size_t k = 2; k < resWidth + 1; k++) {
              if (k - 2 < rightSideCol) {
                res(row, k) = right(i, k - 2);
              } else if (k - 2 > rightSideCol) {
                res(row, k - 1) = right(i, k - 2);
              }
            }
          }
        }
        // Add the child to the stack
        MapIt it = edges.find(child);
        if (it != edges.end()) {
          positions.push_back(it->second->begin());
          edgeCache.push_back(it->second);
        }
      }
    }

    if (i + 1 < right.size()) {
      // reset everything for the next iteration
      marks.clear();
    }

    last_result_end = res.size();
  }

  *dynRes = std::move(res).toDynamic();
}

// _____________________________________________________________________________
void TransitivePath::computeResult(ResultTable* result) {
  LOG(DEBUG) << "TransitivePath result computation..." << std::endl;
  shared_ptr<const ResultTable> subRes = _subtree->getResult();
  LOG(DEBUG) << "TransitivePath subresult computation done." << std::endl;

  // NOTE: The only place, where the input to a transitive path operation is not
  // an index scan (which has an empty local vocabulary by default) is the
  // `LocalVocabTest`. But it doesn't harm to propagate the local vocab here
  // either.
  result->shareLocalVocabFrom(*subRes);

  result->_sortedBy = resultSortedOn();
  if (_leftIsVar || _leftSideTree != nullptr) {
    result->_resultTypes.push_back(subRes->getResultType(_leftSubCol));
  } else {
    result->_resultTypes.push_back(ResultTable::ResultType::KB);
  }
  if (_rightIsVar || _rightSideTree != nullptr) {
    result->_resultTypes.push_back(subRes->getResultType(_rightSubCol));
  } else {
    result->_resultTypes.push_back(ResultTable::ResultType::KB);
  }
  result->_idTable.setNumColumns(getResultWidth());

  int subWidth = subRes->_idTable.numColumns();
  if (_leftSideTree != nullptr) {
    shared_ptr<const ResultTable> leftRes = _leftSideTree->getResult();
    for (size_t c = 0; c < leftRes->_idTable.numColumns(); c++) {
      if (c != _leftSideCol) {
        result->_resultTypes.push_back(leftRes->getResultType(c));
      }
    }
    int leftWidth = leftRes->_idTable.numColumns();
    CALL_FIXED_SIZE(
        (std::array{subWidth, leftWidth, static_cast<int>(_resultWidth)}),
        &TransitivePath::computeTransitivePathLeftBound, this,
        &result->_idTable, subRes->_idTable, leftRes->_idTable, _leftSideCol,
        _rightIsVar, _leftSubCol, _rightSubCol, _rightValue, _minDist, _maxDist,
        _resultWidth);
  } else if (_rightSideTree != nullptr) {
    shared_ptr<const ResultTable> rightRes = _rightSideTree->getResult();
    for (size_t c = 0; c < rightRes->_idTable.numColumns(); c++) {
      if (c != _rightSideCol) {
        result->_resultTypes.push_back(rightRes->getResultType(c));
      }
    }
    int rightWidth = rightRes->_idTable.numColumns();
    CALL_FIXED_SIZE(
        (std::array{subWidth, rightWidth, static_cast<int>(_resultWidth)}),
        &TransitivePath::computeTransitivePathRightBound, this,
        &result->_idTable, subRes->_idTable, rightRes->_idTable, _rightSideCol,
        _leftIsVar, _leftSubCol, _rightSubCol, _leftValue, _minDist, _maxDist,
        _resultWidth);
  } else {
    CALL_FIXED_SIZE(subWidth, &TransitivePath::computeTransitivePath, this,
                    &result->_idTable, subRes->_idTable, _leftIsVar,
                    _rightIsVar, _leftSubCol, _rightSubCol, _leftValue,
                    _rightValue, _minDist, _maxDist);
  }

  LOG(DEBUG) << "TransitivePath result computation done." << std::endl;
}

// _____________________________________________________________________________
std::shared_ptr<TransitivePath> TransitivePath::bindLeftSide(
    std::shared_ptr<QueryExecutionTree> leftop, size_t inputCol) const {
  return bindLeftOrRightSide(std::move(leftop), inputCol, true);
}

// _____________________________________________________________________________
std::shared_ptr<TransitivePath> TransitivePath::bindRightSide(
    std::shared_ptr<QueryExecutionTree> rightop, size_t inputCol) const {
  return bindLeftOrRightSide(std::move(rightop), inputCol, false);
}

// _____________________________________________________________________________
<<<<<<< HEAD
std::shared_ptr<TransitivePath> TransitivePath::bindLeftOrRightSide(
    std::shared_ptr<QueryExecutionTree> leftOrRightOp, size_t inputCol,
    bool isLeft) const {
  leftOrRightOp = QueryExecutionTree::createSortedTree(std::move(leftOrRightOp),
                                                       {inputCol});
  // Create a copy of this. For a detailed explanation, see the analogous
  // comment in `bindLeftSide` above.
=======
bool TransitivePath::isBound() const {
  return _leftSideTree != nullptr || _rightSideTree != nullptr || !_leftIsVar ||
         !_rightIsVar;
}

// _____________________________________________________________________________
std::shared_ptr<TransitivePath> TransitivePath::bindLeftOrRightSide(
    std::shared_ptr<QueryExecutionTree> leftOrRightOp, size_t inputCol,
    bool isLeft) const {
  // Enforce required sorting of `leftOrRightOp`.
  leftOrRightOp = QueryExecutionTree::createSortedTree(std::move(leftOrRightOp),
                                                       {inputCol});
  // Create a copy of this.
  //
  // NOTE: The RHS used to be `std::make_shared<TransitivePath>()`, which is
  // wrong because it first calls the copy constructor of the base class
  // `Operation`, which  would then ignore the changes in `variableColumnMap_`
  // made below (see `Operation::getInternallyVisibleVariableColumns` and
  // `Operation::getExternallyVariableColumns`).
>>>>>>> 5e5229ff
  std::shared_ptr<TransitivePath> p = std::make_shared<TransitivePath>(
      getExecutionContext(), _subtree, _leftIsVar, _rightIsVar, _leftSubCol,
      _rightSubCol, _leftValue, _rightValue, Variable{_leftColName},
      Variable{_rightColName}, _minDist, _maxDist);
  if (isLeft) {
    p->_leftSideTree = leftOrRightOp;
    p->_leftSideCol = inputCol;
  } else {
    p->_rightSideTree = leftOrRightOp;
    p->_rightSideCol = inputCol;
  }
<<<<<<< HEAD

  const auto& var = leftOrRightOp->getVariableColumns();
  for (auto [variable, columnIndexWithType] : var) {
    ColumnIndex columnIndex = columnIndexWithType.columnIndex_;
=======
  const auto& var = leftOrRightOp->getVariableColumns();
  for (const auto& [variable, columnIndex] : var) {
>>>>>>> 5e5229ff
    if (columnIndex != inputCol) {
      if (columnIndex > inputCol) {
        columnIndexWithType.columnIndex_++;
        p->_variableColumns[std::move(variable)] = columnIndexWithType;
      } else {
        columnIndexWithType.columnIndex_ += 2;
        p->_variableColumns[std::move(variable)] = columnIndexWithType;
      }
      p->_resultWidth++;
    }
  }
  return p;
}<|MERGE_RESOLUTION|>--- conflicted
+++ resolved
@@ -741,21 +741,6 @@
 }
 
 // _____________________________________________________________________________
-<<<<<<< HEAD
-std::shared_ptr<TransitivePath> TransitivePath::bindLeftOrRightSide(
-    std::shared_ptr<QueryExecutionTree> leftOrRightOp, size_t inputCol,
-    bool isLeft) const {
-  leftOrRightOp = QueryExecutionTree::createSortedTree(std::move(leftOrRightOp),
-                                                       {inputCol});
-  // Create a copy of this. For a detailed explanation, see the analogous
-  // comment in `bindLeftSide` above.
-=======
-bool TransitivePath::isBound() const {
-  return _leftSideTree != nullptr || _rightSideTree != nullptr || !_leftIsVar ||
-         !_rightIsVar;
-}
-
-// _____________________________________________________________________________
 std::shared_ptr<TransitivePath> TransitivePath::bindLeftOrRightSide(
     std::shared_ptr<QueryExecutionTree> leftOrRightOp, size_t inputCol,
     bool isLeft) const {
@@ -769,7 +754,6 @@
   // `Operation`, which  would then ignore the changes in `variableColumnMap_`
   // made below (see `Operation::getInternallyVisibleVariableColumns` and
   // `Operation::getExternallyVariableColumns`).
->>>>>>> 5e5229ff
   std::shared_ptr<TransitivePath> p = std::make_shared<TransitivePath>(
       getExecutionContext(), _subtree, _leftIsVar, _rightIsVar, _leftSubCol,
       _rightSubCol, _leftValue, _rightValue, Variable{_leftColName},
@@ -781,15 +765,10 @@
     p->_rightSideTree = leftOrRightOp;
     p->_rightSideCol = inputCol;
   }
-<<<<<<< HEAD
 
   const auto& var = leftOrRightOp->getVariableColumns();
   for (auto [variable, columnIndexWithType] : var) {
     ColumnIndex columnIndex = columnIndexWithType.columnIndex_;
-=======
-  const auto& var = leftOrRightOp->getVariableColumns();
-  for (const auto& [variable, columnIndex] : var) {
->>>>>>> 5e5229ff
     if (columnIndex != inputCol) {
       if (columnIndex > inputCol) {
         columnIndexWithType.columnIndex_++;
