--- conflicted
+++ resolved
@@ -503,7 +503,6 @@
 }
 
 // _____________________________________________________________________________
-<<<<<<< HEAD
 bool OptionalJoin::isIndexNestedLoopJoinSuitable() const {
   auto alwaysDefined = [this]() {
     return qlever::joinHelpers::joinColumnsAreAlwaysDefined(_joinColumns, _left,
@@ -541,7 +540,9 @@
              ? Result{std::move(lazyResult), resultSortedOn()}
              : Result{ad_utility::getSingleElement(std::move(lazyResult)),
                       resultSortedOn()};
-=======
+}
+
+// _____________________________________________________________________________
 std::optional<std::shared_ptr<QueryExecutionTree>>
 OptionalJoin::makeTreeWithStrippedColumns(
     const std::set<Variable>& variables) const {
@@ -571,5 +572,4 @@
   return ad_utility::makeExecutionTree<OptionalJoin>(
       getExecutionContext(), std::move(left), std::move(right),
       keepJoinColumns);
->>>>>>> 04ee0158
 }