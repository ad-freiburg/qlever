// Copyright 2025 The QLever Authors, in particular:
//
// 2025 Christoph Ullinger <ullingec@informatik.uni-freiburg.de>, UFR
//
// UFR = University of Freiburg, Chair of Algorithms and Data Structures

#include "engine/MaterializedViews.h"

#include <absl/strings/str_cat.h>

#include <filesystem>
#include <memory>
#include <nlohmann/json.hpp>
#include <stdexcept>

#include "engine/IndexScan.h"
#include "engine/QueryExecutionContext.h"
#include "engine/QueryExecutionTree.h"
#include "engine/VariableToColumnMap.h"
#include "engine/idTable/CompressedExternalIdTable.h"
#include "index/DeltaTriples.h"
#include "index/ExternalSortFunctors.h"
#include "libqlever/Qlever.h"
#include "parser/MaterializedViewQuery.h"
#include "parser/TripleComponent.h"
#include "util/AllocatorWithLimit.h"
#include "util/Exception.h"
#include "util/MemorySize/MemorySize.h"
#include "util/ProgressBar.h"
#include "util/Views.h"

// _____________________________________________________________________________
MaterializedViewWriter::MaterializedViewWriter(
    std::string onDiskBase, std::string name,
    const qlever::Qlever::QueryPlan& queryPlan,
    ad_utility::MemorySize memoryLimit,
    ad_utility::AllocatorWithLimit<Id> allocator)
    : onDiskBase_{std::move(onDiskBase)},
      name_{std::move(name)},
      memoryLimit_{std::move(memoryLimit)},
      allocator_{std::move(allocator)} {
  MaterializedView::throwIfInvalidName(name_);
  auto [qet, qec, parsedQuery] = queryPlan;
  AD_CORRECTNESS_CHECK(qet != nullptr);
  AD_CORRECTNESS_CHECK(qec != nullptr);
  qet_ = qet;
  qec_ = qec;
  parsedQuery_ = std::move(parsedQuery);
  auto columnNamesAndPermutation = getIdTableColumnNamesAndPermutation();
  columnNames_ = ::ranges::to<std::vector<Variable>>(columnNamesAndPermutation |
                                                     ql::views::keys);
  columnPermutation_ = ::ranges::to<std::vector<ColumnIndex>>(
      columnNamesAndPermutation | ql::views::values);
}

// _____________________________________________________________________________
void MaterializedViewWriter::writeViewToDisk(
    std::string onDiskBase, std::string name,
    const qlever::Qlever::QueryPlan& queryPlan,
    ad_utility::MemorySize memoryLimit,
    ad_utility::AllocatorWithLimit<Id> allocator) {
  MaterializedViewWriter writer{std::move(onDiskBase), std::move(name),
                                queryPlan, std::move(memoryLimit),
                                std::move(allocator)};
  writer.computeResultAndWritePermutation();
}

// _____________________________________________________________________________
std::string MaterializedView::getFilenameBase(std::string_view onDiskBase,
                                              std::string_view name) {
  return absl::StrCat(onDiskBase, ".view.", name);
}

// _____________________________________________________________________________
std::string MaterializedViewWriter::getFilenameBase() const {
  return MaterializedView::getFilenameBase(onDiskBase_, name_);
}

// _____________________________________________________________________________
MaterializedViewWriter::ColumnNamesAndPermutation
MaterializedViewWriter::getIdTableColumnNamesAndPermutation() const {
  AD_CONTRACT_CHECK(
      parsedQuery_.hasSelectClause(),
      "Materialized views may only be built from 'SELECT' statements. "
      "'CONSTRUCT', 'ASK' and update queries are not allowed.");

  auto targetVarsAndCols =
      qet_->selectedVariablesToColumnIndices(parsedQuery_.selectClause());
  AD_CONTRACT_CHECK(targetVarsAndCols.size() >= 4,
                    "Currently the query used to write a materialized view "
                    "needs to have at least four columns.");

  return ::ranges::to<ColumnNamesAndPermutation>(
      targetVarsAndCols | ql::views::transform([](const auto& opt) {
        AD_CONTRACT_CHECK(opt.has_value());
        return ColumnNameAndIndex{opt.value().variable_,
                                  opt.value().columnIndex_};
      }));
}

// _____________________________________________________________________________
void MaterializedViewWriter::permuteIdTableAndCheckNoLocalVocabEntries(
    IdTable& block) const {
  // The `IdTable` may have a different column ordering from the
  // `SELECT` statement, thus we must permute this to the column
  // ordering we want to have in our materialized view. In
  // particular, the indexed column should be the first.
  block.setColumnSubset(columnPermutation_);

  // Check that there are no values of type `LocalVocabIndex` in the selected
  // columns of the `IdTable` as materialized views do not support them as of
  // now.
  bool hasLocalVocab =
      ql::ranges::any_of(block.getColumns(), [](const auto& col) {
        return ql::ranges::any_of(col, [](ValueId id) {
          return id.getDatatype() == Datatype::LocalVocabIndex;
        });
      });
  if (hasLocalVocab) {
    throw std::runtime_error{
        "The query to write a materialized view returned a string not "
        "contained in the index (local vocabulary entry). This could be "
        "the result of a string-related function in your query or the "
        "presence of SPARQL UPDATEs in this instance of Qlever. Both are "
        "currently not supported in materialized views."};
  }
}

// _____________________________________________________________________________
MaterializedViewWriter::RangeOfIdTables
MaterializedViewWriter::getBlocksForAlreadySortedResult(
    std::shared_ptr<const Result> result) const {
  // Results are already sorted correctly: we do not need to invoke the
  // external sorter, but we still need to permute the `IdTable`s to the
  // desired column ordering and construct a range for the
  // `CompressedRelationWriter` from them.
  AD_LOG_INFO << "Query result rows for materialized view " << name_
              << " are already sorted." << std::endl;

  if (result->isFullyMaterialized()) {
    // If we have a fully materialized result, we need to copy it for the
    // necessary modifications (permuting columns).
    IdTable idTableCopyForPermutation = result->idTable().clone();
    permuteIdTableAndCheckNoLocalVocabEntries(idTableCopyForPermutation);
    std::vector<IdTableStatic<0>> singleIdTable;
    singleIdTable.push_back(std::move(idTableCopyForPermutation));
    return RangeOfIdTables{std::move(singleIdTable)};
  } else {
    // Transform the lazy result (permute columns)
    return RangeOfIdTables{
        ad_utility::OwningView{result->idTables()} |
        ql::views::transform(
            [&](auto& idTableAndLocalVocab) -> IdTableStatic<0> {
              auto& [block, vocab] = idTableAndLocalVocab;
              permuteIdTableAndCheckNoLocalVocabEntries(block);
              return std::move(block);
            })};
  }
}

// _____________________________________________________________________________
MaterializedViewWriter::RangeOfIdTables
MaterializedViewWriter::getBlocksForUnsortedResult(
    Sorter& spoSorter, std::shared_ptr<const Result> result) const {
  // Results are not yet sorted by the required columns. Sort results
  // externally.
  AD_LOG_INFO << "Sorting query result rows for materialized view " << name_
              << " ..." << std::endl;
  size_t totalTriples = 0;
  ad_utility::ProgressBar progressBar{totalTriples, "Triples sorted: "};

  auto processBlock = [&](IdTable& block) {
    permuteIdTableAndCheckNoLocalVocabEntries(block);
    totalTriples += block.numRows();
    spoSorter.pushBlock(block);
    if (progressBar.update()) {
      AD_LOG_INFO << progressBar.getProgressString() << std::flush;
    }
  };

  if (result->isFullyMaterialized()) {
    // If we have a fully materialized result, this is const, so we need to
    // copy it for the necessary modifications (permuting columns).
    // TODO<ullingerc> This could be avoided if
    // `CompressedExternalIdTableSorter::pushBlock` would also accept
    // `IdTableView`.
    IdTable idTableCopyForPermutation = result->idTable().clone();
    processBlock(idTableCopyForPermutation);
  } else {
    // Process lazy result blockwise
    auto generator = result->idTables();
    for (auto& [block, vocab] : generator) {
      processBlock(block);
    }
  }

  AD_LOG_INFO << progressBar.getFinalProgressString() << std::flush;
  return spoSorter.template getSortedBlocks<0>();
}

// _____________________________________________________________________________
MaterializedViewWriter::RangeOfIdTables MaterializedViewWriter::getSortedBlocks(
    Sorter& spoSorter, std::shared_ptr<const Result> result) const {
  // Check if the query result is already sorted by SPO considering the target
  // column ordering
  constexpr size_t numSortedColumns = 3;
  const auto& resultSortedBy = result->sortedBy();
  bool isAlreadySorted =
      ql::ranges::equal(resultSortedBy | ql::views::take(numSortedColumns),
                        columnPermutation_ | ql::views::take(numSortedColumns));

  // Either call the version that only permutes the correctly sorted blocks or
  // the version that sorts them.
  if (isAlreadySorted) {
    return getBlocksForAlreadySortedResult(result);
  } else {
    return getBlocksForUnsortedResult(spoSorter, result);
  }
}

// _____________________________________________________________________________
IndexMetaDataMmap MaterializedViewWriter::writePermutation(
    RangeOfIdTables sortedBlocksSPO) const {
  std::string spoFilename = getFilenameBase() + ".index.spo";
  CompressedRelationWriter spoWriter{
      numCols(),
      ad_utility::File{spoFilename, "w"},
      UNCOMPRESSED_BLOCKSIZE_COMPRESSED_METADATA_PER_COLUMN,
  };

  qlever::KeyOrder spoKeyOrder{0, 1, 2, 3};
  IndexMetaDataMmap spoMetaData;
  spoMetaData.setup(spoFilename + ".meta", ad_utility::CreateTag{});
  auto spoCallback =
      [&spoMetaData](ql::span<const CompressedRelationMetadata> md) {
        for (const auto& m : md) {
          spoMetaData.add(m);
        }
      };

  auto [numDistinctPredicates, blockData] =
      CompressedRelationWriter::createPermutation(
          {spoWriter, spoCallback},
          ad_utility::InputRangeTypeErased{std::move(sortedBlocksSPO)},
          spoKeyOrder, {});

  AD_LOG_DEBUG << "Writing metadata ..." << std::endl;
  spoMetaData.blockData() = std::move(blockData);
  spoMetaData.calculateStatistics(numDistinctPredicates);
  spoMetaData.setName(getFilenameBase());
  {
    ad_utility::File spoFile(spoFilename, "r+");
    spoMetaData.appendToFile(&spoFile);
  }

  return spoMetaData;
}

// _____________________________________________________________________________
void MaterializedViewWriter::writeViewMetadata() const {
  // Export column names to view info JSON file
  nlohmann::json viewInfo = {
      {"version", MATERIALIZED_VIEWS_VERSION},
      {"columns", (columnNames_ | ql::views::transform([](const Variable& v) {
                     return v.name();
                   }) |
                   ::ranges::to<std::vector<std::string>>())}};
  ad_utility::makeOfstream(getFilenameBase() + ".viewinfo.json")
      << viewInfo.dump() << std::endl;
}

// _____________________________________________________________________________
void MaterializedViewWriter::computeResultAndWritePermutation() const {
  // Run query and sort the result externally (only if necessary)
  AD_LOG_INFO << "Computing result for materialized view query " << name_
              << "..." << std::endl;
  auto result = qet_->getResult(true);

  Sorter spoSorter{getFilenameBase() + ".spo-sorter.dat", numCols(),
                   memoryLimit_, allocator_};
  RangeOfIdTables sortedBlocksSPO = getSortedBlocks(spoSorter, result);

  // Write compressed relation to disk
  AD_LOG_INFO << "Writing materialized view " << name_ << " to disk ..."
              << std::endl;
  auto spoMetaData = writePermutation(std::move(sortedBlocksSPO));
  writeViewMetadata();

  AD_LOG_INFO << "Statistics for view " << name_ << ": "
              << spoMetaData.statistics() << std::endl;
  AD_LOG_INFO << "Materialized view " << name_ << " written to disk."
              << std::endl;
}

// _____________________________________________________________________________
MaterializedView::MaterializedView(std::string onDiskBase, std::string name)
    : onDiskBase_{std::move(onDiskBase)},
      name_{std::move(name)},
      locatedTriplesState_{makeEmptyLocatedTriplesState()} {
  AD_CORRECTNESS_CHECK(onDiskBase_ != "",
                       "The index base filename was not set.");
  throwIfInvalidName(name_);
  AD_LOG_INFO << "Loading materialized view " << name_ << " from disk..."
              << std::endl;
  auto filename = getFilenameBase(onDiskBase_, name_);

  auto metadataFilename = absl::StrCat(filename, ".viewinfo.json");
  if (!std::filesystem::exists(metadataFilename)) {
    throw std::runtime_error(
        absl::StrCat("The materialized view '", name_, "' does not exist."));
  }

  // Read metadata from JSON
  nlohmann::json viewInfoJson;
  ad_utility::makeIfstream(metadataFilename) >> viewInfoJson;

  // Check version of view and restore column names
  auto version = viewInfoJson.at("version").get<size_t>();
  AD_CORRECTNESS_CHECK(version == MATERIALIZED_VIEWS_VERSION);

  // Make variable to column map
  auto columnNames = viewInfoJson.at("columns").get<std::vector<std::string>>();
  AD_CORRECTNESS_CHECK(
      columnNames.size() >= 4,
      "Expected at least four columns in materialized view metadata");
  for (const auto& [index, columnName] :
       ::ranges::views::enumerate(columnNames)) {
    varToColMap_.insert({Variable{columnName},
                         {static_cast<ColumnIndex>(index),
                          ColumnIndexAndTypeInfo::PossiblyUndefined}});
  }

  // Read permutation
  permutation_->loadFromDisk(
      filename,
      [](Id) {
        // Materialized views do not have an internal permutation. Therefore
        // this always returns `false`.
        return false;
      },
      false);
  AD_CORRECTNESS_CHECK(permutation_->isLoaded());
}

// _____________________________________________________________________________
std::shared_ptr<const Permutation> MaterializedView::permutation() const {
  AD_CORRECTNESS_CHECK(permutation_ != nullptr);
  return permutation_;
}

// _____________________________________________________________________________
void MaterializedViewsManager::loadView(const std::string& name) const {
  auto lock = loadedViews_.wlock();
  if (lock->contains(name)) {
    return;
  }
  lock->insert({name, std::make_shared<MaterializedView>(onDiskBase_, name)});
};

// _____________________________________________________________________________
std::shared_ptr<const MaterializedView> MaterializedViewsManager::getView(
    const std::string& name) const {
  loadView(name);
  return loadedViews_.rlock()->at(name);
}

// _____________________________________________________________________________
void MaterializedView::throwIfScanColumnMissing(
    const std::optional<TripleComponent>& s) const {
  // The scan column must be set.
  if (!s.has_value()) {
    throw MaterializedViewConfigException(
        "The first column of a materialized view must always be read to a "
        "variable or restricted to a fixed value.");
  }
}

// _____________________________________________________________________________
void MaterializedView::throwIfColumnsHaveIllegalFixedValues(
    const std::optional<TripleComponent>& s, const TripleComponent& p,
    const TripleComponent& o) const {
  // Not all versions of scan specifications are allowed because a view only has
  // one permutation: fixed values are only allowed in these arrangements:
  // subject, subject + predicate, subject + predicate + object.
  auto sIsVar = s.value().isVariable();
  auto pIsVar = p.isVariable();
  auto oIsVar = o.isVariable();
  if (!pIsVar && sIsVar) {
    throw MaterializedViewConfigException(
        "When setting the second column of a materialized view to a fixed "
        "value, the first column must also be fixed.");
  }
  if (!oIsVar && (pIsVar || sIsVar)) {
    throw MaterializedViewConfigException(
        "When setting the third column of a materialized view to a fixed "
        "value, the first two columns must also be fixed.");
  }
}

// _____________________________________________________________________________
void MaterializedView::throwIfColumnNotInView(const Variable& column) const {
  if (!varToColMap_.contains(column)) {
    throw MaterializedViewConfigException(absl::StrCat(
        "The column '", column.name(),
        "' does not exist in the materialized view '", name_, "'."));
  }
}

// _____________________________________________________________________________
void MaterializedView::throwIfAdditionalColumnIsNotVariable(
    const Variable& column, const TripleComponent& value) const {
  if (!value.isVariable()) {
    throw MaterializedViewConfigException(absl::StrCat(
        "Currently only the first three columns of a materialized view may "
        "be restricted to fixed values. All other columns must be "
        "variables, but column '",
        column.name(), "' was fixed to '", value.toString(), "'."));
  }
}

// _____________________________________________________________________________
void MaterializedView::throwIfScanColumnIsSetTwice(
    const std::optional<TripleComponent>& s,
    const TripleComponent& value) const {
  if (s.has_value()) {
    throw MaterializedViewConfigException(absl::StrCat(
        "The first column of a materialized view may not be requested "
        "twice, but '",
        value.toString(), "' violated this requirement."));
  }
}

// _____________________________________________________________________________
void MaterializedView::throwIfVariableUsedTwice(
    const ad_utility::HashSet<Variable>& variablesSeen,
    const TripleComponent& target) const {
  if (target.isVariable() && variablesSeen.contains(target.getVariable())) {
    throw MaterializedViewConfigException(
        absl::StrCat("Each target variable for a reading from a materialized "
                     "view may only be associated with one column. However '",
                     target.toString(), "' was requested multiple times."));
  }
}

// _____________________________________________________________________________
SparqlTripleSimple MaterializedView::makeScanConfig(
    const parsedQuery::MaterializedViewQuery& viewQuery) const {
  AD_CORRECTNESS_CHECK(viewQuery.viewName_ == name_);
  if (viewQuery.childGraphPattern_.has_value()) {
    throw MaterializedViewConfigException(
        "A materialized view query may not have a child group graph pattern.");
  }

  // If `scanCol_` is set (when using the magic predicate), fix the subject to
  // this. Otherwise the subject is determined from `requestedColumns_` below.
  std::optional<TripleComponent> s = viewQuery.scanCol_;
  // The placeholders are immediately removed from the result by column
  // stripping. Therefore their names are not a concern when a single query
  // contains multiple instances of `MaterializedViewQuery`.
  TripleComponent p{Variable{"?_ql_materialized_view_p"}};
  TripleComponent o{Variable{"?_ql_materialized_view_o"}};
  AdditionalScanColumns additionalCols;

  // Assemble which columns should be bound to which variables
  ad_utility::HashSet<Variable> variablesSeen;
  for (const auto& [viewVar, target] : viewQuery.requestedColumns_) {
    throwIfColumnNotInView(viewVar);

    throwIfVariableUsedTwice(variablesSeen, target);

    auto colIdx = varToColMap_.at(viewVar).columnIndex_;
    if (colIdx == 0) {
      throwIfScanColumnIsSetTwice(s, target);
      s = target;
    } else if (colIdx == 1) {
      p = target;
    } else if (colIdx == 2) {
      o = target;
    } else {
      AD_CORRECTNESS_CHECK(colIdx > 2);
      throwIfAdditionalColumnIsNotVariable(viewVar, target);
      additionalCols.emplace_back(colIdx, target.getVariable());
    }

    if (target.isVariable()) {
      variablesSeen.insert(target.getVariable());
    }
  }

  throwIfScanColumnMissing(s);
  throwIfColumnsHaveIllegalFixedValues(s, p, o);

  // Additional columns must be sorted (required by internals of `IndexScan`)
  std::sort(additionalCols.begin(), additionalCols.end(),
            [](const auto& a, const auto& b) { return a.first < b.first; });

  return {s.value(), p, o, additionalCols};
}

namespace string_constants::detail {
static constexpr auto validViewName = ctll::fixed_string{R"(^[a-zA-Z0-9\-]+$)"};
}

// _____________________________________________________________________________
bool MaterializedView::isValidName(std::string_view name) {
  return ctre::match<string_constants::detail::validViewName>(name);
}

// _____________________________________________________________________________
void MaterializedView::throwIfInvalidName(std::string_view name) {
  if (!MaterializedView::isValidName(name)) {
    throw MaterializedViewConfigException(
        absl::StrCat("'", name,
                     "' is not a valid name for a materialized view. Only "
                     "alphanumeric characters and hyphens are allowed."));
  }
}

// _____________________________________________________________________________
void MaterializedViewsManager::setOnDiskBase(const std::string& onDiskBase) {
  AD_CORRECTNESS_CHECK(onDiskBase_ == "" && loadedViews_.rlock()->empty(),
                       "Changing the on disk basename is not allowed.");
  onDiskBase_ = onDiskBase;
}

// _____________________________________________________________________________
<<<<<<< HEAD
LocatedTriplesSharedState MaterializedView::locatedTriplesState() const {
  return {locatedTriplesSnapshot_};
=======
std::shared_ptr<const LocatedTriplesState>
MaterializedView::locatedTriplesState() const {
  return locatedTriplesState_;
>>>>>>> 009d694b
}

// _____________________________________________________________________________
std::shared_ptr<LocatedTriplesState>
MaterializedView::makeEmptyLocatedTriplesState() const {
  LocatedTriplesPerBlockAllPermutations<false> emptyLocatedTriples;
  emptyLocatedTriples.at(static_cast<size_t>(permutation_->permutation()))
      .setOriginalMetadata(permutation_->metaData().blockDataShared());
  LocatedTriplesPerBlockAllPermutations<true> emptyInternalLocatedTriples;
  LocalVocab emptyVocab;

  return std::make_shared<LocatedTriplesState>(
      emptyLocatedTriples, emptyInternalLocatedTriples,
      emptyVocab.getLifetimeExtender(), 0);
}

// _____________________________________________________________________________
std::shared_ptr<IndexScan> MaterializedView::makeIndexScan(
    QueryExecutionContext* qec,
    const parsedQuery::MaterializedViewQuery& viewQuery) const {
  // The `scanTriple` might contain placeholder variables if column 1 or column
  // 2 of the view is not requested by `viewQuery`. This is due to triple
  // semantics in `IndexScan`. Note that these placeholder variables are
  // automatically stripped from the result of the `IndexScan` since
  // `viewQuery.getVarsToKeep()` returns only the variables explicitly requested
  // by the user. Therefore despite using hard-coded placeholder variable names,
  // no join occurs if multiple materialized views are requested in a single
  // query.
  auto scanTriple = makeScanConfig(viewQuery);
  return std::make_shared<IndexScan>(
<<<<<<< HEAD
      qec, permutation_, LocatedTriplesSharedState{locatedTriplesSnapshot_},
      std::move(scanTriple), IndexScan::Graphs::All(), std::nullopt,
      viewQuery.getVarsToKeep());
=======
      qec, permutation_, locatedTriplesState_, std::move(scanTriple),
      IndexScan::Graphs::All(), std::nullopt, viewQuery.getVarsToKeep());
>>>>>>> 009d694b
}

// _____________________________________________________________________________
std::shared_ptr<IndexScan> MaterializedViewsManager::makeIndexScan(
    QueryExecutionContext* qec,
    const parsedQuery::MaterializedViewQuery& viewQuery) const {
  if (!viewQuery.viewName_.has_value()) {
    throw MaterializedViewConfigException(
        "To read from a materialized view its name must be set in the "
        "query configuration.");
  }
  auto view = getView(viewQuery.viewName_.value());
  return view->makeIndexScan(qec, viewQuery);
}<|MERGE_RESOLUTION|>--- conflicted
+++ resolved
@@ -524,14 +524,8 @@
 }
 
 // _____________________________________________________________________________
-<<<<<<< HEAD
 LocatedTriplesSharedState MaterializedView::locatedTriplesState() const {
-  return {locatedTriplesSnapshot_};
-=======
-std::shared_ptr<const LocatedTriplesState>
-MaterializedView::locatedTriplesState() const {
-  return locatedTriplesState_;
->>>>>>> 009d694b
+  return {locatedTriplesState_};
 }
 
 // _____________________________________________________________________________
@@ -562,14 +556,9 @@
   // query.
   auto scanTriple = makeScanConfig(viewQuery);
   return std::make_shared<IndexScan>(
-<<<<<<< HEAD
-      qec, permutation_, LocatedTriplesSharedState{locatedTriplesSnapshot_},
+      qec, permutation_, LocatedTriplesSharedState{locatedTriplesState_},
       std::move(scanTriple), IndexScan::Graphs::All(), std::nullopt,
       viewQuery.getVarsToKeep());
-=======
-      qec, permutation_, locatedTriplesState_, std::move(scanTriple),
-      IndexScan::Graphs::All(), std::nullopt, viewQuery.getVarsToKeep());
->>>>>>> 009d694b
 }
 
 // _____________________________________________________________________________
