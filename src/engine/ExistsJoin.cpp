--- conflicted
+++ resolved
@@ -104,13 +104,8 @@
     // Forward lazy result, otherwise let the existing code handle the join with
     // no column.
     return {Result::LazyResult{
-<<<<<<< HEAD
-                ad_utility::OwningView{std::move(leftRes->idTables())} |
+                ad_utility::OwningView{leftRes->idTables()} |
                 ql::views::transform([exists = !rightRes->idTable().empty(),
-=======
-                ad_utility::OwningView{leftRes->idTables()} |
-                ql::views::transform([exists = !right.empty(),
->>>>>>> 3a89a06f
                                       leftRes](Result::IdTableVocabPair& pair) {
                   // Make sure we keep this shared ptr alive until the result is
                   // completely consumed.
@@ -252,7 +247,19 @@
   return newJoin;
 }
 
-<<<<<<< HEAD
+// _____________________________________________________________________________
+bool ExistsJoin::columnOriginatesFromGraphOrUndef(
+    const Variable& variable) const {
+  AD_CONTRACT_CHECK(getExternallyVisibleVariableColumns().contains(variable));
+  if (variable == existsVariable_) {
+    // NOTE: We could in theory check if the literals true and false are
+    // contained in the knowledge graph, but that would makes things more
+    // complicated for almost no benefit.
+    return false;
+  }
+  return left_->getRootOperation()->columnOriginatesFromGraphOrUndef(variable);
+}
+
 namespace {
 
 // Implementation to add the `EXISTS` column to the result of a child operation
@@ -297,26 +304,23 @@
     }
     return ad_utility::InputRangeTypeErased<Result::IdTableVocabPair>{
         ad_utility::CachingTransformInputRange{
-            std::move(result->idTables()),
-            [](auto& value) { return std::move(value); }}};
+            result->idTables(), [](auto& value) { return std::move(value); }}};
   }
 
   // Convert result to a view of `IdTable`s. This is used for the right side.
   static ad_utility::InputRangeTypeErased<std::reference_wrapper<const IdTable>>
   toRangeView(const std::shared_ptr<const Result>& result) {
     if (result->isFullyMaterialized()) {
-      return ad_utility::InputRangeTypeErased<
-          std::reference_wrapper<const IdTable>>{
+      return ad_utility::InputRangeTypeErased{
           ad_utility::CachingTransformInputRange{
               std::array{std::cref(result->idTable())},
               [](auto wrapper) -> std::reference_wrapper<const IdTable> {
                 return wrapper;
               }}};
     }
-    return ad_utility::InputRangeTypeErased<
-        std::reference_wrapper<const IdTable>>{
+    return ad_utility::InputRangeTypeErased{
         ad_utility::CachingTransformInputRange{
-            std::move(result->idTables()),
+            result->idTables(),
             [](const auto& pair) { return std::cref(pair.idTable_); }}};
   }
 
@@ -441,17 +445,4 @@
              ? Result{std::move(generator), resultSortedOn()}
              : Result{ad_utility::getSingleElement(std::move(generator)),
                       resultSortedOn()};
-=======
-// _____________________________________________________________________________
-bool ExistsJoin::columnOriginatesFromGraphOrUndef(
-    const Variable& variable) const {
-  AD_CONTRACT_CHECK(getExternallyVisibleVariableColumns().contains(variable));
-  if (variable == existsVariable_) {
-    // NOTE: We could in theory check if the literals true and false are
-    // contained in the knowledge graph, but that would makes things more
-    // complicated for almost no benefit.
-    return false;
-  }
-  return left_->getRootOperation()->columnOriginatesFromGraphOrUndef(variable);
->>>>>>> 3a89a06f
 }