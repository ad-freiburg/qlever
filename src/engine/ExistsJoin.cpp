--- conflicted
+++ resolved
@@ -93,24 +93,12 @@
 // ____________________________________________________________________________
 Result ExistsJoin::computeResult(bool requestLaziness) {
   bool noJoinNecessary = joinColumns_.empty();
-<<<<<<< HEAD
   // The lazy exists join implementation does only work if there's just a single
   // join column. This might be extended in the future.
   bool lazyJoinIsSupported = joinColumns_.size() == 1;
   auto leftRes = left_->getResult(requestLaziness &&
                                   (noJoinNecessary || lazyJoinIsSupported));
-  if (noJoinNecessary) {
-    // For non-lazy results applying the limit introduces some overhead, but for
-    // lazy results it ensures that we don't have to compute the whole result,
-    // so we consider this a tradeoff worth to make.
-    right_->setLimit({1});
-  }
   auto rightRes = right_->getResult(!noJoinNecessary && lazyJoinIsSupported);
-=======
-  auto leftRes = left_->getResult(noJoinNecessary && requestLaziness);
-  auto rightRes = right_->getResult();
-  const auto& right = rightRes->idTable();
->>>>>>> 61f14810
 
   if (noJoinNecessary && !leftRes->isFullyMaterialized()) {
     // Forward lazy result, otherwise let the existing code handle the join with
