// Copyright 2015, University of Freiburg,
// Chair of Algorithms and Data Structures.
// Author:
//   2015-2017 Björn Buchhold (buchhold@informatik.uni-freiburg.de)
//   2018-     Johannes Kalmbach (kalmbach@informatik.uni-freiburg.de)
//
// Copyright 2025, Bayerische Motoren Werke Aktiengesellschaft (BMW AG)

#include "engine/Join.h"

#include <sstream>
#include <vector>

#include "backports/functional.h"
#include "backports/type_traits.h"
#include "engine/AddCombinedRowToTable.h"
#include "engine/CallFixedSize.h"
#include "engine/IndexScan.h"
#include "engine/JoinHelpers.h"
#include "engine/Service.h"
#include "global/Constants.h"
#include "global/Id.h"
#include "global/RuntimeParameters.h"
#include "util/Algorithm.h"
#include "util/Exception.h"
#include "util/Generators.h"
#include "util/HashMap.h"
#include "util/Iterators.h"
#include "util/JoinAlgorithms/JoinAlgorithms.h"

using namespace qlever::joinHelpers;

using std::endl;
using std::string;

// _____________________________________________________________________________
Join::Join(QueryExecutionContext* qec, std::shared_ptr<QueryExecutionTree> t1,
           std::shared_ptr<QueryExecutionTree> t2, ColumnIndex t1JoinCol,
           ColumnIndex t2JoinCol, bool keepJoinColumn,
           bool allowSwappingChildrenOnlyForTesting)
    : Operation(qec), keepJoinColumn_{keepJoinColumn} {
  AD_CONTRACT_CHECK(t1 && t2);
  // Currently all join algorithms require both inputs to be sorted, so we
  // enforce the sorting here.
  t1 = QueryExecutionTree::createSortedTree(std::move(t1), {t1JoinCol});
  t2 = QueryExecutionTree::createSortedTree(std::move(t2), {t2JoinCol});

  // Make the order of the two subtrees deterministic. That way, queries that
  // are identical except for the order of the join operands, are easier to
  // identify.
  auto swapChildren = [&]() {
    // This can be disabled by tests to fix the order of the subtrees.
    if (allowSwappingChildrenOnlyForTesting) {
      std::swap(t1, t2);
      std::swap(t1JoinCol, t2JoinCol);
    }
  };
  if (t1->getCacheKey() > t2->getCacheKey()) {
    swapChildren();
  }
  // If one of the inputs is a SCAN and the other one is not, always make the
  // SCAN the right child (which also gives a deterministic order of the
  // subtrees). This simplifies several branches in the `computeResult` method.
  if (std::dynamic_pointer_cast<IndexScan>(t1->getRootOperation()) &&
      !std::dynamic_pointer_cast<IndexScan>(t2->getRootOperation())) {
    swapChildren();
  }
  _left = std::move(t1);
  _leftJoinCol = t1JoinCol;
  _right = std::move(t2);
  _rightJoinCol = t2JoinCol;
  _sizeEstimate = 0;
  _sizeEstimateComputed = false;
  _multiplicities.clear();
  auto findJoinVar = [](const QueryExecutionTree& tree,
                        ColumnIndex joinCol) -> Variable {
    return tree.getVariableAndInfoByColumnIndex(joinCol).first;
  };
  _joinVar = findJoinVar(*_left, _leftJoinCol);
  AD_CONTRACT_CHECK(_joinVar == findJoinVar(*_right, _rightJoinCol));
}

// _____________________________________________________________________________
string Join::getCacheKeyImpl() const {
  std::ostringstream os;
  os << "JOIN\n"
     << _left->getCacheKey() << " join-column: [" << _leftJoinCol << "]\n";
  os << "|X|\n"
     << _right->getCacheKey() << " join-column: [" << _rightJoinCol << "]";
  os << "keep join Col " << keepJoinColumn_;
  return std::move(os).str();
}

// _____________________________________________________________________________
string Join::getDescriptor() const { return "Join on " + _joinVar.name(); }

// _____________________________________________________________________________
Result Join::computeResult(bool requestLaziness) {
  AD_LOG_DEBUG << "Getting sub-results for join result computation..." << endl;
  if (_left->knownEmptyResult() || _right->knownEmptyResult()) {
    _left->getRootOperation()->updateRuntimeInformationWhenOptimizedOut();
    _right->getRootOperation()->updateRuntimeInformationWhenOptimizedOut();
    return createEmptyResult();
  }

  // If one of the RootOperations is a Service, precompute the result of its
  // sibling.
  Service::precomputeSiblingResult(_left->getRootOperation(),
                                   _right->getRootOperation(), false,
                                   requestLaziness);

  // Always materialize results that meet one of the following criteria:
  // * They are already present in the cache
  // * Their result is small
  // This is purely for performance reasons.
  auto getCachedOrSmallResult = [](const QueryExecutionTree& tree) {
    bool isSmall =
        tree.getRootOperation()->getSizeEstimate() <
        getRuntimeParameter<
            &RuntimeParameters::lazyIndexScanMaxSizeMaterialization_>();

    // The third argument means "only get the result if it can be read from the
    // cache". So effectively, this returns the result if it is small, or is
    // contained in the cache, otherwise `nullptr`.
    // TODO<joka921> Add a unit test that checks the correct conditions
    return tree.getRootOperation()->getResult(
        false, isSmall ? ComputationMode::FULLY_MATERIALIZED
                       : ComputationMode::ONLY_IF_CACHED);
  };

  auto leftResIfCached = getCachedOrSmallResult(*_left);
  checkCancellation();
  auto rightResIfCached = getCachedOrSmallResult(*_right);
  checkCancellation();

  auto leftIndexScan =
      std::dynamic_pointer_cast<IndexScan>(_left->getRootOperation());
  if (leftIndexScan &&
      std::dynamic_pointer_cast<IndexScan>(_right->getRootOperation())) {
    if (rightResIfCached && !leftResIfCached) {
      AD_CORRECTNESS_CHECK(rightResIfCached->isFullyMaterialized());
      return computeResultForIndexScanAndIdTable<true>(
          requestLaziness, std::move(rightResIfCached), leftIndexScan);

    } else if (!leftResIfCached) {
      return computeResultForTwoIndexScans(requestLaziness);
    }
  }

  std::shared_ptr<const Result> leftRes =
      leftResIfCached ? leftResIfCached : _left->getResult(true);
  checkCancellation();
  if (leftRes->isFullyMaterialized() && leftRes->idTable().empty()) {
    _right->getRootOperation()->updateRuntimeInformationWhenOptimizedOut();
    return createEmptyResult();
  }

  // Note: If only one of the children is a scan, then we have made sure in the
  // constructor that it is the right child.
  auto rightIndexScan =
      std::dynamic_pointer_cast<IndexScan>(_right->getRootOperation());
  if (rightIndexScan && !rightResIfCached) {
    if (leftRes->isFullyMaterialized()) {
      return computeResultForIndexScanAndIdTable<false>(
          requestLaziness, std::move(leftRes), rightIndexScan);
    }
    return computeResultForIndexScanAndLazyOperation(
        requestLaziness, std::move(leftRes), rightIndexScan);
  }

  std::shared_ptr<const Result> rightRes =
      rightResIfCached ? rightResIfCached : _right->getResult(true);
  checkCancellation();
  if (leftRes->isFullyMaterialized() && rightRes->isFullyMaterialized()) {
    return computeResultForTwoMaterializedInputs(std::move(leftRes),
                                                 std::move(rightRes));
  }
  return lazyJoin(std::move(leftRes), std::move(rightRes), requestLaziness);
}

// _____________________________________________________________________________
VariableToColumnMap Join::computeVariableToColumnMap() const {
  return makeVarToColMapForJoinOperation(
      _left->getVariableColumns(), _right->getVariableColumns(),
      {{_leftJoinCol, _rightJoinCol}}, BinOpType::Join, _left->getResultWidth(),
      keepJoinColumn_);
}

// _____________________________________________________________________________
size_t Join::getResultWidth() const {
  auto sumOfChildWidths = _left->getResultWidth() + _right->getResultWidth();
  AD_CORRECTNESS_CHECK(sumOfChildWidths >= 2);
  return sumOfChildWidths - 1 - static_cast<size_t>(!keepJoinColumn_);
}

// _____________________________________________________________________________
std::vector<ColumnIndex> Join::resultSortedOn() const {
  if (keepJoinColumn_) {
    return {_leftJoinCol};
  } else {
    return {};
  }
}

// _____________________________________________________________________________
float Join::getMultiplicity(size_t col) {
  if (_multiplicities.empty()) {
    computeSizeEstimateAndMultiplicities();
    _sizeEstimateComputed = true;
  }
  return _multiplicities.at(col);
}

// _____________________________________________________________________________
size_t Join::getCostEstimate() {
  size_t costJoin = _left->getSizeEstimate() + _right->getSizeEstimate();

  // TODO<joka921> once the `getCostEstimate` functions are `const`,
  // the argument can also be `const auto`
  auto costOfSubtree = [](auto& subtree) { return subtree->getCostEstimate(); };

  return getSizeEstimateBeforeLimit() + costJoin + costOfSubtree(_left) +
         costOfSubtree(_right);
}

// _____________________________________________________________________________
void Join::computeSizeEstimateAndMultiplicities() {
  _multiplicities.clear();
  if (_left->getSizeEstimate() == 0 || _right->getSizeEstimate() == 0) {
    for (size_t i = 0; i < getResultWidth(); ++i) {
      _multiplicities.emplace_back(1);
    }
    return;
  }

  size_t nofDistinctLeft = std::max(
      size_t(1), static_cast<size_t>(_left->getSizeEstimate() /
                                     _left->getMultiplicity(_leftJoinCol)));
  size_t nofDistinctRight = std::max(
      size_t(1), static_cast<size_t>(_right->getSizeEstimate() /
                                     _right->getMultiplicity(_rightJoinCol)));

  size_t nofDistinctInResult = std::min(nofDistinctLeft, nofDistinctRight);

  double adaptSizeLeft =
      _left->getSizeEstimate() *
      (static_cast<double>(nofDistinctInResult) / nofDistinctLeft);
  double adaptSizeRight =
      _right->getSizeEstimate() *
      (static_cast<double>(nofDistinctInResult) / nofDistinctRight);

  double corrFactor = _executionContext
                          ? _executionContext->getCostFactor(
                                "JOIN_SIZE_ESTIMATE_CORRECTION_FACTOR")
                          : 1.0;

  double jcMultiplicityInResult = _left->getMultiplicity(_leftJoinCol) *
                                  _right->getMultiplicity(_rightJoinCol);
  _sizeEstimate = std::max(
      size_t(1), static_cast<size_t>(corrFactor * jcMultiplicityInResult *
                                     nofDistinctInResult));

  AD_LOG_TRACE << "Estimated size as: " << _sizeEstimate << " := " << corrFactor
               << " * " << jcMultiplicityInResult << " * "
               << nofDistinctInResult << std::endl;

  for (auto i = ColumnIndex{0}; i < _left->getResultWidth(); ++i) {
    double oldMult = _left->getMultiplicity(i);
    double m = std::max(
        1.0, oldMult * _right->getMultiplicity(_rightJoinCol) * corrFactor);
    if (i != _leftJoinCol && nofDistinctLeft != nofDistinctInResult) {
      double oldDist = _left->getSizeEstimate() / oldMult;
      double newDist = std::min(oldDist, adaptSizeLeft);
      m = (_sizeEstimate / corrFactor) / newDist;
    }
    if (i != _leftJoinCol || keepJoinColumn_) {
      _multiplicities.emplace_back(m);
    }
  }
  for (auto i = ColumnIndex{0}; i < _right->getResultWidth(); ++i) {
    if (i == _rightJoinCol) {
      continue;
    }
    double oldMult = _right->getMultiplicity(i);
    double m = std::max(
        1.0, oldMult * _left->getMultiplicity(_leftJoinCol) * corrFactor);
    if (i != _rightJoinCol && nofDistinctRight != nofDistinctInResult) {
      double oldDist = _right->getSizeEstimate() / oldMult;
      double newDist = std::min(oldDist, adaptSizeRight);
      m = (_sizeEstimate / corrFactor) / newDist;
    }
    _multiplicities.emplace_back(m);
  }
  assert(_multiplicities.size() == getResultWidth());
}

// ______________________________________________________________________________

void Join::join(const IdTable& a, const IdTable& b, IdTable* result) const {
  AD_LOG_DEBUG << "Performing join between two tables.\n";
  AD_LOG_DEBUG << "A: width = " << a.numColumns() << ", size = " << a.size()
               << "\n";
  AD_LOG_DEBUG << "B: width = " << b.numColumns() << ", size = " << b.size()
               << "\n";

  // Check trivial case.
  if (a.empty() || b.empty()) {
    return;
  }
  checkCancellation();
  ad_utility::JoinColumnMapping joinColumnData = getJoinColumnMapping();
  auto joinColumnL = a.getColumn(_leftJoinCol);
  auto joinColumnR = b.getColumn(_rightJoinCol);

  auto aPermuted = a.asColumnSubsetView(joinColumnData.permutationLeft());
  auto bPermuted = b.asColumnSubsetView(joinColumnData.permutationRight());

  auto rowAdder = ad_utility::AddCombinedRowToIdTable(
      1, aPermuted, bPermuted, std::move(*result), cancellationHandle_,
      keepJoinColumn_);
  auto addRow = [beginLeft = joinColumnL.begin(),
                 beginRight = joinColumnR.begin(),
                 &rowAdder](const auto& itLeft, const auto& itRight) {
    rowAdder.addRow(itLeft - beginLeft, itRight - beginRight);
  };

  // The UNDEF values are right at the start, so this calculation works.
  size_t numUndefA =
      ql::ranges::upper_bound(joinColumnL, ValueId::makeUndefined()) -
      joinColumnL.begin();
  size_t numUndefB =
      ql::ranges::upper_bound(joinColumnR, ValueId::makeUndefined()) -
      joinColumnR.begin();
  std::pair undefRangeA{joinColumnL.begin(), joinColumnL.begin() + numUndefA};
  std::pair undefRangeB{joinColumnR.begin(), joinColumnR.begin() + numUndefB};

  auto cancellationCallback = [this]() { checkCancellation(); };

  // Determine whether we should use the galloping join optimization.
  if (a.size() / b.size() > GALLOP_THRESHOLD && numUndefA == 0 &&
      numUndefB == 0) {
    // The first argument to the galloping join will always be the smaller
    // input, so we need to switch the rows when adding them.
    auto inverseAddRow = [&addRow](const auto& rowA, const auto& rowB) {
      addRow(rowB, rowA);
    };
    ad_utility::gallopingJoin(joinColumnR, joinColumnL, ql::ranges::less{},
                              inverseAddRow, {}, cancellationCallback);
  } else if (b.size() / a.size() > GALLOP_THRESHOLD && numUndefA == 0 &&
             numUndefB == 0) {
    ad_utility::gallopingJoin(joinColumnL, joinColumnR, ql::ranges::less{},
                              addRow, {}, cancellationCallback);
  } else {
    auto findSmallerUndefRangeLeft = [undefRangeA](auto&&...) {
      return ad_utility::IteratorRange{undefRangeA.first, undefRangeA.second};
    };
    auto findSmallerUndefRangeRight = [undefRangeB](auto&&...) {
      return ad_utility::IteratorRange{undefRangeB.first, undefRangeB.second};
    };

    auto numOutOfOrder = [&]() {
      if (numUndefB == 0 && numUndefA == 0) {
        return ad_utility::zipperJoinWithUndef(
            joinColumnL, joinColumnR, ql::ranges::less{}, addRow,
            ad_utility::noop, ad_utility::noop, {}, cancellationCallback);

      } else {
        return ad_utility::zipperJoinWithUndef(
            joinColumnL, joinColumnR, ql::ranges::less{}, addRow,
            findSmallerUndefRangeLeft, findSmallerUndefRangeRight, {},
            cancellationCallback);
      }
    }();
    AD_CORRECTNESS_CHECK(numOutOfOrder == 0);
  }
  *result = std::move(rowAdder).resultTable();
  // The column order in the result is now
  // [joinColumns, non-join-columns-a, non-join-columns-b] (which makes the
  // algorithms above easier), be the order that is expected by the rest of
  // the code is [columns-a, non-join-columns-b]. Permute the columns to fix
  // the order.
  result->setColumnSubset(joinColumnData.permutationResult());

  AD_LOG_DEBUG << "Join done.\n";
  AD_LOG_DEBUG << "Result: width = " << result->numColumns()
               << ", size = " << result->size() << "\n";
}

// _____________________________________________________________________________
CPP_template_def(typename ActionT)(
    requires ad_utility::InvocableWithExactReturnType<
        ActionT, Result::IdTableVocabPair,
        std::function<void(IdTable&, LocalVocab&)>>)
    Result Join::createResult(
        bool requestedLaziness, ActionT action,
        std::optional<std::vector<ColumnIndex>> permutation) const {
  if (requestedLaziness) {
    return {runLazyJoinAndConvertToGenerator(std::move(action),
                                             std::move(permutation)),
            resultSortedOn()};
  } else {
    auto [idTable, localVocab] = action(ad_utility::noop);
    applyPermutation(idTable, permutation);
    return {std::move(idTable), resultSortedOn(), std::move(localVocab)};
  }
}

// ______________________________________________________________________________
Result Join::lazyJoin(std::shared_ptr<const Result> a,
                      std::shared_ptr<const Result> b,
                      bool requestLaziness) const {
  // If both inputs are fully materialized, we can join them more
  // efficiently.
  AD_CONTRACT_CHECK(!a->isFullyMaterialized() || !b->isFullyMaterialized());
  ad_utility::JoinColumnMapping joinColMap = getJoinColumnMapping();
  auto resultPermutation = joinColMap.permutationResult();
  return createResult(
      requestLaziness,
      [this, a = std::move(a), b = std::move(b),
       joinColMap = std::move(joinColMap)](
          std::function<void(IdTable&, LocalVocab&)> yieldTable) {
        auto rowAdder = makeRowAdder(std::move(yieldTable));
        auto leftRange = resultToView(*a, joinColMap.permutationLeft());
        auto rightRange = resultToView(*b, joinColMap.permutationRight());
        std::visit(
            [&rowAdder](auto& leftBlocks, auto& rightBlocks) {
              ad_utility::zipperJoinForBlocksWithPotentialUndef(
                  leftBlocks, rightBlocks, std::less{}, rowAdder);
            },
            leftRange, rightRange);
        auto localVocab = std::move(rowAdder.localVocab());
        return Result::IdTableVocabPair{std::move(rowAdder).resultTable(),
                                        std::move(localVocab)};
      },
      std::move(resultPermutation));
}

// ______________________________________________________________________________
template <int L_WIDTH, int R_WIDTH, int OUT_WIDTH>
void Join::hashJoinImpl(const IdTable& dynA, ColumnIndex jc1,
                        const IdTable& dynB, ColumnIndex jc2, IdTable* dynRes) {
  const IdTableView<L_WIDTH> a = dynA.asStaticView<L_WIDTH>();
  const IdTableView<R_WIDTH> b = dynB.asStaticView<R_WIDTH>();

  AD_LOG_DEBUG << "Performing hashJoin between two tables.\n";
  AD_LOG_DEBUG << "A: width = " << a.numColumns() << ", size = " << a.size()
               << "\n";
  AD_LOG_DEBUG << "B: width = " << b.numColumns() << ", size = " << b.size()
               << "\n";

  // Check trivial case.
  if (a.empty() || b.empty()) {
    return;
  }

  IdTableStatic<OUT_WIDTH> result = std::move(*dynRes).toStatic<OUT_WIDTH>();

  // Puts the rows of the given table into a hash map, with the value of
  // the join column of a row as the key, and returns the hash map.
  auto idTableToHashMap = [](const auto& table, const ColumnIndex jc) {
    // This declaration works, because generic lambdas are just syntactic sugar
    // for templates.
    using Table = std::decay_t<decltype(table)>;
    ad_utility::HashMap<Id, std::vector<typename Table::row_type>> map;
    for (const auto& row : table) {
      map[row[jc]].push_back(row);
    }
    return map;
  };

  /*
   * @brief Joins the two tables, putting the result in result. Creates a cross
   *  product for matching rows by putting the smaller IdTable in a hash map and
   *  using that, to faster find the matching rows.
   *
   * @tparam leftIsLarger If the left table in the join operation has more
   *  rows, or the right. True, if he has. False, if he hasn't.
   * @tparam LargerTableType, SmallerTableType The types of the tables given.
   *  Can be easily done with type interference, so no need to write them out.
   *
   * @param largerTable, smallerTable The two tables of the join operation.
   * @param largerTableJoinColumn, smallerTableJoinColumn The join columns
   *  of the tables
   */
  auto performHashJoin = ad_utility::ApplyAsValueIdentity{
      [&idTableToHashMap, &result](auto leftIsLarger, const auto& largerTable,
                                   const ColumnIndex largerTableJoinColumn,
                                   const auto& smallerTable,
                                   const ColumnIndex smallerTableJoinColumn) {
        // Put the smaller table into the hash table.
        auto map = idTableToHashMap(smallerTable, smallerTableJoinColumn);

        // Create cross product by going through the larger table.
        for (size_t i = 0; i < largerTable.size(); i++) {
          // Skip, if there is no matching entry for the join column.
          auto entry = map.find(largerTable(i, largerTableJoinColumn));
          if (entry == map.end()) {
            continue;
          }

          for (const auto& row : entry->second) {
            // Based on which table was larger, the arguments of
            // addCombinedRowToIdTable are different.
            // However this information is known at compile time, so the other
            // branch gets discarded at compile time, which makes this
            // condition have constant runtime.
            if constexpr (leftIsLarger) {
              addCombinedRowToIdTable(largerTable[i], row,
                                      smallerTableJoinColumn, &result);
            } else {
              addCombinedRowToIdTable(row, largerTable[i],
                                      largerTableJoinColumn, &result);
            }
          }
        }
      }};

  // Cannot just switch a and b around because the order of
  // items in the result tuples is important.
  // Procceding with the actual hash join depended on which IdTableView
  // is bigger.
  if (a.size() >= b.size()) {
    performHashJoin.template operator()<true>(a, jc1, b, jc2);
  } else {
    performHashJoin.template operator()<false>(b, jc2, a, jc1);
  }
  *dynRes = std::move(result).toDynamic();

  AD_LOG_DEBUG << "HashJoin done.\n";
  AD_LOG_DEBUG << "Result: width = " << dynRes->numColumns()
               << ", size = " << dynRes->size() << "\n";
}

// ______________________________________________________________________________
void Join::hashJoin(const IdTable& dynA, ColumnIndex jc1, const IdTable& dynB,
                    ColumnIndex jc2, IdTable* dynRes) {
<<<<<<< HEAD
  auto doCall = [&](auto l, auto r, auto o) {
    return Join::hashJoinImpl<l, r, o>(dynA, jc1, dynB, jc2, dynRes);
  };
  ad_utility::callFixedSizeVi(
      (std::array{dynA.numColumns(), dynB.numColumns(), dynRes->numColumns()}),
      doCall);
=======
  ad_utility::callFixedSizeVi(
      (std::array{dynA.numColumns(), dynB.numColumns(), dynRes->numColumns()}),
      [&](auto l, auto r, auto o) {
        return Join::hashJoinImpl<l, r, o>(dynA, jc1, dynB, jc2, dynRes);
      });
>>>>>>> c94f5270
}

// ___________________________________________________________________________
template <typename ROW_A, typename ROW_B, int TABLE_WIDTH>
void Join::addCombinedRowToIdTable(const ROW_A& rowA, const ROW_B& rowB,
                                   ColumnIndex jcRowB,
                                   IdTableStatic<TABLE_WIDTH>* table) {
  // Add a new, empty row.
  const size_t backIndex = table->size();
  table->emplace_back();

  // Copy the entire rowA in the table.
  for (auto h = ColumnIndex{0}; h < rowA.numColumns(); h++) {
    (*table)(backIndex, h) = rowA[h];
  }

  // Copy rowB columns before the join column.
  for (auto h = ColumnIndex{0}; h < jcRowB; h++) {
    (*table)(backIndex, h + rowA.numColumns()) = rowB[h];
  }

  // Copy rowB columns after the join column.
  for (auto h = jcRowB + 1; h < rowB.numColumns(); h++) {
    (*table)(backIndex, h + rowA.numColumns() - 1) = rowB[h];
  }
}

// _____________________________________________________________________________
namespace {
// Type alias for the general InputRangeTypeErased with specific types.
using IteratorWithSingleCol = InputRangeTypeErased<IdTableAndFirstCol<IdTable>>;

// Convert a `CompressedRelationReader::IdTableGeneratorInputRange` to a
// `InputRangeTypeErased<IdTableAndFirstCol<IdTable>>` for more efficient access
// in the join columns below. This also makes sure the runtime information of
// the passed `IndexScan` is updated properly as the range is consumed.
IteratorWithSingleCol convertGenerator(
    CompressedRelationReader::IdTableGeneratorInputRange gen, IndexScan& scan,
    bool postUpdates) {
  // Store the generator in a wrapper so we can access its details after moving
  auto generatorStorage =
      std::make_shared<CompressedRelationReader::IdTableGeneratorInputRange>(
          std::move(gen));

  auto range = CachingTransformInputRange(
      *generatorStorage, [generatorStorage, &scan, postUpdates,
                          first = true](auto& table) mutable {
        scan.updateRuntimeInfoForLazyScan(generatorStorage->details(),
                                          first || postUpdates);
        first = false;
        // IndexScans don't have a local vocabulary, so we can just use an empty
        // one.
        return IdTableAndFirstCol{std::move(table), LocalVocab{}};
      });

  return IteratorWithSingleCol{std::move(range)};
}
}  // namespace

// ______________________________________________________________________________________________________
Result Join::computeResultForTwoIndexScans(bool requestLaziness) const {
  return createResult(
      requestLaziness,
      [this,
       requestLaziness](std::function<void(IdTable&, LocalVocab&)> yieldTable) {
        auto leftScan =
            std::dynamic_pointer_cast<IndexScan>(_left->getRootOperation());
        auto rightScan =
            std::dynamic_pointer_cast<IndexScan>(_right->getRootOperation());
        AD_CORRECTNESS_CHECK(leftScan && rightScan);
        // The join column already is the first column in both inputs, so we
        // don't have to permute the inputs and results for the
        // `AddCombinedRowToIdTable` class to work correctly.
        AD_CORRECTNESS_CHECK(_leftJoinCol == 0 && _rightJoinCol == 0);
        auto rowAdder = makeRowAdder(std::move(yieldTable));

        ad_utility::Timer timer{
            ad_utility::timer::Timer::InitialStatus::Started};
        auto [leftBlocksInternal, rightBlocksInternal] =
            IndexScan::lazyScanForJoinOfTwoScans(*leftScan, *rightScan);
        runtimeInfo().addDetail("time-for-filtering-blocks", timer.msecs());

        // If requestLaziness, we don't need to serialize json for every update
        // of the child. If we serialize it whenever the join operation yields a
        // table that's frequent enough and reduces the overhead.
        auto leftBlocks = convertGenerator(std::move(leftBlocksInternal),
                                           *leftScan, !requestLaziness);
        auto rightBlocks = convertGenerator(std::move(rightBlocksInternal),
                                            *rightScan, !requestLaziness);

        ad_utility::zipperJoinForBlocksWithoutUndef(leftBlocks, rightBlocks,
                                                    std::less{}, rowAdder);

        auto localVocab = std::move(rowAdder.localVocab());
        return Result::IdTableVocabPair{std::move(rowAdder).resultTable(),
                                        std::move(localVocab)};
      });
}

// ______________________________________________________________________________________________________
template <bool idTableIsRightInput>
Result Join::computeResultForIndexScanAndIdTable(
    bool requestLaziness, std::shared_ptr<const Result> resultWithIdTable,
    std::shared_ptr<IndexScan> scan) const {
  AD_CORRECTNESS_CHECK((idTableIsRightInput ? _leftJoinCol : _rightJoinCol) ==
                       0);
  ad_utility::JoinColumnMapping joinColMap = getJoinColumnMapping();
  auto resultPermutation = joinColMap.permutationResult();
  return createResult(
      requestLaziness,
      [this, requestLaziness, scan = std::move(scan),
       resultWithIdTable = std::move(resultWithIdTable),
       joinColMap = std::move(joinColMap)](
          std::function<void(IdTable&, LocalVocab&)> yieldTable) {
        const IdTable& idTable = resultWithIdTable->idTable();
        auto rowAdder = makeRowAdder(std::move(yieldTable));

        auto permutationIdTable = ad_utility::IdTableAndFirstCol{
            idTable.asColumnSubsetView(idTableIsRightInput
                                           ? joinColMap.permutationRight()
                                           : joinColMap.permutationLeft()),
            resultWithIdTable->getCopyOfLocalVocab()};

        ad_utility::Timer timer{
            ad_utility::timer::Timer::InitialStatus::Started};
        bool idTableHasUndef =
            !idTable.empty() &&
            idTable.at(0, idTableIsRightInput ? _rightJoinCol : _leftJoinCol)
                .isUndefined();
        std::optional<std::shared_ptr<const Result>> indexScanResult =
            std::nullopt;
        auto rightBlocks = [requestLaziness, &scan, idTableHasUndef,
                            &permutationIdTable,
                            &indexScanResult]() -> LazyInputView {
          if (idTableHasUndef) {
            indexScanResult =
                scan->getResult(false, ComputationMode::LAZY_IF_SUPPORTED);
            AD_CORRECTNESS_CHECK(
                !indexScanResult.value()->isFullyMaterialized());
            return convertGenerator(indexScanResult.value()->idTables());
          } else {
            auto rightBlocksInternal =
                scan->lazyScanForJoinOfColumnWithScan(permutationIdTable.col());
            return convertGenerator(std::move(rightBlocksInternal), *scan,
                                    !requestLaziness);
          }
        }();

        runtimeInfo().addDetail("time-for-filtering-blocks", timer.msecs());
        auto doJoin = [&rowAdder](auto& left, auto& right) mutable {
          // Note: The `zipperJoinForBlocksWithPotentialUndef` automatically
          // switches to a more efficient implementation if there are no UNDEF
          // values in any of the inputs.
          ad_utility::zipperJoinForBlocksWithPotentialUndef(
              left, right, std::less{}, rowAdder);
        };
        auto blockForIdTable = std::array{std::move(permutationIdTable)};
        if constexpr (idTableIsRightInput) {
          doJoin(rightBlocks, blockForIdTable);
        } else {
          doJoin(blockForIdTable, rightBlocks);
        }

        auto localVocab = std::move(rowAdder.localVocab());
        return Result::IdTableVocabPair{std::move(rowAdder).resultTable(),
                                        std::move(localVocab)};
      },
      std::move(resultPermutation));
}

// ______________________________________________________________________________________________________
Result Join::computeResultForIndexScanAndLazyOperation(
    bool requestLaziness, std::shared_ptr<const Result> resultWithIdTable,
    std::shared_ptr<IndexScan> scan) const {
  AD_CORRECTNESS_CHECK(_rightJoinCol == 0);

  ad_utility::JoinColumnMapping joinColMap = getJoinColumnMapping();
  auto resultPermutation = joinColMap.permutationResult();
  return createResult(
      requestLaziness,
      [this, scan = std::move(scan),
       resultWithIdTable = std::move(resultWithIdTable),
       joinColMap = std::move(joinColMap)](
          std::function<void(IdTable&, LocalVocab&)> yieldTable) {
        auto rowAdder = makeRowAdder(std::move(yieldTable));

        auto [joinSide, indexScanSide] =
            scan->prefilterTables(resultWithIdTable->idTables(), _leftJoinCol);

        // Note: The `zipperJoinForBlocksWithPotentialUndef` automatically
        // switches to a more efficient implementation if there are no UNDEF
        // values in any of the inputs.
        zipperJoinForBlocksWithPotentialUndef(
            convertGenerator(std::move(joinSide), joinColMap.permutationLeft()),
            convertGenerator(std::move(indexScanSide),
                             joinColMap.permutationRight()),
            std::less{}, rowAdder);

        auto localVocab = std::move(rowAdder.localVocab());
        return Result::IdTableVocabPair{std::move(rowAdder).resultTable(),
                                        std::move(localVocab)};
      },
      std::move(resultPermutation));
}
// _____________________________________________________________________________
Result Join::computeResultForTwoMaterializedInputs(
    std::shared_ptr<const Result> leftRes,
    std::shared_ptr<const Result> rightRes) const {
  IdTable idTable{getResultWidth(), allocator()};
  join(leftRes->idTable(), rightRes->idTable(), &idTable);
  checkCancellation();

  return {std::move(idTable), resultSortedOn(),
          Result::getMergedLocalVocab(*leftRes, *rightRes)};
}

// _____________________________________________________________________________
Result Join::createEmptyResult() const {
  return {IdTable{getResultWidth(), allocator()}, resultSortedOn(),
          LocalVocab{}};
}

// _____________________________________________________________________________
ad_utility::JoinColumnMapping Join::getJoinColumnMapping() const {
  return ad_utility::JoinColumnMapping{{{_leftJoinCol, _rightJoinCol}},
                                       _left->getResultWidth(),
                                       _right->getResultWidth(),
                                       keepJoinColumn_};
}

// _____________________________________________________________________________
ad_utility::AddCombinedRowToIdTable Join::makeRowAdder(
    std::function<void(IdTable&, LocalVocab&)> callback) const {
  return ad_utility::AddCombinedRowToIdTable{
      1,
      IdTable{getResultWidth(), allocator()},
      cancellationHandle_,
      keepJoinColumn_,
      CHUNK_SIZE,
      std::move(callback)};
}

// _____________________________________________________________________________
std::unique_ptr<Operation> Join::cloneImpl() const {
  auto copy = std::make_unique<Join>(*this);
  copy->_left = _left->clone();
  copy->_right = _right->clone();
  return copy;
}

// _____________________________________________________________________________
bool Join::columnOriginatesFromGraphOrUndef(const Variable& variable) const {
  AD_CONTRACT_CHECK(getExternallyVisibleVariableColumns().contains(variable));
  // For the join column we don't union the elements, we intersect them so we
  // can have a more efficient implementation.
  if (variable == _joinVar) {
    return doesJoinProduceGuaranteedGraphValuesOrUndef(_left, _right, variable);
  }
  return Operation::columnOriginatesFromGraphOrUndef(variable);
}

// _____________________________________________________________________________
std::optional<std::shared_ptr<QueryExecutionTree>>
Join::makeTreeWithStrippedColumns(const std::set<Variable>& variables) const {
  std::set<Variable> newVariables;
  const auto* vars = &variables;
  if (!ad_utility::contains(variables, _joinVar)) {
    newVariables = variables;
    newVariables.insert(_joinVar);
    vars = &newVariables;
  }

  // TODO<joka921> Code duplication including a former copy-paste bug.
  auto left = QueryExecutionTree::makeTreeWithStrippedColumns(_left, *vars);
  auto right = QueryExecutionTree::makeTreeWithStrippedColumns(_right, *vars);
  auto leftCol = left->getVariableColumn(_joinVar);
  auto rightCol = right->getVariableColumn(_joinVar);
  return ad_utility::makeExecutionTree<Join>(
      getExecutionContext(), std::move(left), std::move(right), leftCol,
      rightCol, ad_utility::contains(variables, _joinVar));
}<|MERGE_RESOLUTION|>--- conflicted
+++ resolved
@@ -534,20 +534,11 @@
 // ______________________________________________________________________________
 void Join::hashJoin(const IdTable& dynA, ColumnIndex jc1, const IdTable& dynB,
                     ColumnIndex jc2, IdTable* dynRes) {
-<<<<<<< HEAD
-  auto doCall = [&](auto l, auto r, auto o) {
-    return Join::hashJoinImpl<l, r, o>(dynA, jc1, dynB, jc2, dynRes);
-  };
-  ad_utility::callFixedSizeVi(
-      (std::array{dynA.numColumns(), dynB.numColumns(), dynRes->numColumns()}),
-      doCall);
-=======
   ad_utility::callFixedSizeVi(
       (std::array{dynA.numColumns(), dynB.numColumns(), dynRes->numColumns()}),
       [&](auto l, auto r, auto o) {
         return Join::hashJoinImpl<l, r, o>(dynA, jc1, dynB, jc2, dynRes);
       });
->>>>>>> c94f5270
 }
 
 // ___________________________________________________________________________
