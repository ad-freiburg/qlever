// Copyright 2015, University of Freiburg,
// Chair of Algorithms and Data Structures.
// Author: Björn Buchhold (buchhold@informatik.uni-freiburg.de)

#include "./Join.h"
#include <functional>
#include <sstream>
#include <type_traits>
#include <unordered_set>
#include "./QueryExecutionTree.h"
#include "CallFixedSize.h"

using std::string;

// _____________________________________________________________________________
Join::Join(QueryExecutionContext* qec, std::shared_ptr<QueryExecutionTree> t1,
           std::shared_ptr<QueryExecutionTree> t2, size_t t1JoinCol,
           size_t t2JoinCol, bool keepJoinColumn)
    : Operation(qec) {
  // Make sure subtrees are ordered so that identical queries can be identified.
  if (t1 && t2 && t1.get()->asString() < t2.get()->asString()) {
    _left = t1;
    _leftJoinCol = t1JoinCol;
    _right = t2;
    _rightJoinCol = t2JoinCol;
  } else {
    _left = t2;
    _leftJoinCol = t2JoinCol;
    _right = t1;
    _rightJoinCol = t1JoinCol;
  }
  _keepJoinColumn = keepJoinColumn;
  _sizeEstimate = 0;
  _sizeEstimateComputed = false;
  _multiplicities.clear();
}

// _____________________________________________________________________________
string Join::asString(size_t indent) const {
  std::ostringstream os;
  for (size_t i = 0; i < indent; ++i) {
    os << " ";
  }
  os << "JOIN\n"
     << _left->asString(indent) << " join-column: [" << _leftJoinCol << "]\n";
  for (size_t i = 0; i < indent; ++i) {
    os << " ";
  }
  os << "|X|\n"
     << _right->asString(indent) << " join-column: [" << _rightJoinCol << "]";
  return os.str();
}

// _____________________________________________________________________________
string Join::getDescriptor() const {
  std::string joinVar = "";
  for (auto p : _left->getVariableColumns()) {
    if (p.second == _leftJoinCol) {
      joinVar = p.first;
      break;
    }
  }
  return "Join on " + joinVar;
}

// _____________________________________________________________________________
void Join::computeResult(ResultTable* result) {
  RuntimeInformation& runtimeInfo = getRuntimeInfo();

  LOG(DEBUG) << "Getting sub-results for join result computation..." << endl;
  size_t leftWidth = _left->getResultWidth();
  size_t rightWidth = _right->getResultWidth();

  // Checking this before calling getResult on the subtrees can
  // avoid the computation of an non-empty subtree.
  if (_left->knownEmptyResult() || _right->knownEmptyResult()) {
    LOG(TRACE) << "Either side is empty thus join result is empty" << endl;
    runtimeInfo.addDetail("Either side was empty", "");
    size_t resWidth = leftWidth + rightWidth - 1;
    result->_data.setCols(resWidth);
    result->_resultTypes.resize(result->_data.cols());
    result->_sortedBy = {_leftJoinCol};
    return;
  }

  // Check for joins with dummy
  if (isFullScanDummy(_left) || isFullScanDummy(_right)) {
    LOG(TRACE) << "Either side is Full Scan Dummy" << endl;
    computeResultForJoinWithFullScanDummy(result);
    return;
  }

  LOG(TRACE) << "Computing left side..." << endl;
  shared_ptr<const ResultTable> leftRes = _left->getResult();
  runtimeInfo.addChild(_left->getRootOperation()->getRuntimeInfo());

  // Check if we can stop early.
  if (leftRes->size() == 0) {
    LOG(TRACE) << "Left side empty thus join result is empty" << endl;
    runtimeInfo.addDetail("The left side was empty", "");
    size_t resWidth = leftWidth + rightWidth - 1;
    result->_data.setCols(resWidth);
    result->_resultTypes.resize(result->_data.cols());
    result->_sortedBy = {_leftJoinCol};
    return;
  }

  LOG(TRACE) << "Computing right side..." << endl;
  shared_ptr<const ResultTable> rightRes = _right->getResult();
  runtimeInfo.addChild(_right->getRootOperation()->getRuntimeInfo());

  LOG(DEBUG) << "Computing Join result..." << endl;

  AD_CHECK(result);

  result->_data.setCols(leftWidth + rightWidth - 1);
  result->_resultTypes.reserve(result->_data.cols());
  result->_resultTypes.insert(result->_resultTypes.end(),
                              leftRes->_resultTypes.begin(),
                              leftRes->_resultTypes.end());
  for (size_t i = 0; i < rightRes->_data.cols(); i++) {
    if (i != _rightJoinCol) {
      result->_resultTypes.push_back(rightRes->_resultTypes[i]);
    }
  }
  result->_sortedBy = {_leftJoinCol};

  int lwidth = leftRes->_data.cols();
  int rwidth = rightRes->_data.cols();
  int reswidth = result->_data.cols();
  CALL_FIXED_SIZE_3(lwidth, rwidth, reswidth, join, leftRes->_data,
                    _leftJoinCol, rightRes->_data, _rightJoinCol,
                    &result->_data);

  LOG(DEBUG) << "Join result computation done." << endl;
}

// _____________________________________________________________________________
ad_utility::HashMap<string, size_t> Join::getVariableColumns() const {
  ad_utility::HashMap<string, size_t> retVal;
  if (!isFullScanDummy(_left) && !isFullScanDummy(_right)) {
    retVal = _left->getVariableColumns();
    size_t leftSize = _left->getResultWidth();
    for (auto it = _right->getVariableColumns().begin();
         it != _right->getVariableColumns().end(); ++it) {
      if (it->second < _rightJoinCol) {
        retVal[it->first] = leftSize + it->second;
      }
      if (it->second > _rightJoinCol) {
        retVal[it->first] = leftSize + it->second - 1;
      }
    }
  } else {
    if (isFullScanDummy(_right)) {
      retVal = _left->getVariableColumns();
      size_t leftSize = _left->getResultWidth();
      for (auto it = _right->getVariableColumns().begin();
           it != _right->getVariableColumns().end(); ++it) {
        // Skip the first col for the dummy
        if (it->second != 0) {
          retVal[it->first] = leftSize + it->second - 1;
        }
      }
    } else {
      for (auto it = _left->getVariableColumns().begin();
           it != _left->getVariableColumns().end(); ++it) {
        // Skip+drop the first col for the dummy and subtract one from others.
        if (it->second != 0) {
          retVal[it->first] = it->second - 1;
        }
      }
      for (auto it = _right->getVariableColumns().begin();
           it != _right->getVariableColumns().end(); ++it) {
        retVal[it->first] = 2 + it->second;
      }
    }
  }
  return retVal;
}

// _____________________________________________________________________________
size_t Join::getResultWidth() const {
  size_t res = _left->getResultWidth() + _right->getResultWidth() -
               (_keepJoinColumn ? 1 : 2);
  AD_CHECK(res > 0);
  return res;
}

// _____________________________________________________________________________
vector<size_t> Join::resultSortedOn() const {
  if (!isFullScanDummy(_left)) {
    return {_leftJoinCol};
  } else {
    return {2 + _rightJoinCol};
  }
}

// _____________________________________________________________________________
std::unordered_set<string> Join::getContextVars() const {
  auto cvars = _left->getContextVars();
  cvars.insert(_right->getContextVars().begin(),
               _right->getContextVars().end());
  return cvars;
}

// _____________________________________________________________________________
float Join::getMultiplicity(size_t col) {
  if (_multiplicities.size() == 0) {
    computeSizeEstimateAndMultiplicities();
    _sizeEstimateComputed = true;
  }
  return _multiplicities[col];
}

// _____________________________________________________________________________
size_t Join::getCostEstimate() {
  float diskRandomAccessCost =
      _executionContext
          ? _executionContext->getCostFactor("DISK_RANDOM_ACCESS_COST")
          : 200000;
  size_t costJoin;
  if (isFullScanDummy(_left)) {
    size_t nofDistinctTabJc = static_cast<size_t>(
        _right->getSizeEstimate() / _right->getMultiplicity(_rightJoinCol));
    float averageScanSize = _left->getMultiplicity(_leftJoinCol);

    costJoin = nofDistinctTabJc *
               static_cast<size_t>(diskRandomAccessCost + averageScanSize);
  } else if (isFullScanDummy(_right)) {
    size_t nofDistinctTabJc = static_cast<size_t>(
        _left->getSizeEstimate() / _left->getMultiplicity(_leftJoinCol));
    float averageScanSize = _right->getMultiplicity(_rightJoinCol);
    costJoin = nofDistinctTabJc *
               static_cast<size_t>(diskRandomAccessCost + averageScanSize);
  } else {
    // Normal case:
    costJoin = _left->getSizeEstimate() + _right->getSizeEstimate();
  }
  return getSizeEstimate() + _left->getCostEstimate() +
         _right->getCostEstimate() + costJoin;
}

// _____________________________________________________________________________
void Join::computeResultForJoinWithFullScanDummy(ResultTable* result) const {
  LOG(DEBUG) << "Join by making multiple scans..." << endl;
  if (isFullScanDummy(_left)) {
    AD_CHECK(!isFullScanDummy(_right))
    result->_data.setCols(_right->getResultWidth() + 2);
    result->_sortedBy = {2 + _rightJoinCol};
    shared_ptr<const ResultTable> nonDummyRes = _right->getResult();
    result->_resultTypes.reserve(result->_data.cols());
    result->_resultTypes.push_back(ResultTable::ResultType::KB);
    result->_resultTypes.push_back(ResultTable::ResultType::KB);
    result->_resultTypes.insert(result->_resultTypes.end(),
                                nonDummyRes->_resultTypes.begin(),
                                nonDummyRes->_resultTypes.end());
    doComputeJoinWithFullScanDummyLeft(nonDummyRes->_data, &result->_data);
  } else {
    AD_CHECK(!isFullScanDummy(_left))
    result->_data.setCols(_left->getResultWidth() + 2);
    result->_sortedBy = {_leftJoinCol};

    shared_ptr<const ResultTable> nonDummyRes = _left->getResult();
    result->_resultTypes.reserve(result->_data.cols());
    result->_resultTypes.insert(result->_resultTypes.end(),
                                nonDummyRes->_resultTypes.begin(),
                                nonDummyRes->_resultTypes.end());
    result->_resultTypes.push_back(ResultTable::ResultType::KB);
    result->_resultTypes.push_back(ResultTable::ResultType::KB);

    doComputeJoinWithFullScanDummyRight(nonDummyRes->_data, &result->_data);
  }

  LOG(DEBUG) << "Join (with dummy) done. Size: " << result->size() << endl;
}

// _____________________________________________________________________________
Join::ScanMethodType Join::getScanMethod(
    std::shared_ptr<QueryExecutionTree> fullScanDummyTree) const {
  ScanMethodType scanMethod;
  IndexScan& scan =
      *static_cast<IndexScan*>(fullScanDummyTree->getRootOperation().get());

  // this works because the join operations execution Context never changes
  // during its lifetime
  const auto& idx = _executionContext->getIndex();
  const auto scanLambda = [&idx](const auto& perm) {
    return
        [&idx, &perm](Id id, IdTable* idTable) { idx.scan(id, idTable, perm); };
  };

  switch (scan.getType()) {
    case IndexScan::FULL_INDEX_SCAN_SPO:
      scanMethod = scanLambda(idx._SPO);
      break;
    case IndexScan::FULL_INDEX_SCAN_SOP:
      scanMethod = scanLambda(idx._SOP);
      break;
    case IndexScan::FULL_INDEX_SCAN_PSO:
      scanMethod = scanLambda(idx._PSO);
      break;
    case IndexScan::FULL_INDEX_SCAN_POS:
      scanMethod = scanLambda(idx._POS);
      break;
    case IndexScan::FULL_INDEX_SCAN_OSP:
      scanMethod = scanLambda(idx._OSP);
      break;
    case IndexScan::FULL_INDEX_SCAN_OPS:
      scanMethod = scanLambda(idx._OPS);
      break;
    default:
      AD_THROW(ad_semsearch::Exception::CHECK_FAILED,
               "Found non-dummy scan where one was expected.");
  }
  return scanMethod;
}

// _____________________________________________________________________________
void Join::doComputeJoinWithFullScanDummyLeft(const IdTable& ndr,
                                              IdTable* res) const {
  LOG(TRACE) << "Dummy on left side, other join op size: " << ndr.size()
             << endl;
  if (ndr.size() == 0) {
    return;
  }
  const ScanMethodType scan = getScanMethod(_left);
  // Iterate through non-dummy.
  Id currentJoinId = ndr(0, _rightJoinCol);
  auto joinItemFrom = ndr.begin();
  auto joinItemEnd = ndr.begin();
  for (size_t i = 0; i < ndr.size(); ++i) {
    // For each different element in the join column.
    if (ndr(i, _rightJoinCol) == currentJoinId) {
      ++joinItemEnd;
    } else {
      // Do a scan.
      LOG(TRACE) << "Inner scan with ID: " << currentJoinId << endl;
<<<<<<< HEAD
      IdTable jr(2);
      checkTimeout();  // the scan is a disk operation, so we can check the
=======
      IdTable jr(2, _executionContext->getAllocator());
>>>>>>> d060088c
      scan(currentJoinId, &jr);
      LOG(TRACE) << "Got #items: " << jr.size() << endl;
      // Build the cross product.
      appendCrossProduct(jr.begin(), jr.end(), joinItemFrom, joinItemEnd, res);
      // Reset
      currentJoinId = ndr(i, _rightJoinCol);
      joinItemFrom = joinItemEnd;
      ++joinItemEnd;
    }
  }
  // Do the scan for the final element.
  LOG(TRACE) << "Inner scan with ID: " << currentJoinId << endl;
  IdTable jr(2, _executionContext->getAllocator());
  scan(currentJoinId, &jr);
  LOG(TRACE) << "Got #items: " << jr.size() << endl;
  // Build the cross product.
  appendCrossProduct(jr.begin(), jr.end(), joinItemFrom, joinItemEnd, res);
}

// _____________________________________________________________________________
void Join::doComputeJoinWithFullScanDummyRight(const IdTable& ndr,
                                               IdTable* res) const {
  LOG(TRACE) << "Dummy on right side, other join op size: " << ndr.size()
             << endl;
  if (ndr.size() == 0) {
    return;
  }
  // Get the scan method (depends on type of dummy tree), use a function ptr.
  const ScanMethodType scan = getScanMethod(_right);
  // Iterate through non-dummy.
  Id currentJoinId = ndr(0, _leftJoinCol);
  auto joinItemFrom = ndr.begin();
  auto joinItemEnd = ndr.begin();
  for (size_t i = 0; i < ndr.size(); ++i) {
    // For each different element in the join column.
    if (ndr(i, _leftJoinCol) == currentJoinId) {
      ++joinItemEnd;
    } else {
      // Do a scan.
      LOG(TRACE) << "Inner scan with ID: " << currentJoinId << endl;
<<<<<<< HEAD
      IdTable jr(2);
      checkTimeout();  // the scan is a disk operation, so we can check the
                       // timeout frequently
=======
      IdTable jr(2, _executionContext->getAllocator());
>>>>>>> d060088c
      scan(currentJoinId, &jr);
      LOG(TRACE) << "Got #items: " << jr.size() << endl;
      // Build the cross product.
      appendCrossProduct(joinItemFrom, joinItemEnd, jr.begin(), jr.end(), res);
      // Reset
      currentJoinId = ndr[i][_leftJoinCol];
      joinItemFrom = joinItemEnd;
      ++joinItemEnd;
    }
  }
  // Do the scan for the final element.
  LOG(TRACE) << "Inner scan with ID: " << currentJoinId << endl;
  IdTable jr(2, _executionContext->getAllocator());
  scan(currentJoinId, &jr);
  LOG(TRACE) << "Got #items: " << jr.size() << endl;
  // Build the cross product.
  appendCrossProduct(joinItemFrom, joinItemEnd, jr.begin(), jr.end(), res);
}

// _____________________________________________________________________________
void Join::computeSizeEstimateAndMultiplicities() {
  _multiplicities.clear();
  if (_left->getSizeEstimate() == 0 || _right->getSizeEstimate() == 0) {
    for (size_t i = 0; i < getResultWidth(); ++i) {
      _multiplicities.emplace_back(1);
    }
    return;
  }

  size_t nofDistinctLeft = std::max(
      size_t(1), static_cast<size_t>(_left->getSizeEstimate() /
                                     _left->getMultiplicity(_leftJoinCol)));
  size_t nofDistinctRight = std::max(
      size_t(1), static_cast<size_t>(_right->getSizeEstimate() /
                                     _right->getMultiplicity(_rightJoinCol)));

  size_t nofDistinctInResult = std::min(nofDistinctLeft, nofDistinctRight);

  double adaptSizeLeft =
      _left->getSizeEstimate() *
      (static_cast<double>(nofDistinctInResult) / nofDistinctLeft);
  double adaptSizeRight =
      _right->getSizeEstimate() *
      (static_cast<double>(nofDistinctInResult) / nofDistinctRight);

  double corrFactor =
      _executionContext
          ? ((isFullScanDummy(_left) || isFullScanDummy(_right))
                 ? _executionContext->getCostFactor(
                       "DUMMY_JOIN_SIZE_ESTIMATE_CORRECTION_FACTOR")
                 : _executionContext->getCostFactor(
                       "JOIN_SIZE_ESTIMATE_CORRECTION_FACTOR"))
          : 1;

  double jcMultiplicityInResult = _left->getMultiplicity(_leftJoinCol) *
                                  _right->getMultiplicity(_rightJoinCol);
  _sizeEstimate = std::max(
      size_t(1), static_cast<size_t>(corrFactor * jcMultiplicityInResult *
                                     nofDistinctInResult));

  LOG(TRACE) << "Estimated size as: " << _sizeEstimate << " := " << corrFactor
             << " * " << jcMultiplicityInResult << " * " << nofDistinctInResult
             << std::endl;

  for (size_t i = isFullScanDummy(_left) ? 1 : 0; i < _left->getResultWidth();
       ++i) {
    double oldMult = _left->getMultiplicity(i);
    double m = std::max(
        1.0, oldMult * _right->getMultiplicity(_rightJoinCol) * corrFactor);
    if (i != _leftJoinCol && nofDistinctLeft != nofDistinctInResult) {
      double oldDist = _left->getSizeEstimate() / oldMult;
      double newDist = std::min(oldDist, adaptSizeLeft);
      m = (_sizeEstimate / corrFactor) / newDist;
    }
    _multiplicities.emplace_back(m);
  }
  for (size_t i = 0; i < _right->getResultWidth(); ++i) {
    if (i == _rightJoinCol && !isFullScanDummy(_left)) {
      continue;
    }
    double oldMult = _right->getMultiplicity(i);
    double m = std::max(
        1.0, oldMult * _left->getMultiplicity(_leftJoinCol) * corrFactor);
    if (i != _rightJoinCol && nofDistinctRight != nofDistinctInResult) {
      double oldDist = _right->getSizeEstimate() / oldMult;
      double newDist = std::min(oldDist, adaptSizeRight);
      m = (_sizeEstimate / corrFactor) / newDist;
    }
    _multiplicities.emplace_back(m);
  }

  assert(_multiplicities.size() == getResultWidth());
}

// ______________________________________________________________________________
void Join::appendCrossProduct(const IdTable::const_iterator& leftBegin,
                              const IdTable::const_iterator& leftEnd,
                              const IdTable::const_iterator& rightBegin,
                              const IdTable::const_iterator& rightEnd,
                              IdTable* res) const {
  for (auto itl = leftBegin; itl != leftEnd; ++itl) {
    for (auto itr = rightBegin; itr != rightEnd; ++itr) {
      const auto& l = *itl;
      const auto& r = *itr;
      res->push_back();
      size_t backIdx = res->size() - 1;
      for (size_t i = 0; i < itl.cols(); i++) {
        (*res)(backIdx, i) = l[i];
      }
      for (size_t i = 0; i < itr.cols(); i++) {
        (*res)(backIdx, itl.cols() + i) = r[i];
      }
    }
  }
}

// ______________________________________________________________________________

template <int L_WIDTH, int R_WIDTH, int OUT_WIDTH>
void Join::join(const IdTable& dynA, size_t jc1, const IdTable& dynB,
                size_t jc2, IdTable* dynRes) {
  const IdTableView<L_WIDTH> a = dynA.asStaticView<L_WIDTH>();
  const IdTableView<R_WIDTH> b = dynB.asStaticView<R_WIDTH>();

  LOG(DEBUG) << "Performing join between two tables.\n";
  LOG(DEBUG) << "A: width = " << a.cols() << ", size = " << a.size() << "\n";
  LOG(DEBUG) << "B: width = " << b.cols() << ", size = " << b.size() << "\n";

  // Check trivial case.
  if (a.size() == 0 || b.size() == 0) {
    return;
  }

  IdTableStatic<OUT_WIDTH> result = dynRes->moveToStatic<OUT_WIDTH>();
  // Cannot just switch l1 and l2 around because the order of
  // items in the result tuples is important.
  if (a.size() / b.size() > GALLOP_THRESHOLD) {
    doGallopInnerJoin(LeftLargerTag{}, a, jc1, b, jc2, &result);
  } else if (b.size() / a.size() > GALLOP_THRESHOLD) {
    doGallopInnerJoin(RightLargerTag{}, a, jc1, b, jc2, &result);
  } else {
    // Intersect both lists.
    size_t i = 0;
    size_t j = 0;
    // while (a(i, jc1) < sent1) {
    while (i < a.size() && j < b.size()) {
      while (a(i, jc1) < b(j, jc2)) {
        ++i;
        if (i % (1024 * 16) == 0) {
          checkTimeout();
        }
        if (i >= a.size()) {
          goto finish;
        }
      }

      while (b(j, jc2) < a(i, jc1)) {
        ++j;
        if (j % (1024 * 16) == 0) {
          checkTimeout();
        }
        if (j >= b.size()) {
          goto finish;
        }
      }

      while (a(i, jc1) == b(j, jc2)) {
        // In case of match, create cross-product
        // Always fix a and go through b.
        size_t keepJ = j;
        while (a(i, jc1) == b(j, jc2)) {
          result.push_back();
          const size_t backIndex = result.size() - 1;
          for (size_t h = 0; h < a.cols(); h++) {
            result(backIndex, h) = a(i, h);
          }

          // Copy bs columns before the join column
          for (size_t h = 0; h < jc2; h++) {
            result(backIndex, h + a.cols()) = b(j, h);
          }

          // Copy bs columns after the join column
          for (size_t h = jc2 + 1; h < b.cols(); h++) {
            result(backIndex, h + a.cols() - 1) = b(j, h);
          }

          ++j;
          if (j % (1024 * 4) == 0) {
            checkTimeout();
          }
          if (j >= b.size()) {
            // The next i might still match
            break;
          }
        }
        ++i;
        if (i % (1024 * 4) == 0) {
          checkTimeout();
        }
        if (i >= a.size()) {
          goto finish;
        }
        // If the next i is still the same, reset j.
        if (a(i, jc1) == b(keepJ, jc2)) {
          j = keepJ;
        } else if (j >= b.size()) {
          // this check is needed because otherwise we might leak an out of
          // bounds value for j into the next loop which does not check it. this
          // fixes a bug that was not discovered by testing due to 0
          // initialization of IdTables used for testing and should not occur in
          // typical use cases but it is still wrong.
          goto finish;
        }
      }
    }
  }
finish:
  *dynRes = result.moveToDynamic();

  LOG(DEBUG) << "Join done.\n";
  LOG(DEBUG) << "Result: width = " << dynRes->cols()
             << ", size = " << dynRes->size() << "\n";
}

// _____________________________________________________________________________
template <typename TagType, int L_WIDTH, int R_WIDTH, int OUT_WIDTH>
void Join::doGallopInnerJoin(const TagType, const IdTableView<L_WIDTH>& l1,
                             const size_t jc1, const IdTableView<R_WIDTH>& l2,
                             const size_t jc2,
                             IdTableStatic<OUT_WIDTH>* result) {
  LOG(DEBUG) << "Galloping case.\n";
  size_t i = 0;
  size_t j = 0;
  while (i < l1.size() && j < l2.size()) {
    if constexpr (std::is_same<TagType, RightLargerTag>::value) {
      while (l1(i, jc1) < l2(j, jc2)) {
        ++i;
        if (i >= l1.size()) {
          return;
        }
      }
      size_t step = 1;
      size_t last = j;
      while (l1(i, jc1) > l2(j, jc2)) {
        last = j;
        j += step;
        step *= 2;
        if (j >= l2.size()) {
          j = l2.size() - 1;
          if (l1(i, jc1) > l2(j, jc2)) {
            return;
          }
        }
      }
      if (l1(i, jc1) == l2(j, jc2)) {
        // We stepped into a block where l1 and l2 are equal. We need to
        // find the beginning of this block
        while (j > 0 && l1(i, jc1) == l2(j - 1, jc2)) {
          j--;
        }
      } else if (l1(i, jc1) < l2(j, jc2)) {
        // We stepped over the location where l1 and l2 may be equal.
        // Use binary search to locate that spot
        const Id needle = l1(i, jc1);
        j = std::lower_bound(l2.begin() + last, l2.begin() + j, needle,
                             [jc2](const auto& l, const Id needle) -> bool {
                               return l[jc2] < needle;
                             }) -
            l2.begin();
      }
    } else {
      size_t step = 1;
      size_t last = j;
      while (l2(j, jc2) > l1(i, jc1)) {
        last = i;
        i += step;
        step *= 2;
        if (i >= l1.size()) {
          i = l1.size() - 1;
          if (l2(j, jc2) > l1(i, jc1)) {
            return;
          }
        }
      }
      if (l2(j, jc2) == l1(i, jc1)) {
        // We stepped into a block where l1 and l2 are equal. We need to
        // find the beginning of this block
        while (i > 0 && l1(i - 1, jc1) == l2(j, jc2)) {
          i--;
        }
      } else if (l2(j, jc2) < l1(i, jc1)) {
        // We stepped over the location where l1 and l2 may be equal.
        // Use binary search to locate that spot
        const Id needle = l2(j, jc2);
        i = std::lower_bound(l1.begin() + last, l1.begin() + i, needle,
                             [jc1](const auto& l, const Id needle) -> bool {
                               return l[jc1] < needle;
                             }) -
            l1.begin();
      }
      while (l1(i, jc1) > l2(j, jc2)) {
        ++j;
        if (j >= l2.size()) {
          return;
        }
      }
    }
    while (l1(i, jc1) == l2(j, jc2)) {
      // In case of match, create cross-product
      // Always fix l1 and go through l2.
      const size_t keepJ = j;
      while (l1(i, jc1) == l2(j, jc2)) {
        size_t rowIndex = result->size();
        result->push_back();
        for (size_t h = 0; h < l1.cols(); h++) {
          (*result)(rowIndex, h) = l1(i, h);
        }
        // Copy l2s columns before the join column
        for (size_t h = 0; h < jc2; h++) {
          (*result)(rowIndex, h + l1.cols()) = l2(j, h);
        }

        // Copy l2s columns after the join column
        for (size_t h = jc2 + 1; h < l2.cols(); h++) {
          (*result)(rowIndex, h + l1.cols() - 1) = l2(j, h);
        }
        ++j;
        if (j >= l2.size()) {
          break;
        }
      }
      ++i;
      if (i >= l1.size()) {
        return;
      }
      // If the next i is still the same, reset j.
      if (l1(i, jc1) == l2(keepJ, jc2)) {
        j = keepJ;
      } else if (j >= l2.size()) {
        // this check is needed because otherwise we might leak an out of bounds
        // value for j into the next loop which does not check it.
        // this fixes a bug that was not discovered by testing due to 0
        // initialization of IdTables used for testing and should not occur in
        // typical use cases but it is still wrong.
        return;
      }
    }
  }
}<|MERGE_RESOLUTION|>--- conflicted
+++ resolved
@@ -335,12 +335,9 @@
     } else {
       // Do a scan.
       LOG(TRACE) << "Inner scan with ID: " << currentJoinId << endl;
-<<<<<<< HEAD
-      IdTable jr(2);
+      IdTable jr(2, _executionContext->getAllocator());
       checkTimeout();  // the scan is a disk operation, so we can check the
-=======
-      IdTable jr(2, _executionContext->getAllocator());
->>>>>>> d060088c
+
       scan(currentJoinId, &jr);
       LOG(TRACE) << "Got #items: " << jr.size() << endl;
       // Build the cross product.
@@ -381,13 +378,9 @@
     } else {
       // Do a scan.
       LOG(TRACE) << "Inner scan with ID: " << currentJoinId << endl;
-<<<<<<< HEAD
-      IdTable jr(2);
       checkTimeout();  // the scan is a disk operation, so we can check the
                        // timeout frequently
-=======
       IdTable jr(2, _executionContext->getAllocator());
->>>>>>> d060088c
       scan(currentJoinId, &jr);
       LOG(TRACE) << "Got #items: " << jr.size() << endl;
       // Build the cross product.
