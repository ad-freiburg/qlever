--- conflicted
+++ resolved
@@ -567,12 +567,7 @@
   rti.addDetail("num-blocks-all", metadata.numBlocksAll_);
   rti.addDetail("num-elements-read", metadata.numElementsRead_);
 
-<<<<<<< HEAD
-  // Add the pair of `(key, value)` to the runtime info, but only if `value >
-  // 0`.
-=======
   // Add more details, but only if the respective value is non-zero.
->>>>>>> d29b1af0
   auto updateIfPositive = [&rti](const auto& value, const std::string& key) {
     if (value > 0) {
       rti.addDetail(key, value);
@@ -582,11 +577,7 @@
                    "num-blocks-skipped-graph");
   updateIfPositive(metadata.numBlocksPostprocessed_,
                    "num-blocks-postprocessed");
-<<<<<<< HEAD
-  updateIfPositive(metadata.numBlocksWithUpdate_, "num-blocks-with-updateu");
-=======
   updateIfPositive(metadata.numBlocksWithUpdate_, "num-blocks-with-update");
->>>>>>> d29b1af0
 }
 }  // namespace
 
