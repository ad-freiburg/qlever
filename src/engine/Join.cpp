--- conflicted
+++ resolved
@@ -233,35 +233,8 @@
         [&idx, perm](Id id, IdTable* idTable) { idx.scan(id, idTable, perm); };
   };
 
-<<<<<<< HEAD
   AD_CORRECTNESS_CHECK(scan.getResultWidth() == 3);
   return scanLambda(scan.permutation());
-=======
-  using enum Permutation::Enum;
-  switch (scan.getType()) {
-    case IndexScan::FULL_INDEX_SCAN_SPO:
-      scanMethod = scanLambda(SPO);
-      break;
-    case IndexScan::FULL_INDEX_SCAN_SOP:
-      scanMethod = scanLambda(SOP);
-      break;
-    case IndexScan::FULL_INDEX_SCAN_PSO:
-      scanMethod = scanLambda(PSO);
-      break;
-    case IndexScan::FULL_INDEX_SCAN_POS:
-      scanMethod = scanLambda(POS);
-      break;
-    case IndexScan::FULL_INDEX_SCAN_OSP:
-      scanMethod = scanLambda(OSP);
-      break;
-    case IndexScan::FULL_INDEX_SCAN_OPS:
-      scanMethod = scanLambda(OPS);
-      break;
-    default:
-      AD_THROW("Found non-dummy scan where one was expected.");
-  }
-  return scanMethod;
->>>>>>> 0800f091
 }
 
 // _____________________________________________________________________________
