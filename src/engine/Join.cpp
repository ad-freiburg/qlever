--- conflicted
+++ resolved
@@ -291,21 +291,15 @@
   // this works because the join operations execution Context never changes
   // during its lifetime
   const auto& idx = _executionContext->getIndex();
-<<<<<<< HEAD
-  const auto scanLambda = [&idx](const Permutation::Enum perm) {
-    return [&idx, perm](Id id) { return idx.scan(id, std::nullopt, perm, {}); };
-  };
-=======
   const auto scanLambda =
       [&idx](
           const Permutation::Enum perm,
           std::shared_ptr<ad_utility::CancellationHandle> cancellationHandle) {
         return [&idx, perm,
                 cancellationHandle = std::move(cancellationHandle)](Id id) {
-          return idx.scan(id, std::nullopt, perm, cancellationHandle);
+          return idx.scan(id, std::nullopt, perm, {}, cancellationHandle);
         };
       };
->>>>>>> 3acd33cc
   AD_CORRECTNESS_CHECK(scan.getResultWidth() == 3);
   return scanLambda(scan.permutation(), cancellationHandle_);
 }
