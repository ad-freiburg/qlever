--- conflicted
+++ resolved
@@ -9,7 +9,6 @@
 #include <engine/Join.h>
 #include <global/Constants.h>
 #include <util/HashMap.h>
-#include <engine/IdTable.h>
 #include <global/Id.h>
 
 #include <functional>
@@ -143,31 +142,23 @@
   }
   result->_sortedBy = {_leftJoinCol};
 
-<<<<<<< HEAD
-  int lwidth = leftRes->_idTable.cols();
-  int rwidth = rightRes->_idTable.cols();
-  int reswidth = result->_idTable.cols();
-  CALL_FIXED_SIZE_3(lwidth, rwidth, reswidth, join, leftRes->_idTable,
-                    _leftJoinCol, rightRes->_idTable, _rightJoinCol,
-                    &result->_idTable);
+  int lwidth = leftRes->_idTable.numColumns();
+  int rwidth = rightRes->_idTable.numColumns();
+  int reswidth = result->_idTable.numColumns();
+
+  CALL_FIXED_SIZE((std::array{lwidth, rwidth, reswidth}), &Join::join, this,
+                  leftRes->_idTable, _leftJoinCol, rightRes->_idTable,
+                  _rightJoinCol, &result->_idTable);
+
   /* TODO This is needed for the pre-compilation of the template hashJoin.
    * Because the compiler doesn't know, that rand() < 0 can never be true,
    * it compiles the used templates without breaking the actual join operation.
   */
   if (rand() < 0) {
-    CALL_FIXED_SIZE_3(lwidth, rwidth, reswidth, hashJoin, leftRes->_idTable,
-                     _leftJoinCol, rightRes->_idTable, _rightJoinCol,
-                     &result->_idTable);
-  }
-=======
-  int lwidth = leftRes->_idTable.numColumns();
-  int rwidth = rightRes->_idTable.numColumns();
-  int reswidth = result->_idTable.numColumns();
->>>>>>> 6d72b63b
-
-  CALL_FIXED_SIZE((std::array{lwidth, rwidth, reswidth}), &Join::join, this,
-                  leftRes->_idTable, _leftJoinCol, rightRes->_idTable,
-                  _rightJoinCol, &result->_idTable);
+    CALL_FIXED_SIZE((std::array{lwidth, rwidth, reswidth}), &Join::hashJoin, this,
+                    leftRes->_idTable, _leftJoinCol, rightRes->_idTable,
+                    _rightJoinCol, &result->_idTable);
+  }
 
   // If only one of the two operands has a local vocab, pass it on.
   result->_localVocab = LocalVocab::mergeLocalVocabsIfOneIsEmpty(
@@ -595,27 +586,7 @@
         // Always fix a and go through b.
         size_t keepJ = j;
         while (a(i, jc1) == b(j, jc2)) {
-<<<<<<< HEAD
-          addCombinedRowToIdTable<L_WIDTH, R_WIDTH, OUT_WIDTH>(a[i], b[j], jc2, &result);
-          
-=======
-          result.emplace_back();
-          const size_t backIndex = result.size() - 1;
-          for (size_t h = 0; h < a.numColumns(); h++) {
-            result(backIndex, h) = a(i, h);
-          }
-
-          // Copy bs columns before the join column
-          for (size_t h = 0; h < jc2; h++) {
-            result(backIndex, h + a.numColumns()) = b(j, h);
-          }
-
-          // Copy bs columns after the join column
-          for (size_t h = jc2 + 1; h < b.numColumns(); h++) {
-            result(backIndex, h + a.numColumns() - 1) = b(j, h);
-          }
-
->>>>>>> 6d72b63b
+          addCombinedRowToIdTable(a[i], b[j], jc2, &result);
           ++j;
           checkTimeoutAfterNCalls();
           if (j >= b.size()) {
@@ -738,24 +709,7 @@
       // Always fix l1 and go through l2.
       const size_t keepJ = j;
       while (l1(i, jc1) == l2(j, jc2)) {
-<<<<<<< HEAD
-        addCombinedRowToIdTable<L_WIDTH, R_WIDTH, OUT_WIDTH>(l1[i], l2[j], jc2, result);
-=======
-        size_t rowIndex = result->size();
-        result->emplace_back();
-        for (size_t h = 0; h < l1.numColumns(); h++) {
-          (*result)(rowIndex, h) = l1(i, h);
-        }
-        // Copy l2s columns before the join column
-        for (size_t h = 0; h < jc2; h++) {
-          (*result)(rowIndex, h + l1.numColumns()) = l2(j, h);
-        }
-
-        // Copy l2s columns after the join column
-        for (size_t h = jc2 + 1; h < l2.numColumns(); h++) {
-          (*result)(rowIndex, h + l1.numColumns() - 1) = l2(j, h);
-        }
->>>>>>> 6d72b63b
+        addCombinedRowToIdTable(l1[i], l2[j], jc2, result);
         ++j;
         if (j >= l2.size()) {
           break;
@@ -788,22 +742,22 @@
   const IdTableView<R_WIDTH> b = dynB.asStaticView<R_WIDTH>();
 
   LOG(DEBUG) << "Performing hashJoin between two tables.\n";
-  LOG(DEBUG) << "A: width = " << a.cols() << ", size = " << a.size() << "\n";
-  LOG(DEBUG) << "B: width = " << b.cols() << ", size = " << b.size() << "\n";
+  LOG(DEBUG) << "A: width = " << a.numColumns() << ", size = " << a.size() << "\n";
+  LOG(DEBUG) << "B: width = " << b.numColumns() << ", size = " << b.size() << "\n";
 
   // Check trivial case.
   if (a.size() == 0 || b.size() == 0) {
     return;
   }
 
-  IdTableStatic<OUT_WIDTH> result = dynRes->moveToStatic<OUT_WIDTH>();
-
+  IdTableStatic<OUT_WIDTH> result = std::move(*dynRes).toStatic<OUT_WIDTH>();
+  
   // Puts the rows of the given table into a hash map, with the value of
   // the join column of a row as the key, and returns the hash map.
   auto idTableToHashMap = []<typename Table>(const Table& table, const size_t jc) {
     // This declaration works, because generic lambdas are just syntactic sugar
     // for templates. 
-    ad_utility::HashMap<Id, std::vector<std::decay_t<typename Table::const_row_type>>> map;
+    ad_utility::HashMap<Id, std::vector<typename Table::row_type>> map;
     for (const auto& row : table) {
       map[row[jc]].push_back(row);
     }
@@ -828,7 +782,7 @@
       }
 
       for (const auto& bRow: entry->second) {
-        addCombinedRowToIdTable<L_WIDTH, R_WIDTH, OUT_WIDTH>(a[i], bRow, jc2, &result); 
+        addCombinedRowToIdTable(a[i], bRow, jc2, &result); 
       }
     }
 
@@ -845,40 +799,40 @@
       }
 
       for (const auto& aRow: entry->second) {
-        addCombinedRowToIdTable<L_WIDTH, R_WIDTH, OUT_WIDTH>(aRow, b[j], jc2, &result);
+        addCombinedRowToIdTable(aRow, b[j], jc2, &result);
       }
     } 
   }
-  *dynRes = result.moveToDynamic();
+  *dynRes = std::move(result).toDynamic();
 
   LOG(DEBUG) << "HashJoin done.\n";
-  LOG(DEBUG) << "Result: width = " << dynRes->cols()
+  LOG(DEBUG) << "Result: width = " << dynRes->numColumns()
              << ", size = " << dynRes->size() << "\n";
 }
 
 // ___________________________________________________________________________ 
-template <int A_WIDTH, int B_WIDTH, int TABLE_WIDTH>
+template <typename ROW_A, typename ROW_B, int TABLE_WIDTH>
 void Join::addCombinedRowToIdTable(
-  const std::decay_t<typename IdTableStatic<A_WIDTH>::const_row_type>& rowA,
-  const std::decay_t<typename IdTableStatic<B_WIDTH>::const_row_type>& rowB,
+  const ROW_A& rowA,
+  const ROW_B& rowB,
   const size_t jcRowB,
   IdTableStatic<TABLE_WIDTH>* table){
   // Add a new, empty row.
   const size_t backIndex = table->size();
-  table->push_back();
+  table->emplace_back();
   
   // Copy the entire rowA in the table.
-  for (size_t h = 0; h < rowA.size(); h++) {
+  for (size_t h = 0; h < rowA.numColumns(); h++) {
     (*table)(backIndex, h) = rowA[h];
   }
 
   // Copy rowB columns before the join column.
   for (size_t h = 0; h < jcRowB; h++) {
-    (*table)(backIndex, h + rowA.size()) = rowB[h];
+    (*table)(backIndex, h + rowA.numColumns()) = rowB[h];
   }
 
   // Copy rowB columns after the join column.
-  for (size_t h = jcRowB + 1; h < rowB.size(); h++) {
-    (*table)(backIndex, h + rowA.size() - 1) = rowB[h];
-  }
-}+  for (size_t h = jcRowB + 1; h < rowB.numColumns(); h++) {
+    (*table)(backIndex, h + rowA.numColumns() - 1) = rowB[h];
+  }
+}
