--- conflicted
+++ resolved
@@ -291,13 +291,6 @@
   // this works because the join operations execution Context never changes
   // during its lifetime
   const auto& idx = _executionContext->getIndex();
-<<<<<<< HEAD
-  // TODO<joka921> Make sure that we never have additional columns with a full
-  // scan, else this immediately breaks.
-  const auto scanLambda = [&idx](const Permutation::Enum perm) {
-    return [&idx, perm](Id id) { return idx.scan(id, std::nullopt, perm, {}); };
-  };
-=======
   const auto scanLambda =
       [&idx, &scan](
           const Permutation::Enum perm,
@@ -308,7 +301,6 @@
                           cancellationHandle);
         };
       };
->>>>>>> e9324895
   AD_CORRECTNESS_CHECK(scan.getResultWidth() == 3);
   return scanLambda(scan.permutation(), cancellationHandle_);
 }
