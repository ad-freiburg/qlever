--- conflicted
+++ resolved
@@ -8,23 +8,14 @@
 #include <engine/IndexScan.h>
 #include <engine/Join.h>
 #include <global/Constants.h>
-<<<<<<< HEAD
-#include <util/HashMap.h>
-#include <global/Id.h>
-=======
 #include <global/Id.h>
 #include <util/HashMap.h>
->>>>>>> 901ded89
 
 #include <functional>
 #include <sstream>
 #include <type_traits>
 #include <unordered_set>
 #include <vector>
-<<<<<<< HEAD
-#include <type_traits>
-=======
->>>>>>> 901ded89
 
 using std::string;
 
@@ -744,26 +735,16 @@
 
 // ______________________________________________________________________________
 template <int L_WIDTH, int R_WIDTH, int OUT_WIDTH>
-<<<<<<< HEAD
-void Join::hashJoin(const IdTable& dynA, size_t jc1, const IdTable& dynB,
-                size_t jc2, IdTable* dynRes) {
-=======
 void Join::hashJoinImpl(const IdTable& dynA, size_t jc1, const IdTable& dynB,
                         size_t jc2, IdTable* dynRes) {
->>>>>>> 901ded89
   const IdTableView<L_WIDTH> a = dynA.asStaticView<L_WIDTH>();
   const IdTableView<R_WIDTH> b = dynB.asStaticView<R_WIDTH>();
 
   LOG(DEBUG) << "Performing hashJoin between two tables.\n";
-<<<<<<< HEAD
-  LOG(DEBUG) << "A: width = " << a.numColumns() << ", size = " << a.size() << "\n";
-  LOG(DEBUG) << "B: width = " << b.numColumns() << ", size = " << b.size() << "\n";
-=======
   LOG(DEBUG) << "A: width = " << a.numColumns() << ", size = " << a.size()
              << "\n";
   LOG(DEBUG) << "B: width = " << b.numColumns() << ", size = " << b.size()
              << "\n";
->>>>>>> 901ded89
 
   // Check trivial case.
   if (a.size() == 0 || b.size() == 0) {
@@ -771,14 +752,6 @@
   }
 
   IdTableStatic<OUT_WIDTH> result = std::move(*dynRes).toStatic<OUT_WIDTH>();
-<<<<<<< HEAD
-  
-  // Puts the rows of the given table into a hash map, with the value of
-  // the join column of a row as the key, and returns the hash map.
-  auto idTableToHashMap = []<typename Table>(const Table& table, const size_t jc) {
-    // This declaration works, because generic lambdas are just syntactic sugar
-    // for templates. 
-=======
 
   // Puts the rows of the given table into a hash map, with the value of
   // the join column of a row as the key, and returns the hash map.
@@ -786,7 +759,6 @@
                                              const size_t jc) {
     // This declaration works, because generic lambdas are just syntactic sugar
     // for templates.
->>>>>>> 901ded89
     ad_utility::HashMap<Id, std::vector<typename Table::row_type>> map;
     for (const auto& row : table) {
       map[row[jc]].push_back(row);
@@ -794,21 +766,6 @@
     return map;
   };
 
-<<<<<<< HEAD
-  // Cannot just switch a and b around because the order of
-  // items in the result tuples is important.
-  // Procceding with the actual hash join depended on which IdTableView
-  // is bigger.
-  if (a.size() >= b.size()) {
-    // a is bigger, or the same size as b. b gets put into the hash table.
-    auto map = idTableToHashMap(b, jc2);
-
-
-    // Create cross product by going through a.
-    for (size_t i = 0; i < a.size(); i++) {
-      // Skip, if there is no matching entry in the join column.
-      auto entry = map.find(a(i, jc1));
-=======
   /*
    * @brief Joins the two tables, putting the result in result. Creates a cross
    *  product for matching rows by putting the smaller IdTable in a hash map and
@@ -837,34 +794,10 @@
     for (size_t i = 0; i < largerTable.size(); i++) {
       // Skip, if there is no matching entry for the join column.
       auto entry = map.find(largerTable(i, largerTableJoinColumn));
->>>>>>> 901ded89
       if (entry == map.end()) {
         continue;
       }
 
-<<<<<<< HEAD
-      for (const auto& bRow: entry->second) {
-        addCombinedRowToIdTable(a[i], bRow, jc2, &result); 
-      }
-    }
-
-  } else {
-    // b is bigger. a gets put into the hash table.
-    auto map = idTableToHashMap(a, jc1);
-
-    // Create cross product by going through b.
-    for (size_t j = 0; j < b.size(); j++) {
-      // Skip, if there is no matching entry in the join column.
-      auto entry = map.find(b(j, jc2));
-      if (entry == map.end()) {
-        continue;
-      }
-
-      for (const auto& aRow: entry->second) {
-        addCombinedRowToIdTable(aRow, b[j], jc2, &result);
-      }
-    } 
-=======
       for (const auto& row : entry->second) {
         // Based on which table was larger, the arguments of
         // addCombinedRowToIdTable are different.
@@ -890,7 +823,6 @@
     performHashJoin.template operator()<true>(a, jc1, b, jc2);
   } else {
     performHashJoin.template operator()<false>(b, jc2, a, jc1);
->>>>>>> 901ded89
   }
   *dynRes = std::move(result).toDynamic();
 
@@ -899,19 +831,6 @@
              << ", size = " << dynRes->size() << "\n";
 }
 
-<<<<<<< HEAD
-// ___________________________________________________________________________ 
-template <typename ROW_A, typename ROW_B, int TABLE_WIDTH>
-void Join::addCombinedRowToIdTable(
-  const ROW_A& rowA,
-  const ROW_B& rowB,
-  const size_t jcRowB,
-  IdTableStatic<TABLE_WIDTH>* table){
-  // Add a new, empty row.
-  const size_t backIndex = table->size();
-  table->emplace_back();
-  
-=======
 // ______________________________________________________________________________
 void Join::hashJoin(const IdTable& dynA, size_t jc1, const IdTable& dynB,
                     size_t jc2, IdTable* dynRes) {
@@ -929,7 +848,6 @@
   const size_t backIndex = table->size();
   table->emplace_back();
 
->>>>>>> 901ded89
   // Copy the entire rowA in the table.
   for (size_t h = 0; h < rowA.numColumns(); h++) {
     (*table)(backIndex, h) = rowA[h];
@@ -944,8 +862,4 @@
   for (size_t h = jcRowB + 1; h < rowB.numColumns(); h++) {
     (*table)(backIndex, h + rowA.numColumns() - 1) = rowB[h];
   }
-<<<<<<< HEAD
-}
-=======
-}
->>>>>>> 901ded89
+}