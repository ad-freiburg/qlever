// Copyright 2015 - 2023, University of Freiburg
// Chair of Algorithms and Data Structures
// Authors: Björn Buchhold <b.buchhold@gmail.com>
//          Johannes Kalmbach <kalmbach@cs.uni-freiburg.de>
//          Hannah Bast <bast@cs.uni-freiburg.de>

#pragma once

#include <ranges>
#include <variant>
#include <vector>

#include "engine/LocalVocab.h"
#include "engine/VariableToColumnMap.h"
#include "engine/idTable/IdTable.h"
#include "global/Id.h"
#include "parser/data/LimitOffsetClause.h"
#include "util/CacheableGenerator.h"
#include "util/MemorySize/MemorySize.h"

// The result of an `Operation`. This is the class QLever uses for all
// intermediate or final results when processing a SPARQL query. The actual data
// is always a table and contained in the member `idTable()`.
class Result {
 private:
  using Data = std::variant<IdTable, ad_utility::CacheableGenerator<IdTable>,
                            cppcoro::generator<const IdTable>>;
  // The actual entries. Since generators need to be modified
  // in order to be consumed, this needs to be mutable.
  mutable Data data_;

  // The column indices by which the result is sorted (primary sort key first).
  // Empty if the result is not sorted on any column.
  std::vector<ColumnIndex> sortedBy_;

  using LocalVocabPtr = std::shared_ptr<const LocalVocab>;
  // The local vocabulary of the result.
  LocalVocabPtr localVocab_ = std::make_shared<const LocalVocab>();

  // Note: If additional members and invariants are added to the class (for
  // example information about the datatypes in each column) make sure that
  // those remain valid after calling non-const function like
  // `applyLimitOffset`.

  // This class is used to enforce the invariant, that the `localVocab_` (which
  // is stored in a shared_ptr) is only shared between instances of the
  // `Result` class (where it is `const`). This gives a provable guarantee
  // that the `localVocab_` is not mutated through some other code that still
  // owns a pointer to the same local vocab.
  class SharedLocalVocabWrapper {
   private:
    // Only the `Result` class is allowed to read or write the stored
    // `shared_ptr`. Other code can obtain a `SharedLocalVocabWrapper` from a
    // `Result` and pass this wrapper into another `Result`, but it
    // can never access the `shared_ptr` directly.
    std::shared_ptr<const LocalVocab> localVocab_;
    explicit SharedLocalVocabWrapper(LocalVocabPtr localVocab)
        : localVocab_{std::move(localVocab)} {}
    friend class Result;

   public:
    // Create a wrapper from a `LocalVocab`. This is safe to call also from
    // external code, as the local vocab is passed by value and not by (shared)
    // pointer, so it is exclusive to this wrapper.
    explicit SharedLocalVocabWrapper(LocalVocab localVocab)
        : localVocab_{
              std::make_shared<const LocalVocab>(std::move(localVocab))} {}
  };

  // For each column in the result (the entries in the outer `vector`) and for
  // each `Datatype` (the entries of the inner `array`), store the information
  // how many entries of that datatype are stored in the column.
  using DatatypeCountsPerColumn = std::vector<
      std::array<size_t, static_cast<size_t>(Datatype::MaxValue) + 1>>;
  std::optional<DatatypeCountsPerColumn> datatypeCountsPerColumn_;
  Result(cppcoro::generator<const IdTable> idTables,
         std::vector<ColumnIndex> sortedBy, LocalVocabPtr localVocab);

  static void validateIdTable(const IdTable& idTable,
                              const std::vector<ColumnIndex>& sortedBy);

 public:
  // Construct from the given arguments (see above) and check the following
  // invariants: `localVocab` must not be `nullptr` and each entry of `sortedBy`
  // must be a valid column index for the `idTable`. The invariant that the
  // `idTable` is sorted by the columns specified by `sortedBy` is only checked,
  // if expensive checks are enabled, for example by not defining the `NDEBUG`
  // macro.
  // The first overload of the constructor is for local vocabs that are shared
  // with another `Result` via the `getSharedLocalVocab...` methods below.
  // The second overload is for newly created local vocabularies.
  Result(IdTable idTable, std::vector<ColumnIndex> sortedBy,
         SharedLocalVocabWrapper localVocab);
  Result(IdTable idTable, std::vector<ColumnIndex> sortedBy,
         LocalVocab&& localVocab);
  Result(cppcoro::generator<IdTable> idTables,
         std::vector<ColumnIndex> sortedBy, SharedLocalVocabWrapper localVocab);
  Result(cppcoro::generator<IdTable> idTables,
         std::vector<ColumnIndex> sortedBy, LocalVocab&& localVocab);

  // Prevent accidental copying of a result table.
  Result(const Result& other) = delete;
  Result& operator=(const Result& other) = delete;

  // Moving of a result table is OK.
  Result(Result&& other) = default;
  Result& operator=(Result&& other) = default;

  // Default destructor.
  virtual ~Result() = default;

  // Const access to the underlying `IdTable`.
  const IdTable& idTable() const;

  // Access to the underlying `IdTable`s.
  cppcoro::generator<const IdTable> idTables() const;

  // Const access to the columns by which the `idTable()` is sorted.
  const std::vector<ColumnIndex>& sortedBy() const { return sortedBy_; }

  // Get the local vocabulary of this result, used for lookup only.
  //
  // NOTE: This is currently used in the following methods (in parentheses
  // the name of the function called with the local vocab as argument):
  //
  // ExportQueryExecutionTrees::idTableToQLeverJSONArray (idToStringAndType)
  // ExportQueryExecutionTrees::selectQueryResultToSparqlJSON (dito)
  // ExportQueryExecutionTrees::selectQueryResultToStream (dito)
  // Filter::computeFilterImpl (evaluationContext)
  // Variable::evaluate (idToStringAndType)
  //
  const LocalVocab& localVocab() const { return *localVocab_; }

  // Get the local vocab as a shared pointer to const. This can be used if one
  // result has the same local vocab as one of its child results.
  SharedLocalVocabWrapper getSharedLocalVocab() const {
    return SharedLocalVocabWrapper{localVocab_};
  }

  // Like `getSharedLocalVocabFrom`, but takes more than one result and merges
  // all the corresponding local vocabs.
  static SharedLocalVocabWrapper getMergedLocalVocab(const Result& result1,
                                                     const Result& result2);

  // Overload for more than two `Results`
  template <std::ranges::forward_range R>
  requires std::convertible_to<std::ranges::range_value_t<R>, const Result&>
  static SharedLocalVocabWrapper getMergedLocalVocab(R&& subResults) {
    std::vector<const LocalVocab*> vocabs;
    for (const Result& table : subResults) {
      vocabs.push_back(std::to_address(table.localVocab_));
    }
    return SharedLocalVocabWrapper{LocalVocab::merge(vocabs)};
  }

  // Get a (deep) copy of the local vocabulary from the given result. Use this
  // when you want to (potentially) add further words to the local vocabulary
  // (which is not possible with `shareLocalVocabFrom`).
  LocalVocab getCopyOfLocalVocab() const;

  bool isDataEvaluated() const;

  // Log the size of this result. We call this at several places in
  // `Server::processQuery`. Ideally, this should only be called in one
  // place, but for now, this method at least makes sure that these log
  // messages look all the same.
  void logResultSize() const;

  // The first rows of the result and its total size (for debugging).
  string asDebugString() const;

  // Apply the `limitOffset` clause by shifting and then resizing the `IdTable`.
  // Note: If additional members and invariants are added to the class (for
  // example information about the datatypes in each column) make sure that
  // those are still correct after performing this operation.
  void applyLimitOffset(
      const LimitOffsetClause& limitOffset,
      std::function<void(std::chrono::milliseconds)> limitTimeCallback);

  void enforceLimitOffset(const LimitOffsetClause& limitOffset);

  // Get the information, which columns stores how many entries of each
  // datatype. This information is computed on the first call to this function
  // `O(num-entries-in-table)` and then cached for subsequent usages.
  const DatatypeCountsPerColumn& getOrComputeDatatypeCountsPerColumn();

  // Check that if the `varColMap` guarantees that a column is always defined
  // (i.e. that is contains no single undefined value) that there are indeed no
<<<<<<< HEAD
  // undefined values in the `data_` of this result. Return `true` iff the
  // check is succesful.
=======
  // undefined values in the `_idTable` of this result. Return `true` iff the
  // check is successful.
>>>>>>> f9e730cf
  bool checkDefinedness(const VariableToColumnMap& varColMap);

  ad_utility::MemorySize getCurrentSize() const;

  void setOnSizeChanged(std::function<bool(bool)> onSizeChanged);

  void setOnGeneratorFinished(std::function<void(bool)> onGeneratorFinished);

  void setOnNextChunkComputed(
      std::function<void(std::chrono::milliseconds)> onNextChunkComputed);

  Result aggregateTable() const;

  static Result createResultWithFallback(
      std::shared_ptr<const Result> original, std::function<Result()> fallback,
      std::function<void(std::chrono::milliseconds)> onIteration);

  static Result createResultAsMasterConsumer(
      std::shared_ptr<const Result> original,
      std::function<void()> onIteration);
};<|MERGE_RESOLUTION|>--- conflicted
+++ resolved
@@ -186,13 +186,8 @@
 
   // Check that if the `varColMap` guarantees that a column is always defined
   // (i.e. that is contains no single undefined value) that there are indeed no
-<<<<<<< HEAD
   // undefined values in the `data_` of this result. Return `true` iff the
-  // check is succesful.
-=======
-  // undefined values in the `_idTable` of this result. Return `true` iff the
   // check is successful.
->>>>>>> f9e730cf
   bool checkDefinedness(const VariableToColumnMap& varColMap);
 
   ad_utility::MemorySize getCurrentSize() const;
