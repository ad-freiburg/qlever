// Copyright 2018 - 2025, University of Freiburg
// Chair of Algorithms and Data Structures
// Authors: Florian Kramer [2018 - 2020]
//          Johannes Kalmbach <kalmbach@cs.uni-freiburg.de>

#include "engine/GroupBy.h"

#include <absl/strings/str_join.h>

#include "engine/CallFixedSize.h"
#include "engine/ExistsJoin.h"
#include "engine/IndexScan.h"
#include "engine/Join.h"
#include "engine/LazyGroupBy.h"
#include "engine/Sort.h"
#include "engine/sparqlExpressions/AggregateExpression.h"
#include "engine/sparqlExpressions/CountStarExpression.h"
#include "engine/sparqlExpressions/GroupConcatExpression.h"
#include "engine/sparqlExpressions/LiteralExpression.h"
#include "engine/sparqlExpressions/SampleExpression.h"
#include "engine/sparqlExpressions/SparqlExpression.h"
#include "engine/sparqlExpressions/SparqlExpressionGenerators.h"
#include "engine/sparqlExpressions/StdevExpression.h"
#include "global/RuntimeParameters.h"
#include "index/Index.h"
#include "index/IndexImpl.h"
#include "parser/Alias.h"
#include "util/HashSet.h"
#include "util/Timer.h"

using groupBy::detail::VectorOfAggregationData;

// _____________________________________________________________________________
GroupBy::GroupBy(QueryExecutionContext* qec, vector<Variable> groupByVariables,
                 std::vector<Alias> aliases,
                 std::shared_ptr<QueryExecutionTree> subtree)
    : Operation{qec},
      _groupByVariables{std::move(groupByVariables)},
      _aliases{std::move(aliases)} {
  AD_CORRECTNESS_CHECK(subtree != nullptr);
  // Remove all undefined GROUP BY variables (according to the SPARQL standard
  // they are allowed, but have no effect on the result).
  std::erase_if(_groupByVariables,
                [&map = subtree->getVariableColumns()](const auto& var) {
                  return !map.contains(var);
                });
  // Sort `groupByVariables` to ensure that the cache key is order invariant.
  //
  // NOTE: It is tempting to do the same also for the aliases, but that would
  // break the case when an alias reuses a variable that was bound by a previous
  // alias.
  ql::ranges::sort(_groupByVariables, std::less<>{}, &Variable::name);

  auto sortColumns = computeSortColumns(subtree.get());

<<<<<<< HEAD
=======
  // Aliases are like `BIND`s, which may contain `EXISTS` expressions.
>>>>>>> c2abadda
  for (const auto& alias : _aliases) {
    subtree = ExistsJoin::addExistsJoinsToSubtree(
        alias._expression, std::move(subtree), getExecutionContext(),
        cancellationHandle_);
  }
<<<<<<< HEAD
=======

>>>>>>> c2abadda
  _subtree =
      QueryExecutionTree::createSortedTree(std::move(subtree), sortColumns);
}

string GroupBy::getCacheKeyImpl() const {
  const auto& varMap = getInternallyVisibleVariableColumns();
  auto varMapInput = _subtree->getVariableColumns();

  // We also have to encode the variables to which alias results are stored in
  // the cache key of the expressions in case they reuse a variable from the
  // previous result.
  auto numColumnsInput = _subtree->getResultWidth();
  for (const auto& [var, column] : varMap) {
    if (!varMapInput.contains(var)) {
      // It is important that the cache keys for the variables from the aliases
      // do not collide with the query body, and that they are consistent. The
      // constant `1000` has no deeper meaning but makes debugging easier.
      varMapInput[var].columnIndex_ =
          column.columnIndex_ + 1000 + numColumnsInput;
    }
  }

  std::ostringstream os;
  os << "GROUP_BY ";
  for (const auto& var : _groupByVariables) {
    os << varMap.at(var).columnIndex_ << ", ";
  }
  for (const auto& alias : _aliases) {
    os << alias._expression.getCacheKey(varMapInput) << " AS "
       << varMap.at(alias._target).columnIndex_;
  }
  os << std::endl;
  os << _subtree->getCacheKey();
  return std::move(os).str();
}

string GroupBy::getDescriptor() const {
  if (_groupByVariables.empty()) {
    return "GroupBy (implicit)";
  }
  return "GroupBy on " +
         absl::StrJoin(_groupByVariables, " ", &Variable::AbslFormatter);
}

size_t GroupBy::getResultWidth() const {
  return getInternallyVisibleVariableColumns().size();
}

vector<ColumnIndex> GroupBy::resultSortedOn() const {
  auto varCols = getInternallyVisibleVariableColumns();
  vector<ColumnIndex> sortedOn;
  sortedOn.reserve(_groupByVariables.size());
  for (const auto& var : _groupByVariables) {
    sortedOn.push_back(varCols[var].columnIndex_);
  }
  return sortedOn;
}

vector<ColumnIndex> GroupBy::computeSortColumns(
    const QueryExecutionTree* subtree) {
  vector<ColumnIndex> cols;
  // If we have an implicit GROUP BY, where the entire input is a single group,
  // no sorting needs to be done.
  if (_groupByVariables.empty()) {
    return cols;
  }

  const auto& inVarColMap = subtree->getVariableColumns();

  std::unordered_set<ColumnIndex> sortColSet;

  for (const auto& var : _groupByVariables) {
    AD_CONTRACT_CHECK(inVarColMap.contains(var), "Variable ", var.name(),
                      " not found in subtree for GROUP BY");
    ColumnIndex col = inVarColMap.at(var).columnIndex_;
    // Avoid sorting by a column twice.
    if (sortColSet.find(col) == sortColSet.end()) {
      sortColSet.insert(col);
      cols.push_back(col);
    }
  }
  return cols;
}

// ____________________________________________________________________
VariableToColumnMap GroupBy::computeVariableToColumnMap() const {
  VariableToColumnMap result;
  // The returned columns are all groupByVariables followed by aggregates.
  const auto& subtreeVars = _subtree->getVariableColumns();
  size_t colIndex = 0;
  for (const auto& var : _groupByVariables) {
    result[var] = ColumnIndexAndTypeInfo{
        colIndex, subtreeVars.at(var).mightContainUndef_};
    colIndex++;
  }
  for (const Alias& a : _aliases) {
    // TODO<joka921> This currently pessimistically assumes that all (aggregate)
    // expressions can produce undefined values. This might impact the
    // performance when the result of this GROUP BY is joined on one or more of
    // the aggregating columns. Implement an interface in the expressions that
    // allows to check, whether an expression can never produce an undefined
    // value.
    result[a._target] = makePossiblyUndefinedColumn(colIndex);
    colIndex++;
  }
  return result;
}

float GroupBy::getMultiplicity([[maybe_unused]] size_t col) {
  // Group by should currently not be used in the optimizer, unless
  // it is part of a subquery. In that case multiplicities may only be
  // taken from the actual result
  return 1;
}

uint64_t GroupBy::getSizeEstimateBeforeLimit() {
  if (_groupByVariables.empty()) {
    return 1;
  }
  // Assume that the total number of groups is the input size divided
  // by the minimal multiplicity of one of the grouped variables.
  auto varToMultiplicity = [this](const Variable& var) -> float {
    return _subtree->getMultiplicity(_subtree->getVariableColumn(var));
  };

  float minMultiplicity = ql::ranges::min(
      _groupByVariables | ql::views::transform(varToMultiplicity));
  return _subtree->getSizeEstimate() / minMultiplicity;
}

size_t GroupBy::getCostEstimate() {
  // TODO: add the cost of the actual group by operation to the cost.
  // Currently group by is only added to the optimizer as a terminal operation
  // and its cost should not affect the optimizers results.
  return _subtree->getCostEstimate();
}

template <size_t OUT_WIDTH>
void GroupBy::processGroup(
    const Aggregate& aggregate,
    sparqlExpression::EvaluationContext& evaluationContext, size_t blockStart,
    size_t blockEnd, IdTableStatic<OUT_WIDTH>* result, size_t resultRow,
    size_t resultColumn, LocalVocab* localVocab) const {
  evaluationContext._beginIndex = blockStart;
  evaluationContext._endIndex = blockEnd;

  sparqlExpression::ExpressionResult expressionResult =
      aggregate._expression.getPimpl()->evaluate(&evaluationContext);

  auto& resultEntry = result->operator()(resultRow, resultColumn);

  // Copy the result to the evaluation context in case one of the following
  // aliases has to reuse it.
  evaluationContext._previousResultsFromSameGroup.at(resultColumn) =
      sparqlExpression::copyExpressionResult(expressionResult);

  auto visitor = [&]<sparqlExpression::SingleExpressionResult T>(
                     T&& singleResult) mutable {
    constexpr static bool isStrongId = std::is_same_v<T, Id>;
    AD_CONTRACT_CHECK(sparqlExpression::isConstantResult<T>);
    if constexpr (isStrongId) {
      resultEntry = singleResult;
    } else if constexpr (sparqlExpression::isConstantResult<T>) {
      resultEntry = sparqlExpression::detail::constantExpressionResultToId(
          AD_FWD(singleResult), *localVocab);
    } else {
      // This should never happen since aggregates always return constants.
      AD_FAIL();
    }
  };

  std::visit(visitor, std::move(expressionResult));
}

// _____________________________________________________________________________
template <size_t IN_WIDTH, size_t OUT_WIDTH>
IdTable GroupBy::doGroupBy(const IdTable& inTable,
                           const vector<size_t>& groupByCols,
                           const vector<Aggregate>& aggregates,
                           LocalVocab* outLocalVocab) const {
  LOG(DEBUG) << "Group by input size " << inTable.size() << std::endl;
  IdTable dynResult{getResultWidth(), getExecutionContext()->getAllocator()};

  // If the input is empty, the result is also empty, except for an implicit
  // GROUP BY (`groupByCols.empty()`), which always has to produce one result
  // row (see the code further down).
  if (inTable.empty() && !groupByCols.empty()) {
    return dynResult;
  }

  const IdTableView<IN_WIDTH> input = inTable.asStaticView<IN_WIDTH>();
  IdTableStatic<OUT_WIDTH> result = std::move(dynResult).toStatic<OUT_WIDTH>();

  sparqlExpression::EvaluationContext evaluationContext =
      createEvaluationContext(*outLocalVocab, inTable);

  auto processNextBlock = [this, &result, &aggregates, &evaluationContext,
                           &outLocalVocab,
                           &groupByCols](size_t blockStart, size_t blockEnd) {
    processBlock<OUT_WIDTH>(result, aggregates, evaluationContext, blockStart,
                            blockEnd, outLocalVocab, groupByCols);
  };

  // Handle the implicit GROUP BY, where the entire input is a single group.
  if (groupByCols.empty()) {
    processNextBlock(0, input.size());
    return std::move(result).toDynamic();
  }

  // This stores the values of the group by numColumns for the current block. A
  // block ends when one of these values changes.
  GroupBlock currentGroupBlock;
  for (size_t col : groupByCols) {
    currentGroupBlock.push_back(std::pair<size_t, Id>(col, input(0, col)));
  }
  size_t lastBlockStart =
      searchBlockBoundaries(processNextBlock, input, currentGroupBlock);
  processNextBlock(lastBlockStart, input.size());
  return std::move(result).toDynamic();
}

// _____________________________________________________________________________
sparqlExpression::EvaluationContext GroupBy::createEvaluationContext(
    const LocalVocab& localVocab, const IdTable& idTable) const {
  sparqlExpression::EvaluationContext evaluationContext{
      *getExecutionContext(),
      _subtree->getVariableColumns(),
      idTable,
      getExecutionContext()->getAllocator(),
      localVocab,
      cancellationHandle_,
      deadline_};

  // In a GROUP BY evaluation, the expressions need to know which variables are
  // grouped, and to which columns the results of the aliases are written. The
  // latter information is needed if the expression of an alias reuses the
  // result variable from a previous alias as an input.
  evaluationContext._groupedVariables = ad_utility::HashSet<Variable>{
      _groupByVariables.begin(), _groupByVariables.end()};
  evaluationContext._variableToColumnMapPreviousResults =
      getInternallyVisibleVariableColumns();
  evaluationContext._previousResultsFromSameGroup.resize(getResultWidth());

  // Let the evaluation know that we are part of a GROUP BY.
  evaluationContext._isPartOfGroupBy = true;
  return evaluationContext;
}

// _____________________________________________________________________________
ProtoResult GroupBy::computeResult(bool requestLaziness) {
  LOG(DEBUG) << "GroupBy result computation..." << std::endl;

  if (auto idTable = computeOptimizedGroupByIfPossible()) {
    // Note: The optimized group bys currently all include index scans and thus
    // can never produce local vocab entries. If this should ever change, then
    // we also have to take care of the local vocab here.
    return {std::move(idTable).value(), resultSortedOn(), LocalVocab{}};
  }

  std::vector<Aggregate> aggregates;
  aggregates.reserve(_aliases.size() + _groupByVariables.size());

  // parse the aggregate aliases
  const auto& varColMap = getInternallyVisibleVariableColumns();
  for (const Alias& alias : _aliases) {
    aggregates.emplace_back(alias._expression,
                            varColMap.at(alias._target).columnIndex_);
  }

  // Check if optimization for explicitly sorted child can be applied
  auto metadataForUnsequentialData =
      checkIfHashMapOptimizationPossible(aggregates);
  bool useHashMapOptimization = metadataForUnsequentialData.has_value();

  std::shared_ptr<const Result> subresult;
  if (useHashMapOptimization) {
    const auto* child = _subtree->getRootOperation()->getChildren().at(0);
    // Skip sorting
    subresult = child->getResult(true);
    // Update runtime information
    auto runTimeInfoChildren =
        child->getRootOperation()->getRuntimeInfoPointer();
    _subtree->getRootOperation()->updateRuntimeInformationWhenOptimizedOut(
        {runTimeInfoChildren}, RuntimeInformation::Status::optimizedOut);
  } else {
    // Always request child operation to provide a lazy result if the aggregate
    // expressions allow to compute the full result in chunks
    metadataForUnsequentialData =
        computeUnsequentialProcessingMetadata(aggregates, _groupByVariables);
    subresult = _subtree->getResult(metadataForUnsequentialData.has_value());
  }

  LOG(DEBUG) << "GroupBy subresult computation done" << std::endl;

  std::vector<size_t> groupByColumns;

  // parse the group by columns
  const auto& subtreeVarCols = _subtree->getVariableColumns();
  for (const auto& var : _groupByVariables) {
    auto it = subtreeVarCols.find(var);
    if (it == subtreeVarCols.end()) {
      AD_THROW("Groupby variable " + var.name() + " is not groupable");
    }

    groupByColumns.push_back(it->second.columnIndex_);
  }

  std::vector<size_t> groupByCols;
  groupByCols.reserve(_groupByVariables.size());
  for (const auto& var : _groupByVariables) {
    groupByCols.push_back(subtreeVarCols.at(var).columnIndex_);
  }

  if (useHashMapOptimization) {
    // Helper lambda that calls `computeGroupByForHashMapOptimization` for the
    // given `subresults`.
    auto computeWithHashMap = [this, &metadataForUnsequentialData,
                               &groupByCols](auto&& subresults) {
      auto doCompute = [&]<int NumCols> {
        return computeGroupByForHashMapOptimization<NumCols>(
            metadataForUnsequentialData->aggregateAliases_, AD_FWD(subresults),
            groupByCols);
      };
      return ad_utility::callFixedSize(groupByCols.size(), doCompute);
    };

    // Now call `computeWithHashMap` and return the result. It expects a range
    // of results, so if the result is fully materialized, we create an array
    // with a single element.
    if (subresult->isFullyMaterialized()) {
      return computeWithHashMap(
          std::array{std::pair{std::cref(subresult->idTable()),
                               std::cref(subresult->localVocab())}});
    } else {
      return computeWithHashMap(std::move(subresult->idTables()));
    }
  }

  size_t inWidth = _subtree->getResultWidth();
  size_t outWidth = getResultWidth();

  if (!subresult->isFullyMaterialized()) {
    AD_CORRECTNESS_CHECK(metadataForUnsequentialData.has_value());

    Result::Generator generator = CALL_FIXED_SIZE(
        (std::array{inWidth, outWidth}), &GroupBy::computeResultLazily, this,
        std::move(subresult), std::move(aggregates),
        std::move(metadataForUnsequentialData).value().aggregateAliases_,
        std::move(groupByCols), !requestLaziness);

    return requestLaziness
               ? ProtoResult{std::move(generator), resultSortedOn()}
               : ProtoResult{cppcoro::getSingleElement(std::move(generator)),
                             resultSortedOn()};
  }

  AD_CORRECTNESS_CHECK(subresult->idTable().numColumns() == inWidth);

  // Make a copy of the local vocab. Note: the LocalVocab has reference
  // semantics via `shared_ptr`, so no actual strings are copied here.

  auto localVocab = subresult->getCopyOfLocalVocab();

  IdTable idTable = CALL_FIXED_SIZE(
      (std::array{inWidth, outWidth}), &GroupBy::doGroupBy, this,
      subresult->idTable(), groupByCols, aggregates, &localVocab);

  LOG(DEBUG) << "GroupBy result computation done." << std::endl;
  return {std::move(idTable), resultSortedOn(), std::move(localVocab)};
}

// _____________________________________________________________________________
template <int COLS>
size_t GroupBy::searchBlockBoundaries(
    const std::invocable<size_t, size_t> auto& onBlockChange,
    const IdTableView<COLS>& idTable, GroupBlock& currentGroupBlock) const {
  size_t blockStart = 0;

  for (size_t pos = 0; pos < idTable.size(); pos++) {
    checkCancellation();
    bool rowMatchesCurrentBlock =
        ql::ranges::all_of(currentGroupBlock, [&](const auto& colIdxAndValue) {
          return idTable(pos, colIdxAndValue.first) == colIdxAndValue.second;
        });
    if (!rowMatchesCurrentBlock) {
      onBlockChange(blockStart, pos);
      // setup for processing the next block
      blockStart = pos;
      for (auto& [colIdx, value] : currentGroupBlock) {
        value = idTable(pos, colIdx);
      }
    }
  }
  return blockStart;
}

// _____________________________________________________________________________
template <size_t OUT_WIDTH>
void GroupBy::processBlock(
    IdTableStatic<OUT_WIDTH>& output, const std::vector<Aggregate>& aggregates,
    sparqlExpression::EvaluationContext& evaluationContext, size_t blockStart,
    size_t blockEnd, LocalVocab* localVocab,
    const vector<size_t>& groupByCols) const {
  output.emplace_back();
  size_t rowIdx = output.size() - 1;
  for (size_t i = 0; i < groupByCols.size(); ++i) {
    output(rowIdx, i) =
        evaluationContext._inputTable(blockStart, groupByCols[i]);
  }
  for (const Aggregate& aggregate : aggregates) {
    processGroup<OUT_WIDTH>(aggregate, evaluationContext, blockStart, blockEnd,
                            &output, rowIdx, aggregate._outCol, localVocab);
  }
}

// _____________________________________________________________________________
template <size_t OUT_WIDTH>
void GroupBy::processEmptyImplicitGroup(
    IdTable& resultTable, const std::vector<Aggregate>& aggregates,
    LocalVocab* localVocab) const {
  size_t inWidth = _subtree->getResultWidth();
  IdTable idTable{inWidth, ad_utility::makeAllocatorWithLimit<Id>(0_B)};

  sparqlExpression::EvaluationContext evaluationContext =
      createEvaluationContext(*localVocab, idTable);
  resultTable.emplace_back();

  IdTableStatic<OUT_WIDTH> table = std::move(resultTable).toStatic<OUT_WIDTH>();
  for (const Aggregate& aggregate : aggregates) {
    processGroup<OUT_WIDTH>(aggregate, evaluationContext, 0, 0, &table, 0,
                            aggregate._outCol, localVocab);
  }
  resultTable = std::move(table).toDynamic();
}

// _____________________________________________________________________________
template <size_t IN_WIDTH, size_t OUT_WIDTH>
Result::Generator GroupBy::computeResultLazily(
    std::shared_ptr<const Result> subresult, std::vector<Aggregate> aggregates,
    std::vector<HashMapAliasInformation> aggregateAliases,
    std::vector<size_t> groupByCols, bool singleIdTable) const {
  size_t inWidth = _subtree->getResultWidth();
  AD_CONTRACT_CHECK(inWidth == IN_WIDTH || IN_WIDTH == 0);
  LocalVocab currentLocalVocab{};
  std::vector<LocalVocab> storedLocalVocabs;
  LazyGroupBy lazyGroupBy{currentLocalVocab, std::move(aggregateAliases),
                          getExecutionContext()->getAllocator(),
                          groupByCols.size()};

  IdTable resultTable{getResultWidth(), getExecutionContext()->getAllocator()};

  bool groupSplitAcrossTables = false;

  GroupBlock currentGroupBlock;

  for (Result::IdTableVocabPair& pair : subresult->idTables()) {
    auto& idTable = pair.idTable_;
    if (idTable.empty()) {
      continue;
    }
    AD_CORRECTNESS_CHECK(idTable.numColumns() == inWidth);
    checkCancellation();
    storedLocalVocabs.emplace_back(std::move(pair.localVocab_));

    if (currentGroupBlock.empty()) {
      for (size_t col : groupByCols) {
        currentGroupBlock.emplace_back(col, idTable(0, col));
      }
    }

    sparqlExpression::EvaluationContext evaluationContext =
        createEvaluationContext(currentLocalVocab, idTable);

    size_t lastBlockStart = searchBlockBoundaries(
        [this, &groupSplitAcrossTables, &lazyGroupBy, &evaluationContext,
         &resultTable, &currentGroupBlock, &aggregates, &currentLocalVocab,
         &groupByCols](size_t blockStart, size_t blockEnd) {
          if (groupSplitAcrossTables) {
            lazyGroupBy.processBlock(evaluationContext, blockStart, blockEnd);
            lazyGroupBy.commitRow(resultTable, evaluationContext,
                                  currentGroupBlock);
            groupSplitAcrossTables = false;
          } else {
            // This processes the whole block in batches if possible
            IdTableStatic<OUT_WIDTH> table =
                std::move(resultTable).toStatic<OUT_WIDTH>();
            processBlock<OUT_WIDTH>(table, aggregates, evaluationContext,
                                    blockStart, blockEnd, &currentLocalVocab,
                                    groupByCols);
            resultTable = std::move(table).toDynamic();
          }
        },
        idTable.asStaticView<IN_WIDTH>(), currentGroupBlock);
    groupSplitAcrossTables = true;
    lazyGroupBy.processBlock(evaluationContext, lastBlockStart, idTable.size());
    if (!singleIdTable && !resultTable.empty()) {
      currentLocalVocab.mergeWith(storedLocalVocabs);
      Result::IdTableVocabPair outputPair{std::move(resultTable),
                                          std::move(currentLocalVocab)};
      co_yield outputPair;
      // Reuse buffer if not moved out
      resultTable = std::move(outputPair.idTable_);
      resultTable.clear();
      // Keep last local vocab for next commit.
      currentLocalVocab = std::move(storedLocalVocabs.back());
      storedLocalVocabs.clear();
    }
  }
  // No need for final commit when loop was never entered.
  if (!groupSplitAcrossTables) {
    // If we have an implicit group by we need to produce one result row
    if (groupByCols.empty()) {
      processEmptyImplicitGroup<OUT_WIDTH>(resultTable, aggregates,
                                           &currentLocalVocab);
      co_yield {std::move(resultTable), std::move(currentLocalVocab)};
    } else if (singleIdTable) {
      // Yield at least a single empty table if requested.
      co_yield {std::move(resultTable), std::move(currentLocalVocab)};
    }
    co_return;
  }

  // Process remaining items in the last group.  For those we have already
  // called `lazyGroupBy.processBlock()` but the call to `commitRow` is still
  // missing. We have to setup a dummy input table and evaluation context, that
  // have the values of the `currentGroupBlock` in the correct columns.
  IdTable idTable{inWidth, ad_utility::makeAllocatorWithLimit<Id>(
                               1_B * sizeof(Id) * inWidth)};
  idTable.emplace_back();
  for (const auto& [colIdx, value] : currentGroupBlock) {
    idTable.at(0, colIdx) = value;
  }

  sparqlExpression::EvaluationContext evaluationContext =
      createEvaluationContext(currentLocalVocab, idTable);
  lazyGroupBy.commitRow(resultTable, evaluationContext, currentGroupBlock);
  currentLocalVocab.mergeWith(storedLocalVocabs);
  co_yield {std::move(resultTable), std::move(currentLocalVocab)};
}

// _____________________________________________________________________________
std::optional<IdTable> GroupBy::computeGroupByForSingleIndexScan() const {
  // The child must be an `IndexScan` for this optimization.
  auto indexScan =
      std::dynamic_pointer_cast<const IndexScan>(_subtree->getRootOperation());

  if (!indexScan) {
    return std::nullopt;
  }

  if (indexScan->getResultWidth() <= 1 ||
      indexScan->graphsToFilter().has_value() || !_groupByVariables.empty()) {
    return std::nullopt;
  }

  // Alias must be a single count of a variable
  auto varAndDistinctness = getVariableForCountOfSingleAlias();
  if (!varAndDistinctness.has_value()) {
    return std::nullopt;
  }

  // Distinct counts are only supported for triples with three variables.
  bool countIsDistinct = varAndDistinctness.value().isDistinct_;
  if (countIsDistinct && indexScan->getResultWidth() != 3) {
    return std::nullopt;
  }

  IdTable table{1, getExecutionContext()->getAllocator()};
  table.emplace_back();
  const auto& var = varAndDistinctness.value().variable_;
  if (!isVariableBoundInSubtree(var)) {
    // The variable is never bound, so its count is zero.
    table(0, 0) = Id::makeFromInt(0);
  } else if (indexScan->getResultWidth() == 3) {
    if (countIsDistinct) {
      auto permutation =
          getPermutationForThreeVariableTriple(*_subtree, var, var);
      AD_CONTRACT_CHECK(permutation.has_value());
      table(0, 0) = Id::makeFromInt(
          getIndex().getImpl().numDistinctCol0(permutation.value()).normal);
    } else {
      table(0, 0) = Id::makeFromInt(getIndex().numTriples().normal);
    }
  } else {
    table(0, 0) = Id::makeFromInt(indexScan->getExactSize());
  }
  return table;
}

// ____________________________________________________________________________
std::optional<IdTable> GroupBy::computeGroupByObjectWithCount() const {
  // The child must be an `IndexScan` with exactly two variables.
  auto indexScan =
      std::dynamic_pointer_cast<IndexScan>(_subtree->getRootOperation());
  if (!indexScan || indexScan->graphsToFilter().has_value() ||
      indexScan->numVariables() != 2) {
    return std::nullopt;
  }
  const auto& permutedTriple = indexScan->getPermutedTriple();
  const auto& vocabulary = getExecutionContext()->getIndex().getVocab();
  std::optional<Id> col0Id = permutedTriple[0]->toValueId(vocabulary);
  if (!col0Id.has_value()) {
    return std::nullopt;
  }

  // There must be exactly one GROUP BY variable and the result of the index
  // scan must be sorted by it.
  if (_groupByVariables.size() != 1) {
    return std::nullopt;
  }
  const auto& groupByVariable = _groupByVariables.at(0);
  AD_CORRECTNESS_CHECK(
      *(permutedTriple[1]) == groupByVariable,
      "Result of index scan for GROUP BY must be sorted by the "
      "GROUP BY variable, this is a bug in the query planner",
      permutedTriple[1]->toString(), groupByVariable.name());

  // There must be exactly one alias, which is a non-distinct count of one of
  // the two variables of the index scan.
  auto countedVariable = getVariableForNonDistinctCountOfSingleAlias();
  bool countedVariableIsOneOfIndexScanVariables =
      countedVariable == *(permutedTriple[1]) ||
      countedVariable == *(permutedTriple[2]);
  if (!countedVariableIsOneOfIndexScanVariables) {
    return std::nullopt;
  }

  // Compute the result and update the runtime information (we don't actually
  // do the index scan, but something smarter).
  const auto& permutation =
      getExecutionContext()->getIndex().getPimpl().getPermutation(
          indexScan->permutation());
  auto result = permutation.getDistinctCol1IdsAndCounts(
      col0Id.value(), cancellationHandle_, locatedTriplesSnapshot());
  indexScan->updateRuntimeInformationWhenOptimizedOut(
      {}, RuntimeInformation::Status::optimizedOut);

  return result;
}

// _____________________________________________________________________________
std::optional<IdTable> GroupBy::computeGroupByForFullIndexScan() const {
  if (_groupByVariables.size() != 1) {
    return std::nullopt;
  }
  const auto& groupByVariable = _groupByVariables.at(0);

  // The child must be an `IndexScan` with three variables that contains
  // the grouped variable.
  auto permutationEnum = getPermutationForThreeVariableTriple(
      *_subtree, groupByVariable, groupByVariable);

  if (!permutationEnum.has_value()) {
    return std::nullopt;
  }

  // Check that all the aliases are non-distinct counts. We currently support
  // only one or no such count. Redundant additional counts will lead to an
  // exception (it is easy to reformulate the query to trigger this
  // optimization). Also keep track of whether the counted variable is actually
  // bound by the index scan (else all counts will be 0).
  size_t numCounts = 0;
  bool variableIsBoundInSubtree = true;
  for (size_t i = 0; i < _aliases.size(); ++i) {
    const auto& alias = _aliases[i];
    if (auto count = alias._expression.getVariableForCount()) {
      if (count.value().isDistinct_) {
        return std::nullopt;
      }
      numCounts++;
      variableIsBoundInSubtree =
          isVariableBoundInSubtree(count.value().variable_);
    } else {
      return std::nullopt;
    }
  }

  if (numCounts > 1) {
    throw std::runtime_error{
        "This query contains two or more COUNT expressions in the same GROUP "
        "BY that would lead to identical values. This redundancy is currently "
        "not supported."};
  }

  _subtree->getRootOperation()->updateRuntimeInformationWhenOptimizedOut({});

  const auto& permutation =
      getExecutionContext()->getIndex().getPimpl().getPermutation(
          permutationEnum.value());
  auto table = permutation.getDistinctCol0IdsAndCounts(
      cancellationHandle_, locatedTriplesSnapshot());
  if (numCounts == 0) {
    table.setColumnSubset({{0}});
  } else if (!variableIsBoundInSubtree) {
    // The variable inside the COUNT() is not part of the input, so it is always
    // unbound and has a count of 0 in each group.
    ql::ranges::fill(table.getColumn(1), Id::makeFromInt(0));
  }

  // TODO<joka921> This optimization should probably also apply if
  // the query is `SELECT DISTINCT ?s WHERE {?s ?p ?o} ` without a
  // GROUP BY, but that needs to be implemented in the `DISTINCT` operation.
  return table;
}

// ____________________________________________________________________________
std::optional<Permutation::Enum> GroupBy::getPermutationForThreeVariableTriple(
    const QueryExecutionTree& tree, const Variable& variableByWhichToSort,
    const Variable& variableThatMustBeContained) {
  auto indexScan =
      std::dynamic_pointer_cast<const IndexScan>(tree.getRootOperation());

  if (!indexScan || indexScan->graphsToFilter().has_value() ||
      indexScan->getResultWidth() != 3) {
    return std::nullopt;
  }
  {
    auto v = variableThatMustBeContained;
    if (v != indexScan->subject() && v != indexScan->predicate() &&
        v != indexScan->object()) {
      return std::nullopt;
    }
  }

  if (variableByWhichToSort == indexScan->subject()) {
    return Permutation::SPO;
  } else if (variableByWhichToSort == indexScan->predicate()) {
    return Permutation::POS;
  } else if (variableByWhichToSort == indexScan->object()) {
    return Permutation::OSP;
  } else {
    return std::nullopt;
  }
};

// ____________________________________________________________________________
std::optional<GroupBy::OptimizedGroupByData> GroupBy::checkIfJoinWithFullScan(
    const Join& join) const {
  if (_groupByVariables.size() != 1) {
    return std::nullopt;
  }
  const Variable& groupByVariable = _groupByVariables.front();

  auto countedVariable = getVariableForNonDistinctCountOfSingleAlias();
  if (!countedVariable.has_value()) {
    return std::nullopt;
  }

  // Determine if any of the two children of the join operation is a
  // triple with three variables that fulfills the condition.
  auto* child1 = static_cast<const Operation&>(join).getChildren().at(0);
  auto* child2 = static_cast<const Operation&>(join).getChildren().at(1);

  // TODO<joka921, C++23> Use `optional::or_else`
  auto permutation = getPermutationForThreeVariableTriple(
      *child1, groupByVariable, countedVariable.value());
  if (!permutation.has_value()) {
    std::swap(child1, child2);
    permutation = getPermutationForThreeVariableTriple(*child1, groupByVariable,
                                                       countedVariable.value());
  }
  if (!permutation.has_value()) {
    return std::nullopt;
  }

  // TODO<joka921> This  is rather implicit. We should have a (soft) check,
  // that the join column is correct, and a HARD check, that the result is
  // sorted.
  // This check fails if we ever decide to not eagerly sort the children of
  // a JOIN. We can detect this case and change something here then.
  if (child2->getPrimarySortKeyVariable() != groupByVariable) {
    return std::nullopt;
  }
  auto columnIndex = child2->getVariableColumn(groupByVariable);

  return OptimizedGroupByData{*child1, *child2, permutation.value(),
                              columnIndex};
}

// ____________________________________________________________________________
std::optional<IdTable> GroupBy::computeGroupByForJoinWithFullScan() const {
  auto join = std::dynamic_pointer_cast<Join>(_subtree->getRootOperation());
  if (!join) {
    return std::nullopt;
  }

  auto optimizedAggregateData = checkIfJoinWithFullScan(*join);
  if (!optimizedAggregateData.has_value()) {
    return std::nullopt;
  }
  const auto& [threeVarSubtree, subtree, permutation, columnIndex] =
      optimizedAggregateData.value();

  auto subresult = subtree.getResult();
  threeVarSubtree.getRootOperation()->updateRuntimeInformationWhenOptimizedOut(
      {});

  join->updateRuntimeInformationWhenOptimizedOut(
      {subtree.getRootOperation()->getRuntimeInfoPointer(),
       threeVarSubtree.getRootOperation()->getRuntimeInfoPointer()});
  IdTable result{2, getExecutionContext()->getAllocator()};
  if (subresult->idTable().size() == 0) {
    return result;
  }

  auto idTable = std::move(result).toStatic<2>();
  const auto& index = getExecutionContext()->getIndex();

  // TODO<joka921, C++23> Simplify the following pattern by using
  // `ql::views::chunk_by` and implement a lazy version of this view for
  // input iterators.

  // Take care of duplicate values in the input.
  Id currentId = subresult->idTable()(0, columnIndex);
  size_t currentCount = 0;
  size_t currentCardinality =
      index.getCardinality(currentId, permutation, locatedTriplesSnapshot());

  auto pushRow = [&]() {
    // If the count is 0 this means that the element with the `currentId`
    // doesn't exist in the knowledge graph. Thus, the join with a three
    // variable triple would have filtered it out and we don't include it in
    // the final result.
    if (currentCount > 0) {
      // TODO<C++20, as soon as Clang supports it>: use `emplace_back(id1,
      // id2)` (requires parenthesized initialization of aggregates.
      idTable.push_back({currentId, Id::makeFromInt(currentCount)});
    }
  };
  for (size_t i = 0; i < subresult->idTable().size(); ++i) {
    auto id = subresult->idTable()(i, columnIndex);
    if (id != currentId) {
      pushRow();
      currentId = id;
      currentCount = 0;
      // TODO<joka921> This is also not quite correct, we want the cardinality
      // without the internally added triples, but that is not easy to
      // retrieve right now.
      currentCardinality =
          index.getCardinality(id, permutation, locatedTriplesSnapshot());
    }
    currentCount += currentCardinality;
  }
  pushRow();
  return std::move(idTable).toDynamic();
}

// _____________________________________________________________________________
std::optional<IdTable> GroupBy::computeOptimizedGroupByIfPossible() const {
  // TODO<C++23> Use `std::optional::or_else`.
  if (!RuntimeParameters().get<"group-by-disable-index-scan-optimizations">()) {
    if (auto result = computeGroupByForSingleIndexScan()) {
      return result;
    }
    if (auto result = computeGroupByForFullIndexScan()) {
      return result;
    }
  }
  if (auto result = computeGroupByForJoinWithFullScan()) {
    return result;
  }
  if (auto result = computeGroupByObjectWithCount()) {
    return result;
  }
  return std::nullopt;
}

// _____________________________________________________________________________
std::optional<GroupBy::HashMapOptimizationData>
GroupBy::computeUnsequentialProcessingMetadata(
    std::vector<Aggregate>& aliases,
    const std::vector<Variable>& groupByVariables) {
  // Get pointers to all aggregate expressions and their parents
  size_t numAggregates = 0;
  std::vector<HashMapAliasInformation> aliasesWithAggregateInfo;
  for (auto& alias : aliases) {
    auto expr = alias._expression.getPimpl();

    // Find all aggregates in the expression of the current alias.
    auto foundAggregates = findAggregates(expr);
    if (!foundAggregates.has_value()) return std::nullopt;

    for (auto& aggregate : foundAggregates.value()) {
      aggregate.aggregateDataIndex_ = numAggregates++;
    }

    // Find all grouped variables occurring in the alias expression
    std::vector<HashMapGroupedVariableInformation> groupedVariables;
    groupedVariables.reserve(groupByVariables.size());
    // TODO<C++23> use views::enumerate
    size_t i = 0;
    for (const auto& groupedVariable : groupByVariables) {
      groupedVariables.emplace_back(groupedVariable, i,
                                    findGroupedVariable(expr, groupedVariable));
      ++i;
    }

    aliasesWithAggregateInfo.emplace_back(alias._expression, alias._outCol,
                                          foundAggregates.value(),
                                          groupedVariables);
  }

  return HashMapOptimizationData{aliasesWithAggregateInfo};
}

// _____________________________________________________________________________
std::optional<GroupBy::HashMapOptimizationData>
GroupBy::checkIfHashMapOptimizationPossible(
    std::vector<Aggregate>& aliases) const {
  if (!RuntimeParameters().get<"group-by-hash-map-enabled">()) {
    return std::nullopt;
  }

  if (!std::dynamic_pointer_cast<const Sort>(_subtree->getRootOperation())) {
    return std::nullopt;
  }
  return computeUnsequentialProcessingMetadata(aliases, _groupByVariables);
}

// _____________________________________________________________________________
std::variant<std::vector<GroupBy::ParentAndChildIndex>, GroupBy::OccurAsRoot>
GroupBy::findGroupedVariable(sparqlExpression::SparqlExpression* expr,
                             const Variable& groupedVariable) {
  std::variant<std::vector<ParentAndChildIndex>, OccurAsRoot> substitutions;
  findGroupedVariableImpl(expr, std::nullopt, substitutions, groupedVariable);
  return substitutions;
}

// _____________________________________________________________________________
void GroupBy::findGroupedVariableImpl(
    sparqlExpression::SparqlExpression* expr,
    std::optional<ParentAndChildIndex> parentAndChildIndex,
    std::variant<std::vector<ParentAndChildIndex>, OccurAsRoot>& substitutions,
    const Variable& groupedVariable) {
  AD_CORRECTNESS_CHECK(expr != nullptr);
  if (auto value = dynamic_cast<sparqlExpression::VariableExpression*>(expr)) {
    const auto& variable = value->value();
    if (variable != groupedVariable) return;
    if (parentAndChildIndex.has_value()) {
      auto vector =
          std::get_if<std::vector<ParentAndChildIndex>>(&substitutions);
      AD_CONTRACT_CHECK(vector != nullptr);
      vector->emplace_back(parentAndChildIndex.value());
    } else {
      substitutions = OccurAsRoot{};
      return;
    }
  }

  auto children = expr->children();

  // TODO<C++23> use views::enumerate
  size_t childIndex = 0;
  for (const auto& child : children) {
    ParentAndChildIndex parentAndChildIndexForChild{expr, childIndex++};
    findGroupedVariableImpl(child.get(), parentAndChildIndexForChild,
                            substitutions, groupedVariable);
  }
}

// _____________________________________________________________________________
std::optional<std::vector<GroupBy::HashMapAggregateInformation>>
GroupBy::findAggregates(sparqlExpression::SparqlExpression* expr) {
  std::vector<HashMapAggregateInformation> result;
  if (!findAggregatesImpl(expr, std::nullopt, result))
    return std::nullopt;
  else
    return result;
}

// _____________________________________________________________________________
std::optional<GroupBy::HashMapAggregateTypeWithData>
GroupBy::isSupportedAggregate(sparqlExpression::SparqlExpression* expr) {
  using enum HashMapAggregateType;
  using namespace sparqlExpression;

  // `expr` is not a distinct aggregate
  if (expr->isAggregate() !=
      SparqlExpression::AggregateStatus::NonDistinctAggregate)
    return std::nullopt;

  // `expr` is not a nested aggregated
  if (ql::ranges::any_of(expr->children(), [](const auto& ptr) {
        return ptr->containsAggregate();
      })) {
    return std::nullopt;
  }

  using H = HashMapAggregateTypeWithData;

  if (dynamic_cast<AvgExpression*>(expr)) return H{AVG};
  if (dynamic_cast<CountExpression*>(expr)) return H{COUNT};
  // We reuse the COUNT implementation which works, but leaves some optimization
  // potential on the table because `COUNT(*)` doesn't need to check for
  // undefined values.
  if (dynamic_cast<CountStarExpression*>(expr)) return H{COUNT};
  if (dynamic_cast<MinExpression*>(expr)) return H{MIN};
  if (dynamic_cast<MaxExpression*>(expr)) return H{MAX};
  if (dynamic_cast<SumExpression*>(expr)) return H{SUM};
  if (auto val = dynamic_cast<GroupConcatExpression*>(expr)) {
    return H{GROUP_CONCAT, val->getSeparator()};
  }
  // NOTE: The STDEV function is not suitable for lazy and hash map
  // optimizations.
  if (dynamic_cast<SampleExpression*>(expr)) return H{SAMPLE};

  // `expr` is an unsupported aggregate
  return std::nullopt;
}

// _____________________________________________________________________________
bool GroupBy::findAggregatesImpl(
    sparqlExpression::SparqlExpression* expr,
    std::optional<ParentAndChildIndex> parentAndChildIndex,
    std::vector<HashMapAggregateInformation>& info) {
  if (expr->isAggregate() !=
      sparqlExpression::SparqlExpression::AggregateStatus::NoAggregate) {
    if (auto aggregateType = isSupportedAggregate(expr)) {
      info.emplace_back(expr, 0, aggregateType.value(), parentAndChildIndex);
      return true;
    } else {
      return false;
    }
  }

  auto children = expr->children();

  bool childrenContainOnlySupportedAggregates = true;
  // TODO<C++23> use views::enumerate
  size_t childIndex = 0;
  for (const auto& child : children) {
    ParentAndChildIndex parentAndChildIndexForChild{expr, childIndex++};
    childrenContainOnlySupportedAggregates =
        childrenContainOnlySupportedAggregates &&
        findAggregatesImpl(child.get(), parentAndChildIndexForChild, info);
  }

  return childrenContainOnlySupportedAggregates;
}

// _____________________________________________________________________________
void GroupBy::extractValues(
    sparqlExpression::ExpressionResult&& expressionResult,
    sparqlExpression::EvaluationContext& evaluationContext,
    IdTable* resultTable, LocalVocab* localVocab, size_t outCol) {
  auto visitor = [&evaluationContext, &resultTable, &localVocab,
                  &outCol]<sparqlExpression::SingleExpressionResult T>(
                     T&& singleResult) mutable {
    auto generator = sparqlExpression::detail::makeGenerator(
        std::forward<T>(singleResult), evaluationContext.size(),
        &evaluationContext);

    auto targetIterator =
        resultTable->getColumn(outCol).begin() + evaluationContext._beginIndex;
    for (sparqlExpression::IdOrLiteralOrIri val : generator) {
      *targetIterator = sparqlExpression::detail::constantExpressionResultToId(
          std::move(val), *localVocab);
      ++targetIterator;
    }
  };

  std::visit(visitor, std::move(expressionResult));
}

// _____________________________________________________________________________
static constexpr auto resizeIfVector = [](auto& val, size_t size) {
  if constexpr (requires { val.resize(size); }) {
    val.resize(size);
  }
};

// _____________________________________________________________________________
template <size_t NUM_GROUP_COLUMNS>
sparqlExpression::VectorWithMemoryLimit<ValueId>
GroupBy::getHashMapAggregationResults(
    IdTable* resultTable,
    const HashMapAggregationData<NUM_GROUP_COLUMNS>& aggregationData,
    size_t dataIndex, size_t beginIndex, size_t endIndex,
    LocalVocab* localVocab, const Allocator& allocator) {
  sparqlExpression::VectorWithMemoryLimit<ValueId> aggregateResults(allocator);
  aggregateResults.resize(endIndex - beginIndex);

  auto& aggregateDataVariant =
      aggregationData.getAggregationDataVariant(dataIndex);

  using B =
      HashMapAggregationData<NUM_GROUP_COLUMNS>::template ArrayOrVector<Id>;
  for (size_t rowIdx = beginIndex; rowIdx < endIndex; ++rowIdx) {
    size_t vectorIdx;
    // Special case for lazy consumer where the hashmap is not used
    if (aggregationData.getNumberOfGroups() == 0) {
      vectorIdx = 0;
    } else {
      B mapKey;
      resizeIfVector(mapKey, aggregationData.numOfGroupedColumns_);

      for (size_t idx = 0; idx < mapKey.size(); ++idx) {
        mapKey.at(idx) = resultTable->getColumn(idx)[rowIdx];
      }
      vectorIdx = aggregationData.getIndex(mapKey);
    }

    auto visitor = [&aggregateResults, vectorIdx, rowIdx, beginIndex,
                    localVocab](auto& aggregateDataVariant) {
      aggregateResults[rowIdx - beginIndex] =
          aggregateDataVariant.at(vectorIdx).calculateResult(localVocab);
    };

    std::visit(visitor, aggregateDataVariant);
  }

  return aggregateResults;
}

// _____________________________________________________________________________
void GroupBy::substituteGroupVariable(
    const std::vector<ParentAndChildIndex>& occurrences, IdTable* resultTable,
    size_t beginIndex, size_t count, size_t columnIndex,
    const Allocator& allocator) {
  decltype(auto) groupValues =
      resultTable->getColumn(columnIndex).subspan(beginIndex, count);

  for (const auto& occurrence : occurrences) {
    sparqlExpression::VectorWithMemoryLimit<ValueId> values(allocator);
    values.resize(groupValues.size());
    ql::ranges::copy(groupValues, values.begin());

    auto newExpression = std::make_unique<sparqlExpression::VectorIdExpression>(
        std::move(values));

    occurrence.parent_->replaceChild(occurrence.nThChild_,
                                     std::move(newExpression));
  }
}

// _____________________________________________________________________________
template <size_t NUM_GROUP_COLUMNS>
std::vector<std::unique_ptr<sparqlExpression::SparqlExpression>>
GroupBy::substituteAllAggregates(
    std::vector<HashMapAggregateInformation>& info, size_t beginIndex,
    size_t endIndex,
    const HashMapAggregationData<NUM_GROUP_COLUMNS>& aggregationData,
    IdTable* resultTable, LocalVocab* localVocab, const Allocator& allocator) {
  std::vector<std::unique_ptr<sparqlExpression::SparqlExpression>>
      originalChildren;
  originalChildren.reserve(info.size());
  // Substitute in the results of all aggregates of `info`.
  for (auto& aggregate : info) {
    auto aggregateResults = getHashMapAggregationResults(
        resultTable, aggregationData, aggregate.aggregateDataIndex_, beginIndex,
        endIndex, localVocab, allocator);

    // Substitute the resulting vector as a literal
    auto newExpression = std::make_unique<sparqlExpression::VectorIdExpression>(
        std::move(aggregateResults));

    AD_CONTRACT_CHECK(aggregate.parentAndIndex_.has_value());
    auto parentAndIndex = aggregate.parentAndIndex_.value();
    originalChildren.push_back(parentAndIndex.parent_->replaceChild(
        parentAndIndex.nThChild_, std::move(newExpression)));
  }
  return originalChildren;
}

// _____________________________________________________________________________
template <size_t NUM_GROUP_COLUMNS>
std::vector<size_t>
GroupBy::HashMapAggregationData<NUM_GROUP_COLUMNS>::getHashEntries(
    const ArrayOrVector<std::span<const Id>>& groupByCols) {
  AD_CONTRACT_CHECK(groupByCols.size() > 0);

  std::vector<size_t> hashEntries;
  size_t numberOfEntries = groupByCols.at(0).size();
  hashEntries.reserve(numberOfEntries);

  // TODO: We pass the `Id`s column-wise into this function, and then handle
  //       them row-wise. Is there any advantage to this, or should we transform
  //       the data into a row-wise format before passing it?
  for (size_t i = 0; i < numberOfEntries; ++i) {
    ArrayOrVector<Id> row;
    resizeIfVector(row, numOfGroupedColumns_);

    // TODO<C++23> use views::enumerate
    auto idx = 0;
    for (const auto& val : groupByCols) {
      row[idx] = val[i];
      ++idx;
    }

    auto [iterator, wasAdded] = map_.try_emplace(row, getNumberOfGroups());
    hashEntries.push_back(iterator->second);
  }

  auto resizeVectors =
      []<VectorOfAggregationData T>(
          T& arg, size_t numberOfGroups,
          [[maybe_unused]] const HashMapAggregateTypeWithData& info) {
        if constexpr (std::same_as<typename T::value_type,
                                   GroupConcatAggregationData>) {
          arg.resize(numberOfGroups,
                     GroupConcatAggregationData{info.separator_.value()});
        } else {
          arg.resize(numberOfGroups);
        }
      };

  // TODO<C++23> use views::enumerate
  auto idx = 0;
  for (auto& aggregation : aggregationData_) {
    const auto& aggregationTypeWithData = aggregateTypeWithData_.at(idx);
    const auto numberOfGroups = getNumberOfGroups();

    std::visit(
        [&resizeVectors, &aggregationTypeWithData,
         numberOfGroups]<VectorOfAggregationData T>(T& arg) {
          resizeVectors(arg, numberOfGroups, aggregationTypeWithData);
        },
        aggregation);
    ++idx;
  }

  return hashEntries;
}

// _____________________________________________________________________________
template <size_t NUM_GROUP_COLUMNS>
[[nodiscard]] GroupBy::HashMapAggregationData<NUM_GROUP_COLUMNS>::ArrayOrVector<
    std::vector<Id>>
GroupBy::HashMapAggregationData<NUM_GROUP_COLUMNS>::getSortedGroupColumns()
    const {
  // Get data in a row-wise manner.
  std::vector<ArrayOrVector<Id>> sortedKeys;
  for (const auto& val : map_) {
    sortedKeys.push_back(val.first);
  }

  // Sort data.
  ql::ranges::sort(sortedKeys.begin(), sortedKeys.end());

  // Get data in a column-wise manner.
  ArrayOrVector<std::vector<Id>> result;
  resizeIfVector(result, numOfGroupedColumns_);

  for (size_t idx = 0; idx < result.size(); ++idx)
    for (auto& val : sortedKeys) {
      result.at(idx).push_back(val.at(idx));
    }

  return result;
}

// _____________________________________________________________________________
template <size_t NUM_GROUP_COLUMNS>
void GroupBy::evaluateAlias(
    HashMapAliasInformation& alias, IdTable* result,
    sparqlExpression::EvaluationContext& evaluationContext,
    const HashMapAggregationData<NUM_GROUP_COLUMNS>& aggregationData,
    LocalVocab* localVocab, const Allocator& allocator) {
  auto& info = alias.aggregateInfo_;

  // Either:
  // - One of the variables occurs at the top. This can be copied as the result
  // - There is only one aggregate, and it appears at the top. No substitutions
  // necessary, can evaluate aggregate and copy results
  // - Possibly multiple aggregates and occurrences of grouped variables. All
  // have to be substituted away before evaluation

  auto substitutions = alias.groupedVariables_;
  auto topLevelGroupedVariable = ql::ranges::find_if(
      substitutions, [](HashMapGroupedVariableInformation& val) {
        return std::get_if<OccurAsRoot>(&val.occurrences_);
      });

  if (topLevelGroupedVariable != substitutions.end()) {
    // If the aggregate is at the top of the alias, e.g. `SELECT (?a as ?x)
    // WHERE {...} GROUP BY ?a`, we can copy values directly from the column
    // of the grouped variable
    decltype(auto) groupValues =
        result->getColumn(topLevelGroupedVariable->resultColumnIndex_)
            .subspan(evaluationContext._beginIndex, evaluationContext.size());
    decltype(auto) outValues = result->getColumn(alias.outCol_);
    ql::ranges::copy(groupValues,
                     outValues.begin() + evaluationContext._beginIndex);

    // We also need to store it for possible future use
    sparqlExpression::VectorWithMemoryLimit<ValueId> values(allocator);
    values.resize(groupValues.size());
    ql::ranges::copy(groupValues, values.begin());

    evaluationContext._previousResultsFromSameGroup.at(alias.outCol_) =
        sparqlExpression::copyExpressionResult(
            sparqlExpression::ExpressionResult{std::move(values)});
  } else if (info.size() == 1 && !info.at(0).parentAndIndex_.has_value()) {
    // Only one aggregate, and it is at the top of the alias, e.g.
    // `(AVG(?x) as ?y)`. The grouped by variable cannot occur inside
    // an aggregate, hence we don't need to substitute anything here
    auto& aggregate = info.at(0);

    // Get aggregate results
    auto aggregateResults = getHashMapAggregationResults(
        result, aggregationData, aggregate.aggregateDataIndex_,
        evaluationContext._beginIndex, evaluationContext._endIndex, localVocab,
        allocator);

    // Copy to result table
    decltype(auto) outValues = result->getColumn(alias.outCol_);
    ql::ranges::copy(aggregateResults,
                     outValues.begin() + evaluationContext._beginIndex);

    // Copy the result so that future aliases may reuse it
    evaluationContext._previousResultsFromSameGroup.at(alias.outCol_) =
        sparqlExpression::copyExpressionResult(
            sparqlExpression::ExpressionResult{std::move(aggregateResults)});
  } else {
    for (const auto& substitution : substitutions) {
      const auto& occurrences =
          get<std::vector<ParentAndChildIndex>>(substitution.occurrences_);
      // Substitute in the values of the grouped variable
      substituteGroupVariable(
          occurrences, result, evaluationContext._beginIndex,
          evaluationContext.size(), substitution.resultColumnIndex_, allocator);
    }

    // Substitute in the results of all aggregates contained in the
    // expression of the current alias, if `info` is non-empty.
    std::vector<std::unique_ptr<sparqlExpression::SparqlExpression>>
        originalChildren = substituteAllAggregates(
            info, evaluationContext._beginIndex, evaluationContext._endIndex,
            aggregationData, result, localVocab, allocator);

    // Evaluate top-level alias expression
    sparqlExpression::ExpressionResult expressionResult =
        alias.expr_.getPimpl()->evaluate(&evaluationContext);

    // Restore original children. Only necessary when the expression will be
    // used in the future (not the case for the hash map optimization).
    // TODO<C++23> Use `ql::views::zip(info, originalChildren)`.
    for (size_t i = 0; i < info.size(); ++i) {
      auto& aggregate = info.at(i);
      auto parentAndIndex = aggregate.parentAndIndex_.value();
      parentAndIndex.parent_->replaceChild(parentAndIndex.nThChild_,
                                           std::move(originalChildren.at(i)));
    }

    // Copy the result so that future aliases may reuse it
    evaluationContext._previousResultsFromSameGroup.at(alias.outCol_) =
        sparqlExpression::copyExpressionResult(expressionResult);

    // Extract values
    extractValues(std::move(expressionResult), evaluationContext, result,
                  localVocab, alias.outCol_);
  }
}

// _____________________________________________________________________________
sparqlExpression::ExpressionResult
GroupBy::evaluateChildExpressionOfAggregateFunction(
    const HashMapAggregateInformation& aggregate,
    sparqlExpression::EvaluationContext& evaluationContext) {
  // The code below assumes that DISTINCT is not supported yet.
  AD_CORRECTNESS_CHECK(aggregate.expr_->isAggregate() ==
                       sparqlExpression::SparqlExpression::AggregateStatus::
                           NonDistinctAggregate);
  // Evaluate child expression on block
  auto exprChildren = aggregate.expr_->children();
  // `COUNT(*)` is the only expression without children, so we fake the
  // expression result in this case by providing an arbitrary, constant and
  // defined value. This value will be verified as non-undefined by the
  // `CountExpression` class and ignored afterward as long as `DISTINCT` is
  // not set (which is not supported yet).
  bool isCountStar =
      dynamic_cast<sparqlExpression::CountStarExpression*>(aggregate.expr_);
  AD_CORRECTNESS_CHECK(isCountStar || exprChildren.size() == 1);
  return isCountStar ? Id::makeFromBool(true)
                     : exprChildren[0]->evaluate(&evaluationContext);
}

// _____________________________________________________________________________
template <size_t NUM_GROUP_COLUMNS>
IdTable GroupBy::createResultFromHashMap(
    const HashMapAggregationData<NUM_GROUP_COLUMNS>& aggregationData,
    std::vector<HashMapAliasInformation>& aggregateAliases,
    LocalVocab* localVocab) const {
  // Create result table, filling in the group values, since they might be
  // required in evaluation
  ad_utility::Timer sortingTimer{ad_utility::Timer::Started};
  auto sortedKeys = aggregationData.getSortedGroupColumns();
  runtimeInfo().addDetail("timeResultSorting", sortingTimer.msecs());

  size_t numberOfGroups = aggregationData.getNumberOfGroups();
  IdTable result{getResultWidth(), getExecutionContext()->getAllocator()};
  result.resize(numberOfGroups);

  // Copy grouped by values
  for (size_t idx = 0; idx < aggregationData.numOfGroupedColumns_; ++idx) {
    ql::ranges::copy(sortedKeys.at(idx), result.getColumn(idx).begin());
  }

  // Initialize evaluation context
  sparqlExpression::EvaluationContext evaluationContext =
      createEvaluationContext(*localVocab, result);

  ad_utility::Timer evaluationAndResultsTimer{ad_utility::Timer::Started};
  for (size_t i = 0; i < numberOfGroups; i += GROUP_BY_HASH_MAP_BLOCK_SIZE) {
    checkCancellation();

    evaluationContext._beginIndex = i;
    evaluationContext._endIndex =
        std::min(i + GROUP_BY_HASH_MAP_BLOCK_SIZE, numberOfGroups);

    for (auto& alias : aggregateAliases) {
      evaluateAlias(alias, &result, evaluationContext, aggregationData,
                    localVocab, allocator());
    }
  }
  runtimeInfo().addDetail("timeEvaluationAndResults",
                          evaluationAndResultsTimer.msecs());
  return result;
}

// _____________________________________________________________________________
// Visitor function to extract values from the result of an evaluation of
// the child expression of an aggregate, and subsequently processing the
// values by calling the `addValue` function of the corresponding aggregate.
static constexpr auto makeProcessGroupsVisitor =
    [](size_t blockSize,
       const sparqlExpression::EvaluationContext* evaluationContext,
       const std::vector<size_t>& hashEntries) {
      return [blockSize, evaluationContext,
              &hashEntries]<sparqlExpression::SingleExpressionResult T,
                            VectorOfAggregationData A>(
                 T&& singleResult, A& aggregationDataVector) {
        auto generator = sparqlExpression::detail::makeGenerator(
            std::forward<T>(singleResult), blockSize, evaluationContext);

        auto hashEntryIndex = 0;

        for (const auto& val : generator) {
          auto vectorOffset = hashEntries[hashEntryIndex];
          auto& aggregateData = aggregationDataVector.at(vectorOffset);

          aggregateData.addValue(val, evaluationContext);

          ++hashEntryIndex;
        }
      };
    };

// _____________________________________________________________________________
template <size_t NUM_GROUP_COLUMNS>
Result GroupBy::computeGroupByForHashMapOptimization(
    std::vector<HashMapAliasInformation>& aggregateAliases, auto subresults,
    const std::vector<size_t>& columnIndices) const {
  AD_CORRECTNESS_CHECK(columnIndices.size() == NUM_GROUP_COLUMNS ||
                       NUM_GROUP_COLUMNS == 0);
  LocalVocab localVocab;

  // Initialize the data for the aggregates of the GROUP BY operation.
  HashMapAggregationData<NUM_GROUP_COLUMNS> aggregationData(
      getExecutionContext()->getAllocator(), aggregateAliases,
      columnIndices.size());

  // Process the input blocks (pairs of `IdTable` and `LocalVocab`) one after
  // the other.
  ad_utility::Timer lookupTimer{ad_utility::Timer::Stopped};
  ad_utility::Timer aggregationTimer{ad_utility::Timer::Stopped};
  for (const auto& [inputTableRef, inputLocalVocabRef] : subresults) {
    const IdTable& inputTable = inputTableRef;
    const LocalVocab& inputLocalVocab = inputLocalVocabRef;

    // Merge the local vocab of each input block.
    //
    // NOTE: If the input blocks have very similar or even identical non-empty
    // local vocabs, no deduplication is performed.
    localVocab.mergeWith(std::span{&inputLocalVocab, 1});
    // Setup the `EvaluationContext` for this input block.
    sparqlExpression::EvaluationContext evaluationContext(
        *getExecutionContext(), _subtree->getVariableColumns(), inputTable,
        getExecutionContext()->getAllocator(), localVocab, cancellationHandle_,
        deadline_);
    evaluationContext._groupedVariables = ad_utility::HashSet<Variable>{
        _groupByVariables.begin(), _groupByVariables.end()};
    evaluationContext._isPartOfGroupBy = true;

    // Iterate of the rows of this input block. Process (up to)
    // `GROUP_BY_HASH_MAP_BLOCK_SIZE` rows at a time.
    for (size_t i = 0; i < inputTable.size();
         i += GROUP_BY_HASH_MAP_BLOCK_SIZE) {
      checkCancellation();

      evaluationContext._beginIndex = i;
      evaluationContext._endIndex =
          std::min(i + GROUP_BY_HASH_MAP_BLOCK_SIZE, inputTable.size());

      auto currentBlockSize = evaluationContext.size();

      // Perform HashMap lookup once for all groups in current block
      using U = HashMapAggregationData<
          NUM_GROUP_COLUMNS>::template ArrayOrVector<std::span<const Id>>;
      U groupValues;
      resizeIfVector(groupValues, columnIndices.size());

      // TODO<C++23> use views::enumerate
      size_t j = 0;
      for (auto& idx : columnIndices) {
        groupValues[j] = inputTable.getColumn(idx).subspan(
            evaluationContext._beginIndex, currentBlockSize);
        ++j;
      }
      lookupTimer.cont();
      auto hashEntries = aggregationData.getHashEntries(groupValues);
      lookupTimer.stop();

      aggregationTimer.cont();
      for (auto& aggregateAlias : aggregateAliases) {
        for (auto& aggregate : aggregateAlias.aggregateInfo_) {
          sparqlExpression::ExpressionResult expressionResult =
              GroupBy::evaluateChildExpressionOfAggregateFunction(
                  aggregate, evaluationContext);

          auto& aggregationDataVariant =
              aggregationData.getAggregationDataVariant(
                  aggregate.aggregateDataIndex_);

          std::visit(makeProcessGroupsVisitor(currentBlockSize,
                                              &evaluationContext, hashEntries),
                     std::move(expressionResult), aggregationDataVariant);
        }
      }
      aggregationTimer.stop();
    }
  }

  runtimeInfo().addDetail("timeMapLookup", lookupTimer.msecs());
  runtimeInfo().addDetail("timeAggregation", aggregationTimer.msecs());
  IdTable resultTable =
      createResultFromHashMap(aggregationData, aggregateAliases, &localVocab);
  return {std::move(resultTable), resultSortedOn(), std::move(localVocab)};
}

// _____________________________________________________________________________
std::optional<Variable> GroupBy::getVariableForNonDistinctCountOfSingleAlias()
    const {
  auto varAndDistinctness = getVariableForCountOfSingleAlias();
  if (!varAndDistinctness.has_value() ||
      varAndDistinctness.value().isDistinct_) {
    return std::nullopt;
  }
  return std::move(varAndDistinctness.value().variable_);
}

// _____________________________________________________________________________
std::optional<sparqlExpression::SparqlExpressionPimpl::VariableAndDistinctness>
GroupBy::getVariableForCountOfSingleAlias() const {
  return _aliases.size() == 1
             ? _aliases.front()._expression.getVariableForCount()
             : std::nullopt;
}

// _____________________________________________________________________________
bool GroupBy::isVariableBoundInSubtree(const Variable& variable) const {
  return _subtree->getVariableColumnOrNullopt(variable).has_value();
}<|MERGE_RESOLUTION|>--- conflicted
+++ resolved
@@ -53,19 +53,13 @@
 
   auto sortColumns = computeSortColumns(subtree.get());
 
-<<<<<<< HEAD
-=======
   // Aliases are like `BIND`s, which may contain `EXISTS` expressions.
->>>>>>> c2abadda
   for (const auto& alias : _aliases) {
     subtree = ExistsJoin::addExistsJoinsToSubtree(
         alias._expression, std::move(subtree), getExecutionContext(),
         cancellationHandle_);
   }
-<<<<<<< HEAD
-=======
-
->>>>>>> c2abadda
+
   _subtree =
       QueryExecutionTree::createSortedTree(std::move(subtree), sortColumns);
 }
