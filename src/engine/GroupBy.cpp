--- conflicted
+++ resolved
@@ -469,17 +469,6 @@
   auto doComputationForNumberOfColumns = [&]<int NUM_COLS>(
                                              IdTable* idTable) mutable {
     auto ignoredRanges =
-<<<<<<< HEAD
-        getIndex().getImpl().getIgnoredIdRanges(permutation.value()).first;
-    const auto& permutationImpl =
-        getExecutionContext()->getIndex().getPimpl().getPermutation(
-            permutation.value());
-    IdTableStatic<NUM_COLS> table = std::move(*idTable).toStatic<NUM_COLS>();
-    const auto& metaData = permutationImpl._meta.data();
-    // TODO<joka921> the reserve is too large because of the ignored
-    // triples. We would need to incorporate the information how many
-    // added "relations" are in each permutation during index building.
-=======
         getIndex().getImpl().getIgnoredIdRanges(permutationEnum.value()).first;
     const auto& permutation =
         getExecutionContext()->getIndex().getPimpl().getPermutation(
@@ -489,18 +478,13 @@
     // TODO<joka921> the reserve is too large because of the ignored
     // triples. We would need to incorporate the information how many
     // added "relations" are in each permutationEnum during index building.
->>>>>>> 0800f091
     table.reserve(metaData.size());
     for (auto it = metaData.ordered_begin(); it != metaData.ordered_end();
          ++it) {
       Id id = decltype(metaData.ordered_begin())::getIdFromElement(*it);
 
       // Check whether this is an `@en@...` predicate in a `Pxx`
-<<<<<<< HEAD
-      // permutation, a literal in a `Sxx` permutation or some other
-=======
       // permutationEnum, a literal in a `Sxx` permutationEnum or some other
->>>>>>> 0800f091
       // entity that was added only for internal reasons.
       if (std::ranges::any_of(ignoredRanges, [&id](const auto& pair) {
             return id >= pair.first && id < pair.second;
@@ -558,15 +542,9 @@
   }
 
   if (variableByWhichToSort == indexScan->getSubject()) {
-<<<<<<< HEAD
-    return Index::Permutation::SPO;
-  } else if (variableByWhichToSort == indexScan->getPredicate()) {
-    return Index::Permutation::POS;
-=======
     return Permutation::SPO;
   } else if (variableByWhichToSort.name() == indexScan->getPredicate()) {
     return Permutation::POS;
->>>>>>> 0800f091
   } else if (variableByWhichToSort == indexScan->getObject()) {
     return Permutation::OSP;
   } else {
