--- conflicted
+++ resolved
@@ -234,35 +234,22 @@
  */
 
 template <size_t IN_WIDTH, size_t OUT_WIDTH>
-<<<<<<< HEAD
-void GroupBy::doGroupBy(const IdTable& dynInput,
-                        const vector<size_t>& groupByCols,
-                        const vector<GroupBy::Aggregate>& aggregates,
-                        IdTable* dynResult, const IdTable* inTable,
-                        LocalVocab* outLocalVocab) const {
-  LOG(DEBUG) << "Group by input size " << dynInput.size() << std::endl;
-  // For an implicit GROUP BY (`groupByCols.empty()`), we have to produce
-  // a result row even when the input (`dynInput`) is empty. Otherwise, the
-  // result is also empty and we can just return.
-  if (dynInput.empty() && !groupByCols.empty()) {
-    return;
-  }
-
-  const IdTableView<IN_WIDTH> input = dynInput.asStaticView<IN_WIDTH>();
-  IdTableStatic<OUT_WIDTH> result = std::move(*dynResult).toStatic<OUT_WIDTH>();
-=======
 IdTable GroupBy::doGroupBy(const IdTable& inTable,
                            const vector<size_t>& groupByCols,
                            const vector<Aggregate>& aggregates,
                            LocalVocab* outLocalVocab) const {
   LOG(DEBUG) << "Group by input size " << inTable.size() << std::endl;
   IdTable dynResult{getResultWidth(), getExecutionContext()->getAllocator()};
-  if (inTable.empty()) {
+
+  // If the input is empty, the result is also empty, except for an implicit
+  // GROUP BY (`groupByCols.empty()`), which always has to produce one result
+  // row (see the code further down).
+  if (inTable.empty() && !groupByCols.empty()) {
     return dynResult;
   }
+
   const IdTableView<IN_WIDTH> input = inTable.asStaticView<IN_WIDTH>();
   IdTableStatic<OUT_WIDTH> result = std::move(dynResult).toStatic<OUT_WIDTH>();
->>>>>>> e1cf7d02
 
   sparqlExpression::EvaluationContext evaluationContext(
       *getExecutionContext(), _subtree->getVariableColumns(), inTable,
