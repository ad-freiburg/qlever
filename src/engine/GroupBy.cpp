--- conflicted
+++ resolved
@@ -716,17 +716,10 @@
   // TODO<C++23> Use `std::optional::or_else`.
   if (auto result = computeGroupByForSingleIndexScan()) {
     return result;
-<<<<<<< HEAD
   }
   if (auto result = computeGroupByForFullIndexScan()) {
     return result;
   }
-=======
-  }
-  if (auto result = computeGroupByForFullIndexScan()) {
-    return result;
-  }
->>>>>>> e1cf7d02
   if (auto result = computeGroupByForJoinWithFullScan()) {
     return result;
   }
