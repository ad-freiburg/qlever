--- conflicted
+++ resolved
@@ -147,13 +147,6 @@
   // NOTE: the explicit (seemingly redundant) capture of `resultTable` is
   // required to work around a bug in Clang 17, see
   // https://github.com/llvm/llvm-project/issues/61267
-<<<<<<< HEAD
-  auto computeResult = [this, &resultTable = resultTable, &input, &inputTable,
-                        &dynamicResultTable,
-                        &evaluationContext]<typename T>(T&& singleResult) {
-    CPP_assert(sparqlExpression::SingleExpressionResult<T>);
-    if constexpr (std::is_same_v<T, ad_utility::SetOfIntervals>) {
-=======
   auto computeResult =
       CPP_lambda(this, &resultTable = resultTable, &input, &inputTable,
                  &dynamicResultTable, &evaluationContext)(auto&& singleResult)(
@@ -161,7 +154,6 @@
               std::decay_t<decltype(singleResult)>>) {
     if constexpr (std::is_same_v<std::decay_t<decltype(singleResult)>,
                                  ad_utility::SetOfIntervals>) {
->>>>>>> 3c6751b9
       AD_CONTRACT_CHECK(input.size() == evaluationContext.size());
       // If the expression result is given as a set of intervals, we copy
       // the corresponding parts of `input` to `resultTable`.
@@ -203,11 +195,7 @@
       // intervals above. This depends on how expensive the evaluation with
       // the `EffectiveBooleanValueGetter` is.
       auto resultGenerator = sparqlExpression::detail::makeGenerator(
-<<<<<<< HEAD
-          std::forward<T>(singleResult), input.size(), &evaluationContext);
-=======
           AD_FWD(singleResult), input.size(), &evaluationContext);
->>>>>>> 3c6751b9
       size_t i = 0;
 
       using ValueGetter = sparqlExpression::detail::EffectiveBooleanValueGetter;
