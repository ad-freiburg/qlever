// Copyright 2015, University of Freiburg,
// Chair of Algorithms and Data Structures.
// Author:
//   2015-2017 Björn Buchhold (buchhold@informatik.uni-freiburg.de)
//   2020-     Johannes Kalmbach (kalmbach@informatik.uni-freiburg.de)

#include "./Filter.h"

#include <algorithm>
#include <optional>
#include <sstream>

#include "engine/CallFixedSize.h"
#include "engine/QueryExecutionTree.h"
#include "engine/sparqlExpressions/SparqlExpression.h"
#include "engine/sparqlExpressions/SparqlExpressionGenerators.h"
#include "engine/sparqlExpressions/SparqlExpressionValueGetters.h"

using std::string;

// _____________________________________________________________________________
size_t Filter::getResultWidth() const { return _subtree->getResultWidth(); }

// _____________________________________________________________________________
Filter::Filter(QueryExecutionContext* qec,
               std::shared_ptr<QueryExecutionTree> subtree,
               sparqlExpression::SparqlExpressionPimpl expression)
    : Operation(qec),
      _subtree(std::move(subtree)),
      _expression{std::move(expression)} {}

// _____________________________________________________________________________
string Filter::asStringImpl(size_t indent) const {
  std::ostringstream os;
  for (size_t i = 0; i < indent; ++i) {
    os << " ";
  }
  os << "FILTER " << _subtree->asString(indent);
  os << " with " << _expression.getCacheKey(_subtree->getVariableColumns());
  return std::move(os).str();
}

string Filter::getDescriptor() const {
  return absl::StrCat("Filter ", _expression.getDescriptor());
}

// _____________________________________________________________________________
ResultTable Filter::computeResult() {
  LOG(DEBUG) << "Getting sub-result for Filter result computation..." << endl;
  shared_ptr<const ResultTable> subRes = _subtree->getResult();
  LOG(DEBUG) << "Filter result computation..." << endl;

  IdTable idTable{getExecutionContext()->getAllocator()};
  idTable.setNumColumns(subRes->idTable().numColumns());

  int width = idTable.numColumns();
  CALL_FIXED_SIZE(width, &Filter::computeFilterImpl, this, &idTable, *subRes);
  LOG(DEBUG) << "Filter result computation done." << endl;

  return {std::move(idTable), resultSortedOn(), subRes->getSharedLocalVocab()};
}

// _____________________________________________________________________________
template <int WIDTH>
void Filter::computeFilterImpl(IdTable* outputIdTable,
                               const ResultTable& inputResultTable) {
<<<<<<< HEAD
  sparqlExpression::VariableToColumnAndResultTypeMap columnMap;
  for (const auto& [variable, columnIndexAndType] :
       _subtree->getVariableColumns()) {
    // TODO<joka921> The "ResultType" is currently unused, but we can use it in
    // the future for optimizations (in the style of "we know that this complete
    // column consists of floats").
    columnMap[variable] =
        std::pair(columnIndexAndType.columnIndex_, qlever::ResultType::KB);
  }

=======
>>>>>>> 55278163
  sparqlExpression::EvaluationContext evaluationContext(
      *getExecutionContext(), _subtree->getVariableColumns(),
      inputResultTable.idTable(), getExecutionContext()->getAllocator(),
      inputResultTable.localVocab());

  // TODO<joka921> This should be a mandatory argument to the EvaluationContext
  // constructor.
  evaluationContext._columnsByWhichResultIsSorted = inputResultTable.sortedBy();

  sparqlExpression::ExpressionResult expressionResult =
      _expression.getPimpl()->evaluate(&evaluationContext);

  const auto input = inputResultTable.idTable().asStaticView<WIDTH>();
  auto output = std::move(*outputIdTable).toStatic<WIDTH>();

  auto visitor =
      [&]<sparqlExpression::SingleExpressionResult T>(T&& singleResult) {
        if constexpr (std::is_same_v<T, sparqlExpression::VectorWithMemoryLimit<
                                            sparqlExpression::Bool>>) {
          AD_CONTRACT_CHECK(singleResult.size() == input.size());
          auto totalSize =
              std::accumulate(singleResult.begin(), singleResult.end(), 0ul);
          output.reserve(totalSize);
          for (size_t i = 0; i < singleResult.size(); ++i) {
            if (singleResult[i]) {
              output.push_back(input[i]);
            }
          }
          AD_CONTRACT_CHECK(output.size() == totalSize);
        } else if constexpr (std::is_same_v<T, ad_utility::SetOfIntervals>) {
          auto totalSize = std::accumulate(
              singleResult._intervals.begin(), singleResult._intervals.end(),
              0ul, [](const auto& sum, const auto& interval) {
                return sum + (interval.second - interval.first);
              });
          output.reserve(totalSize);
          for (auto [beg, end] : singleResult._intervals) {
            AD_CONTRACT_CHECK(end <= input.size());
            output.insertAtEnd(input.cbegin() + beg, input.cbegin() + end);
          }
          AD_CONTRACT_CHECK(output.size() == totalSize);
        } else {
          // Default case for all other types. We currently implicitly convert
          // all kinds of results (strings, doubles, ints) to bools inside a
          // FILTER.
          // TODO<joka921> Read up in the standard what is correct here, and
          // then rewrite the expression module with the correct semantics.
          // TODO<joka921> Check whether it's feasible to precompute and reserve
          // the total size. This depends on the expensiveness of the
          // `EffectiveBooleanValueGetter`.
          auto resultGenerator = sparqlExpression::detail::makeGenerator(
              std::forward<T>(singleResult), input.size(), &evaluationContext);
          size_t i = 0;

          for (auto&& resultValue : resultGenerator) {
            if (sparqlExpression::detail::EffectiveBooleanValueGetter{}(
                    resultValue, &evaluationContext)) {
              output.push_back(input[i]);
            }
            ++i;
          }
        }
      };

  std::visit(visitor, std::move(expressionResult));

  *outputIdTable = std::move(output).toDynamic();
}

// _____________________________________________________________________________
size_t Filter::getSizeEstimate() {
  return _expression
      .getEstimatesForFilterExpression(
          _subtree->getSizeEstimate(),
          _subtree->getRootOperation()->getPrimarySortKeyVariable())
      .sizeEstimate;
}

// _____________________________________________________________________________
size_t Filter::getCostEstimate() {
  return _subtree->getCostEstimate() +
         _expression
             .getEstimatesForFilterExpression(
                 _subtree->getSizeEstimate(),
                 _subtree->getRootOperation()->getPrimarySortKeyVariable())
             .costEstimate;
}<|MERGE_RESOLUTION|>--- conflicted
+++ resolved
@@ -64,19 +64,6 @@
 template <int WIDTH>
 void Filter::computeFilterImpl(IdTable* outputIdTable,
                                const ResultTable& inputResultTable) {
-<<<<<<< HEAD
-  sparqlExpression::VariableToColumnAndResultTypeMap columnMap;
-  for (const auto& [variable, columnIndexAndType] :
-       _subtree->getVariableColumns()) {
-    // TODO<joka921> The "ResultType" is currently unused, but we can use it in
-    // the future for optimizations (in the style of "we know that this complete
-    // column consists of floats").
-    columnMap[variable] =
-        std::pair(columnIndexAndType.columnIndex_, qlever::ResultType::KB);
-  }
-
-=======
->>>>>>> 55278163
   sparqlExpression::EvaluationContext evaluationContext(
       *getExecutionContext(), _subtree->getVariableColumns(),
       inputResultTable.idTable(), getExecutionContext()->getAllocator(),
