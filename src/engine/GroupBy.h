--- conflicted
+++ resolved
@@ -25,10 +25,6 @@
           std::shared_ptr<QueryExecutionTree> subtree);
 
   ~GroupBy() override;
-<<<<<<< HEAD
-  // TODO<joka921> Why can't those be noexcept?
-=======
->>>>>>> b6513dc5
   GroupBy(GroupBy&&);
   GroupBy& operator=(GroupBy&&);
 
