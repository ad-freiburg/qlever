--- conflicted
+++ resolved
@@ -139,17 +139,10 @@
 // __________________________________________________________________________
 std::string_view RuntimeInformation::toString(Status status) {
   switch (status) {
-<<<<<<< HEAD
-    case completed:
-      return "completed";
-    case lazilyCompleted:
-      return "lazily completed";
-=======
     case fullyMaterialized:
       return "fully materialized";
     case lazilyMaterialized:
       return "lazily materialized";
->>>>>>> 118947c4
     case notStarted:
       return "not started";
     case optimizedOut:
