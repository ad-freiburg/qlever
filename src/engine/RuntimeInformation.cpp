--- conflicted
+++ resolved
@@ -163,12 +163,7 @@
     // Prevent "negative" computation times in case totalTime_ was not
     // computed for this yet.
     return std::max(0us,
-<<<<<<< HEAD
-                    totalTime_ - std::accumulate(timesOfChildren.begin(),
-                                                 timesOfChildren.end(), 0us));
-=======
                     totalTime_ - ::ranges::accumulate(timesOfChildren, 0us));
->>>>>>> c94f5270
   }
 }
 
