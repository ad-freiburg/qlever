--- conflicted
+++ resolved
@@ -154,37 +154,7 @@
   }
 }
 
-<<<<<<< HEAD
-// __________________________________________________________________________
-double RuntimeInformation::getTotalTimeCorrected() const {
-  double timeOfChildrenComputedDuringQueryPlanning = 0;
-
-  // Recursively get the `totalTime_` of all descendants that were computed
-  // during the query planning and add it to
-  // `timeOfChildrenComputedDuringQueryPlanning`. The pattern of a lambda that
-  // is called with itself as an argument is required for requires lambdas up
-  // until C++20 (for a detailed read, see
-  // http://pedromelendez.com/blog/2015/07/16/recursive-lambdas-in-c14/
-  // TODO<joka921, C++23> Use `explicit object parameters` aka `deducing this`
-  // to simplify the recursive lambda.
-  auto recursiveImpl = [&](const auto& recursiveCall,
-                           const RuntimeInformation& child) -> void {
-    if (child.status_ ==
-        RuntimeInformation::Status::completedDuringQueryPlanning) {
-      timeOfChildrenComputedDuringQueryPlanning += child.totalTime_;
-    }
-    for (const auto& descendant : child.children_) {
-      recursiveCall(recursiveCall, descendant);
-    }
-  };
-  recursiveImpl(recursiveImpl, *this);
-  return totalTime_ + timeOfChildrenComputedDuringQueryPlanning;
-}
-
-// __________________________________________________________________________
-=======
 // ________________________________________________________________________________________________________________
->>>>>>> 55be9617
 void to_json(nlohmann::ordered_json& j, const RuntimeInformation& rti) {
   j = nlohmann::ordered_json{
       {"description", rti.descriptor_},
