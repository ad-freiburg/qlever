// Copyright 2018, University of Freiburg,
// Chair of Algorithms and Data Structures.
// Author: Florian Kramer (florian.kramer@netpun.uni-freiburg.de)

#include "engine/Minus.h"

#include "engine/CallFixedSize.h"
#include "engine/JoinHelpers.h"
#include "engine/MinusRowHandler.h"
#include "engine/Service.h"
#include "util/Exception.h"
#include "util/JoinAlgorithms/JoinAlgorithms.h"

using std::endl;
using std::string;

// _____________________________________________________________________________
Minus::Minus(QueryExecutionContext* qec,
             std::shared_ptr<QueryExecutionTree> left,
             std::shared_ptr<QueryExecutionTree> right)
    : Operation{qec} {
  std::tie(_left, _right, _matchedColumns) =
      QueryExecutionTree::getSortedSubtreesAndJoinColumns(std::move(left),
                                                          std::move(right));
}

// _____________________________________________________________________________
string Minus::getCacheKeyImpl() const {
  std::ostringstream os;
  os << "MINUS\n" << _left->getCacheKey() << "\n";
  os << _right->getCacheKey() << " ";
  return std::move(os).str();
}

// _____________________________________________________________________________
string Minus::getDescriptor() const { return "Minus"; }

// _____________________________________________________________________________
Result Minus::computeResult(bool requestLaziness) {
  LOG(DEBUG) << "Minus result computation..." << endl;

  // If the right of the RootOperations is a Service, precompute the result of
  // its sibling.
  Service::precomputeSiblingResult(_left->getRootOperation(),
                                   _right->getRootOperation(), true,
                                   requestLaziness);

<<<<<<< HEAD
  IdTable idTable{getResultWidth(), getExecutionContext()->getAllocator()};

  // The lazy minus implementation does only work if there's just a single
  // join column. This might be extended in the future.
  bool lazyJoinIsSupported = _matchedColumns.size() == 1;

  auto leftResult = _left->getResult(lazyJoinIsSupported);
  auto rightResult = _right->getResult(lazyJoinIsSupported);

  if (!leftResult->isFullyMaterialized() ||
      !rightResult->isFullyMaterialized()) {
    return lazyMinusJoin(std::move(leftResult), std::move(rightResult),
                         requestLaziness);
  }
=======
  const auto leftResult = _left->getResult();
  const auto rightResult = _right->getResult();
>>>>>>> f2174c67

  LOG(DEBUG) << "Minus subresult computation done" << std::endl;

  LOG(DEBUG) << "Computing minus of results of size "
             << leftResult->idTable().size() << " and "
             << rightResult->idTable().size() << endl;

  IdTable idTable = computeMinus(leftResult->idTable(), rightResult->idTable(),
                                 _matchedColumns);

  LOG(DEBUG) << "Minus result computation done" << endl;
  // If only one of the two operands has a non-empty local vocabulary, share
  // with that one (otherwise, throws an exception).
  return {std::move(idTable), resultSortedOn(),
          Result::getMergedLocalVocab(*leftResult, *rightResult)};
}

// _____________________________________________________________________________
VariableToColumnMap Minus::computeVariableToColumnMap() const {
  return _left->getVariableColumns();
}

// _____________________________________________________________________________
size_t Minus::getResultWidth() const { return _left->getResultWidth(); }

// _____________________________________________________________________________
std::vector<ColumnIndex> Minus::resultSortedOn() const {
  return _left->resultSortedOn();
}

// _____________________________________________________________________________
float Minus::getMultiplicity(size_t col) {
  // This is an upper bound on the multiplicity as an arbitrary number
  // of rows might be deleted in this operation.
  return _left->getMultiplicity(col);
}

// _____________________________________________________________________________
uint64_t Minus::getSizeEstimateBeforeLimit() {
  // This is an upper bound on the size as an arbitrary number
  // of rows might be deleted in this operation.
  return _left->getSizeEstimate();
}

// _____________________________________________________________________________
size_t Minus::getCostEstimate() {
  size_t costEstimate = _left->getSizeEstimate() + _right->getSizeEstimate();
  return _left->getCostEstimate() + _right->getCostEstimate() + costEstimate;
}

// _____________________________________________________________________________
auto Minus::makeUndefRangesChecker(bool left, const IdTable& idTable) const {
  const auto& operation = left ? _left : _right;
  bool alwaysDefined = ql::ranges::all_of(
      _matchedColumns, [&operation, left, &idTable](const auto& cols) {
        size_t tableColumn = cols[static_cast<size_t>(!left)];
        const auto& [_, info] =
            operation->getVariableAndInfoByColumnIndex(tableColumn);
        bool colAlwaysDefined =
            info.mightContainUndef_ ==
            ColumnIndexAndTypeInfo::UndefStatus::AlwaysDefined;
        return colAlwaysDefined ||
               ql::ranges::none_of(idTable.getColumn(tableColumn),
                                   &Id::isUndefined);
      });
  // Use expensive operation if one of the columns might contain undef.
  using RT = std::variant<ad_utility::Noop, ad_utility::FindSmallerUndefRanges>;
  return alwaysDefined ? RT{ad_utility::Noop{}}
                       : RT{ad_utility::FindSmallerUndefRanges{}};
}

// _____________________________________________________________________________
IdTable Minus::computeMinus(
    const IdTable& left, const IdTable& right,
    const std::vector<std::array<ColumnIndex, 2>>& joinColumns) const {
  if (left.empty()) {
    return IdTable{getResultWidth(), getExecutionContext()->getAllocator()};
  }

  if (right.empty() || joinColumns.empty()) {
    return left.clone();
  }

  ad_utility::JoinColumnMapping joinColumnData{joinColumns, left.numColumns(),
                                               right.numColumns()};

  IdTableView<0> joinColumnsLeft =
      left.asColumnSubsetView(joinColumnData.jcsLeft());
  IdTableView<0> joinColumnsRight =
      right.asColumnSubsetView(joinColumnData.jcsRight());

  checkCancellation();

  auto leftPermuted = left.asColumnSubsetView(joinColumnData.permutationLeft());
  auto rightPermuted =
      right.asColumnSubsetView(joinColumnData.permutationRight());

  // Keep all entries by default, set to false when matching.
  std::vector keepEntry(left.size(), true);

  auto markForRemoval = [&keepEntry, &joinColumnsLeft](const auto& leftIt) {
    keepEntry.at(ql::ranges::distance(joinColumnsLeft.begin(), leftIt)) = false;
  };

  auto handleCompatibleRow = [&markForRemoval](const auto& leftIt,
                                               const auto& rightIt) {
    const auto& leftRow = *leftIt;
    const auto& rightRow = *rightIt;
    bool onlyMatchesBecauseOfUndef = ql::ranges::all_of(
        ::ranges::views::zip(leftRow, rightRow), [](const auto& tuple) {
          const auto& [leftId, rightId] = tuple;
          return leftId.isUndefined() || rightId.isUndefined();
        });
    if (!onlyMatchesBecauseOfUndef) {
      markForRemoval(leftIt);
    }
  };

  std::visit(
      [this, &joinColumnsLeft, &joinColumnsRight,
       handleCompatibleRow = std::move(handleCompatibleRow)](
          auto findUndefLeft, auto findUndefRight) {
        [[maybe_unused]] auto outOfOrder = ad_utility::zipperJoinWithUndef(
            joinColumnsLeft, joinColumnsRight,
            ql::ranges::lexicographical_compare, handleCompatibleRow,
            std::move(findUndefLeft), std::move(findUndefRight), {},
            [this]() { checkCancellation(); });
      },
      makeUndefRangesChecker(true, left), makeUndefRangesChecker(false, right));

  IdTable result{getResultWidth(), getExecutionContext()->getAllocator()};
  AD_CORRECTNESS_CHECK(result.numColumns() == left.numColumns());

  // Transform into dense vector of indices.
  std::vector<size_t> nonMatchingIndices;
  for (size_t row = 0; row < left.numRows(); ++row) {
    if (keepEntry.at(row)) {
      nonMatchingIndices.push_back(row);
    }
  }
  result.resize(nonMatchingIndices.size());

  for (ColumnIndex col = 0; col < result.numColumns(); col++) {
    ql::ranges::transform(
        nonMatchingIndices, result.getColumn(col).begin(),
        [inputCol = left.getColumn(col)](size_t row) { return inputCol[row]; });
  }

  return result;
}

// _____________________________________________________________________________
std::unique_ptr<Operation> Minus::cloneImpl() const {
  auto copy = std::make_unique<Minus>(*this);
  copy->_left = _left->clone();
  copy->_right = _right->clone();
  return copy;
}

// _____________________________________________________________________________
<<<<<<< HEAD
Result Minus::lazyMinusJoin(std::shared_ptr<const Result> left,
                            std::shared_ptr<const Result> right,
                            bool requestLaziness) {
  // If both inputs are fully materialized, we can join them more
  // efficiently.
  AD_CONTRACT_CHECK(!left->isFullyMaterialized() ||
                    !right->isFullyMaterialized());
  // Currently only supports a single join column.
  AD_CORRECTNESS_CHECK(_matchedColumns.size() == 1);

  std::vector<ColumnIndex> permutation;
  permutation.resize(_left->getResultWidth());
  ql::ranges::copy(ql::ranges::iota_view<size_t, size_t>{0, permutation.size()},
                   permutation.begin());
  // Create a permutation that swaps the join column with the first column. (And
  // swaps it back afterwards, which is the same permutation.)
  ColumnIndex leftJoinColumn = _matchedColumns.at(0).at(0);
  permutation.at(0) = leftJoinColumn;
  permutation.at(leftJoinColumn) = 0;

  auto action =
      [this, left = std::move(left), right = std::move(right),
       permutation](std::function<void(IdTable&, LocalVocab&)> yieldTable) {
        ad_utility::MinusRowHandler rowAdder{
            _matchedColumns.size(), IdTable{getResultWidth(), allocator()},
            cancellationHandle_, std::move(yieldTable)};
        auto leftRange = qlever::joinHelpers::resultToView(*left, permutation);
        auto rightRange = qlever::joinHelpers::resultToView(
            *right, {_matchedColumns.at(0).at(1)});
        std::visit(
            [&rowAdder](auto& leftBlocks, auto& rightBlocks) {
              ad_utility::zipperJoinForBlocksWithPotentialUndef(
                  leftBlocks, rightBlocks, std::less{}, rowAdder, {}, {},
                  std::true_type{}, std::true_type{});
            },
            leftRange, rightRange);
        auto localVocab = std::move(rowAdder.localVocab());
        return Result::IdTableVocabPair{std::move(rowAdder).resultTable(),
                                        std::move(localVocab)};
      };

  if (requestLaziness) {
    return {qlever::joinHelpers::runLazyJoinAndConvertToGenerator(
                std::move(action), std::move(permutation)),
            resultSortedOn()};
  } else {
    auto [idTable, localVocab] = action(ad_utility::noop);
    qlever::joinHelpers::applyPermutation(idTable, permutation);
    return {std::move(idTable), resultSortedOn(), std::move(localVocab)};
  }
=======
bool Minus::columnOriginatesFromGraphOrUndef(const Variable& variable) const {
  AD_CONTRACT_CHECK(getExternallyVisibleVariableColumns().contains(variable));
  return _left->getRootOperation()->columnOriginatesFromGraphOrUndef(variable);
>>>>>>> f2174c67
}<|MERGE_RESOLUTION|>--- conflicted
+++ resolved
@@ -45,9 +45,6 @@
                                    _right->getRootOperation(), true,
                                    requestLaziness);
 
-<<<<<<< HEAD
-  IdTable idTable{getResultWidth(), getExecutionContext()->getAllocator()};
-
   // The lazy minus implementation does only work if there's just a single
   // join column. This might be extended in the future.
   bool lazyJoinIsSupported = _matchedColumns.size() == 1;
@@ -60,10 +57,6 @@
     return lazyMinusJoin(std::move(leftResult), std::move(rightResult),
                          requestLaziness);
   }
-=======
-  const auto leftResult = _left->getResult();
-  const auto rightResult = _right->getResult();
->>>>>>> f2174c67
 
   LOG(DEBUG) << "Minus subresult computation done" << std::endl;
 
@@ -224,7 +217,12 @@
 }
 
 // _____________________________________________________________________________
-<<<<<<< HEAD
+bool Minus::columnOriginatesFromGraphOrUndef(const Variable& variable) const {
+  AD_CONTRACT_CHECK(getExternallyVisibleVariableColumns().contains(variable));
+  return _left->getRootOperation()->columnOriginatesFromGraphOrUndef(variable);
+}
+
+// _____________________________________________________________________________
 Result Minus::lazyMinusJoin(std::shared_ptr<const Result> left,
                             std::shared_ptr<const Result> right,
                             bool requestLaziness) {
@@ -275,9 +273,4 @@
     qlever::joinHelpers::applyPermutation(idTable, permutation);
     return {std::move(idTable), resultSortedOn(), std::move(localVocab)};
   }
-=======
-bool Minus::columnOriginatesFromGraphOrUndef(const Variable& variable) const {
-  AD_CONTRACT_CHECK(getExternallyVisibleVariableColumns().contains(variable));
-  return _left->getRootOperation()->columnOriginatesFromGraphOrUndef(variable);
->>>>>>> f2174c67
 }