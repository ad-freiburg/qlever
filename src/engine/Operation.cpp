--- conflicted
+++ resolved
@@ -154,21 +154,6 @@
       return CacheValue{std::move(result), getRuntimeInfo()};
     };
 
-<<<<<<< HEAD
-    // Handle the case that we only want the result if it was contained in the
-    // cache, and `nullptr` else.
-    if (onlyReadFromCache) {
-      AD_CORRECTNESS_CHECK(!pinResult);
-      auto optionalResult = cache.getIfContained(cacheKey);
-      if (!optionalResult.has_value()) {
-        return nullptr;
-      }
-      updateRuntimeInformationOnSuccess(optionalResult.value(), timer.msecs());
-      return optionalResult.value()._resultPointer->resultTable();
-    }
-    auto result = (pinResult) ? cache.computeOncePinned(cacheKey, computeLambda)
-                              : cache.computeOnce(cacheKey, computeLambda);
-=======
     auto result = (pinResult) ? cache.computeOncePinned(cacheKey, computeLambda,
                                                         onlyReadFromCache)
                               : cache.computeOnce(cacheKey, computeLambda,
@@ -178,7 +163,6 @@
       AD_CORRECTNESS_CHECK(onlyReadFromCache);
       return nullptr;
     }
->>>>>>> a5fe8b03
 
     updateRuntimeInformationOnSuccess(result, timer.msecs());
     auto resultNumRows = result._resultPointer->resultTable()->size();
