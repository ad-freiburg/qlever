// Copyright 2020, University of Freiburg,
// Chair of Algorithms and Data Structures.
// Author: Johannes Kalmbach  (johannes.kalmbach@gmail.com)

#include "./Operation.h"

#include "engine/QueryExecutionTree.h"
#include "util/OnDestructionDontThrowDuringStackUnwinding.h"
#include "util/TransparentFunctors.h"

template <typename F>
void Operation::forAllDescendants(F f) {
  static_assert(
      std::is_same_v<void, std::invoke_result_t<F, QueryExecutionTree*>>);
  for (auto ptr : getChildren()) {
    if (ptr) {
      f(ptr);
      ptr->forAllDescendants(f);
    }
  }
}

template <typename F>
void Operation::forAllDescendants(F f) const {
  static_assert(
      std::is_same_v<void, std::invoke_result_t<F, const QueryExecutionTree*>>);
  for (auto ptr : getChildren()) {
    if (ptr) {
      f(ptr);
      ptr->forAllDescendants(f);
    }
  }
}

// __________________________________________________________________________________________________________
vector<string> Operation::collectWarnings() const {
  vector<string> res = getWarnings();
  for (auto child : getChildren()) {
    if (!child) {
      continue;
    }
    auto recursive = child->collectWarnings();
    res.insert(res.end(), std::make_move_iterator(recursive.begin()),
               std::make_move_iterator(recursive.end()));
  }

  return res;
}

// ________________________________________________________________________
void Operation::recursivelySetTimeoutTimer(
    const ad_utility::SharedConcurrentTimeoutTimer& timer) {
  _timeoutTimer = timer;
  for (auto child : getChildren()) {
    if (child) {
      child->recursivelySetTimeoutTimer(timer);
    }
  }
}

// Get the result for the subtree rooted at this element. Use existing results
// if they are already available, otherwise trigger computation.
shared_ptr<const ResultTable> Operation::getResult(bool isRoot) {
  ad_utility::Timer timer{ad_utility::Timer::Started};

  if (isRoot) {
    // Start with an estimated runtime info which will be updated as we go.
    createRuntimeInfoFromEstimates();
  }
  auto& cache = _executionContext->getQueryTreeCache();
  const string cacheKey = asString();
  const bool pinFinalResultButNotSubtrees =
      _executionContext->_pinResult && isRoot;
  const bool pinResult =
      _executionContext->_pinSubtrees || pinFinalResultButNotSubtrees;

  // When we pin the final result but no subtrees, we need to remember the sizes
  // of all involved index scans that have only one free variable. Note that
  // these index scans are executed already during query planning because they
  // have to be executed anyway, for any query plan. If we don't remember these
  // sizes here, future queries that take the result from the cache would redo
  // these index scans. Note that we do not need to remember the multiplicity
  // (and distinctness) because the multiplicity for an index scan with a single
  // free variable is always 1.
  if (pinFinalResultButNotSubtrees) {
    auto lock =
        getExecutionContext()->getQueryTreeCache().pinnedSizes().wlock();
    forAllDescendants([&lock](QueryExecutionTree* child) {
      if (child->getType() == QueryExecutionTree::OperationType::SCAN &&
          child->getResultWidth() == 1) {
        (*lock)[child->getRootOperation()->asString()] =
            child->getSizeEstimate();
      }
    });
  }

  try {
    // In case of an exception, create the correct runtime info, no matter which
    // exception handler is called.
    // We cannot simply use `absl::Cleanup` because
    // `updateRuntimeInformationOnFailure` might (at least theoretically) throw
    // an exception.
    auto onDestruction =
        ad_utility::makeOnDestructionDontThrowDuringStackUnwinding(
            [this, &timer]() {
              if (std::uncaught_exceptions()) {
                updateRuntimeInformationOnFailure(timer.msecs());
              }
            });
    auto computeLambda = [this, &timer] {
      if (_timeoutTimer->wlock()->hasTimedOut()) {
        throw ad_utility::TimeoutException(
            "Timeout in operation with no or insufficient timeout "
            "functionality, before " +
            getDescriptor());
      }
<<<<<<< HEAD
      computeResult(val._resultTable.get());
      auto& idTable = val._resultTable->_idTable;
      // Apply LIMIT and OFFSET, but only if the call to `computeResult` did not
      // already perform it.
      if (!supportsLimit()) {
        // Apply the OFFSET clause. If the offset is `0` or the offset is larger
        // than the size of the `IdTable`, then this has no effect and runtime
        // `O(1)` (see the docs for `std::shift_left`).
        std::ranges::for_each(idTable.getColumns(), [offset = _limit._offset](
                                                        std::span<Id> column) {
          std::shift_left(column.begin(), column.end(), offset);
        });
        // Resize the `IdTable` if necessary.
        size_t targetSize = _limit.actualSize(idTable.numRows());
        AD_CORRECTNESS_CHECK(targetSize <= idTable.numRows());
        idTable.resize(targetSize);
      } else {
        AD_CONTRACT_CHECK(idTable.numRows() ==
                          _limit.actualSize(idTable.numRows()));
      }
=======
      ResultTable result = computeResult();
>>>>>>> d773083a
      if (_timeoutTimer->wlock()->hasTimedOut()) {
        throw ad_utility::TimeoutException(
            "Timeout in " + getDescriptor() +
            ". This timeout was not caught inside the actual computation, "
            "which indicates insufficient timeout functionality.");
      }
      // Make sure that the results that are written to the cache have the
      // correct runtimeInfo. The children of the runtime info are already set
      // correctly because the result was computed, so we can pass `nullopt` as
      // the last argument.
      updateRuntimeInformationOnSuccess(result,
                                        ad_utility::CacheStatus::computed,
                                        timer.msecs(), std::nullopt);
      return CacheValue{std::move(result), getRuntimeInfo()};
    };

    // If the result was already computed during the query planning, then
    // we can simply return that result, but only if we don't have to pin
    // it to the cache.
    if (!pinResult) {
      auto precomputedResult = getPrecomputedResultFromQueryPlanning();
      if (precomputedResult.has_value()) {
        return std::move(precomputedResult.value());
      }
    }

    auto result = (pinResult) ? cache.computeOncePinned(cacheKey, computeLambda)
                              : cache.computeOnce(cacheKey, computeLambda);

    updateRuntimeInformationOnSuccess(result, timer.msecs());
    auto resultNumRows = result._resultPointer->resultTable()->size();
    auto resultNumCols = result._resultPointer->resultTable()->width();
    LOG(DEBUG) << "Computed result of size " << resultNumRows << " x "
               << resultNumCols << std::endl;
    return result._resultPointer->resultTable();
  } catch (const ad_utility::AbortException& e) {
    // A child Operation was aborted, do not print the information again.
    _runtimeInfo.status_ = RuntimeInformation::Status::failedBecauseChildFailed;
    throw;
  } catch (const ad_utility::WaitedForResultWhichThenFailedException& e) {
    // Here and in the following, show the detailed information (it's the
    // runtime info) only in the DEBUG log. Note that the exception will be
    // caught by the `processQuery` method, where the error message will be
    // printed *and* included in an error response sent to the client.
    LOG(ERROR) << "Waited for a result from another thread which then failed"
               << endl;
    LOG(DEBUG) << asString();
    throw ad_utility::AbortException(e);
  } catch (const std::exception& e) {
    // We are in the innermost level of the exception, so print
    LOG(ERROR) << "Aborted Operation" << endl;
    LOG(DEBUG) << asString() << endl;
    // Rethrow as QUERY_ABORTED allowing us to print the Operation
    // only at innermost failure of a recursive call
    throw ad_utility::AbortException(e);
  } catch (...) {
    // We are in the innermost level of the exception, so print
    LOG(ERROR) << "Aborted Operation" << endl;
    LOG(DEBUG) << asString() << endl;
    // Rethrow as QUERY_ABORTED allowing us to print the Operation
    // only at innermost failure of a recursive call
    throw ad_utility::AbortException(
        "Unexpected expection that is not a subclass of std::exception");
  }
}

// ______________________________________________________________________
void Operation::checkTimeout() const {
  if (_timeoutTimer->wlock()->hasTimedOut()) {
    throw ad_utility::TimeoutException("Timeout in " + getDescriptor());
  }
}

// _______________________________________________________________________
void Operation::updateRuntimeInformationOnSuccess(
    const ResultTable& resultTable, ad_utility::CacheStatus cacheStatus,
    size_t timeInMilliseconds, std::optional<RuntimeInformation> runtimeInfo) {
  _runtimeInfo.totalTime_ = timeInMilliseconds;
  _runtimeInfo.numRows_ = resultTable.size();
  _runtimeInfo.cacheStatus_ = cacheStatus;

  _runtimeInfo.status_ = RuntimeInformation::Status::completed;

  bool wasCached = cacheStatus != ad_utility::CacheStatus::computed;
  // If the result was read from the cache, then we need the additional
  // runtime info for the correct child information etc.
  AD_CONTRACT_CHECK(!wasCached || runtimeInfo.has_value());

  if (runtimeInfo.has_value()) {
    if (wasCached) {
      _runtimeInfo.originalTotalTime_ = runtimeInfo->totalTime_;
      _runtimeInfo.originalOperationTime_ = runtimeInfo->getOperationTime();
      _runtimeInfo.details_ = std::move(runtimeInfo->details_);
    }
    // Only the result that was actually computed (or read from cache) knows
    // the correct information about the children computations.
    _runtimeInfo.children_ = std::move(runtimeInfo->children_);
  } else {
    // The result was computed by this operation (not read from the cache).
    // Therefore, for each child of this operation the correct runtime is
    // available.
    _runtimeInfo.children_.clear();
    for (auto* child : getChildren()) {
      AD_CONTRACT_CHECK(child);
      _runtimeInfo.children_.push_back(
          child->getRootOperation()->getRuntimeInfo());
    }
  }
}

// ____________________________________________________________________________________________________________________
void Operation::updateRuntimeInformationOnSuccess(
    const ConcurrentLruCache ::ResultAndCacheStatus& resultAndCacheStatus,
    size_t timeInMilliseconds) {
  updateRuntimeInformationOnSuccess(
      *resultAndCacheStatus._resultPointer->resultTable(),
      resultAndCacheStatus._cacheStatus, timeInMilliseconds,
      resultAndCacheStatus._resultPointer->runtimeInfo());
}

// _____________________________________________________________________________
void Operation::updateRuntimeInformationWhenOptimizedOut(
    std::vector<RuntimeInformation> children) {
  _runtimeInfo.status_ = RuntimeInformation::Status::optimizedOut;
  _runtimeInfo.children_ = std::move(children);
  // This operation was optimized out, so its operation time is zero.
  // The operation time is computed as
  // `totalTime_ - #sum of childrens' total time#` in `getOperationTime()`.
  // To set it to zero we thus have to set the `totalTime_` to that sum.
  _runtimeInfo.totalTime_ = 0;
  std::ranges::for_each(
      _runtimeInfo.children_, [this](const RuntimeInformation& child) {
        if (child.status_ !=
            RuntimeInformation::Status::completedDuringQueryPlanning) {
          _runtimeInfo.totalTime_ += child.totalTime_;
        }
      });
}

// _______________________________________________________________________
void Operation::updateRuntimeInformationOnFailure(size_t timeInMilliseconds) {
  _runtimeInfo.children_.clear();
  for (auto child : getChildren()) {
    _runtimeInfo.children_.push_back(child->getRootOperation()->_runtimeInfo);
  }

  _runtimeInfo.totalTime_ = timeInMilliseconds;
  _runtimeInfo.status_ = RuntimeInformation::Status::failed;
}

// __________________________________________________________________
void Operation::createRuntimeInfoFromEstimates() {
  // Handle the case that the result was already computed during the query
  // planning. In this case, `getResult()` was already called on this object and
  // the runtime information is already correct.
  if (getPrecomputedResultFromQueryPlanning().has_value()) {
    return;
  }
  // TODO<joka921> If the above stuff works, this can be removed.
  std::optional<RuntimeInformation::Status> statusFromPrecomputedResult =
      getPrecomputedResultFromQueryPlanning().has_value()
          ? std::optional{_runtimeInfo.status_}
          : std::nullopt;
  _runtimeInfo.setColumnNames(getInternallyVisibleVariableColumns());
  const auto numCols = getResultWidth();
  _runtimeInfo.numCols_ = numCols;
  _runtimeInfo.descriptor_ = getDescriptor();

  for (const auto& child : getChildren()) {
    AD_CONTRACT_CHECK(child);
    child->getRootOperation()->createRuntimeInfoFromEstimates();
    _runtimeInfo.children_.push_back(
        child->getRootOperation()->getRuntimeInfo());
  }

  _runtimeInfo.costEstimate_ = getCostEstimate();
  _runtimeInfo.sizeEstimate_ = getSizeEstimate();

  std::vector<float> multiplicityEstimates;
  multiplicityEstimates.reserve(numCols);
  for (size_t i = 0; i < numCols; ++i) {
    multiplicityEstimates.push_back(getMultiplicity(i));
  }
  _runtimeInfo.multiplicityEstimates_ = multiplicityEstimates;

  auto cachedResult =
      _executionContext->getQueryTreeCache().getIfContained(asString());
  if (cachedResult.has_value()) {
    const auto& [resultPointer, cacheStatus] = cachedResult.value();
    _runtimeInfo.cacheStatus_ = cacheStatus;
    const auto& rtiFromCache = resultPointer->runtimeInfo();

    _runtimeInfo.numRows_ = rtiFromCache.numRows_;
    _runtimeInfo.originalTotalTime_ = rtiFromCache.totalTime_;
    _runtimeInfo.originalOperationTime_ = rtiFromCache.getOperationTime();
  }
  if (statusFromPrecomputedResult ==
      RuntimeInformation::Status::completedDuringQueryPlanning) {
    _runtimeInfo.status_ =
        RuntimeInformation::Status::completedDuringQueryPlanning;
    _runtimeInfo.cacheStatus_ = ad_utility::CacheStatus::computed;
  }
}

// ___________________________________________________________________________
const VariableToColumnMap& Operation::getInternallyVisibleVariableColumns()
    const {
  // TODO<joka921> Once the operation class is based on a variant rather than
  // on inheritance, we can get rid of the locking here because we can enforce
  // that `computeVariableToColumnMap` is always called in the constructor of
  // each `Operation`.
  std::lock_guard l{variableToColumnMapMutex_};
  if (!variableToColumnMap_.has_value()) {
    variableToColumnMap_ = computeVariableToColumnMap();
  }
  return variableToColumnMap_.value();
}

// ___________________________________________________________________________
const VariableToColumnMap& Operation::getExternallyVisibleVariableColumns()
    const {
  // TODO<joka921> Once the operation class is based on a variant rather than
  // on inheritance, we can get rid of the locking here because we can enforce
  // that `computeVariableToColumnMap` is always called in the constructor of
  // each `Operation`.
  std::lock_guard l{variableToColumnMapMutex_};
  if (!externallyVisibleVariableToColumnMap_.has_value()) {
    externallyVisibleVariableToColumnMap_ = computeVariableToColumnMap();
  }
  return externallyVisibleVariableToColumnMap_.value();
}

// ___________________________________________________________________________
void Operation::setSelectedVariablesForSubquery(
    const std::vector<Variable>& selectedVariables) {
  const auto& internalVariables = getInternallyVisibleVariableColumns();
  externallyVisibleVariableToColumnMap_.emplace();
  auto& externalVariables = externallyVisibleVariableToColumnMap_.value();
  for (const Variable& variable : selectedVariables) {
    if (internalVariables.contains(variable)) {
      externalVariables[variable] = internalVariables.at(variable);
    }
  }
}

// ___________________________________________________________________________
std::optional<Variable> Operation::getPrimarySortKeyVariable() const {
  const auto& varToColMap = getExternallyVisibleVariableColumns();
  const auto& sortedIndices = getResultSortedOn();

  if (sortedIndices.empty()) {
    return std::nullopt;
  }

  // TODO<joka921> Can be simplified using views once they are properly
  // supported inside clang.
  auto it =
      std::ranges::find(varToColMap, sortedIndices.front(), ad_utility::second);
  if (it == varToColMap.end()) {
    return std::nullopt;
  }
  return Variable{it->first};
}

// ___________________________________________________________________________
const vector<size_t>& Operation::getResultSortedOn() const {
  // TODO<joka921> refactor this without a mutex (for details see the
  // `getVariableColumns` method for details.
  std::lock_guard l{_resultSortedColumnsMutex};
  if (!_resultSortedColumns.has_value()) {
    _resultSortedColumns = resultSortedOn();
  }
  return _resultSortedColumns.value();
}

// ___________________________________________________________________________
size_t Operation::getTotalExecutionTimeDuringQueryPlanning() const {
  size_t totalTime = 0;
  forAllDescendants([&totalTime](const QueryExecutionTree* tree) {
    const auto& rti = tree->getRootOperation()->_runtimeInfo;
    if (rti.status_ ==
        RuntimeInformation::Status::completedDuringQueryPlanning) {
      totalTime += rti.getOperationTime();
    }
  });
  return totalTime;
}<|MERGE_RESOLUTION|>--- conflicted
+++ resolved
@@ -114,7 +114,7 @@
             "functionality, before " +
             getDescriptor());
       }
-<<<<<<< HEAD
+      ResultTable result = computeResult();
       computeResult(val._resultTable.get());
       auto& idTable = val._resultTable->_idTable;
       // Apply LIMIT and OFFSET, but only if the call to `computeResult` did not
@@ -135,9 +135,6 @@
         AD_CONTRACT_CHECK(idTable.numRows() ==
                           _limit.actualSize(idTable.numRows()));
       }
-=======
-      ResultTable result = computeResult();
->>>>>>> d773083a
       if (_timeoutTimer->wlock()->hasTimedOut()) {
         throw ad_utility::TimeoutException(
             "Timeout in " + getDescriptor() +
