--- conflicted
+++ resolved
@@ -268,25 +268,14 @@
   // The operation time is computed as
   // `totalTime_ - #sum of childrens' total time#` in `getOperationTime()`.
   // To set it to zero we thus have to set the `totalTime_` to that sum.
-<<<<<<< HEAD
-  _runtimeInfo.totalTime_ = 0;
-  std::ranges::for_each(
-      _runtimeInfo.children_, [this](const RuntimeInformation& child) {
-        if (child.status_ !=
-            RuntimeInformation::Status::completedDuringQueryPlanning) {
-          _runtimeInfo.totalTime_ += child.totalTime_;
-        }
-      });
-
-  if (_executionContext) {
-    _executionContext->signalQueryUpdate(_runtimeInfo);
-  }
-=======
   auto timesOfChildren = _runtimeInfo.children_ |
                          std::views::transform(&RuntimeInformation::totalTime_);
   _runtimeInfo.totalTime_ =
       std::accumulate(timesOfChildren.begin(), timesOfChildren.end(), 0.0);
->>>>>>> 24cb5aaa
+
+  if (_executionContext) {
+    _executionContext->signalQueryUpdate(_runtimeInfo);
+  }
 }
 
 // _____________________________________________________________________________
@@ -353,19 +342,10 @@
     _runtimeInfo.originalTotalTime_ = rtiFromCache.totalTime_;
     _runtimeInfo.originalOperationTime_ = rtiFromCache.getOperationTime();
   }
-<<<<<<< HEAD
-  if (statusFromPrecomputedResult ==
-      RuntimeInformation::Status::completedDuringQueryPlanning) {
-    _runtimeInfo.status_ =
-        RuntimeInformation::Status::completedDuringQueryPlanning;
-    _runtimeInfo.cacheStatus_ = ad_utility::CacheStatus::computed;
-  }
 
   if (_executionContext) {
     _executionContext->signalQueryUpdate(_runtimeInfo);
   }
-=======
->>>>>>> 24cb5aaa
 }
 
 // ___________________________________________________________________________
