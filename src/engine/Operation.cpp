--- conflicted
+++ resolved
@@ -87,63 +87,24 @@
     });
   }
 
-<<<<<<< HEAD
-  if (newResult) {
-    LOG(TRACE) << "Not in the cache, need to compute result" << endl;
-    LOG(DEBUG) << "Available memory (in MB) before operation: "
-               << (_executionContext->getAllocator().numFreeBytes() >> 20)
-               << std::endl;
-    // Passing the raw pointer here is ok as the result shared_ptr remains
-    // in scope
-    try {
+  try {
+    auto computeLambda = [this] {
+      CacheValue val(getExecutionContext()->getAllocator());
       if (_timeoutTimer->wlock()->hasTimedOut()) {
         throw ad_utility::TimeoutException(
             "Timeout in operation with no or insufficient timeout "
             "functionality, before " +
             getDescriptor());
       }
-      computeResult(newResult->_resTable.get());
+      computeResult(val._resultTable.get());
       if (_timeoutTimer->wlock()->hasTimedOut()) {
         throw ad_utility::TimeoutException(
             "Timeout in " + getDescriptor() +
             ". This timeout was not caught inside the actual computation, "
             "which indicates insufficient timeout functionality.");
-      }
-    } catch (const ad_semsearch::AbortException& e) {
-      // A child Operation was aborted, abort this Operation
-      // as well. The child already printed
-      abort(newResult, false);
-      // Continue unwinding the stack
-      throw;
-    } catch (const std::exception& e) {
-      // We are in the innermost level of the exception, so print
-      abort(newResult, true);
-      // Rethrow as QUERY_ABORTED allowing us to print the Operation
-      // only at innermost failure of a recursive call
-      throw ad_semsearch::AbortException(e);
-    } catch (...) {
-      // We are in the innermost level of the exception, so print
-      abort(newResult, true);
-      LOG(ERROR) << "WEIRD_EXCEPTION not inheriting from std::exception"
-                 << endl;
-      // Rethrow as QUERY_ABORTED allowing us to print the Operation
-      // only at innermost failure of a recursive call
-      throw ad_semsearch::AbortException("WEIRD_EXCEPTION");
-    }
-    timer.stop();
-    _runtimeInfo.setRows(newResult->_resTable->size());
-    _runtimeInfo.setCols(getResultWidth());
-    _runtimeInfo.setDescriptor(getDescriptor());
-    _runtimeInfo.setColumnNames(getVariableColumns());
-=======
-  try {
-    auto computeLambda = [this] {
-      CacheValue val(getExecutionContext()->getAllocator());
-      computeResult(val._resultTable.get());
       val._runtimeInfo = getRuntimeInfo();
       return val;
     };
->>>>>>> 72fd6f0e
 
     auto result = (pinResult) ? cache.computeOncePinned(cacheKey, computeLambda)
                               : cache.computeOnce(cacheKey, computeLambda);
@@ -179,20 +140,6 @@
     throw ad_semsearch::AbortException(
         "Unexpected expection that is not a subclass of std::exception");
   }
-<<<<<<< HEAD
-  timer.stop();
-  _runtimeInfo = existingResult->_runtimeInfo;
-  // We need to update column names and descriptor as we may have cached with
-  // different variable names
-  _runtimeInfo.setDescriptor(getDescriptor());
-  _runtimeInfo.setColumnNames(getVariableColumns());
-  _runtimeInfo.setTime(timer.msecs());
-  _runtimeInfo.setWasCached(true);
-  _runtimeInfo.addDetail("original_total_time",
-                         existingResult->_runtimeInfo.getTime());
-  _runtimeInfo.addDetail("original_operation_time",
-                         existingResult->_runtimeInfo.getOperationTime());
-  return existingResult->_resTable;
 }
 
 // ______________________________________________________________________
@@ -200,6 +147,4 @@
   if (_timeoutTimer->wlock()->hasTimedOut()) {
     throw ad_utility::TimeoutException("Timeout in " + getDescriptor());
   }
-=======
->>>>>>> 72fd6f0e
 }