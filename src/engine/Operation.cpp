--- conflicted
+++ resolved
@@ -380,16 +380,10 @@
       updateRuntimeInformationOnSuccess(result, timer.msecs());
     }
 
-<<<<<<< HEAD
-    if (pinWithName) {
+    if (pinWithExplicitName) {
+      // The query is to be pinned in the named query cache.
       const auto& [name, geoIndexVar] =
           _executionContext->pinWithExplicitName().value();
-      // The query is to be pinned in the named cache.
-=======
-    if (pinWithExplicitName) {
-      // The query is to be pinned in the named query cache.
-      const auto& name = _executionContext->pinWithExplicitName().value();
->>>>>>> d7175ba8
       const auto& actualResult = result._resultPointer->resultTable();
       AD_CORRECTNESS_CHECK(actualResult.isFullyMaterialized());
 
