--- conflicted
+++ resolved
@@ -685,7 +685,27 @@
 }
 
 // _____________________________________________________________________________
-<<<<<<< HEAD
+bool Operation::isSortedBy(const vector<ColumnIndex>& sortColumns) const {
+  auto inputSortedOn = resultSortedOn();
+  if (sortColumns.size() > inputSortedOn.size()) {
+    return false;
+  }
+  for (size_t i = 0; i < sortColumns.size(); ++i) {
+    if (sortColumns[i] != inputSortedOn[i]) {
+      return false;
+    }
+  }
+  return true;
+}
+
+// _____________________________________________________________________________
+std::optional<std::shared_ptr<QueryExecutionTree>> Operation::makeSortedTree(
+    const vector<ColumnIndex>& sortColumns) const {
+  AD_CONTRACT_CHECK(!isSortedBy(sortColumns));
+  return std::nullopt;
+}
+
+// _____________________________________________________________________________
 bool Operation::columnOriginatesFromGraph(const Variable& variable) const {
   AD_CONTRACT_CHECK(getExternallyVisibleVariableColumns().contains(variable));
   // If the column contains UNDEF, it cannot possibly be guaranteed to originate
@@ -705,24 +725,4 @@
     return !child->getVariableColumnOrNullopt(variable).has_value() ||
            child->getRootOperation()->columnOriginatesFromGraph(variable);
   });
-=======
-bool Operation::isSortedBy(const vector<ColumnIndex>& sortColumns) const {
-  auto inputSortedOn = resultSortedOn();
-  if (sortColumns.size() > inputSortedOn.size()) {
-    return false;
-  }
-  for (size_t i = 0; i < sortColumns.size(); ++i) {
-    if (sortColumns[i] != inputSortedOn[i]) {
-      return false;
-    }
-  }
-  return true;
-}
-
-// _____________________________________________________________________________
-std::optional<std::shared_ptr<QueryExecutionTree>> Operation::makeSortedTree(
-    const vector<ColumnIndex>& sortColumns) const {
-  AD_CONTRACT_CHECK(!isSortedBy(sortColumns));
-  return std::nullopt;
->>>>>>> 09fdb4c3
 }