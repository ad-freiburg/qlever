// Copyright 2018, University of Freiburg,
// Chair of Algorithms and Data Structures.
// Author: Florian Kramer (florian.kramer@netpun.uni-freiburg.de)
#pragma once

#include <array>
#include <vector>

#include "engine/Operation.h"
#include "engine/QueryExecutionTree.h"

class MultiColumnJoin : public Operation {
 private:
  std::shared_ptr<QueryExecutionTree> _left;
  std::shared_ptr<QueryExecutionTree> _right;

  std::vector<std::array<ColumnIndex, 2>> _joinColumns;

  vector<float> _multiplicities;
  size_t _sizeEstimate;
  bool _multiplicitiesComputed;

 public:
  MultiColumnJoin(QueryExecutionContext* qec,
                  std::shared_ptr<QueryExecutionTree> t1,
                  std::shared_ptr<QueryExecutionTree> t2,
                  const std::vector<std::array<ColumnIndex, 2>>& joinCols);

 protected:
  virtual string asStringImpl(size_t indent = 0) const override;

 public:
  virtual string getDescriptor() const override;

  virtual size_t getResultWidth() const override;

  virtual vector<size_t> resultSortedOn() const override;

  virtual void setTextLimit(size_t limit) override {
    _left->setTextLimit(limit);
    _right->setTextLimit(limit);
  }

  virtual bool knownEmptyResult() override {
    return _left->knownEmptyResult() || _right->knownEmptyResult();
  }

  virtual float getMultiplicity(size_t col) override;

  virtual size_t getSizeEstimate() override;

  virtual size_t getCostEstimate() override;

  vector<QueryExecutionTree*> getChildren() override {
    return {_left.get(), _right.get()};
  }

  /**
   * @brief Joins a and b using the column defined int joinColumns, storing the
   *        result in result. R should have width resultWidth (or be a vector
   *        that should have resultWidth entries).
   *        This method is made public here for unit testing purposes.
   **/
  template <int A_WIDTH, int B_WIDTH, int OUT_WIDTH>
  static void computeMultiColumnJoin(
      const IdTable& a, const IdTable& b,
      const std::vector<std::array<ColumnIndex, 2>>& joinColumns,
      IdTable* result);

 private:
  virtual ResultTable computeResult() override;

  VariableToColumnMap computeVariableToColumnMap() const override;

  void computeSizeEstimateAndMultiplicities();
<<<<<<< HEAD
};
=======
};

template <int A_WIDTH, int B_WIDTH, int OUT_WIDTH>
void MultiColumnJoin::computeMultiColumnJoin(
    const IdTable& dynA, const IdTable& dynB,
    const std::vector<std::array<ColumnIndex, 2>>& joinColumns,
    IdTable* dynResult) {
  // check for trivial cases
  if (dynA.size() == 0 || dynB.size() == 0) {
    return;
  }

  // Marks the columns in b that are join columns. Used to skip these
  // when computing the result of the join
  int joinColumnBitmap_b = 0;
  for (const std::array<ColumnIndex, 2>& jc : joinColumns) {
    joinColumnBitmap_b |= (1 << jc[1]);
  }

  IdTableView<A_WIDTH> a = dynA.asStaticView<A_WIDTH>();
  IdTableView<B_WIDTH> b = dynB.asStaticView<B_WIDTH>();
  IdTableStatic<OUT_WIDTH> result = std::move(*dynResult).toStatic<OUT_WIDTH>();

  bool matched = false;
  size_t ia = 0, ib = 0;
  while (ia < a.size() && ib < b.size()) {
    // Join columns 0 are the primary sort columns
    while (a(ia, joinColumns[0][0]) < b(ib, joinColumns[0][1])) {
      ia++;
      if (ia >= a.size()) {
        goto finish;
      }
    }
    while (b(ib, joinColumns[0][1]) < a(ia, joinColumns[0][0])) {
      ib++;
      if (ib >= b.size()) {
        goto finish;
      }
    }

    // check if the rest of the join columns also match
    matched = true;
    for (size_t joinColIndex = 0; joinColIndex < joinColumns.size();
         joinColIndex++) {
      const std::array<ColumnIndex, 2>& joinColumn = joinColumns[joinColIndex];
      if (a(ia, joinColumn[0]) < b(ib, joinColumn[1])) {
        ia++;
        matched = false;
        break;
      }
      if (b(ib, joinColumn[1]) < a(ia, joinColumn[0])) {
        ib++;
        matched = false;
        break;
      }
    }

    // Compute the cross product of the row in a and all matching
    // rows in b.
    while (matched && ia < a.size() && ib < b.size()) {
      // used to reset ib if another cross product needs to be computed
      size_t initIb = ib;

      while (matched) {
        result.emplace_back();
        size_t backIdx = result.size() - 1;

        // fill the result
        size_t rIndex = 0;
        for (size_t col = 0; col < a.numColumns(); col++) {
          result(backIdx, rIndex) = a(ia, col);
          rIndex++;
        }
        for (size_t col = 0; col < b.numColumns(); col++) {
          if ((joinColumnBitmap_b & (1 << col)) == 0) {
            result(backIdx, rIndex) = b(ib, col);
            rIndex++;
          }
        }

        ib++;

        // do the rows still match?
        for (const std::array<ColumnIndex, 2>& jc : joinColumns) {
          if (ib >= b.size() || a(ia, jc[0]) != b(ib, jc[1])) {
            matched = false;
            break;
          }
        }
      }
      ia++;
      // Check if the next row in a also matches the initial row in b
      matched = true;
      for (const std::array<ColumnIndex, 2>& jc : joinColumns) {
        if (ia >= a.size() || a(ia, jc[0]) != b(initIb, jc[1])) {
          matched = false;
          break;
        }
      }
      // If they match reset ib and compute another cross product
      if (matched) {
        ib = initIb;
      }
    }
  }
finish:
  *dynResult = std::move(result).toDynamic();
}
>>>>>>> d773083a
<|MERGE_RESOLUTION|>--- conflicted
+++ resolved
@@ -73,115 +73,4 @@
   VariableToColumnMap computeVariableToColumnMap() const override;
 
   void computeSizeEstimateAndMultiplicities();
-<<<<<<< HEAD
-};
-=======
-};
-
-template <int A_WIDTH, int B_WIDTH, int OUT_WIDTH>
-void MultiColumnJoin::computeMultiColumnJoin(
-    const IdTable& dynA, const IdTable& dynB,
-    const std::vector<std::array<ColumnIndex, 2>>& joinColumns,
-    IdTable* dynResult) {
-  // check for trivial cases
-  if (dynA.size() == 0 || dynB.size() == 0) {
-    return;
-  }
-
-  // Marks the columns in b that are join columns. Used to skip these
-  // when computing the result of the join
-  int joinColumnBitmap_b = 0;
-  for (const std::array<ColumnIndex, 2>& jc : joinColumns) {
-    joinColumnBitmap_b |= (1 << jc[1]);
-  }
-
-  IdTableView<A_WIDTH> a = dynA.asStaticView<A_WIDTH>();
-  IdTableView<B_WIDTH> b = dynB.asStaticView<B_WIDTH>();
-  IdTableStatic<OUT_WIDTH> result = std::move(*dynResult).toStatic<OUT_WIDTH>();
-
-  bool matched = false;
-  size_t ia = 0, ib = 0;
-  while (ia < a.size() && ib < b.size()) {
-    // Join columns 0 are the primary sort columns
-    while (a(ia, joinColumns[0][0]) < b(ib, joinColumns[0][1])) {
-      ia++;
-      if (ia >= a.size()) {
-        goto finish;
-      }
-    }
-    while (b(ib, joinColumns[0][1]) < a(ia, joinColumns[0][0])) {
-      ib++;
-      if (ib >= b.size()) {
-        goto finish;
-      }
-    }
-
-    // check if the rest of the join columns also match
-    matched = true;
-    for (size_t joinColIndex = 0; joinColIndex < joinColumns.size();
-         joinColIndex++) {
-      const std::array<ColumnIndex, 2>& joinColumn = joinColumns[joinColIndex];
-      if (a(ia, joinColumn[0]) < b(ib, joinColumn[1])) {
-        ia++;
-        matched = false;
-        break;
-      }
-      if (b(ib, joinColumn[1]) < a(ia, joinColumn[0])) {
-        ib++;
-        matched = false;
-        break;
-      }
-    }
-
-    // Compute the cross product of the row in a and all matching
-    // rows in b.
-    while (matched && ia < a.size() && ib < b.size()) {
-      // used to reset ib if another cross product needs to be computed
-      size_t initIb = ib;
-
-      while (matched) {
-        result.emplace_back();
-        size_t backIdx = result.size() - 1;
-
-        // fill the result
-        size_t rIndex = 0;
-        for (size_t col = 0; col < a.numColumns(); col++) {
-          result(backIdx, rIndex) = a(ia, col);
-          rIndex++;
-        }
-        for (size_t col = 0; col < b.numColumns(); col++) {
-          if ((joinColumnBitmap_b & (1 << col)) == 0) {
-            result(backIdx, rIndex) = b(ib, col);
-            rIndex++;
-          }
-        }
-
-        ib++;
-
-        // do the rows still match?
-        for (const std::array<ColumnIndex, 2>& jc : joinColumns) {
-          if (ib >= b.size() || a(ia, jc[0]) != b(ib, jc[1])) {
-            matched = false;
-            break;
-          }
-        }
-      }
-      ia++;
-      // Check if the next row in a also matches the initial row in b
-      matched = true;
-      for (const std::array<ColumnIndex, 2>& jc : joinColumns) {
-        if (ia >= a.size() || a(ia, jc[0]) != b(initIb, jc[1])) {
-          matched = false;
-          break;
-        }
-      }
-      // If they match reset ib and compute another cross product
-      if (matched) {
-        ib = initIb;
-      }
-    }
-  }
-finish:
-  *dynResult = std::move(result).toDynamic();
-}
->>>>>>> d773083a
+};