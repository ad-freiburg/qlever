// Copyright 2015, University of Freiburg,
// Chair of Algorithms and Data Structures.
// Author: Björn Buchhold (buchhold@informatik.uni-freiburg.de)
#pragma once

#include <string>

#include "./Operation.h"

class SparqlTriple;
class SparqlTripleSimple;

class IndexScan final : public Operation {
 private:
  Permutation::Enum permutation_;
  TripleComponent subject_;
  TripleComponent predicate_;
  TripleComponent object_;
  size_t numVariables_;
  size_t sizeEstimate_;
  vector<float> multiplicity_;

  // Additional columns (e.g. patterns) that are being retrieved in addition to
  // the "ordinary" subjects, predicates, or objects, as well as the variables
  // that they are bound to.
  std::vector<ColumnIndex> additionalColumns_;
  std::vector<Variable> additionalVariables_;

 public:
  IndexScan(QueryExecutionContext* qec, Permutation::Enum permutation,
            const SparqlTriple& triple);
  IndexScan(QueryExecutionContext* qec, Permutation::Enum permutation,
            const SparqlTripleSimple& triple);

  ~IndexScan() override = default;

  const TripleComponent& getPredicate() const { return predicate_; }
  const TripleComponent& getSubject() const { return subject_; }
  const TripleComponent& getObject() const { return object_; }

  const std::vector<ColumnIndex>& additionalColumns() const {
    return additionalColumns_;
  }
  std::string getDescriptor() const override;

  size_t getResultWidth() const override;

  vector<ColumnIndex> resultSortedOn() const override;

  size_t numVariables() const { return numVariables_; }

  // Return the exact result size of the index scan. This is always known as it
  // can be read from the Metadata.
  size_t getExactSize() const { return sizeEstimate_; }

  // Return two generators that lazily yield the results of `s1` and `s2` in
  // blocks, but only the blocks that can theoretically contain matching rows
  // when performing a join on the first column of the result of `s1` with the
  // first column of the result of `s2`.
  static std::array<Permutation::IdTableGenerator, 2> lazyScanForJoinOfTwoScans(
      const IndexScan& s1, const IndexScan& s2);

  // Return a generator that lazily yields the result of `s` in blocks, but only
  // the blocks that can theoretically contain matching rows when performing a
  // join between the first column of the result of `s`  with the `joinColumn`.
  // Requires that the `joinColumn` is sorted, else the behavior is undefined.
  static Permutation::IdTableGenerator lazyScanForJoinOfColumnWithScan(
      std::span<const Id> joinColumn, const IndexScan& s);

 private:
  // TODO<joka921> Make the `getSizeEstimateBeforeLimit()` function `const` for
  // ALL the `Operations`.
  uint64_t getSizeEstimateBeforeLimit() override { return getExactSize(); }

 public:
  size_t getCostEstimate() override;

  void determineMultiplicities();

  float getMultiplicity(size_t col) override {
    if (multiplicity_.empty()) {
      determineMultiplicities();
    }
    AD_CORRECTNESS_CHECK(col < multiplicity_.size());
    return multiplicity_[col];
  }

  bool knownEmptyResult() override { return getExactSize() == 0; }

  bool isIndexScanWithNumVariables(size_t target) const override {
    return numVariables() == target;
  }

<<<<<<< HEAD
  // Currently only the full scans support a limit clause.
  [[nodiscard]] bool supportsLimit(bool lazyResult) const override {
    return !lazyResult && getResultWidth() == 3;
  }
=======
  // An index scan can directly and efficiently support LIMIT and OFFSET
  [[nodiscard]] bool supportsLimit() const override { return true; }
>>>>>>> 14d6e1cc

  Permutation::Enum permutation() const { return permutation_; }

  // Return the stored triple in the order that corresponds to the
  // `permutation_`. For example if `permutation_ == PSO` then the result is
  // {&predicate_, &subject_, &object_}
  std::array<const TripleComponent* const, 3> getPermutedTriple() const;

 private:
  ProtoResult computeResult(bool requestLaziness) override;

  vector<QueryExecutionTree*> getChildren() override { return {}; }

  void computeFullScan(IdTable* result, Permutation::Enum permutation) const;

  size_t computeSizeEstimate() const;

  std::string getCacheKeyImpl() const override;

  VariableToColumnMap computeVariableToColumnMap() const override;

  cppcoro::generator<IdTable> scanInChunks() const;

  //  Helper functions for the public `getLazyScanFor...` functions (see above).
  static Permutation::IdTableGenerator getLazyScan(
      const IndexScan& s, std::vector<CompressedBlockMetadata> blocks);
  static std::optional<Permutation::MetadataAndBlocks> getMetadataForScan(
      const IndexScan& s);
};<|MERGE_RESOLUTION|>--- conflicted
+++ resolved
@@ -91,15 +91,11 @@
     return numVariables() == target;
   }
 
-<<<<<<< HEAD
-  // Currently only the full scans support a limit clause.
-  [[nodiscard]] bool supportsLimit(bool lazyResult) const override {
-    return !lazyResult && getResultWidth() == 3;
+  // An index scan can directly and efficiently support LIMIT and OFFSET
+  [[nodiscard]] bool supportsLimit(
+      [[maybe_unused]] bool lazyResult) const override {
+    return true;
   }
-=======
-  // An index scan can directly and efficiently support LIMIT and OFFSET
-  [[nodiscard]] bool supportsLimit() const override { return true; }
->>>>>>> 14d6e1cc
 
   Permutation::Enum permutation() const { return permutation_; }
 
