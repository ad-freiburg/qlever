// Copyright 2015, University of Freiburg,
// Chair of Algorithms and Data Structures.
// Author: Björn Buchhold (buchhold@informatik.uni-freiburg.de)
#pragma once

#include <string>

#include "./Operation.h"

using std::string;

class SparqlTriple;

class IndexScan : public Operation {
 private:
  Permutation::Enum permutation_;
  TripleComponent subject_;
  TripleComponent predicate_;
  TripleComponent object_;
  size_t numVariables_;
  size_t sizeEstimate_;
  vector<float> multiplicity_;

<<<<<<< HEAD
  std::vector<ColumnIndex> additionalColumns_;
  std::vector<Variable> additionalVariables_;

 public:
  const std::vector<ColumnIndex>& additionalColumns() const {
    return additionalColumns_;
  }
  string getDescriptor() const override;
=======
  // Additional columns (e.g. patterns) that are being retrieved in addition to
  // the "ordinary" subjects, predicates, or objects, as well as the variables
  // that they are bound to.
  std::vector<ColumnIndex> additionalColumns_;
  std::vector<Variable> additionalVariables_;
>>>>>>> e9324895

 public:
  IndexScan(QueryExecutionContext* qec, Permutation::Enum permutation,
            const SparqlTriple& triple);

  virtual ~IndexScan() = default;

  const TripleComponent& getPredicate() const { return predicate_; }
  const TripleComponent& getSubject() const { return subject_; }
  const TripleComponent& getObject() const { return object_; }

  const std::vector<ColumnIndex>& additionalColumns() const {
    return additionalColumns_;
  }
  string getDescriptor() const override;

  size_t getResultWidth() const override;

  vector<ColumnIndex> resultSortedOn() const override;

  void setTextLimit(size_t) override {
    // Do nothing.
  }

  // Return the exact result size of the index scan. This is always known as it
  // can be read from the Metadata.
  size_t getExactSize() const { return sizeEstimate_; }

  // Return two generators that lazily yield the results of `s1` and `s2` in
  // blocks, but only the blocks that can theoretically contain matching rows
  // when performing a join on the first column of the result of `s1` with the
  // first column of the result of `s2`.
  static std::array<Permutation::IdTableGenerator, 2> lazyScanForJoinOfTwoScans(
      const IndexScan& s1, const IndexScan& s2);

  // Return a generator that lazily yields the result of `s` in blocks, but only
  // the blocks that can theoretically contain matching rows when performing a
  // join between the first column of the result of `s`  with the `joinColumn`.
  // Requires that the `joinColumn` is sorted, else the behavior is undefined.
  static Permutation::IdTableGenerator lazyScanForJoinOfColumnWithScan(
      std::span<const Id> joinColumn, const IndexScan& s);

 private:
  // TODO<joka921> Make the `getSizeEstimateBeforeLimit()` function `const` for
  // ALL the `Operations`.
  uint64_t getSizeEstimateBeforeLimit() override { return getExactSize(); }

 public:
  size_t getCostEstimate() override;

  void determineMultiplicities();

  float getMultiplicity(size_t col) override {
    if (multiplicity_.empty()) {
      determineMultiplicities();
    }
    AD_CORRECTNESS_CHECK(col < multiplicity_.size());
    return multiplicity_[col];
  }

  bool knownEmptyResult() override { return getExactSize() == 0; }

  // Currently only the full scans support a limit clause.
  [[nodiscard]] bool supportsLimit() const override {
    return getResultWidth() == 3;
  }

  Permutation::Enum permutation() const { return permutation_; }

 private:
  ResultTable computeResult() override;

  vector<QueryExecutionTree*> getChildren() override { return {}; }

  void computeFullScan(IdTable* result, Permutation::Enum permutation) const;

  size_t computeSizeEstimate();

  string asStringImpl(size_t indent) const override;

  VariableToColumnMap computeVariableToColumnMap() const override;

  // Return the stored triple in the order that corresponds to the
  // `permutation_`. For example if `permutation_ == PSO` then the result is
  // {&predicate_, &subject_, &object_}
  std::array<const TripleComponent* const, 3> getPermutedTriple() const;

  //  Helper functions for the public `getLazyScanFor...` functions (see above).
  static Permutation::IdTableGenerator getLazyScan(
      const IndexScan& s, std::vector<CompressedBlockMetadata> blocks);
  static std::optional<Permutation::MetadataAndBlocks> getMetadataForScan(
      const IndexScan& s);
};<|MERGE_RESOLUTION|>--- conflicted
+++ resolved
@@ -21,22 +21,11 @@
   size_t sizeEstimate_;
   vector<float> multiplicity_;
 
-<<<<<<< HEAD
-  std::vector<ColumnIndex> additionalColumns_;
-  std::vector<Variable> additionalVariables_;
-
- public:
-  const std::vector<ColumnIndex>& additionalColumns() const {
-    return additionalColumns_;
-  }
-  string getDescriptor() const override;
-=======
   // Additional columns (e.g. patterns) that are being retrieved in addition to
   // the "ordinary" subjects, predicates, or objects, as well as the variables
   // that they are bound to.
   std::vector<ColumnIndex> additionalColumns_;
   std::vector<Variable> additionalVariables_;
->>>>>>> e9324895
 
  public:
   IndexScan(QueryExecutionContext* qec, Permutation::Enum permutation,
