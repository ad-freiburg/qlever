--- conflicted
+++ resolved
@@ -23,17 +23,7 @@
   TripleComponent predicate_;
   TripleComponent object_;
   Graphs graphsToFilter_;
-<<<<<<< HEAD
   ScanSpecAndBlocks scanSpecAndBlocks_;
-=======
-  // TODO @realHannes:
-  // Remove `PrefilterIndexPair` as a member and set instead a member of type
-  // `ScanSpecAndBlocks` (see CompressedRelation.h) with optionally prefiltered
-  // `BlockMetadataRanges`. This `ScanSpecAndBlocks` member can be passed
-  // to the scan and size-estimate functions in the future making those
-  // evaluations simpler.
-  PrefilterIndexPair prefilter_;
->>>>>>> 61f14810
   size_t numVariables_;
   size_t sizeEstimate_;
   bool sizeEstimateIsExact_;
