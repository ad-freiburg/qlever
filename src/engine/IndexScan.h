--- conflicted
+++ resolved
@@ -36,12 +36,9 @@
   std::vector<ColumnIndex> additionalColumns_;
   std::vector<Variable> additionalVariables_;
 
-<<<<<<< HEAD
-=======
   // If set, then only the specified variables will be part of the result.
   // Can be used to strip some columns that are not needed by the remainder
   // of the query.
->>>>>>> bd614ffe
   using VarsToKeep = std::optional<ad_utility::HashSet<Variable>>;
   VarsToKeep varsToKeep_;
 
@@ -242,11 +239,6 @@
           std::nullopt) const;
   std::optional<Permutation::MetadataAndBlocks> getMetadataForScan() const;
 
-<<<<<<< HEAD
-  std::vector<ColumnIndex> getSubsetForStrippedColumns() const;
-
-  // TODO<joka921> Comment.
-=======
   // If the `varsToKeep_` member is set, meaning that this `IndexScan` only
   // returns a subset of this actual columns, return the subset of columns that
   // has to be applied to the "full" result (without any columns stripped) to
@@ -262,7 +254,6 @@
   // practice the effect would be limited, because the reader has to read all
   // columns in many cases anyway (e.g. because of UPDATEs or GRAPH duplicate
   // filtering etc.)
->>>>>>> bd614ffe
   auto makeApplyColumnSubset() const {
     bool hasSubset = varsToKeep_.has_value();
     auto cols =
@@ -274,18 +265,11 @@
       return std::move(table);
     };
   }
-<<<<<<< HEAD
+
+ public:
   std::optional<std::shared_ptr<QueryExecutionTree>>
   makeTreeWithStrippedColumns(
       const std::set<Variable>& variables) const override;
-=======
-
-  // TODO<joka921> mark this as `override` as soon as it actually overrides.
- public:
-  std::optional<std::shared_ptr<QueryExecutionTree>>
-  makeTreeWithStrippedColumns(
-      const ad_utility::HashSet<Variable>& variables) const;
->>>>>>> bd614ffe
 };
 
 #endif  // QLEVER_SRC_ENGINE_INDEXSCAN_H