// Copyright 2018, University of Freiburg,
//                 Chair of Algorithms and Data Structures.
// Authors: (2018 - 2019) Florian Kramer (florian.kramer@mail.uni-freiburg.de)
//          (2024 -     ) Johannes Kalmbach (kalmbach@cs.uni-freiburg.de)

#include "engine/HasPredicateScan.h"

#include "engine/AddCombinedRowToTable.h"
#include "engine/CallFixedSize.h"
#include "engine/IndexScan.h"
#include "engine/Join.h"
#include "index/IndexImpl.h"
#include "util/JoinAlgorithms/JoinColumnMapping.h"

// Assert that the `type` is a valid value for the `ScanType` enum.
static void checkType(HasPredicateScan::ScanType type) {
  using enum HasPredicateScan::ScanType;
  static constexpr std::array supportedTypes{FREE_O, FREE_S, SUBQUERY_S,
                                             FULL_SCAN};
  AD_CORRECTNESS_CHECK(ad_utility::contains(supportedTypes, type));
}

// Helper function for the constructor of the `HasPredicateScan`.
// Return a join operation between the `subtree` and the triple `?subject
// ql:has-pattern ?object` where the subject is specified by the
// `subtreeColIndex` which is an index into the `subtree`'s result columns and
// the `?object` is specified directly via the `objectVariable`.
// Also return the column index of the `objectVariable` in the final result.
static constexpr auto makeJoin =
    [](auto* qec, std::shared_ptr<QueryExecutionTree> subtree,
       ColumnIndex subtreeColIndex, const Variable& objectVariable)
    -> HasPredicateScan::SubtreeAndColumnIndex {
  const auto& subtreeVar =
      subtree->getVariableAndInfoByColumnIndex(subtreeColIndex).first;
  auto hasPatternScan = ad_utility::makeExecutionTree<IndexScan>(
      qec, Permutation::Enum::PSO,
      SparqlTriple{subtreeVar, std::string{HAS_PATTERN_PREDICATE},
                   objectVariable});
  auto joinedSubtree = ad_utility::makeExecutionTree<Join>(
      qec, std::move(subtree), std::move(hasPatternScan), subtreeColIndex, 0);
  auto column =
      joinedSubtree->getVariableColumns().at(objectVariable).columnIndex_;
  return {std::move(joinedSubtree), column};
};

// ___________________________________________________________________________
HasPredicateScan::HasPredicateScan(QueryExecutionContext* qec,
                                   std::shared_ptr<QueryExecutionTree> subtree,
                                   size_t subtreeJoinColumn,
                                   Variable objectVariable)
    : Operation{qec},
      type_{ScanType::SUBQUERY_S},
      subtree_{makeJoin(qec, std::move(subtree), subtreeJoinColumn,
                        Variable{objectVariable})},
      object_{std::move(objectVariable)} {}

// A small helper function that sanitizes the `triple` which is passed to the
// constructor of `HasPredicateScan` and determines the corresponding
// `ScanType`.
static HasPredicateScan::ScanType getScanType(const SparqlTriple& triple) {
  using enum HasPredicateScan::ScanType;
  AD_CONTRACT_CHECK(triple.p_._iri == HAS_PREDICATE_PREDICATE);
  if (isVariable(triple.s_) && (isVariable(triple.o_))) {
    if (triple.s_ == triple.o_) {
      throw std::runtime_error{
          "ql:has-predicate with same variable for subject and object not "
          "supported."};
    }
    return FULL_SCAN;
  } else if (isVariable(triple.s_)) {
    return FREE_S;
  } else if (isVariable(triple.o_)) {
    return FREE_O;
  } else {
    AD_FAIL();
  }
}

// ___________________________________________________________________________
HasPredicateScan::HasPredicateScan(QueryExecutionContext* qec,
                                   SparqlTriple triple)
    : Operation{qec},
      type_{getScanType(triple)},
      subject_{triple.s_},
      object_{triple.o_} {}

// ___________________________________________________________________________
string HasPredicateScan::getCacheKeyImpl() const {
  std::ostringstream os;
  checkType(type_);
  switch (type_) {
    case ScanType::FREE_S:
      os << "HAS_PREDICATE_SCAN with O = " << object_;
      break;
    case ScanType::FREE_O:
      os << "HAS_PREDICATE_SCAN with S = " << subject_;
      break;
    case ScanType::FULL_SCAN:
      os << "HAS_PREDICATE_SCAN for the full relation";
      break;
    case ScanType::SUBQUERY_S:
      os << "HAS_PREDICATE_SCAN with S = " << subtree().getCacheKey();
      break;
  }
  return std::move(os).str();
}

// ___________________________________________________________________________
string HasPredicateScan::getDescriptor() const {
  checkType(type_);
  switch (type_) {
    case ScanType::FREE_S:
      return "HasPredicateScan free subject: " + subject_.toRdfLiteral();
    case ScanType::FREE_O:
      return "HasPredicateScan free object: " + object_.toRdfLiteral();
    case ScanType::FULL_SCAN:
      return "HasPredicateScan full scan";
    case ScanType::SUBQUERY_S:
      return "HasPredicateScan with subquery";
    default:
      return "HasPredicateScan";
  }
}

// ___________________________________________________________________________
size_t HasPredicateScan::getResultWidth() const {
  checkType(type_);
  switch (type_) {
    case ScanType::FREE_S:
      return 1;
    case ScanType::FREE_O:
      return 1;
    case ScanType::FULL_SCAN:
      return 2;
    case ScanType::SUBQUERY_S:
      return subtree().getResultWidth();
  }
  return -1;
}

// ___________________________________________________________________________
vector<ColumnIndex> HasPredicateScan::resultSortedOn() const {
  checkType(type_);
  switch (type_) {
    case ScanType::FREE_S:
      // is the lack of sorting here a problem?
      return {};
    case ScanType::FREE_O:
      return {0};
    case ScanType::FULL_SCAN:
      return {0};
    case ScanType::SUBQUERY_S:
      return subtree().resultSortedOn();
  }
  return {};
}

// ___________________________________________________________________________
VariableToColumnMap HasPredicateScan::computeVariableToColumnMap() const {
  // All the columns that are newly created by this operation contain no
  // undefined values.
  auto col = makeAlwaysDefinedColumn;

  checkType(type_);
  switch (type_) {
    case ScanType::FREE_S:
      return {{subject_.getVariable(), col(0)}};
    case ScanType::FREE_O:
      return {{object_.getVariable(), col(0)}};
    case ScanType::FULL_SCAN:
      return {{subject_.getVariable(), col(0)},
              {object_.getVariable(), col(1)}};
    case ScanType::SUBQUERY_S:
      return subtree().getVariableColumns();
  }
  AD_FAIL();
}

// ___________________________________________________________________________
bool HasPredicateScan::knownEmptyResult() {
  if (type_ == ScanType::SUBQUERY_S) {
    return subtree().knownEmptyResult();
  } else {
    return false;
  }
}

// ___________________________________________________________________________
float HasPredicateScan::getMultiplicity(size_t col) {
  // Default value for columns about which we know nothing.
  double result = 1.0;
  switch (type_) {
    case ScanType::FREE_S:
      if (col == 0) {
        result = getIndex().getAvgNumDistinctPredicatesPerSubject();
      }
      break;
    case ScanType::FREE_O:
      if (col == 0) {
        result = getIndex().getAvgNumDistinctSubjectsPerPredicate();
      }
      break;
    case ScanType::FULL_SCAN:
      if (col == 0) {
        result = getIndex().getAvgNumDistinctPredicatesPerSubject();
      } else if (col == 1) {
        result = getIndex().getAvgNumDistinctSubjectsPerPredicate();
      }
      break;
    case ScanType::SUBQUERY_S:
      if (col < getResultWidth() - 1) {
        result = subtree().getMultiplicity(col) *
                 getIndex().getAvgNumDistinctSubjectsPerPredicate();
      } else {
        result = subtree().getMultiplicity(subtreeColIdx()) *
                 getIndex().getAvgNumDistinctSubjectsPerPredicate();
      }
  }
  return static_cast<float>(result);
}

// ___________________________________________________________________________
uint64_t HasPredicateScan::getSizeEstimateBeforeLimit() {
  switch (type_) {
    case ScanType::FREE_S:
      return static_cast<uint64_t>(
          getIndex().getAvgNumDistinctPredicatesPerSubject());
    case ScanType::FREE_O:
      return static_cast<uint64_t>(
          getIndex().getAvgNumDistinctSubjectsPerPredicate());
    case ScanType::FULL_SCAN:
      return getIndex().getNumDistinctSubjectPredicatePairs();
    case ScanType::SUBQUERY_S:
      return static_cast<uint64_t>(
          static_cast<double>(subtree().getSizeEstimate()) *
          getIndex().getAvgNumDistinctPredicatesPerSubject());
  }
  return 0;
}

// ___________________________________________________________________________
size_t HasPredicateScan::getCostEstimate() {
  // TODO: these size estimates only work if all predicates are functional
  switch (type_) {
    case ScanType::FREE_S:
      return getSizeEstimateBeforeLimit();
    case ScanType::FREE_O:
      return getSizeEstimateBeforeLimit();
    case ScanType::FULL_SCAN:
      return getSizeEstimateBeforeLimit();
    case ScanType::SUBQUERY_S:
      return subtree().getCostEstimate() + getSizeEstimateBeforeLimit();
  }
  return 0;
}

// ___________________________________________________________________________
ProtoResult HasPredicateScan::computeResult(
    [[maybe_unused]] bool requestLaziness) {
  IdTable idTable{getExecutionContext()->getAllocator()};
  idTable.setNumColumns(getResultWidth());

  const CompactVectorOfStrings<Id>& patterns = getIndex().getPatterns();
<<<<<<< HEAD
  auto hasPattern =
      getExecutionContext()
          ->getIndex()
          .getImpl()
          .getPermutation(Permutation::Enum::PSO)
          .lazyScan({qlever::specialIds().at(HAS_PATTERN_PREDICATE),
                     std::nullopt, std::nullopt},
                    std::nullopt, {}, cancellationHandle_);
=======
  const auto& index = getExecutionContext()->getIndex().getImpl();
  auto scanSpec =
      ScanSpecificationAsTripleComponent{
          TripleComponent::Iri::fromIriref(HAS_PATTERN_PREDICATE), std::nullopt,
          std::nullopt}
          .toScanSpecification(index)
          .value();
  auto hasPattern =
      index.getPermutation(Permutation::Enum::PSO)
          .lazyScan(scanSpec, std::nullopt, {}, cancellationHandle_);
>>>>>>> b32530ec

  auto getId = [this](const TripleComponent tc) {
    std::optional<Id> id = tc.toValueId(getIndex().getVocab());
    if (!id.has_value()) {
      AD_THROW("The entity '" + tc.toRdfLiteral() +
               "' required by `ql:has-predicate` is not in the vocabulary.");
    }
    return id.value();
  };
  switch (type_) {
    case ScanType::FREE_S: {
      HasPredicateScan::computeFreeS(&idTable, getId(object_), hasPattern,
                                     patterns);
      return {std::move(idTable), resultSortedOn(), LocalVocab{}};
    };
    case ScanType::FREE_O: {
      HasPredicateScan::computeFreeO(&idTable, getId(subject_), patterns);
      return {std::move(idTable), resultSortedOn(), LocalVocab{}};
    };
    case ScanType::FULL_SCAN:
      HasPredicateScan::computeFullScan(
          &idTable, hasPattern, patterns,
          getIndex().getNumDistinctSubjectPredicatePairs());
      return {std::move(idTable), resultSortedOn(), LocalVocab{}};
    case ScanType::SUBQUERY_S:

      auto width = static_cast<int>(idTable.numColumns());
      auto doCompute = [this, &idTable, &patterns]<int width>() {
        return computeSubqueryS<width>(&idTable, patterns);
      };
      return ad_utility::callFixedSize(width, doCompute);
  }
  AD_FAIL();
}

// ___________________________________________________________________________
void HasPredicateScan::computeFreeS(
    IdTable* resultTable, Id objectId, auto& hasPattern,
    const CompactVectorOfStrings<Id>& patterns) {
  IdTableStatic<1> result = std::move(*resultTable).toStatic<1>();
  // TODO<joka921> This can be a much simpler and cheaper implementation that
  // does a lazy scan on the specified predicate and then simply performs a
  // DISTINCT on the result.
  for (const auto& block : hasPattern) {
    auto patternColumn = block.getColumn(1);
    auto subjects = block.getColumn(0);
    for (size_t i : ad_utility::integerRange(block.numRows())) {
      const auto& pattern = patterns[patternColumn[i].getInt()];
      for (const auto& predicate : pattern) {
        if (predicate == objectId) {
          result.push_back({subjects[i]});
          break;
        }
      }
    }
  }
  *resultTable = std::move(result).toDynamic();
}

// ___________________________________________________________________________
void HasPredicateScan::computeFreeO(
    IdTable* resultTable, Id subjectAsId,
    const CompactVectorOfStrings<Id>& patterns) const {
<<<<<<< HEAD
  auto hasPattern = getExecutionContext()
                        ->getIndex()
                        .getImpl()
                        .getPermutation(Permutation::Enum::PSO)
                        .scan({qlever::specialIds().at(HAS_PATTERN_PREDICATE),
                               subjectAsId, std::nullopt},
                              {}, cancellationHandle_);
=======
  const auto& index = getExecutionContext()->getIndex().getImpl();
  auto scanSpec = ScanSpecificationAsTripleComponent{TripleComponent::Iri::fromIriref(HAS_PATTERN_PREDICATE),
                                                     subjectAsId, std::nullopt}.toScanSpecification(index).value();
  auto hasPattern =
      index
          .getPermutation(Permutation::Enum::PSO)
          .scan(std::move(scanSpec),
                    {}, cancellationHandle_);
>>>>>>> b32530ec
  AD_CORRECTNESS_CHECK(hasPattern.numRows() <= 1);
  for (Id patternId : hasPattern.getColumn(0)) {
    const auto& pattern = patterns[patternId.getInt()];
    resultTable->resize(pattern.size());
    std::ranges::copy(pattern, resultTable->getColumn(0).begin());
  }
}

// ___________________________________________________________________________
void HasPredicateScan::computeFullScan(
    IdTable* resultTable, auto& hasPattern,
    const CompactVectorOfStrings<Id>& patterns, size_t resultSize) {
  IdTableStatic<2> result = std::move(*resultTable).toStatic<2>();
  result.reserve(resultSize);
  for (const auto& block : hasPattern) {
    auto patternColumn = block.getColumn(1);
    auto subjects = block.getColumn(0);
    for (size_t i : ad_utility::integerRange(block.numRows())) {
      const auto& pattern = patterns[patternColumn[i].getInt()];
      for (const auto& predicate : pattern) {
        result.push_back({subjects[i], predicate});
      }
    }
  }
  *resultTable = std::move(result).toDynamic();
}

// ___________________________________________________________________________
template <int WIDTH>
ProtoResult HasPredicateScan::computeSubqueryS(
    IdTable* dynResult, const CompactVectorOfStrings<Id>& patterns) {
  auto subresult = subtree().getResult();
  auto patternCol = subtreeColIdx();
  auto result = std::move(*dynResult).toStatic<WIDTH>();
  for (const auto& row : subresult->idTable().asStaticView<WIDTH>()) {
    const auto& pattern = patterns[row[patternCol].getInt()];
    for (auto predicate : pattern) {
      result.push_back(row);
      result.back()[patternCol] = predicate;
    }
  }
  return {std::move(result).toDynamic(), resultSortedOn(),
          subresult->getSharedLocalVocab()};
}

// ___________________________________________________________________________
const TripleComponent& HasPredicateScan::getObject() const { return object_; }

// ___________________________________________________________________________
HasPredicateScan::ScanType HasPredicateScan::getType() const { return type_; }<|MERGE_RESOLUTION|>--- conflicted
+++ resolved
@@ -261,16 +261,6 @@
   idTable.setNumColumns(getResultWidth());
 
   const CompactVectorOfStrings<Id>& patterns = getIndex().getPatterns();
-<<<<<<< HEAD
-  auto hasPattern =
-      getExecutionContext()
-          ->getIndex()
-          .getImpl()
-          .getPermutation(Permutation::Enum::PSO)
-          .lazyScan({qlever::specialIds().at(HAS_PATTERN_PREDICATE),
-                     std::nullopt, std::nullopt},
-                    std::nullopt, {}, cancellationHandle_);
-=======
   const auto& index = getExecutionContext()->getIndex().getImpl();
   auto scanSpec =
       ScanSpecificationAsTripleComponent{
@@ -281,7 +271,6 @@
   auto hasPattern =
       index.getPermutation(Permutation::Enum::PSO)
           .lazyScan(scanSpec, std::nullopt, {}, cancellationHandle_);
->>>>>>> b32530ec
 
   auto getId = [this](const TripleComponent tc) {
     std::optional<Id> id = tc.toValueId(getIndex().getVocab());
@@ -345,15 +334,6 @@
 void HasPredicateScan::computeFreeO(
     IdTable* resultTable, Id subjectAsId,
     const CompactVectorOfStrings<Id>& patterns) const {
-<<<<<<< HEAD
-  auto hasPattern = getExecutionContext()
-                        ->getIndex()
-                        .getImpl()
-                        .getPermutation(Permutation::Enum::PSO)
-                        .scan({qlever::specialIds().at(HAS_PATTERN_PREDICATE),
-                               subjectAsId, std::nullopt},
-                              {}, cancellationHandle_);
-=======
   const auto& index = getExecutionContext()->getIndex().getImpl();
   auto scanSpec = ScanSpecificationAsTripleComponent{TripleComponent::Iri::fromIriref(HAS_PATTERN_PREDICATE),
                                                      subjectAsId, std::nullopt}.toScanSpecification(index).value();
@@ -362,7 +342,6 @@
           .getPermutation(Permutation::Enum::PSO)
           .scan(std::move(scanSpec),
                     {}, cancellationHandle_);
->>>>>>> b32530ec
   AD_CORRECTNESS_CHECK(hasPattern.numRows() <= 1);
   for (Id patternId : hasPattern.getColumn(0)) {
     const auto& pattern = patterns[patternId.getInt()];
