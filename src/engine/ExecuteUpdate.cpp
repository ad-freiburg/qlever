//  Copyright 2024, University of Freiburg,
//                  Chair of Algorithms and Data Structures.
//  Author: Julian Mundhahs <mundhahj@tf.uni-freiburg.de>

#include "engine/ExecuteUpdate.h"

#include "engine/ExportQueryExecutionTrees.h"

// _____________________________________________________________________________
UpdateMetadata ExecuteUpdate::executeUpdate(
    const Index& index, const ParsedQuery& query, const QueryExecutionTree& qet,
    DeltaTriples& deltaTriples, const CancellationHandle& cancellationHandle,
    ad_utility::timer::TimeTracer& tracer) {
  UpdateMetadata metadata{};
<<<<<<< HEAD
  auto [toInsert, toDelete] = computeGraphUpdateQuads(
      index, query, qet, cancellationHandle, metadata, tracer);
=======
  // Fully materialize the result for now. This makes it easier to execute the
  // update. We have to keep the local vocab alive until the triples are
  // inserted using `deleteTriples`/`insertTriples` to keep LocalVocabIds valid.
  auto result = qet.getResult(false);
  auto [toInsert, toDelete] =
      computeGraphUpdateQuads(index, query, *result, qet.getVariableColumns(),
                              cancellationHandle, metadata);
>>>>>>> f59763c8

  // "The deletion of the triples happens before the insertion." (SPARQL 1.1
  // Update 3.1.3)
  ad_utility::Timer timer{ad_utility::Timer::InitialStatus::Started};
  tracer.beginTrace("deleteTriples");
  if (!toDelete.idTriples_.empty()) {
    deltaTriples.deleteTriples(cancellationHandle,
                               std::move(toDelete.idTriples_), tracer);
  }
  tracer.endTrace("deleteTriples");
  tracer.beginTrace("insertTriples");
  metadata.deletionTime_ = timer.msecs();
  timer.start();
  if (!toInsert.idTriples_.empty()) {
    deltaTriples.insertTriples(cancellationHandle,
                               std::move(toInsert.idTriples_), tracer);
  }
  tracer.endTrace("insertTriples");
  metadata.insertionTime_ = timer.msecs();
  return metadata;
}

// _____________________________________________________________________________
std::pair<std::vector<ExecuteUpdate::TransformedTriple>, LocalVocab>
ExecuteUpdate::transformTriplesTemplate(
    const Index::Vocab& vocab, const VariableToColumnMap& variableColumns,
    std::vector<SparqlTripleSimpleWithGraph>&& triples) {
  // This LocalVocab only contains IDs that are related to the
  // template. Most of the IDs will be added to the DeltaTriples' LocalVocab. An
  // ID will only not be added if it belongs to a Quad with a variable that has
  // no solutions.
  LocalVocab localVocab{};

  auto transformSparqlTripleComponent =
      [&vocab, &localVocab,
       &variableColumns](TripleComponent component) -> IdOrVariableIndex {
    if (component.isVariable()) {
      AD_CORRECTNESS_CHECK(variableColumns.contains(component.getVariable()));
      return variableColumns.at(component.getVariable()).columnIndex_;
    } else {
      return std::move(component).toValueId(vocab, localVocab);
    }
  };
  Id defaultGraphIri = [&transformSparqlTripleComponent] {
    IdOrVariableIndex defaultGraph = transformSparqlTripleComponent(
        ad_utility::triple_component::Iri::fromIriref(DEFAULT_GRAPH_IRI));
    AD_CORRECTNESS_CHECK(std::holds_alternative<Id>(defaultGraph));
    return std::get<Id>(defaultGraph);
  }();
  auto transformGraph = [&vocab, &localVocab, &defaultGraphIri,
                         &variableColumns](
                            SparqlTripleSimpleWithGraph::Graph graph) {
    return std::visit(
        ad_utility::OverloadCallOperator{
            [&defaultGraphIri](const std::monostate&) -> IdOrVariableIndex {
              return defaultGraphIri;
            },
            [&vocab, &localVocab](const ad_utility::triple_component::Iri& iri)
                -> IdOrVariableIndex {
              return TripleComponent(iri).toValueId(vocab, localVocab);
            },
            [&variableColumns](const Variable& var) -> IdOrVariableIndex {
              AD_CORRECTNESS_CHECK(variableColumns.contains(var));
              return variableColumns.at(var).columnIndex_;
            }},
        graph);
  };
  auto transformSparqlTripleSimple =
      [&transformSparqlTripleComponent,
       &transformGraph](SparqlTripleSimpleWithGraph triple) {
        return std::array{transformSparqlTripleComponent(std::move(triple.s_)),
                          transformSparqlTripleComponent(std::move(triple.p_)),
                          transformSparqlTripleComponent(std::move(triple.o_)),
                          transformGraph(std::move(triple.g_))};
      };
  return {
      ad_utility::transform(std::move(triples), transformSparqlTripleSimple),
      std::move(localVocab)};
}

// _____________________________________________________________________________
std::optional<Id> ExecuteUpdate::resolveVariable(const IdTable& idTable,
                                                 const uint64_t& rowIdx,
                                                 IdOrVariableIndex idOrVar) {
  auto visitId = [](const Id& id) {
    return id.isUndefined() ? std::optional<Id>{} : id;
  };
  return std::visit(
      ad_utility::OverloadCallOperator{
          [&idTable, &rowIdx, &visitId](const ColumnIndex& columnInfo) {
            return visitId(idTable(rowIdx, columnInfo));
          },
          visitId},
      idOrVar);
}

// _____________________________________________________________________________
void ExecuteUpdate::computeAndAddQuadsForResultRow(
    const std::vector<TransformedTriple>& templates,
    std::vector<IdTriple<>>& result, const IdTable& idTable,
    const uint64_t rowIdx) {
  for (const auto& [s, p, o, g] : templates) {
    auto subject = resolveVariable(idTable, rowIdx, s);
    auto predicate = resolveVariable(idTable, rowIdx, p);
    auto object = resolveVariable(idTable, rowIdx, o);
    auto graph = resolveVariable(idTable, rowIdx, g);

    if (!subject.has_value() || !predicate.has_value() || !object.has_value() ||
        !graph.has_value()) {
      continue;
    }
    result.emplace_back(std::array{*subject, *predicate, *object, *graph});
  }
}

// _____________________________________________________________________________
std::pair<ExecuteUpdate::IdTriplesAndLocalVocab,
          ExecuteUpdate::IdTriplesAndLocalVocab>
ExecuteUpdate::computeGraphUpdateQuads(
<<<<<<< HEAD
    const Index& index, const ParsedQuery& query, const QueryExecutionTree& qet,
    const CancellationHandle& cancellationHandle, UpdateMetadata& metadata,
    ad_utility::timer::TimeTracer& tracer) {
  tracer.beginTrace("where");
  AD_CONTRACT_CHECK(query.hasUpdateClause());
  auto updateClause = query.updateClause();
  if (!std::holds_alternative<updateClause::GraphUpdate>(updateClause.op_)) {
    throw std::runtime_error(
        "Only INSERT/DELETE update operations are currently supported.");
  }
  auto graphUpdate = std::get<updateClause::GraphUpdate>(updateClause.op_);
  // Fully materialize the result for now. This makes it easier to execute the
  // update.
  auto result = qet.getResult(false);
  tracer.endTrace("where");
=======
    const Index& index, const ParsedQuery& query, const Result& result,
    const VariableToColumnMap& variableColumns,
    const CancellationHandle& cancellationHandle, UpdateMetadata& metadata) {
  AD_CONTRACT_CHECK(query.hasUpdateClause());
  auto updateClause = query.updateClause();
  auto& graphUpdate = updateClause.op_;
>>>>>>> f59763c8

  // Start the timer once the where clause has been evaluated.
  tracer.beginTrace("preparation");
  ad_utility::Timer timer{ad_utility::Timer::InitialStatus::Started};
  const auto& vocab = index.getVocab();

  auto prepareTemplateAndResultContainer =
      [&vocab, &variableColumns,
       &result](std::vector<SparqlTripleSimpleWithGraph>&& tripleTemplates) {
        auto [transformedTripleTemplates, localVocab] =
            transformTriplesTemplate(vocab, variableColumns,
                                     std::move(tripleTemplates));
        std::vector<IdTriple<>> updateTriples;
        // The maximum result size is size(query result) x num template rows.
        // The actual result can be smaller if there are template rows with
        // variables for which a result row does not have a value.
        updateTriples.reserve(result.idTable().size() *
                              transformedTripleTemplates.size());

        return std::tuple{std::move(transformedTripleTemplates),
                          std::move(updateTriples), std::move(localVocab)};
      };

  auto [toInsertTemplates, toInsert, localVocabInsert] =
      prepareTemplateAndResultContainer(std::move(graphUpdate.toInsert_));
  auto [toDeleteTemplates, toDelete, localVocabDelete] =
      prepareTemplateAndResultContainer(std::move(graphUpdate.toDelete_));

  uint64_t resultSize = 0;
  for (const auto& [pair, range] : ExportQueryExecutionTrees::getRowIndices(
           query._limitOffset, result, resultSize)) {
    auto& idTable = pair.idTable_;
    for (const uint64_t i : range) {
      computeAndAddQuadsForResultRow(toInsertTemplates, toInsert, idTable, i);
      cancellationHandle->throwIfCancelled();

      computeAndAddQuadsForResultRow(toDeleteTemplates, toDelete, idTable, i);
      cancellationHandle->throwIfCancelled();
    }
  }
  sortAndRemoveDuplicates(toInsert);
  sortAndRemoveDuplicates(toDelete);
  metadata.inUpdate_ = DeltaTriplesCount{static_cast<int64_t>(toInsert.size()),
                                         static_cast<int64_t>(toDelete.size())};
  toDelete = setMinus(toDelete, toInsert);
  metadata.triplePreparationTime_ = timer.msecs();
  tracer.endTrace("preparation");

  return {
      IdTriplesAndLocalVocab{std::move(toInsert), std::move(localVocabInsert)},
      IdTriplesAndLocalVocab{std::move(toDelete), std::move(localVocabDelete)}};
}

// _____________________________________________________________________________
void ExecuteUpdate::sortAndRemoveDuplicates(
    std::vector<IdTriple<>>& container) {
  ql::ranges::sort(container);
  container.erase(std::unique(container.begin(), container.end()),
                  container.end());
}

// _____________________________________________________________________________
std::vector<IdTriple<>> ExecuteUpdate::setMinus(
    const std::vector<IdTriple<>>& a, const std::vector<IdTriple<>>& b) {
  std::vector<IdTriple<>> reducedToDelete;
  reducedToDelete.reserve(a.size());
  ql::ranges::set_difference(a, b, std::back_inserter(reducedToDelete));
  return reducedToDelete;
}<|MERGE_RESOLUTION|>--- conflicted
+++ resolved
@@ -12,18 +12,13 @@
     DeltaTriples& deltaTriples, const CancellationHandle& cancellationHandle,
     ad_utility::timer::TimeTracer& tracer) {
   UpdateMetadata metadata{};
-<<<<<<< HEAD
-  auto [toInsert, toDelete] = computeGraphUpdateQuads(
-      index, query, qet, cancellationHandle, metadata, tracer);
-=======
   // Fully materialize the result for now. This makes it easier to execute the
   // update. We have to keep the local vocab alive until the triples are
   // inserted using `deleteTriples`/`insertTriples` to keep LocalVocabIds valid.
   auto result = qet.getResult(false);
   auto [toInsert, toDelete] =
       computeGraphUpdateQuads(index, query, *result, qet.getVariableColumns(),
-                              cancellationHandle, metadata);
->>>>>>> f59763c8
+                              cancellationHandle, metadata, tracer);
 
   // "The deletion of the triples happens before the insertion." (SPARQL 1.1
   // Update 3.1.3)
@@ -143,30 +138,16 @@
 std::pair<ExecuteUpdate::IdTriplesAndLocalVocab,
           ExecuteUpdate::IdTriplesAndLocalVocab>
 ExecuteUpdate::computeGraphUpdateQuads(
-<<<<<<< HEAD
-    const Index& index, const ParsedQuery& query, const QueryExecutionTree& qet,
+    const Index& index, const ParsedQuery& query, const Result& result,
+    const VariableToColumnMap& variableColumns,
     const CancellationHandle& cancellationHandle, UpdateMetadata& metadata,
     ad_utility::timer::TimeTracer& tracer) {
+  // Evaluate the WHERE clause.
   tracer.beginTrace("where");
   AD_CONTRACT_CHECK(query.hasUpdateClause());
   auto updateClause = query.updateClause();
-  if (!std::holds_alternative<updateClause::GraphUpdate>(updateClause.op_)) {
-    throw std::runtime_error(
-        "Only INSERT/DELETE update operations are currently supported.");
-  }
-  auto graphUpdate = std::get<updateClause::GraphUpdate>(updateClause.op_);
-  // Fully materialize the result for now. This makes it easier to execute the
-  // update.
-  auto result = qet.getResult(false);
+  auto& graphUpdate = updateClause.op_;
   tracer.endTrace("where");
-=======
-    const Index& index, const ParsedQuery& query, const Result& result,
-    const VariableToColumnMap& variableColumns,
-    const CancellationHandle& cancellationHandle, UpdateMetadata& metadata) {
-  AD_CONTRACT_CHECK(query.hasUpdateClause());
-  auto updateClause = query.updateClause();
-  auto& graphUpdate = updateClause.op_;
->>>>>>> f59763c8
 
   // Start the timer once the where clause has been evaluated.
   tracer.beginTrace("preparation");
