--- conflicted
+++ resolved
@@ -68,16 +68,10 @@
     // `BlockZipperJoinImpl` expects this interface.
   }
 
-<<<<<<< HEAD
-  // TODO<joka921>  make compliant with C++17
-  static void addRows(const auto&, const auto&) {
-    // Same as for `addRow`.
-=======
   // No-op for `MINUS`.
   template <typename R1, typename R2>
   static void addRows(const R1&, const R2&) {
     // `BlockZipperJoinImpl` expects this interface.
->>>>>>> 7fefc4b7
   }
 
   // Flush remaining pending entries before changing the input.
