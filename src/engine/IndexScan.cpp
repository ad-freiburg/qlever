// Copyright 2015, University of Freiburg,
// Chair of Algorithms and Data Structures.
// Author: Björn Buchhold (buchhold@informatik.uni-freiburg.de)

#include "engine/IndexScan.h"

#include <sstream>
#include <string>

#include "index/IndexImpl.h"
#include "index/TriplesView.h"
#include "parser/ParsedQuery.h"

using std::string;

// _____________________________________________________________________________
IndexScan::IndexScan(QueryExecutionContext* qec, Permutation::Enum permutation,
                     const SparqlTriple& triple)
    : Operation(qec),
      permutation_(permutation),
      subject_(triple._s),
      predicate_(triple._p.getIri().starts_with("?")
                     ? TripleComponent(Variable{triple._p.getIri()})
                     : TripleComponent(triple._p.getIri())),
      object_(triple._o),
      numVariables_(static_cast<size_t>(subject_.isVariable()) +
                    static_cast<size_t>(predicate_.isVariable()) +
                    static_cast<size_t>(object_.isVariable())) {
  for (auto& [idx, variable] : triple._additionalScanColumns) {
    additionalColumns_.push_back(idx);
    additionalVariables_.push_back(variable);
  }
<<<<<<< HEAD
  // TODO<joka921> Can we safely integrate this and the above initialization
  // into the member initializers
=======
>>>>>>> e9324895
  sizeEstimate_ = computeSizeEstimate();

  // Check the following invariant: The permuted input triple must contain at
  // least one variable, and all the variables must be at the end of the
  // permuted triple. For example in the PSO permutation, either only the O, or
  // the S and O, or all three of P, S, O can be variables, all other
  // combinations are not supported.
  auto permutedTriple = getPermutedTriple();
  for (size_t i = 0; i < 3 - numVariables_; ++i) {
    AD_CONTRACT_CHECK(!permutedTriple.at(i)->isVariable());
  }
  for (size_t i = 3 - numVariables_; i < permutedTriple.size(); ++i) {
    AD_CONTRACT_CHECK(permutedTriple.at(i)->isVariable());
  }
}

// _____________________________________________________________________________
string IndexScan::asStringImpl(size_t indent) const {
  std::ostringstream os;
  for (size_t i = 0; i < indent; ++i) {
    os << ' ';
  }

  auto permutationString = Permutation::toString(permutation_);

  if (numVariables_ == 3) {
    os << "SCAN FOR FULL INDEX " << permutationString << " (DUMMY OPERATION)";

  } else {
<<<<<<< HEAD
    auto firstKeyString = permutationString.at(0);
    auto permutedTriple = getPermutedTriple();
    const auto& firstKey = permutedTriple.at(0)->toRdfLiteral();
    if (numVariables_ == 1) {
      auto secondKeyString = permutationString.at(1);
      const auto& secondKey = permutedTriple.at(1)->toRdfLiteral();
      os << "SCAN " << permutationString << " with " << firstKeyString
         << " = \"" << firstKey << "\", " << secondKeyString << " = \""
         << secondKey << "\"";
    } else if (numVariables_ == 2) {
      os << "SCAN " << permutationString << " with " << firstKeyString
         << " = \"" << firstKey << "\"";
    }
  }
  if (!additionalColumns_.empty()) {
    os << " Additional Columns:";
    for (auto col : additionalColumns_) {
      os << " " << col;
    }
=======
    os << "SCAN " << permutationString << " with ";
    auto addKey = [&os, &permutationString, this](size_t idx) {
      auto keyString = permutationString.at(idx);
      const auto& key = getPermutedTriple().at(idx)->toRdfLiteral();
      os << keyString << " = \"" << key << "\"";
    };
    addKey(0);
    if (numVariables_ == 1) {
      os << ", ";
      addKey(1);
    }
  }
  if (!additionalColumns_.empty()) {
    os << " Additional Columns: ";
    ad_utility::lazyStrJoin(&os, additionalColumns(), " ");
>>>>>>> e9324895
  }
  return std::move(os).str();
}

// _____________________________________________________________________________
string IndexScan::getDescriptor() const {
  return "IndexScan " + subject_.toString() + " " + predicate_.toString() +
         " " + object_.toString();
}

// _____________________________________________________________________________
size_t IndexScan::getResultWidth() const {
  return numVariables_ + additionalVariables_.size();
}

// _____________________________________________________________________________
vector<ColumnIndex> IndexScan::resultSortedOn() const {
  switch (numVariables_) {
    case 1:
      return {ColumnIndex{0}};
    case 2:
      return {ColumnIndex{0}, ColumnIndex{1}};
    case 3:
      return {ColumnIndex{0}, ColumnIndex{1}, ColumnIndex{2}};
    default:
      AD_FAIL();
  }
}

// _____________________________________________________________________________
VariableToColumnMap IndexScan::computeVariableToColumnMap() const {
  VariableToColumnMap variableToColumnMap;
  auto addCol = [&variableToColumnMap,
                 nextColIdx = ColumnIndex{0}](const Variable& var) mutable {
    // All the columns of an index scan only contain defined values.
    variableToColumnMap[var] = makeAlwaysDefinedColumn(nextColIdx);
    ++nextColIdx;
  };

  for (const TripleComponent* const ptr : getPermutedTriple()) {
    if (ptr->isVariable()) {
      addCol(ptr->getVariable());
    }
  }
<<<<<<< HEAD

  for (const auto& var : additionalVariables_) {
    variableToColumnMap[var] = makeCol(nextColIdx);
    ++nextColIdx;
  }
=======
  std::ranges::for_each(additionalVariables_, addCol);
>>>>>>> e9324895
  return variableToColumnMap;
}
// _____________________________________________________________________________
ResultTable IndexScan::computeResult() {
  LOG(DEBUG) << "IndexScan result computation...\n";
  IdTable idTable{getExecutionContext()->getAllocator()};

  using enum Permutation::Enum;
  idTable.setNumColumns(numVariables_);
  const auto& index = _executionContext->getIndex();
  const auto permutedTriple = getPermutedTriple();
  if (numVariables_ == 2) {
    idTable = index.scan(*permutedTriple[0], std::nullopt, permutation_,
<<<<<<< HEAD
                         additionalColumns(), _timeoutTimer);
  } else if (numVariables_ == 1) {
    idTable = index.scan(*permutedTriple[0], *permutedTriple[1], permutation_,
                         additionalColumns(), _timeoutTimer);
=======
                         additionalColumns(), cancellationHandle_);
  } else if (numVariables_ == 1) {
    idTable = index.scan(*permutedTriple[0], *permutedTriple[1], permutation_,
                         additionalColumns(), cancellationHandle_);
>>>>>>> e9324895
  } else {
    AD_CORRECTNESS_CHECK(numVariables_ == 3);
    computeFullScan(&idTable, permutation_);
  }
  AD_CORRECTNESS_CHECK(idTable.numColumns() == getResultWidth());
  LOG(DEBUG) << "IndexScan result computation done.\n";

  return {std::move(idTable), resultSortedOn(), LocalVocab{}};
}

// _____________________________________________________________________________
size_t IndexScan::computeSizeEstimate() {
  if (_executionContext) {
    // Should always be in this branch. Else is only for test cases.

    // We have to do a simple scan anyway so might as well do it now
    if (numVariables_ == 1) {
      // TODO<C++23> Use the monadic operation `std::optional::or_else`.
      // Note: we cannot use `optional::value_or()` here, because the else
      // case is expensive to compute, and we need it lazily evaluated.
      if (auto size = getExecutionContext()->getQueryTreeCache().getPinnedSize(
              asString());
          size.has_value()) {
        return size.value();
      } else {
        // This call explicitly has to read two blocks of triples from memory to
        // obtain an exact size estimate.
        return getIndex().getResultSizeOfScan(
            *getPermutedTriple()[0], *getPermutedTriple().at(1), permutation_);
      }
    } else if (numVariables_ == 2) {
<<<<<<< HEAD
      const TripleComponent& firstKey = *getPermutedTriple()[0];
=======
      const TripleComponent& firstKey = *getPermutedTriple().at(0);
>>>>>>> e9324895
      return getIndex().getCardinality(firstKey, permutation_);
    } else {
      // The triple consists of three variables.
      // TODO<joka921> As soon as all implementations of a full index scan
      // (Including the "dummy joins" in Join.cpp) consistently exclude the
      // internal triples, this estimate should be changed to only return
      // the number of triples in the actual knowledge graph (excluding the
      // internal triples).
      AD_CORRECTNESS_CHECK(numVariables_ == 3);
      return getIndex().numTriples().normalAndInternal_();
    }
  } else {
    // Only for test cases. The handling of the objects is to make the
    // strange query planner tests pass.
    auto strLen = [](const auto& el) {
      return (el.isString() ? el.getString() : el.toString()).size();
    };
    return 1000 + strLen(subject_) + strLen(object_) + strLen(predicate_);
  }
}

// _____________________________________________________________________________
size_t IndexScan::getCostEstimate() {
  if (numVariables_ != 3) {
    return getSizeEstimateBeforeLimit();
  } else {
    // The computation of the `full scan` estimate must be consistent with the
    // full scan dummy joins in `Join.cpp` for correct query planning.
    // The following calculation is done in a way that makes materializing a
    // full index scan always more expensive than implicitly computing it in the
    // so-called "dummy joins" (see `Join.h` and `Join.cpp`). The assumption is,
    // that materializing a single triple via a full index scan is 10'000 more
    // expensive than materializing it via some other means.

    // Note that we cannot set the cost to `infinity` or `max`, because this
    // might lead to overflows in upstream operations when the cost estimate is
    // an integer (this currently is the case). When implementing them as
    // floating point numbers, a cost estimate of `infinity` would
    // remove the ability to distinguish the costs of plans that perform full
    // scans but still have different overall costs.
    // TODO<joka921> The conceptually right way to do this is to make the cost
    // estimate a tuple `(numFullIndexScans, costEstimateForRemainder)`.
    // Implement this functionality.

    return getSizeEstimateBeforeLimit() * 10'000;
  }
}

// _____________________________________________________________________________
void IndexScan::determineMultiplicities() {
  multiplicity_.clear();
  if (_executionContext) {
    const auto& idx = getIndex();
    if (numVariables_ == 1) {
      multiplicity_.emplace_back(1);
    } else if (numVariables_ == 2) {
      const auto permutedTriple = getPermutedTriple();
      multiplicity_ = idx.getMultiplicities(*permutedTriple[0], permutation_);
    } else {
      AD_CORRECTNESS_CHECK(numVariables_ == 3);
      multiplicity_ = idx.getMultiplicities(permutation_);
    }
  } else {
    multiplicity_.emplace_back(1);
    if (numVariables_ == 2) {
      multiplicity_.emplace_back(1);
    }
    if (numVariables_ == 3) {
      multiplicity_.emplace_back(1);
    }
  }
  for ([[maybe_unused]] size_t i :
       std::views::iota(multiplicity_.size(), getResultWidth())) {
    multiplicity_.emplace_back(1);
  }
  AD_CONTRACT_CHECK(multiplicity_.size() == getResultWidth());
<<<<<<< HEAD
  // assert(multiplicity_.size() >= 1 || multiplicity_.size() <= 3);
=======
>>>>>>> e9324895
}

// ________________________________________________________________________
void IndexScan::computeFullScan(IdTable* result,
                                const Permutation::Enum permutation) const {
  auto [ignoredRanges, isTripleIgnored] =
      getIndex().getImpl().getIgnoredIdRanges(permutation);

  result->setNumColumns(3);

  // This implementation computes the complete knowledge graph, except the
  // internal triples.
  uint64_t resultSize = getIndex().numTriples().normal_;
  if (getLimit()._limit.has_value() && getLimit()._limit < resultSize) {
    resultSize = getLimit()._limit.value();
  }

  // TODO<joka921> Implement OFFSET
  if (getLimit()._offset != 0) {
    throw NotSupportedException{
        "Scanning the complete index with an OFFSET clause is currently not "
        "supported by QLever"};
  }
  result->reserve(resultSize);
  auto table = std::move(*result).toStatic<3>();
  size_t i = 0;
  const auto& permutationImpl =
      getExecutionContext()->getIndex().getImpl().getPermutation(permutation);
  auto triplesView = TriplesView(permutationImpl, cancellationHandle_,
                                 ignoredRanges, isTripleIgnored);
  for (const auto& triple : triplesView) {
    if (i >= resultSize) {
      break;
    }
    table.push_back(triple);
    ++i;
  }
  *result = std::move(table).toDynamic();
}

// ___________________________________________________________________________
std::array<const TripleComponent* const, 3> IndexScan::getPermutedTriple()
    const {
  std::array triple{&subject_, &predicate_, &object_};
  auto permutation = Permutation::toKeyOrder(permutation_);
  return {triple[permutation[0]], triple[permutation[1]],
          triple[permutation[2]]};
}

// ___________________________________________________________________________
Permutation::IdTableGenerator IndexScan::getLazyScan(
    const IndexScan& s, std::vector<CompressedBlockMetadata> blocks) {
  const IndexImpl& index = s.getIndex().getImpl();
  Id col0Id = s.getPermutedTriple()[0]->toValueId(index.getVocab()).value();
  std::optional<Id> col1Id;
  if (s.numVariables_ == 1) {
    col1Id = s.getPermutedTriple()[1]->toValueId(index.getVocab()).value();
  }
  return index.getPermutation(s.permutation())
      .lazyScan(col0Id, col1Id, std::move(blocks), s.additionalColumns(),
<<<<<<< HEAD
                s._timeoutTimer);
=======
                s.cancellationHandle_);
>>>>>>> e9324895
};

// ________________________________________________________________
std::optional<Permutation::MetadataAndBlocks> IndexScan::getMetadataForScan(
    const IndexScan& s) {
  auto permutedTriple = s.getPermutedTriple();
  const IndexImpl& index = s.getIndex().getImpl();
  std::optional<Id> col0Id = permutedTriple[0]->toValueId(index.getVocab());
  std::optional<Id> col1Id =
      s.numVariables_ == 2 ? std::nullopt
                           : permutedTriple[1]->toValueId(index.getVocab());
  if (!col0Id.has_value() || (!col1Id.has_value() && s.numVariables_ == 1)) {
    return std::nullopt;
  }

  return index.getPermutation(s.permutation())
      .getMetadataAndBlocks(col0Id.value(), col1Id);
};

// ________________________________________________________________
std::array<Permutation::IdTableGenerator, 2>
IndexScan::lazyScanForJoinOfTwoScans(const IndexScan& s1, const IndexScan& s2) {
  AD_CONTRACT_CHECK(s1.numVariables_ < 3 && s2.numVariables_ < 3);

  // This function only works for single column joins. This means that the first
  // variable of both scans must be equal, but the second variables of the scans
  // (if present) must be different.
  const auto& getFirstVariable = [](const IndexScan& scan) {
    return scan.numVariables_ == 2 ? *scan.getPermutedTriple()[1]
                                   : *scan.getPermutedTriple()[2];
  };

  AD_CONTRACT_CHECK(getFirstVariable(s1) == getFirstVariable(s2));
  if (s1.numVariables_ == 2 && s2.numVariables_ == 2) {
    AD_CONTRACT_CHECK(*s1.getPermutedTriple()[2] != *s2.getPermutedTriple()[2]);
  }

  auto metaBlocks1 = getMetadataForScan(s1);
  auto metaBlocks2 = getMetadataForScan(s2);

  if (!metaBlocks1.has_value() || !metaBlocks2.has_value()) {
    return {{}};
  }
  auto [blocks1, blocks2] = CompressedRelationReader::getBlocksForJoin(
      metaBlocks1.value(), metaBlocks2.value());

  std::array result{getLazyScan(s1, blocks1), getLazyScan(s2, blocks2)};
  result[0].details().numBlocksAll_ = metaBlocks1.value().blockMetadata_.size();
  result[1].details().numBlocksAll_ = metaBlocks2.value().blockMetadata_.size();
  return result;
}

// ________________________________________________________________
Permutation::IdTableGenerator IndexScan::lazyScanForJoinOfColumnWithScan(
    std::span<const Id> joinColumn, const IndexScan& s) {
  AD_EXPENSIVE_CHECK(std::ranges::is_sorted(joinColumn));
  AD_CONTRACT_CHECK(s.numVariables_ == 1 || s.numVariables_ == 2);

  auto metaBlocks1 = getMetadataForScan(s);

  if (!metaBlocks1.has_value()) {
    return {};
  }
  auto blocks = CompressedRelationReader::getBlocksForJoin(joinColumn,
                                                           metaBlocks1.value());

  auto result = getLazyScan(s, blocks);
  result.details().numBlocksAll_ = metaBlocks1.value().blockMetadata_.size();
  return result;
}<|MERGE_RESOLUTION|>--- conflicted
+++ resolved
@@ -30,11 +30,6 @@
     additionalColumns_.push_back(idx);
     additionalVariables_.push_back(variable);
   }
-<<<<<<< HEAD
-  // TODO<joka921> Can we safely integrate this and the above initialization
-  // into the member initializers
-=======
->>>>>>> e9324895
   sizeEstimate_ = computeSizeEstimate();
 
   // Check the following invariant: The permuted input triple must contain at
@@ -64,27 +59,6 @@
     os << "SCAN FOR FULL INDEX " << permutationString << " (DUMMY OPERATION)";
 
   } else {
-<<<<<<< HEAD
-    auto firstKeyString = permutationString.at(0);
-    auto permutedTriple = getPermutedTriple();
-    const auto& firstKey = permutedTriple.at(0)->toRdfLiteral();
-    if (numVariables_ == 1) {
-      auto secondKeyString = permutationString.at(1);
-      const auto& secondKey = permutedTriple.at(1)->toRdfLiteral();
-      os << "SCAN " << permutationString << " with " << firstKeyString
-         << " = \"" << firstKey << "\", " << secondKeyString << " = \""
-         << secondKey << "\"";
-    } else if (numVariables_ == 2) {
-      os << "SCAN " << permutationString << " with " << firstKeyString
-         << " = \"" << firstKey << "\"";
-    }
-  }
-  if (!additionalColumns_.empty()) {
-    os << " Additional Columns:";
-    for (auto col : additionalColumns_) {
-      os << " " << col;
-    }
-=======
     os << "SCAN " << permutationString << " with ";
     auto addKey = [&os, &permutationString, this](size_t idx) {
       auto keyString = permutationString.at(idx);
@@ -100,7 +74,6 @@
   if (!additionalColumns_.empty()) {
     os << " Additional Columns: ";
     ad_utility::lazyStrJoin(&os, additionalColumns(), " ");
->>>>>>> e9324895
   }
   return std::move(os).str();
 }
@@ -145,15 +118,7 @@
       addCol(ptr->getVariable());
     }
   }
-<<<<<<< HEAD
-
-  for (const auto& var : additionalVariables_) {
-    variableToColumnMap[var] = makeCol(nextColIdx);
-    ++nextColIdx;
-  }
-=======
   std::ranges::for_each(additionalVariables_, addCol);
->>>>>>> e9324895
   return variableToColumnMap;
 }
 // _____________________________________________________________________________
@@ -167,17 +132,10 @@
   const auto permutedTriple = getPermutedTriple();
   if (numVariables_ == 2) {
     idTable = index.scan(*permutedTriple[0], std::nullopt, permutation_,
-<<<<<<< HEAD
-                         additionalColumns(), _timeoutTimer);
-  } else if (numVariables_ == 1) {
-    idTable = index.scan(*permutedTriple[0], *permutedTriple[1], permutation_,
-                         additionalColumns(), _timeoutTimer);
-=======
                          additionalColumns(), cancellationHandle_);
   } else if (numVariables_ == 1) {
     idTable = index.scan(*permutedTriple[0], *permutedTriple[1], permutation_,
                          additionalColumns(), cancellationHandle_);
->>>>>>> e9324895
   } else {
     AD_CORRECTNESS_CHECK(numVariables_ == 3);
     computeFullScan(&idTable, permutation_);
@@ -209,11 +167,7 @@
             *getPermutedTriple()[0], *getPermutedTriple().at(1), permutation_);
       }
     } else if (numVariables_ == 2) {
-<<<<<<< HEAD
-      const TripleComponent& firstKey = *getPermutedTriple()[0];
-=======
       const TripleComponent& firstKey = *getPermutedTriple().at(0);
->>>>>>> e9324895
       return getIndex().getCardinality(firstKey, permutation_);
     } else {
       // The triple consists of three variables.
@@ -290,10 +244,6 @@
     multiplicity_.emplace_back(1);
   }
   AD_CONTRACT_CHECK(multiplicity_.size() == getResultWidth());
-<<<<<<< HEAD
-  // assert(multiplicity_.size() >= 1 || multiplicity_.size() <= 3);
-=======
->>>>>>> e9324895
 }
 
 // ________________________________________________________________________
@@ -354,11 +304,7 @@
   }
   return index.getPermutation(s.permutation())
       .lazyScan(col0Id, col1Id, std::move(blocks), s.additionalColumns(),
-<<<<<<< HEAD
-                s._timeoutTimer);
-=======
                 s.cancellationHandle_);
->>>>>>> e9324895
 };
 
 // ________________________________________________________________
