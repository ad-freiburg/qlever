// Copyright 2015, University of Freiburg,
// Chair of Algorithms and Data Structures.
// Author: Björn Buchhold (buchhold@informatik.uni-freiburg.de)

#include "engine/IndexScan.h"

#include <absl/container/inlined_vector.h>
#include <absl/strings/str_join.h>

#include <sstream>
#include <string>

#include "engine/QueryExecutionTree.h"
#include "index/IndexImpl.h"
#include "parser/ParsedQuery.h"

using std::string;
using LazyScanMetadata = CompressedRelationReader::LazyScanMetadata;

// _____________________________________________________________________________
// Return the number of `Variables` given the `TripleComponent` values for
// `subject_`, `predicate` and `object`.
static size_t getNumberOfVariables(const TripleComponent& subject,
                                   const TripleComponent& predicate,
                                   const TripleComponent& object) {
  return static_cast<size_t>(subject.isVariable()) +
         static_cast<size_t>(predicate.isVariable()) +
         static_cast<size_t>(object.isVariable());
}

// _____________________________________________________________________________
IndexScan::IndexScan(QueryExecutionContext* qec, Permutation::Enum permutation,
                     const SparqlTripleSimple& triple, Graphs graphsToFilter,
                     std::optional<ScanSpecAndBlocks> scanSpecAndBlocks)
    : Operation(qec),
      permutation_(permutation),
      subject_(triple.s_),
      predicate_(triple.p_),
      object_(triple.o_),
      graphsToFilter_{std::move(graphsToFilter)},
      scanSpecAndBlocks_{
          std::move(scanSpecAndBlocks).value_or(getScanSpecAndBlocks())},
      scanSpecAndBlocksIsPrefiltered_{scanSpecAndBlocks.has_value()},
      numVariables_(getNumberOfVariables(subject_, predicate_, object_)) {
  // We previously had `nullptr`s here in unit tests. This is no longer
  // necessary nor allowed.
  AD_CONTRACT_CHECK(qec != nullptr);
  for (auto& [idx, variable] : triple.additionalScanColumns_) {
    additionalColumns_.push_back(idx);
    additionalVariables_.push_back(variable);
  }
  std::tie(sizeEstimateIsExact_, sizeEstimate_) = computeSizeEstimate();

  // Check the following invariant: All the variables must be at the end of the
  // permuted triple. For example in the PSO permutation, either only the O, or
  // the S and O, or all three of P, S, O, or none of them can be variables, all
  // other combinations are not supported.
  auto permutedTriple = getPermutedTriple();
  for (size_t i = 0; i < 3 - numVariables_; ++i) {
    AD_CONTRACT_CHECK(!permutedTriple.at(i)->isVariable());
  }
  for (size_t i = 3 - numVariables_; i < permutedTriple.size(); ++i) {
    AD_CONTRACT_CHECK(permutedTriple.at(i)->isVariable());
  }
}

// _____________________________________________________________________________
IndexScan::IndexScan(QueryExecutionContext* qec, Permutation::Enum permutation,
                     const TripleComponent& s, const TripleComponent& p,
                     const TripleComponent& o,
                     std::vector<ColumnIndex> additionalColumns,
                     std::vector<Variable> additionalVariables,
                     Graphs graphsToFilter, ScanSpecAndBlocks scanSpecAndBlocks,
                     bool scanSpecAndBlocksIsPrefiltered, VarsToKeep varsToKeep)
    : Operation(qec),
      permutation_(permutation),
      subject_(s),
      predicate_(p),
      object_(o),
      graphsToFilter_(std::move(graphsToFilter)),
      scanSpecAndBlocks_(std::move(scanSpecAndBlocks)),
      scanSpecAndBlocksIsPrefiltered_(scanSpecAndBlocksIsPrefiltered),
      numVariables_(getNumberOfVariables(subject_, predicate_, object_)),
      additionalColumns_(std::move(additionalColumns)),
      additionalVariables_(std::move(additionalVariables)),
      varsToKeep_{std::move(varsToKeep)} {
  std::tie(sizeEstimateIsExact_, sizeEstimate_) = computeSizeEstimate();
  determineMultiplicities();
}

// _____________________________________________________________________________
string IndexScan::getCacheKeyImpl() const {
  std::ostringstream os;
  auto permutationString = Permutation::toString(permutation_);

  if (numVariables_ == 3) {
    os << "SCAN FOR FULL INDEX " << permutationString;

  } else {
    os << "SCAN " << permutationString << " with ";
    auto addKey = [&os, &permutationString, this](size_t idx) {
      auto keyString = permutationString.at(idx);
      const auto& key = getPermutedTriple().at(idx)->toRdfLiteral();
      os << keyString << " = \"" << key << "\"";
    };
    for (size_t i = 0; i < 3 - numVariables_; ++i) {
      addKey(i);
      os << ", ";
    }
  }
  if (!additionalColumns_.empty()) {
    os << " Additional Columns: ";
    os << absl::StrJoin(additionalColumns(), " ");
  }
  if (graphsToFilter_.has_value()) {
    // The graphs are stored as a hash set, but we need a deterministic order.
    std::vector<std::string> graphIdVec;
    ql::ranges::transform(graphsToFilter_.value(),
                          std::back_inserter(graphIdVec),
                          &TripleComponent::toRdfLiteral);
    ql::ranges::sort(graphIdVec);
    os << "\nFiltered by Graphs:";
    os << absl::StrJoin(graphIdVec, " ");
  }

  if (varsToKeep_.has_value()) {
    os << "column subset " << absl::StrJoin(getSubsetForStrippedColumns(), ",");
  }
  return std::move(os).str();
}

// _____________________________________________________________________________
bool IndexScan::canResultBeCachedImpl() const {
  return !scanSpecAndBlocksIsPrefiltered_;
};

// _____________________________________________________________________________
string IndexScan::getDescriptor() const {
  return "IndexScan " + subject_.toString() + " " + predicate_.toString() +
         " " + object_.toString();
}

// _____________________________________________________________________________
size_t IndexScan::getResultWidth() const {
  if (varsToKeep_.has_value()) {
    auto res = varsToKeep_.value().size();
    return res;
  }
  return numVariables_ + additionalVariables_.size();
}

// _____________________________________________________________________________
std::vector<ColumnIndex> IndexScan::resultSortedOn() const {
  std::vector<ColumnIndex> result;
  for (auto i : ad_utility::integerRange(ColumnIndex{numVariables_})) {
    result.push_back(i);
  }
  for (size_t i = 0; i < additionalColumns_.size(); ++i) {
    if (additionalColumns_.at(i) == ADDITIONAL_COLUMN_GRAPH_ID) {
      result.push_back(numVariables_ + i);
    }
  }

  if (varsToKeep_.has_value()) {
    auto permutation = getSubsetForStrippedColumns();
    for (auto it = result.begin(); it != result.end(); ++it) {
      if (!ad_utility::contains(permutation, *it)) {
        result.erase(it, result.end());
        return result;
      }
    }
  }
  return result;
}

// _____________________________________________________________________________
std::optional<std::shared_ptr<QueryExecutionTree>>
IndexScan::setPrefilterGetUpdatedQueryExecutionTree(
    const std::vector<PrefilterVariablePair>& prefilterVariablePairs) const {
  if (!getLimitOffset().isUnconstrained() ||
      scanSpecAndBlocks_.sizeBlockMetadata_ == 0) {
    return std::nullopt;
  }

  auto optSortedVarColIdxPair =
      getSortedVariableAndMetadataColumnIndexForPrefiltering();
  if (!optSortedVarColIdxPair.has_value()) {
    return std::nullopt;
  }

  const auto& [sortedVar, colIdx] = optSortedVarColIdxPair.value();
  auto it =
      ql::ranges::find(prefilterVariablePairs, sortedVar, ad_utility::second);
  if (it != prefilterVariablePairs.end()) {
    const auto& vocab = getIndex().getVocab();
    // If the `BlockMetadataRanges` were previously prefiltered, AND-merge
    // the previous `BlockMetadataRanges` with the `BlockMetadataRanges`
    // retrieved via the newly passed prefilter. This corresponds logically to a
    // conjunction over the prefilters applied for this `IndexScan`.
    const auto& blockMetadataRanges =
        prefilterExpressions::detail::logicalOps::getIntersectionOfBlockRanges(
            it->first->evaluate(
                vocab, getScanSpecAndBlocks().getBlockMetadataSpan(), colIdx),
            scanSpecAndBlocks_.blockMetadata_);

    return makeCopyWithPrefilteredScanSpecAndBlocks(
        {scanSpecAndBlocks_.scanSpec_, blockMetadataRanges});
  }
  return std::nullopt;
}

// _____________________________________________________________________________
VariableToColumnMap IndexScan::computeVariableToColumnMap() const {
  VariableToColumnMap variableToColumnMap;
  auto isContained = [&](const Variable& var) {
    return !varsToKeep_.has_value() || varsToKeep_.value().contains(var);
  };
  auto addCol = [&isContained, &variableToColumnMap,
                 nextColIdx = ColumnIndex{0}](const Variable& var) mutable {
    if (!isContained(var)) {
      return;
    }
    // All the columns of an index scan only contain defined values.
    variableToColumnMap[var] = makeAlwaysDefinedColumn(nextColIdx);
    ++nextColIdx;
  };

  for (const TripleComponent* const ptr : getPermutedTriple()) {
    if (ptr->isVariable()) {
      addCol(ptr->getVariable());
    }
  }
  ql::ranges::for_each(additionalVariables_, addCol);
  return variableToColumnMap;
}

//______________________________________________________________________________
std::shared_ptr<QueryExecutionTree>
IndexScan::makeCopyWithPrefilteredScanSpecAndBlocks(
    ScanSpecAndBlocks scanSpecAndBlocks) const {
  return ad_utility::makeExecutionTree<IndexScan>(
      getExecutionContext(), permutation_, subject_, predicate_, object_,
      additionalColumns_, additionalVariables_, graphsToFilter_,
      std::move(scanSpecAndBlocks), true, varsToKeep_);
}

// _____________________________________________________________________________
Result::Generator IndexScan::chunkedIndexScan() const {
  for (IdTable& idTable : getLazyScan()) {
    co_yield {std::move(idTable), LocalVocab{}};
  }
}

// _____________________________________________________________________________
IdTable IndexScan::materializedIndexScan() const {
  IdTable idTable = getScanPermutation().scan(
      scanSpecAndBlocks_, additionalColumns(), cancellationHandle_,
      locatedTriplesSnapshot(), getLimitOffset());
  LOG(DEBUG) << "IndexScan result computation done.\n";
  checkCancellation();
  idTable = makeApplyColumnSubset()(std::move(idTable));
  AD_CORRECTNESS_CHECK(idTable.numColumns() == getResultWidth());
  return idTable;
}

// _____________________________________________________________________________
Result IndexScan::computeResult(bool requestLaziness) {
  LOG(DEBUG) << "IndexScan result computation...\n";
  if (requestLaziness) {
    return {chunkedIndexScan(), resultSortedOn()};
  }
  return {materializedIndexScan(), getResultSortedOn(), LocalVocab{}};
}

// _____________________________________________________________________________
const Permutation& IndexScan::getScanPermutation() const {
  return getIndex().getImpl().getPermutation(permutation_);
}

// _____________________________________________________________________________
std::pair<bool, size_t> IndexScan::computeSizeEstimate() const {
  AD_CORRECTNESS_CHECK(_executionContext);
  auto [lower, upper] = getScanPermutation().getSizeEstimateForScan(
      scanSpecAndBlocks_, locatedTriplesSnapshot());
  return {lower == upper, std::midpoint(lower, upper)};
}

// _____________________________________________________________________________
size_t IndexScan::getExactSize() const {
  AD_CORRECTNESS_CHECK(_executionContext);
  return getScanPermutation().getResultSizeOfScan(scanSpecAndBlocks_,
                                                  locatedTriplesSnapshot());
}

// _____________________________________________________________________________
size_t IndexScan::getCostEstimate() {
  // If we have a limit present, we only have to read the first
  // `limit + offset` elements.
  return getLimitOffset().upperBound(getSizeEstimateBeforeLimit());
}

// _____________________________________________________________________________
void IndexScan::determineMultiplicities() {
  // TODO<joka921> These are still wrong if we have a prefiltered column subset.
  multiplicity_ = [this]() -> std::vector<float> {
    const auto& idx = getIndex();
    if (numVariables_ == 0) {
      return {};
    } else if (numVariables_ == 1) {
      // There are no duplicate triples in RDF and two elements are fixed.
      return {1.0f};
    } else if (numVariables_ == 2) {
      return idx.getMultiplicities(*getPermutedTriple()[0], permutation_,
                                   locatedTriplesSnapshot());
    } else {
      AD_CORRECTNESS_CHECK(numVariables_ == 3);
      return idx.getMultiplicities(permutation_);
    }
  }();
  // TODO<joka921> This is still wrong if we have a prefiltered column subset.
  for ([[maybe_unused]] size_t i :
       ql::views::iota(multiplicity_.size(),
                       std::max(multiplicity_.size(), getResultWidth()))) {
    multiplicity_.emplace_back(1);
  }
  // TODO<joka921>
  AD_CONTRACT_CHECK(multiplicity_.size() == getResultWidth() ||
                    varsToKeep_.has_value());
}

// _____________________________________________________________________________
std::array<const TripleComponent* const, 3> IndexScan::getPermutedTriple()
    const {
  std::array<const TripleComponent* const, 3> triple{&subject_, &predicate_,
                                                     &object_};
  // TODO<joka921> This place has to be changed once we have a permutation
  // that is primarily sorted by G (the graph id).
  return Permutation::toKeyOrder(permutation_).permuteTriple(triple);
}

// _____________________________________________________________________________
ScanSpecification IndexScan::getScanSpecification() const {
  const IndexImpl& index = getIndex().getImpl();
  return getScanSpecificationTc().toScanSpecification(index);
}

// _____________________________________________________________________________
ScanSpecificationAsTripleComponent IndexScan::getScanSpecificationTc() const {
  auto permutedTriple = getPermutedTriple();
  return {*permutedTriple[0], *permutedTriple[1], *permutedTriple[2],
          graphsToFilter_};
}

// _____________________________________________________________________________
std::optional<std::pair<Variable, ColumnIndex>>
IndexScan::getSortedVariableAndMetadataColumnIndexForPrefiltering() const {
  if (numVariables_ < 1) {
    return std::nullopt;
  }
  const auto& permutedTriple = getPermutedTriple();
  size_t colIdx = 3 - numVariables_;
  const auto& tripleComp = permutedTriple.at(colIdx);
  AD_CORRECTNESS_CHECK(tripleComp->isVariable());
  return std::make_pair(tripleComp->getVariable(), colIdx);
}

// ___________________________________________________________________________
Permutation::ScanSpecAndBlocks IndexScan::getScanSpecAndBlocks() const {
  return getScanPermutation().getScanSpecAndBlocks(getScanSpecification(),
                                                   locatedTriplesSnapshot());
}

// _____________________________________________________________________________
Permutation::IdTableGenerator IndexScan::getLazyScan(
    std::optional<std::vector<CompressedBlockMetadata>> blocks) const {
  // If there is a LIMIT or OFFSET clause that constrains the scan
  // (which can happen with an explicit subquery), we cannot use the prefiltered
  // blocks, as we currently have no mechanism to include limits and offsets
  // into the prefiltering (`std::nullopt` means `scan all blocks`).
  auto filteredBlocks =
      getLimitOffset().isUnconstrained() ? std::move(blocks) : std::nullopt;
  auto lazyScanAllCols = getScanPermutation().lazyScan(
      scanSpecAndBlocks_, filteredBlocks, additionalColumns(),
      cancellationHandle_, locatedTriplesSnapshot(), getLimitOffset());
  auto& detailsRef = co_await cppcoro::getDetails;
  lazyScanAllCols.setDetailsPointer(&detailsRef);
  auto applySubset = makeApplyColumnSubset();

  for (auto& table : lazyScanAllCols) {
    co_yield applySubset(std::move(table));
  }
};

// _____________________________________________________________________________
std::optional<Permutation::MetadataAndBlocks> IndexScan::getMetadataForScan()
    const {
  return getScanPermutation().getMetadataAndBlocks(scanSpecAndBlocks_,
                                                   locatedTriplesSnapshot());
};

// _____________________________________________________________________________
std::array<Permutation::IdTableGenerator, 2>
IndexScan::lazyScanForJoinOfTwoScans(const IndexScan& s1, const IndexScan& s2) {
  AD_CONTRACT_CHECK(s1.numVariables_ <= 3 && s2.numVariables_ <= 3);
  AD_CONTRACT_CHECK(s1.numVariables_ >= 1 && s2.numVariables_ >= 1);
  // This function only works for single column joins. This means that the first
  // variable of both scans must be equal, but all other variables of the scans
  // (if present) must be different.
  const auto& getFirstVariable = [](const IndexScan& scan) {
    auto numVars = scan.numVariables();
    AD_CORRECTNESS_CHECK(numVars <= 3);
    size_t indexOfFirstVar = 3 - numVars;
    ad_utility::HashSet<Variable> otherVars;
    for (size_t i = indexOfFirstVar + 1; i < 3; ++i) {
      const auto& el = *scan.getPermutedTriple()[i];
      if (el.isVariable()) {
        otherVars.insert(el.getVariable());
      }
    }
    return std::pair{*scan.getPermutedTriple()[3 - numVars],
                     std::move(otherVars)};
  };

  auto [first1, other1] = getFirstVariable(s1);
  auto [first2, other2] = getFirstVariable(s2);
  AD_CONTRACT_CHECK(first1 == first2);

  size_t numTotal = other1.size() + other2.size();
  for (auto& var : other1) {
    other2.insert(var);
  }
  AD_CONTRACT_CHECK(other2.size() == numTotal);

  auto metaBlocks1 = s1.getMetadataForScan();
  auto metaBlocks2 = s2.getMetadataForScan();

  if (!metaBlocks1.has_value() || !metaBlocks2.has_value()) {
    return {{}};
  }
  auto [blocks1, blocks2] = CompressedRelationReader::getBlocksForJoin(
      metaBlocks1.value(), metaBlocks2.value());

  std::array result{s1.getLazyScan(blocks1), s2.getLazyScan(blocks2)};
  result[0].details().numBlocksAll_ = metaBlocks1.value().sizeBlockMetadata_;
  result[1].details().numBlocksAll_ = metaBlocks2.value().sizeBlockMetadata_;
  return result;
}

// _____________________________________________________________________________
Permutation::IdTableGenerator IndexScan::lazyScanForJoinOfColumnWithScan(
    ql::span<const Id> joinColumn) const {
  AD_EXPENSIVE_CHECK(ql::ranges::is_sorted(joinColumn));
  AD_CORRECTNESS_CHECK(numVariables_ <= 3 && numVariables_ > 0);
  AD_CONTRACT_CHECK(joinColumn.empty() || !joinColumn[0].isUndefined());

  auto metaBlocks = getMetadataForScan();
  if (!metaBlocks.has_value()) {
    return {};
  }
  auto blocks = CompressedRelationReader::getBlocksForJoin(joinColumn,
                                                           metaBlocks.value());
  auto result = getLazyScan(std::move(blocks.matchingBlocks_));
  result.details().numBlocksAll_ = metaBlocks.value().sizeBlockMetadata_;
  return result;
}

// _____________________________________________________________________________
void IndexScan::updateRuntimeInfoForLazyScan(const LazyScanMetadata& metadata) {
  updateRuntimeInformationWhenOptimizedOut(
      RuntimeInformation::Status::lazilyMaterialized);
  auto& rti = runtimeInfo();
  rti.numRows_ = metadata.numElementsYielded_;
  rti.totalTime_ = metadata.blockingTime_;
  rti.addDetail("num-blocks-read", metadata.numBlocksRead_);
  rti.addDetail("num-blocks-all", metadata.numBlocksAll_);
  rti.addDetail("num-elements-read", metadata.numElementsRead_);

  // Add more details, but only if the respective value is non-zero.
  auto updateIfPositive = [&rti](const auto& value, const std::string& key) {
    if (value > 0) {
      rti.addDetail(key, value);
    }
  };
  updateIfPositive(metadata.numBlocksSkippedBecauseOfGraph_,
                   "num-blocks-skipped-graph");
  updateIfPositive(metadata.numBlocksPostprocessed_,
                   "num-blocks-postprocessed");
  updateIfPositive(metadata.numBlocksWithUpdate_, "num-blocks-with-update");
}

// Store a Generator and its corresponding iterator as well as unconsumed values
// resulting from the generator.
struct IndexScan::SharedGeneratorState {
  // The generator that yields the tables to be joined with the index scan.
  Result::LazyResult generator_;
  // The column index of the join column in the tables yielded by the generator.
  ColumnIndex joinColumn_;
  // Metadata and blocks of this index scan.
  Permutation::MetadataAndBlocks metaBlocks_;
  // The iterator of the generator that is currently being consumed.
  std::optional<Result::LazyResult::iterator> iterator_ = std::nullopt;
  // Values returned by the generator that have not been re-yielded yet.
  // Typically we expect only 3 or less values to be prefetched (this is an
  // implementation detail of `BlockZipperJoinImpl`).
  using PrefetchStorage = absl::InlinedVector<Result::IdTableVocabPair, 3>;
  PrefetchStorage prefetchedValues_{};
  // Metadata of blocks that still need to be read.
  std::vector<CompressedBlockMetadata> pendingBlocks_{};
  // The index of the last matching block that was found using the join column.
  std::optional<size_t> lastBlockIndex_ = std::nullopt;
  // Indicates if the generator has yielded any undefined values.
  bool hasUndef_ = false;
  // Indicates if the generator has been fully consumed.
  bool doneFetching_ = false;

  // Advance the `iterator` to the next non-empty table. Set `hasUndef_` to true
  // if the first table is undefined. Also set `doneFetching_` if the generator
  // has been fully consumed.
  void advanceInputToNextNonEmptyTable() {
    bool firstStep = !iterator_.has_value();
    if (iterator_.has_value()) {
      ++iterator_.value();
    } else {
      iterator_ = generator_.begin();
    }
    auto& iterator = iterator_.value();
    while (iterator != generator_.end()) {
      if (!iterator->idTable_.empty()) {
        break;
      }
      ++iterator;
    }
    doneFetching_ = iterator_ == generator_.end();
    // Set the undef flag if the first table is undefined.
    if (firstStep) {
      hasUndef_ =
          !doneFetching_ && iterator->idTable_.at(0, joinColumn_).isUndefined();
    }
  }

  // Consume the next non-empty table from the generator and calculate the next
  // matching blocks from the index scan. This function guarantees that after
  // it returns, both `prefetchedValues` and `pendingBlocks` contain at least
  // one element.
  void fetch() {
    while (prefetchedValues_.empty() || pendingBlocks_.empty()) {
      advanceInputToNextNonEmptyTable();
      if (doneFetching_) {
        return;
      }
      auto& idTable = iterator_.value()->idTable_;
      auto joinColumn = idTable.getColumn(joinColumn_);
      AD_EXPENSIVE_CHECK(ql::ranges::is_sorted(joinColumn));
      AD_CORRECTNESS_CHECK(!joinColumn.empty());
      // Skip processing for undef case, it will be handled differently
      if (hasUndef_) {
        return;
      }
      AD_CORRECTNESS_CHECK(!joinColumn[0].isUndefined());
<<<<<<< HEAD
      auto newBlocksAndIndex =
          CompressedRelationReader::getBlocksForJoinAsIndices(joinColumn,
                                                              metaBlocks_);
      metaBlocks_.removePrefix(newBlocksAndIndex.lastRelevantIndex_);
      auto& newBlocks = newBlocksAndIndex.matchingIndices_;
=======
      auto [newBlocks, numBlocksCompletelyHandled] =
          CompressedRelationReader::getBlocksForJoin(joinColumn, metaBlocks_);
      // The first `numBlocksCompletelyHandled` are either contained in
      // `newBlocks` or can never match any entry that is larger than the
      // entries in `joinColumn` and thus can be ignored from now on.
      metaBlocks_.removePrefix(numBlocksCompletelyHandled);
>>>>>>> 7fefc4b7
      if (newBlocks.empty()) {
        // The current input table matches no blocks, so we don't have to yield
        // it.
        continue;
      }
      prefetchedValues_.push_back(std::move(*iterator_.value()));
      // Find first value that differs from the last one that was used to find
      // matching blocks.
      auto startIterator =
          lastBlockIndex_.has_value()
              ? ql::ranges::upper_bound(newBlocks, lastBlockIndex_.value(), {},
                                        &CompressedBlockMetadata::blockIndex_)
              : newBlocks.begin();
      lastBlockIndex_ = newBlocks.back().blockIndex_;
      ql::ranges::move(startIterator, newBlocks.end(),
                       std::back_inserter(pendingBlocks_));
    }
  }

  // Check if there are any undefined values yielded by the original generator.
  // If the generator hasn't been started to get consumed, this will start it.
  bool hasUndef() {
    if (!iterator_.has_value()) {
      fetch();
    }
    return hasUndef_;
  }
};

// _____________________________________________________________________________
Result::Generator IndexScan::createPrefilteredJoinSide(
    std::shared_ptr<SharedGeneratorState> innerState) {
  if (innerState->hasUndef()) {
    AD_CORRECTNESS_CHECK(innerState->prefetchedValues_.empty());
    for (auto& value : ql::ranges::subrange{innerState->iterator_.value(),
                                            innerState->generator_.end()}) {
      co_yield value;
    }
    co_return;
  }
  auto& prefetchedValues = innerState->prefetchedValues_;
  while (true) {
    if (prefetchedValues.empty()) {
      if (innerState->doneFetching_) {
        co_return;
      }
      innerState->fetch();
      AD_CORRECTNESS_CHECK(!prefetchedValues.empty() ||
                           innerState->doneFetching_);
    }
    // Make a defensive copy of the values to avoid modification during
    // iteration when yielding.
    auto copy = std::move(prefetchedValues);
    // Moving out does not necessarily clear the values, so we do it explicitly.
    prefetchedValues.clear();
    for (auto& value : copy) {
      co_yield value;
    }
  }
}

// _____________________________________________________________________________
Result::Generator IndexScan::createPrefilteredIndexScanSide(
    std::shared_ptr<SharedGeneratorState> innerState) {
  if (innerState->hasUndef()) {
    for (auto& pair : chunkedIndexScan()) {
      co_yield pair;
    }
    co_return;
  }
  LazyScanMetadata metadata;
  auto& pendingBlocks = innerState->pendingBlocks_;
  while (true) {
    if (pendingBlocks.empty()) {
      if (innerState->doneFetching_) {
        metadata.numBlocksAll_ = innerState->metaBlocks_.sizeBlockMetadata_;
        updateRuntimeInfoForLazyScan(metadata);
        co_return;
      }
      innerState->fetch();
    }
    auto scan = getLazyScan(std::move(pendingBlocks));
    AD_CORRECTNESS_CHECK(pendingBlocks.empty());
    for (IdTable& idTable : scan) {
      co_yield {std::move(idTable), LocalVocab{}};
    }
    metadata.aggregate(scan.details());
  }
}

// _____________________________________________________________________________
std::pair<Result::Generator, Result::Generator> IndexScan::prefilterTables(
    Result::LazyResult input, ColumnIndex joinColumn) {
  AD_CORRECTNESS_CHECK(numVariables_ <= 3 && numVariables_ > 0);
  auto metaBlocks = getMetadataForScan();

  if (!metaBlocks.has_value()) {
    return {Result::Generator{}, Result::Generator{}};
  }
  auto state = std::make_shared<SharedGeneratorState>(
      std::move(input), joinColumn, std::move(metaBlocks.value()));
  return {createPrefilteredJoinSide(state),
          createPrefilteredIndexScanSide(state)};
}

// _____________________________________________________________________________
std::unique_ptr<Operation> IndexScan::cloneImpl() const {
  return std::make_unique<IndexScan>(
      _executionContext, permutation_, subject_, predicate_, object_,
      additionalColumns_, additionalVariables_, graphsToFilter_,
      scanSpecAndBlocks_, scanSpecAndBlocksIsPrefiltered_, varsToKeep_);
}

// _____________________________________________________________________________
bool IndexScan::columnOriginatesFromGraphOrUndef(
    const Variable& variable) const {
  AD_CONTRACT_CHECK(getExternallyVisibleVariableColumns().contains(variable));
  return variable == subject_ || variable == predicate_ || variable == object_;
}

// _____________________________________________________________________________
std::optional<std::shared_ptr<QueryExecutionTree>>
IndexScan::makeTreeWithStrippedColumns(
    const ad_utility::HashSet<Variable>& variables) const {
  ad_utility::HashSet<Variable> newVariables;
  for (const auto& [var, _] : getExternallyVisibleVariableColumns()) {
    if (variables.contains(var)) {
      newVariables.insert(var);
    }
  }

  return ad_utility::makeExecutionTree<IndexScan>(
      _executionContext, permutation_, subject_, predicate_, object_,
      additionalColumns_, additionalVariables_, graphsToFilter_,
      scanSpecAndBlocks_, scanSpecAndBlocksIsPrefiltered_,
      VarsToKeep{std::move(newVariables)});
}

std::vector<ColumnIndex> IndexScan::getSubsetForStrippedColumns() const {
  AD_CORRECTNESS_CHECK(varsToKeep_.has_value());
  const auto& v = varsToKeep_.value();
  std::vector<ColumnIndex> result;
  size_t idx = 0;
  for (const auto& el : getPermutedTriple()) {
    if (el->isVariable()) {
      if (v.contains(el->getVariable())) {
        result.push_back(idx);
      }
      ++idx;
    }
  }
  for (const auto& var : additionalVariables_) {
    AD_CONTRACT_CHECK(v.contains(var));
    result.push_back(idx);
    ++idx;
  }
  return result;
}<|MERGE_RESOLUTION|>--- conflicted
+++ resolved
@@ -557,20 +557,12 @@
         return;
       }
       AD_CORRECTNESS_CHECK(!joinColumn[0].isUndefined());
-<<<<<<< HEAD
-      auto newBlocksAndIndex =
-          CompressedRelationReader::getBlocksForJoinAsIndices(joinColumn,
-                                                              metaBlocks_);
-      metaBlocks_.removePrefix(newBlocksAndIndex.lastRelevantIndex_);
-      auto& newBlocks = newBlocksAndIndex.matchingIndices_;
-=======
       auto [newBlocks, numBlocksCompletelyHandled] =
           CompressedRelationReader::getBlocksForJoin(joinColumn, metaBlocks_);
       // The first `numBlocksCompletelyHandled` are either contained in
       // `newBlocks` or can never match any entry that is larger than the
       // entries in `joinColumn` and thus can be ignored from now on.
       metaBlocks_.removePrefix(numBlocksCompletelyHandled);
->>>>>>> 7fefc4b7
       if (newBlocks.empty()) {
         // The current input table matches no blocks, so we don't have to yield
         // it.
@@ -694,7 +686,7 @@
 // _____________________________________________________________________________
 std::optional<std::shared_ptr<QueryExecutionTree>>
 IndexScan::makeTreeWithStrippedColumns(
-    const ad_utility::HashSet<Variable>& variables) const {
+    const std::set<Variable>& variables) const {
   ad_utility::HashSet<Variable> newVariables;
   for (const auto& [var, _] : getExternallyVisibleVariableColumns()) {
     if (variables.contains(var)) {
