--- conflicted
+++ resolved
@@ -80,13 +80,8 @@
                      std::optional<ScanSpecAndBlocks> scanSpecAndBlocks)
     : IndexScan(qec,
                 qec->getIndex().getImpl().getPermutationPtr(permutationType),
-<<<<<<< HEAD
-                qec->sharedLocatedTriplesSnapshot(), triple, graphsToFilter,
-                scanSpecAndBlocks) {}
-=======
                 qec->sharedLocatedTriplesSnapshot(), triple,
                 std::move(graphsToFilter), std::move(scanSpecAndBlocks)) {}
->>>>>>> 66873a50
 
 // _____________________________________________________________________________
 IndexScan::IndexScan(QueryExecutionContext* qec, PermutationPtr permutation,
