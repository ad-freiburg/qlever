// Copyright 2015, University of Freiburg,
// Chair of Algorithms and Data Structures.
// Author: Björn Buchhold (buchhold@informatik.uni-freiburg.de)

#include "engine/IndexScan.h"

#include <absl/container/inlined_vector.h>
#include <absl/strings/str_join.h>

#include <sstream>
#include <string>

#include "engine/QueryExecutionTree.h"
#include "index/IndexImpl.h"
#include "parser/ParsedQuery.h"
#include "util/Exception.h"
#include "util/InputRangeUtils.h"
#include "util/Iterators.h"

using std::string;
using LazyScanMetadata = CompressedRelationReader::LazyScanMetadata;

// _____________________________________________________________________________
// Return the number of `Variables` given the `TripleComponent` values for
// `subject_`, `predicate` and `object`.
static size_t getNumberOfVariables(const TripleComponent& subject,
                                   const TripleComponent& predicate,
                                   const TripleComponent& object) {
  return static_cast<size_t>(subject.isVariable()) +
         static_cast<size_t>(predicate.isVariable()) +
         static_cast<size_t>(object.isVariable());
}

// _____________________________________________________________________________
IndexScan::IndexScan(QueryExecutionContext* qec, const Permutation& permutation,
                     const LocatedTriplesSnapshot& locatedTriplesSnapshot,
                     const SparqlTripleSimple& triple, Graphs graphsToFilter,
                     std::optional<ScanSpecAndBlocks> scanSpecAndBlocks,
<<<<<<< HEAD
                     ScanView scanView, VarsToKeep varsToKeep)
=======
                     VarsToKeep varsToKeep)
>>>>>>> 3563a7ca
    : Operation(qec),
      permutation_(permutation),
      locatedTriplesSnapshot_(locatedTriplesSnapshot),
      subject_(triple.s_),
      predicate_(triple.p_),
      object_(triple.o_),
      graphsToFilter_{std::move(graphsToFilter)},
      scanView_(scanView),
      emptyLocatedTriplesSnapshot_(makeEmptyLocatedTriplesSnapshot()),
      scanSpecAndBlocks_{
          std::move(scanSpecAndBlocks).value_or(getScanSpecAndBlocks())},
      scanSpecAndBlocksIsPrefiltered_{scanSpecAndBlocks.has_value()},
      numVariables_(getNumberOfVariables(subject_, predicate_, object_)),
<<<<<<< HEAD
      varsToKeep_(std::move(varsToKeep)) {
=======
      varsToKeep_(varsToKeep) {
>>>>>>> 3563a7ca
  // We previously had `nullptr`s here in unit tests. This is no longer
  // necessary nor allowed.
  AD_CONTRACT_CHECK(qec != nullptr);
  for (auto& [idx, variable] : triple.additionalScanColumns_) {
    additionalColumns_.push_back(idx);
    additionalVariables_.push_back(variable);
  }
  std::tie(sizeEstimateIsExact_, sizeEstimate_) = computeSizeEstimate();

  // Check the following invariant: All the variables must be at the end of the
  // permuted triple. For example in the PSO permutation, either only the O, or
  // the S and O, or all three of P, S, O, or none of them can be variables, all
  // other combinations are not supported.
  auto permutedTriple = getPermutedTriple();
  for (size_t i = 0; i < 3 - numVariables_; ++i) {
    AD_CONTRACT_CHECK(!permutedTriple.at(i)->isVariable());
  }
  for (size_t i = 3 - numVariables_; i < permutedTriple.size(); ++i) {
    AD_CONTRACT_CHECK(permutedTriple.at(i)->isVariable());
  }

  // If scanning a view is requested, check that the permutation matches that of
  // the view.
  if (scanView_.has_value()) {
    AD_CORRECTNESS_CHECK(scanView.value()->getPermutation()->permutation() ==
                         permutation);
  }
}

// _____________________________________________________________________________
IndexScan::IndexScan(QueryExecutionContext* qec,
                     Permutation::Enum permutationType,
                     const SparqlTripleSimple& triple, Graphs graphsToFilter,
                     std::optional<ScanSpecAndBlocks> scanSpecAndBlocks)
    : IndexScan(qec, qec->getIndex().getImpl().getPermutation(permutationType),
                qec->locatedTriplesSnapshot(), triple, graphsToFilter,
                scanSpecAndBlocks) {}

// _____________________________________________________________________________
IndexScan::IndexScan(QueryExecutionContext* qec, const Permutation& permutation,
                     const LocatedTriplesSnapshot& locatedTriplesSnapshot,
                     const TripleComponent& s, const TripleComponent& p,
                     const TripleComponent& o,
                     std::vector<ColumnIndex> additionalColumns,
                     std::vector<Variable> additionalVariables,
                     Graphs graphsToFilter, ScanSpecAndBlocks scanSpecAndBlocks,
                     bool scanSpecAndBlocksIsPrefiltered, VarsToKeep varsToKeep,
                     ScanView scanView)
    : Operation(qec),
      permutation_(permutation),
      locatedTriplesSnapshot_(locatedTriplesSnapshot),
      subject_(s),
      predicate_(p),
      object_(o),
      graphsToFilter_(std::move(graphsToFilter)),
      scanView_{std::move(scanView)},
      emptyLocatedTriplesSnapshot_(makeEmptyLocatedTriplesSnapshot()),
      scanSpecAndBlocks_(std::move(scanSpecAndBlocks)),
      scanSpecAndBlocksIsPrefiltered_(scanSpecAndBlocksIsPrefiltered),
      numVariables_(getNumberOfVariables(subject_, predicate_, object_)),
      additionalColumns_(std::move(additionalColumns)),
      additionalVariables_(std::move(additionalVariables)),
      varsToKeep_{std::move(varsToKeep)} {
  std::tie(sizeEstimateIsExact_, sizeEstimate_) = computeSizeEstimate();
  determineMultiplicities();
}

// _____________________________________________________________________________
string IndexScan::getCacheKeyImpl() const {
  std::ostringstream os;
  // This string only represents the type of permutation, like "SPO".
  auto permutationString = permutation_.readableName();

  if (numVariables_ == 3) {
    os << "SCAN FOR FULL INDEX " << permutationString;

  } else {
    os << "SCAN " << permutationString << " with ";
    auto addKey = [&os, &permutationString, this](size_t idx) {
      auto keyString = permutationString.at(idx);
      const auto& key = getPermutedTriple().at(idx)->toRdfLiteral();
      os << keyString << " = \"" << key << "\"";
    };
    for (size_t i = 0; i < 3 - numVariables_; ++i) {
      addKey(i);
      os << ", ";
    }
  }
  // This is important to distinguish special from regular permutations.
  os << " on index " << permutation_.onDiskBase();
  if (!additionalColumns_.empty()) {
    os << " Additional Columns: ";
    os << absl::StrJoin(additionalColumns(), " ");
  }
  graphsToFilter_.format(os, &TripleComponent::toRdfLiteral);

  if (varsToKeep_.has_value()) {
    os << " column subset "
       << absl::StrJoin(getSubsetForStrippedColumns(), ",");
  }

  if (scanView_.has_value()) {
    os << " on materialized view " << scanView_.value()->getName();
  }

  return std::move(os).str();
}

// _____________________________________________________________________________
bool IndexScan::canResultBeCachedImpl() const {
  return !scanSpecAndBlocksIsPrefiltered_;
};

// _____________________________________________________________________________
string IndexScan::getDescriptor() const {
  return absl::StrCat("IndexScan ", permutation_.readableName(), " ",
                      subject_.toString(), " ", predicate_.toString(), " ",
                      object_.toString());
}

// _____________________________________________________________________________
size_t IndexScan::getResultWidth() const {
  if (varsToKeep_.has_value()) {
    return varsToKeep_.value().size();
  }
  return numVariables_ + additionalVariables_.size();
}

// _____________________________________________________________________________
std::vector<ColumnIndex> IndexScan::resultSortedOn() const {
  std::vector<ColumnIndex> result;
  for (auto i : ad_utility::integerRange(ColumnIndex{numVariables_})) {
    result.push_back(i);
  }
  for (size_t i = 0; i < additionalColumns_.size(); ++i) {
    if (additionalColumns_.at(i) == ADDITIONAL_COLUMN_GRAPH_ID) {
      result.push_back(numVariables_ + i);
    }
  }

  if (varsToKeep_.has_value()) {
    auto permutation = getSubsetForStrippedColumns();
    for (auto it = result.begin(); it != result.end(); ++it) {
      if (!ad_utility::contains(permutation, *it)) {
        result.erase(it, result.end());
        return result;
      }
    }
  }
  return result;
}

// _____________________________________________________________________________
std::optional<std::shared_ptr<QueryExecutionTree>>
IndexScan::setPrefilterGetUpdatedQueryExecutionTree(
    const std::vector<PrefilterVariablePair>& prefilterVariablePairs) const {
  if (!getLimitOffset().isUnconstrained() ||
      scanSpecAndBlocks_.sizeBlockMetadata_ == 0) {
    return std::nullopt;
  }

  auto optSortedVarColIdxPair =
      getSortedVariableAndMetadataColumnIndexForPrefiltering();
  if (!optSortedVarColIdxPair.has_value()) {
    return std::nullopt;
  }

  const auto& [sortedVar, colIdx] = optSortedVarColIdxPair.value();
  auto it =
      ql::ranges::find(prefilterVariablePairs, sortedVar, ad_utility::second);
  if (it != prefilterVariablePairs.end()) {
    const auto& vocab = getIndex().getVocab();
    // If the `BlockMetadataRanges` were previously prefiltered, AND-merge
    // the previous `BlockMetadataRanges` with the `BlockMetadataRanges`
    // retrieved via the newly passed prefilter. This corresponds logically to a
    // conjunction over the prefilters applied for this `IndexScan`.
    const auto& blockMetadataRanges =
        prefilterExpressions::detail::logicalOps::getIntersectionOfBlockRanges(
            it->first->evaluate(
                vocab, getScanSpecAndBlocks().getBlockMetadataSpan(), colIdx),
            scanSpecAndBlocks_.blockMetadata_);

    return makeCopyWithPrefilteredScanSpecAndBlocks(
        {scanSpecAndBlocks_.scanSpec_, blockMetadataRanges});
  }
  return std::nullopt;
}

// _____________________________________________________________________________
VariableToColumnMap IndexScan::computeVariableToColumnMap() const {
  VariableToColumnMap variableToColumnMap;
  auto isContained = [&](const Variable& var) {
    return !varsToKeep_.has_value() || varsToKeep_.value().contains(var);
  };
  auto addCol = [&isContained, &variableToColumnMap,
                 nextColIdx = ColumnIndex{0}](const Variable& var) mutable {
    if (!isContained(var)) {
      return;
    }
    // All the columns of an index scan only contain defined values.
    variableToColumnMap[var] = makeAlwaysDefinedColumn(nextColIdx);
    ++nextColIdx;
  };

  for (const TripleComponent* const ptr : getPermutedTriple()) {
    if (ptr->isVariable()) {
      addCol(ptr->getVariable());
    }
  }
  ql::ranges::for_each(additionalVariables_, addCol);
  return variableToColumnMap;
}

//______________________________________________________________________________
std::shared_ptr<QueryExecutionTree>
IndexScan::makeCopyWithPrefilteredScanSpecAndBlocks(
    ScanSpecAndBlocks scanSpecAndBlocks) const {
  return ad_utility::makeExecutionTree<IndexScan>(
<<<<<<< HEAD
      getExecutionContext(), permutation_, subject_, predicate_, object_,
      additionalColumns_, additionalVariables_, graphsToFilter_,
      std::move(scanSpecAndBlocks), true, varsToKeep_, scanView_);
=======
      getExecutionContext(), permutation_, locatedTriplesSnapshot_, subject_,
      predicate_, object_, additionalColumns_, additionalVariables_,
      graphsToFilter_, std::move(scanSpecAndBlocks), true, varsToKeep_);
>>>>>>> 3563a7ca
}

// _____________________________________________________________________________
Result::LazyResult IndexScan::chunkedIndexScan() const {
  return Result::LazyResult{
      ad_utility::CachingTransformInputRange(getLazyScan(), [](auto& table) {
        return Result::IdTableVocabPair{std::move(table), LocalVocab{}};
      })};
}

// _____________________________________________________________________________
IdTable IndexScan::materializedIndexScan() const {
  IdTable idTable = getScanPermutation().scan(
      scanSpecAndBlocks_, additionalColumns(), cancellationHandle_,
      locatedTriplesSnapshot(), getLimitOffset());
  AD_LOG_DEBUG << "IndexScan result computation done.\n";
  checkCancellation();
  idTable = makeApplyColumnSubset()(std::move(idTable));
  AD_CORRECTNESS_CHECK(idTable.numColumns() == getResultWidth());
  return idTable;
}

// _____________________________________________________________________________
Result IndexScan::computeResult(bool requestLaziness) {
  AD_LOG_DEBUG << "IndexScan result computation...\n";
  if (scanView_.has_value()) {
    runtimeInfo().addDetail("scan-on-materialized-view",
                            scanView_.value()->getName());
  }
  if (requestLaziness) {
    return {chunkedIndexScan(), resultSortedOn()};
  }
  return {materializedIndexScan(), getResultSortedOn(), LocalVocab{}};
}

// _____________________________________________________________________________
const Permutation& IndexScan::getScanPermutation() const {
<<<<<<< HEAD
  // If a materialized view is set, scan its permutation and use an empty
  // `LocatedTriplesSnapshot` on the metadata of this permutation.
  if (scanView_.has_value()) {
    if (!emptyLocatedTriplesSnapshot_.has_value()) {
      makeEmptyLocatedTriplesSnapshot();
    }
    return *(scanView_.value()->getPermutation());
  }
  return getIndex().getImpl().getPermutation(permutation_);
=======
  return permutation_;
>>>>>>> 3563a7ca
}

// _____________________________________________________________________________
std::pair<bool, size_t> IndexScan::computeSizeEstimate() const {
  AD_CORRECTNESS_CHECK(_executionContext);
  auto [lower, upper] = getScanPermutation().getSizeEstimateForScan(
      scanSpecAndBlocks_, locatedTriplesSnapshot());
  return {lower == upper, std::midpoint(lower, upper)};
}

// _____________________________________________________________________________
size_t IndexScan::getExactSize() const {
  AD_CORRECTNESS_CHECK(_executionContext);
  return getScanPermutation().getResultSizeOfScan(scanSpecAndBlocks_,
                                                  locatedTriplesSnapshot());
}

// _____________________________________________________________________________
size_t IndexScan::getCostEstimate() {
  // If we have a limit present, we only have to read the first
  // `limit + offset` elements.
  return getLimitOffset().upperBound(getSizeEstimateBeforeLimit());
}

// _____________________________________________________________________________
void IndexScan::determineMultiplicities() {
  multiplicity_ = [this]() -> std::vector<float> {
    const auto& idx = getIndex();
    if (numVariables_ == 0) {
      return {};
    } else if (numVariables_ == 1) {
      // There are no duplicate triples in RDF and two elements are fixed.
      return {1.0f};
    } else if (numVariables_ == 2) {
<<<<<<< HEAD
      return idx.getMultiplicities(*getPermutedTriple()[0],
                                   getScanPermutation(),
=======
      // TODO<ullingerc> fix multiplicities
      return idx.getMultiplicities(*getPermutedTriple()[0], permutation_,
>>>>>>> 3563a7ca
                                   locatedTriplesSnapshot());
    } else {
      AD_CORRECTNESS_CHECK(numVariables_ == 3);
      return idx.getMultiplicities(getScanPermutation());
    }
  }();
  multiplicity_.resize(multiplicity_.size() + additionalColumns_.size(), 1.0f);

  if (varsToKeep_.has_value()) {
    std::vector<float> actualMultiplicites;
    for (size_t column : getSubsetForStrippedColumns()) {
      actualMultiplicites.push_back(multiplicity_.at(column));
    }
    multiplicity_ = std::move(actualMultiplicites);
  }
  AD_CONTRACT_CHECK(multiplicity_.size() == getResultWidth());
}

// _____________________________________________________________________________
std::array<const TripleComponent* const, 3> IndexScan::getPermutedTriple()
    const {
  std::array<const TripleComponent* const, 3> triple{&subject_, &predicate_,
                                                     &object_};
  // TODO<joka921> This place has to be changed once we have a permutation
  // that is primarily sorted by G (the graph id).
  return permutation_.keyOrder().permuteTriple(triple);
}

// _____________________________________________________________________________
ScanSpecification IndexScan::getScanSpecification() const {
  const IndexImpl& index = getIndex().getImpl();
  return getScanSpecificationTc().toScanSpecification(index);
}

// _____________________________________________________________________________
ScanSpecificationAsTripleComponent IndexScan::getScanSpecificationTc() const {
  auto permutedTriple = getPermutedTriple();
  return {*permutedTriple[0], *permutedTriple[1], *permutedTriple[2],
          graphsToFilter_};
}

// _____________________________________________________________________________
std::optional<std::pair<Variable, ColumnIndex>>
IndexScan::getSortedVariableAndMetadataColumnIndexForPrefiltering() const {
  if (numVariables_ < 1) {
    return std::nullopt;
  }
  const auto& permutedTriple = getPermutedTriple();
  size_t colIdx = 3 - numVariables_;
  const auto& tripleComp = permutedTriple.at(colIdx);
  AD_CORRECTNESS_CHECK(tripleComp->isVariable());
  return std::make_pair(tripleComp->getVariable(), colIdx);
}

// ___________________________________________________________________________
Permutation::ScanSpecAndBlocks IndexScan::getScanSpecAndBlocks() const {
  return getScanPermutation().getScanSpecAndBlocks(getScanSpecification(),
                                                   locatedTriplesSnapshot());
}

// _____________________________________________________________________________
CompressedRelationReader::IdTableGeneratorInputRange IndexScan::getLazyScan(
    std::optional<std::vector<CompressedBlockMetadata>> blocks) const {
  // If there is a LIMIT or OFFSET clause that constrains the scan
  // (which can happen with an explicit subquery), we cannot use the prefiltered
  // blocks, as we currently have no mechanism to include limits and offsets
  // into the prefiltering (`std::nullopt` means `scan all blocks`).
  auto filteredBlocks =
      getLimitOffset().isUnconstrained() ? std::move(blocks) : std::nullopt;
  auto lazyScanAllCols = getScanPermutation().lazyScan(
      scanSpecAndBlocks_, filteredBlocks, additionalColumns(),
      cancellationHandle_, locatedTriplesSnapshot(), getLimitOffset());

  return CompressedRelationReader::IdTableGeneratorInputRange{
      ad_utility::CachingTransformInputRange<
          ad_utility::OwningView<
              CompressedRelationReader::IdTableGeneratorInputRange>,
          decltype(makeApplyColumnSubset()), LazyScanMetadata>{
          std::move(lazyScanAllCols), makeApplyColumnSubset()}};
};

// _____________________________________________________________________________
std::optional<Permutation::MetadataAndBlocks> IndexScan::getMetadataForScan()
    const {
  return getScanPermutation().getMetadataAndBlocks(scanSpecAndBlocks_,
                                                   locatedTriplesSnapshot());
};

// _____________________________________________________________________________
std::array<CompressedRelationReader::IdTableGeneratorInputRange, 2>
IndexScan::lazyScanForJoinOfTwoScans(const IndexScan& s1, const IndexScan& s2) {
  AD_CONTRACT_CHECK(s1.numVariables_ <= 3 && s2.numVariables_ <= 3);
  AD_CONTRACT_CHECK(s1.numVariables_ >= 1 && s2.numVariables_ >= 1);
  // This function only works for single column joins. This means that the first
  // variable of both scans must be equal, but all other variables of the scans
  // (if present) must be different.
  const auto& getFirstVariable = [](const IndexScan& scan) {
    auto numVars = scan.numVariables();
    AD_CORRECTNESS_CHECK(numVars <= 3);
    size_t indexOfFirstVar = 3 - numVars;
    ad_utility::HashSet<Variable> otherVars;
    for (size_t i = indexOfFirstVar + 1; i < 3; ++i) {
      const auto& el = *scan.getPermutedTriple()[i];
      if (el.isVariable()) {
        otherVars.insert(el.getVariable());
      }
    }
    return std::pair{*scan.getPermutedTriple()[3 - numVars],
                     std::move(otherVars)};
  };

  auto [first1, other1] = getFirstVariable(s1);
  auto [first2, other2] = getFirstVariable(s2);
  AD_CONTRACT_CHECK(first1 == first2);

  size_t numTotal = other1.size() + other2.size();
  for (auto& var : other1) {
    other2.insert(var);
  }
  AD_CONTRACT_CHECK(other2.size() == numTotal);

  auto metaBlocks1 = s1.getMetadataForScan();
  auto metaBlocks2 = s2.getMetadataForScan();

  if (!metaBlocks1.has_value() || !metaBlocks2.has_value()) {
    return {{}};
  }
  auto [blocks1, blocks2] = CompressedRelationReader::getBlocksForJoin(
      metaBlocks1.value(), metaBlocks2.value());

  std::array result{s1.getLazyScan(blocks1), s2.getLazyScan(blocks2)};
  result[0].details().numBlocksAll_ = metaBlocks1.value().sizeBlockMetadata_;
  result[1].details().numBlocksAll_ = metaBlocks2.value().sizeBlockMetadata_;
  return result;
}

// _____________________________________________________________________________
CompressedRelationReader::IdTableGeneratorInputRange
IndexScan::lazyScanForJoinOfColumnWithScan(
    ql::span<const Id> joinColumn) const {
  AD_EXPENSIVE_CHECK(ql::ranges::is_sorted(joinColumn));
  AD_CORRECTNESS_CHECK(numVariables_ <= 3 && numVariables_ > 0);
  AD_CONTRACT_CHECK(joinColumn.empty() || !joinColumn[0].isUndefined());

  auto metaBlocks = getMetadataForScan();
  if (!metaBlocks.has_value()) {
    return {};
  }
  auto blocks = CompressedRelationReader::getBlocksForJoin(joinColumn,
                                                           metaBlocks.value());
  auto result = getLazyScan(std::move(blocks.matchingBlocks_));
  result.details().numBlocksAll_ = metaBlocks.value().sizeBlockMetadata_;
  return result;
}

// _____________________________________________________________________________
void IndexScan::updateRuntimeInfoForLazyScan(const LazyScanMetadata& metadata,
                                             bool signalUpdate) {
  auto& rti = runtimeInfo();
  rti.status_ = RuntimeInformation::Status::lazilyMaterialized;
  rti.numRows_ = metadata.numElementsYielded_;
  rti.totalTime_ = metadata.blockingTime_;
  rti.addDetail("num-blocks-read", metadata.numBlocksRead_);
  rti.addDetail("num-blocks-all", metadata.numBlocksAll_);
  rti.addDetail("num-elements-read", metadata.numElementsRead_);
  if (scanView_.has_value()) {
    rti.addDetail("scan-on-materialized-view", scanView_.value()->getName());
  }

  // Add more details, but only if the respective value is non-zero.
  auto updateIfPositive = [&rti](const auto& value, const std::string& key) {
    if (value > 0) {
      rti.addDetail(key, value);
    }
  };
  updateIfPositive(metadata.numBlocksSkippedBecauseOfGraph_,
                   "num-blocks-skipped-graph");
  updateIfPositive(metadata.numBlocksPostprocessed_,
                   "num-blocks-postprocessed");
  updateIfPositive(metadata.numBlocksWithUpdate_, "num-blocks-with-update");
  if (signalUpdate) {
    signalQueryUpdate();
  }
}

// Store a Generator and its corresponding iterator as well as unconsumed values
// resulting from the generator.
struct IndexScan::SharedGeneratorState {
  // The generator that yields the tables to be joined with the index scan.
  Result::LazyResult generator_;
  // The column index of the join column in the tables yielded by the generator.
  ColumnIndex joinColumn_;
  // Metadata and blocks of this index scan.
  Permutation::MetadataAndBlocks metaBlocks_;
  // The iterator of the generator that is currently being consumed.
  std::optional<Result::LazyResult::iterator> iterator_ = std::nullopt;
  // Values returned by the generator that have not been re-yielded yet.
  // Typically we expect only 3 or less values to be prefetched (this is an
  // implementation detail of `BlockZipperJoinImpl`).
  using PrefetchStorage = absl::InlinedVector<Result::IdTableVocabPair, 3>;
  PrefetchStorage prefetchedValues_{};
  // Metadata of blocks that still need to be read.
  std::vector<CompressedBlockMetadata> pendingBlocks_{};
  // The join column entry in the last block that has already been fetched.
  std::optional<Id> lastEntryInBlocks_ = std::nullopt;
  // Indicates if the generator has yielded any undefined values.
  bool hasUndef_ = false;
  // Indicates if the generator has been fully consumed.
  bool doneFetching_ = false;

  // Advance the `iterator` to the next non-empty table. Set `hasUndef_` to true
  // if the first table is undefined. Also set `doneFetching_` if the generator
  // has been fully consumed.
  void advanceInputToNextNonEmptyTable() {
    bool firstStep = !iterator_.has_value();
    if (iterator_.has_value()) {
      ++iterator_.value();
    } else {
      iterator_ = generator_.begin();
    }
    auto& iterator = iterator_.value();
    while (iterator != generator_.end() && iterator->idTable_.empty()) {
      ++iterator;
    }
    doneFetching_ = iterator_ == generator_.end();
    // Set the undef flag if the first table is undefined.
    if (firstStep) {
      hasUndef_ =
          !doneFetching_ && iterator->idTable_.at(0, joinColumn_).isUndefined();
    }
  }

  // Consume the next non-empty table from the generator and calculate the next
  // matching blocks from the index scan. This function guarantees that after
  // it returns, both `prefetchedValues` and `pendingBlocks` contain at least
  // one element.
  void fetch() {
    while (prefetchedValues_.empty() || pendingBlocks_.empty()) {
      advanceInputToNextNonEmptyTable();
      if (doneFetching_) {
        return;
      }
      auto& idTable = iterator_.value()->idTable_;
      auto joinColumn = idTable.getColumn(joinColumn_);
      AD_EXPENSIVE_CHECK(ql::ranges::is_sorted(joinColumn));
      AD_CORRECTNESS_CHECK(!joinColumn.empty());
      // Skip processing for undef case, it will be handled differently
      if (hasUndef_) {
        return;
      }
      AD_CORRECTNESS_CHECK(!joinColumn[0].isUndefined());
      auto [newBlocks, numBlocksCompletelyHandled] =
          CompressedRelationReader::getBlocksForJoin(joinColumn, metaBlocks_);
      // The first `numBlocksCompletelyHandled` are either contained in
      // `newBlocks` or can never match any entry that is larger than the
      // entries in `joinColumn` and thus can be ignored from now on.
      metaBlocks_.removePrefix(numBlocksCompletelyHandled);
      if (!newBlocks.empty()) {
        lastEntryInBlocks_ = CompressedRelationReader::getRelevantIdFromTriple(
            newBlocks.back().lastTriple_, metaBlocks_);
      } else if (joinColumn[0] >
                 lastEntryInBlocks_.value_or(Id::makeUndefined())) {
        if (metaBlocks_.blockMetadata_.empty()) {
          // We have seen entries in the join column that are larger than the
          // largest block in the index scan, which means that there will be no
          // more matches.
          doneFetching_ = true;
          return;
        }
        // The current `joinColumn` has no matching block in the index, we can
        // safely skip appending it to `prefetchedValues_`, but future values
        // might require later blocks from the index.
        continue;
      }
      prefetchedValues_.push_back(std::move(*iterator_.value()));
      ql::ranges::move(newBlocks, std::back_inserter(pendingBlocks_));
    }
  }

  // Check if there are any undefined values yielded by the original generator.
  // If the generator hasn't been started to get consumed, this will start it.
  bool hasUndef() {
    if (!iterator_.has_value()) {
      fetch();
    }
    return hasUndef_;
  }
};

// _____________________________________________________________________________
Result::LazyResult IndexScan::createPrefilteredJoinSide(
    std::shared_ptr<SharedGeneratorState> innerState) {
  using LoopControl = ad_utility::LoopControl<Result::IdTableVocabPair>;

  auto range = ad_utility::InputRangeFromLoopControlGet{
      [state = std::move(innerState)]() mutable {
        // Handle UNDEF case: pass through remaining input
        if (state->hasUndef()) {
          if (!state->iterator_.has_value()) {
            state->iterator_ = state->generator_.begin();
          }
          return LoopControl::breakWithYieldAll(ql::ranges::subrange(
              state->iterator_.value(), state->generator_.end()));
        }

        auto& prefetched = state->prefetchedValues_;

        if (prefetched.empty() && !state->doneFetching_) {
          state->fetch();
        }

        if (prefetched.empty()) {
          AD_CORRECTNESS_CHECK(state->doneFetching_);
          return LoopControl::makeBreak();
        }

        // Make a defensive copy of the values to avoid modification during
        // iteration when yielding.
        auto copy = std::move(prefetched);
        prefetched.clear();

        // Yield all the newly found values
        return LoopControl::yieldAll(std::move(copy));
      }};
  return Result::LazyResult{std::move(range)};
}

// _____________________________________________________________________________
Result::LazyResult IndexScan::createPrefilteredIndexScanSide(
    std::shared_ptr<SharedGeneratorState> innerState) {
  using LoopControl = ad_utility::LoopControl<Result::IdTableVocabPair>;
  using namespace std::chrono_literals;

  auto range = ad_utility::InputRangeFromLoopControlGet{
      [this, state = std::move(innerState),
       metadata = LazyScanMetadata{}]() mutable {
        // Handle UNDEF case using LoopControl pattern
        if (state->hasUndef()) {
          auto scan = std::make_shared<
              CompressedRelationReader::IdTableGeneratorInputRange>(
              getLazyScan());
          scan->details().numBlocksAll_ =
              getMetadataForScan().value().sizeBlockMetadata_;
          return LoopControl::breakWithYieldAll(
              ad_utility::CachingTransformInputRange(*scan, [this, scan](
                                                                auto& table) {
                updateRuntimeInfoForLazyScan(scan->details());
                return Result::IdTableVocabPair{std::move(table), LocalVocab{}};
              }));
        }

        auto& pendingBlocks = state->pendingBlocks_;

        while (pendingBlocks.empty()) {
          if (state->doneFetching_) {
            metadata.numBlocksAll_ = state->metaBlocks_.sizeBlockMetadata_;
            updateRuntimeInfoForLazyScan(metadata);
            return LoopControl::makeBreak();
          }
          state->fetch();
        }
        metadata.numBlocksAll_ = state->metaBlocks_.sizeBlockMetadata_;
        updateRuntimeInfoForLazyScan(metadata);

        // We now have non-empty pending blocks
        auto scan = getLazyScan(std::move(pendingBlocks));
        AD_CORRECTNESS_CHECK(pendingBlocks.empty());

        // Capture scan details by reference so we get the updated values
        const auto& scanDetails = scan.details();

        // Transform the scan to Result::IdTableVocabPair and yield all
        auto transformedScan = ad_utility::CachingTransformInputRange(
            std::move(scan),
            [&metadata, &scanDetails,
             originalMetadata = metadata](auto& table) mutable {
              // Make sure we don't add everything more than once.
              metadata = originalMetadata;
              metadata.aggregate(scanDetails);
              return Result::IdTableVocabPair{std::move(table), LocalVocab{}};
            });

        return LoopControl::yieldAll(std::move(transformedScan));
      }};
  return Result::LazyResult{std::move(range)};
}

// _____________________________________________________________________________
std::pair<Result::LazyResult, Result::LazyResult> IndexScan::prefilterTables(
    Result::LazyResult input, ColumnIndex joinColumn) {
  AD_CORRECTNESS_CHECK(numVariables_ <= 3 && numVariables_ > 0);
  auto metaBlocks = getMetadataForScan();

  if (!metaBlocks.has_value()) {
    // Return empty results
    return {Result::LazyResult{}, Result::LazyResult{}};
  }

  auto state = std::make_shared<SharedGeneratorState>(
      std::move(input), joinColumn, std::move(metaBlocks.value()));
  return {createPrefilteredJoinSide(state),
          createPrefilteredIndexScanSide(state)};
}

// _____________________________________________________________________________
std::unique_ptr<Operation> IndexScan::cloneImpl() const {
  return std::make_unique<IndexScan>(
<<<<<<< HEAD
      _executionContext, permutation_, subject_, predicate_, object_,
      additionalColumns_, additionalVariables_, graphsToFilter_,
      scanSpecAndBlocks_, scanSpecAndBlocksIsPrefiltered_, varsToKeep_,
      scanView_);
=======
      _executionContext, permutation_, locatedTriplesSnapshot_, subject_,
      predicate_, object_, additionalColumns_, additionalVariables_,
      graphsToFilter_, scanSpecAndBlocks_, scanSpecAndBlocksIsPrefiltered_,
      varsToKeep_);
>>>>>>> 3563a7ca
}

// _____________________________________________________________________________
bool IndexScan::columnOriginatesFromGraphOrUndef(
    const Variable& variable) const {
  AD_CONTRACT_CHECK(getExternallyVisibleVariableColumns().contains(variable));
  return variable == subject_ || variable == predicate_ || variable == object_;
}

// _____________________________________________________________________________
std::optional<std::shared_ptr<QueryExecutionTree>>
IndexScan::makeTreeWithStrippedColumns(
    const std::set<Variable>& variables) const {
  ad_utility::HashSet<Variable> newVariables;
  for (const auto& [var, _] : getExternallyVisibleVariableColumns()) {
    if (variables.contains(var)) {
      newVariables.insert(var);
    }
  }

  return ad_utility::makeExecutionTree<IndexScan>(
<<<<<<< HEAD
      _executionContext, permutation_, subject_, predicate_, object_,
      additionalColumns_, additionalVariables_, graphsToFilter_,
      scanSpecAndBlocks_, scanSpecAndBlocksIsPrefiltered_,
      VarsToKeep{std::move(newVariables)}, scanView_);
=======
      _executionContext, permutation_, locatedTriplesSnapshot_, subject_,
      predicate_, object_, additionalColumns_, additionalVariables_,
      graphsToFilter_, scanSpecAndBlocks_, scanSpecAndBlocksIsPrefiltered_,
      VarsToKeep{std::move(newVariables)});
>>>>>>> 3563a7ca
}

// _____________________________________________________________________________
std::vector<ColumnIndex> IndexScan::getSubsetForStrippedColumns() const {
  AD_CORRECTNESS_CHECK(varsToKeep_.has_value());
  const auto& v = varsToKeep_.value();
  std::vector<ColumnIndex> result;
  size_t idx = 0;
  for (const auto& el : getPermutedTriple()) {
    if (el->isVariable()) {
      if (v.contains(el->getVariable())) {
        result.push_back(idx);
      }
      ++idx;
    }
  }
  for (const auto& var : additionalVariables_) {
    if (v.contains(var)) {
      result.push_back(idx);
    }
    ++idx;
  }
  return result;
}

// _____________________________________________________________________________
std::optional<LocatedTriplesSnapshot>
IndexScan::makeEmptyLocatedTriplesSnapshot() const {
  if (!scanView_.has_value()) {
    return std::nullopt;
  }
  LocatedTriplesPerBlockAllPermutations emptyLocatedTriples;
  emptyLocatedTriples[static_cast<size_t>(
                          scanView_.value()->getPermutation()->permutation())]
      .setOriginalMetadata(
          scanView_.value()->getPermutation()->metaData().blockDataShared());
  LocalVocab emptyVocab;
  return LocatedTriplesSnapshot{emptyLocatedTriples,
                                emptyVocab.getLifetimeExtender(), 0};
}

// _____________________________________________________________________________
const LocatedTriplesSnapshot& IndexScan::locatedTriplesSnapshot() const {
  if (scanView_.has_value()) {
    AD_CORRECTNESS_CHECK(emptyLocatedTriplesSnapshot_.has_value());
    return emptyLocatedTriplesSnapshot_.value();
  }
  return _executionContext->locatedTriplesSnapshot();
}<|MERGE_RESOLUTION|>--- conflicted
+++ resolved
@@ -13,7 +13,6 @@
 #include "engine/QueryExecutionTree.h"
 #include "index/IndexImpl.h"
 #include "parser/ParsedQuery.h"
-#include "util/Exception.h"
 #include "util/InputRangeUtils.h"
 #include "util/Iterators.h"
 
@@ -36,11 +35,7 @@
                      const LocatedTriplesSnapshot& locatedTriplesSnapshot,
                      const SparqlTripleSimple& triple, Graphs graphsToFilter,
                      std::optional<ScanSpecAndBlocks> scanSpecAndBlocks,
-<<<<<<< HEAD
-                     ScanView scanView, VarsToKeep varsToKeep)
-=======
                      VarsToKeep varsToKeep)
->>>>>>> 3563a7ca
     : Operation(qec),
       permutation_(permutation),
       locatedTriplesSnapshot_(locatedTriplesSnapshot),
@@ -48,17 +43,11 @@
       predicate_(triple.p_),
       object_(triple.o_),
       graphsToFilter_{std::move(graphsToFilter)},
-      scanView_(scanView),
-      emptyLocatedTriplesSnapshot_(makeEmptyLocatedTriplesSnapshot()),
       scanSpecAndBlocks_{
           std::move(scanSpecAndBlocks).value_or(getScanSpecAndBlocks())},
       scanSpecAndBlocksIsPrefiltered_{scanSpecAndBlocks.has_value()},
       numVariables_(getNumberOfVariables(subject_, predicate_, object_)),
-<<<<<<< HEAD
-      varsToKeep_(std::move(varsToKeep)) {
-=======
       varsToKeep_(varsToKeep) {
->>>>>>> 3563a7ca
   // We previously had `nullptr`s here in unit tests. This is no longer
   // necessary nor allowed.
   AD_CONTRACT_CHECK(qec != nullptr);
@@ -79,13 +68,6 @@
   for (size_t i = 3 - numVariables_; i < permutedTriple.size(); ++i) {
     AD_CONTRACT_CHECK(permutedTriple.at(i)->isVariable());
   }
-
-  // If scanning a view is requested, check that the permutation matches that of
-  // the view.
-  if (scanView_.has_value()) {
-    AD_CORRECTNESS_CHECK(scanView.value()->getPermutation()->permutation() ==
-                         permutation);
-  }
 }
 
 // _____________________________________________________________________________
@@ -105,8 +87,7 @@
                      std::vector<ColumnIndex> additionalColumns,
                      std::vector<Variable> additionalVariables,
                      Graphs graphsToFilter, ScanSpecAndBlocks scanSpecAndBlocks,
-                     bool scanSpecAndBlocksIsPrefiltered, VarsToKeep varsToKeep,
-                     ScanView scanView)
+                     bool scanSpecAndBlocksIsPrefiltered, VarsToKeep varsToKeep)
     : Operation(qec),
       permutation_(permutation),
       locatedTriplesSnapshot_(locatedTriplesSnapshot),
@@ -114,8 +95,6 @@
       predicate_(p),
       object_(o),
       graphsToFilter_(std::move(graphsToFilter)),
-      scanView_{std::move(scanView)},
-      emptyLocatedTriplesSnapshot_(makeEmptyLocatedTriplesSnapshot()),
       scanSpecAndBlocks_(std::move(scanSpecAndBlocks)),
       scanSpecAndBlocksIsPrefiltered_(scanSpecAndBlocksIsPrefiltered),
       numVariables_(getNumberOfVariables(subject_, predicate_, object_)),
@@ -156,14 +135,8 @@
   graphsToFilter_.format(os, &TripleComponent::toRdfLiteral);
 
   if (varsToKeep_.has_value()) {
-    os << " column subset "
-       << absl::StrJoin(getSubsetForStrippedColumns(), ",");
-  }
-
-  if (scanView_.has_value()) {
-    os << " on materialized view " << scanView_.value()->getName();
-  }
-
+    os << "column subset " << absl::StrJoin(getSubsetForStrippedColumns(), ",");
+  }
   return std::move(os).str();
 }
 
@@ -277,15 +250,9 @@
 IndexScan::makeCopyWithPrefilteredScanSpecAndBlocks(
     ScanSpecAndBlocks scanSpecAndBlocks) const {
   return ad_utility::makeExecutionTree<IndexScan>(
-<<<<<<< HEAD
-      getExecutionContext(), permutation_, subject_, predicate_, object_,
-      additionalColumns_, additionalVariables_, graphsToFilter_,
-      std::move(scanSpecAndBlocks), true, varsToKeep_, scanView_);
-=======
       getExecutionContext(), permutation_, locatedTriplesSnapshot_, subject_,
       predicate_, object_, additionalColumns_, additionalVariables_,
       graphsToFilter_, std::move(scanSpecAndBlocks), true, varsToKeep_);
->>>>>>> 3563a7ca
 }
 
 // _____________________________________________________________________________
@@ -311,10 +278,6 @@
 // _____________________________________________________________________________
 Result IndexScan::computeResult(bool requestLaziness) {
   AD_LOG_DEBUG << "IndexScan result computation...\n";
-  if (scanView_.has_value()) {
-    runtimeInfo().addDetail("scan-on-materialized-view",
-                            scanView_.value()->getName());
-  }
   if (requestLaziness) {
     return {chunkedIndexScan(), resultSortedOn()};
   }
@@ -323,19 +286,7 @@
 
 // _____________________________________________________________________________
 const Permutation& IndexScan::getScanPermutation() const {
-<<<<<<< HEAD
-  // If a materialized view is set, scan its permutation and use an empty
-  // `LocatedTriplesSnapshot` on the metadata of this permutation.
-  if (scanView_.has_value()) {
-    if (!emptyLocatedTriplesSnapshot_.has_value()) {
-      makeEmptyLocatedTriplesSnapshot();
-    }
-    return *(scanView_.value()->getPermutation());
-  }
-  return getIndex().getImpl().getPermutation(permutation_);
-=======
   return permutation_;
->>>>>>> 3563a7ca
 }
 
 // _____________________________________________________________________________
@@ -370,17 +321,12 @@
       // There are no duplicate triples in RDF and two elements are fixed.
       return {1.0f};
     } else if (numVariables_ == 2) {
-<<<<<<< HEAD
-      return idx.getMultiplicities(*getPermutedTriple()[0],
-                                   getScanPermutation(),
-=======
       // TODO<ullingerc> fix multiplicities
       return idx.getMultiplicities(*getPermutedTriple()[0], permutation_,
->>>>>>> 3563a7ca
                                    locatedTriplesSnapshot());
     } else {
       AD_CORRECTNESS_CHECK(numVariables_ == 3);
-      return idx.getMultiplicities(getScanPermutation());
+      return idx.getMultiplicities(permutation_);
     }
   }();
   multiplicity_.resize(multiplicity_.size() + additionalColumns_.size(), 1.0f);
@@ -542,9 +488,6 @@
   rti.addDetail("num-blocks-read", metadata.numBlocksRead_);
   rti.addDetail("num-blocks-all", metadata.numBlocksAll_);
   rti.addDetail("num-elements-read", metadata.numElementsRead_);
-  if (scanView_.has_value()) {
-    rti.addDetail("scan-on-materialized-view", scanView_.value()->getName());
-  }
 
   // Add more details, but only if the respective value is non-zero.
   auto updateIfPositive = [&rti](const auto& value, const std::string& key) {
@@ -784,17 +727,10 @@
 // _____________________________________________________________________________
 std::unique_ptr<Operation> IndexScan::cloneImpl() const {
   return std::make_unique<IndexScan>(
-<<<<<<< HEAD
-      _executionContext, permutation_, subject_, predicate_, object_,
-      additionalColumns_, additionalVariables_, graphsToFilter_,
-      scanSpecAndBlocks_, scanSpecAndBlocksIsPrefiltered_, varsToKeep_,
-      scanView_);
-=======
       _executionContext, permutation_, locatedTriplesSnapshot_, subject_,
       predicate_, object_, additionalColumns_, additionalVariables_,
       graphsToFilter_, scanSpecAndBlocks_, scanSpecAndBlocksIsPrefiltered_,
       varsToKeep_);
->>>>>>> 3563a7ca
 }
 
 // _____________________________________________________________________________
@@ -816,17 +752,10 @@
   }
 
   return ad_utility::makeExecutionTree<IndexScan>(
-<<<<<<< HEAD
-      _executionContext, permutation_, subject_, predicate_, object_,
-      additionalColumns_, additionalVariables_, graphsToFilter_,
-      scanSpecAndBlocks_, scanSpecAndBlocksIsPrefiltered_,
-      VarsToKeep{std::move(newVariables)}, scanView_);
-=======
       _executionContext, permutation_, locatedTriplesSnapshot_, subject_,
       predicate_, object_, additionalColumns_, additionalVariables_,
       graphsToFilter_, scanSpecAndBlocks_, scanSpecAndBlocksIsPrefiltered_,
       VarsToKeep{std::move(newVariables)});
->>>>>>> 3563a7ca
 }
 
 // _____________________________________________________________________________
@@ -850,29 +779,4 @@
     ++idx;
   }
   return result;
-}
-
-// _____________________________________________________________________________
-std::optional<LocatedTriplesSnapshot>
-IndexScan::makeEmptyLocatedTriplesSnapshot() const {
-  if (!scanView_.has_value()) {
-    return std::nullopt;
-  }
-  LocatedTriplesPerBlockAllPermutations emptyLocatedTriples;
-  emptyLocatedTriples[static_cast<size_t>(
-                          scanView_.value()->getPermutation()->permutation())]
-      .setOriginalMetadata(
-          scanView_.value()->getPermutation()->metaData().blockDataShared());
-  LocalVocab emptyVocab;
-  return LocatedTriplesSnapshot{emptyLocatedTriples,
-                                emptyVocab.getLifetimeExtender(), 0};
-}
-
-// _____________________________________________________________________________
-const LocatedTriplesSnapshot& IndexScan::locatedTriplesSnapshot() const {
-  if (scanView_.has_value()) {
-    AD_CORRECTNESS_CHECK(emptyLocatedTriplesSnapshot_.has_value());
-    return emptyLocatedTriplesSnapshot_.value();
-  }
-  return _executionContext->locatedTriplesSnapshot();
 }