// Copyright 2015, University of Freiburg,
// Chair of Algorithms and Data Structures.
// Author: Björn Buchhold (buchhold@informatik.uni-freiburg.de)

#include "engine/IndexScan.h"

#include <absl/container/inlined_vector.h>
#include <absl/strings/str_join.h>

#include <sstream>
#include <string>

#include "engine/QueryExecutionTree.h"
#include "index/IndexImpl.h"
#include "parser/ParsedQuery.h"
#include "util/InputRangeUtils.h"
#include "util/Iterators.h"

using std::string;
using LazyScanMetadata = CompressedRelationReader::LazyScanMetadata;

// _____________________________________________________________________________
// Return the number of `Variables` given the `TripleComponent` values for
// `subject_`, `predicate` and `object`.
static size_t getNumberOfVariables(const TripleComponent& subject,
                                   const TripleComponent& predicate,
                                   const TripleComponent& object) {
  return static_cast<size_t>(subject.isVariable()) +
         static_cast<size_t>(predicate.isVariable()) +
         static_cast<size_t>(object.isVariable());
}

// _____________________________________________________________________________
IndexScan::IndexScan(QueryExecutionContext* qec, PermutationPtr permutation,
                     LocatedTriplesVersion locatedTriplesVersion,
                     const SparqlTripleSimple& triple, Graphs graphsToFilter,
                     std::optional<ScanSpecAndBlocks> scanSpecAndBlocks,
                     VarsToKeep varsToKeep)
    : Operation(qec),
      permutation_(permutation),
      locatedTriplesVersion_(locatedTriplesVersion),
      subject_(triple.s_),
      predicate_(triple.p_),
      object_(triple.o_),
      graphsToFilter_{std::move(graphsToFilter)},
      scanSpecAndBlocks_{
          std::move(scanSpecAndBlocks).value_or(getScanSpecAndBlocks())},
      scanSpecAndBlocksIsPrefiltered_{scanSpecAndBlocks.has_value()},
      numVariables_(getNumberOfVariables(subject_, predicate_, object_)),
      varsToKeep_(std::move(varsToKeep)) {
  AD_CONTRACT_CHECK(permutation_ != nullptr);
  AD_CONTRACT_CHECK(locatedTriplesVersion_ != nullptr);

  // We previously had `nullptr`s here in unit tests. This is no longer
  // necessary nor allowed.
  AD_CONTRACT_CHECK(qec != nullptr);
  for (auto& [idx, variable] : triple.additionalScanColumns_) {
    additionalColumns_.push_back(idx);
    additionalVariables_.push_back(variable);
  }
  std::tie(sizeEstimateIsExact_, sizeEstimate_) = computeSizeEstimate();

  // Check the following invariant: All the variables must be at the end of the
  // permuted triple. For example in the PSO permutation, either only the O, or
  // the S and O, or all three of P, S, O, or none of them can be variables, all
  // other combinations are not supported.
  auto permutedTriple = getPermutedTriple();
  for (size_t i = 0; i < 3 - numVariables_; ++i) {
    AD_CONTRACT_CHECK(!permutedTriple.at(i)->isVariable());
  }
  for (size_t i = 3 - numVariables_; i < permutedTriple.size(); ++i) {
    AD_CONTRACT_CHECK(permutedTriple.at(i)->isVariable());
  }
}

// _____________________________________________________________________________
IndexScan::IndexScan(QueryExecutionContext* qec,
                     Permutation::Enum permutationType,
                     const SparqlTripleSimple& triple, Graphs graphsToFilter,
                     std::optional<ScanSpecAndBlocks> scanSpecAndBlocks)
    : IndexScan(qec,
                qec->getIndex().getImpl().getPermutationPtr(permutationType),
                qec->locatedTriplesVersion(), triple, std::move(graphsToFilter),
                std::move(scanSpecAndBlocks)) {}

// _____________________________________________________________________________
IndexScan::IndexScan(QueryExecutionContext* qec, PermutationPtr permutation,
                     LocatedTriplesVersion locatedTriplesVersion,
                     const TripleComponent& s, const TripleComponent& p,
                     const TripleComponent& o,
                     std::vector<ColumnIndex> additionalColumns,
                     std::vector<Variable> additionalVariables,
                     Graphs graphsToFilter, ScanSpecAndBlocks scanSpecAndBlocks,
                     bool scanSpecAndBlocksIsPrefiltered, VarsToKeep varsToKeep)
    : Operation(qec),
      permutation_(permutation),
      locatedTriplesVersion_(locatedTriplesVersion),
      subject_(s),
      predicate_(p),
      object_(o),
      graphsToFilter_(std::move(graphsToFilter)),
      scanSpecAndBlocks_(std::move(scanSpecAndBlocks)),
      scanSpecAndBlocksIsPrefiltered_(scanSpecAndBlocksIsPrefiltered),
      numVariables_(getNumberOfVariables(subject_, predicate_, object_)),
      additionalColumns_(std::move(additionalColumns)),
      additionalVariables_(std::move(additionalVariables)),
      varsToKeep_{std::move(varsToKeep)} {
  AD_CONTRACT_CHECK(qec != nullptr);
  AD_CONTRACT_CHECK(permutation_ != nullptr);
  AD_CONTRACT_CHECK(locatedTriplesVersion_ != nullptr);
  std::tie(sizeEstimateIsExact_, sizeEstimate_) = computeSizeEstimate();
  determineMultiplicities();
}

// _____________________________________________________________________________
string IndexScan::getCacheKeyImpl() const {
  std::ostringstream os;
  // This string only represents the type of permutation, like "SPO".
  auto permutationString = permutation().readableName();

  if (numVariables_ == 3) {
    os << "SCAN FOR FULL INDEX " << permutationString;

  } else {
    os << "SCAN " << permutationString << " with ";
    auto addKey = [&os, &permutationString, this](size_t idx) {
      auto keyString = permutationString.at(idx);
      const auto& key = getPermutedTriple().at(idx)->toRdfLiteral();
      os << keyString << " = \"" << key << "\"";
    };
    for (size_t i = 0; i < 3 - numVariables_; ++i) {
      addKey(i);
      os << ", ";
    }
  }
  // This is important to distinguish special from regular permutations.
  os << " on index " << permutation().onDiskBase();
  if (!additionalColumns_.empty()) {
    os << " Additional Columns: ";
    os << absl::StrJoin(additionalColumns(), " ");
  }

  os << " ";
  graphsToFilter_.format(os, &TripleComponent::toRdfLiteral);

  if (varsToKeep_.has_value()) {
    os << " column subset "
       << absl::StrJoin(getSubsetForStrippedColumns(), ",");
  }
  return std::move(os).str();
}

// _____________________________________________________________________________
bool IndexScan::canResultBeCachedImpl() const {
  return !scanSpecAndBlocksIsPrefiltered_;
};

// _____________________________________________________________________________
string IndexScan::getDescriptor() const {
  return absl::StrCat("IndexScan ", permutation().readableName(), " ",
                      subject_.toString(), " ", predicate_.toString(), " ",
                      object_.toString());
}

// _____________________________________________________________________________
size_t IndexScan::getResultWidth() const {
  if (varsToKeep_.has_value()) {
    return varsToKeep_.value().size();
  }
  return numVariables_ + additionalVariables_.size();
}

// _____________________________________________________________________________
std::vector<ColumnIndex> IndexScan::resultSortedOn() const {
  std::vector<ColumnIndex> result;
  for (auto i : ad_utility::integerRange(ColumnIndex{numVariables_})) {
    result.push_back(i);
  }
  for (size_t i = 0; i < additionalColumns_.size(); ++i) {
    if (additionalColumns_.at(i) == ADDITIONAL_COLUMN_GRAPH_ID) {
      result.push_back(numVariables_ + i);
    }
  }

  if (varsToKeep_.has_value()) {
    auto permutation = getSubsetForStrippedColumns();
    for (auto it = result.begin(); it != result.end(); ++it) {
      if (!ad_utility::contains(permutation, *it)) {
        result.erase(it, result.end());
        return result;
      }
    }
  }
  return result;
}

// _____________________________________________________________________________
std::optional<std::shared_ptr<QueryExecutionTree>>
IndexScan::setPrefilterGetUpdatedQueryExecutionTree(
    const std::vector<PrefilterVariablePair>& prefilterVariablePairs) const {
  if (!getLimitOffset().isUnconstrained() ||
      scanSpecAndBlocks_.sizeBlockMetadata_ == 0) {
    return std::nullopt;
  }

  auto optSortedVarColIdxPair =
      getSortedVariableAndMetadataColumnIndexForPrefiltering();
  if (!optSortedVarColIdxPair.has_value()) {
    return std::nullopt;
  }

  const auto& [sortedVar, colIdx] = optSortedVarColIdxPair.value();
  auto it =
      ql::ranges::find(prefilterVariablePairs, sortedVar, ad_utility::second);
  if (it != prefilterVariablePairs.end()) {
    const auto& vocab = getIndex().getVocab();
    // If the `BlockMetadataRanges` were previously prefiltered, AND-merge
    // the previous `BlockMetadataRanges` with the `BlockMetadataRanges`
    // retrieved via the newly passed prefilter. This corresponds logically to a
    // conjunction over the prefilters applied for this `IndexScan`.
    const auto& blockMetadataRanges =
        prefilterExpressions::detail::logicalOps::getIntersectionOfBlockRanges(
            it->first->evaluate(
                vocab, getScanSpecAndBlocks().getBlockMetadataSpan(), colIdx),
            scanSpecAndBlocks_.blockMetadata_);

    return makeCopyWithPrefilteredScanSpecAndBlocks(
        {scanSpecAndBlocks_.scanSpec_, blockMetadataRanges});
  }
  return std::nullopt;
}

// _____________________________________________________________________________
VariableToColumnMap IndexScan::computeVariableToColumnMap() const {
  VariableToColumnMap variableToColumnMap;
  auto isContained = [&](const Variable& var) {
    return !varsToKeep_.has_value() || varsToKeep_.value().contains(var);
  };
  auto addCol = [&isContained, &variableToColumnMap,
                 nextColIdx = ColumnIndex{0}](const Variable& var) mutable {
    if (!isContained(var)) {
      return;
    }
    // All the columns of an index scan only contain defined values.
    variableToColumnMap[var] = makeAlwaysDefinedColumn(nextColIdx);
    ++nextColIdx;
  };

  for (const TripleComponent* const ptr : getPermutedTriple()) {
    if (ptr->isVariable()) {
      addCol(ptr->getVariable());
    }
  }
  ql::ranges::for_each(additionalVariables_, addCol);
  return variableToColumnMap;
}

//______________________________________________________________________________
std::shared_ptr<QueryExecutionTree>
IndexScan::makeCopyWithPrefilteredScanSpecAndBlocks(
    ScanSpecAndBlocks scanSpecAndBlocks) const {
  return ad_utility::makeExecutionTree<IndexScan>(
      getExecutionContext(), permutation_, locatedTriplesVersion_, subject_,
      predicate_, object_, additionalColumns_, additionalVariables_,
      graphsToFilter_, std::move(scanSpecAndBlocks), true, varsToKeep_);
}

// _____________________________________________________________________________
Result::LazyResult IndexScan::chunkedIndexScan() const {
  return Result::LazyResult{
      ad_utility::CachingTransformInputRange(getLazyScan(), [](auto& table) {
        return Result::IdTableVocabPair{std::move(table), LocalVocab{}};
      })};
}

// _____________________________________________________________________________
IdTable IndexScan::materializedIndexScan() const {
<<<<<<< HEAD
  IdTable idTable = permutation().scan(
      scanSpecAndBlocks_, additionalColumns(), cancellationHandle_,
=======
  IdTable idTable = permutation().scan(scanSpecAndBlocks_, additionalColumns(),
                                       cancellationHandle_,
>>>>>>> dad3d5bb
                                       locatedTriplesState(), getLimitOffset());
  AD_LOG_DEBUG << "IndexScan result computation done.\n";
  checkCancellation();
  idTable = makeApplyColumnSubset()(std::move(idTable));
  AD_CORRECTNESS_CHECK(idTable.numColumns() == getResultWidth());
  return idTable;
}

// _____________________________________________________________________________
Result IndexScan::computeResult(bool requestLaziness) {
  AD_LOG_DEBUG << "IndexScan result computation...\n";
  if (requestLaziness) {
    return {chunkedIndexScan(), resultSortedOn()};
  }
  return {materializedIndexScan(), getResultSortedOn(), LocalVocab{}};
}

// _____________________________________________________________________________
const Permutation& IndexScan::permutation() const {
  AD_CONTRACT_CHECK(permutation_ != nullptr);
  return *permutation_;
}

// _____________________________________________________________________________
const LocatedTriplesState& IndexScan::locatedTriplesState() const {
  AD_CONTRACT_CHECK(locatedTriplesVersion_ != nullptr);
  return *locatedTriplesVersion_;
}

// _____________________________________________________________________________
std::pair<bool, size_t> IndexScan::computeSizeEstimate() const {
  AD_CORRECTNESS_CHECK(_executionContext);
  auto [lower, upper] = permutation().getSizeEstimateForScan(
      scanSpecAndBlocks_, locatedTriplesState());
  // NOTE: Starting from C++20 we could use `std::midpoint` here
  return {lower == upper, lower + (upper - lower) / 2};
}

// _____________________________________________________________________________
size_t IndexScan::getExactSize() const {
  AD_CORRECTNESS_CHECK(_executionContext);
  return permutation().getResultSizeOfScan(scanSpecAndBlocks_,
                                           locatedTriplesState());
}

// _____________________________________________________________________________
size_t IndexScan::getCostEstimate() {
  // If we have a limit present, we only have to read the first
  // `limit + offset` elements.
  return getLimitOffset().upperBound(getSizeEstimateBeforeLimit());
}

// _____________________________________________________________________________
void IndexScan::determineMultiplicities() {
  multiplicity_ = [this]() -> std::vector<float> {
    const auto& idx = getIndex();
    if (numVariables_ == 0) {
      return {};
    } else if (numVariables_ == 1) {
      // There are no duplicate triples in RDF and two elements are fixed.
      return {1.0f};
    } else if (numVariables_ == 2) {
      return idx.getMultiplicities(*getPermutedTriple()[0], permutation(),
                                   locatedTriplesState());
    } else {
      AD_CORRECTNESS_CHECK(numVariables_ == 3);
      return idx.getMultiplicities(permutation());
    }
  }();
  multiplicity_.resize(multiplicity_.size() + additionalColumns_.size(), 1.0f);

  if (varsToKeep_.has_value()) {
    std::vector<float> actualMultiplicites;
    for (size_t column : getSubsetForStrippedColumns()) {
      actualMultiplicites.push_back(multiplicity_.at(column));
    }
    multiplicity_ = std::move(actualMultiplicites);
  }
  AD_CONTRACT_CHECK(multiplicity_.size() == getResultWidth());
}

// _____________________________________________________________________________
std::array<const TripleComponent* const, 3> IndexScan::getPermutedTriple()
    const {
  std::array<const TripleComponent* const, 3> triple{&subject_, &predicate_,
                                                     &object_};
  // TODO<joka921> This place has to be changed once we have a permutation
  // that is primarily sorted by G (the graph id).
  return permutation().keyOrder().permuteTriple(triple);
}

// _____________________________________________________________________________
ScanSpecification IndexScan::getScanSpecification() const {
  const IndexImpl& index = getIndex().getImpl();
  return getScanSpecificationTc().toScanSpecification(index);
}

// _____________________________________________________________________________
ScanSpecificationAsTripleComponent IndexScan::getScanSpecificationTc() const {
  auto permutedTriple = getPermutedTriple();
  return {*permutedTriple[0], *permutedTriple[1], *permutedTriple[2],
          graphsToFilter_};
}

// _____________________________________________________________________________
std::optional<std::pair<Variable, ColumnIndex>>
IndexScan::getSortedVariableAndMetadataColumnIndexForPrefiltering() const {
  if (numVariables_ < 1) {
    return std::nullopt;
  }
  const auto& permutedTriple = getPermutedTriple();
  size_t colIdx = 3 - numVariables_;
  const auto& tripleComp = permutedTriple.at(colIdx);
  AD_CORRECTNESS_CHECK(tripleComp->isVariable());
  return std::make_pair(tripleComp->getVariable(), colIdx);
}

// ___________________________________________________________________________
Permutation::ScanSpecAndBlocks IndexScan::getScanSpecAndBlocks() const {
  return permutation().getScanSpecAndBlocks(getScanSpecification(),
                                            locatedTriplesState());
}

// _____________________________________________________________________________
CompressedRelationReader::IdTableGeneratorInputRange IndexScan::getLazyScan(
    std::optional<std::vector<CompressedBlockMetadata>> blocks) const {
  // If there is a LIMIT or OFFSET clause that constrains the scan
  // (which can happen with an explicit subquery), we cannot use the prefiltered
  // blocks, as we currently have no mechanism to include limits and offsets
  // into the prefiltering (`std::nullopt` means `scan all blocks`).
  auto filteredBlocks =
      getLimitOffset().isUnconstrained() ? std::move(blocks) : std::nullopt;
  auto lazyScanAllCols = permutation().lazyScan(
      scanSpecAndBlocks_, filteredBlocks, additionalColumns(),
      cancellationHandle_, locatedTriplesState(), getLimitOffset());

  return CompressedRelationReader::IdTableGeneratorInputRange{
      ad_utility::CachingTransformInputRange<
          ad_utility::OwningView<
              CompressedRelationReader::IdTableGeneratorInputRange>,
          decltype(makeApplyColumnSubset()), LazyScanMetadata>{
          std::move(lazyScanAllCols), makeApplyColumnSubset()}};
};

// _____________________________________________________________________________
std::optional<Permutation::MetadataAndBlocks> IndexScan::getMetadataForScan()
    const {
  return permutation().getMetadataAndBlocks(scanSpecAndBlocks_,
                                            locatedTriplesState());
};

// _____________________________________________________________________________
std::array<CompressedRelationReader::IdTableGeneratorInputRange, 2>
IndexScan::lazyScanForJoinOfTwoScans(const IndexScan& s1, const IndexScan& s2) {
  AD_CONTRACT_CHECK(s1.numVariables_ <= 3 && s2.numVariables_ <= 3);
  AD_CONTRACT_CHECK(s1.numVariables_ >= 1 && s2.numVariables_ >= 1);
  // This function only works for single column joins. This means that the first
  // variable of both scans must be equal, but all other variables of the scans
  // (if present) must be different.
  const auto& getFirstVariable = [](const IndexScan& scan) {
    auto numVars = scan.numVariables();
    AD_CORRECTNESS_CHECK(numVars <= 3);
    size_t indexOfFirstVar = 3 - numVars;
    ad_utility::HashSet<Variable> otherVars;
    for (size_t i = indexOfFirstVar + 1; i < 3; ++i) {
      const auto& el = *scan.getPermutedTriple()[i];
      if (el.isVariable()) {
        otherVars.insert(el.getVariable());
      }
    }
    return std::pair{*scan.getPermutedTriple()[3 - numVars],
                     std::move(otherVars)};
  };

  auto [first1, other1] = getFirstVariable(s1);
  auto [first2, other2] = getFirstVariable(s2);
  AD_CONTRACT_CHECK(first1 == first2);

  size_t numTotal = other1.size() + other2.size();
  for (auto& var : other1) {
    other2.insert(var);
  }
  AD_CONTRACT_CHECK(other2.size() == numTotal);

  auto metaBlocks1 = s1.getMetadataForScan();
  auto metaBlocks2 = s2.getMetadataForScan();

  if (!metaBlocks1.has_value() || !metaBlocks2.has_value()) {
    return {{}};
  }
  auto [blocks1, blocks2] = CompressedRelationReader::getBlocksForJoin(
      metaBlocks1.value(), metaBlocks2.value());

  std::array result{s1.getLazyScan(blocks1), s2.getLazyScan(blocks2)};
  result[0].details().numBlocksAll_ = metaBlocks1.value().sizeBlockMetadata_;
  result[1].details().numBlocksAll_ = metaBlocks2.value().sizeBlockMetadata_;
  return result;
}

// _____________________________________________________________________________
CompressedRelationReader::IdTableGeneratorInputRange
IndexScan::lazyScanForJoinOfColumnWithScan(
    ql::span<const Id> joinColumn) const {
  AD_EXPENSIVE_CHECK(ql::ranges::is_sorted(joinColumn));
  AD_CORRECTNESS_CHECK(numVariables_ <= 3 && numVariables_ > 0);
  AD_CONTRACT_CHECK(joinColumn.empty() || !joinColumn[0].isUndefined());

  auto metaBlocks = getMetadataForScan();
  if (!metaBlocks.has_value()) {
    return {};
  }
  auto blocks = CompressedRelationReader::getBlocksForJoin(joinColumn,
                                                           metaBlocks.value());
  auto result = getLazyScan(std::move(blocks.matchingBlocks_));
  result.details().numBlocksAll_ = metaBlocks.value().sizeBlockMetadata_;
  return result;
}

// _____________________________________________________________________________
void IndexScan::updateRuntimeInfoForLazyScan(
    const LazyScanMetadata& metadata,
    RuntimeInformation::SendPriority sendPriority) {
  auto& rti = runtimeInfo();
  rti.status_ = RuntimeInformation::Status::lazilyMaterialized;
  rti.numRows_ = metadata.numElementsYielded_;
  rti.totalTime_ = metadata.blockingTime_;
  rti.addDetail("num-blocks-read", metadata.numBlocksRead_);
  rti.addDetail("num-blocks-all", metadata.numBlocksAll_);
  rti.addDetail("num-elements-read", metadata.numElementsRead_);

  // Add more details, but only if the respective value is non-zero.
  auto updateIfPositive = [&rti](const auto& value, const std::string& key) {
    if (value > 0) {
      rti.addDetail(key, value);
    }
  };
  updateIfPositive(metadata.numBlocksSkippedBecauseOfGraph_,
                   "num-blocks-skipped-graph");
  updateIfPositive(metadata.numBlocksPostprocessed_,
                   "num-blocks-postprocessed");
  updateIfPositive(metadata.numBlocksWithUpdate_, "num-blocks-with-update");
  signalQueryUpdate(sendPriority);
}

// Store a Generator and its corresponding iterator as well as unconsumed values
// resulting from the generator.
struct IndexScan::SharedGeneratorState {
  // The generator that yields the tables to be joined with the index scan.
  Result::LazyResult generator_;
  // The column index of the join column in the tables yielded by the generator.
  ColumnIndex joinColumn_;
  // Metadata and blocks of this index scan.
  Permutation::MetadataAndBlocks metaBlocks_;
  // The iterator of the generator that is currently being consumed.
  std::optional<Result::LazyResult::iterator> iterator_ = std::nullopt;
  // Values returned by the generator that have not been re-yielded yet.
  // Typically we expect only 3 or less values to be prefetched (this is an
  // implementation detail of `BlockZipperJoinImpl`).
  using PrefetchStorage = absl::InlinedVector<Result::IdTableVocabPair, 3>;
  PrefetchStorage prefetchedValues_{};
  // Metadata of blocks that still need to be read.
  std::vector<CompressedBlockMetadata> pendingBlocks_{};
  // The join column entry in the last block that has already been fetched.
  std::optional<Id> lastEntryInBlocks_ = std::nullopt;
  // Indicates if the generator has yielded any undefined values.
  bool hasUndef_ = false;
  // Indicates if the generator has been fully consumed.
  bool doneFetching_ = false;

  // Advance the `iterator` to the next non-empty table. Set `hasUndef_` to true
  // if the first table is undefined. Also set `doneFetching_` if the generator
  // has been fully consumed.
  void advanceInputToNextNonEmptyTable() {
    bool firstStep = !iterator_.has_value();
    if (iterator_.has_value()) {
      ++iterator_.value();
    } else {
      iterator_ = generator_.begin();
    }
    auto& iterator = iterator_.value();
    while (iterator != generator_.end() && iterator->idTable_.empty()) {
      ++iterator;
    }
    doneFetching_ = iterator_ == generator_.end();
    // Set the undef flag if the first table is undefined.
    if (firstStep) {
      hasUndef_ =
          !doneFetching_ && iterator->idTable_.at(0, joinColumn_).isUndefined();
    }
  }

  // Consume the next non-empty table from the generator and calculate the next
  // matching blocks from the index scan. This function guarantees that after
  // it returns, both `prefetchedValues` and `pendingBlocks` contain at least
  // one element.
  void fetch() {
    while (prefetchedValues_.empty() || pendingBlocks_.empty()) {
      advanceInputToNextNonEmptyTable();
      if (doneFetching_) {
        return;
      }
      auto& idTable = iterator_.value()->idTable_;
      auto joinColumn = idTable.getColumn(joinColumn_);
      AD_EXPENSIVE_CHECK(ql::ranges::is_sorted(joinColumn));
      AD_CORRECTNESS_CHECK(!joinColumn.empty());
      // Skip processing for undef case, it will be handled differently
      if (hasUndef_) {
        return;
      }
      AD_CORRECTNESS_CHECK(!joinColumn[0].isUndefined());
      auto [newBlocks, numBlocksCompletelyHandled] =
          CompressedRelationReader::getBlocksForJoin(joinColumn, metaBlocks_);
      // The first `numBlocksCompletelyHandled` are either contained in
      // `newBlocks` or can never match any entry that is larger than the
      // entries in `joinColumn` and thus can be ignored from now on.
      metaBlocks_.removePrefix(numBlocksCompletelyHandled);
      if (!newBlocks.empty()) {
        lastEntryInBlocks_ = CompressedRelationReader::getRelevantIdFromTriple(
            newBlocks.back().lastTriple_, metaBlocks_);
      } else if (joinColumn[0] >
                 lastEntryInBlocks_.value_or(Id::makeUndefined())) {
        if (metaBlocks_.blockMetadata_.empty()) {
          // We have seen entries in the join column that are larger than the
          // largest block in the index scan, which means that there will be no
          // more matches.
          doneFetching_ = true;
          return;
        }
        // The current `joinColumn` has no matching block in the index, we can
        // safely skip appending it to `prefetchedValues_`, but future values
        // might require later blocks from the index.
        continue;
      }
      prefetchedValues_.push_back(std::move(*iterator_.value()));
      ql::ranges::move(newBlocks, std::back_inserter(pendingBlocks_));
    }
  }

  // Check if there are any undefined values yielded by the original generator.
  // If the generator hasn't been started to get consumed, this will start it.
  bool hasUndef() {
    if (!iterator_.has_value()) {
      fetch();
    }
    return hasUndef_;
  }
};

// _____________________________________________________________________________
Result::LazyResult IndexScan::createPrefilteredJoinSide(
    std::shared_ptr<SharedGeneratorState> innerState) {
  using LoopControl = ad_utility::LoopControl<Result::IdTableVocabPair>;

  auto range = ad_utility::InputRangeFromLoopControlGet{
      [state = std::move(innerState)]() mutable {
        // Handle UNDEF case: pass through remaining input
        if (state->hasUndef()) {
          if (!state->iterator_.has_value()) {
            state->iterator_ = state->generator_.begin();
          }
          return LoopControl::breakWithYieldAll(ql::ranges::subrange(
              state->iterator_.value(), state->generator_.end()));
        }

        auto& prefetched = state->prefetchedValues_;

        if (prefetched.empty() && !state->doneFetching_) {
          state->fetch();
        }

        if (prefetched.empty()) {
          AD_CORRECTNESS_CHECK(state->doneFetching_);
          return LoopControl::makeBreak();
        }

        // Make a defensive copy of the values to avoid modification during
        // iteration when yielding.
        auto copy = std::move(prefetched);
        prefetched.clear();

        // Yield all the newly found values
        return LoopControl::yieldAll(std::move(copy));
      }};
  return Result::LazyResult{std::move(range)};
}

// _____________________________________________________________________________
Result::LazyResult IndexScan::createPrefilteredIndexScanSide(
    std::shared_ptr<SharedGeneratorState> innerState) {
  using LoopControl = ad_utility::LoopControl<Result::IdTableVocabPair>;
  using namespace std::chrono_literals;
  using enum RuntimeInformation::SendPriority;

  auto range = ad_utility::InputRangeFromLoopControlGet{
      [this, state = std::move(innerState),
       metadata = LazyScanMetadata{}]() mutable {
        // Handle UNDEF case using LoopControl pattern
        if (state->hasUndef()) {
          auto scan = std::make_shared<
              CompressedRelationReader::IdTableGeneratorInputRange>(
              getLazyScan());
          scan->details().numBlocksAll_ =
              getMetadataForScan().value().sizeBlockMetadata_;
          updateRuntimeInfoForLazyScan(scan->details(), Always);
          return LoopControl::breakWithYieldAll(
              ad_utility::CachingTransformInputRange(
                  *scan, [this, scan](auto& table) mutable {
                    updateRuntimeInfoForLazyScan(scan->details(), IfDue);
                    return Result::IdTableVocabPair{std::move(table),
                                                    LocalVocab{}};
                  }));
        }

        auto& pendingBlocks = state->pendingBlocks_;

        while (pendingBlocks.empty()) {
          if (state->doneFetching_) {
            metadata.numBlocksAll_ = state->metaBlocks_.sizeBlockMetadata_;
            updateRuntimeInfoForLazyScan(metadata, Always);
            return LoopControl::makeBreak();
          }
          state->fetch();
        }
        metadata.numBlocksAll_ = state->metaBlocks_.sizeBlockMetadata_;
        updateRuntimeInfoForLazyScan(metadata, IfDue);

        // We now have non-empty pending blocks
        auto scan = getLazyScan(std::move(pendingBlocks));
        AD_CORRECTNESS_CHECK(pendingBlocks.empty());

        // Capture scan details by reference so we get the updated values
        const auto& scanDetails = scan.details();

        // Transform the scan to Result::IdTableVocabPair and yield all
        auto transformedScan = ad_utility::CachingTransformInputRange(
            std::move(scan),
            [&metadata, &scanDetails,
             originalMetadata = metadata](auto& table) mutable {
              // Make sure we don't add everything more than once.
              metadata = originalMetadata;
              metadata.aggregate(scanDetails);
              return Result::IdTableVocabPair{std::move(table), LocalVocab{}};
            });

        return LoopControl::yieldAll(std::move(transformedScan));
      }};
  return Result::LazyResult{std::move(range)};
}

// _____________________________________________________________________________
std::pair<Result::LazyResult, Result::LazyResult> IndexScan::prefilterTables(
    Result::LazyResult input, ColumnIndex joinColumn) {
  AD_CORRECTNESS_CHECK(numVariables_ <= 3 && numVariables_ > 0);
  auto metaBlocks = getMetadataForScan();

  if (!metaBlocks.has_value()) {
    // Return empty results
    return {Result::LazyResult{}, Result::LazyResult{}};
  }

  auto state = std::make_shared<SharedGeneratorState>(SharedGeneratorState{
      std::move(input), joinColumn, std::move(metaBlocks.value())});
  return {createPrefilteredJoinSide(state),
          createPrefilteredIndexScanSide(state)};
}

// _____________________________________________________________________________
std::unique_ptr<Operation> IndexScan::cloneImpl() const {
  return std::make_unique<IndexScan>(
      _executionContext, permutation_, locatedTriplesVersion_, subject_,
      predicate_, object_, additionalColumns_, additionalVariables_,
      graphsToFilter_, scanSpecAndBlocks_, scanSpecAndBlocksIsPrefiltered_,
      varsToKeep_);
}

// _____________________________________________________________________________
bool IndexScan::columnOriginatesFromGraphOrUndef(
    const Variable& variable) const {
  AD_CONTRACT_CHECK(getExternallyVisibleVariableColumns().contains(variable));
  return variable == subject_ || variable == predicate_ || variable == object_;
}

// _____________________________________________________________________________
std::optional<std::shared_ptr<QueryExecutionTree>>
IndexScan::makeTreeWithStrippedColumns(
    const std::set<Variable>& variables) const {
  ad_utility::HashSet<Variable> newVariables;
  for (const auto& [var, _] : getExternallyVisibleVariableColumns()) {
    if (ad_utility::contains(variables, var)) {
      newVariables.insert(var);
    }
  }

  return ad_utility::makeExecutionTree<IndexScan>(
      _executionContext, permutation_, locatedTriplesVersion_, subject_,
      predicate_, object_, additionalColumns_, additionalVariables_,
      graphsToFilter_, scanSpecAndBlocks_, scanSpecAndBlocksIsPrefiltered_,
      VarsToKeep{std::move(newVariables)});
}

// _____________________________________________________________________________
std::vector<ColumnIndex> IndexScan::getSubsetForStrippedColumns() const {
  AD_CORRECTNESS_CHECK(varsToKeep_.has_value());
  const auto& v = varsToKeep_.value();
  std::vector<ColumnIndex> result;
  size_t idx = 0;
  for (const auto& el : getPermutedTriple()) {
    if (el->isVariable()) {
      if (v.contains(el->getVariable())) {
        result.push_back(idx);
      }
      ++idx;
    }
  }
  for (const auto& var : additionalVariables_) {
    if (v.contains(var)) {
      result.push_back(idx);
    }
    ++idx;
  }
  return result;
}<|MERGE_RESOLUTION|>--- conflicted
+++ resolved
@@ -275,13 +275,8 @@
 
 // _____________________________________________________________________________
 IdTable IndexScan::materializedIndexScan() const {
-<<<<<<< HEAD
-  IdTable idTable = permutation().scan(
-      scanSpecAndBlocks_, additionalColumns(), cancellationHandle_,
-=======
   IdTable idTable = permutation().scan(scanSpecAndBlocks_, additionalColumns(),
                                        cancellationHandle_,
->>>>>>> dad3d5bb
                                        locatedTriplesState(), getLimitOffset());
   AD_LOG_DEBUG << "IndexScan result computation done.\n";
   checkCancellation();
