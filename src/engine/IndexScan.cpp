--- conflicted
+++ resolved
@@ -26,18 +26,13 @@
       numVariables_(static_cast<size_t>(subject_.isVariable()) +
                     static_cast<size_t>(predicate_.isVariable()) +
                     static_cast<size_t>(object_.isVariable())),
-<<<<<<< HEAD
       sizeEstimate_(computeSizeEstimate()) {
-=======
-      sizeEstimate_(std::numeric_limits<size_t>::max()) {
-  precomputeSizeEstimate();
 
   // Check the following invariant: The permuted input triple must contain at
   // least one variable, and all the variables must be at the end of the
   // permuted triple. For example in the PSO permutation, either only the O, or
   // the S and O, or all three of P, S, O can be variables, all other
   // combinations are not supported.
->>>>>>> feb0117c
   auto permutedTriple = getPermutedTriple();
   for (size_t i = 0; i < 3 - numVariables_; ++i) {
     AD_CONTRACT_CHECK(!permutedTriple.at(i)->isVariable());
