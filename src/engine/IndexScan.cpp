--- conflicted
+++ resolved
@@ -35,11 +35,8 @@
                      LocatedTriplesSnapshotPtr locatedTriplesSnapshot,
                      const SparqlTripleSimple& triple, Graphs graphsToFilter,
                      std::optional<ScanSpecAndBlocks> scanSpecAndBlocks,
-<<<<<<< HEAD
+                     VarsToKeep varsToKeep,
                      std::optional<size_t> precomputedSizeEstimate)
-=======
-                     VarsToKeep varsToKeep)
->>>>>>> 65f62c7e
     : Operation(qec),
       permutation_(permutation),
       locatedTriplesSnapshot_(locatedTriplesSnapshot),
@@ -86,11 +83,13 @@
 IndexScan::IndexScan(QueryExecutionContext* qec,
                      Permutation::Enum permutationType,
                      const SparqlTripleSimple& triple, Graphs graphsToFilter,
-                     std::optional<ScanSpecAndBlocks> scanSpecAndBlocks)
+                     std::optional<ScanSpecAndBlocks> scanSpecAndBlocks,
+                     std::optional<size_t> precomputedSizeEstimate)
     : IndexScan(qec,
                 qec->getIndex().getImpl().getPermutationPtr(permutationType),
                 qec->sharedLocatedTriplesSnapshot(), triple,
-                std::move(graphsToFilter), std::move(scanSpecAndBlocks)) {}
+                std::move(graphsToFilter), std::move(scanSpecAndBlocks),
+                std::nullopt, precomputedSizeEstimate) {}
 
 // _____________________________________________________________________________
 IndexScan::IndexScan(QueryExecutionContext* qec, PermutationPtr permutation,
@@ -115,19 +114,15 @@
       additionalColumns_(std::move(additionalColumns)),
       additionalVariables_(std::move(additionalVariables)),
       varsToKeep_{std::move(varsToKeep)} {
-<<<<<<< HEAD
   if (precomputedSizeEstimate.has_value()) {
     sizeEstimate_ = precomputedSizeEstimate.value();
     sizeEstimateIsExact_ = true;
   } else {
+    AD_CONTRACT_CHECK(qec != nullptr);
+    AD_CONTRACT_CHECK(permutation_ != nullptr);
+    AD_CONTRACT_CHECK(locatedTriplesSnapshot_ != nullptr);
     std::tie(sizeEstimateIsExact_, sizeEstimate_) = computeSizeEstimate();
   }
-=======
-  AD_CONTRACT_CHECK(qec != nullptr);
-  AD_CONTRACT_CHECK(permutation_ != nullptr);
-  AD_CONTRACT_CHECK(locatedTriplesSnapshot_ != nullptr);
-  std::tie(sizeEstimateIsExact_, sizeEstimate_) = computeSizeEstimate();
->>>>>>> 65f62c7e
   determineMultiplicities();
 }
 
@@ -790,17 +785,10 @@
   }
 
   return ad_utility::makeExecutionTree<IndexScan>(
-<<<<<<< HEAD
-      _executionContext, permutation_, subject_, predicate_, object_,
-      additionalColumns_, additionalVariables_, graphsToFilter_,
-      scanSpecAndBlocks_, scanSpecAndBlocksIsPrefiltered_,
-      VarsToKeep{std::move(newVariables)}, sizeEstimate_);
-=======
       _executionContext, permutation_, locatedTriplesSnapshot_, subject_,
       predicate_, object_, additionalColumns_, additionalVariables_,
       graphsToFilter_, scanSpecAndBlocks_, scanSpecAndBlocksIsPrefiltered_,
-      VarsToKeep{std::move(newVariables)});
->>>>>>> 65f62c7e
+      VarsToKeep{std::move(newVariables)}, sizeEstimate_);
 }
 
 // _____________________________________________________________________________
