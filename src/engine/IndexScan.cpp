// Copyright 2015, University of Freiburg,
// Chair of Algorithms and Data Structures.
// Author: Björn Buchhold (buchhold@informatik.uni-freiburg.de)

#include "engine/IndexScan.h"

#include <absl/container/inlined_vector.h>
#include <absl/strings/str_join.h>

#include <boost/optional.hpp>
#include <sstream>
#include <string>

#include "index/IndexImpl.h"
#include "parser/ParsedQuery.h"

using std::string;
using LazyScanMetadata = CompressedRelationReader::LazyScanMetadata;

// _____________________________________________________________________________
// Return the number of `Variables` given the `TripleComponent` values for
// `subject_`, `prediate` and `object`.
static size_t getNumberOfVariables(const TripleComponent& subject,
                                   const TripleComponent& predicate,
                                   const TripleComponent& object) {
  return static_cast<size_t>(subject.isVariable()) +
         static_cast<size_t>(predicate.isVariable()) +
         static_cast<size_t>(object.isVariable());
}

// _____________________________________________________________________________
IndexScan::IndexScan(QueryExecutionContext* qec, Permutation::Enum permutation,
                     const SparqlTripleSimple& triple, Graphs graphsToFilter,
                     PrefilterIndexPair prefilter)
    : Operation(qec),
      permutation_(permutation),
      subject_(triple.s_),
      predicate_(triple.p_),
      object_(triple.o_),
      graphsToFilter_{std::move(graphsToFilter)},
      prefilter_{std::move(prefilter)},
      numVariables_(getNumberOfVariables(subject_, predicate_, object_)) {
  // We previously had `nullptr`s here in unit tests. This is no longer
  // necessary nor allowed.
  AD_CONTRACT_CHECK(qec != nullptr);
  for (auto& [idx, variable] : triple.additionalScanColumns_) {
    additionalColumns_.push_back(idx);
    additionalVariables_.push_back(variable);
  }
  std::tie(sizeEstimateIsExact_, sizeEstimate_) = computeSizeEstimate();

  // Check the following invariant: All the variables must be at the end of the
  // permuted triple. For example in the PSO permutation, either only the O, or
  // the S and O, or all three of P, S, O, or none of them can be variables, all
  // other combinations are not supported.
  auto permutedTriple = getPermutedTriple();
  for (size_t i = 0; i < 3 - numVariables_; ++i) {
    AD_CONTRACT_CHECK(!permutedTriple.at(i)->isVariable());
  }
  for (size_t i = 3 - numVariables_; i < permutedTriple.size(); ++i) {
    AD_CONTRACT_CHECK(permutedTriple.at(i)->isVariable());
  }
}

// _____________________________________________________________________________
IndexScan::IndexScan(QueryExecutionContext* qec, Permutation::Enum permutation,
                     const SparqlTriple& triple, Graphs graphsToFilter,
                     PrefilterIndexPair prefilter)
    : IndexScan(qec, permutation, triple.getSimple(), std::move(graphsToFilter),
                std::move(prefilter)) {}

// _____________________________________________________________________________
IndexScan::IndexScan(QueryExecutionContext* qec, Permutation::Enum permutation,
                     const TripleComponent& s, const TripleComponent& p,
                     const TripleComponent& o,
                     std::vector<ColumnIndex> additionalColumns,
                     std::vector<Variable> additionalVariables,
                     Graphs graphsToFilter, PrefilterIndexPair prefilter)
    : Operation(qec),
      permutation_(permutation),
      subject_(s),
      predicate_(p),
      object_(o),
      graphsToFilter_(std::move(graphsToFilter)),
      prefilter_(std::move(prefilter)),
      numVariables_(getNumberOfVariables(subject_, predicate_, object_)),
      additionalColumns_(std::move(additionalColumns)),
      additionalVariables_(std::move(additionalVariables)) {
  std::tie(sizeEstimateIsExact_, sizeEstimate_) = computeSizeEstimate();
  determineMultiplicities();
}

// _____________________________________________________________________________
string IndexScan::getCacheKeyImpl() const {
  std::ostringstream os;
  auto permutationString = Permutation::toString(permutation_);

  if (numVariables_ == 3) {
    os << "SCAN FOR FULL INDEX " << permutationString;

  } else {
    os << "SCAN " << permutationString << " with ";
    auto addKey = [&os, &permutationString, this](size_t idx) {
      auto keyString = permutationString.at(idx);
      const auto& key = getPermutedTriple().at(idx)->toRdfLiteral();
      os << keyString << " = \"" << key << "\"";
    };
    for (size_t i = 0; i < 3 - numVariables_; ++i) {
      addKey(i);
      os << ", ";
    }
  }
  if (!additionalColumns_.empty()) {
    os << " Additional Columns: ";
    os << absl::StrJoin(additionalColumns(), " ");
  }
  if (graphsToFilter_.has_value()) {
    // The graphs are stored as a hash set, but we need a deterministic order.
    std::vector<std::string> graphIdVec;
    std::ranges::transform(graphsToFilter_.value(),
                           std::back_inserter(graphIdVec),
                           &TripleComponent::toRdfLiteral);
    std::ranges::sort(graphIdVec);
    os << "\nFiltered by Graphs:";
    os << absl::StrJoin(graphIdVec, " ");
  }
  if (prefilter_.has_value()) {
    auto& [prefilterExpr, columnIdx] = prefilter_.value();
    os << "Added PrefiterExpression: \n";
    os << *prefilterExpr;
    os << "\nApplied on column: " << columnIdx << ".";
  }
  return std::move(os).str();
}

// _____________________________________________________________________________
string IndexScan::getDescriptor() const {
  return "IndexScan " + subject_.toString() + " " + predicate_.toString() +
         " " + object_.toString();
}

// _____________________________________________________________________________
size_t IndexScan::getResultWidth() const {
  return numVariables_ + additionalVariables_.size();
}

// _____________________________________________________________________________
vector<ColumnIndex> IndexScan::resultSortedOn() const {
  auto resAsView = ad_utility::integerRange(ColumnIndex{numVariables_});
  std::vector<ColumnIndex> result{resAsView.begin(), resAsView.end()};
  for (size_t i = 0; i < additionalColumns_.size(); ++i) {
    if (additionalColumns_.at(i) == ADDITIONAL_COLUMN_GRAPH_ID) {
      result.push_back(numVariables_ + i);
    }
  }
  return result;
}

// _____________________________________________________________________________
std::optional<std::shared_ptr<QueryExecutionTree>>
IndexScan::setPrefilterGetUpdatedQueryExecutionTree(
    const std::vector<PrefilterVariablePair>& prefilterVariablePairs) const {
  auto optSortedVarColIdxPair =
      getSortedVariableAndMetadataColumnIndexForPrefiltering();
  if (!optSortedVarColIdxPair.has_value()) {
    return std::nullopt;
  }
  const auto& [sortedVar, colIdx] = optSortedVarColIdxPair.value();
  auto it =
      std::ranges::find(prefilterVariablePairs, sortedVar, ad_utility::second);
  if (it != prefilterVariablePairs.end()) {
    return makeCopyWithAddedPrefilters(
        std::make_pair(it->first->clone(), colIdx));
  }
  return std::nullopt;
}

// _____________________________________________________________________________
VariableToColumnMap IndexScan::computeVariableToColumnMap() const {
  VariableToColumnMap variableToColumnMap;
  auto addCol = [&variableToColumnMap,
                 nextColIdx = ColumnIndex{0}](const Variable& var) mutable {
    // All the columns of an index scan only contain defined values.
    variableToColumnMap[var] = makeAlwaysDefinedColumn(nextColIdx);
    ++nextColIdx;
  };

  for (const TripleComponent* const ptr : getPermutedTriple()) {
    if (ptr->isVariable()) {
      addCol(ptr->getVariable());
    }
  }
  std::ranges::for_each(additionalVariables_, addCol);
  return variableToColumnMap;
}

//______________________________________________________________________________
std::shared_ptr<QueryExecutionTree> IndexScan::makeCopyWithAddedPrefilters(
    PrefilterIndexPair prefilter) const {
  return ad_utility::makeExecutionTree<IndexScan>(
      getExecutionContext(), permutation_, subject_, predicate_, object_,
      additionalColumns_, additionalVariables_, graphsToFilter_,
      std::move(prefilter));
}

// _____________________________________________________________________________
Result::Generator IndexScan::chunkedIndexScan() const {
  auto optBlockSpan = getBlockMetadata();
  if (!optBlockSpan.has_value()) {
    co_return;
  }
  const auto& blockSpan = optBlockSpan.value();
  // Note: Given a `PrefilterIndexPair` is available, the corresponding
  // prefiltering will be applied in `getLazyScan`.
  for (IdTable& idTable : getLazyScan({blockSpan.begin(), blockSpan.end()})) {
    co_yield {std::move(idTable), LocalVocab{}};
  }
}

// _____________________________________________________________________________
IdTable IndexScan::materializedIndexScan() const {
  IdTable idTable = getScanPermutation().scan(
      getScanSpecification(), additionalColumns(), cancellationHandle_,
      locatedTriplesSnapshot(), getLimit(),
      getBlockMetadataOptionallyPrefiltered());
  AD_CORRECTNESS_CHECK(idTable.numColumns() == getResultWidth());
  LOG(DEBUG) << "IndexScan result computation done.\n";
  checkCancellation();
  return idTable;
}

// _____________________________________________________________________________
ProtoResult IndexScan::computeResult(bool requestLaziness) {
  LOG(DEBUG) << "IndexScan result computation...\n";
  if (requestLaziness) {
    return {chunkedIndexScan(), resultSortedOn()};
  }
  return {materializedIndexScan(), getResultSortedOn(), LocalVocab{}};
}

// _____________________________________________________________________________
const Permutation& IndexScan::getScanPermutation() const {
  return getIndex().getImpl().getPermutation(permutation_);
}

// _____________________________________________________________________________
std::pair<bool, size_t> IndexScan::computeSizeEstimate() const {
  AD_CORRECTNESS_CHECK(_executionContext);
  auto [lower, upper] = getScanPermutation().getSizeEstimateForScan(
      getScanSpecification(), locatedTriplesSnapshot(),
      getBlockMetadataOptionallyPrefiltered());
  return {lower == upper, std::midpoint(lower, upper)};
}

// _____________________________________________________________________________
size_t IndexScan::getExactSize() const {
  AD_CORRECTNESS_CHECK(_executionContext);
  return getScanPermutation().getResultSizeOfScan(
      getScanSpecification(), locatedTriplesSnapshot(),
      getBlockMetadataOptionallyPrefiltered());
}

// _____________________________________________________________________________
size_t IndexScan::getCostEstimate() {
  // If we have a limit present, we only have to read the first
  // `limit + offset` elements.
  return getLimit().upperBound(getSizeEstimateBeforeLimit());
}

// _____________________________________________________________________________
void IndexScan::determineMultiplicities() {
  multiplicity_ = [this]() -> std::vector<float> {
    const auto& idx = getIndex();
    if (numVariables_ == 0) {
      return {};
    } else if (numVariables_ == 1) {
      // There are no duplicate triples in RDF and two elements are fixed.
      return {1.0f};
    } else if (numVariables_ == 2) {
      return idx.getMultiplicities(*getPermutedTriple()[0], permutation_,
                                   locatedTriplesSnapshot());
    } else {
      AD_CORRECTNESS_CHECK(numVariables_ == 3);
      return idx.getMultiplicities(permutation_);
    }
  }();
  for ([[maybe_unused]] size_t i :
       std::views::iota(multiplicity_.size(), getResultWidth())) {
    multiplicity_.emplace_back(1);
  }
  AD_CONTRACT_CHECK(multiplicity_.size() == getResultWidth());
}

// _____________________________________________________________________________
std::array<const TripleComponent* const, 3> IndexScan::getPermutedTriple()
    const {
  std::array triple{&subject_, &predicate_, &object_};
  auto permutation = Permutation::toKeyOrder(permutation_);
  return {triple[permutation[0]], triple[permutation[1]],
          triple[permutation[2]]};
}

// _____________________________________________________________________________
ScanSpecification IndexScan::getScanSpecification() const {
  const IndexImpl& index = getIndex().getImpl();
  return getScanSpecificationTc().toScanSpecification(index);
}

// _____________________________________________________________________________
ScanSpecificationAsTripleComponent IndexScan::getScanSpecificationTc() const {
  auto permutedTriple = getPermutedTriple();
  return {*permutedTriple[0], *permutedTriple[1], *permutedTriple[2],
          graphsToFilter_};
}

// _____________________________________________________________________________
std::optional<std::pair<Variable, ColumnIndex>>
IndexScan::getSortedVariableAndMetadataColumnIndexForPrefiltering() const {
  if (numVariables_ < 1) {
    return std::nullopt;
  }
  const auto& permutedTriple = getPermutedTriple();
  size_t colIdx = 3 - numVariables_;
  const auto& tripleComp = permutedTriple.at(colIdx);
  AD_CORRECTNESS_CHECK(tripleComp->isVariable());
  return std::make_pair(tripleComp->getVariable(), colIdx);
}

// _____________________________________________________________________________
std::optional<std::span<const CompressedBlockMetadata>>
IndexScan::getBlockMetadata() const {
  auto metadata = getMetadataForScan();
  if (metadata.has_value()) {
    return CompressedRelationReader::getBlocksFromMetadata(metadata.value());
  }
  return std::nullopt;
}

// _____________________________________________________________________________
std::optional<std::vector<CompressedBlockMetadata>>
IndexScan::getBlockMetadataOptionallyPrefiltered() const {
  auto optBlockSpan =
      [&]() -> std::optional<std::span<const CompressedBlockMetadata>> {
    if (prefilteredBlocks_.has_value()) {
      return prefilteredBlocks_.value();
    } else {
      return getBlockMetadata();
    }
  }();
  std::optional<std::vector<CompressedBlockMetadata>> optBlocks = std::nullopt;
  if (optBlockSpan.has_value()) {
    const auto& blockSpan = optBlockSpan.value();
    optBlocks = {blockSpan.begin(), blockSpan.end()};
    applyPrefilterIfPossible(optBlocks.value());
  }
  return optBlocks;
}

// _____________________________________________________________________________
void IndexScan::applyPrefilterIfPossible(
    std::vector<CompressedBlockMetadata>& blocks) const {
  if (prefilter_.has_value()) {
    // Apply the prefilter on given blocks.
    auto& [prefilterExpr, columnIndex] = prefilter_.value();
    blocks = prefilterExpr->evaluate(blocks, columnIndex);
  }
}

// _____________________________________________________________________________
Permutation::IdTableGenerator IndexScan::getLazyScan(
    std::vector<CompressedBlockMetadata> blocks) const {
  // If there is a LIMIT or OFFSET clause that constrains the scan
  // (which can happen with an explicit subquery), we cannot use the prefiltered
  // blocks, as we currently have no mechanism to include limits and offsets
  // into the prefiltering (`std::nullopt` means `scan all blocks`).
  auto filteredBlocks = getLimit().isUnconstrained()
                            ? std::optional(std::move(blocks))
                            : std::nullopt;
  if (filteredBlocks.has_value()) {
    // Note: The prefilter expression applied with applyPrefilterIfPossible()
    // is not related to the prefilter procedure mentioned in the comment above.
    // If this IndexScan owns a <PrefilterExpression, ColumnIdx> pair, it can
    // be applied.
    applyPrefilterIfPossible(filteredBlocks.value());
  }
  return getScanPermutation().lazyScan(getScanSpecification(), filteredBlocks,
                                       additionalColumns(), cancellationHandle_,
                                       locatedTriplesSnapshot(), getLimit());
};

// _____________________________________________________________________________
std::optional<Permutation::MetadataAndBlocks> IndexScan::getMetadataForScan()
    const {
  return getScanPermutation().getMetadataAndBlocks(getScanSpecification(),
                                                   locatedTriplesSnapshot());
};

// _____________________________________________________________________________
std::array<Permutation::IdTableGenerator, 2>
IndexScan::lazyScanForJoinOfTwoScans(const IndexScan& s1, const IndexScan& s2) {
  AD_CONTRACT_CHECK(s1.numVariables_ <= 3 && s2.numVariables_ <= 3);
  AD_CONTRACT_CHECK(s1.numVariables_ >= 1 && s2.numVariables_ >= 1);

  // This function only works for single column joins. This means that the first
  // variable of both scans must be equal, but all other variables of the scans
  // (if present) must be different.
  const auto& getFirstVariable = [](const IndexScan& scan) {
    auto numVars = scan.numVariables();
    AD_CORRECTNESS_CHECK(numVars <= 3);
    size_t indexOfFirstVar = 3 - numVars;
    ad_utility::HashSet<Variable> otherVars;
    for (size_t i = indexOfFirstVar + 1; i < 3; ++i) {
      const auto& el = *scan.getPermutedTriple()[i];
      if (el.isVariable()) {
        otherVars.insert(el.getVariable());
      }
    }
    return std::pair{*scan.getPermutedTriple()[3 - numVars],
                     std::move(otherVars)};
  };

  auto [first1, other1] = getFirstVariable(s1);
  auto [first2, other2] = getFirstVariable(s2);
  AD_CONTRACT_CHECK(first1 == first2);

  size_t numTotal = other1.size() + other2.size();
  for (auto& var : other1) {
    other2.insert(var);
  }
  AD_CONTRACT_CHECK(other2.size() == numTotal);

  auto metaBlocks1 = s1.getMetadataForScan();
  auto metaBlocks2 = s2.getMetadataForScan();

  if (!metaBlocks1.has_value() || !metaBlocks2.has_value()) {
    return {{}};
  }
  auto [blocks1, blocks2] = CompressedRelationReader::getBlocksForJoin(
      metaBlocks1.value(), metaBlocks2.value());

  std::array result{s1.getLazyScan(blocks1), s2.getLazyScan(blocks2)};
  result[0].details().numBlocksAll_ = metaBlocks1.value().blockMetadata_.size();
  result[1].details().numBlocksAll_ = metaBlocks2.value().blockMetadata_.size();
  return result;
}

// _____________________________________________________________________________
void IndexScan::setBlocksForJoinOfIndexScans(Operation* left,
                                             Operation* right) {
  auto& leftScan = dynamic_cast<IndexScan&>(*left);
  auto& rightScan = dynamic_cast<IndexScan&>(*right);

  auto getBlocks = [](IndexScan& scan) {
    auto metaBlocks = scan.getMetadataForScan();
    if (!metaBlocks.has_value()) {
      return metaBlocks;
    }
    if (scan.prefilteredBlocks_.has_value()) {
      metaBlocks.value().blockMetadata_ = scan.prefilteredBlocks_.value();
    }
    return metaBlocks;
  };

  auto metaBlocks1 = getBlocks(leftScan);
  auto metaBlocks2 = getBlocks(rightScan);
  if (!metaBlocks1.has_value() || !metaBlocks2.has_value()) {
    return;
  }
  auto [blocks1, blocks2] = CompressedRelationReader::getBlocksForJoin(
      metaBlocks1.value(), metaBlocks2.value());
  leftScan.prefilteredBlocks_ = std::move(blocks1);
  rightScan.prefilteredBlocks_ = std::move(blocks2);
}

// _____________________________________________________________________________
Permutation::IdTableGenerator IndexScan::lazyScanForJoinOfColumnWithScan(
    std::span<const Id> joinColumn) const {
  AD_EXPENSIVE_CHECK(std::ranges::is_sorted(joinColumn));
  AD_CORRECTNESS_CHECK(numVariables_ <= 3 && numVariables_ > 0);
  AD_CONTRACT_CHECK(joinColumn.empty() || !joinColumn[0].isUndefined());

  auto metaBlocks = getMetadataForScan();

  if (!metaBlocks.has_value()) {
    return {};
  }
  auto blocks = CompressedRelationReader::getBlocksForJoin(joinColumn,
                                                           metaBlocks.value());

  auto result = getLazyScan(blocks);
  result.details().numBlocksAll_ = metaBlocks.value().blockMetadata_.size();
  return result;
}

// _____________________________________________________________________________
<<<<<<< HEAD
std::vector<Operation*> IndexScan::getIndexScansForSortVariables(
    std::span<const Variable> variables) {
  const auto& sorted = resultSortedOn();
  if (resultSortedOn().size() < variables.size()) {
    return {};
  }
  const auto& varColMap = getExternallyVisibleVariableColumns();
  for (size_t i = 0; i < variables.size(); ++i) {
    auto it = varColMap.find(variables[i]);
    if (it == varColMap.end() ||
        it->second.columnIndex_ != resultSortedOn().at(i)) {
      return {};
    }
  }
  return {this};
=======
void IndexScan::updateRuntimeInfoForLazyScan(const LazyScanMetadata& metadata) {
  updateRuntimeInformationWhenOptimizedOut(
      RuntimeInformation::Status::lazilyMaterialized);
  auto& rti = runtimeInfo();
  rti.numRows_ = metadata.numElementsYielded_;
  rti.totalTime_ = metadata.blockingTime_;
  rti.addDetail("num-blocks-read", metadata.numBlocksRead_);
  rti.addDetail("num-blocks-all", metadata.numBlocksAll_);
  rti.addDetail("num-elements-read", metadata.numElementsRead_);

  // Add more details, but only if the respective value is non-zero.
  auto updateIfPositive = [&rti](const auto& value, const std::string& key) {
    if (value > 0) {
      rti.addDetail(key, value);
    }
  };
  updateIfPositive(metadata.numBlocksSkippedBecauseOfGraph_,
                   "num-blocks-skipped-graph");
  updateIfPositive(metadata.numBlocksPostprocessed_,
                   "num-blocks-postprocessed");
  updateIfPositive(metadata.numBlocksWithUpdate_, "num-blocks-with-update");
}

// Store a Generator and its corresponding iterator as well as unconsumed values
// resulting from the generator.
struct IndexScan::SharedGeneratorState {
  // The generator that yields the tables to be joined with the index scan.
  Result::Generator generator_;
  // The column index of the join column in the tables yielded by the generator.
  ColumnIndex joinColumn_;
  // Metadata and blocks of this index scan.
  Permutation::MetadataAndBlocks metaBlocks_;
  // The iterator of the generator that is currently being consumed.
  std::optional<Result::Generator::iterator> iterator_ = std::nullopt;
  // Values returned by the generator that have not been re-yielded yet.
  // Typically we expect only 3 or less values to be prefetched (this is an
  // implementation detail of `BlockZipperJoinImpl`).
  using PrefetchStorage = absl::InlinedVector<Result::IdTableVocabPair, 3>;
  PrefetchStorage prefetchedValues_{};
  // Metadata of blocks that still need to be read.
  std::vector<CompressedBlockMetadata> pendingBlocks_{};
  // The index of the last matching block that was found using the join column.
  std::optional<size_t> lastBlockIndex_ = std::nullopt;
  // Indicates if the generator has yielded any undefined values.
  bool hasUndef_ = false;
  // Indicates if the generator has been fully consumed.
  bool doneFetching_ = false;

  // Advance the `iterator` to the next non-empty table. Set `hasUndef_` to true
  // if the first table is undefined. Also set `doneFetching_` if the generator
  // has been fully consumed.
  void advanceInputToNextNonEmptyTable() {
    bool firstStep = !iterator_.has_value();
    if (iterator_.has_value()) {
      ++iterator_.value();
    } else {
      iterator_ = generator_.begin();
    }
    auto& iterator = iterator_.value();
    while (iterator != generator_.end()) {
      if (!iterator->idTable_.empty()) {
        break;
      }
      ++iterator;
    }
    doneFetching_ = iterator_ == generator_.end();
    // Set the undef flag if the first table is undefined.
    if (firstStep) {
      hasUndef_ =
          !doneFetching_ && iterator->idTable_.at(0, joinColumn_).isUndefined();
    }
  }

  // Consume the next non-empty table from the generator and calculate the next
  // matching blocks from the index scan.
  void fetch() {
    advanceInputToNextNonEmptyTable();
    if (doneFetching_) {
      return;
    }
    auto& idTable = iterator_.value()->idTable_;
    auto joinColumn = idTable.getColumn(joinColumn_);
    AD_EXPENSIVE_CHECK(std::ranges::is_sorted(joinColumn));
    AD_CORRECTNESS_CHECK(!joinColumn.empty());
    // Skip processing for undef case, it will be handled differently
    if (hasUndef_) {
      return;
    }
    AD_CORRECTNESS_CHECK(!joinColumn[0].isUndefined());
    auto newBlocks =
        CompressedRelationReader::getBlocksForJoin(joinColumn, metaBlocks_);
    if (newBlocks.empty()) {
      // The current input table matches no blocks, so we don't have to yield
      // it.
      return;
    }
    prefetchedValues_.push_back(std::move(*iterator_.value()));
    // Find first value that differs from the last one that was used to find
    // matching blocks.
    auto startIterator =
        lastBlockIndex_.has_value()
            ? std::ranges::upper_bound(newBlocks, lastBlockIndex_.value(), {},
                                       &CompressedBlockMetadata::blockIndex_)
            : newBlocks.begin();
    lastBlockIndex_ = newBlocks.back().blockIndex_;
    std::ranges::move(startIterator, newBlocks.end(),
                      std::back_inserter(pendingBlocks_));
  }

  // Check if there are any undefined values yielded by the original generator.
  // If the generator hasn't been started to get consumed, this will start it.
  bool hasUndef() {
    if (!iterator_.has_value()) {
      fetch();
    }
    return hasUndef_;
  }
};

// _____________________________________________________________________________
Result::Generator IndexScan::createPrefilteredJoinSide(
    std::shared_ptr<SharedGeneratorState> innerState) {
  if (innerState->hasUndef()) {
    AD_CORRECTNESS_CHECK(innerState->prefetchedValues_.empty());
    for (auto& value : std::ranges::subrange{innerState->iterator_.value(),
                                             innerState->generator_.end()}) {
      co_yield value;
    }
    co_return;
  }
  auto& prefetchedValues = innerState->prefetchedValues_;
  while (true) {
    if (prefetchedValues.empty()) {
      if (innerState->doneFetching_) {
        co_return;
      }
      innerState->fetch();
      AD_CORRECTNESS_CHECK(!prefetchedValues.empty() ||
                           innerState->doneFetching_);
    }
    // Make a defensive copy of the values to avoid modification during
    // iteration when yielding.
    auto copy = std::move(prefetchedValues);
    // Moving out does not necessarily clear the values, so we do it explicitly.
    prefetchedValues.clear();
    for (auto& value : copy) {
      co_yield value;
    }
  }
}

// _____________________________________________________________________________
Result::Generator IndexScan::createPrefilteredIndexScanSide(
    std::shared_ptr<SharedGeneratorState> innerState) {
  if (innerState->hasUndef()) {
    for (auto& pair : chunkedIndexScan()) {
      co_yield pair;
    }
    co_return;
  }
  LazyScanMetadata metadata;
  auto& pendingBlocks = innerState->pendingBlocks_;
  while (true) {
    if (pendingBlocks.empty()) {
      if (innerState->doneFetching_) {
        metadata.numBlocksAll_ = innerState->metaBlocks_.blockMetadata_.size();
        updateRuntimeInfoForLazyScan(metadata);
        co_return;
      }
      innerState->fetch();
    }
    auto scan = getLazyScan(std::move(pendingBlocks));
    AD_CORRECTNESS_CHECK(pendingBlocks.empty());
    for (IdTable& idTable : scan) {
      co_yield {std::move(idTable), LocalVocab{}};
    }
    metadata.aggregate(scan.details());
  }
}

// _____________________________________________________________________________
std::pair<Result::Generator, Result::Generator> IndexScan::prefilterTables(
    Result::Generator input, ColumnIndex joinColumn) {
  AD_CORRECTNESS_CHECK(numVariables_ <= 3 && numVariables_ > 0);
  auto metaBlocks = getMetadataForScan();

  if (!metaBlocks.has_value()) {
    return {Result::Generator{}, Result::Generator{}};
  }
  auto state = std::make_shared<SharedGeneratorState>(
      std::move(input), joinColumn, std::move(metaBlocks.value()));
  return {createPrefilteredJoinSide(state),
          createPrefilteredIndexScanSide(state)};
>>>>>>> 44e2ba82
}<|MERGE_RESOLUTION|>--- conflicted
+++ resolved
@@ -493,23 +493,6 @@
 }
 
 // _____________________________________________________________________________
-<<<<<<< HEAD
-std::vector<Operation*> IndexScan::getIndexScansForSortVariables(
-    std::span<const Variable> variables) {
-  const auto& sorted = resultSortedOn();
-  if (resultSortedOn().size() < variables.size()) {
-    return {};
-  }
-  const auto& varColMap = getExternallyVisibleVariableColumns();
-  for (size_t i = 0; i < variables.size(); ++i) {
-    auto it = varColMap.find(variables[i]);
-    if (it == varColMap.end() ||
-        it->second.columnIndex_ != resultSortedOn().at(i)) {
-      return {};
-    }
-  }
-  return {this};
-=======
 void IndexScan::updateRuntimeInfoForLazyScan(const LazyScanMetadata& metadata) {
   updateRuntimeInformationWhenOptimizedOut(
       RuntimeInformation::Status::lazilyMaterialized);
@@ -703,5 +686,22 @@
       std::move(input), joinColumn, std::move(metaBlocks.value()));
   return {createPrefilteredJoinSide(state),
           createPrefilteredIndexScanSide(state)};
->>>>>>> 44e2ba82
+}
+
+// _____________________________________________________________________________
+std::vector<Operation*> IndexScan::getIndexScansForSortVariables(
+    std::span<const Variable> variables) {
+  const auto& sorted = resultSortedOn();
+  if (resultSortedOn().size() < variables.size()) {
+    return {};
+  }
+  const auto& varColMap = getExternallyVisibleVariableColumns();
+  for (size_t i = 0; i < variables.size(); ++i) {
+    auto it = varColMap.find(variables[i]);
+    if (it == varColMap.end() ||
+        it->second.columnIndex_ != resultSortedOn().at(i)) {
+      return {};
+    }
+  }
+  return {this};
 }