--- conflicted
+++ resolved
@@ -78,37 +78,14 @@
 size_t IndexScan::getResultWidth() const { return _numVariables; }
 
 // _____________________________________________________________________________
-<<<<<<< HEAD
-vector<size_t> IndexScan::resultSortedOn() const {
+vector<ColumnIndex> IndexScan::resultSortedOn() const {
   switch (getResultWidth()) {
     case 1:
-      return {0};
+      return {ColumnIndex{0}};
     case 2:
-      return {0, 1};
+      return {ColumnIndex{0}, ColumnIndex{1}};
     case 3:
-      return {0, 1, 2};
-=======
-vector<ColumnIndex> IndexScan::resultSortedOn() const {
-  switch (_type) {
-    case PSO_BOUND_S:
-    case POS_BOUND_O:
-    case SOP_BOUND_O:
-      return {ColumnIndex{0}};
-    case PSO_FREE_S:
-    case POS_FREE_O:
-    case SPO_FREE_P:
-    case SOP_FREE_O:
-    case OSP_FREE_S:
-    case OPS_FREE_P:
-      return {ColumnIndex{0}, ColumnIndex{1}};
-    case FULL_INDEX_SCAN_SPO:
-    case FULL_INDEX_SCAN_SOP:
-    case FULL_INDEX_SCAN_PSO:
-    case FULL_INDEX_SCAN_POS:
-    case FULL_INDEX_SCAN_OSP:
-    case FULL_INDEX_SCAN_OPS:
-      return {ColumnIndex{0}, ColumnIndex{1}, ColumnIndex{2}};
->>>>>>> 0800f091
+      return {ColumnIndex{0}, ColumnIndex{1}, ColumnIndex{2};
     default:
       AD_FAIL();
   }
@@ -134,8 +111,7 @@
   LOG(DEBUG) << "IndexScan result computation...\n";
   IdTable idTable{getExecutionContext()->getAllocator()};
 
-<<<<<<< HEAD
-  using enum Index::Permutation;
+  using enum Permutation::Enum;
   idTable.setNumColumns(_numVariables);
   const auto& idx = _executionContext->getIndex();
   const auto permutedTriple = getPermutedTriple();
@@ -147,55 +123,6 @@
   } else {
     AD_CORRECTNESS_CHECK(_numVariables == 3);
     computeFullScan(&idTable, _permutation);
-=======
-  using enum Permutation::Enum;
-  switch (_type) {
-    case PSO_BOUND_S:
-      computePSOboundS(&idTable);
-      break;
-    case POS_BOUND_O:
-      computePOSboundO(&idTable);
-      break;
-    case PSO_FREE_S:
-      computePSOfreeS(&idTable);
-      break;
-    case POS_FREE_O:
-      computePOSfreeO(&idTable);
-      break;
-    case SOP_BOUND_O:
-      computeSOPboundO(&idTable);
-      break;
-    case SPO_FREE_P:
-      computeSPOfreeP(&idTable);
-      break;
-    case SOP_FREE_O:
-      computeSOPfreeO(&idTable);
-      break;
-    case OSP_FREE_S:
-      computeOSPfreeS(&idTable);
-      break;
-    case OPS_FREE_P:
-      computeOPSfreeP(&idTable);
-      break;
-    case FULL_INDEX_SCAN_SPO:
-      computeFullScan(&idTable, SPO);
-      break;
-    case FULL_INDEX_SCAN_SOP:
-      computeFullScan(&idTable, SOP);
-      break;
-    case FULL_INDEX_SCAN_PSO:
-      computeFullScan(&idTable, PSO);
-      break;
-    case FULL_INDEX_SCAN_POS:
-      computeFullScan(&idTable, POS);
-      break;
-    case FULL_INDEX_SCAN_OSP:
-      computeFullScan(&idTable, OSP);
-      break;
-    case FULL_INDEX_SCAN_OPS:
-      computeFullScan(&idTable, OPS);
-      break;
->>>>>>> 0800f091
   }
   LOG(DEBUG) << "IndexScan result computation done.\n";
 
@@ -203,37 +130,6 @@
 }
 
 // _____________________________________________________________________________
-<<<<<<< HEAD
-=======
-void IndexScan::computePSOboundS(IdTable* result) const {
-  result->setNumColumns(1);
-  const auto& idx = _executionContext->getIndex();
-  idx.scan(_predicate, _subject, result, Permutation::PSO, _timeoutTimer);
-}
-
-// _____________________________________________________________________________
-void IndexScan::computePSOfreeS(IdTable* result) const {
-  result->setNumColumns(2);
-  const auto& idx = _executionContext->getIndex();
-  idx.scan(_predicate, result, Permutation::PSO, _timeoutTimer);
-}
-
-// _____________________________________________________________________________
-void IndexScan::computePOSboundO(IdTable* result) const {
-  result->setNumColumns(1);
-  const auto& idx = _executionContext->getIndex();
-  idx.scan(_predicate, _object, result, Permutation::POS, _timeoutTimer);
-}
-
-// _____________________________________________________________________________
-void IndexScan::computePOSfreeO(IdTable* result) const {
-  result->setNumColumns(2);
-  const auto& idx = _executionContext->getIndex();
-  idx.scan(_predicate, result, Permutation::POS, _timeoutTimer);
-}
-
-// _____________________________________________________________________________
->>>>>>> 0800f091
 size_t IndexScan::computeSizeEstimate() {
   if (_executionContext) {
     // Should always be in this branch. Else is only for test cases.
@@ -277,25 +173,6 @@
       AD_CORRECTNESS_CHECK(getResultWidth() == 3);
       return getIndex().numTriples().normalAndInternal_();
     }
-<<<<<<< HEAD
-=======
-    // TODO<joka921> Should be a oneliner
-    // getIndex().cardinality(getPermutation(), getFirstKey());
-    if (_type == SPO_FREE_P || _type == SOP_FREE_O) {
-      return getIndex().getCardinality(_subject, Permutation::SPO);
-    } else if (_type == POS_FREE_O || _type == PSO_FREE_S) {
-      return getIndex().getCardinality(_predicate, Permutation::PSO);
-    } else if (_type == OPS_FREE_P || _type == OSP_FREE_S) {
-      return getIndex().getCardinality(_object, Permutation::OSP);
-    }
-    // The triple consists of three variables.
-    // TODO<joka921> As soon as all implementations of a full index scan
-    // (Including the "dummy joins" in Join.cpp) consistently exclude the
-    // internal triples, this estimate should be changed to only return
-    // the number of triples in the actual knowledge graph (excluding the
-    // internal triples).
-    return getIndex().numTriples().normalAndInternal_();
->>>>>>> 0800f091
   } else {
     // Only for test cases. The handling of the objects is to make the
     // strange query planner tests pass.
@@ -338,44 +215,6 @@
 }
 
 // _____________________________________________________________________________
-<<<<<<< HEAD
-=======
-void IndexScan::computeSPOfreeP(IdTable* result) const {
-  result->setNumColumns(2);
-  const auto& idx = _executionContext->getIndex();
-  idx.scan(_subject, result, Permutation::SPO, _timeoutTimer);
-}
-
-// _____________________________________________________________________________
-void IndexScan::computeSOPboundO(IdTable* result) const {
-  result->setNumColumns(1);
-  const auto& idx = _executionContext->getIndex();
-  idx.scan(_subject, _object, result, Permutation::SOP, _timeoutTimer);
-}
-
-// _____________________________________________________________________________
-void IndexScan::computeSOPfreeO(IdTable* result) const {
-  result->setNumColumns(2);
-  const auto& idx = _executionContext->getIndex();
-  idx.scan(_subject, result, Permutation::SOP, _timeoutTimer);
-}
-
-// _____________________________________________________________________________
-void IndexScan::computeOPSfreeP(IdTable* result) const {
-  result->setNumColumns(2);
-  const auto& idx = _executionContext->getIndex();
-  idx.scan(_object, result, Permutation::OPS, _timeoutTimer);
-}
-
-// _____________________________________________________________________________
-void IndexScan::computeOSPfreeS(IdTable* result) const {
-  result->setNumColumns(2);
-  const auto& idx = _executionContext->getIndex();
-  idx.scan(_object, result, Permutation::OSP, _timeoutTimer);
-}
-
-// _____________________________________________________________________________
->>>>>>> 0800f091
 void IndexScan::determineMultiplicities() {
   _multiplicity.clear();
   if (_executionContext) {
@@ -386,52 +225,8 @@
       const auto permutedTriple = getPermutedTriple();
       _multiplicity = idx.getMultiplicities(*permutedTriple[0], _permutation);
     } else {
-<<<<<<< HEAD
       AD_CORRECTNESS_CHECK(getResultWidth() == 3);
       _multiplicity = idx.getMultiplicities(_permutation);
-=======
-      const auto& idx = getIndex();
-      switch (_type) {
-        case PSO_FREE_S:
-          _multiplicity = idx.getMultiplicities(_predicate, Permutation::PSO);
-          break;
-        case POS_FREE_O:
-          _multiplicity = idx.getMultiplicities(_predicate, Permutation::POS);
-          break;
-        case SPO_FREE_P:
-          _multiplicity = idx.getMultiplicities(_subject, Permutation::SPO);
-          break;
-        case SOP_FREE_O:
-          _multiplicity = idx.getMultiplicities(_subject, Permutation::SOP);
-          break;
-        case OSP_FREE_S:
-          _multiplicity = idx.getMultiplicities(_object, Permutation::OSP);
-          break;
-        case OPS_FREE_P:
-          _multiplicity = idx.getMultiplicities(_object, Permutation::OPS);
-          break;
-        case FULL_INDEX_SCAN_SPO:
-          _multiplicity = idx.getMultiplicities(Permutation::SPO);
-          break;
-        case FULL_INDEX_SCAN_SOP:
-          _multiplicity = idx.getMultiplicities(Permutation::SOP);
-          break;
-        case FULL_INDEX_SCAN_PSO:
-          _multiplicity = idx.getMultiplicities(Permutation::PSO);
-          break;
-        case FULL_INDEX_SCAN_POS:
-          _multiplicity = idx.getMultiplicities(Permutation::POS);
-          break;
-        case FULL_INDEX_SCAN_OSP:
-          _multiplicity = idx.getMultiplicities(Permutation::OSP);
-          break;
-        case FULL_INDEX_SCAN_OPS:
-          _multiplicity = idx.getMultiplicities(Permutation::OPS);
-          break;
-        default:
-          AD_FAIL();
-      }
->>>>>>> 0800f091
     }
   } else {
     _multiplicity.emplace_back(1);
