// Copyright 2015, University of Freiburg,
// Chair of Algorithms and Data Structures.
// Author: Björn Buchhold (buchhold@informatik.uni-freiburg.de)

#include "engine/IndexScan.h"

#include <sstream>
#include <string>

#include "index/IndexImpl.h"
#include "index/TriplesView.h"
#include "parser/ParsedQuery.h"

using std::string;

// _____________________________________________________________________________
<<<<<<< HEAD
IndexScan::IndexScan(QueryExecutionContext* qec, ScanType type,
                     const SparqlTriple& triple)
    : Operation(qec),
      _permutation(scanTypeToPermutation(type)),
      _numVariables(scanTypeToNumVariables(type)),
      _subject(triple._s),
      _predicate(triple._p.getIri().starts_with("?")
                     ? TripleComponent(Variable{triple._p.getIri()})
                     : TripleComponent(triple._p.getIri())),
      _object(triple._o),
      _sizeEstimate(std::numeric_limits<size_t>::max()) {
  precomputeSizeEstimate();

  auto permutedTriple = getPermutedTriple();
  for (size_t i = 0; i < 3 - _numVariables; ++i) {
    AD_CONTRACT_CHECK(!permutedTriple.at(i)->isVariable());
  }
  for (size_t i = 3 - _numVariables; i < permutedTriple.size(); ++i) {
=======
IndexScan::IndexScan(QueryExecutionContext* qec, Permutation::Enum permutation,
                     const SparqlTriple& triple)
    : Operation(qec),
      permutation_(permutation),
      subject_(triple._s),
      predicate_(triple._p.getIri().starts_with("?")
                     ? TripleComponent(Variable{triple._p.getIri()})
                     : TripleComponent(triple._p.getIri())),
      object_(triple._o),
      numVariables_(static_cast<size_t>(subject_.isVariable()) +
                    static_cast<size_t>(predicate_.isVariable()) +
                    static_cast<size_t>(object_.isVariable())),
      sizeEstimate_(computeSizeEstimate()) {
  // Check the following invariant: The permuted input triple must contain at
  // least one variable, and all the variables must be at the end of the
  // permuted triple. For example in the PSO permutation, either only the O, or
  // the S and O, or all three of P, S, O can be variables, all other
  // combinations are not supported.
  auto permutedTriple = getPermutedTriple();
  for (size_t i = 0; i < 3 - numVariables_; ++i) {
    AD_CONTRACT_CHECK(!permutedTriple.at(i)->isVariable());
  }
  for (size_t i = 3 - numVariables_; i < permutedTriple.size(); ++i) {
>>>>>>> 25538af3
    AD_CONTRACT_CHECK(permutedTriple.at(i)->isVariable());
  }
}

// _____________________________________________________________________________
string IndexScan::asStringImpl(size_t indent) const {
  std::ostringstream os;
  for (size_t i = 0; i < indent; ++i) {
    os << ' ';
  }

<<<<<<< HEAD
  auto permutationString = permutationToString(_permutation);

  if (getResultWidth() == 3) {
    AD_CORRECTNESS_CHECK(getResultWidth() == 3);
    os << "SCAN FOR FULL INDEX " << permutationToString(_permutation)
       << " (DUMMY OPERATION)";
=======
  auto permutationString = Permutation::toString(permutation_);

  if (getResultWidth() == 3) {
    AD_CORRECTNESS_CHECK(getResultWidth() == 3);
    os << "SCAN FOR FULL INDEX " << permutationString << " (DUMMY OPERATION)";
>>>>>>> 25538af3

  } else {
    auto firstKeyString = permutationString.at(0);
    auto permutedTriple = getPermutedTriple();
    const auto& firstKey = permutedTriple.at(0)->toRdfLiteral();
    if (getResultWidth() == 1) {
      auto secondKeyString = permutationString.at(1);
      const auto& secondKey = permutedTriple.at(1)->toRdfLiteral();
      os << "SCAN " << permutationString << " with " << firstKeyString
         << " = \"" << firstKey << "\", " << secondKeyString << " = \""
         << secondKey << "\"";
    } else if (getResultWidth() == 2) {
      os << "SCAN " << permutationString << " with " << firstKeyString
         << " = \"" << firstKey << "\"";
    }
  }
  return std::move(os).str();
}

// _____________________________________________________________________________
string IndexScan::getDescriptor() const {
<<<<<<< HEAD
  return "IndexScan " + _subject.toString() + " " + _predicate.toString() +
         " " + _object.toString();
}

// _____________________________________________________________________________
size_t IndexScan::getResultWidth() const { return _numVariables; }
=======
  return "IndexScan " + subject_.toString() + " " + predicate_.toString() +
         " " + object_.toString();
}

// _____________________________________________________________________________
size_t IndexScan::getResultWidth() const { return numVariables_; }
>>>>>>> 25538af3

// _____________________________________________________________________________
vector<ColumnIndex> IndexScan::resultSortedOn() const {
  switch (getResultWidth()) {
    case 1:
      return {ColumnIndex{0}};
    case 2:
      return {ColumnIndex{0}, ColumnIndex{1}};
    case 3:
      return {ColumnIndex{0}, ColumnIndex{1}, ColumnIndex{2}};
    default:
      AD_FAIL();
  }
}

// _____________________________________________________________________________
VariableToColumnMap IndexScan::computeVariableToColumnMap() const {
  VariableToColumnMap variableToColumnMap;
  // All the columns of an index scan only contain defined values.
  auto makeCol = makeAlwaysDefinedColumn;
  auto nextColIdx = ColumnIndex{0};

  for (const TripleComponent* const ptr : getPermutedTriple()) {
    if (ptr->isVariable()) {
<<<<<<< HEAD
      res[ptr->getVariable()] = makeCol(col);
      ++col;
    }
  }
  return res;
=======
      variableToColumnMap[ptr->getVariable()] = makeCol(nextColIdx);
      ++nextColIdx;
    }
  }
  return variableToColumnMap;
>>>>>>> 25538af3
}
// _____________________________________________________________________________
ResultTable IndexScan::computeResult() {
  LOG(DEBUG) << "IndexScan result computation...\n";
  IdTable idTable{getExecutionContext()->getAllocator()};

  using enum Permutation::Enum;
<<<<<<< HEAD
  idTable.setNumColumns(_numVariables);
  const auto& idx = _executionContext->getIndex();
  const auto permutedTriple = getPermutedTriple();
  if (_numVariables == 2) {
    idx.scan(*permutedTriple[0], &idTable, _permutation, _timeoutTimer);
  } else if (_numVariables == 1) {
    idx.scan(*permutedTriple[0], *permutedTriple[1], &idTable, _permutation,
             _timeoutTimer);
  } else {
    AD_CORRECTNESS_CHECK(_numVariables == 3);
    computeFullScan(&idTable, _permutation);
=======
  idTable.setNumColumns(numVariables_);
  const auto& index = _executionContext->getIndex();
  const auto permutedTriple = getPermutedTriple();
  if (numVariables_ == 2) {
    index.scan(*permutedTriple[0], &idTable, permutation_, _timeoutTimer);
  } else if (numVariables_ == 1) {
    index.scan(*permutedTriple[0], *permutedTriple[1], &idTable, permutation_,
               _timeoutTimer);
  } else {
    AD_CORRECTNESS_CHECK(numVariables_ == 3);
    computeFullScan(&idTable, permutation_);
>>>>>>> 25538af3
  }
  LOG(DEBUG) << "IndexScan result computation done.\n";

  return {std::move(idTable), resultSortedOn(), LocalVocab{}};
}

// _____________________________________________________________________________
size_t IndexScan::computeSizeEstimate() {
  if (_executionContext) {
    // Should always be in this branch. Else is only for test cases.

    // We have to do a simple scan anyway so might as well do it now
    if (getResultWidth() == 1) {
      if (auto size = getExecutionContext()->getQueryTreeCache().getPinnedSize(
              asString());
          size.has_value()) {
        return size.value();
      } else {
        // This call explicitly has to read two blocks of triples from memory to
        // obtain an exact size estimate.
        return getIndex().getResultSizeOfScan(
            *getPermutedTriple()[0], *getPermutedTriple()[1], permutation_);
      }
    } else if (getResultWidth() == 2) {
<<<<<<< HEAD
      const auto& firstKey = *getPermutedTriple()[0];
      return getIndex().getCardinality(firstKey, _permutation);
=======
      const TripleComponent& firstKey = *getPermutedTriple()[0];
      return getIndex().getCardinality(firstKey, permutation_);
>>>>>>> 25538af3
    } else {
      // The triple consists of three variables.
      // TODO<joka921> As soon as all implementations of a full index scan
      // (Including the "dummy joins" in Join.cpp) consistently exclude the
      // internal triples, this estimate should be changed to only return
      // the number of triples in the actual knowledge graph (excluding the
      // internal triples).
      AD_CORRECTNESS_CHECK(getResultWidth() == 3);
      return getIndex().numTriples().normalAndInternal_();
    }
  } else {
    // Only for test cases. The handling of the objects is to make the
    // strange query planner tests pass.
    // TODO<joka921> Code duplication.
    std::string objectStr =
        object_.isString() ? object_.getString() : object_.toString();
    std::string subjectStr =
<<<<<<< HEAD
        _subject.isString() ? _subject.getString() : _subject.toString();
    std::string predStr =
        _predicate.isString() ? _predicate.getString() : _predicate.toString();
=======
        subject_.isString() ? subject_.getString() : subject_.toString();
    std::string predStr =
        predicate_.isString() ? predicate_.getString() : predicate_.toString();
>>>>>>> 25538af3
    return 1000 + subjectStr.size() + predStr.size() + objectStr.size();
  }
}

// _____________________________________________________________________________
size_t IndexScan::getCostEstimate() {
  if (getResultWidth() != 3) {
    return getSizeEstimateBeforeLimit();
  } else {
    // The computation of the `full scan` estimate must be consistent with the
    // full scan dummy joins in `Join.cpp` for correct query planning.
    // The following calculation is done in a way that makes materializing a
    // full index scan always more expensive than implicitly computing it in the
    // so-called "dummy joins" (see `Join.h` and `Join.cpp`). The assumption is,
    // that materializing a single triple via a full index scan is 10'000 more
    // expensive than materializing it via some other means.

    // Note that we cannot set the cost to `infinity` or `max`, because this
    // might lead to overflows in upstream operations when the cost estimate is
    // an integer (this currently is the case). When implementing them as
    // floating point numbers, a cost estimate of `infinity` would
    // remove the ability to distinguish the costs of plans that perform full
    // scans but still have different overall costs.
    // TODO<joka921> The conceptually right way to do this is to make the cost
    // estimate a tuple `(numFullIndexScans, costEstimateForRemainder)`.
    // Implement this functionality.

    return getSizeEstimateBeforeLimit() * 10'000;
  }
}

// _____________________________________________________________________________
void IndexScan::determineMultiplicities() {
  multiplicity_.clear();
  if (_executionContext) {
    const auto& idx = getIndex();
    if (getResultWidth() == 1) {
<<<<<<< HEAD
      _multiplicity.emplace_back(1);
    } else if (getResultWidth() == 2) {
      const auto permutedTriple = getPermutedTriple();
      _multiplicity = idx.getMultiplicities(*permutedTriple[0], _permutation);
    } else {
      AD_CORRECTNESS_CHECK(getResultWidth() == 3);
      _multiplicity = idx.getMultiplicities(_permutation);
=======
      multiplicity_.emplace_back(1);
    } else if (getResultWidth() == 2) {
      const auto permutedTriple = getPermutedTriple();
      multiplicity_ = idx.getMultiplicities(*permutedTriple[0], permutation_);
    } else {
      AD_CORRECTNESS_CHECK(getResultWidth() == 3);
      multiplicity_ = idx.getMultiplicities(permutation_);
>>>>>>> 25538af3
    }
  } else {
    multiplicity_.emplace_back(1);
    multiplicity_.emplace_back(1);
    if (getResultWidth() == 3) {
      multiplicity_.emplace_back(1);
    }
  }
  assert(multiplicity_.size() >= 1 || multiplicity_.size() <= 3);
}

// ________________________________________________________________________
void IndexScan::computeFullScan(IdTable* result,
                                const Permutation::Enum permutation) const {
  auto [ignoredRanges, isTripleIgnored] =
      getIndex().getImpl().getIgnoredIdRanges(permutation);

  result->setNumColumns(3);

  // This implementation computes the complete knowledge graph, except the
  // internal triples.
  uint64_t resultSize = getIndex().numTriples().normal_;
  if (getLimit()._limit.has_value() && getLimit()._limit < resultSize) {
    resultSize = getLimit()._limit.value();
  }

  // TODO<joka921> Implement OFFSET
  if (getLimit()._offset != 0) {
    throw NotSupportedException{
        "Scanning the complete index with an OFFSET clause is currently not "
        "supported by QLever"};
  }
  result->reserve(resultSize);
  auto table = std::move(*result).toStatic<3>();
  size_t i = 0;
  const auto& permutationImpl =
      getExecutionContext()->getIndex().getImpl().getPermutation(permutation);
  auto triplesView =
      TriplesView(permutationImpl, getExecutionContext()->getAllocator(),
                  ignoredRanges, isTripleIgnored);
  for (const auto& triple : triplesView) {
    if (i >= resultSize) {
      break;
    }
    table.push_back(triple);
    ++i;
  }
  *result = std::move(table).toDynamic();
}

<<<<<<< HEAD
// __________________________________________________________________________________________________________
std::array<cppcoro::generator<IdTable>, 2> IndexScan::lazyScanForJoinOfTwoScans(
    const IndexScan& s1, const IndexScan& s2) {
  const auto& index = s1.getExecutionContext()->getIndex().getImpl();
  AD_CONTRACT_CHECK(s1._numVariables < 3 && s2._numVariables < 3);

  auto f = [&](const IndexScan& s)
      -> std::optional<
          std::pair<Permutation::MetaDataAndBlocks, std::optional<Id>>> {
    auto permutedTriple = s.getPermutedTriple();
    std::optional<Id> optId = permutedTriple[0]->toValueId(index.getVocab());
    std::optional<Id> optId2 =
        s._numVariables == 2 ? std::nullopt
                             : permutedTriple[1]->toValueId(index.getVocab());
    if (!optId.has_value() || (!optId2.has_value() && s._numVariables == 1)) {
      return std::nullopt;
    }
    auto optionalBla = index.getPermutation(s.permutation())
                           .getMetadataAndBlocks(optId.value(), optId2);
    if (optionalBla.has_value()) {
      return std::pair{std::move(optionalBla.value()), optId2};
    }
    return std::nullopt;
  };

  auto metaBlocks1 = f(s1);
  auto metaBlocks2 = f(s2);

  if (!metaBlocks1.has_value() || !metaBlocks2.has_value()) {
    return {{}};
  }
  auto [blocks1, blocks2] = CompressedRelationReader::getBlocksForJoin(
      metaBlocks1.value().first.relationMetadata_,
      metaBlocks2.value().first.relationMetadata_, metaBlocks1.value().second,
      metaBlocks2.value().second, metaBlocks1.value().first.blockMetadata_,
      metaBlocks2.value().first.blockMetadata_);

  // TODO<joka921> include a timeout timer.
  auto getScan = [&index](const IndexScan& s, const auto& blocks) {
    // TODO<joka921> pass the IDs here.
    Id col0Id = s.getPermutedTriple()[0]->toValueId(index.getVocab()).value();
    std::optional<Id> col1Id;
    if (s._numVariables == 1) {
      col1Id = s.getPermutedTriple()[1]->toValueId(index.getVocab()).value();
    }
    if (!col1Id.has_value()) {
      return index.getPermutation(s.permutation())
          .lazyScan(col0Id, blocks, s.getExecutionContext()->getAllocator());
    } else {
      return index.getPermutation(s.permutation())
          .lazyScan(col0Id, col1Id.value(), blocks,
                    s.getExecutionContext()->getAllocator());
    }
  };

  return {getScan(s1, blocks1), getScan(s2, blocks2)};
}

// TODO<joka921> There is a lot of duplication between this and the previous
// function.
// __________________________________________________________________________________________________________
cppcoro::generator<IdTable> IndexScan::lazyScanForJoinOfColumnWithScan(
    std::span<const Id> joinColumn, const IndexScan& s) {
  const auto& index = s.getExecutionContext()->getIndex().getImpl();
  AD_CONTRACT_CHECK(s._numVariables < 3);

  auto f = [&](const IndexScan& s)
      -> std::optional<
          std::pair<Permutation::MetaDataAndBlocks, std::optional<Id>>> {
    auto permutedTriple = s.getPermutedTriple();
    std::optional<Id> optId = permutedTriple[0]->toValueId(index.getVocab());
    std::optional<Id> optId2 =
        s._numVariables == 2 ? std::nullopt
                             : permutedTriple[1]->toValueId(index.getVocab());
    if (!optId.has_value() || (!optId2.has_value() && s._numVariables == 1)) {
      return std::nullopt;
    }
    auto optionalBla = index.getPermutation(s.permutation())
                           .getMetadataAndBlocks(optId.value(), optId2);
    if (optionalBla.has_value()) {
      return std::pair{std::move(optionalBla.value()), optId2};
    }
    return std::nullopt;
  };

  auto metaBlocks1 = f(s);

  if (!metaBlocks1.has_value()) {
    return {};
  }
  auto blocks = CompressedRelationReader::getBlocksForJoin(
      joinColumn, metaBlocks1.value().first.relationMetadata_,
      metaBlocks1.value().second, metaBlocks1.value().first.blockMetadata_);

  // TODO<joka921> include a timeout timer.
  auto getScan = [&index](const IndexScan& s, const auto& blocks) {
    // TODO<joka921> pass the IDs here.
    Id col0Id = s.getPermutedTriple()[0]->toValueId(index.getVocab()).value();
    std::optional<Id> col1Id;
    if (s._numVariables == 1) {
      col1Id = s.getPermutedTriple()[1]->toValueId(index.getVocab()).value();
    }
    if (!col1Id.has_value()) {
      return index.getPermutation(s.permutation())
          .lazyScan(col0Id, blocks, s.getExecutionContext()->getAllocator());
    } else {
      return index.getPermutation(s.permutation())
          .lazyScan(col0Id, col1Id.value(), blocks,
                    s.getExecutionContext()->getAllocator());
    }
  };
  return getScan(s, blocks);
=======
// ___________________________________________________________________________
std::array<const TripleComponent* const, 3> IndexScan::getPermutedTriple()
    const {
  std::array triple{&subject_, &predicate_, &object_};
  auto permutation = Permutation::toKeyOrder(permutation_);
  return {triple[permutation[0]], triple[permutation[1]],
          triple[permutation[2]]};
>>>>>>> 25538af3
}<|MERGE_RESOLUTION|>--- conflicted
+++ resolved
@@ -14,26 +14,6 @@
 using std::string;
 
 // _____________________________________________________________________________
-<<<<<<< HEAD
-IndexScan::IndexScan(QueryExecutionContext* qec, ScanType type,
-                     const SparqlTriple& triple)
-    : Operation(qec),
-      _permutation(scanTypeToPermutation(type)),
-      _numVariables(scanTypeToNumVariables(type)),
-      _subject(triple._s),
-      _predicate(triple._p.getIri().starts_with("?")
-                     ? TripleComponent(Variable{triple._p.getIri()})
-                     : TripleComponent(triple._p.getIri())),
-      _object(triple._o),
-      _sizeEstimate(std::numeric_limits<size_t>::max()) {
-  precomputeSizeEstimate();
-
-  auto permutedTriple = getPermutedTriple();
-  for (size_t i = 0; i < 3 - _numVariables; ++i) {
-    AD_CONTRACT_CHECK(!permutedTriple.at(i)->isVariable());
-  }
-  for (size_t i = 3 - _numVariables; i < permutedTriple.size(); ++i) {
-=======
 IndexScan::IndexScan(QueryExecutionContext* qec, Permutation::Enum permutation,
                      const SparqlTriple& triple)
     : Operation(qec),
@@ -57,7 +37,6 @@
     AD_CONTRACT_CHECK(!permutedTriple.at(i)->isVariable());
   }
   for (size_t i = 3 - numVariables_; i < permutedTriple.size(); ++i) {
->>>>>>> 25538af3
     AD_CONTRACT_CHECK(permutedTriple.at(i)->isVariable());
   }
 }
@@ -69,20 +48,11 @@
     os << ' ';
   }
 
-<<<<<<< HEAD
-  auto permutationString = permutationToString(_permutation);
-
-  if (getResultWidth() == 3) {
-    AD_CORRECTNESS_CHECK(getResultWidth() == 3);
-    os << "SCAN FOR FULL INDEX " << permutationToString(_permutation)
-       << " (DUMMY OPERATION)";
-=======
   auto permutationString = Permutation::toString(permutation_);
 
   if (getResultWidth() == 3) {
     AD_CORRECTNESS_CHECK(getResultWidth() == 3);
     os << "SCAN FOR FULL INDEX " << permutationString << " (DUMMY OPERATION)";
->>>>>>> 25538af3
 
   } else {
     auto firstKeyString = permutationString.at(0);
@@ -104,21 +74,12 @@
 
 // _____________________________________________________________________________
 string IndexScan::getDescriptor() const {
-<<<<<<< HEAD
-  return "IndexScan " + _subject.toString() + " " + _predicate.toString() +
-         " " + _object.toString();
-}
-
-// _____________________________________________________________________________
-size_t IndexScan::getResultWidth() const { return _numVariables; }
-=======
   return "IndexScan " + subject_.toString() + " " + predicate_.toString() +
          " " + object_.toString();
 }
 
 // _____________________________________________________________________________
 size_t IndexScan::getResultWidth() const { return numVariables_; }
->>>>>>> 25538af3
 
 // _____________________________________________________________________________
 vector<ColumnIndex> IndexScan::resultSortedOn() const {
@@ -143,19 +104,11 @@
 
   for (const TripleComponent* const ptr : getPermutedTriple()) {
     if (ptr->isVariable()) {
-<<<<<<< HEAD
-      res[ptr->getVariable()] = makeCol(col);
-      ++col;
-    }
-  }
-  return res;
-=======
       variableToColumnMap[ptr->getVariable()] = makeCol(nextColIdx);
       ++nextColIdx;
     }
   }
   return variableToColumnMap;
->>>>>>> 25538af3
 }
 // _____________________________________________________________________________
 ResultTable IndexScan::computeResult() {
@@ -163,19 +116,6 @@
   IdTable idTable{getExecutionContext()->getAllocator()};
 
   using enum Permutation::Enum;
-<<<<<<< HEAD
-  idTable.setNumColumns(_numVariables);
-  const auto& idx = _executionContext->getIndex();
-  const auto permutedTriple = getPermutedTriple();
-  if (_numVariables == 2) {
-    idx.scan(*permutedTriple[0], &idTable, _permutation, _timeoutTimer);
-  } else if (_numVariables == 1) {
-    idx.scan(*permutedTriple[0], *permutedTriple[1], &idTable, _permutation,
-             _timeoutTimer);
-  } else {
-    AD_CORRECTNESS_CHECK(_numVariables == 3);
-    computeFullScan(&idTable, _permutation);
-=======
   idTable.setNumColumns(numVariables_);
   const auto& index = _executionContext->getIndex();
   const auto permutedTriple = getPermutedTriple();
@@ -187,7 +127,6 @@
   } else {
     AD_CORRECTNESS_CHECK(numVariables_ == 3);
     computeFullScan(&idTable, permutation_);
->>>>>>> 25538af3
   }
   LOG(DEBUG) << "IndexScan result computation done.\n";
 
@@ -212,13 +151,8 @@
             *getPermutedTriple()[0], *getPermutedTriple()[1], permutation_);
       }
     } else if (getResultWidth() == 2) {
-<<<<<<< HEAD
-      const auto& firstKey = *getPermutedTriple()[0];
-      return getIndex().getCardinality(firstKey, _permutation);
-=======
       const TripleComponent& firstKey = *getPermutedTriple()[0];
       return getIndex().getCardinality(firstKey, permutation_);
->>>>>>> 25538af3
     } else {
       // The triple consists of three variables.
       // TODO<joka921> As soon as all implementations of a full index scan
@@ -236,15 +170,9 @@
     std::string objectStr =
         object_.isString() ? object_.getString() : object_.toString();
     std::string subjectStr =
-<<<<<<< HEAD
-        _subject.isString() ? _subject.getString() : _subject.toString();
-    std::string predStr =
-        _predicate.isString() ? _predicate.getString() : _predicate.toString();
-=======
         subject_.isString() ? subject_.getString() : subject_.toString();
     std::string predStr =
         predicate_.isString() ? predicate_.getString() : predicate_.toString();
->>>>>>> 25538af3
     return 1000 + subjectStr.size() + predStr.size() + objectStr.size();
   }
 }
@@ -282,15 +210,6 @@
   if (_executionContext) {
     const auto& idx = getIndex();
     if (getResultWidth() == 1) {
-<<<<<<< HEAD
-      _multiplicity.emplace_back(1);
-    } else if (getResultWidth() == 2) {
-      const auto permutedTriple = getPermutedTriple();
-      _multiplicity = idx.getMultiplicities(*permutedTriple[0], _permutation);
-    } else {
-      AD_CORRECTNESS_CHECK(getResultWidth() == 3);
-      _multiplicity = idx.getMultiplicities(_permutation);
-=======
       multiplicity_.emplace_back(1);
     } else if (getResultWidth() == 2) {
       const auto permutedTriple = getPermutedTriple();
@@ -298,7 +217,6 @@
     } else {
       AD_CORRECTNESS_CHECK(getResultWidth() == 3);
       multiplicity_ = idx.getMultiplicities(permutation_);
->>>>>>> 25538af3
     }
   } else {
     multiplicity_.emplace_back(1);
@@ -349,7 +267,6 @@
   *result = std::move(table).toDynamic();
 }
 
-<<<<<<< HEAD
 // __________________________________________________________________________________________________________
 std::array<cppcoro::generator<IdTable>, 2> IndexScan::lazyScanForJoinOfTwoScans(
     const IndexScan& s1, const IndexScan& s2) {
@@ -462,7 +379,8 @@
     }
   };
   return getScan(s, blocks);
-=======
+}
+
 // ___________________________________________________________________________
 std::array<const TripleComponent* const, 3> IndexScan::getPermutedTriple()
     const {
@@ -470,5 +388,4 @@
   auto permutation = Permutation::toKeyOrder(permutation_);
   return {triple[permutation[0]], triple[permutation[1]],
           triple[permutation[2]]};
->>>>>>> 25538af3
 }