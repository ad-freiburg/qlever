// Copyright 2022 - 2023, University of Freiburg,
// Chair of Algorithms and Data Structures.
// Author: Hannah Bast (bast@cs.uni-freiburg.de)

#pragma once

#include <functional>

#include "engine/Operation.h"
#include "engine/Values.h"
#include "engine/VariableToColumnMap.h"
#include "parser/ParsedQuery.h"
#include "util/LazyJsonParser.h"
#include "util/http/HttpClient.h"

// The SERVICE operation. Sends a query to the remote endpoint specified by the
// service IRI, gets the result as JSON, parses it, and writes it into a result
// table.
//
// TODO: The current implementation works, but is preliminary in several
// respects:
//
// 1. There should be a timeout.
//
// 2. A variable in place of the IRI is not yet supported (see comment in
// `computeResult` for details).
//
// 3. The SERVICE is currently executed *after* the query planning. The
// estimates of the result size, cost, and multiplicities are therefore dummy
// values.
//
class Service : public Operation {
 public:
  // The type of the function used to obtain the results, see below.
  using GetResultFunction = std::function<HttpOrHttpsResponse(
      const ad_utility::httpUtils::Url&,
      ad_utility::SharedCancellationHandle handle,
      const boost::beast::http::verb&, std::string_view, std::string_view,
      std::string_view)>;

  // Information on a potential Sibling operation.
  struct SiblingInfo {
    std::shared_ptr<const Result> precomputedResult_;
    VariableToColumnMap variables_;
    std::string cacheKey_;
  };

 private:
  // The parsed SERVICE clause.
  parsedQuery::Service parsedServiceClause_;

  // The function used to obtain the result from the remote endpoint.
  GetResultFunction getResultFunction_;

  // Optional sibling information to be used in `getSiblingValuesClause`.
  std::optional<SiblingInfo> siblingInfo_;

 public:
  // Construct from parsed Service clause.
  //
  // NOTE: The third argument is the function used to obtain the result from the
  // remote endpoint. The default is to use `httpUtils::sendHttpOrHttpsRequest`,
  // but in our tests (`ServiceTest`) we use a mock function that does not
  // require a running `HttpServer`.
  Service(QueryExecutionContext* qec, parsedQuery::Service parsedServiceClause,
          GetResultFunction getResultFunction = sendHttpOrHttpsRequest);

  // Methods inherited from base class `Operation`.
  std::string getDescriptor() const override;
  size_t getResultWidth() const override;
  std::vector<ColumnIndex> resultSortedOn() const override { return {}; }
  float getMultiplicity(size_t col) override;

  // Getters for testing.
  const auto& getGraphPatternAsString() const {
    return parsedServiceClause_.graphPatternAsString_;
  }

 private:
  uint64_t getSizeEstimateBeforeLimit() override;

 public:
  size_t getCostEstimate() override;
  VariableToColumnMap computeVariableToColumnMap() const override;

  // We know nothing about the result at query planning time.
  bool knownEmptyResult() override { return false; }

  // A SERVICE clause has no children.
  vector<QueryExecutionTree*> getChildren() override { return {}; }

  // Convert the given binding to TripleComponent.
  TripleComponent bindingToTripleComponent(
      const nlohmann::json& binding,
      ad_utility::HashMap<std::string, Id>& blankNodeMap,
      LocalVocab* localVocab) const;

  // Create a value for the VALUES-clause used in `getSiblingValuesClause` from
  // id. If the id is of type blank node `std::nullopt` is returned.
  static std::optional<std::string> idToValueForValuesClause(
      const Index& index, Id id, const LocalVocab& localVocab);

  // Given two child-operations of a Join-, OptionalJoin- or Minus operation,
  // this method tries to precompute the result of one if the other one
  // (it's sibling) is a Service operation.
  // If rightOnly is true (used by OptionalJoin and Minus),
  // only the right operation can be a service.
  static void precomputeSiblingResult(std::shared_ptr<Operation> left,
                                      std::shared_ptr<Operation> right,
                                      bool rightOnly, bool requestLaziness);

 private:
  // The string returned by this function is used as cache key.
  std::string getCacheKeyImpl() const override;

  // Compute the result using `getResultFunction_` and `siblingInfo_`.
  ProtoResult computeResult([[maybe_unused]] bool requestLaziness) override;

  // Actually compute the result for the function above.
  ProtoResult computeResultImpl([[maybe_unused]] bool requestLaziness);

  // Get a VALUES clause that contains the values of the siblingTree's result.
  std::optional<std::string> getSiblingValuesClause() const;

  // Create result for silent fail.
  ProtoResult makeNeutralElementResultForSilentFail() const;

  // Check that all visible variables of the SERVICE clause exist in the json
  // object, otherwise throw an error.
  void verifyVariables(const nlohmann::json& head,
                       const ad_utility::LazyJsonParser::Details& gen) const;

  // Throws an error message, providing the first 100 bytes of the result as
  // context.
  [[noreturn]] void throwErrorWithContext(
      std::string_view msg, std::string_view first100,
      std::string_view last100 = ""sv) const;

  // Write the given JSON result to the given result object. The `I` is the
  // width of the result table.
  //
  // NOTE: This is similar to `Values::writeValues`, except that we have to
  // parse JSON here and not a VALUES clause.
  template <size_t I>
  void writeJsonResult(const std::vector<std::string>& vars,
                       const nlohmann::json& partJson, IdTable* idTable,
                       LocalVocab* localVocab, size_t& rowIdx);

  // Compute the result lazy as IdTable generator.
  // If the `singleIdTable` flag is set, the result is yielded as one idTable.
  Result::Generator computeResultLazily(
      const std::vector<std::string> vars,
<<<<<<< HEAD
      ad_utility::LazyJsonParser::Generator body,
      std::shared_ptr<LocalVocab> localVocab, bool singleIdTable);

  FRIEND_TEST(ServiceTest, computeResult);
  FRIEND_TEST(ServiceTest, getCacheKey);
  FRIEND_TEST(ServiceTest, precomputeSiblingResult);
=======
      ad_utility::LazyJsonParser::Generator body, bool singleIdTable);
>>>>>>> f8569198
};<|MERGE_RESOLUTION|>--- conflicted
+++ resolved
@@ -150,14 +150,9 @@
   // If the `singleIdTable` flag is set, the result is yielded as one idTable.
   Result::Generator computeResultLazily(
       const std::vector<std::string> vars,
-<<<<<<< HEAD
-      ad_utility::LazyJsonParser::Generator body,
-      std::shared_ptr<LocalVocab> localVocab, bool singleIdTable);
+      ad_utility::LazyJsonParser::Generator body, bool singleIdTable);
 
   FRIEND_TEST(ServiceTest, computeResult);
   FRIEND_TEST(ServiceTest, getCacheKey);
   FRIEND_TEST(ServiceTest, precomputeSiblingResult);
-=======
-      ad_utility::LazyJsonParser::Generator body, bool singleIdTable);
->>>>>>> f8569198
 };