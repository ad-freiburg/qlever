--- conflicted
+++ resolved
@@ -96,13 +96,8 @@
   // The string returned by this function is used as cache key.
   std::string getCacheKeyImpl() const override;
 
-<<<<<<< HEAD
-  // Compute the result using `getTsvFunction_`.
+  // Compute the result using `getResultFunction_`.
   ProtoResult computeResult([[maybe_unused]] bool requestLaziness) override;
-=======
-  // Compute the result using `getResultFunction_`.
-  Result computeResult([[maybe_unused]] bool requestLaziness) override;
->>>>>>> 14d6e1cc
 
   // Get a VALUES clause that contains the values of the siblingTree's result.
   std::optional<std::string> getSiblingValuesClause() const;
