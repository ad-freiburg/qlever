//  Copyright 2024, University of Freiburg,
//  Chair of Algorithms and Data Structures.
//  Author: @Jonathan24680
//  Author: Christoph Ullinger <ullingec@informatik.uni-freiburg.de>

#include "engine/SpatialJoinAlgorithms.h"

#include <s2/s2closest_edge_query.h>
#include <s2/s2closest_point_query.h>
#include <s2/s2earth.h>
#include <s2/s2point.h>
#include <s2/s2point_index.h>
#include <s2/s2polyline.h>
#include <s2/util/units/length-units.h>

#include <cmath>
#include <set>

<<<<<<< HEAD
#include "ExportQueryExecutionTrees.h"
=======
#include "engine/ExportQueryExecutionTrees.h"
>>>>>>> 71b01cb3
#include "engine/SpatialJoin.h"
#include "util/GeoSparqlHelpers.h"

using namespace BoostGeometryNamespace;

// ____________________________________________________________________________
SpatialJoinAlgorithms::SpatialJoinAlgorithms(
    QueryExecutionContext* qec, PreparedSpatialJoinParams params,
    SpatialJoinConfiguration config, std::optional<SpatialJoin*> spatialJoin)
    : qec_{qec},
      params_{std::move(params)},
      config_{std::move(config)},
      spatialJoin_{spatialJoin},
      geometries_{qec->getAllocator()} {}

// ____________________________________________________________________________
std::optional<GeoPoint> SpatialJoinAlgorithms::getPoint(const IdTable* restable,
                                                        size_t row,
                                                        ColumnIndex col) const {
  auto id = restable->at(row, col);
  return id.getDatatype() == Datatype::GeoPoint
             ? std::optional{id.getGeoPoint()}
             : std::nullopt;
};

// ____________________________________________________________________________
<<<<<<< HEAD
std::optional<S2Polyline> getPolyline(const IdTable* restable, size_t row,
                                      ColumnIndex col, const Index& index) {
  auto id = restable->at(row, col);
  auto str = ExportQueryExecutionTrees::idToStringAndType(index, id, {});
  if (!str.has_value()) {
    return std::nullopt;
  }
  /*
  // This is the mode for the original xxx data...
  auto res = ctre::range<
      "(?<lng>[0-9]+\\.[0-9]+),(?<lat>[0-9]+\\.[0-9]+),([0-9]+\\.[0-9]+"
      ")">(str.value().first);
  // This is for "official" LINESTRINGS.
  */
  const auto& s = str.value().first;
  if (!s.starts_with("\"LINESTRING")) {
    return std::nullopt;
  }
  auto res = ctre::range<
      "(?<lng>[0-9]+\\.[0-9]+) (?<lat>[0-9]+\\.[0-9]+"
      ")">(str.value().first);
  std::vector<S2LatLng> points;
  for (const auto& match : res) {
    auto lat = std::strtod(match.get<"lat">().data(), nullptr);
    auto lng = std::strtod(match.get<"lng">().data(), nullptr);
    points.push_back(S2LatLng::FromDegrees(lat, lng));
  }
  if (points.empty()) {
    return std::nullopt;
  }
  return S2Polyline{points};
};

// ____________________________________________________________________________
Id SpatialJoinAlgorithms::computeDist(const IdTable* idTableLeft,
                                      const IdTable* idTableRight,
                                      size_t rowLeft, size_t rowRight,
                                      ColumnIndex leftPointCol,
                                      ColumnIndex rightPointCol) const {
  auto point1 = getPoint(idTableLeft, rowLeft, leftPointCol);
  auto point2 = getPoint(idTableRight, rowRight, rightPointCol);
  if (!point1.has_value() || !point2.has_value()) {
    return Id::makeUndefined();
  }
  return Id::makeFromDouble(
      ad_utility::detail::wktDistImpl(point1.value(), point2.value()));
=======
std::string_view SpatialJoinAlgorithms::betweenQuotes(
    std::string_view extractFrom) const {
  size_t pos1 = extractFrom.find("\"", 0);
  size_t pos2 = extractFrom.find("\"", pos1 + 1);
  if (pos1 != std::string::npos && pos2 != std::string::npos) {
    return extractFrom.substr(pos1 + 1, pos2 - pos1 - 1);
  } else {
    return extractFrom;
  }
}

std::optional<size_t> SpatialJoinAlgorithms::getAnyGeometry(
    const IdTable* idtable, size_t row, size_t col) {
  auto printWarning = [this, &spatialJoin = spatialJoin_]() {
    if (this->numFailedParsedGeometries_ == 0) {
      std::string warning =
          "The input to a spatial join contained at least one element, "
          "that is not a Point, Linestring, Polygon, MultiPoint, "
          "MultiLinestring or MultiPolygon geometry and is thus skipped. Note "
          "that QLever currently only accepts those geometries for "
          "the spatial joins";
      AD_LOG_WARN << warning << std::endl;
      this->numFailedParsedGeometries_ += 1;
      if (spatialJoin.has_value()) {
        AD_CORRECTNESS_CHECK(spatialJoin.value() != nullptr);
        spatialJoin.value()->addWarning(warning);
      }
    }
  };

  // unfortunately, the current implementation requires the fully materialized
  // string. In the future this might get changed. When only the bounding box
  // is needed, one could store it in an ID similar to GeoPoint (but with less
  // precision), and then the full geometry would only need to be read, when
  // the exact distance is wanted
  std::string str(betweenQuotes(ExportQueryExecutionTrees::idToStringAndType(
                                    qec_->getIndex(), idtable->at(row, col), {})
                                    .value()
                                    .first));
  AnyGeometry geometry;
  try {
    bg::read_wkt(str, geometry);
    geometries_.push_back(std::move(geometry));
  } catch (...) {
    printWarning();
    return std::nullopt;
  }
  return geometries_.size() - 1;  // index of the last element
}

// ____________________________________________________________________________
double SpatialJoinAlgorithms::computeDist(const size_t geometryIndex1,
                                          const size_t geometryIndex2) const {
  return boost::apply_visitor(ClosestPointVisitor(),
                              geometries_.at(geometryIndex1),
                              geometries_.at(geometryIndex2));
};

// ____________________________________________________________________________
size_t SpatialJoinAlgorithms::convertGeoPointToPoint(GeoPoint point) {
  geometries_.emplace_back(Point(point.getLng(), point.getLat()));
  return geometries_.size() - 1;  // index of the last element
};

// ____________________________________________________________________________
Id SpatialJoinAlgorithms::computeDist(RtreeEntry& geo1, RtreeEntry& geo2) {
  auto convertPoint = [&](RtreeEntry& entry) {
    if (entry.geoPoint_) {
      return entry.geoPoint_.value();
    }
    if (!entry.boundingBox_.has_value()) {
      entry.boundingBox_ = boost::apply_visitor(
          BoundingBoxVisitor(), geometries_.at(entry.geometryIndex_.value()));
    }
    Point p = calculateMidpointOfBox(entry.boundingBox_.value());
    return GeoPoint(p.get<1>(), p.get<0>());
  };

  auto getIndex = [&](RtreeEntry& entry) {
    if (!entry.geometryIndex_) {
      entry.geometryIndex_ = convertGeoPointToPoint(entry.geoPoint_.value());
    }
    return entry.geometryIndex_.value();
  };

  // use the already parsed geometries to calculate the distance
  if (useMidpointForAreas_ ||
      (geo1.geoPoint_.has_value() && geo2.geoPoint_.has_value())) {
    return Id::makeFromDouble(ad_utility::detail::wktDistImpl(
        convertPoint(geo1), convertPoint(geo2)));
  } else {
    // at least one area
    return Id::makeFromDouble(computeDist(getIndex(geo1), getIndex(geo2)));
  }
>>>>>>> 71b01cb3
}

// ____________________________________________________________________________
void SpatialJoinAlgorithms::addResultTableEntry(IdTable* result,
                                                const IdTable* idTableLeft,
                                                const IdTable* idTableRight,
                                                size_t rowLeft, size_t rowRight,
                                                Id distance) const {
  // this lambda function copies values from copyFrom into the table res only if
  // the column of the value is specified in sourceColumns. If sourceColumns is
  // nullopt, all columns are added. It copies them into the row rowIndRes and
  // column column colIndRes. It returns the column number until which elements
  // were copied
  auto addColumns = [](IdTable* res, const IdTable* copyFrom, size_t rowIndRes,
                       size_t colIndRes, size_t rowIndCopy,
                       std::optional<std::vector<ColumnIndex>> sourceColumns =
                           std::nullopt) {
    size_t nCols = sourceColumns.has_value() ? sourceColumns.value().size()
                                             : copyFrom->numColumns();
    for (size_t i = 0; i < nCols; i++) {
      auto col = sourceColumns.has_value() ? sourceColumns.value()[i] : i;
      res->at(rowIndRes, colIndRes + i) = (*copyFrom).at(rowIndCopy, col);
    }
    return colIndRes + nCols;
  };

  auto resrow = result->numRows();
  result->emplace_back();
  // add columns to result table
  size_t rescol = 0;
  rescol = addColumns(result, idTableLeft, resrow, rescol, rowLeft);
  rescol = addColumns(result, idTableRight, resrow, rescol, rowRight,
                      params_.rightSelectedCols_);

  if (config_.distanceVariable_.has_value()) {
    result->at(resrow, rescol) = distance;
    // rescol isn't used after that in this function, but future updates,
    // which add additional columns, would need to remember to increase
    // rescol at this place otherwise. If they forget to do this, the
    // distance column will be overwritten, the variableToColumnMap will
    // not work and so on
    // rescol += 1;
  }
}

// ____________________________________________________________________________
Result SpatialJoinAlgorithms::BaselineAlgorithm() {
  const auto [idTableLeft, resultLeft, idTableRight, resultRight, leftJoinCol,
              rightJoinCol, rightSelectedCols, numColumns, maxDist,
              maxResults] = params_;
  IdTable result{numColumns, qec_->getAllocator()};

  // cartesian product between the two tables, pairs are restricted according to
  // `maxDistance_` and `maxResults_`
  for (size_t rowLeft = 0; rowLeft < idTableLeft->size(); rowLeft++) {
    // This priority queue stores the intermediate best results if `maxResults_`
    // is used. Each intermediate result is stored as a pair of its `rowRight`
    // and distance. Since the queue will hold at most `maxResults_ + 1` items,
    // it is not a memory concern.
    auto compare = [](std::pair<size_t, double> a,
                      std::pair<size_t, double> b) {
      return a.second < b.second;
    };
    std::priority_queue<std::pair<size_t, double>,
                        std::vector<std::pair<size_t, double>>,
                        decltype(compare)>
        intermediate(compare);

    auto entryLeft = getRtreeEntry(idTableLeft, rowLeft, leftJoinCol);

    // Inner loop of cartesian product
    for (size_t rowRight = 0; rowRight < idTableRight->size(); rowRight++) {
      auto entryRight = getRtreeEntry(idTableRight, rowRight, rightJoinCol);

      if (!entryLeft || !entryRight) {
        continue;
      }

      Id dist = computeDist(entryLeft.value(), entryRight.value());

      // Ensure `maxDist_` constraint
      if (dist.getDatatype() != Datatype::Double ||
          (maxDist.has_value() &&
           (dist.getDouble() * 1000) > static_cast<double>(maxDist.value()))) {
        continue;
      }

      // If there is no `maxResults_` we can add the result row immediately
      if (!maxResults.has_value()) {
        addResultTableEntry(&result, idTableLeft, idTableRight, rowLeft,
                            rowRight, dist);
        continue;
      }

      // Ensure `maxResults_` constraint using priority queue
      intermediate.push(std::pair{rowRight, dist.getDouble()});
      // Too many results? Drop the worst one
      if (intermediate.size() > maxResults.value()) {
        intermediate.pop();
      }
    }

    // If we are using the priority queue, we didn't add the results in the
    // inner loop, so we do it now.
    if (maxResults.has_value()) {
      size_t numResults = intermediate.size();
      for (size_t item = 0; item < numResults; item++) {
        // Get and remove largest item from priority queue
        auto [rowRight, dist] = intermediate.top();
        intermediate.pop();

        addResultTableEntry(&result, idTableLeft, idTableRight, rowLeft,
                            rowRight, Id::makeFromDouble(dist));
      }
    }
  }
  return Result(std::move(result), std::vector<ColumnIndex>{},
                Result::getMergedLocalVocab(*resultLeft, *resultRight));
}

// ____________________________________________________________________________
Result SpatialJoinAlgorithms::S2geometryAlgorithm() {
  const auto [idTableLeft, resultLeft, idTableRight, resultRight, leftJoinCol,
              rightJoinCol, rightSelectedCols, numColumns, maxDist,
              maxResults] = params_;
  IdTable result{numColumns, qec_->getAllocator()};

  // Helper function to convert `GeoPoint` to `S2Point`
  auto constexpr toS2Point = [](const GeoPoint& p) {
    auto lat = p.getLat();
    auto lng = p.getLng();
    auto latlng = S2LatLng::FromDegrees(lat, lng);
    return S2Point{latlng};
  };

  S2PointIndex<size_t> s2index;

  // Optimization: If we only search by maximum distance, the operation is
  // symmetric, so the larger table can be used for the index
  bool indexOfRight =
      (maxResults.has_value() || (idTableLeft->size() > idTableRight->size()));
  auto indexTable = indexOfRight ? idTableRight : idTableLeft;
  auto indexJoinCol = indexOfRight ? rightJoinCol : leftJoinCol;

  // Populate the index
  for (size_t row = 0; row < indexTable->size(); row++) {
    auto p = getPoint(indexTable, row, indexJoinCol);
    if (p.has_value()) {
      s2index.Add(toS2Point(p.value()), row);
    }
  }
  // Performs a nearest neighbor search on the index and returns the closest
  // points that satisfy the criteria given by `maxDist_` and `maxResults_`.

  // Construct a query object with the given constraints
  auto s2query = S2ClosestPointQuery<size_t>{&s2index};

  if (maxResults.has_value()) {
    s2query.mutable_options()->set_max_results(
        static_cast<int>(maxResults.value()));
  }
  if (maxDist.has_value()) {
    s2query.mutable_options()->set_inclusive_max_distance(S2Earth::ToAngle(
        util::units::Meters(static_cast<float>(maxDist.value()))));
  }

  auto searchTable = indexOfRight ? idTableLeft : idTableRight;
  auto searchJoinCol = indexOfRight ? leftJoinCol : rightJoinCol;
  // Use the index to lookup the points of the other table
  for (size_t searchRow = 0; searchRow < searchTable->size(); searchRow++) {
    auto p = getPoint(searchTable, searchRow, searchJoinCol);
    if (!p.has_value()) {
      continue;
    }
    auto s2target =
        S2ClosestPointQuery<size_t>::PointTarget{toS2Point(p.value())};

    for (const auto& neighbor : s2query.FindClosestPoints(&s2target)) {
      // In this loop we only receive points that already satisfy the given
      // criteria
      auto indexRow = neighbor.data();
      auto dist = S2Earth::ToKm(neighbor.distance());

      auto rowLeft = indexOfRight ? searchRow : indexRow;
      auto rowRight = indexOfRight ? indexRow : searchRow;
      addResultTableEntry(&result, idTableLeft, idTableRight, rowLeft, rowRight,
                          Id::makeFromDouble(dist));
    }
  }

  return Result(std::move(result), std::vector<ColumnIndex>{},
                Result::getMergedLocalVocab(*resultLeft, *resultRight));
}

// ____________________________________________________________________________
<<<<<<< HEAD
Result SpatialJoinAlgorithms::S2PointPolylineAlgorithm() {
  const auto [idTableLeft, resultLeft, idTableRight, resultRight, leftJoinCol,
              rightJoinCol, rightSelectedCols, numColumns, maxDist,
              maxResults] = params_;
  IdTable result{numColumns, qec_->getAllocator()};

  // Helper function to convert `GeoPoint` to `S2Point`
  static std::optional<MutableS2ShapeIndex> cachedIndex;
  MutableS2ShapeIndex s2index;

  bool indexOfRight = true;
  auto indexTable = indexOfRight ? idTableRight : idTableLeft;
  auto indexJoinCol = indexOfRight ? rightJoinCol : leftJoinCol;

  ad_utility::HashMap<size_t, size_t> shapeIndexToRow;

  // Populate the index
  std::vector<std::pair<S2Polyline, size_t>> lines;
  ad_utility::Timer t{ad_utility::Timer::Started};
  ad_utility::Timer t2{ad_utility::Timer::Started};

  for (size_t row = 0; row < indexTable->size(); row++) {
    auto p = getPolyline(indexTable, row, indexJoinCol,
                         spatialJoin_.value()->getIndex());
    if (p.has_value()) {
      lines.emplace_back(std::move(p.value()), row);
    }
  }
  spatialJoin_.value()->runtimeInfo().addDetail("time for reading polylines",
                                                t.msecs().count());
  t.reset();
  for (auto& [line, row] : lines) {
    shapeIndexToRow[shapeIndexToRow.size()] = row;
    s2index.Add(std::make_unique<S2Polyline::Shape>(&line));
  }
  spatialJoin_.value()->runtimeInfo().addDetail("time for s2 index building",
                                                t.msecs().count());
  // Performs a nearest neighbor search on the index and returns the closest
  // points that satisfy the criteria given by `maxDist_` and `maxResults_`.

  // Construct a query object with the given constraints
  auto s2query = S2ClosestEdgeQuery{&s2index};

  // Helper function to convert `GeoPoint` to `S2Point`
  auto constexpr toS2Point = [](const GeoPoint& p) {
    auto lat = p.getLat();
    auto lng = p.getLng();
    auto latlng = S2LatLng::FromDegrees(lat, lng);
    return S2Point{latlng};
  };

  t.reset();
  t.cont();

  if (maxResults.has_value()) {
    AD_FAIL();
    s2query.mutable_options()->set_max_results(
        static_cast<int>(maxResults.value()));
  }
  if (maxDist.has_value()) {
    s2query.mutable_options()->set_inclusive_max_distance(S2Earth::ToAngle(
        util::units::Meters(static_cast<float>(maxDist.value()))));
  }

  auto searchTable = indexOfRight ? idTableLeft : idTableRight;
  auto searchJoinCol = indexOfRight ? leftJoinCol : rightJoinCol;

  t.reset();
  t2.reset();
  // Use the index to lookup the points of the other table
  for (size_t searchRow = 0; searchRow < searchTable->size(); searchRow++) {
    auto p = getPoint(searchTable, searchRow, searchJoinCol);
    if (!p.has_value()) {
      continue;
    }
    auto s2target = S2ClosestEdgeQuery::PointTarget{toS2Point(p.value())};

    ad_utility::HashMap<size_t, double> deduplicatedSet{};
    t.cont();
    auto res = s2query.FindClosestEdges(&s2target);
    for (size_t i = 0; i < 1000; ++i) {
      p.value() =
          GeoPoint{p.value().getLat() + 0.01, p.value().getLng() + 0.01};
      s2target = S2ClosestEdgeQuery::PointTarget{toS2Point(p.value())};
      auto res3 = s2query.FindClosestEdges(&s2target);
      ql::ranges::move(res3, std::back_inserter(res));
    }
    t.stop();
    AD_LOG_DEBUG << "numNearEdgesInRes " << res.size() << std::endl;
    for (const auto& neighbor : res) {
      // In this loop we only receive points that already satisfy the given
      // criteria
      auto indexRow = shapeIndexToRow.at(neighbor.shape_id());
      auto dist = S2Earth::ToKm(neighbor.distance());
      deduplicatedSet[indexRow] = dist;
    }
    t.stop();
    t2.cont();
    for (auto [indexRow, dist] : deduplicatedSet) {
      auto rowLeft = indexOfRight ? searchRow : indexRow;
      auto rowRight = indexOfRight ? indexRow : searchRow;
      addResultTableEntry(&result, idTableLeft, idTableRight, rowLeft, rowRight,
                          Id::makeFromDouble(dist));
    }
    t2.stop();
  }
  /*
  spatialJoin_.value()->runtimeInfo().addDetail("time for s2 queries",
                                                t.msecs().count());
  spatialJoin_.value()->runtimeInfo().addDetail("time for result writing",
                                                t2.msecs().count());
                                                */

  return Result(std::move(result), std::vector<ColumnIndex>{},
                Result::getMergedLocalVocab(*resultLeft, *resultRight));
}

// ____________________________________________________________________________
std::vector<Box> SpatialJoinAlgorithms::computeBoundingBox(
    const Point& startPoint) const {
=======
std::vector<Box> SpatialJoinAlgorithms::computeQueryBox(
    const Point& startPoint, double additionalDist) const {
>>>>>>> 71b01cb3
  const auto [idTableLeft, resultLeft, idTableRight, resultRight, leftJoinCol,
              rightJoinCol, rightSelectedCols, numColumns, maxDist,
              maxResults] = params_;
  AD_CORRECTNESS_CHECK(maxDist.has_value(),
                       "Max distance must have a value for this operation");
  // haversine function
  auto haversine = [](double theta) { return (1 - std::cos(theta)) / 2; };

  // inverse haversine function
  auto archaversine = [](double theta) { return std::acos(1 - 2 * theta); };

  // safety buffer for numerical inaccuracies
  double maxDistInMetersBuffer =
      static_cast<double>(maxDist.value()) + additionalDist;
  if (maxDistInMetersBuffer < 10) {
    maxDistInMetersBuffer = 10;
  } else if (static_cast<double>(maxDist.value()) <
             static_cast<double>(std::numeric_limits<long long>::max()) /
                 1.02) {
    maxDistInMetersBuffer = 1.01 * maxDistInMetersBuffer;
  } else {
    maxDistInMetersBuffer =
        static_cast<double>(std::numeric_limits<long long>::max());
  }

  // for large distances, where the lower calculation would just result in
  // a single bounding box for the whole planet, do an optimized version
  if (static_cast<double>(maxDist.value()) > circumferenceMax_ / 4.0 &&
      static_cast<double>(maxDist.value()) < circumferenceMax_ / 2.01) {
    return computeQueryBoxForLargeDistances(startPoint);
  }

  // compute latitude bound
  double maxDistInDegrees = maxDistInMetersBuffer * (360 / circumferenceMax_);
  double upperLatBound = startPoint.get<1>() + maxDistInDegrees;
  double lowerLatBound = startPoint.get<1>() - maxDistInDegrees;

  auto southPoleReached = isAPoleTouched(lowerLatBound).at(1);
  auto northPoleReached = isAPoleTouched(upperLatBound).at(0);

  if (southPoleReached || northPoleReached) {
    return {Box(Point(-180.0f, lowerLatBound), Point(180.0f, upperLatBound))};
  }

  // compute longitude bound. For an explanation of the calculation and the
  // naming convention see my master thesis
  double alpha = maxDistInMetersBuffer / radius_;
  double gamma = (90 - std::abs(startPoint.get<1>())) * (2 * M_PI / 360);
  double beta = std::acos(std::cos(gamma) / std::cos(alpha));
  double delta = 0;
  if (maxDistInMetersBuffer > circumferenceMax_ / 20) {
    // use law of cosines
    delta = std::acos((std::cos(alpha) - std::cos(gamma) * std::cos(beta)) /
                      (std::sin(gamma) * std::sin(beta)));
  } else {
    // use law of haversines for numerical stability
    delta = archaversine((haversine(alpha - haversine(gamma - beta))) /
                         (std::sin(gamma) * std::sin(beta)));
  }
  double lonRange = delta * 360 / (2 * M_PI);
  double leftLonBound = startPoint.get<0>() - lonRange;
  double rightLonBound = startPoint.get<0>() + lonRange;
  // test for "overflows" and create two bounding boxes if necessary
  if (leftLonBound < -180) {
    auto box1 =
        Box(Point(-180, lowerLatBound), Point(rightLonBound, upperLatBound));
    auto box2 = Box(Point(leftLonBound + 360, lowerLatBound),
                    Point(180, upperLatBound));
    return {box1, box2};
  } else if (rightLonBound > 180) {
    auto box1 =
        Box(Point(leftLonBound, lowerLatBound), Point(180, upperLatBound));
    auto box2 = Box(Point(-180, lowerLatBound),
                    Point(rightLonBound - 360, upperLatBound));
    return {box1, box2};
  }
  // default case, when no bound has an "overflow"
  return {Box(Point(leftLonBound, lowerLatBound),
              Point(rightLonBound, upperLatBound))};
}

// ____________________________________________________________________________
std::vector<Box> SpatialJoinAlgorithms::computeQueryBoxForLargeDistances(
    const Point& startPoint) const {
  const auto [idTableLeft, resultLeft, idTableRight, resultRight, leftJoinCol,
              rightJoinCol, rightSelectedCols, numColumns, maxDist,
              maxResults] = params_;
  AD_CORRECTNESS_CHECK(maxDist.has_value(),
                       "Max distance must have a value for this operation");

  // point on the opposite side of the globe
  Point antiPoint(startPoint.get<0>() + 180, startPoint.get<1>() * -1);
  if (antiPoint.get<0>() > 180) {
    antiPoint.set<0>(antiPoint.get<0>() - 360);
  }
  // for an explanation of the formula see the master thesis. Divide by two two
  // only consider the distance from the point to the antiPoint, subtract
  // maxDist and a safety margine from that
  double antiDist =
      (circumferenceMin_ / 2.0) - static_cast<double>(maxDist.value()) * 1.01;
  // use the bigger circumference as an additional safety margin, use 2.01
  // instead of 2.0 because of rounding inaccuracies in floating point
  // operations
  double distToAntiPoint = (360 / circumferenceMax_) * (antiDist / 2.01);
  double upperBound = antiPoint.get<1>() + distToAntiPoint;
  double lowerBound = antiPoint.get<1>() - distToAntiPoint;
  double leftBound = antiPoint.get<0>() - distToAntiPoint;
  double rightBound = antiPoint.get<0>() + distToAntiPoint;
  bool northPoleTouched = false;
  bool southPoleTouched = false;
  bool boxCrosses180Longitude = false;  // if the 180 to -180 line is touched
  // if a pole is crossed, ignore the part after the crossing
  if (upperBound > 90) {
    upperBound = 90;
    northPoleTouched = true;
  }
  if (lowerBound < -90) {
    lowerBound = -90;
    southPoleTouched = true;
  }
  if (leftBound < -180) {
    leftBound += 360;
  }
  if (rightBound > 180) {
    rightBound -= 360;
  }
  if (rightBound < leftBound) {
    boxCrosses180Longitude = true;
  }
  // compute bounding boxes using the anti bounding box from above
  std::vector<Box> boxes;
  if (!northPoleTouched) {
    // add upper bounding box(es)
    if (boxCrosses180Longitude) {
      boxes.emplace_back(Point(leftBound, upperBound), Point(180, 90));
      boxes.emplace_back(Point(-180, upperBound), Point(rightBound, 90));
    } else {
      boxes.emplace_back(Point(leftBound, upperBound), Point(rightBound, 90));
    }
  }
  if (!southPoleTouched) {
    // add lower bounding box(es)
    if (boxCrosses180Longitude) {
      boxes.emplace_back(Point(leftBound, -90), Point(180, lowerBound));
      boxes.emplace_back(Point(-180, -90), Point(rightBound, lowerBound));
    } else {
      boxes.emplace_back(Point(leftBound, -90), Point(rightBound, lowerBound));
    }
  }
  // add the box(es) inbetween the longitude lines
  if (boxCrosses180Longitude) {
    // only one box needed to cover the longitudes
    boxes.emplace_back(Point(rightBound, -90), Point(leftBound, 90));
  } else {
    // two boxes needed, one left and one right of the anti bounding box
    boxes.emplace_back(Point(-180, -90), Point(leftBound, 90));
    boxes.emplace_back(Point(rightBound, -90), Point(180, 90));
  }
  return boxes;
}

// ____________________________________________________________________________
bool SpatialJoinAlgorithms::isContainedInBoundingBoxes(
    const std::vector<Box>& boundingBox, Point point) const {
  convertToNormalCoordinates(point);

  return ql::ranges::any_of(boundingBox, [point](const Box& aBox) {
    return boost::geometry::covered_by(point, aBox);
  });
}

// ____________________________________________________________________________
void SpatialJoinAlgorithms::convertToNormalCoordinates(Point& point) const {
  // correct lon and lat bounds if necessary
  while (point.get<0>() < -180) {
    point.set<0>(point.get<0>() + 360);
  }
  while (point.get<0>() > 180) {
    point.set<0>(point.get<0>() - 360);
  }
  if (point.get<1>() < -90) {
    point.set<1>(-90);
  } else if (point.get<1>() > 90) {
    point.set<1>(90);
  }
}

// ____________________________________________________________________________
std::array<bool, 2> SpatialJoinAlgorithms::isAPoleTouched(
    const double& latitude) const {
  bool northPoleReached = false;
  bool southPoleReached = false;
  if (latitude >= 90) {
    northPoleReached = true;
  }
  if (latitude <= -90) {
    southPoleReached = true;
  }
  return std::array{northPoleReached, southPoleReached};
}

// ____________________________________________________________________________
Point SpatialJoinAlgorithms::calculateMidpointOfBox(const Box& box) const {
  double lng = (box.min_corner().get<0>() + box.max_corner().get<0>()) / 2.0;
  double lat = (box.min_corner().get<1>() + box.max_corner().get<1>()) / 2.0;
  return Point(lng, lat);
}

// ____________________________________________________________________________
double SpatialJoinAlgorithms::getMaxDistFromMidpointToAnyPointInsideTheBox(
    const Box& box, std::optional<Point> midpoint) const {
  if (!midpoint) {
    midpoint = calculateMidpointOfBox(box);
  }
  double distLng =
      std::abs(box.min_corner().get<0>() - midpoint.value().get<0>());
  double distLat =
      std::abs(box.min_corner().get<1>() - midpoint.value().get<1>());
  // convert to meters and return
  return (distLng + distLat) * 40075000 / 360;
}

// ____________________________________________________________________________
std::optional<RtreeEntry> SpatialJoinAlgorithms::getRtreeEntry(
    const IdTable* idTable, const size_t row, const ColumnIndex col) {
  RtreeEntry entry{row, std::nullopt, std::nullopt, std::nullopt};
  entry.geoPoint_ = getPoint(idTable, row, col);

  if (!entry.geoPoint_) {
    entry.geometryIndex_ = getAnyGeometry(idTable, row, col);
    if (!entry.geometryIndex_) {
      return std::nullopt;
    }
    entry.boundingBox_ = boost::apply_visitor(
        BoundingBoxVisitor(), geometries_.at(entry.geometryIndex_.value()));
  } else {
    entry.boundingBox_ =
        Box(Point(entry.geoPoint_.value().getLng(),
                  entry.geoPoint_.value().getLat()),
            Point(entry.geoPoint_.value().getLng() + 0.00000001,
                  entry.geoPoint_.value().getLat() + 0.00000001));
  }
  return entry;
}

// ____________________________________________________________________________
std::vector<Box> SpatialJoinAlgorithms::getQueryBox(
    const std::optional<RtreeEntry>& entry) const {
  if (!entry.value().geoPoint_) {
    auto midpoint = calculateMidpointOfBox(entry.value().boundingBox_.value());
    return computeQueryBox(midpoint,
                           getMaxDistFromMidpointToAnyPointInsideTheBox(
                               entry.value().boundingBox_.value(), midpoint));
  } else {
    return computeQueryBox(Point(entry.value().geoPoint_.value().getLng(),
                                 entry.value().geoPoint_.value().getLat()));
  }
}

// ____________________________________________________________________________
Result SpatialJoinAlgorithms::BoundingBoxAlgorithm() {
  // helper struct to avoid duplicate entries for areas
  struct AddedPair {
    size_t rowLeft_;
    size_t rowRight_;

    auto operator<=>(const AddedPair& other) const {
      return (rowLeft_ == other.rowLeft_) ? (rowRight_ <=> other.rowRight_)
                                          : (rowLeft_ <=> other.rowLeft_);
    }
  };

  const auto [idTableLeft, resultLeft, idTableRight, resultRight, leftJoinCol,
              rightJoinCol, rightSelectedCols, numColumns, maxDist,
              maxResults] = params_;
  IdTable result{numColumns, qec_->getAllocator()};

  // create r-tree for smaller result table
  auto smallerResult = idTableLeft;
  auto otherResult = idTableRight;
  bool leftResSmaller = true;
  auto smallerResJoinCol = leftJoinCol;
  auto otherResJoinCol = rightJoinCol;
  if (idTableLeft->numRows() > idTableRight->numRows()) {
    std::swap(smallerResult, otherResult);
    leftResSmaller = false;
    std::swap(smallerResJoinCol, otherResJoinCol);
  }

  // build rtree with one child
  bgi::rtree<Value, bgi::quadratic<16>, bgi::indexable<Value>,
             bgi::equal_to<Value>, ad_utility::AllocatorWithLimit<Value>>
      rtree(bgi::quadratic<16>{}, bgi::indexable<Value>{},
            bgi::equal_to<Value>{}, qec_->getAllocator());
  for (size_t i = 0; i < smallerResult->numRows(); i++) {
    if (spatialJoin_.has_value()) {
      spatialJoin_.value()->checkCancellationWrapperForSpatialJoinAlgorithms();
    }
    // add every box together with the additional information into the rtree
    std::optional<RtreeEntry> entry =
        getRtreeEntry(smallerResult, i, smallerResJoinCol);
    if (!entry) {
      // nothing to do. When parsing a point or an area fails, a warning
      // message gets printed at another place and the point/area just gets
      // skipped
      continue;
    }
    rtree.insert(std::pair(entry.value().boundingBox_.value(),
                           std::move(entry.value())));
  }

  // query rtree with the other child
  std::vector<Value, ad_utility::AllocatorWithLimit<Value>> results{
      qec_->getAllocator()};
  for (size_t i = 0; i < otherResult->numRows(); i++) {
    if (spatialJoin_.has_value()) {
      spatialJoin_.value()->checkCancellationWrapperForSpatialJoinAlgorithms();
    }
    std::optional<RtreeEntry> entry =
        getRtreeEntry(otherResult, i, otherResJoinCol);
    if (!entry) {
      // nothing to do. When parsing a point or an area fails, a warning
      // message gets printed at another place and the point/area just gets
      // skipped
      continue;
    }
    std::vector<Box> queryBox = getQueryBox(entry);

    results.clear();

    ql::ranges::for_each(queryBox, [&](const Box& bbox) {
      rtree.query(bgi::intersects(bbox), std::back_inserter(results));
    });

    std::set<AddedPair> pairs;
    ql::ranges::for_each(results, [&](Value& res) {
      size_t rowLeft = res.second.row_;
      size_t rowRight = i;
      if (!leftResSmaller) {
        std::swap(rowLeft, rowRight);
      }
      auto distance = computeDist(res.second, entry.value());
      AD_CORRECTNESS_CHECK(distance.getDatatype() == Datatype::Double);
      if (distance.getDouble() * 1000 <= static_cast<double>(maxDist.value())) {
        // make sure, that no duplicate elements are inserted in the result
        // table. As duplicates can only occur, when areas are not approximated
        // as midpoints, the additional runtime can be saved in that case
        if (useMidpointForAreas_) {
          addResultTableEntry(&result, idTableLeft, idTableRight, rowLeft,
                              rowRight, distance);
        } else if (pairs.insert(AddedPair{rowLeft, rowRight}).second) {
          addResultTableEntry(&result, idTableLeft, idTableRight, rowLeft,
                              rowRight, distance);
        }
      }
    });
  }
  auto resTable =
      Result(std::move(result), std::vector<ColumnIndex>{},
             Result::getMergedLocalVocab(*resultLeft, *resultRight));
  return resTable;
}<|MERGE_RESOLUTION|>--- conflicted
+++ resolved
@@ -16,11 +16,7 @@
 #include <cmath>
 #include <set>
 
-<<<<<<< HEAD
-#include "ExportQueryExecutionTrees.h"
-=======
 #include "engine/ExportQueryExecutionTrees.h"
->>>>>>> 71b01cb3
 #include "engine/SpatialJoin.h"
 #include "util/GeoSparqlHelpers.h"
 
@@ -47,7 +43,6 @@
 };
 
 // ____________________________________________________________________________
-<<<<<<< HEAD
 std::optional<S2Polyline> getPolyline(const IdTable* restable, size_t row,
                                       ColumnIndex col, const Index& index) {
   auto id = restable->at(row, col);
@@ -82,19 +77,6 @@
 };
 
 // ____________________________________________________________________________
-Id SpatialJoinAlgorithms::computeDist(const IdTable* idTableLeft,
-                                      const IdTable* idTableRight,
-                                      size_t rowLeft, size_t rowRight,
-                                      ColumnIndex leftPointCol,
-                                      ColumnIndex rightPointCol) const {
-  auto point1 = getPoint(idTableLeft, rowLeft, leftPointCol);
-  auto point2 = getPoint(idTableRight, rowRight, rightPointCol);
-  if (!point1.has_value() || !point2.has_value()) {
-    return Id::makeUndefined();
-  }
-  return Id::makeFromDouble(
-      ad_utility::detail::wktDistImpl(point1.value(), point2.value()));
-=======
 std::string_view SpatialJoinAlgorithms::betweenQuotes(
     std::string_view extractFrom) const {
   size_t pos1 = extractFrom.find("\"", 0);
@@ -189,7 +171,6 @@
     // at least one area
     return Id::makeFromDouble(computeDist(getIndex(geo1), getIndex(geo2)));
   }
->>>>>>> 71b01cb3
 }
 
 // ____________________________________________________________________________
@@ -385,7 +366,6 @@
 }
 
 // ____________________________________________________________________________
-<<<<<<< HEAD
 Result SpatialJoinAlgorithms::S2PointPolylineAlgorithm() {
   const auto [idTableLeft, resultLeft, idTableRight, resultRight, leftJoinCol,
               rightJoinCol, rightSelectedCols, numColumns, maxDist,
@@ -504,12 +484,8 @@
 }
 
 // ____________________________________________________________________________
-std::vector<Box> SpatialJoinAlgorithms::computeBoundingBox(
-    const Point& startPoint) const {
-=======
 std::vector<Box> SpatialJoinAlgorithms::computeQueryBox(
     const Point& startPoint, double additionalDist) const {
->>>>>>> 71b01cb3
   const auto [idTableLeft, resultLeft, idTableRight, resultRight, leftJoinCol,
               rightJoinCol, rightSelectedCols, numColumns, maxDist,
               maxResults] = params_;
