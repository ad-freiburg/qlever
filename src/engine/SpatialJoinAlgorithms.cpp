// Copyright 2024 - 2025, University of Freiburg
// Chair of Algorithms and Data Structures
// Authors: Jonathan Zeller github@Jonathan24680
//          Christoph Ullinger <ullingec@cs.uni-freiburg.de>
//          Patrick Brosi <brosi@cs.uni-freiburg.de>

#include "engine/SpatialJoinAlgorithms.h"

#include <s2/s2closest_point_query.h>
#include <s2/s2earth.h>
#include <s2/s2point.h>
#include <s2/s2point_index.h>
#include <s2/util/units/length-units.h>
#include <spatialjoin/BoxIds.h>
#include <spatialjoin/Sweeper.h>
#include <util/geo/Geo.h>

#include <cmath>
#include <set>

#include "backports/three_way_comparison.h"
#include "engine/ExportQueryExecutionTrees.h"
#include "engine/SpatialJoin.h"
#include "engine/SpatialJoinParser.h"
#include "global/RuntimeParameters.h"
#include "rdfTypes/GeometryInfoHelpersImpl.h"
#include "util/ChunkedForLoop.h"
#include "util/Exception.h"
#include "util/GeoSparqlHelpers.h"

using namespace BoostGeometryNamespace;

// ____________________________________________________________________________
SpatialJoinAlgorithms::SpatialJoinAlgorithms(
    QueryExecutionContext* qec, PreparedSpatialJoinParams params,
    SpatialJoinConfiguration config, std::optional<SpatialJoin*> spatialJoin)
    : qec_{qec},
      params_{std::move(params)},
      config_{std::move(config)},
      spatialJoin_{spatialJoin},
      geometries_{qec->getAllocator()} {}

// ____________________________________________________________________________
bool SpatialJoinAlgorithms::prefilterGeoByBoundingBox(
    const std::optional<util::geo::DBox>& prefilterLatLngBox,
    const Index& index, VocabIndex vocabIndex) {
  if (prefilterLatLngBox.has_value()) {
    auto geoInfo = index.getVocab().getGeoInfo(vocabIndex);
    if (geoInfo.has_value()) {
      // We have a bounding box: Check intersection with prefilter box.
      auto boundingBox = ad_utility::detail::boundingBoxToUtilBox(
          geoInfo.value().getBoundingBox());
      return !util::geo::intersects(prefilterLatLngBox.value(), boundingBox);
    } else {
      // Since we know that this function is only called if we have a
      // `GeoVocabulary`, we know that a geometry without precomputed bounding
      // box must be invalid and can thus be skipped.
      return true;
    }
  }
  // If we don't have the required information, we cannot discard the geometry.
  return false;
}

// ____________________________________________________________________________
std::pair<util::geo::I32Box, size_t> SpatialJoinAlgorithms::libspatialjoinParse(
    bool leftOrRightSide, IdTableAndJoinColumn idTableAndCol,
    sj::Sweeper& sweeper, size_t numThreads,
    std::optional<util::geo::I32Box> prefilterBox) const {
  const auto [idTable, column] = idTableAndCol;

  // Convert prefilter box to lat lng coordinates for comparing against geometry
  // info from vocabulary.
  std::optional<util::geo::DBox> prefilterLatLngBox = std::nullopt;
  if (prefilterBox.has_value()) {
    prefilterLatLngBox = ad_utility::detail::projectInt32WebMercToDoubleLatLng(
        prefilterBox.value());
  }
  bool usePrefiltering = prefilterLatLngBox.has_value() &&
                         qec_->getIndex().getVocab().isGeoInfoAvailable();

  // If the prefilter box is too large, the prefiltering overhead (cost of
  // retrieving bounding boxes from disk) is likely larger than its performance
  // gain. Therefore prefiltering is disabled in this case.
  if (usePrefiltering &&
      util::geo::area(prefilterLatLngBox.value()) > maxAreaPrefilterBox()) {
    usePrefiltering = false;
    spatialJoin_.value()->runtimeInfo().addDetail(
        "prefilter-disabled-by-bounding-box-area", true);
  }

<<<<<<< HEAD
  // If the input is smaller than one batch for every thread, reduce the number
  // of threads accordingly to avoid spawning threads that will never be used.
  static constexpr auto batchSize =
      ad_utility::detail::parallel_wkt_parser::WKT_PARSER_BATCH_SIZE;
  size_t requiredBatches = (idTable->size() + batchSize - 1ULL) / batchSize;
  numThreads = std::min(numThreads, requiredBatches);
  spatialJoin_.value()->runtimeInfo().addDetail("wkt-parser-num-threads",
                                                numThreads);

=======
>>>>>>> 07042b42
  // Initialize the parser.
  ad_utility::detail::parallel_wkt_parser::WKTParser parser(
      &sweeper, numThreads, usePrefiltering, prefilterLatLngBox,
      qec_->getIndex());

  // Iterate over all rows in `idTable` and add the geometries from `column` to
  // the parallel WKT parser.
  const auto& geoms = idTable->getColumn(column);
  ad_utility::chunkedForLoop<wktParserChunkSizeForCancellationCheck>(
      0, idTable->size(),
      [&parser, &geoms, &leftOrRightSide](size_t row) {
        parser.addValueIdToQueue(geoms[row], row, leftOrRightSide);
      },
      [this]() { throwIfCancelled(); });

  // Wait for all parser threads to finish, then return the bounding box of all
  // the geometries parsed so far.
  parser.done();

  auto prefilterCounter = parser.getPrefilterCounter();
  if (spatialJoin_.has_value() && prefilterBox.has_value()) {
    spatialJoin_.value()->runtimeInfo().addDetail(
        "num-geoms-dropped-by-prefilter", prefilterCounter);
  }

  return {parser.getBoundingBox(), idTable->size() - prefilterCounter};
}

// ____________________________________________________________________________
size_t SpatialJoinAlgorithms::getNumThreads() {
  size_t maxHwConcurrency = std::thread::hardware_concurrency();
  size_t userPreference =
      getRuntimeParameter<&RuntimeParameters::spatialJoinMaxNumThreads_>();
  if (userPreference == 0 || maxHwConcurrency < userPreference) {
    return maxHwConcurrency;
  }
  return userPreference;
}

// ____________________________________________________________________________
std::optional<GeoPoint> SpatialJoinAlgorithms::getPoint(const IdTable* restable,
                                                        size_t row,
                                                        ColumnIndex col) const {
  auto id = restable->at(row, col);
  return id.getDatatype() == Datatype::GeoPoint
             ? std::optional{id.getGeoPoint()}
             : std::nullopt;
};

// ____________________________________________________________________________
std::string_view SpatialJoinAlgorithms::betweenQuotes(
    std::string_view extractFrom) const {
  size_t pos1 = extractFrom.find("\"", 0);
  size_t pos2 = extractFrom.find("\"", pos1 + 1);
  if (pos1 != std::string::npos && pos2 != std::string::npos) {
    return extractFrom.substr(pos1 + 1, pos2 - pos1 - 1);
  } else {
    return extractFrom;
  }
}

std::optional<size_t> SpatialJoinAlgorithms::getAnyGeometry(
    const IdTable* idtable, size_t row, size_t col) {
  auto printWarning = [this, &spatialJoin = spatialJoin_]() {
    if (this->numFailedParsedGeometries_ == 0) {
      std::string warning =
          "The input to a spatial join contained at least one element, "
          "that is not a Point, Linestring, Polygon, MultiPoint, "
          "MultiLinestring or MultiPolygon geometry and is thus skipped. Note "
          "that QLever currently only accepts those geometries for "
          "the spatial joins";
      AD_LOG_WARN << warning << std::endl;
      this->numFailedParsedGeometries_ += 1;
      if (spatialJoin.has_value()) {
        AD_CORRECTNESS_CHECK(spatialJoin.value() != nullptr);
        spatialJoin.value()->addWarning(warning);
      }
    }
  };

  // unfortunately, the current implementation requires the fully materialized
  // string. In the future this might get changed. When only the bounding box
  // is needed, one could store it in an ID similar to GeoPoint (but with less
  // precision), and then the full geometry would only need to be read, when
  // the exact distance is wanted
  std::string str(betweenQuotes(ExportQueryExecutionTrees::idToStringAndType(
                                    qec_->getIndex(), idtable->at(row, col), {})
                                    .value()
                                    .first));
  AnyGeometry geometry;
  try {
    bg::read_wkt(str, geometry);
    geometries_.push_back(std::move(geometry));
  } catch (...) {
    printWarning();
    return std::nullopt;
  }
  return geometries_.size() - 1;  // index of the last element
}

// ____________________________________________________________________________
double SpatialJoinAlgorithms::computeDist(const size_t geometryIndex1,
                                          const size_t geometryIndex2) const {
  return boost::apply_visitor(ClosestPointVisitor(),
                              geometries_.at(geometryIndex1),
                              geometries_.at(geometryIndex2));
};

// ____________________________________________________________________________
size_t SpatialJoinAlgorithms::convertGeoPointToPoint(GeoPoint point) {
  geometries_.emplace_back(Point(point.getLng(), point.getLat()));
  return geometries_.size() - 1;  // index of the last element
};

// ____________________________________________________________________________
Id SpatialJoinAlgorithms::computeDist(RtreeEntry& geo1, RtreeEntry& geo2) {
  auto convertPoint = [&](RtreeEntry& entry) {
    if (entry.geoPoint_) {
      return entry.geoPoint_.value();
    }
    if (!entry.boundingBox_.has_value()) {
      entry.boundingBox_ = boost::apply_visitor(
          BoundingBoxVisitor(), geometries_.at(entry.geometryIndex_.value()));
    }
    Point p = calculateMidpointOfBox(entry.boundingBox_.value());
    return GeoPoint(p.get<1>(), p.get<0>());
  };

  auto getIndex = [&](RtreeEntry& entry) {
    if (!entry.geometryIndex_) {
      entry.geometryIndex_ = convertGeoPointToPoint(entry.geoPoint_.value());
    }
    return entry.geometryIndex_.value();
  };

  // use the already parsed geometries to calculate the distance
  if (useMidpointForAreas_ ||
      (geo1.geoPoint_.has_value() && geo2.geoPoint_.has_value())) {
    return Id::makeFromDouble(ad_utility::detail::wktDistImpl(
        convertPoint(geo1), convertPoint(geo2)));
  } else {
    // at least one area
    return Id::makeFromDouble(computeDist(getIndex(geo1), getIndex(geo2)));
  }
}

// ____________________________________________________________________________
void SpatialJoinAlgorithms::addResultTableEntry(IdTable* result,
                                                const IdTable* idTableLeft,
                                                const IdTable* idTableRight,
                                                size_t rowLeft, size_t rowRight,
                                                Id distance) const {
  // this lambda function copies values from copyFrom into the table res only if
  // the column of the value is specified in sourceColumns. If sourceColumns is
  // nullopt, all columns are added. It copies them into the row rowIndRes and
  // column column colIndRes. It returns the column number until which elements
  // were copied
  auto addColumns = [](IdTable* res, const IdTable* copyFrom, size_t rowIndRes,
                       size_t colIndRes, size_t rowIndCopy,
                       std::optional<std::vector<ColumnIndex>> sourceColumns =
                           std::nullopt) {
    size_t nCols = sourceColumns.has_value() ? sourceColumns.value().size()
                                             : copyFrom->numColumns();
    for (size_t i = 0; i < nCols; i++) {
      auto col = sourceColumns.has_value() ? sourceColumns.value()[i] : i;
      res->at(rowIndRes, colIndRes + i) = (*copyFrom).at(rowIndCopy, col);
    }
    return colIndRes + nCols;
  };

  auto resrow = result->numRows();
  result->emplace_back();
  // add columns to result table
  size_t rescol = 0;
  rescol = addColumns(result, idTableLeft, resrow, rescol, rowLeft);
  rescol = addColumns(result, idTableRight, resrow, rescol, rowRight,
                      params_.rightSelectedCols_);

  if (config_.distanceVariable_.has_value()) {
    result->at(resrow, rescol) = distance;
    // rescol isn't used after that in this function, but future updates,
    // which add additional columns, would need to remember to increase
    // rescol at this place otherwise. If they forget to do this, the
    // distance column will be overwritten, the variableToColumnMap will
    // not work and so on
    // rescol += 1;
  }
}

// ____________________________________________________________________________
Result SpatialJoinAlgorithms::BaselineAlgorithm() {
  const auto [idTableLeft, resultLeft, idTableRight, resultRight, leftJoinCol,
              rightJoinCol, rightSelectedCols, numColumns, maxDist, maxResults,
              joinType] = params_;
  IdTable result{numColumns, qec_->getAllocator()};

  // cartesian product between the two tables, pairs are restricted according to
  // `maxDistance_` and `maxResults_`
  for (size_t rowLeft = 0; rowLeft < idTableLeft->size(); rowLeft++) {
    // This priority queue stores the intermediate best results if `maxResults_`
    // is used. Each intermediate result is stored as a pair of its `rowRight`
    // and distance. Since the queue will hold at most `maxResults_ + 1` items,
    // it is not a memory concern.
    auto compare = [](std::pair<size_t, double> a,
                      std::pair<size_t, double> b) {
      return a.second < b.second;
    };
    std::priority_queue<std::pair<size_t, double>,
                        std::vector<std::pair<size_t, double>>,
                        decltype(compare)>
        intermediate(compare);

    auto entryLeft = getRtreeEntry(idTableLeft, rowLeft, leftJoinCol);

    // Inner loop of cartesian product
    for (size_t rowRight = 0; rowRight < idTableRight->size(); rowRight++) {
      auto entryRight = getRtreeEntry(idTableRight, rowRight, rightJoinCol);

      if (!entryLeft || !entryRight) {
        continue;
      }

      Id dist = computeDist(entryLeft.value(), entryRight.value());

      // Ensure `maxDist_` constraint
      if (dist.getDatatype() != Datatype::Double ||
          (maxDist.has_value() &&
           (dist.getDouble() * 1000) > maxDist.value())) {
        continue;
      }

      // If there is no `maxResults_` we can add the result row immediately
      if (!maxResults.has_value()) {
        addResultTableEntry(&result, idTableLeft, idTableRight, rowLeft,
                            rowRight, dist);
        continue;
      }

      // Ensure `maxResults_` constraint using priority queue
      intermediate.push(std::pair{rowRight, dist.getDouble()});
      // Too many results? Drop the worst one
      if (intermediate.size() > maxResults.value()) {
        intermediate.pop();
      }
    }

    // If we are using the priority queue, we didn't add the results in the
    // inner loop, so we do it now.
    if (maxResults.has_value()) {
      size_t numResults = intermediate.size();
      for (size_t item = 0; item < numResults; item++) {
        // Get and remove largest item from priority queue
        auto [rowRight, dist] = intermediate.top();
        intermediate.pop();

        addResultTableEntry(&result, idTableLeft, idTableRight, rowLeft,
                            rowRight, Id::makeFromDouble(dist));
      }
    }
  }
  return Result(std::move(result), std::vector<ColumnIndex>{},
                Result::getMergedLocalVocab(*resultLeft, *resultRight));
}

// ____________________________________________________________________________
Result SpatialJoinAlgorithms::LibspatialjoinAlgorithm() {
  const auto [idTableLeft, resultLeft, idTableRight, resultRight, leftJoinCol,
              rightJoinCol, rightSelectedCols, numColumns, maxDist, maxResults,
              joinType] = params_;
  // Setup.
  IdTable result{numColumns, qec_->getAllocator()};
  size_t NUM_THREADS = getNumThreads();
  std::vector<std::vector<std::pair<size_t, size_t>>> results(NUM_THREADS);
  std::vector<std::vector<double>> resultDists(NUM_THREADS);
  auto joinTypeVal = joinType.value_or(SpatialJoinType::INTERSECTS);
  // Within should be replaced by contains on swapped tables.
  auto swapBack = joinTypeVal == SpatialJoinType::WITHIN;
  if (swapBack) {
    joinTypeVal = SpatialJoinType::CONTAINS;
  }

  // Add number of threads to runtime information.
  spatialJoin_.value()->runtimeInfo().addDetail("spatialjoin num threads",
                                                NUM_THREADS);

  // Set the distance for the `WITHIN_DIST` join type. This has to be set to
  // a value < 0 to disable the `WITHIN_DIST` calculation in `libspatialjoin`.
  double withinDist = -1;
  if (joinTypeVal == SpatialJoinType::WITHIN_DIST) {
    withinDist = maxDist.value_or(0);
    spatialJoin_.value()->runtimeInfo().addDetail("within-dist", withinDist);
  }

  // Configure the sweeper.
  const sj::SweeperCfg sweeperCfg = [&] {
    sj::SweeperCfg cfg;
    cfg.numThreads = NUM_THREADS;
    cfg.numCacheThreads = NUM_THREADS;
    cfg.geomCacheMaxSize = 10000;
    cfg.pairStart = "";
    cfg.sepIsect = std::string{static_cast<char>(SpatialJoinType::INTERSECTS)};
    cfg.sepContains = std::string{static_cast<char>(SpatialJoinType::CONTAINS)};
    cfg.sepCovers = std::string{static_cast<char>(SpatialJoinType::COVERS)};
    cfg.sepTouches = std::string{static_cast<char>(SpatialJoinType::TOUCHES)};
    cfg.sepEquals = std::string{static_cast<char>(SpatialJoinType::EQUALS)};
    cfg.sepOverlaps = std::string{static_cast<char>(SpatialJoinType::OVERLAPS)};
    cfg.sepCrosses = std::string{static_cast<char>(SpatialJoinType::CROSSES)};
    cfg.pairEnd = "";
    cfg.useBoxIds = true;
    cfg.useArea = true;
    cfg.useOBB = false;
    cfg.useCutouts = true;
    cfg.useDiagBox = true;
    cfg.useFastSweepSkip = true;
    cfg.useInnerOuter = false;
    cfg.noGeometryChecks = false;
    cfg.withinDist = withinDist;
    cfg.writeRelCb = [&results, &resultDists, joinTypeVal](
                         size_t t, const char* a, const char* b,
                         const char* pred) {
      if (joinTypeVal == SpatialJoinType::WITHIN_DIST) {
        results[t].push_back({std::atoi(a), std::atoi(b)});
        resultDists[t].push_back(atof(pred));
      } else if (pred[0] == static_cast<char>(joinTypeVal)) {
        results[t].push_back({std::atoi(a), std::atoi(b)});
      }
    };
    cfg.logCb = {};
    cfg.statsCb = {};
    cfg.sweepProgressCb = {};
    cfg.sweepCancellationCb = [this]() { throwIfCancelled(); };
    return cfg;
  }();

  std::string sweeperPath = qec_->getIndex().getOnDiskBase() + ".spatialjoin";
  sj::Sweeper sweeper(sweeperCfg, ".", "", sweeperPath.c_str());
  ad_utility::Timer tParse{ad_utility::Timer::Started};

  // Parse the geometries from the left and right input table, starting with the
  // smaller one. Compute the bounding box of the smaller table (appropriately
  // inflated for `WITHIN_DIST` joins) and only add those geometries from the
  // larger table that intersect this bounding box.
  auto runParser = [&](IdTableAndJoinColumn smaller,
                       IdTableAndJoinColumn larger, bool smallerIsRight) {
    // Parse and add all geometries of the smaller side
    auto [boxSmall, countSmall] = libspatialjoinParse(
        smallerIsRight, smaller, sweeper, NUM_THREADS, std::nullopt);

    // Filtering by bounding box *after* parsing is only necessary if
    // precomputed bounding boxes for filtering *before* parsing are not
    // available.
    if (!qec_->getIndex().getVocab().isGeoInfoAvailable()) {
      sweeper.setFilterBox(boxSmall);
    }

    // Parse and add the relevant (intersection with the bounding box)
    // geometries from the larger side
    auto [boxLarge, countLarge] =
        libspatialjoinParse(!smallerIsRight, larger, sweeper, NUM_THREADS,
                            sweeper.getPaddedBoundingBox(boxSmall));

    // If we have filtered out all geometries or one side is otherwise empty,
    // bail out early.
    return countSmall > 0 && countLarge > 0;
  };

  IdTableAndJoinColumn leftTableAndCol{idTableLeft, leftJoinCol};
  IdTableAndJoinColumn rightTableAndCol{idTableRight, rightJoinCol};
  bool nonEmptyChildren =
      idTableLeft->size() < idTableRight->size()
          ? runParser(leftTableAndCol, rightTableAndCol, false)
          : runParser(rightTableAndCol, leftTableAndCol, true);

  // Flush the geometry caches and the sweepline event list cache to disk and
  // add the time for parsing and processing the geometries to the runtime
  // information.
  sweeper.flush();
  spatialJoin_.value()->runtimeInfo().addDetail("time for reading geometries",
                                                tParse.msecs().count());

  // Now do the sweep, which performs the actual spatial join.
  ad_utility::Timer tSweep{ad_utility::Timer::Started};
  // The check for empty children is required to mitigate a libspatialjoin bug,
  // but also for performance reasons.
  if (nonEmptyChildren) {
    sweeper.sweep();
  }
  spatialJoin_.value()->runtimeInfo().addDetail("time for spatialjoin sweep",
                                                tSweep.msecs().count());
  ad_utility::Timer tCollect{ad_utility::Timer::Started};

  // Collect the results and add them to the result table. For `WITHIN_DIST`,
  // also add the distance for each pair of objects in the result.
  for (size_t t = 0; t < NUM_THREADS; t++) {
    for (size_t i = 0; i < results[t].size(); i++) {
      throwIfCancelled();

      const auto& res = results[t][i];
      double dist = 0;
      if (joinTypeVal == SpatialJoinType::WITHIN_DIST) {
        dist = resultDists[t][i];
      }
      if (swapBack) {
        addResultTableEntry(&result, idTableRight, idTableLeft, res.second,
                            res.first, Id::makeFromDouble(dist));
      } else {
        addResultTableEntry(&result, idTableLeft, idTableRight, res.first,
                            res.second, Id::makeFromDouble(dist));
      }
    }
  }
  spatialJoin_.value()->runtimeInfo().addDetail(
      "time for collecting results from threads", tCollect.msecs().count());

  // Return the result.
  return Result(std::move(result), std::vector<ColumnIndex>{},
                Result::getMergedLocalVocab(*resultLeft, *resultRight));
}

// ____________________________________________________________________________
Result SpatialJoinAlgorithms::S2geometryAlgorithm() {
  const auto [idTableLeft, resultLeft, idTableRight, resultRight, leftJoinCol,
              rightJoinCol, rightSelectedCols, numColumns, maxDist, maxResults,
              joinType] = params_;
  IdTable result{numColumns, qec_->getAllocator()};

  // Helper function to convert `GeoPoint` to `S2Point`
  auto constexpr toS2Point = [](const GeoPoint& p) {
    auto lat = p.getLat();
    auto lng = p.getLng();
    auto latlng = S2LatLng::FromDegrees(lat, lng);
    return S2Point{latlng};
  };

  S2PointIndex<size_t> s2index;

  // Optimization: If we only search by maximum distance, the operation is
  // symmetric, so the larger table can be used for the index
  bool indexOfRight =
      (maxResults.has_value() || (idTableLeft->size() > idTableRight->size()));
  auto indexTable = indexOfRight ? idTableRight : idTableLeft;
  auto indexJoinCol = indexOfRight ? rightJoinCol : leftJoinCol;

  // Populate the index
  for (size_t row = 0; row < indexTable->size(); row++) {
    auto p = getPoint(indexTable, row, indexJoinCol);
    if (p.has_value()) {
      s2index.Add(toS2Point(p.value()), row);
    }
  }

  // Performs a nearest neighbor search on the index and returns the closest
  // points that satisfy the criteria given by `maxDist_` and `maxResults_`.

  // Construct a query object with the given constraints
  auto s2query = S2ClosestPointQuery<size_t>{&s2index};

  if (maxResults.has_value()) {
    s2query.mutable_options()->set_max_results(
        static_cast<int>(maxResults.value()));
  }
  if (maxDist.has_value()) {
    s2query.mutable_options()->set_inclusive_max_distance(S2Earth::ToAngle(
        util::units::Meters(static_cast<float>(maxDist.value()))));
  }

  auto searchTable = indexOfRight ? idTableLeft : idTableRight;
  auto searchJoinCol = indexOfRight ? leftJoinCol : rightJoinCol;

  // Use the index to lookup the points of the other table
  for (size_t searchRow = 0; searchRow < searchTable->size(); searchRow++) {
    auto p = getPoint(searchTable, searchRow, searchJoinCol);
    if (!p.has_value()) {
      continue;
    }
    auto s2target =
        S2ClosestPointQuery<size_t>::PointTarget{toS2Point(p.value())};

    for (const auto& neighbor : s2query.FindClosestPoints(&s2target)) {
      // In this loop we only receive points that already satisfy the given
      // criteria
      auto indexRow = neighbor.data();
      auto dist = S2Earth::ToKm(neighbor.distance());

      auto rowLeft = indexOfRight ? searchRow : indexRow;
      auto rowRight = indexOfRight ? indexRow : searchRow;
      addResultTableEntry(&result, idTableLeft, idTableRight, rowLeft, rowRight,
                          Id::makeFromDouble(dist));
    }
  }

  return Result(std::move(result), std::vector<ColumnIndex>{},
                Result::getMergedLocalVocab(*resultLeft, *resultRight));
}

// ____________________________________________________________________________
std::vector<Box> SpatialJoinAlgorithms::computeQueryBox(
    const Point& startPoint, double additionalDist) const {
  const auto [idTableLeft, resultLeft, idTableRight, resultRight, leftJoinCol,
              rightJoinCol, rightSelectedCols, numColumns, maxDist, maxResults,
              joinType] = params_;
  AD_CORRECTNESS_CHECK(maxDist.has_value(),
                       "Max distance must have a value for this operation");
  // haversine function
  auto haversine = [](double theta) { return (1 - std::cos(theta)) / 2; };

  // inverse haversine function
  auto archaversine = [](double theta) { return std::acos(1 - 2 * theta); };

  // safety buffer for numerical inaccuracies
  double maxDistInMetersBuffer = maxDist.value() + additionalDist;
  if (maxDistInMetersBuffer < 10) {
    maxDistInMetersBuffer = 10;
  } else if (maxDist.value() < std::numeric_limits<double>::max() / 1.02) {
    maxDistInMetersBuffer = 1.01 * maxDistInMetersBuffer;
  } else {
    maxDistInMetersBuffer = std::numeric_limits<double>::max();
  }

  // for large distances, where the lower calculation would just result in
  // a single bounding box for the whole planet, do an optimized version
  if (maxDist.value() > circumferenceMax_ / 4.0 &&
      maxDist.value() < circumferenceMax_ / 2.01) {
    return computeQueryBoxForLargeDistances(startPoint);
  }

  // compute latitude bound
  double maxDistInDegrees = maxDistInMetersBuffer * (360 / circumferenceMax_);
  double upperLatBound = startPoint.get<1>() + maxDistInDegrees;
  double lowerLatBound = startPoint.get<1>() - maxDistInDegrees;

  auto southPoleReached = isAPoleTouched(lowerLatBound).at(1);
  auto northPoleReached = isAPoleTouched(upperLatBound).at(0);

  if (southPoleReached || northPoleReached) {
    return {Box(Point(-180.0f, lowerLatBound), Point(180.0f, upperLatBound))};
  }

  // compute longitude bound. For an explanation of the calculation and the
  // naming convention see my master thesis
  double alpha = maxDistInMetersBuffer / radius_;
  double gamma = (90 - std::abs(startPoint.get<1>())) * (2 * M_PI / 360);
  double beta = std::acos(std::cos(gamma) / std::cos(alpha));
  double delta = 0;
  if (maxDistInMetersBuffer > circumferenceMax_ / 20) {
    // use law of cosines
    delta = std::acos((std::cos(alpha) - std::cos(gamma) * std::cos(beta)) /
                      (std::sin(gamma) * std::sin(beta)));
  } else {
    // use law of haversines for numerical stability
    delta = archaversine((haversine(alpha - haversine(gamma - beta))) /
                         (std::sin(gamma) * std::sin(beta)));
  }
  double lonRange = delta * 360 / (2 * M_PI);
  double leftLonBound = startPoint.get<0>() - lonRange;
  double rightLonBound = startPoint.get<0>() + lonRange;
  // test for "overflows" and create two bounding boxes if necessary
  if (leftLonBound < -180) {
    auto box1 =
        Box(Point(-180, lowerLatBound), Point(rightLonBound, upperLatBound));
    auto box2 = Box(Point(leftLonBound + 360, lowerLatBound),
                    Point(180, upperLatBound));
    return {box1, box2};
  } else if (rightLonBound > 180) {
    auto box1 =
        Box(Point(leftLonBound, lowerLatBound), Point(180, upperLatBound));
    auto box2 = Box(Point(-180, lowerLatBound),
                    Point(rightLonBound - 360, upperLatBound));
    return {box1, box2};
  }
  // default case, when no bound has an "overflow"
  return {Box(Point(leftLonBound, lowerLatBound),
              Point(rightLonBound, upperLatBound))};
}

// ____________________________________________________________________________
std::vector<Box> SpatialJoinAlgorithms::computeQueryBoxForLargeDistances(
    const Point& startPoint) const {
  const auto [idTableLeft, resultLeft, idTableRight, resultRight, leftJoinCol,
              rightJoinCol, rightSelectedCols, numColumns, maxDist, maxResults,
              joinType] = params_;
  AD_CORRECTNESS_CHECK(maxDist.has_value(),
                       "Max distance must have a value for this operation");

  // point on the opposite side of the globe
  Point antiPoint(startPoint.get<0>() + 180, startPoint.get<1>() * -1);
  if (antiPoint.get<0>() > 180) {
    antiPoint.set<0>(antiPoint.get<0>() - 360);
  }
  // for an explanation of the formula see the master thesis. Divide by two two
  // only consider the distance from the point to the antiPoint, subtract
  // maxDist and a safety margine from that
  double antiDist = (circumferenceMin_ / 2.0) - maxDist.value() * 1.01;
  // use the bigger circumference as an additional safety margin, use 2.01
  // instead of 2.0 because of rounding inaccuracies in floating point
  // operations
  double distToAntiPoint = (360 / circumferenceMax_) * (antiDist / 2.01);
  double upperBound = antiPoint.get<1>() + distToAntiPoint;
  double lowerBound = antiPoint.get<1>() - distToAntiPoint;
  double leftBound = antiPoint.get<0>() - distToAntiPoint;
  double rightBound = antiPoint.get<0>() + distToAntiPoint;
  bool northPoleTouched = false;
  bool southPoleTouched = false;
  bool boxCrosses180Longitude = false;  // if the 180 to -180 line is touched
  // if a pole is crossed, ignore the part after the crossing
  if (upperBound > 90) {
    upperBound = 90;
    northPoleTouched = true;
  }
  if (lowerBound < -90) {
    lowerBound = -90;
    southPoleTouched = true;
  }
  if (leftBound < -180) {
    leftBound += 360;
  }
  if (rightBound > 180) {
    rightBound -= 360;
  }
  if (rightBound < leftBound) {
    boxCrosses180Longitude = true;
  }
  // compute bounding boxes using the anti bounding box from above
  std::vector<Box> boxes;
  if (!northPoleTouched) {
    // add upper bounding box(es)
    if (boxCrosses180Longitude) {
      boxes.emplace_back(Point(leftBound, upperBound), Point(180, 90));
      boxes.emplace_back(Point(-180, upperBound), Point(rightBound, 90));
    } else {
      boxes.emplace_back(Point(leftBound, upperBound), Point(rightBound, 90));
    }
  }
  if (!southPoleTouched) {
    // add lower bounding box(es)
    if (boxCrosses180Longitude) {
      boxes.emplace_back(Point(leftBound, -90), Point(180, lowerBound));
      boxes.emplace_back(Point(-180, -90), Point(rightBound, lowerBound));
    } else {
      boxes.emplace_back(Point(leftBound, -90), Point(rightBound, lowerBound));
    }
  }
  // add the box(es) inbetween the longitude lines
  if (boxCrosses180Longitude) {
    // only one box needed to cover the longitudes
    boxes.emplace_back(Point(rightBound, -90), Point(leftBound, 90));
  } else {
    // two boxes needed, one left and one right of the anti bounding box
    boxes.emplace_back(Point(-180, -90), Point(leftBound, 90));
    boxes.emplace_back(Point(rightBound, -90), Point(180, 90));
  }
  return boxes;
}

// ____________________________________________________________________________
bool SpatialJoinAlgorithms::isContainedInBoundingBoxes(
    const std::vector<Box>& boundingBox, Point point) const {
  convertToNormalCoordinates(point);

  return ql::ranges::any_of(boundingBox, [point](const Box& aBox) {
    return boost::geometry::covered_by(point, aBox);
  });
}

// ____________________________________________________________________________
void SpatialJoinAlgorithms::convertToNormalCoordinates(Point& point) const {
  // correct lon and lat bounds if necessary
  while (point.get<0>() < -180) {
    point.set<0>(point.get<0>() + 360);
  }
  while (point.get<0>() > 180) {
    point.set<0>(point.get<0>() - 360);
  }
  if (point.get<1>() < -90) {
    point.set<1>(-90);
  } else if (point.get<1>() > 90) {
    point.set<1>(90);
  }
}

// ____________________________________________________________________________
std::array<bool, 2> SpatialJoinAlgorithms::isAPoleTouched(
    const double& latitude) const {
  bool northPoleReached = false;
  bool southPoleReached = false;
  if (latitude >= 90) {
    northPoleReached = true;
  }
  if (latitude <= -90) {
    southPoleReached = true;
  }
  return std::array{northPoleReached, southPoleReached};
}

// ____________________________________________________________________________
Point SpatialJoinAlgorithms::calculateMidpointOfBox(const Box& box) const {
  double lng = (box.min_corner().get<0>() + box.max_corner().get<0>()) / 2.0;
  double lat = (box.min_corner().get<1>() + box.max_corner().get<1>()) / 2.0;
  return Point(lng, lat);
}

// ____________________________________________________________________________
double SpatialJoinAlgorithms::getMaxDistFromMidpointToAnyPointInsideTheBox(
    const Box& box, std::optional<Point> midpoint) const {
  if (!midpoint) {
    midpoint = calculateMidpointOfBox(box);
  }
  double distLng =
      std::abs(box.min_corner().get<0>() - midpoint.value().get<0>());
  double distLat =
      std::abs(box.min_corner().get<1>() - midpoint.value().get<1>());
  // convert to meters and return
  return (distLng + distLat) * 40075000 / 360;
}

// ____________________________________________________________________________
std::optional<RtreeEntry> SpatialJoinAlgorithms::getRtreeEntry(
    const IdTable* idTable, const size_t row, const ColumnIndex col) {
  RtreeEntry entry{row, std::nullopt, std::nullopt, std::nullopt};
  entry.geoPoint_ = getPoint(idTable, row, col);

  if (!entry.geoPoint_) {
    entry.geometryIndex_ = getAnyGeometry(idTable, row, col);
    if (!entry.geometryIndex_) {
      return std::nullopt;
    }
    entry.boundingBox_ = boost::apply_visitor(
        BoundingBoxVisitor(), geometries_.at(entry.geometryIndex_.value()));
  } else {
    entry.boundingBox_ =
        Box(Point(entry.geoPoint_.value().getLng(),
                  entry.geoPoint_.value().getLat()),
            Point(entry.geoPoint_.value().getLng() + 0.00000001,
                  entry.geoPoint_.value().getLat() + 0.00000001));
  }
  return entry;
}

// ____________________________________________________________________________
std::vector<Box> SpatialJoinAlgorithms::getQueryBox(
    const std::optional<RtreeEntry>& entry) const {
  if (!entry.value().geoPoint_) {
    auto midpoint = calculateMidpointOfBox(entry.value().boundingBox_.value());
    return computeQueryBox(midpoint,
                           getMaxDistFromMidpointToAnyPointInsideTheBox(
                               entry.value().boundingBox_.value(), midpoint));
  } else {
    return computeQueryBox(Point(entry.value().geoPoint_.value().getLng(),
                                 entry.value().geoPoint_.value().getLat()));
  }
}

// ____________________________________________________________________________
Result SpatialJoinAlgorithms::BoundingBoxAlgorithm() {
  // helper struct to avoid duplicate entries for areas
  struct AddedPair {
    size_t rowLeft_;
    size_t rowRight_;

    auto compareThreeWay(const AddedPair& other) const {
      return (rowLeft_ == other.rowLeft_)
                 ? ql::compareThreeWay(rowRight_, other.rowRight_)
                 : ql::compareThreeWay(rowLeft_, other.rowLeft_);
    }

    QL_DEFINE_CUSTOM_THREEWAY_OPERATOR_LOCAL(AddedPair)
  };

  const auto [idTableLeft, resultLeft, idTableRight, resultRight, leftJoinCol,
              rightJoinCol, rightSelectedCols, numColumns, maxDist, maxResults,
              joinType] = params_;
  IdTable result{numColumns, qec_->getAllocator()};

  // create r-tree for smaller result table
  auto smallerResult = idTableLeft;
  auto otherResult = idTableRight;
  bool leftResSmaller = true;
  auto smallerResJoinCol = leftJoinCol;
  auto otherResJoinCol = rightJoinCol;
  if (idTableLeft->numRows() > idTableRight->numRows()) {
    std::swap(smallerResult, otherResult);
    leftResSmaller = false;
    std::swap(smallerResJoinCol, otherResJoinCol);
  }

  // build rtree with one child
  bgi::rtree<Value, bgi::quadratic<16>, bgi::indexable<Value>,
             bgi::equal_to<Value>, ad_utility::AllocatorWithLimit<Value>>
      rtree(bgi::quadratic<16>{}, bgi::indexable<Value>{},
            bgi::equal_to<Value>{}, qec_->getAllocator());
  for (size_t i = 0; i < smallerResult->numRows(); i++) {
    throwIfCancelled();

    // add every box together with the additional information into the rtree
    std::optional<RtreeEntry> entry =
        getRtreeEntry(smallerResult, i, smallerResJoinCol);
    if (!entry) {
      // nothing to do. When parsing a point or an area fails, a warning
      // message gets printed at another place and the point/area just gets
      // skipped
      continue;
    }
    rtree.insert(std::pair(entry.value().boundingBox_.value(),
                           std::move(entry.value())));
  }

  // query rtree with the other child
  std::vector<Value, ad_utility::AllocatorWithLimit<Value>> results{
      qec_->getAllocator()};
  for (size_t i = 0; i < otherResult->numRows(); i++) {
    throwIfCancelled();

    std::optional<RtreeEntry> entry =
        getRtreeEntry(otherResult, i, otherResJoinCol);
    if (!entry) {
      // nothing to do. When parsing a point or an area fails, a warning
      // message gets printed at another place and the point/area just gets
      // skipped
      continue;
    }
    std::vector<Box> queryBox = getQueryBox(entry);

    results.clear();

    ql::ranges::for_each(queryBox, [&](const Box& bbox) {
      rtree.query(bgi::intersects(bbox), std::back_inserter(results));
    });

    std::set<AddedPair> pairs;
    ql::ranges::for_each(results, [&](Value& res) {
      size_t rowLeft = res.second.row_;
      size_t rowRight = i;
      if (!leftResSmaller) {
        std::swap(rowLeft, rowRight);
      }
      auto distance = computeDist(res.second, entry.value());
      AD_CORRECTNESS_CHECK(distance.getDatatype() == Datatype::Double);
      if (distance.getDouble() * 1000 <= maxDist.value()) {
        // make sure, that no duplicate elements are inserted in the result
        // table. As duplicates can only occur, when areas are not approximated
        // as midpoints, the additional runtime can be saved in that case
        if (useMidpointForAreas_) {
          addResultTableEntry(&result, idTableLeft, idTableRight, rowLeft,
                              rowRight, distance);
        } else if (pairs.insert(AddedPair{rowLeft, rowRight}).second) {
          addResultTableEntry(&result, idTableLeft, idTableRight, rowLeft,
                              rowRight, distance);
        }
      }
    });
  }
  auto resTable =
      Result(std::move(result), std::vector<ColumnIndex>{},
             Result::getMergedLocalVocab(*resultLeft, *resultRight));
  return resTable;
}

// ____________________________________________________________________________
void SpatialJoinAlgorithms::throwIfCancelled() const {
  if (spatialJoin_.has_value()) {
    spatialJoin_.value()->checkCancellationWrapperForSpatialJoinAlgorithms();
  }
}

// ____________________________________________________________________________
double SpatialJoinAlgorithms::maxAreaPrefilterBox() {
  return static_cast<double>(
      getRuntimeParameter<&RuntimeParameters::spatialJoinPrefilterMaxSize_>());
}<|MERGE_RESOLUTION|>--- conflicted
+++ resolved
@@ -89,7 +89,6 @@
         "prefilter-disabled-by-bounding-box-area", true);
   }
 
-<<<<<<< HEAD
   // If the input is smaller than one batch for every thread, reduce the number
   // of threads accordingly to avoid spawning threads that will never be used.
   static constexpr auto batchSize =
@@ -99,8 +98,6 @@
   spatialJoin_.value()->runtimeInfo().addDetail("wkt-parser-num-threads",
                                                 numThreads);
 
-=======
->>>>>>> 07042b42
   // Initialize the parser.
   ad_utility::detail::parallel_wkt_parser::WKTParser parser(
       &sweeper, numThreads, usePrefiltering, prefilterLatLngBox,
