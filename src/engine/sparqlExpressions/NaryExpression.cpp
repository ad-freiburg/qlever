// Copyright 2021 - 2024
// University of Freiburg
// Chair of Algorithms and Data Structures
// Authors: Johannes Kalmbach <kalmbacj@cs.uni-freiburg.de>
//          Hannah Bast <bast@cs.uni-freiburg.de>

#include "engine/sparqlExpressions/NaryExpression.h"

#include "engine/sparqlExpressions/NaryExpressionImpl.h"
#include "engine/sparqlExpressions/SparqlExpressionValueGetters.h"
#include "util/GeoSparqlHelpers.h"
#include "util/GeometryInfo.h"

namespace sparqlExpression {
namespace detail {
NARY_EXPRESSION(
    LongitudeExpression, 1,
    FV<NumericIdWrapper<ad_utility::WktLongitude, true>, GeoPointValueGetter>);
NARY_EXPRESSION(
    LatitudeExpression, 1,
    FV<NumericIdWrapper<ad_utility::WktLatitude, true>, GeoPointValueGetter>);

NARY_EXPRESSION(
    CentroidExpression, 1,
    FV<ad_utility::WktCentroid, GeometryInfoValueGetter<ad_utility::Centroid>>);

NARY_EXPRESSION(DistExpression, 2,
                FV<NumericIdWrapper<ad_utility::WktDistGeoPoints, true>,
                   GeoPointValueGetter>);
NARY_EXPRESSION(MetricDistExpression, 2,
                FV<NumericIdWrapper<ad_utility::WktMetricDistGeoPoints, true>,
                   GeoPointValueGetter>);
NARY_EXPRESSION(
    DistWithUnitExpression, 3,
    FV<NumericIdWrapper<ad_utility::WktDistGeoPoints, true>,
       GeoPointValueGetter, GeoPointValueGetter, UnitOfMeasurementValueGetter>);

<<<<<<< HEAD
NARY_EXPRESSION(GeometryTypeExpression, 1,
                FV<ad_utility::WktGeometryType,
                   GeometryInfoValueGetter<ad_utility::GeometryType>>);
=======
NARY_EXPRESSION(EnvelopeExpression, 1,
                FV<ad_utility::WktEnvelope,
                   GeometryInfoValueGetter<ad_utility::BoundingBox>>);
>>>>>>> e984c7e5

}  // namespace detail

using namespace detail;
SparqlExpression::Ptr makeDistExpression(SparqlExpression::Ptr child1,
                                         SparqlExpression::Ptr child2) {
  return std::make_unique<DistExpression>(std::move(child1), std::move(child2));
}
SparqlExpression::Ptr makeMetricDistExpression(SparqlExpression::Ptr child1,
                                               SparqlExpression::Ptr child2) {
  return std::make_unique<MetricDistExpression>(std::move(child1),
                                                std::move(child2));
}
SparqlExpression::Ptr makeDistWithUnitExpression(
    SparqlExpression::Ptr child1, SparqlExpression::Ptr child2,
    std::optional<SparqlExpression::Ptr> child3) {
  // Unit is optional
  if (child3.has_value()) {
    return std::make_unique<DistWithUnitExpression>(
        std::move(child1), std::move(child2), std::move(child3.value()));
  } else {
    return std::make_unique<DistExpression>(std::move(child1),
                                            std::move(child2));
  }
}

SparqlExpression::Ptr makeLatitudeExpression(SparqlExpression::Ptr child) {
  return std::make_unique<LatitudeExpression>(std::move(child));
}
SparqlExpression::Ptr makeLongitudeExpression(SparqlExpression::Ptr child) {
  return std::make_unique<LongitudeExpression>(std::move(child));
}
SparqlExpression::Ptr makeCentroidExpression(SparqlExpression::Ptr child) {
  return std::make_unique<CentroidExpression>(std::move(child));
}

SparqlExpression::Ptr makeEnvelopeExpression(SparqlExpression::Ptr child) {
  return std::make_unique<EnvelopeExpression>(std::move(child));
}

SparqlExpression::Ptr makeGeometryTypeExpression(SparqlExpression::Ptr child) {
  return std::make_unique<GeometryTypeExpression>(std::move(child));
}

}  // namespace sparqlExpression<|MERGE_RESOLUTION|>--- conflicted
+++ resolved
@@ -35,15 +35,13 @@
     FV<NumericIdWrapper<ad_utility::WktDistGeoPoints, true>,
        GeoPointValueGetter, GeoPointValueGetter, UnitOfMeasurementValueGetter>);
 
-<<<<<<< HEAD
+NARY_EXPRESSION(EnvelopeExpression, 1,
+                FV<ad_utility::WktEnvelope,
+                   GeometryInfoValueGetter<ad_utility::BoundingBox>>);
+
 NARY_EXPRESSION(GeometryTypeExpression, 1,
                 FV<ad_utility::WktGeometryType,
                    GeometryInfoValueGetter<ad_utility::GeometryType>>);
-=======
-NARY_EXPRESSION(EnvelopeExpression, 1,
-                FV<ad_utility::WktEnvelope,
-                   GeometryInfoValueGetter<ad_utility::BoundingBox>>);
->>>>>>> e984c7e5
 
 }  // namespace detail
 
