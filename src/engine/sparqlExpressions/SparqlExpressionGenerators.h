//  Copyright 2021, University of Freiburg, Chair of Algorithms and Data
//  Structures. Author: Johannes Kalmbach <kalmbacj@cs.uni-freiburg.de>
//
// Copyright 2025, Bayerische Motoren Werke Aktiengesellschaft (BMW AG)

// Several templated helper functions that are used for the Expression module

#ifndef QLEVER_SRC_ENGINE_SPARQLEXPRESSIONS_SPARQLEXPRESSIONGENERATORS_H
#define QLEVER_SRC_ENGINE_SPARQLEXPRESSIONS_SPARQLEXPRESSIONGENERATORS_H

#include <absl/container/inlined_vector.h>
#include <absl/functional/bind_front.h>

#include "backports/functional.h"
#include "engine/sparqlExpressions/SparqlExpression.h"
#include "util/Generator.h"

namespace sparqlExpression::detail {

/// Convert a variable to a vector of all the Ids it is bound to in the
/// `context`.
inline ql::span<const ValueId> getIdsFromVariable(
    const ::Variable& variable, const EvaluationContext* context,
    size_t beginIndex, size_t endIndex) {
  const auto& inputTable = context->_inputTable;

  const auto& varToColMap = context->_variableToColumnMap;
  auto it = varToColMap.find(variable);
  AD_CONTRACT_CHECK(it != varToColMap.end());

  const size_t columnIndex = it->second.columnIndex_;

  ql::span<const ValueId> completeColumn = inputTable.getColumn(columnIndex);

  AD_CONTRACT_CHECK(beginIndex <= endIndex &&
                    endIndex <= completeColumn.size());
  return {completeColumn.begin() + beginIndex,
          completeColumn.begin() + endIndex};
}

// Overload that reads the `beginIndex` and the `endIndex` directly from the
// `context
inline ql::span<const ValueId> getIdsFromVariable(
    const ::Variable& variable, const EvaluationContext* context) {
  return getIdsFromVariable(variable, context, context->_beginIndex,
                            context->_endIndex);
}

/// Generators that yield `numItems` items for the various
/// `SingleExpressionResult`s after applying a `Transformation` to them.
/// Typically, this transformation is one of the value getters from
/// `SparqlExpressionValueGetters` with an already bound `EvaluationContext`.
CPP_template(typename T, typename Transformation = ql::identity)(
    requires SingleExpressionResult<T> CPP_and isConstantResult<T> CPP_and
        ranges::invocable<
            Transformation,
            T>) auto resultGeneratorImpl(T constant, size_t numItems,
                                         Transformation transformation = {}) {
  // We have to use `range-v3` as `views::repeat` is a C++23 feature.
  return ::ranges::repeat_n_view(transformation(constant), numItems);
}

CPP_template(typename T, typename Transformation = ql::identity)(
    requires ql::ranges::input_range<
        T>) auto resultGeneratorImpl(T&& vector, size_t numItems,
                                     Transformation transformation = {}) {
  AD_CONTRACT_CHECK(numItems == vector.size());
  return ad_utility::allView(AD_FWD(vector)) |
         ql::views::transform(std::move(transformation));
}

template <typename Transformation = ql::identity>
inline auto resultGeneratorImpl(const ad_utility::SetOfIntervals& set,
                                size_t targetSize,
                                Transformation transformation = {}) {
  struct Bounds {
    size_t num_;
    bool value_;
  };
  absl::InlinedVector<Bounds, 10> bounds;
  bounds.reserve(set._intervals.size() * 2 + 1);
  size_t last = 0;
  for (const auto& [lower, upper] : set._intervals) {
    AD_CONTRACT_CHECK(upper <= targetSize);
    if (lower != last) {
      bounds.push_back(Bounds{lower - last, false});
    }
    if (lower != upper) {
      bounds.push_back(Bounds{upper - lower, true});
    }
    last = upper;
  }
  if (last < targetSize) {
    bounds.push_back(Bounds{targetSize - last, false});
  }
  // We have to use `range-v3` as `views::repeat` is a C++23 feature.
  return ad_utility::OwningView{std::move(bounds)} |
         ::ranges::views::transform([transformation](const auto& bound) {
           return ::ranges::views::repeat_n(
               transformation(Id::makeFromBool(bound.value_)), bound.num_);
         }) |
         ::ranges::views::join;
}

// The actual `resultGenerator` that uses type erasure (if not specified
// otherwise) to the `resultGeneratorImpl` to keep the compile times reasonable.
<<<<<<< HEAD
template <typename S, typename Transformation = std::identity>
=======
template <typename S, typename Transformation = ql::identity>
>>>>>>> ce90ba7d
inline auto resultGenerator(S&& input, size_t targetSize,
                            Transformation transformation = {}) {
  auto gen =
      resultGeneratorImpl(AD_FWD(input), targetSize, std::move(transformation));
<<<<<<< HEAD
  return ad_utility::InputRangeTypeErased{std::move(gen)};
  /*
=======
>>>>>>> ce90ba7d
  // Without type erasure, compiling the `sparqlExpressions` module takes a lot
  // of time and memory. In the future we can evaluate the performance of
  // deactivating the type erasure for certain expressions + datatypes (e.g.
  // addition of IDs) etc.
  static constexpr auto Cat = ::ranges::category::input;
  using V = ql::ranges::range_value_t<decltype(gen)>;

<<<<<<< HEAD
  return ::ranges::any_view<ql::ranges::range_reference_t<decltype(gen)>,
                            Cat>{std::move(gen)};
                            */
  /*
=======
>>>>>>> ce90ba7d
  if constexpr (std::is_trivially_copyable_v<V>) {
    auto chunked = ::ranges::views::chunk(std::move(gen), 10000);
    auto toVector = [](const auto& chunk) {
      absl::InlinedVector<V, 10000> v;
      ql::ranges::copy(chunk, std::back_inserter(v));
      return v;
    };
    return ad_utility::OwningView{ad_utility::InputRangeTypeErased{
               std::move(chunked) | ql::views::transform(toVector)}} |
           ql::views::join;
  } else {
<<<<<<< HEAD
=======
    return ::ranges::any_view<ql::ranges::range_reference_t<decltype(gen)>,
                              Cat>{std::move(gen)};
>>>>>>> ce90ba7d
  }
  */
}

/// Return a generator that yields `numItems` many items for the various
/// `SingleExpressionResult`
CPP_template(typename Input, typename Transformation = ql::identity)(
    requires SingleExpressionResult<
        Input>) auto makeGenerator(Input&& input, size_t numItems,
                                   const EvaluationContext* context,
                                   Transformation transformation = {}) {
  if constexpr (ad_utility::isSimilar<::Variable, Input>) {
    return resultGenerator(getIdsFromVariable(AD_FWD(input), context), numItems,
                           transformation);
  } else {
    return resultGenerator(AD_FWD(input), numItems, transformation);
  }
}

/// Generate `numItems` many values from the `input` and apply the
/// `valueGetter` to each of the values.
inline auto valueGetterGenerator =
    CPP_template_lambda()(typename ValueGetter, typename Input)(
        size_t numElements, EvaluationContext* context, Input&& input,
        ValueGetter&& valueGetter)(requires SingleExpressionResult<Input>) {
  auto transformation =
      CPP_template_lambda(context, valueGetter)(typename I)(I && i)(
          requires ranges::invocable<ValueGetter, I&&, EvaluationContext*>) {
    context->cancellationHandle_->throwIfCancelled();
    return valueGetter(AD_FWD(i), context);
  };

  return makeGenerator(AD_FWD(input), numElements, context, transformation);
};

/// Do the following `numItems` times: Obtain the next elements e_1, ..., e_n
/// from the `generators` and yield `function(e_1, ..., e_n)`, also as a
/// generator.
inline auto applyFunction =
    [](auto&& function, [[maybe_unused]] size_t numItems, auto... generators) {
      // We have to use `range-v3` as `std::views::zip` is not available in our
      // toolchains.
      return ::ranges::views::zip(ad_utility::RvalueView{
                 ad_utility::OwningView{std::move(generators)}}...) |
             ::ranges::views::transform(
                 [&f = function](auto&& tuple) -> decltype(auto) {
                   // If the transformation would return an rvalue reference,
                   // return a plain value instead (obtained by moving the
                   // reference) otherwise we get dangling references, but only
                   // in Release builds.
                   // TODO<joka921> I don't fully understand yet WHERE the
                   // dangling reference comes from.
                   using T = decltype(std::apply(f, AD_MOVE(tuple)));
                   using R = std::conditional_t<std::is_rvalue_reference_v<T>,
                                                std::decay_t<T>, T>;
                   return R{std::apply(f, AD_MOVE(tuple))};
                 });
    };

/// Return a generator that returns the `numElements` many results of the
/// `Operation` applied to the `operands`
CPP_template(typename Operation, typename... Operands)(requires(
    SingleExpressionResult<
        Operands>&&...)) auto applyOperation(size_t numElements, Operation&&,
                                             EvaluationContext* context,
                                             Operands&&... operands) {
  using ValueGetters = typename std::decay_t<Operation>::ValueGetters;
  using Function = typename std::decay_t<Operation>::Function;
  static_assert(std::tuple_size_v<ValueGetters> == sizeof...(Operands));

  // Function that takes a single operand and a single value getter and computes
  // the corresponding generator.
  auto getValue = absl::bind_front(valueGetterGenerator, numElements, context);

  // Function that takes all the generators as a parameter pack and computes the
  // generator for the operation result;
  auto getResultFromGenerators =
      absl::bind_front(applyFunction, Function{}, numElements);
  /// The `ValueGetters` are stored in a `std::tuple`, so we have to extract
  /// them via `std::apply`. First set up a lambda that performs the actual
  /// logic on a parameter pack of `ValueGetters`
  auto getResultFromValueGetters = [&](auto&&... valueGetters) {
    // Both `operands` and `valueGetters` are parameter packs of equal size,
    // so there will be one call to `getValue` for each pair of
    // (`operands`, `valueGetter`)
    return getResultFromGenerators(
        getValue(std::forward<Operands>(operands), valueGetters)...);
  };

  return std::apply(getResultFromValueGetters, ValueGetters{});
}

// Return a lambda that takes a `LiteralOrIri` and converts it to an `Id` by
// adding it to the `localVocab`.
inline auto makeStringResultGetter(LocalVocab* localVocab) {
  return [localVocab](const ad_utility::triple_component::LiteralOrIri& str) {
    auto localVocabIndex = localVocab->getIndexAndAddIfNotContained(str);
    return ValueId::makeFromLocalVocabIndex(localVocabIndex);
  };
}

// Return the `Id` if the passed `value` contains one, alternatively add the
// literal or iri in the `value` to the `localVocab` and return the newly
// created `Id` instead.
inline Id idOrLiteralOrIriToId(const IdOrLiteralOrIri& value,
                               LocalVocab* localVocab) {
  return std::visit(
      ad_utility::OverloadCallOperator{[](ValueId id) { return id; },
                                       makeStringResultGetter(localVocab)},
      value);
}

}  // namespace sparqlExpression::detail

#endif  // QLEVER_SRC_ENGINE_SPARQLEXPRESSIONS_SPARQLEXPRESSIONGENERATORS_H<|MERGE_RESOLUTION|>--- conflicted
+++ resolved
@@ -104,20 +104,13 @@
 
 // The actual `resultGenerator` that uses type erasure (if not specified
 // otherwise) to the `resultGeneratorImpl` to keep the compile times reasonable.
-<<<<<<< HEAD
-template <typename S, typename Transformation = std::identity>
-=======
 template <typename S, typename Transformation = ql::identity>
->>>>>>> ce90ba7d
 inline auto resultGenerator(S&& input, size_t targetSize,
                             Transformation transformation = {}) {
   auto gen =
       resultGeneratorImpl(AD_FWD(input), targetSize, std::move(transformation));
-<<<<<<< HEAD
   return ad_utility::InputRangeTypeErased{std::move(gen)};
   /*
-=======
->>>>>>> ce90ba7d
   // Without type erasure, compiling the `sparqlExpressions` module takes a lot
   // of time and memory. In the future we can evaluate the performance of
   // deactivating the type erasure for certain expressions + datatypes (e.g.
@@ -125,13 +118,10 @@
   static constexpr auto Cat = ::ranges::category::input;
   using V = ql::ranges::range_value_t<decltype(gen)>;
 
-<<<<<<< HEAD
   return ::ranges::any_view<ql::ranges::range_reference_t<decltype(gen)>,
                             Cat>{std::move(gen)};
                             */
   /*
-=======
->>>>>>> ce90ba7d
   if constexpr (std::is_trivially_copyable_v<V>) {
     auto chunked = ::ranges::views::chunk(std::move(gen), 10000);
     auto toVector = [](const auto& chunk) {
@@ -143,11 +133,6 @@
                std::move(chunked) | ql::views::transform(toVector)}} |
            ql::views::join;
   } else {
-<<<<<<< HEAD
-=======
-    return ::ranges::any_view<ql::ranges::range_reference_t<decltype(gen)>,
-                              Cat>{std::move(gen)};
->>>>>>> ce90ba7d
   }
   */
 }
