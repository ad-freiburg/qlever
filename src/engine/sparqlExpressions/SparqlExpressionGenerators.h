--- conflicted
+++ resolved
@@ -105,14 +105,6 @@
 
 /// Generate `numItems` many values from the `input` and apply the
 /// `valueGetter` to each of the values.
-<<<<<<< HEAD
-inline auto valueGetterGenerator = CPP_lambda()(
-    size_t numElements, EvaluationContext* context, auto&& input,
-    auto&& valueGetter)(requires SingleExpressionResult<decltype(input)>) {
-  auto transformation = CPP_lambda(context, valueGetter)(auto&& i)(
-      requires ranges::invocable<decltype(valueGetter), decltype(i),
-                                 EvaluationContext*>) {
-=======
 inline auto valueGetterGenerator =
     CPP_lambda()(size_t numElements, EvaluationContext* context, auto&& input,
                  auto&& valueGetter)(
@@ -120,17 +112,11 @@
   auto transformation = CPP_lambda(context, valueGetter)(auto&& i)(
       requires ranges::invocable<std::decay_t<decltype(valueGetter)>,
                                  decltype(i), EvaluationContext*>) {
->>>>>>> 3c6751b9
     context->cancellationHandle_->throwIfCancelled();
     return valueGetter(AD_FWD(i), context);
   };
 
-<<<<<<< HEAD
-  return makeGenerator(std::forward<decltype(input)>(input), numElements,
-                       context, transformation);
-=======
   return makeGenerator(AD_FWD(input), numElements, context, transformation);
->>>>>>> 3c6751b9
 };
 
 /// Do the following `numItems` times: Obtain the next elements e_1, ..., e_n
