--- conflicted
+++ resolved
@@ -68,21 +68,7 @@
          ql::views::transform(std::move(transformation));
 }
 
-<<<<<<< HEAD
 template <typename Transformation = ql::identity>
-inline cppcoro::generator<
-    const std::decay_t<std::invoke_result_t<Transformation, Id>>>
-resultGenerator(ad_utility::SetOfIntervals set, size_t targetSize,
-                Transformation transformation = {}) {
-  size_t i = 0;
-  const auto trueTransformed = transformation(Id::makeFromBool(true));
-  const auto falseTransformed = transformation(Id::makeFromBool(false));
-  for (const auto& [begin, end] : set._intervals) {
-    while (i < begin) {
-      co_yield falseTransformed;
-      ++i;
-=======
-template <typename Transformation = std::identity>
 inline auto resultGeneratorImpl(const ad_utility::SetOfIntervals& set,
                                 size_t targetSize,
                                 Transformation transformation = {}) {
@@ -97,7 +83,6 @@
     AD_CONTRACT_CHECK(upper <= targetSize);
     if (lower != last) {
       bounds.push_back(Bounds{lower - last, false});
->>>>>>> 6879b9c9
     }
     if (lower != upper) {
       bounds.push_back(Bounds{upper - lower, true});
