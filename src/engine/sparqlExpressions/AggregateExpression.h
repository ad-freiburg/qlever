// Copyright 2021, University of Freiburg,
//                  Chair of Algorithms and Data Structures.
// Author: Johannes Kalmbach <kalmbacj@cs.uni-freiburg.de>

#ifndef QLEVER_AGGREGATEEXPRESSION_H
#define QLEVER_AGGREGATEEXPRESSION_H

#include "engine/sparqlExpressions/SparqlExpression.h"
#include "engine/sparqlExpressions/SparqlExpressionGenerators.h"

namespace sparqlExpression {

// This can be used as the `FinalOperation` parameter to an
// `AggregateExpression` if there is nothing to be done on the final result.
inline auto noop = []<typename T>(T&& result, size_t) {
  return std::forward<T>(result);
};

// An expression that aggregates its input using the `AggregateOperation` and
// then executes the `FinalOperation` (possibly the `noop` lambda from above) on
// the result.
namespace detail {
template <typename AggregateOperation, typename FinalOperation = decltype(noop)>
class AggregateExpression : public SparqlExpression {
 public:
  // __________________________________________________________________________
  AggregateExpression(bool distinct, Ptr&& child,
                      AggregateOperation aggregateOp = AggregateOperation{});

  // __________________________________________________________________________
  ExpressionResult evaluate(EvaluationContext* context) const override;

  // _________________________________________________________________________
  std::span<SparqlExpression::Ptr> children() override;

  // _________________________________________________________________________
  vector<std::string> getUnaggregatedVariables() override;

  // __________________________________________________________________________
  [[nodiscard]] string getCacheKey(
      const VariableToColumnMap& varColMap) const override;

  // __________________________________________________________________________
<<<<<<< HEAD
  [[nodiscard]] std::optional<::Variable>
  getVariableForNonDistinctCountOrNullopt() const override {
    // This behavior is not correct for the `COUNT` aggreate. The count is
    // therefore implemented in a separate `CountExpression` class, which
    // overrides this function.
    return std::nullopt;
  }
=======
  [[nodiscard]] std::optional<string> getVariableForNonDistinctCountOrNullopt()
      const override;
>>>>>>> b448aa0b

  // This is the visitor for the `evaluateAggregateExpression` function below.
  // It works on a `SingleExpressionResult` rather than on the
  // `ExpressionResult` variant.
  inline static const auto evaluateOnChildOperand =
      []<SingleExpressionResult Operand>(
          const AggregateOperation& aggregateOperation,
          const FinalOperation& finalOperation, EvaluationContext* context,
          bool distinct, Operand&& operand) -> ExpressionResult {
    // Perform the more efficient calculation on `SetOfInterval`s if it is
    // possible.
    if (isAnySpecializedFunctionPossible(
            aggregateOperation._specializedFunctions, operand)) {
      auto optionalResult = evaluateOnSpecializedFunctionsIfPossible(
          aggregateOperation._specializedFunctions,
          std::forward<Operand>(operand));
      AD_CHECK(optionalResult);
      return std::move(optionalResult.value());
    }

    // The number of inputs we aggregate over.
    auto inputSize = getResultSize(*context, operand);

    // Aggregates are unary expressions, therefore we have only one value getter
    // for the single operand. But since the aggregating operation is binary,
    // there are two identical value getters for technical reasons
    {
      using V = typename AggregateOperation::ValueGetters;
      static_assert(std::tuple_size_v<V> == 2);
      static_assert(std::is_same_v<std::tuple_element_t<0, V>,
                                   std::tuple_element_t<1, V>>);
    }

    const auto& valueGetter = std::get<0>(aggregateOperation._valueGetters);

    if (!distinct) {
      auto values = detail::valueGetterGenerator(
          inputSize, context, std::forward<Operand>(operand), valueGetter);
      auto it = values.begin();
      // Unevaluated operation to get the proper `ResultType`. With `auto`, we
      // would get the operand type, which is not necessarily the `ResultType`.
      // For example, in the COUNT aggregate we calculate a sum of boolean
      // values, but the result is not boolean.
      using ResultType = std::decay_t<decltype(aggregateOperation._function(
          std::move(*it), *it))>;
      ResultType result = *it;
      for (++it; it != values.end(); ++it) {
        result =
            aggregateOperation._function(std::move(result), std::move(*it));
      }
      result = finalOperation(std::move(result), inputSize);
      return result;
    } else {
      // The operands *without* applying the `valueGetter`.
      auto operands =
          makeGenerator(std::forward<Operand>(operand), inputSize, context);

      // For distinct we must put the operands into the hash set before
      // applying the `valueGetter`. For example, COUNT(?x), where ?x matches
      // three different strings, the value getter always returns `1`, but
      // we still have three distinct inputs.
      auto it = operands.begin();
      // Unevaluated operation to get the proper `ResultType`. With `auto`, we
      // would get the operand type, which is not necessarily the `ResultType`.
      // For example, in the COUNT aggregate we calculate a sum of boolean
      // values, but the result is not boolean.
      using ResultType = std::decay_t<decltype(aggregateOperation._function(
          std::move(valueGetter(*it, context)), valueGetter(*it, context)))>;
      ResultType result = valueGetter(*it, context);
      ad_utility::HashSetWithMemoryLimit<
          typename decltype(operands)::value_type>
          uniqueHashSet({*it}, inputSize, context->_allocator);
      for (++it; it != operands.end(); ++it) {
        if (uniqueHashSet.insert(*it).second) {
          result = aggregateOperation._function(
              std::move(result), valueGetter(std::move(*it), context));
        }
      }
      result = finalOperation(std::move(result), uniqueHashSet.size());
      return result;
    }
  };

 protected:
  bool _distinct;
  Ptr _child;
  AggregateOperation _aggregateOp;
};

// The Aggregate expressions.

template <typename... Ts>
using AGG_OP = Operation<2, FunctionAndValueGetters<Ts...>>;

template <typename... Ts>
using AGG_EXP =
    AggregateExpression<Operation<2, FunctionAndValueGetters<Ts...>>>;

// COUNT
/// For the count expression, we have to manually overwrite one member function
/// for the pattern trick.
inline auto count = [](const auto& a, const auto& b) -> int64_t {
  return a + b;
};
using CountExpressionBase = AGG_EXP<decltype(count), IsValidValueGetter>;
class CountExpression : public CountExpressionBase {
  using CountExpressionBase::CountExpressionBase;
  [[nodiscard]] std::optional<::Variable>
  getVariableForNonDistinctCountOrNullopt() const override {
    if (this->_distinct) {
      return std::nullopt;
    }
    return _child->getVariableOrNullopt();
  }
};

// SUM
inline auto addForSum = [](const auto& a, const auto& b) { return a + b; };
using SumExpression = AGG_EXP<decltype(addForSum), NumericValueGetter>;

// AVG
inline auto averageFinalOp = [](const auto& aggregation, size_t numElements) {
  return numElements ? static_cast<double>(aggregation) /
                           static_cast<double>(numElements)
                     : std::numeric_limits<double>::quiet_NaN();
};
using AvgExpression =
    detail::AggregateExpression<AGG_OP<decltype(addForSum), NumericValueGetter>,
                                decltype(averageFinalOp)>;

// Note: the std::common_type_t is required in case we compare different numeric
// types like an int and a bool. Then we need to manually specify the
// return type.

// MIN
inline auto minLambda = []<typename T, typename U>(const T& a, const U& b) {
  using C = std::common_type_t<T, U>;
  return a < b ? static_cast<C>(a) : static_cast<C>(b);
};

inline auto minLambdaForAllTypes = []<SingleExpressionResult T>(const T& a,
                                                                const T& b) {
  if constexpr (std::is_arithmetic_v<T> || ad_utility::isSimilar<T, Bool> ||
                ad_utility::isSimilar<T, std::string>) {
    return std::min(a, b);
  } else if constexpr (ad_utility::isSimilar<T, StrongIdWithResultType>) {
    return a._id < b._id ? a : b;
  } else {
    return ad_utility::alwaysFalse<T>;
  }
};
using MinExpression =
    AGG_EXP<decltype(minLambdaForAllTypes), ActualValueGetter>;

// MAX
inline auto maxLambda = []<typename T, typename U>(const T& a, const U& b) {
  using C = std::common_type_t<T, U>;
  return a > b ? static_cast<C>(a) : static_cast<C>(b);
};

inline auto maxLambdaForAllTypes = []<SingleExpressionResult T>(const T& a,
                                                                const T& b) {
  if constexpr (std::is_arithmetic_v<T> || ad_utility::isSimilar<T, Bool> ||
                ad_utility::isSimilar<T, std::string>) {
    return std::max(a, b);
  } else if constexpr (ad_utility::isSimilar<T, StrongIdWithResultType>) {
    return a._id > b._id ? a : b;
  } else {
    return ad_utility::alwaysFalse<T>;
  }
};
using MaxExpression =
    AGG_EXP<decltype(maxLambdaForAllTypes), ActualValueGetter>;

}  // namespace detail

using detail::AvgExpression;
using detail::CountExpression;
using detail::MaxExpression;
using detail::MinExpression;
using detail::SumExpression;
}  // namespace sparqlExpression

#endif  // QLEVER_AGGREGATEEXPRESSION_H<|MERGE_RESOLUTION|>--- conflicted
+++ resolved
@@ -41,18 +41,8 @@
       const VariableToColumnMap& varColMap) const override;
 
   // __________________________________________________________________________
-<<<<<<< HEAD
   [[nodiscard]] std::optional<::Variable>
-  getVariableForNonDistinctCountOrNullopt() const override {
-    // This behavior is not correct for the `COUNT` aggreate. The count is
-    // therefore implemented in a separate `CountExpression` class, which
-    // overrides this function.
-    return std::nullopt;
-  }
-=======
-  [[nodiscard]] std::optional<string> getVariableForNonDistinctCountOrNullopt()
-      const override;
->>>>>>> b448aa0b
+  getVariableForNonDistinctCountOrNullopt() const override;
 
   // This is the visitor for the `evaluateAggregateExpression` function below.
   // It works on a `SingleExpressionResult` rather than on the
