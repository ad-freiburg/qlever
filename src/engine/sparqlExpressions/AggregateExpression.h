// Copyright 2021, University of Freiburg,
// Chair of Algorithms and Data Structures.
// Author: Johannes Kalmbach <kalmbach@cs.uni-freiburg.de>

#pragma once

#include "engine/sparqlExpressions/LiteralExpression.h"
#include "engine/sparqlExpressions/RelationalExpressionHelpers.h"
#include "engine/sparqlExpressions/SparqlExpression.h"
#include "engine/sparqlExpressions/SparqlExpressionGenerators.h"
#include "engine/sparqlExpressions/SparqlExpressionTypes.h"
#include "engine/sparqlExpressions/SparqlExpressionValueGetters.h"
#include "global/ValueIdComparators.h"

namespace sparqlExpression {

// This can be used as the `FinalOperation` parameter to an
// `AggregateExpression` if there is nothing to be done on the final result.
inline auto identity = [](auto&& result, size_t) { return AD_FWD(result); };

namespace detail {

// For a given `operandGenerator`, generate the sequence of distinct values.
// This is needed for aggregation together with the `DISTINCT` keyword. For
// example, `COUNT(DISTINCT ?x)` should count the number of distinct values for
// `?x`.
inline auto getUniqueElements = []<typename OperandGenerator>(
                                    const EvaluationContext* context,
                                    size_t inputSize,
                                    OperandGenerator operandGenerator)
    -> cppcoro::generator<ql::ranges::range_value_t<OperandGenerator>> {
  ad_utility::HashSetWithMemoryLimit<
      ql::ranges::range_value_t<OperandGenerator>>
      uniqueHashSet(inputSize, context->_allocator);
  for (auto& operand : operandGenerator) {
    if (uniqueHashSet.insert(operand).second) {
      auto elForYielding = std::move(operand);
      co_yield elForYielding;
    }
  }
};

// Class for a SPARQL expression that aggregates a given set of values to a
// single value using `AggregateOperation`, and then applies `FinalOperation`.
//
// NOTE: The `FinalOperation` is typically the `identity` from above. One
// exception is the `AvgExpression`, where the `FinalOperation` divides the
// aggregated value (sum) by the number of elements.
template <typename AggregateOperation,
          typename FinalOperation = decltype(identity)>
class AggregateExpression : public SparqlExpression {
 public:
  // Create an aggregate expression from the given arguments. For example, for
  // `SUM(?x + 5)`, `child` is the expression for `?x + 5`, `distinct` is
  // `false`, and `aggregateOp` is the operation for computing the sum.
  //
  // NOTE: For almost all aggregates, the `AggregateOperation` is stateless,
  // hence the default-constructed default argument. The only exception is the
  // `GROUP_CONCAT` expression, which stores its separator in the
  // `AggregateOperation`.
  AggregateExpression(bool distinct, Ptr&& child,
                      AggregateOperation aggregateOp = AggregateOperation{});

  // Evaluate this aggregate expression.
  ExpressionResult evaluate(EvaluationContext* context) const override;

  // Each aggregate expression has to say what its result for an empty group is
  // (needed only for implicit GROUP BYs).
  virtual ValueId resultForEmptyGroup() const = 0;

  // Yes, this is an aggregate expression.
  AggregateStatus isAggregate() const override {
    return _distinct ? AggregateStatus::DistinctAggregate
                     : AggregateStatus::NonDistinctAggregate;
  }

  // Get the cache key for this expression.
  [[nodiscard]] string getCacheKey(
      const VariableToColumnMap& varColMap) const override;

  // Needed for the pattern trick, see `SparqlExpression.h`.
  [[nodiscard]] std::optional<SparqlExpressionPimpl::VariableAndDistinctness>
  getVariableForCount() const override;

 private:
  // _________________________________________________________________________
  std::span<SparqlExpression::Ptr> childrenImpl() override;

 protected:
  bool _distinct;
  Ptr _child;
  AggregateOperation _aggregateOp;
};

// Instantiations of `AggregateExpression` for COUNT, SUM, AVG, MIN, and MAX.

// Shortcut for a binary `AggregateExpression` (all of them are binary).
template <typename Function, typename ValueGetter>
using AGG_EXP = AggregateExpression<
    Operation<2, FunctionAndValueGetters<Function, ValueGetter>>>;

// Helper function that for a given `NumericOperation` with numeric arguments
// and result (integer or floating points), returns the corresponding function
// with arguments and result of type `NumericValue` (which is a `std::variant`).
template <typename NumericOperation>
inline auto makeNumericExpressionForAggregate() {
<<<<<<< HEAD
  return [](const auto&... args) -> NumericValue {
    CPP_assert(
        (concepts::same_as<std::decay_t<decltype(args)>, NumericValue> && ...));
=======
  return [](const auto&... args)
             -> CPP_ret(NumericValue)(
                 requires(concepts::same_as<std::decay_t<decltype(args)>,
                                            NumericValue>&&...)) {
>>>>>>> 3c6751b9
    auto visitor = []<typename... Ts>(const Ts&... t) -> NumericValue {
      if constexpr ((... || std::is_same_v<NotNumeric, Ts>)) {
        return NotNumeric{};
      } else {
        return (NumericOperation{}(t...));
      }
    };
    return std::visit(visitor, args...);
  };
}

// Aggregate expression for COUNT.
//
// NOTE: For this expression, we have to override `getVariableForCount` for the
// pattern trick.
inline auto count = [](const auto& a, const auto& b) -> int64_t {
  return a + b;
};
using CountExpressionBase = AGG_EXP<decltype(count), IsValidValueGetter>;
class CountExpression : public CountExpressionBase {
  using CountExpressionBase::CountExpressionBase;
  [[nodiscard]] std::optional<SparqlExpressionPimpl::VariableAndDistinctness>
  getVariableForCount() const override {
    auto optionalVariable = _child->getVariableOrNullopt();
    if (optionalVariable.has_value()) {
      return SparqlExpressionPimpl::VariableAndDistinctness{
          std::move(optionalVariable.value()), _distinct};
    } else {
      return std::nullopt;
    }
  }
  ValueId resultForEmptyGroup() const override { return Id::makeFromInt(0); }
};

// Aggregate expression for SUM.
inline auto addForSum = makeNumericExpressionForAggregate<std::plus<>>();
using SumExpressionBase = AGG_EXP<decltype(addForSum), NumericValueGetter>;
class SumExpression : public AGG_EXP<decltype(addForSum), NumericValueGetter> {
  using SumExpressionBase::SumExpressionBase;
  ValueId resultForEmptyGroup() const override { return Id::makeFromInt(0); }
};

// Aggregate expression for AVG.
inline auto avgFinalOperation = [](const NumericValue& aggregation,
                                   size_t numElements) {
  return makeNumericExpressionForAggregate<std::divides<>>()(
      aggregation, NumericValue{static_cast<double>(numElements)});
};
using AvgOperation =
    Operation<2,
              FunctionAndValueGetters<decltype(addForSum), NumericValueGetter>>;
using AvgExpressionBase =
    AggregateExpression<AvgOperation, decltype(avgFinalOperation)>;
class AvgExpression : public AvgExpressionBase {
  using AvgExpressionBase::AvgExpressionBase;
  ValueId resultForEmptyGroup() const override { return Id::makeFromInt(0); }
};

// Compare two arbitrary values (each of which can be an ID, a literal, or an
// IRI). This always returns a `bool`, see `ValueIdComparators.h` for details.
template <valueIdComparators::Comparison Comp>
inline const auto compareIdsOrStrings =
    []<typename T, typename U>(
        const T& a, const U& b,
        const EvaluationContext* ctx) -> IdOrLiteralOrIri {
  // TODO<joka921> moveTheStrings.
  return toBoolNotUndef(
             sparqlExpression::compareIdsOrStrings<
                 Comp, valueIdComparators::ComparisonForIncompatibleTypes::
                           CompareByType>(a, b, ctx))
             ? IdOrLiteralOrIri{a}
             : IdOrLiteralOrIri{b};
};

// Aggregate expression for MIN and MAX.
template <valueIdComparators::Comparison comparison>
inline const auto minMaxLambdaForAllTypes =
    []<typename T>(const T& a, const T& b, const EvaluationContext* ctx) {
      CPP_assert(SingleExpressionResult<T>);
      auto actualImpl = [ctx](const auto& x, const auto& y) {
        return compareIdsOrStrings<comparison>(x, y, ctx);
      };
      if constexpr (ad_utility::isSimilar<T, Id>) {
        return std::get<Id>(actualImpl(a, b));
      } else {
        // TODO<joka921> We should definitely move strings here.
        return std::visit(actualImpl, a, b);
      }
    };
constexpr inline auto minLambdaForAllTypes =
    minMaxLambdaForAllTypes<valueIdComparators::Comparison::LT>;
constexpr inline auto maxLambdaForAllTypes =
    minMaxLambdaForAllTypes<valueIdComparators::Comparison::GT>;
using MinExpressionBase =
    AGG_EXP<decltype(minLambdaForAllTypes), ActualValueGetter>;
using MaxExpressionBase =
    AGG_EXP<decltype(maxLambdaForAllTypes), ActualValueGetter>;
class MinExpression : public MinExpressionBase {
  using MinExpressionBase::MinExpressionBase;
  ValueId resultForEmptyGroup() const override { return Id::makeUndefined(); }
};
class MaxExpression : public MaxExpressionBase {
  using MaxExpressionBase::MaxExpressionBase;
  ValueId resultForEmptyGroup() const override { return Id::makeUndefined(); }
};

}  // namespace detail

using detail::AvgExpression;
using detail::CountExpression;
using detail::MaxExpression;
using detail::MinExpression;
using detail::SumExpression;
}  // namespace sparqlExpression<|MERGE_RESOLUTION|>--- conflicted
+++ resolved
@@ -104,16 +104,10 @@
 // with arguments and result of type `NumericValue` (which is a `std::variant`).
 template <typename NumericOperation>
 inline auto makeNumericExpressionForAggregate() {
-<<<<<<< HEAD
-  return [](const auto&... args) -> NumericValue {
-    CPP_assert(
-        (concepts::same_as<std::decay_t<decltype(args)>, NumericValue> && ...));
-=======
   return [](const auto&... args)
              -> CPP_ret(NumericValue)(
                  requires(concepts::same_as<std::decay_t<decltype(args)>,
                                             NumericValue>&&...)) {
->>>>>>> 3c6751b9
     auto visitor = []<typename... Ts>(const Ts&... t) -> NumericValue {
       if constexpr ((... || std::is_same_v<NotNumeric, Ts>)) {
         return NotNumeric{};
