// Copyright 2021, University of Freiburg,
// Chair of Algorithms and Data Structures.
// Author: Johannes Kalmbach <kalmbach@cs.uni-freiburg.de>
//
// Copyright 2025, Bayerische Motoren Werke Aktiengesellschaft (BMW AG)

#ifndef QLEVER_SRC_ENGINE_SPARQLEXPRESSIONS_AGGREGATEEXPRESSION_H
#define QLEVER_SRC_ENGINE_SPARQLEXPRESSIONS_AGGREGATEEXPRESSION_H

#include "engine/sparqlExpressions/LiteralExpression.h"
#include "engine/sparqlExpressions/RelationalExpressionHelpers.h"
#include "engine/sparqlExpressions/SparqlExpression.h"
#include "engine/sparqlExpressions/SparqlExpressionGenerators.h"
#include "engine/sparqlExpressions/SparqlExpressionTypes.h"
#include "engine/sparqlExpressions/SparqlExpressionValueGetters.h"
#include "global/ValueIdComparators.h"

namespace sparqlExpression {

// This can be used as the `FinalOperation` parameter to an
// `AggregateExpression` if there is nothing to be done on the final result.
struct Identity {
  template <typename T>
<<<<<<< HEAD
  decltype(auto) operator()(T&& result, size_t) const {
    return AD_FWD(result);
  }
};
inline constexpr Identity identity{};
=======
  auto operator()(T&& result, size_t) const {
    return AD_FWD(result);
  }
};
>>>>>>> 94103129

namespace detail {

// For a given `operandGenerator`, generate the sequence of distinct values.
// This is needed for aggregation together with the `DISTINCT` keyword. For
// example, `COUNT(DISTINCT ?x)` should count the number of distinct values for
// `?x`.
inline auto getUniqueElements = [](const EvaluationContext* context,
                                   size_t inputSize, auto operandGenerator)
    -> cppcoro::generator<
        ql::ranges::range_value_t<decltype(operandGenerator)>> {
  using OperandGenerator = decltype(operandGenerator);
  ad_utility::HashSetWithMemoryLimit<
      ql::ranges::range_value_t<OperandGenerator>>
      uniqueHashSet(inputSize, context->_allocator);
  for (auto& operand : operandGenerator) {
    if (uniqueHashSet.insert(operand).second) {
      auto elForYielding = std::move(operand);
      co_yield elForYielding;
    }
  }
};

// Class for a SPARQL expression that aggregates a given set of values to a
// single value using `AggregateOperation`, and then applies `FinalOperation`.
//
// NOTE: The `FinalOperation` is typically the `Identity` from above. One
// exception is the `AvgExpression`, where the `FinalOperation` divides the
// aggregated value (sum) by the number of elements.
template <typename AggregateOperation, typename FinalOperation = Identity>
class AggregateExpression : public SparqlExpression {
 public:
  // Create an aggregate expression from the given arguments. For example, for
  // `SUM(?x + 5)`, `child` is the expression for `?x + 5`, `distinct` is
  // `false`, and `aggregateOp` is the operation for computing the sum.
  //
  // NOTE: For almost all aggregates, the `AggregateOperation` is stateless,
  // hence the default-constructed default argument. The only exception is the
  // `GROUP_CONCAT` expression, which stores its separator in the
  // `AggregateOperation`.
  AggregateExpression(bool distinct, Ptr&& child,
                      AggregateOperation aggregateOp = AggregateOperation{});

  // Evaluate this aggregate expression.
  ExpressionResult evaluate(EvaluationContext* context) const override;

  // Each aggregate expression has to say what its result for an empty group is
  // (needed only for implicit GROUP BYs).
  virtual ValueId resultForEmptyGroup() const = 0;

  // Yes, this is an aggregate expression.
  AggregateStatus isAggregate() const override {
    return _distinct ? AggregateStatus::DistinctAggregate
                     : AggregateStatus::NonDistinctAggregate;
  }

  // Get the cache key for this expression.
  [[nodiscard]] std::string getCacheKey(
      const VariableToColumnMap& varColMap) const override;

  // Needed for the pattern trick, see `SparqlExpression.h`.
  [[nodiscard]] std::optional<SparqlExpressionPimpl::VariableAndDistinctness>
  getVariableForCount() const override;

 private:
  // _________________________________________________________________________
  ql::span<SparqlExpression::Ptr> childrenImpl() override;

 protected:
  bool _distinct;
  Ptr _child;
  AggregateOperation _aggregateOp;
};

// Instantiations of `AggregateExpression` for COUNT, SUM, AVG, MIN, and MAX.

// Shortcut for a binary `AggregateExpression` (all of them are binary).
template <typename Function, typename ValueGetter>
using AGG_EXP = AggregateExpression<
    Operation<2, FunctionAndValueGetters<Function, ValueGetter>>>;

// Helper struct that for a given `NumericOperation` with numeric arguments
// and result (integer or floating points), returns the corresponding function
// with arguments and result of type `NumericValue` (which is a `std::variant`).
template <typename NumericOperation>
struct NumericExpressionForAggregate {
  template <typename... Args>
  auto operator()(const Args&... args) const -> CPP_ret(NumericValue)(
<<<<<<< HEAD
      requires(concepts::same_as<std::decay_t<Args>, NumericValue>&&...)) {
=======
      requires(ad_utility::SimilarTo<Args, NumericValue>&&...)) {
>>>>>>> 94103129
    auto visitor = [](const auto&... t) -> NumericValue {
      if constexpr ((... ||
                     std::is_same_v<NotNumeric, std::decay_t<decltype(t)>>)) {
        return NotNumeric{};
      } else {
        return (NumericOperation{}(t...));
      }
    };
    return std::visit(visitor, args...);
  }
};

template <typename NumericOperation>
inline auto makeNumericExpressionForAggregate() {
  return NumericExpressionForAggregate<NumericOperation>{};
}

// Aggregate expression for COUNT.
//
// NOTE: For this expression, we have to override `getVariableForCount` for the
// pattern trick.
struct Count {
  template <typename T1, typename T2>
  int64_t operator()(const T1& a, const T2& b) const {
    return a + b;
  }
};
using CountExpressionBase = AGG_EXP<Count, IsValidValueGetter>;
class CountExpression : public CountExpressionBase {
  using CountExpressionBase::CountExpressionBase;
  [[nodiscard]] std::optional<SparqlExpressionPimpl::VariableAndDistinctness>
  getVariableForCount() const override {
    auto optionalVariable = _child->getVariableOrNullopt();
    if (optionalVariable.has_value()) {
      return SparqlExpressionPimpl::VariableAndDistinctness{
          std::move(optionalVariable.value()), _distinct};
    } else {
      return std::nullopt;
    }
  }
  ValueId resultForEmptyGroup() const override { return Id::makeFromInt(0); }
};

// Aggregate expression for SUM.
using AddForSum = NumericExpressionForAggregate<std::plus<>>;
using SumExpressionBase = AGG_EXP<AddForSum, NumericValueGetter>;
class SumExpression : public AGG_EXP<AddForSum, NumericValueGetter> {
  using SumExpressionBase::SumExpressionBase;
  ValueId resultForEmptyGroup() const override { return Id::makeFromInt(0); }
};

// Aggregate expression for AVG.
struct AvgFinalOperation {
  NumericValue operator()(const NumericValue& aggregation,
                          size_t numElements) const {
    return makeNumericExpressionForAggregate<std::divides<>>()(
        aggregation, NumericValue{static_cast<double>(numElements)});
  }
};
using AvgOperation =
<<<<<<< HEAD
    Operation<2,
              FunctionAndValueGetters<decltype(addForSum), NumericValueGetter>>;
=======
    Operation<2, FunctionAndValueGetters<AddForSum, NumericValueGetter>>;
>>>>>>> 94103129
using AvgExpressionBase = AggregateExpression<AvgOperation, AvgFinalOperation>;
class AvgExpression : public AvgExpressionBase {
  using AvgExpressionBase::AvgExpressionBase;
  ValueId resultForEmptyGroup() const override { return Id::makeFromInt(0); }
};

// Compare two arbitrary values (each of which can be an ID, a literal, or an
// IRI). This always returns a `bool`, see `ValueIdComparators.h` for details.
template <valueIdComparators::Comparison Comp>
inline const auto compareIdsOrStrings =
    [](const auto& a, const auto& b,
       const EvaluationContext* ctx) -> IdOrLiteralOrIri {
  // TODO<joka921> moveTheStrings.
  return toBoolNotUndef(
             sparqlExpression::compareIdsOrStrings<
                 Comp, valueIdComparators::ComparisonForIncompatibleTypes::
                           CompareByType>(a, b, ctx))
             ? IdOrLiteralOrIri{a}
             : IdOrLiteralOrIri{b};
};

// Aggregate expression for MIN and MAX.
template <valueIdComparators::Comparison comparison>
struct MinMaxLambdaForAllTypes {
  template <typename T>
  auto operator()(const T& a, const T& b, const EvaluationContext* ctx) const
      -> CPP_ret(T)(requires SingleExpressionResult<T>) {
    auto actualImpl = [ctx](const auto& x, const auto& y) {
      return compareIdsOrStrings<comparison>(x, y, ctx);
    };
    if constexpr (ad_utility::isSimilar<T, Id>) {
      return std::get<Id>(actualImpl(a, b));
    } else {
      // TODO<joka921> We should definitely move strings here.
      return std::visit(actualImpl, a, b);
    }
  }
};
using MinLambdaForAllTypes =
    MinMaxLambdaForAllTypes<valueIdComparators::Comparison::LT>;
using MaxLambdaForAllTypes =
    MinMaxLambdaForAllTypes<valueIdComparators::Comparison::GT>;
using MinExpressionBase = AGG_EXP<MinLambdaForAllTypes, ActualValueGetter>;
using MaxExpressionBase = AGG_EXP<MaxLambdaForAllTypes, ActualValueGetter>;
class MinExpression : public MinExpressionBase {
  using MinExpressionBase::MinExpressionBase;
  ValueId resultForEmptyGroup() const override { return Id::makeUndefined(); }
};
class MaxExpression : public MaxExpressionBase {
  using MaxExpressionBase::MaxExpressionBase;
  ValueId resultForEmptyGroup() const override { return Id::makeUndefined(); }
};

}  // namespace detail

using detail::AvgExpression;
using detail::CountExpression;
using detail::MaxExpression;
using detail::MinExpression;
using detail::SumExpression;
}  // namespace sparqlExpression

#endif  // QLEVER_SRC_ENGINE_SPARQLEXPRESSIONS_AGGREGATEEXPRESSION_H<|MERGE_RESOLUTION|>--- conflicted
+++ resolved
@@ -21,18 +21,10 @@
 // `AggregateExpression` if there is nothing to be done on the final result.
 struct Identity {
   template <typename T>
-<<<<<<< HEAD
-  decltype(auto) operator()(T&& result, size_t) const {
-    return AD_FWD(result);
-  }
-};
-inline constexpr Identity identity{};
-=======
   auto operator()(T&& result, size_t) const {
     return AD_FWD(result);
   }
 };
->>>>>>> 94103129
 
 namespace detail {
 
@@ -121,11 +113,7 @@
 struct NumericExpressionForAggregate {
   template <typename... Args>
   auto operator()(const Args&... args) const -> CPP_ret(NumericValue)(
-<<<<<<< HEAD
-      requires(concepts::same_as<std::decay_t<Args>, NumericValue>&&...)) {
-=======
       requires(ad_utility::SimilarTo<Args, NumericValue>&&...)) {
->>>>>>> 94103129
     auto visitor = [](const auto&... t) -> NumericValue {
       if constexpr ((... ||
                      std::is_same_v<NotNumeric, std::decay_t<decltype(t)>>)) {
@@ -186,12 +174,7 @@
   }
 };
 using AvgOperation =
-<<<<<<< HEAD
-    Operation<2,
-              FunctionAndValueGetters<decltype(addForSum), NumericValueGetter>>;
-=======
     Operation<2, FunctionAndValueGetters<AddForSum, NumericValueGetter>>;
->>>>>>> 94103129
 using AvgExpressionBase = AggregateExpression<AvgOperation, AvgFinalOperation>;
 class AvgExpression : public AvgExpressionBase {
   using AvgExpressionBase::AvgExpressionBase;
