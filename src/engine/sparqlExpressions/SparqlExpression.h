--- conflicted
+++ resolved
@@ -127,11 +127,7 @@
   // implementation returns `false`.
   virtual bool isExistsExpression() const;
 
-<<<<<<< HEAD
-  // Return non-null pointers to all `EXISTS` expressions in the subtree.
-=======
   // Return non-null pointers to all `EXISTS` expressions in expression tree.
->>>>>>> c2abadda
   // The result is passed in as a reference to simplify the recursive
   // implementation.
   virtual void getExistsExpressions(
