--- conflicted
+++ resolved
@@ -4,11 +4,7 @@
         SetOfIntervals.cpp
         SparqlExpressionPimpl.cpp
         SampleExpression.cpp
-        RelationalExpressions.cpp AggregateExpression.cpp RegexExpression.cpp
-<<<<<<< HEAD
-        ContainsExpression.cpp LangExpression.cpp)
-=======
+        RelationalExpressions.cpp AggregateExpression.cpp RegexExpression.cpp ContainsExpression.cpp
         LangExpression.cpp NumericUnaryExpressions.cpp NumericBinaryExpressions.cpp DateExpressions.cpp StringExpressions.cpp)
->>>>>>> f2e7e89b
 
 qlever_target_link_libraries(sparqlExpressions index util)