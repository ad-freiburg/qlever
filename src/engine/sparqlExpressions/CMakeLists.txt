--- conflicted
+++ resolved
@@ -20,12 +20,8 @@
         LangExpression.cpp
         CountStarExpression.cpp
         PrefilterExpressionIndex.cpp
-<<<<<<< HEAD
         GeoExpression.cpp
-        BlankNodeExpression.cpp)
-=======
         BlankNodeExpression.cpp
         GroupConcatExpression.cpp)
->>>>>>> c033e971
 
 qlever_target_link_libraries(sparqlExpressions util index Boost::url)