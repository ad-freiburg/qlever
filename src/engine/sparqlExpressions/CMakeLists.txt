--- conflicted
+++ resolved
@@ -4,13 +4,7 @@
         SetOfIntervals.cpp
         SparqlExpressionPimpl.cpp
         SampleExpression.cpp
-<<<<<<< HEAD
         RelationalExpressions.cpp AggregateExpression.cpp RegexExpression.cpp ContainsExpression.cpp
-        LangExpression.cpp NumericUnaryExpressions.cpp NumericBinaryExpressions.cpp DateExpressions.cpp StringExpressions.cpp)
-=======
-        RelationalExpressions.cpp AggregateExpression.cpp RegexExpression.cpp
-        LangExpression.cpp NumericUnaryExpressions.cpp NumericBinaryExpressions.cpp DateExpressions.cpp StringExpressions.cpp
-        ConditionalExpressions.cpp)
->>>>>>> baa2a4f2
+        LangExpression.cpp NumericUnaryExpressions.cpp NumericBinaryExpressions.cpp DateExpressions.cpp StringExpressions.cpp ConditionalExpressions.cpp)
 
 qlever_target_link_libraries(sparqlExpressions index util)