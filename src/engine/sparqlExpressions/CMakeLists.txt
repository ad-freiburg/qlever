--- conflicted
+++ resolved
@@ -8,10 +8,7 @@
         NaryExpression.h
         SetOfIntervals.h SetOfIntervals.cpp
         LiteralExpression.h GroupConcatExpression.h
-<<<<<<< HEAD
-        SparqlExpressionPimpl.h SparqlExpressionPimpl.cpp)
-=======
+        SparqlExpressionPimpl.h SparqlExpressionPimpl.cpp
         SampleExpression.h SampleExpression.cpp)
 
-target_link_libraries(sparqlExpressions index)
->>>>>>> e419b1e0
+target_link_libraries(sparqlExpressions index)