add_library(sparqlExpressions
        SparqlExpressionValueGetters.cpp
        NaryExpression.cpp
        SetOfIntervals.cpp
        SparqlExpressionPimpl.cpp
        SampleExpression.cpp
<<<<<<< HEAD
        RelationalExpressions.cpp AggregateExpression.cpp RegexExpression.cpp ContainsExpression.cpp
        LangExpression.cpp NumericUnaryExpressions.cpp NumericBinaryExpressions.cpp DateExpressions.cpp StringExpressions.cpp ConditionalExpressions.cpp)

qlever_target_link_libraries(sparqlExpressions index util)
=======
        RelationalExpressions.cpp
        AggregateExpression.cpp
        StdevExpression.cpp
        RegexExpression.cpp
        NumericUnaryExpressions.cpp
        NumericBinaryExpressions.cpp
        DateExpressions.cpp
        StringExpressions.cpp
        IsSomethingExpressions.cpp
        ConditionalExpressions.cpp
        SparqlExpressionTypes.cpp
        SparqlExpression.cpp
        ConvertToDtypeConstructor.cpp
        RdfTermExpressions.cpp
        LangExpression.cpp
        CountStarExpression.cpp
        PrefilterExpressionIndex.cpp)

qlever_target_link_libraries(sparqlExpressions util index Boost::url)
>>>>>>> 1854a25b
<|MERGE_RESOLUTION|>--- conflicted
+++ resolved
@@ -4,12 +4,6 @@
         SetOfIntervals.cpp
         SparqlExpressionPimpl.cpp
         SampleExpression.cpp
-<<<<<<< HEAD
-        RelationalExpressions.cpp AggregateExpression.cpp RegexExpression.cpp ContainsExpression.cpp
-        LangExpression.cpp NumericUnaryExpressions.cpp NumericBinaryExpressions.cpp DateExpressions.cpp StringExpressions.cpp ConditionalExpressions.cpp)
-
-qlever_target_link_libraries(sparqlExpressions index util)
-=======
         RelationalExpressions.cpp
         AggregateExpression.cpp
         StdevExpression.cpp
@@ -25,8 +19,9 @@
         ConvertToDtypeConstructor.cpp
         RdfTermExpressions.cpp
         LangExpression.cpp
+        ContainsExpression.cpp
         CountStarExpression.cpp
-        PrefilterExpressionIndex.cpp)
-
-qlever_target_link_libraries(sparqlExpressions util index Boost::url)
->>>>>>> 1854a25b
+        PrefilterExpressionIndex.cpp
+        ContainsExpression.cpp
+        )
+qlever_target_link_libraries(sparqlExpressions util index Boost::url)