--- conflicted
+++ resolved
@@ -9,10 +9,7 @@
         SetOfIntervals.h SetOfIntervals.cpp
         LiteralExpression.h GroupConcatExpression.h
         SparqlExpressionPimpl.h SparqlExpressionPimpl.cpp
-<<<<<<< HEAD
-        SampleExpression.h SampleExpression.cpp RelationalExpressions.cpp RelationalExpressions.h)
-=======
-        SampleExpression.h SampleExpression.cpp NaryExpression.cpp AggregateExpression.cpp)
->>>>>>> 9b197d2c
+        SampleExpression.h SampleExpression.cpp NaryExpression.cpp
+        RelationalExpressions.cpp AggregateExpression.cpp)
 
 target_link_libraries(sparqlExpressions index)