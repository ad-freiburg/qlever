//  Copyright 2021, University of Freiburg, Chair of Algorithms and Data
//  Structures. Author: Johannes Kalmbach <kalmbacj@cs.uni-freiburg.de>
//
// Copyright 2025, Bayerische Motoren Werke Aktiengesellschaft (BMW AG)

// Several helper types needed for the SparqlExpression module

#ifndef QLEVER_SRC_ENGINE_SPARQLEXPRESSIONS_SPARQLEXPRESSIONTYPES_H
#define QLEVER_SRC_ENGINE_SPARQLEXPRESSIONS_SPARQLEXPRESSIONTYPES_H

#include <vector>

#include "backports/keywords.h"
#include "engine/QueryExecutionContext.h"
#include "engine/sparqlExpressions/SetOfIntervals.h"
#include "global/Id.h"
#include "rdfTypes/Variable.h"
#include "util/AllocatorWithLimit.h"
#include "util/HashSet.h"
#include "util/TypeTraits.h"
#include "util/VisitMixin.h"

namespace sparqlExpression {

// A std::vector<T, AllocatorWithLimit> with deleted copy constructor
// and copy assignment. Used in the SparqlExpression module, where we want
// no accidental copies of large intermediate results.
template <typename T>
class VectorWithMemoryLimit
    : public std::vector<T, ad_utility::AllocatorWithLimit<T>> {
 public:
  using Allocator = ad_utility::AllocatorWithLimit<T>;
  using Base = std::vector<T, ad_utility::AllocatorWithLimit<T>>;

 private:
  struct CloneTag {};

 public:
  // The `AllocatorWithMemoryLimit` is not default-constructible (on purpose).
  // Unfortunately, the support for such allocators is not really great in the
  // standard library. In particular, the type trait
  // `std::default_initializable<std::vector<T, Alloc>>` will be true, even if
  // the `Alloc` is not default-initializable, which leads to hard compile
  // errors with the ranges library. For this reason we cannot simply inherit
  // all the constructors from `Base`, but explicitly have to forward all but
  // the default constructor. In particular, we only forward constructors that
  // have
  // * at least one argument
  // * the first argument must not be similar to `std::vector` or
  // `VectorWithMemoryLimit` to not hide copy or move constructors
  // * the last argument must be `AllocatorWithMemoryLimit` (all constructors to
  // `vector` take the allocator as a last parameter)
  // * there must be a constructor of `Base` for the given arguments.
  CPP_template(typename... Args)(
      requires(sizeof...(Args) > 0) CPP_and CPP_NOT(
          concepts::derived_from<ql::remove_cvref_t<ad_utility::First<Args...>>,
                                 Base>)
          CPP_and concepts::convertible_to<ad_utility::Last<Args...>, Allocator>
              CPP_and concepts::constructible_from<Base, Args&&...>)
      QL_EXPLICIT(sizeof...(Args) == 1) VectorWithMemoryLimit(Args&&... args)
      : Base{AD_FWD(args)...} {}

  // We have to explicitly forward the `initializer_list` constructor because it
  // for some reason is not covered by the above generic mechanism.
  VectorWithMemoryLimit(std::initializer_list<T> init, const Allocator& alloc)
      : Base(init, alloc) {}

  // Disable copy constructor and copy assignment operator (copying is too
  // expensive in the setting where we want to use this class and not
  // necessary).
 public:
  VectorWithMemoryLimit& operator=(const VectorWithMemoryLimit&) = delete;
  VectorWithMemoryLimit(const VectorWithMemoryLimit&) = delete;
  // Moving is fine.
  VectorWithMemoryLimit(VectorWithMemoryLimit&&) noexcept = default;
  VectorWithMemoryLimit& operator=(VectorWithMemoryLimit&&) noexcept = default;

  // Allow copying via an explicit clone() function.
  [[nodiscard]] VectorWithMemoryLimit clone() const {
    // Call the private copy constructor.
    return VectorWithMemoryLimit(CloneTag{}, *this);
  }

 private:
  // Constructor for copying, used to implement the `clone` function.
  // We use the explicit tag, s.t. this constructor doesn't match the signature
  // of a copy constructor, because otherwise type traits like `copyable` or
  // `constructible_form` would be misled (they might return true for certain
  // compilers in C++17 if the copy constructor is present but private.
  VectorWithMemoryLimit(CloneTag, const VectorWithMemoryLimit& other)
      : Base{static_cast<const Base&>(other)} {}
};
static_assert(!ql::concepts::default_initializable<VectorWithMemoryLimit<int>>);
static_assert(!ql::concepts::copyable<VectorWithMemoryLimit<int>>);

// A class to store the results of expressions that can yield strings or IDs as
// their result (for example IF and COALESCE). It is also used for expressions
// that can only yield strings.
using IdOrLiteralOrIri = std::variant<ValueId, LocalVocabEntry>;
// Printing for GTest.
void PrintTo(const IdOrLiteralOrIri& var, std::ostream* os);

/// The result of an expression can either be a vector of bool/double/int/string
/// a variable (e.g. in BIND (?x as ?y)) or a "Set" of indices, which identifies
/// the row indices in which a boolean expression evaluates to "true". Constant
/// results are represented by a vector with only one element.
namespace detail {
// For each type T in this tuple, T as well as VectorWithMemoryLimit<T> are
// possible expression result types.
using ConstantTypes = std::tuple<IdOrLiteralOrIri, ValueId>;
using ConstantTypesAsVector =
    ad_utility::LiftedTuple<ConstantTypes, VectorWithMemoryLimit>;

// Each type in this tuple also is a possible expression result type.
using OtherTypes = std::tuple<ad_utility::SetOfIntervals, ::Variable>;

using AllTypesAsTuple =
    ad_utility::TupleCat<ConstantTypes, ConstantTypesAsVector, OtherTypes>;
}  // namespace detail

/// An Expression result is a std::variant of all the different types from
/// the expressionResultDetail namespace (see above).
using ExpressionResult = ad_utility::TupleToVariant<detail::AllTypesAsTuple>;

/// Only the different types contained in the variant `ExpressionResult` (above)
/// match this concept.
template <typename T>
CPP_concept SingleExpressionResult =
    ad_utility::SimilarToAnyTypeIn<T, ExpressionResult>;

// Copy an expression result.
CPP_template(typename ResultT)(
    requires ad_utility::SimilarTo<ResultT, ExpressionResult>) ExpressionResult
    copyExpressionResult(ResultT&& result) {
  auto copyIfCopyable = [](const auto& x)
      -> CPP_ret(ExpressionResult)(
          requires SingleExpressionResult<std::decay_t<decltype(x)>>) {
    using R = std::decay_t<decltype(x)>;
<<<<<<< HEAD
    if constexpr (std::is_constructible_v<R, decltype(AD_FWD(x))> &&
                  !ad_utility::similarToInstantiation<R,
                                                      VectorWithMemoryLimit>) {
      return AD_FWD(x);
=======
    if constexpr (ql::concepts::copyable<R>) {
      return x;
>>>>>>> 94103129
    } else {
      static_assert(
          ad_utility::similarToInstantiation<R, VectorWithMemoryLimit>);
      return x.clone();
    }
  };
  return std::visit(copyIfCopyable, AD_FWD(result));
}

/// True iff T represents a constant.
template <typename T>
constexpr static bool isConstantResult =
    ad_utility::SimilarToAnyTypeIn<T, detail::ConstantTypes>;

/// True iff T is one of the ConstantTypesAsVector
template <typename T>
constexpr static bool isVectorResult =
    ad_utility::SimilarToAnyTypeIn<T, detail::ConstantTypesAsVector> ||
    ad_utility::isSimilar<T, ql::span<const ValueId>>;

/// All the additional information which is needed to evaluate a SPARQL
/// expression.
struct EvaluationContext {
  const QueryExecutionContext& _qec;
  // The VariableToColumnMap of the input
  const VariableToColumnMap& _variableToColumnMap;

  /// The input of the expression.
  const IdTable& _inputTable;

  /// The indices of the actual range of rows in the _inputTable on which the
  /// expression is evaluated. For BIND expressions this is always [0,
  /// _inputTable.size()) but for GROUP BY evaluation we also need only parts
  /// of the input.
  size_t _beginIndex = 0;
  size_t _endIndex = _inputTable.size();

  /// The input is sorted on these columns. This information can be used to
  /// perform efficient relational operations like `equal` or `less than`
  std::vector<ColumnIndex> _columnsByWhichResultIsSorted;

  /// Let the expression evaluation also respect the memory limit.
  ad_utility::AllocatorWithLimit<Id> _allocator;

  /// The local vocabulary of the input.
  LocalVocab& _localVocab;

  // If the expression is part of a GROUP BY then this member has to be set to
  // the variables by which the input is grouped. These variables will then be
  // treated as constants.
  ad_utility::HashSet<Variable> _groupedVariables;

  // Only needed during GROUP BY evaluation.
  // Stores information about the results from previous expressions of the same
  // SELECT clause line that might be accessed in the same SELECT clause.

  // This map maps variables that are bound in the select clause to indices.
  VariableToColumnMap _variableToColumnMapPreviousResults;
  // This vector contains the last result of the expressions in the SELECT
  // clause. The correct index for a given variable is obtained from the
  // `_variableToColumnMapPreviousResults`.
  std::vector<ExpressionResult> _previousResultsFromSameGroup;

  // Used to modify the behavior of the RAND() expression when it is evaluated
  // as part of a GROUP BY clause.
  bool _isPartOfGroupBy = false;

  ad_utility::SharedCancellationHandle cancellationHandle_;

  // A point in time at which the evaluation of the expression is to be
  // cancelled because of a timeout. This is used by mechanisms that can't use
  // the `cancellationHandle_` directly, like the sorting in a `COUNT DISTINCT
  // *` expression.
  using TimePoint = std::chrono::steady_clock::time_point;
  TimePoint deadline_;

  /// Constructor for evaluating an expression on the complete input.
  EvaluationContext(const QueryExecutionContext& qec,
                    const VariableToColumnMap& variableToColumnMap,
                    const IdTable& inputTable,
                    const ad_utility::AllocatorWithLimit<Id>& allocator,
                    LocalVocab& localVocab,
                    ad_utility::SharedCancellationHandle cancellationHandle,
                    TimePoint deadline);

  bool isResultSortedBy(const Variable& variable);
  // The size (in number of elements) that this evaluation context refers to.
  [[nodiscard]] size_t size() const;

  // ____________________________________________________________________________
  [[nodiscard]] std::optional<ColumnIndex> getColumnIndexForVariable(
      const Variable& var) const;

  // _____________________________________________________________________________
  std::optional<ExpressionResult> getResultFromPreviousAggregate(
      const Variable& var) const;
};

namespace detail {
/// Get Id of constant result of type T.
CPP_template(typename T, typename LocalVocabT)(
    requires SingleExpressionResult<T> CPP_and isConstantResult<T> CPP_and
        std::is_rvalue_reference_v<T&&>) Id
    constantExpressionResultToId(T&& result, LocalVocabT& localVocab) {
  if constexpr (ad_utility::isSimilar<T, Id>) {
    return result;
  } else if constexpr (ad_utility::isSimilar<T, IdOrLiteralOrIri>) {
    return std::visit(
        [&localVocab](auto&& el) mutable {
          using R = decltype(el);
          if constexpr (ad_utility::isSimilar<R, LocalVocabEntry>) {
            return Id::makeFromLocalVocabIndex(
                localVocab.getIndexAndAddIfNotContained(AD_FWD(el)));
          } else {
            static_assert(ad_utility::isSimilar<R, Id>);
            return el;
          }
        },
        AD_FWD(result));
  } else {
    static_assert(ad_utility::alwaysFalse<T>);
  }
}

/// A `Function` and one or more `ValueGetters`, that are applied to the
/// operands of the function before passing them. The number of `ValueGetters`
/// must either be 1 (the same `ValueGetter` is used for all the operands to
/// the `Function`), or it must be equal to the number of operands to the
/// `Function`. This invariant is checked in the `Operation` class template
/// below, which uses this helper struct.
template <typename FunctionType, typename... ValueGettersTypes>
struct FunctionAndValueGetters {
  using Function = FunctionType;
  using ValueGetters = std::tuple<ValueGettersTypes...>;
};

/// A `Function` that only works on certain input types together with a compile
/// time check, whether a certain set of inputs fulfills these requirements.
template <typename FunctionT, typename CheckT>
struct SpecializedFunction {
  using Function = FunctionT;

  // Check if the function can be applied to arguments of type(s) `Operands`
  template <typename... Operands>
  static bool areAllOperandsValid(const Operands&... operands) {
    return CheckT{}.template operator()<Operands...>(operands...);
  }

  // Evaluate the function on the `operands`. Return std::nullopt if the
  // function cannot be evaluated on the `operands`
  template <typename... Operands>
  std::optional<ExpressionResult> evaluateIfOperandsAreValid(
      Operands&&... operands) {
    if (!areAllOperandsValid<Operands...>(operands...)) {
      return std::nullopt;
    } else {
      if constexpr (ql::concepts::invocable<Function, Operands&&...>) {
        return Function{}(std::forward<Operands>(operands)...);
      } else {
        AD_FAIL();
      }
    }
  }
};

/// Return true iff there exists a `SpecializedFunction` in the
/// `SpecializedFunctionsTuple` that can be evaluated on all the `Operands`
template <typename SpecializedFunctionsTuple, typename... Operands>
constexpr bool isAnySpecializedFunctionPossible(SpecializedFunctionsTuple&& tup,
                                                const Operands&... operands) {
  auto onPack = [&](auto&&... fs) constexpr {
    return (... || fs.areAllOperandsValid(operands...));
  };

  return std::apply(onPack, tup);
}

/// Evaluate the SpecializedFunction, that matches the input. If no such
/// function exists, return `std::nullopt`.
template <typename SpecializedFunctionsTuple, typename... Operands>
std::optional<ExpressionResult> evaluateOnSpecializedFunctionsIfPossible(
    SpecializedFunctionsTuple&& tup, Operands&&... operands) {
  std::optional<ExpressionResult> result = std::nullopt;

  auto writeToResult = [&](auto f) {
    if (!result) {
      result =
          f.evaluateIfOperandsAreValid(std::forward<Operands>(operands)...);
    }
  };

  auto onSingle = [&](auto&&... els) { (..., writeToResult(els)); };
  std::apply(onSingle, tup);

  return result;
}

// Class for an operation used in a `SparqlExpression`, consisting of the
// function for computing the operation and the value getters for the operands.
// The number of operands is fixed.
//
// NOTE: This class is defined in the namespace `sparqlExpression` and is
// different from the class with the same name defined in `Operation.h`
//
// An Operation that consists of a `FunctionAndValueGetters` that takes
// `NumOperands` parameters. The `SpecializedFunction`s can be used to choose a
// more efficient implementation given the types of the operands. For example,
// expressions like `logical-or` or `logical-and` can be implemented more
// efficiently if all the inputs are `SetOfInterval`s`.
// Note: It is necessary to use the `FunctionAndValueGetters` struct to allow
// for multiple `ValueGetters` because there can be multiple `ValueGetters` as
// well as zero or more `SpezializedFunctions`, but there can only be a single
// parameter pack in C++.
template <size_t NumOperands,
          QL_CONCEPT_OR_TYPENAME(
              ad_utility::isInstantiation<FunctionAndValueGetters>)
              FunctionAndValueGettersT,
          QL_CONCEPT_OR_TYPENAME(ad_utility::isInstantiation<
                                 SpecializedFunction>)... SpecializedFunctions>
struct Operation {
 private:
  using OriginalValueGetters = typename FunctionAndValueGettersT::ValueGetters;
  static constexpr size_t NV = std::tuple_size_v<OriginalValueGetters>;

 public:
  constexpr static size_t N = NumOperands;
  using Function = typename FunctionAndValueGettersT::Function;
  using ValueGetters = std::conditional_t<
      NV == 1, std::array<std::tuple_element_t<0, OriginalValueGetters>, N>,
      OriginalValueGetters>;
  Function _function;
  ValueGetters _valueGetters{};
  std::tuple<SpecializedFunctions...> _specializedFunctions{};
};

/// Helper variable to decide at compile time, if a type is an
/// Operation.
template <typename T>
constexpr bool isOperation = false;

template <size_t NumOperations, typename... Ts>
constexpr bool isOperation<Operation<NumOperations, Ts...>> = true;

// Return the common logical size of the `SingleExpressionResults`.
// This is either 1 (in case all the `inputs` are constants) or the
// size of the `context`.
CPP_template(typename... Inputs)(requires(SingleExpressionResult<Inputs>&&...))
    size_t getResultSize(const EvaluationContext& context, const Inputs&...) {
  return (... && isConstantResult<Inputs>) ? 1ul : context.size();
}

}  // namespace detail
}  // namespace sparqlExpression

#endif  // QLEVER_SRC_ENGINE_SPARQLEXPRESSIONS_SPARQLEXPRESSIONTYPES_H<|MERGE_RESOLUTION|>--- conflicted
+++ resolved
@@ -136,15 +136,8 @@
       -> CPP_ret(ExpressionResult)(
           requires SingleExpressionResult<std::decay_t<decltype(x)>>) {
     using R = std::decay_t<decltype(x)>;
-<<<<<<< HEAD
-    if constexpr (std::is_constructible_v<R, decltype(AD_FWD(x))> &&
-                  !ad_utility::similarToInstantiation<R,
-                                                      VectorWithMemoryLimit>) {
-      return AD_FWD(x);
-=======
     if constexpr (ql::concepts::copyable<R>) {
       return x;
->>>>>>> 94103129
     } else {
       static_assert(
           ad_utility::similarToInstantiation<R, VectorWithMemoryLimit>);
