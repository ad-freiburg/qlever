//  Copyright 2021, University of Freiburg, Chair of Algorithms and Data
//  Structures. Author: Johannes Kalmbach <kalmbacj@cs.uni-freiburg.de>

// Several helper types needed for the SparqlExpression module

#ifndef QLEVER_SPARQLEXPRESSIONTYPES_H
#define QLEVER_SPARQLEXPRESSIONTYPES_H

#include "engine/QueryExecutionContext.h"
#include "engine/ResultTable.h"
#include "engine/sparqlExpressions/SetOfIntervals.h"
#include "global/Id.h"
#include "parser/data/Variable.h"
#include "util/AllocatorWithLimit.h"
#include "util/ConstexprSmallString.h"
#include "util/Generator.h"
#include "util/HashMap.h"
#include "util/TypeTraits.h"

namespace sparqlExpression {

/// A std::vector<T, AllocatorWithLimit> with deleted copy constructor
/// and copy assignment. Used in the SparqlExpression module, where we want
/// no accidental copies of large intermediate results.
template <typename T>
class VectorWithMemoryLimit
    : public std::vector<T, ad_utility::AllocatorWithLimit<T>> {
 public:
  using Base = std::vector<T, ad_utility::AllocatorWithLimit<T>>;
  using Base::Base;
  // Disable copy constructor and copy assignment operator (copying is too
  // expensive in the setting where we want to use this class and not
  // necessary).
  // The copy constructor is not deleted, but private, because it is used
  // for the explicit clone() function.
 private:
  VectorWithMemoryLimit(const VectorWithMemoryLimit&) = default;

 public:
  VectorWithMemoryLimit& operator=(const VectorWithMemoryLimit&) = delete;

  // Moving is fine.
  VectorWithMemoryLimit(VectorWithMemoryLimit&&) noexcept = default;
  VectorWithMemoryLimit& operator=(VectorWithMemoryLimit&&) noexcept = default;

  // Allow copying via an explicit clone() function.
  [[nodiscard]] VectorWithMemoryLimit clone() const {
    // Call the private copy constructor.
    return VectorWithMemoryLimit(*this);
  }
};

/// A strong type for Ids from the knowledge base to distinguish them from plain
/// integers.
using StrongId = ValueId;
/*
struct StrongId {
  Id _value;
  friend auto operator<=>(const StrongId&, const StrongId&) = default;

  // Make the type hashable for absl, see https://abseil.io/docs/cpp/guides/hash
  template <typename H>
  friend H AbslHashValue(H h, const StrongId& id) {
    return H::combine(std::move(h), id._value);
  }
};
 */

/// A simple wrapper around a bool that prevents the strangely-behaving
/// std::vector<bool> optimization.
struct Bool {
  bool _value;
  // Implicit conversion from and to bool.
  Bool(bool value) : _value{value} {}

  operator bool() const { return _value; }

  // Default construction yields undefined value.
  Bool() = default;

  bool operator==(const Bool& b) const = default;

  // Make the type hashable for absl, see
  // https://abseil.io/docs/cpp/guides/hash.
  template <typename H>
  friend H AbslHashValue(H h, const Bool& b) {
    return H::combine(std::move(h), b._value);
  }
};

}  // namespace sparqlExpression

// Specializations of std::common_type for the Bool type.
namespace std {
template <typename T>
struct common_type<T, sparqlExpression::Bool> {
  using type = std::common_type_t<T, bool>;
};

template <typename T>
struct common_type<sparqlExpression::Bool, T> {
  using type = std::common_type_t<T, bool>;
};
}  // namespace std

namespace sparqlExpression {

/// A StrongId and its type. The type is needed to get the actual value from the
/// knowledge base.

using StrongIdWithResultType = ValueId;
/*
struct StrongIdWithResultType {
  StrongId _id;
  ResultTable::ResultType _type;
  bool operator==(const StrongIdWithResultType&) const = default;
  size_t size() const { return 1; }

  // Make the type hashable for absl, see https://abseil.io/docs/cpp/guides/hash
  template <typename H>
  friend H AbslHashValue(H h, const StrongIdWithResultType& id) {
    return H::combine(std::move(h), id._id, id._type);
  }
};
 */

/// A list of StrongIds that all have the same datatype.
struct StrongIdsWithResultType {
  VectorWithMemoryLimit<Id> _ids;
  size_t size() const { return _ids.size(); }
};

/// Typedef for a map from variable names to the corresponding column in the
/// input of a SparqlExpression.
using VariableToColumnMap = ad_utility::HashMap<std::string, size_t>;

/// Typedef for a map from variables names to (input column, type of input
/// column.
using VariableToColumnAndResultTypeMap =
    ad_utility::HashMap<std::string,
                        std::pair<size_t, ResultTable::ResultType>>;

/// All the additional information which is needed to evaluate a Sparql
/// expression.
struct EvaluationContext {
  const QueryExecutionContext& _qec;
  // The VariableToColumnMap of the input
  const VariableToColumnAndResultTypeMap& _variableToColumnAndResultTypeMap;

  /// The input of the expression.
  const IdTable& _inputTable;

  /// The indices of the actual range of rows in the _inputTable on which the
  /// expression is evaluated. For BIND expressions this is always [0,
  /// _inputTable.size()) but for GROUP BY evaluation we also need only parts
  /// of the input.
  size_t _beginIndex = 0;
  size_t _endIndex = _inputTable.size();

  /// The input is sorted on these columns. This information can be used to
  /// perform efficient relational operations like `equal` or `less than`
  std::vector<size_t> _columnsByWhichResultIsSorted;

  /// Let the expression evaluation also respect the memory limit.
  ad_utility::AllocatorWithLimit<Id> _allocator;

  /// The local vocabulary of the input.
  const ResultTable::LocalVocab& _localVocab;

  /// Constructor for evaluating an expression on the complete input.
  EvaluationContext(
      const QueryExecutionContext& qec,
      const VariableToColumnAndResultTypeMap& variableToColumnAndResultTypeMap,
      const IdTable& inputTable,
      const ad_utility::AllocatorWithLimit<Id>& allocator,
      const ResultTable::LocalVocab& localVocab)
      : _qec{qec},
        _variableToColumnAndResultTypeMap{variableToColumnAndResultTypeMap},
        _inputTable{inputTable},
        _allocator{allocator},
        _localVocab{localVocab} {}

  /// Constructor for evaluating an expression on a part of the input
  /// (only considers the rows [beginIndex, endIndex) from the input.
  EvaluationContext(const QueryExecutionContext& qec,
                    const VariableToColumnAndResultTypeMap& map,
                    const IdTable& inputTable, size_t beginIndex,
                    size_t endIndex,
                    const ad_utility::AllocatorWithLimit<Id>& allocator,
                    const ResultTable::LocalVocab& localVocab)
      : _qec{qec},
        _variableToColumnAndResultTypeMap{map},
        _inputTable{inputTable},
        _beginIndex{beginIndex},
        _endIndex{endIndex},
        _allocator{allocator},
        _localVocab{localVocab} {}
};

<<<<<<< HEAD
/// Strong type for a Sparql Variable, e.g. "?x"
struct Variable {
  std::string _variable;
  bool operator==(const Variable&) const = default;
};

// ____________________________________________________________________________
inline size_t getIndexForVariable(const Variable& var,
                                  const EvaluationContext* context) {
  const auto& map = context->_variableToColumnAndResultTypeMap;
  if (!map.contains(var._variable)) {
    throw std::runtime_error(absl::StrCat(
        "Variable ", var._variable, " was not found in input to expression."));
  }
  return map.at(var._variable).first;
}

=======
>>>>>>> 9b197d2c
/// The result of an expression can either be a vector of bool/double/int/string
/// a variable (e.g. in BIND (?x as ?y)) or a "Set" of indices, which identifies
/// the row indices in which a boolean expression evaluates to "true". Constant
/// results are represented by a vector with only one element.
namespace detail {
// For each type T in this tuple, T as well as VectorWithMemoryLimit<T> are
// possible expression result types.
using ConstantTypes = std::tuple<double, int64_t, Bool, string>;
using ConstantTypesAsVector =
    ad_utility::LiftedTuple<ConstantTypes, VectorWithMemoryLimit>;

// Each type in this tuple also is a possible expression result type.
using OtherTypes =
    std::tuple<ad_utility::SetOfIntervals, StrongIdWithResultType, ::Variable>;

using AllTypesAsTuple =
    ad_utility::TupleCat<ConstantTypes, ConstantTypesAsVector, OtherTypes>;
}  // namespace detail

/// An Expression result is a std::variant of all the different types from
/// the expressionResultDetail namespace (see above).
using ExpressionResult = ad_utility::TupleToVariant<detail::AllTypesAsTuple>;

/// Only the different types contained in the variant `ExpressionResult` (above)
/// match this concept.
template <typename T>
concept SingleExpressionResult =
    ad_utility::isTypeContainedIn<T, ExpressionResult>;

/// True iff T represents a constant.
template <typename T>
constexpr static bool isConstantResult =
    ad_utility::isTypeContainedIn<T, detail::ConstantTypes> ||
    std::is_same_v<T, StrongIdWithResultType>;

/// True iff T is one of the ConstantTypesAsVector
template <typename T>
constexpr static bool isVectorResult =
    ad_utility::isTypeContainedIn<T, detail::ConstantTypesAsVector>;

namespace detail {

/// Convert expression result type T to corresponding qlever ResultType.
/// TODO<joka921>: currently all constants are floats.
template <SingleExpressionResult T>
constexpr static qlever::ResultType expressionResultTypeToQleverResultType() {
  if constexpr (ad_utility::isSimilar<T, string> ||
                ad_utility::isSimilar<T, VectorWithMemoryLimit<string>>) {
    return qlever::ResultType::LOCAL_VOCAB;
  } else if constexpr (isConstantResult<T> || isVectorResult<T>) {
    return qlever::ResultType::FLOAT;
  } else if constexpr (std::is_same_v<T, ad_utility::SetOfIntervals>) {
    return qlever::ResultType::VERBATIM;
  } else {
    // for Variables and StrongIdWithDatatypes we cannot get the result type at
    // compile time.
    static_assert(ad_utility::alwaysFalse<T>);
  }
}

/// Get Id of constant result of type T.
template <SingleExpressionResult T, typename LocalVocab>
Id constantExpressionResultToId(T&& result, LocalVocab& localVocab,
                                bool isRepetitionOfConstant) {
  static_assert(isConstantResult<T>);
  if constexpr (ad_utility::isSimilar<T, string>) {
    // Return the index in the local vocabulary.
    if (!isRepetitionOfConstant) {
      localVocab.push_back(std::forward<T>(result));
    }
    return Id::makeFromLocalVocabIndex(
        LocalVocabIndex::make(localVocab.size() - 1));
  } else if constexpr (ad_utility::isSimilar<double, T>) {
    return Id::makeFromDouble(result);
  } else {
    static_assert(ad_utility::isSimilar<int64_t, T> ||
                  ad_utility::isSimilar<Bool, T>);
    // This currently covers int and bool.
    // TODO<joka921> represent bool in the `ValueId` class and adapt this.
    return Id::makeFromInt(result);
  }
}

/// A Tag type that has to be used as the `CalculationWithSetOfIntervals`
/// template parameter in `NaryExpression.h` and `AggregateExpression.h` when
/// no such calculation is possible
struct NoCalculationWithSetOfIntervals {};

/// A `Function` and one or more `ValueGetters`, that are applied to the
/// operands of the function before passing them. The number of `ValueGetters`
/// must either be 1 (the same `ValueGetter` is used for all the operands to the
/// `Function`, or it must be equal to the number of operands to the `Function`.
/// This invariant is checked in the `Operation` class template below,
/// which uses this helper struct.
template <typename FunctionType, typename... ValueGettersTypes>
struct FunctionAndValueGetters {
  using Function = FunctionType;
  using ValueGetters = std::tuple<ValueGettersTypes...>;
};

/// A `Function` that only works on certain input types together with a compile
/// time check, whether a certain set of inputs fulfills these requirements.
template <typename FunctionT, typename CheckT>
struct SpecializedFunction {
  using Function = FunctionT;

  // Check if the function can be applied to arguments of type(s) `Operands`
  template <typename... Operands>
  static bool checkIfOperandsAreValid(const Operands&... operands) {
    return CheckT{}.template operator()<Operands...>(operands...);
  }

  // Evaluate the function on the `operands`. Return std::nullopt if the
  // function cannot be evaluated on the `operands`
  template <typename... Operands>
  std::optional<ExpressionResult> evaluateIfOperandsAreValid(
      Operands&&... operands) {
    if (!checkIfOperandsAreValid<Operands...>(operands...)) {
      return std::nullopt;
    } else {
      if constexpr (requires {
                      Function{}(std::forward<Operands>(operands)...);
                    }) {
        return Function{}(std::forward<Operands>(operands)...);
      } else {
        AD_CHECK(false);
      }
    }
  }
};

/// Return true iff there exists a `SpecializedFunction` in the
/// `SpecializedFunctionsTuple` that can be evaluated on all the `Operands`
template <typename SpecializedFunctionsTuple, typename... Operands>
constexpr bool isAnySpecializedFunctionPossible(SpecializedFunctionsTuple&& tup,
                                                const Operands&... operands) {
  auto onPack = [&](auto&&... fs) constexpr {
    return (... || fs.template checkIfOperandsAreValid(operands...));
  };

  return std::apply(onPack, tup);
}

/// Evaluate the SpecializedFunction, that matches the input. If no such
/// function exists, return `std::nullopt`.
template <typename SpecializedFunctionsTuple, typename... Operands>
std::optional<ExpressionResult> evaluateOnSpecializedFunctionsIfPossible(
    SpecializedFunctionsTuple&& tup, Operands&&... operands) {
  std::optional<ExpressionResult> result = std::nullopt;

  auto writeToResult = [&](auto f) {
    if (!result) {
      result =
          f.evaluateIfOperandsAreValid(std::forward<Operands>(operands)...);
    }
  };

  auto onSingle = [&](auto&&... els) { (..., writeToResult(els)); };
  std::apply(onSingle, tup);

  return result;
}

/// An Operation that consists of a `FunctionAndValueGetters` that takes
/// `NumOperands` parameters. The `FunctionForSetOfIntervalsType` is a function,
/// that can efficiently perform the operation when all the operands are
/// `SetOfInterval`s.
/// It is necessary to use the `FunctionAndValueGetters` struct to allow for
/// multiple `ValueGetters` (a parameter pack, that has to appear at the end of
/// the template declaration) and the default parameter for the
/// `FunctionForSetOfIntervals` (which also has to appear at the end).
template <size_t NumOperands, typename FunctionAndValueGettersT,
          typename... SpecializedFunctions>
requires ad_utility::isInstantiation<FunctionAndValueGetters,
                                     FunctionAndValueGettersT> &&
    (...&& ad_utility::isInstantiation<SpecializedFunction,
                                       SpecializedFunctions>)struct Operation {
 private:
  using OriginalValueGetters = typename FunctionAndValueGettersT::ValueGetters;
  static constexpr size_t NV = std::tuple_size_v<OriginalValueGetters>;

 public:
  constexpr static size_t N = NumOperands;
  using Function = typename FunctionAndValueGettersT::Function;
  using ValueGetters = std::conditional_t<
      NV == 1, std::array<std::tuple_element_t<0, OriginalValueGetters>, N>,
      OriginalValueGetters>;
  Function _function;
  ValueGetters _valueGetters{};
  std::tuple<SpecializedFunctions...> _specializedFunctions{};
};

/// Helper variable to decide at compile time, if a type is an
/// Operation.
template <typename T>
constexpr bool isOperation = false;

template <size_t NumOperations, typename... Ts>
constexpr bool isOperation<Operation<NumOperations, Ts...>> = true;

// Return the common logical size of the `SingleExpressionResults`.
// This is either 1 (in case all the `inputs` are constants) or the
// size of the `context`.
template <SingleExpressionResult... Inputs>
size_t getResultSize(const EvaluationContext& context, const Inputs&...) {
  return (... && isConstantResult<Inputs>)
             ? 1ul
             : context._endIndex - context._beginIndex;
}

}  // namespace detail
}  // namespace sparqlExpression

#endif  // QLEVER_SPARQLEXPRESSIONTYPES_H<|MERGE_RESOLUTION|>--- conflicted
+++ resolved
@@ -52,8 +52,6 @@
 
 /// A strong type for Ids from the knowledge base to distinguish them from plain
 /// integers.
-using StrongId = ValueId;
-/*
 struct StrongId {
   Id _value;
   friend auto operator<=>(const StrongId&, const StrongId&) = default;
@@ -64,7 +62,6 @@
     return H::combine(std::move(h), id._value);
   }
 };
- */
 
 /// A simple wrapper around a bool that prevents the strangely-behaving
 /// std::vector<bool> optimization.
@@ -107,9 +104,6 @@
 
 /// A StrongId and its type. The type is needed to get the actual value from the
 /// knowledge base.
-
-using StrongIdWithResultType = ValueId;
-/*
 struct StrongIdWithResultType {
   StrongId _id;
   ResultTable::ResultType _type;
@@ -122,11 +116,11 @@
     return H::combine(std::move(h), id._id, id._type);
   }
 };
- */
 
 /// A list of StrongIds that all have the same datatype.
 struct StrongIdsWithResultType {
-  VectorWithMemoryLimit<Id> _ids;
+  VectorWithMemoryLimit<StrongId> _ids;
+  ResultTable::ResultType _type;
   size_t size() const { return _ids.size(); }
 };
 
@@ -197,13 +191,6 @@
         _localVocab{localVocab} {}
 };
 
-<<<<<<< HEAD
-/// Strong type for a Sparql Variable, e.g. "?x"
-struct Variable {
-  std::string _variable;
-  bool operator==(const Variable&) const = default;
-};
-
 // ____________________________________________________________________________
 inline size_t getIndexForVariable(const Variable& var,
                                   const EvaluationContext* context) {
@@ -215,8 +202,6 @@
   return map.at(var._variable).first;
 }
 
-=======
->>>>>>> 9b197d2c
 /// The result of an expression can either be a vector of bool/double/int/string
 /// a variable (e.g. in BIND (?x as ?y)) or a "Set" of indices, which identifies
 /// the row indices in which a boolean expression evaluates to "true". Constant
