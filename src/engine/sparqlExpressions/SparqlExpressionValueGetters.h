--- conflicted
+++ resolved
@@ -392,15 +392,9 @@
 // computed ad hoc.
 struct GeometryInfoValueGetter : Mixin<GeometryInfoValueGetter> {
   using Mixin<GeometryInfoValueGetter>::operator();
-<<<<<<< HEAD
-  std::optional<GeometryInfo> operator()(
-      ValueId id, const EvaluationContext* context) const;
-  std::optional<GeometryInfo> operator()(
-=======
   std::optional<ad_utility::GeometryInfo> operator()(
       ValueId id, const EvaluationContext* context) const;
   std::optional<ad_utility::GeometryInfo> operator()(
->>>>>>> 800c7c24
       const LiteralOrIri& litOrIri, const EvaluationContext* context) const;
 };
 
