--- conflicted
+++ resolved
@@ -395,18 +395,6 @@
                               const EvaluationContext* context) const;
 };
 
-<<<<<<< HEAD
-// Value getter for `GeometryInfo` objects. If a `ValueId` pointing to a literal
-// in the geometry vocabulary is given, the object is fetched from the
-// precomputed file. For `GeoPoint`s (trivial) and string literals it is
-// computed ad hoc.
-struct GeometryInfoValueGetter : Mixin<GeometryInfoValueGetter> {
-  using Mixin<GeometryInfoValueGetter>::operator();
-  std::optional<ad_utility::GeometryInfo> operator()(
-      ValueId id, const EvaluationContext* context) const;
-  std::optional<ad_utility::GeometryInfo> operator()(
-      const LiteralOrIri& litOrIri, const EvaluationContext* context) const;
-=======
 // Value getter for `GeometryInfo` objects or parts thereof. If a `ValueId`
 // pointing to a literal in the geometry vocabulary is given, the object is
 // fetched from the precomputed file and the `RequestedInfo` is extracted from
@@ -425,7 +413,6 @@
   // from a precomputation result. Otherwise `std::nullopt` is returned.
   static std::optional<ad_utility::GeometryInfo> getPrecomputedGeometryInfo(
       ValueId id, const EvaluationContext* context);
->>>>>>> 7e03d6e7
 };
 
 // Defines the return type for value-getter `StringOrDateGetter`.
