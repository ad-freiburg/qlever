--- conflicted
+++ resolved
@@ -141,35 +141,39 @@
   }
 };
 
-<<<<<<< HEAD
-// Boolean value getter that checks whether the given `Id` is a `ValueId` of the
+// This class can be used as the `ValueGetter` argument of Expression
+// templates. It produces a LiteralOrIri.
+struct LiteralOrIriValueGetter : Mixin<LiteralOrIriValueGetter> {
+  using Mixin<LiteralOrIriValueGetter>::operator();
+
+  std::optional<LiteralOrIri> operator()(ValueId,
+                                         const EvaluationContext*) const;
+
+  std::optional<LiteralOrIri> operator()(const LiteralOrIri& s,
+                                         const EvaluationContext*) const {
+    return s;
+  }
+};
+ 
+ // Value getter for `isBlank`.
+struct IsBlankNodeValueGetter : Mixin<IsBlankNodeValueGetter> {
+  using Mixin<IsBlankNodeValueGetter>::operator();
+  Id operator()(ValueId id, const EvaluationContext*) const {
+    return Id::makeFromBool(id.getDatatype() == Datatype::BlankNodeIndex);
+  }
+
+  Id operator()(const LiteralOrIri&, const EvaluationContext*) const {
+    return Id::makeFromBool(false);
+  }
+};
+
+ // Boolean value getter that checks whether the given `Id` is a `ValueId` of the
 // given `datatype`.
 template <Datatype datatype>
 struct IsValueIdValueGetter : Mixin<IsValueIdValueGetter<datatype>> {
   using Mixin<IsValueIdValueGetter>::operator();
   Id operator()(Id id, const EvaluationContext*) const {
     return Id::makeFromBool(id.getDatatype() == datatype);
-=======
-// This class can be used as the `ValueGetter` argument of Expression
-// templates. It produces a LiteralOrIri.
-struct LiteralOrIriValueGetter : Mixin<LiteralOrIriValueGetter> {
-  using Mixin<LiteralOrIriValueGetter>::operator();
-
-  std::optional<LiteralOrIri> operator()(ValueId,
-                                         const EvaluationContext*) const;
-
-  std::optional<LiteralOrIri> operator()(const LiteralOrIri& s,
-                                         const EvaluationContext*) const {
-    return s;
-  }
-};
-
-// Value getter for `isBlank`.
-struct IsBlankNodeValueGetter : Mixin<IsBlankNodeValueGetter> {
-  using Mixin<IsBlankNodeValueGetter>::operator();
-  Id operator()(ValueId id, const EvaluationContext*) const {
-    return Id::makeFromBool(id.getDatatype() == Datatype::BlankNodeIndex);
->>>>>>> 0ed79df7
   }
 
   Id operator()(const LiteralOrIri&, const EvaluationContext*) const {
