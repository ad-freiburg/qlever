--- conflicted
+++ resolved
@@ -396,19 +396,12 @@
 };
 
 // Value getter for `GeometryInfo` objects or parts thereof. If a `ValueId`
-<<<<<<< HEAD
-// pointing to a literal in the geometry vocabulary is given, the object is
-// fetched from the precomputed file and the `RequestedInfo` is extracted from
-// it. For Well Known Text literals only the `RequestedInfo` is computed ad
-// hoc.
-=======
 // holding a `VocabIndex` is given and QLever's index is built using the
 // `GeoVocabulary`, the `GeometryInfo` is fetched from the precomputed file
 // and the `RequestedInfo` is extracted from it. If no precomputed
 // `GeometryInfo` is available, the WKT literal is parsed and only the
 // `RequestedInfo` is computed ad hoc (for example the bounding box is not
 // calculated, when requesting the centroid).
->>>>>>> e984c7e5
 template <typename RequestedInfo = ad_utility::GeometryInfo>
 requires ad_utility::RequestedInfoT<RequestedInfo>
 struct GeometryInfoValueGetter : Mixin<GeometryInfoValueGetter<RequestedInfo>> {
