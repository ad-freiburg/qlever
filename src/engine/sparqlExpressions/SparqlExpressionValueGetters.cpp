--- conflicted
+++ resolved
@@ -67,31 +67,6 @@
 
 // ____________________________________________________________________________
 string StringValueGetter::operator()(Id id, EvaluationContext* context) const {
-<<<<<<< HEAD
-  switch (id.getDatatype()) {
-    case Datatype::Undefined:
-      return "";
-    case Datatype::Double:
-      return std::to_string(id.getDouble());
-    case Datatype::Int:
-      return std::to_string(id.getInt());
-    case Datatype::WordVocabIndex: {  // QUESTION: ist das richtig so?
-      return context->_qec.getIndex()
-          .getTextVocab()
-          .indexToOptionalString(id.getVocabIndex())
-          .value_or("");
-    }
-    case Datatype::VocabIndex:
-      return context->_qec.getIndex()
-          .getVocab()
-          .indexToOptionalString(id.getVocabIndex())
-          .value_or("");
-    case Datatype::LocalVocabIndex: {
-      return context->_localVocab.getWord(id.getLocalVocabIndex());
-    }
-    case Datatype::TextRecordIndex:
-      return context->_qec.getIndex().getTextExcerpt(id.getTextRecordIndex());
-=======
   auto optionalStringAndType =
       ExportQueryExecutionTrees::idToStringAndType<true>(
           context->_qec.getIndex(), id, context->_localVocab);
@@ -112,7 +87,6 @@
     return std::move(optionalStringAndType.value().first);
   } else {
     return std::nullopt;
->>>>>>> b2e7f403
   }
 }
 
