//  Copyright 2021, University of Freiburg,
//                  Chair of Algorithms and Data Structures.
//  Author: Johannes Kalmbach <kalmbacj@cs.uni-freiburg.de>

#include "SparqlExpressionValueGetters.h"

#include <type_traits>

#include "engine/ExportQueryExecutionTrees.h"
#include "global/Constants.h"
#include "global/ValueId.h"
#include "index/vocabulary/GeoVocabulary.h"
#include "parser/Literal.h"
#include "parser/NormalizedString.h"
#include "util/Conversions.h"
#include "util/GeoSparqlHelpers.h"
#include "util/GeometryInfo.h"

using namespace sparqlExpression::detail;

// _____________________________________________________________________________
NumericValue NumericValueGetter::operator()(
    ValueId id, const sparqlExpression::EvaluationContext*) const {
  switch (id.getDatatype()) {
    case Datatype::Double:
      return id.getDouble();
    case Datatype::Int:
      return id.getInt();
    case Datatype::Bool:
      // TODO<joka921> Check in the specification what the correct behavior is
      // here. They probably should be UNDEF as soon as we have conversion
      // functions.
      return static_cast<int64_t>(id.getBool());
    case Datatype::Undefined:
    case Datatype::VocabIndex:
    case Datatype::LocalVocabIndex:
    case Datatype::TextRecordIndex:
    case Datatype::WordVocabIndex:
    case Datatype::Date:
    case Datatype::GeoPoint:
    case Datatype::BlankNodeIndex:
      return NotNumeric{};
  }
  AD_FAIL();
}

// _____________________________________________________________________________
auto EffectiveBooleanValueGetter::operator()(
    ValueId id, const EvaluationContext* context) const -> Result {
  using enum Result;
  switch (id.getDatatype()) {
    case Datatype::Double: {
      auto d = id.getDouble();
      return (d != 0.0 && !std::isnan(d)) ? True : False;
    }
    case Datatype::Int:
      return (id.getInt() != 0) ? True : False;
    case Datatype::Bool:
      return id.getBool() ? True : False;
    case Datatype::Undefined:
    case Datatype::BlankNodeIndex:
      return Undef;
    case Datatype::VocabIndex: {
      auto index = id.getVocabIndex();
      // TODO<joka921> We could precompute whether the empty literal or empty
      // iri are contained in the KB.
      return context->_qec.getIndex().indexToString(index).empty() ? False
                                                                   : True;
    }
    case Datatype::LocalVocabIndex: {
      return (context->_localVocab.getWord(id.getLocalVocabIndex())
                  .getContent()
                  .empty())
                 ? False
                 : True;
    }
    case Datatype::WordVocabIndex:
    case Datatype::TextRecordIndex:
    case Datatype::Date:
    case Datatype::GeoPoint:
      return True;
  }
  AD_FAIL();
}

// ____________________________________________________________________________
std::optional<std::string> StringValueGetter::operator()(
    Id id, const EvaluationContext* context) const {
  if (id.getDatatype() == Datatype::Bool) {
    // Always use canonical representation when converting to string.
    return id.getBool() ? "true" : "false";
  }
  // `true` means that we remove the quotes and angle brackets.
  auto optionalStringAndType =
      ExportQueryExecutionTrees::idToStringAndType<true>(
          context->_qec.getIndex(), id, context->_localVocab);
  if (optionalStringAndType.has_value()) {
    return std::move(optionalStringAndType.value().first);
  } else {
    return std::nullopt;
  }
}

// ____________________________________________________________________________
std::optional<ad_utility::triple_component::Literal>
LiteralValueGetterWithStrFunction::operator()(
    Id id, const EvaluationContext* context) const {
  return ExportQueryExecutionTrees::idToLiteral(context->_qec.getIndex(), id,
                                                context->_localVocab);
}

// ____________________________________________________________________________
std::optional<ad_utility::triple_component::Literal>
LiteralValueGetterWithStrFunction::operator()(const LiteralOrIri& s,
                                              const EvaluationContext*) const {
  return ExportQueryExecutionTrees::handleIriOrLiteral(s, false);
}

// ____________________________________________________________________________
std::optional<ad_utility::triple_component::Literal>
LiteralValueGetterWithoutStrFunction::operator()(
    Id id, const EvaluationContext* context) const {
  return ExportQueryExecutionTrees::idToLiteral(context->_qec.getIndex(), id,
                                                context->_localVocab, true);
}

// ____________________________________________________________________________
std::optional<ad_utility::triple_component::Literal>
LiteralValueGetterWithoutStrFunction::operator()(
    const LiteralOrIri& s, const EvaluationContext*) const {
  return ExportQueryExecutionTrees::handleIriOrLiteral(s, true);
}

// ____________________________________________________________________________
std::optional<std::string> ReplacementStringGetter::operator()(
    Id id, const EvaluationContext* context) const {
  std::optional<std::string> originalString =
      LiteralFromIdGetter{}(id, context);
  if (!originalString.has_value()) {
    return originalString;
  }
  return convertToReplacementString(originalString.value());
}

// ____________________________________________________________________________
std::optional<std::string> ReplacementStringGetter::operator()(
    const LiteralOrIri& s, const EvaluationContext*) const {
  return convertToReplacementString(asStringViewUnsafe(s.getContent()));
}

// ____________________________________________________________________________
std::string ReplacementStringGetter::convertToReplacementString(
    std::string_view view) {
  std::string result;
  // Rough estimate of the size of the result string.
  result.reserve(view.size());
  for (size_t i = 0; i < view.size(); i++) {
    char c = view.at(i);
    switch (c) {
      case '$':
        // Re2 used \1, \2, ... for backreferences, so we change $ to \.
        result.push_back('\\');
        break;
      case '\\':
        // "\$" is unescaped to "$"
        if (i + 1 < view.size() && view.at(i + 1) == '$') {
          result.push_back('$');
          i++;
        } else {
          // Escape existing backslashes.
          result.push_back(c);
          result.push_back(c);
        }
        break;
      default:
        result.push_back(c);
        break;
    }
  }
  return result;
}

// ____________________________________________________________________________
template <auto isSomethingFunction, auto prefix>
Id IsSomethingValueGetter<isSomethingFunction, prefix>::operator()(
    ValueId id, const EvaluationContext* context) const {
  switch (id.getDatatype()) {
    case Datatype::VocabIndex:
      // See instantiations below for what `isSomethingFunction` is.
      return Id::makeFromBool(std::invoke(isSomethingFunction,
                                          context->_qec.getIndex().getVocab(),
                                          id.getVocabIndex()));
    case Datatype::LocalVocabIndex: {
      auto word = ExportQueryExecutionTrees::idToStringAndType<false>(
          context->_qec.getIndex(), id, context->_localVocab);
      return Id::makeFromBool(word.has_value() &&
                              word.value().first.starts_with(prefix));
    }
    case Datatype::Bool:
    case Datatype::Int:
    case Datatype::Double:
    case Datatype::Date:
    case Datatype::GeoPoint:
      if constexpr (prefix == isLiteralPrefix) {
        return Id::makeFromBool(true);
      }
    case Datatype::Undefined:
    case Datatype::TextRecordIndex:
    case Datatype::WordVocabIndex:
    case Datatype::BlankNodeIndex:
      return Id::makeFromBool(false);
  }
  AD_FAIL();
}
template struct sparqlExpression::detail::IsSomethingValueGetter<
    &Index::Vocab::isIri, isIriPrefix>;
template struct sparqlExpression::detail::IsSomethingValueGetter<
    &Index::Vocab::isLiteral, isLiteralPrefix>;

// _____________________________________________________________________________
std::optional<string> LiteralFromIdGetter::operator()(
    ValueId id, const EvaluationContext* context) const {
  auto optionalStringAndType =
      ExportQueryExecutionTrees::idToStringAndType<true, true>(
          context->_qec.getIndex(), id, context->_localVocab);
  if (optionalStringAndType.has_value()) {
    return std::move(optionalStringAndType.value().first);
  } else {
    return std::nullopt;
  }
}

// _____________________________________________________________________________
bool IsValidValueGetter::operator()(
    ValueId id, [[maybe_unused]] const EvaluationContext* context) const {
  // Every knowledge base value that is bound converts to "True"
  // TODO<joka921> check for the correct semantics of the error handling and
  // implement it in a further version.
  return id != ValueId::makeUndefined();
}

// _____________________________________________________________________________
IntDoubleStr ToNumericValueGetter::operator()(
    ValueId id, [[maybe_unused]] const EvaluationContext* context) const {
  switch (id.getDatatype()) {
    case Datatype::Undefined:
      return std::monostate{};
    case Datatype::Int:
      return id.getInt();
    case Datatype::Double:
      return id.getDouble();
    case Datatype::Bool:
      return static_cast<int>(id.getBool());
    case Datatype::GeoPoint:
      return id.getGeoPoint().toStringRepresentation();
    case Datatype::VocabIndex:
    case Datatype::LocalVocabIndex:
    case Datatype::TextRecordIndex:
    case Datatype::WordVocabIndex:
    case Datatype::Date:
    case Datatype::BlankNodeIndex:
      auto optString = LiteralFromIdGetter{}(id, context);
      if (optString.has_value()) {
        return std::move(optString.value());
      } else {
        return std::monostate{};
      }
  }
  AD_FAIL();
}

// _____________________________________________________________________________
IntDoubleStr ToNumericValueGetter::operator()(
    const LiteralOrIri& s,
    [[maybe_unused]] const EvaluationContext* context) const {
  return std::string(asStringViewUnsafe(s.getContent()));
}

// _____________________________________________________________________________
OptIri DatatypeValueGetter::operator()(ValueId id,
                                       const EvaluationContext* context) const {
  using enum Datatype;
  auto datatype = id.getDatatype();
  std::optional<std::string> entity;
  switch (datatype) {
    case Bool:
      return Iri::fromIrirefWithoutBrackets(XSD_BOOLEAN_TYPE);
    case Double:
      return Iri::fromIrirefWithoutBrackets(XSD_DOUBLE_TYPE);
    case Int:
      return Iri::fromIrirefWithoutBrackets(XSD_INT_TYPE);
    case GeoPoint:
      return Iri::fromIrirefWithoutBrackets(GEO_WKT_LITERAL);
    case Date: {
      auto dateType = id.getDate().toStringAndType().second;
      AD_CORRECTNESS_CHECK(dateType != nullptr);
      return Iri::fromIrirefWithoutBrackets(dateType);
    }
    case LocalVocabIndex:
    case VocabIndex:
      return (*this)(ExportQueryExecutionTrees::getLiteralOrIriFromVocabIndex(
                         context->_qec.getIndex(), id, context->_localVocab),
                     context);
    case Undefined:
    case BlankNodeIndex:
    case TextRecordIndex:
    case WordVocabIndex:
      return std::nullopt;
  }
  AD_FAIL();
}

// _____________________________________________________________________________
OptIri DatatypeValueGetter::operator()(
    const LiteralOrIri& litOrIri,
    [[maybe_unused]] const EvaluationContext* context) const {
  if (litOrIri.isLiteral()) {
    const auto& literal = litOrIri.getLiteral();
    if (literal.hasLanguageTag()) {
      return Iri::fromIrirefWithoutBrackets(RDF_LANGTAG_STRING);
    } else if (literal.hasDatatype()) {
      return Iri::fromIrirefWithoutBrackets(
          asStringViewUnsafe(literal.getDatatype()));
    } else {
      return Iri::fromIrirefWithoutBrackets(XSD_STRING);
    }
  } else {
    return std::nullopt;
  }
}

// _____________________________________________________________________________
OptIri IriValueGetter::operator()(
    const LiteralOrIri& s,
    [[maybe_unused]] const EvaluationContext* context) const {
  if (s.isIri()) {
    return s.getIri();
  } else {
    return std::nullopt;
  }
}

// _____________________________________________________________________________
UnitOfMeasurement UnitOfMeasurementValueGetter::operator()(
    ValueId id, const EvaluationContext* context) const {
  // Use cache to remember fully parsed units for reoccurring ValueIds
  return cache_.getOrCompute(
      id, [&context](const ValueId& value) -> UnitOfMeasurement {
        // Get string content of ValueId
        auto str = ExportQueryExecutionTrees::idToLiteralOrIri(
            context->_qec.getIndex(), value, context->_localVocab, true);
        // Use LiteralOrIri overload for actual computation
        if (str.has_value()) {
          return UnitOfMeasurementValueGetter{}(str.value(), context);
        }
        return UnitOfMeasurement::UNKNOWN;
      });
}

// _____________________________________________________________________________
UnitOfMeasurement UnitOfMeasurementValueGetter::operator()(
    const LiteralOrIri& s,
    [[maybe_unused]] const EvaluationContext* context) const {
  // The GeoSPARQL standard requires literals of datatype xsd:anyURI for units
  // of measurement. Because this is a rather obscure requirement, we support
  // IRIs also.
  if (s.isIri() ||
      (s.isLiteral() && s.getLiteral().hasDatatype() &&
       asStringViewUnsafe(s.getLiteral().getDatatype()) == XSD_ANYURI_TYPE)) {
    return ad_utility::detail::iriToUnitOfMeasurement(
        asStringViewUnsafe(s.getContent()));
  }
  return UnitOfMeasurement::UNKNOWN;
}

//______________________________________________________________________________
CPP_template(typename T, typename ValueGetter)(
    requires(concepts::same_as<sparqlExpression::IdOrLiteralOrIri, T> ||
             concepts::same_as<std::optional<std::string>, T>)) T
    getValue(ValueId id, const sparqlExpression::EvaluationContext* context,
             ValueGetter& valueGetter) {
  using enum Datatype;
  switch (id.getDatatype()) {
    case LocalVocabIndex:
    case VocabIndex:
      return valueGetter(
          ExportQueryExecutionTrees::getLiteralOrIriFromVocabIndex(
              context->_qec.getIndex(), id, context->_localVocab),
          context);
    case TextRecordIndex:
    case WordVocabIndex:
    case BlankNodeIndex:
    case Bool:
    case Int:
    case Double:
    case Date:
    case GeoPoint:
    case Undefined:
      if constexpr (std::is_same_v<T, sparqlExpression::IdOrLiteralOrIri>) {
        return Id::makeUndefined();
      } else {
        return std::nullopt;
      }
  }
  AD_FAIL();
}

//_____________________________________________________________________________
sparqlExpression::IdOrLiteralOrIri IriOrUriValueGetter::operator()(
    ValueId id, const EvaluationContext* context) const {
  return getValue<sparqlExpression::IdOrLiteralOrIri>(id, context, *this);
}

//______________________________________________________________________________
std::optional<std::string> LanguageTagValueGetter::operator()(
    ValueId id, const EvaluationContext* context) const {
  using enum Datatype;
  switch (id.getDatatype()) {
    case Bool:
    case Int:
    case Double:
    case Date:
    case GeoPoint:
      // For literals without language tag, we return an empty string per
      // standard.
      return {""};
    case Undefined:
    case VocabIndex:
    case LocalVocabIndex:
    case TextRecordIndex:
    case WordVocabIndex:
    case BlankNodeIndex:
      return getValue<std::optional<std::string>>(id, context, *this);
  }
  AD_FAIL();
}

//______________________________________________________________________________
sparqlExpression::IdOrLiteralOrIri IriOrUriValueGetter::operator()(
    const LiteralOrIri& litOrIri,
    [[maybe_unused]] const EvaluationContext* context) const {
  return LiteralOrIri{litOrIri.isIri()
                          ? litOrIri.getIri()
                          : Iri::fromIrirefWithoutBrackets(asStringViewUnsafe(
                                litOrIri.getLiteral().getContent()))};
}

//______________________________________________________________________________
<<<<<<< HEAD
std::optional<GeometryInfo> GeometryInfoValueGetter::operator()(
    ValueId id, const EvaluationContext* context) const {
  using enum Datatype;
  switch (id.getDatatype()) {
    case LocalVocabIndex: {
      // For the local vocabulary the geometry info is not precomputed.
      // Therefore we have to fetch and parse the string.
      auto lit = ExportQueryExecutionTrees::getLiteralOrIriFromVocabIndex(
          context->_qec.getIndex(), id, context->_localVocab);
      return GeometryInfoValueGetter{}(lit, context);
    }
    case VocabIndex: {
      // All geometry strings encountered during index build have a precomputed
      // geometry info object.
      return context->_qec.getIndex().getVocab().getGeoInfo(id.getVocabIndex());
    }
    case GeoPoint: {
      // The geometry info of a point is trivial and therefore created ad hoc.
      return GeometryInfo::fromGeoPoint(id.getGeoPoint());
    }
=======
template <typename RequestedInfo>
requires ad_utility::RequestedInfoT<RequestedInfo>
std::optional<ad_utility::GeometryInfo>
GeometryInfoValueGetter<RequestedInfo>::getPrecomputedGeometryInfo(
    ValueId id, const EvaluationContext*) {
  auto datatype = id.getDatatype();
  if (datatype == Datatype::VocabIndex) {
    // TODO<ullingerc> After merge of GeoVocabulary this can be activated
    // TODO<ullingerc> Retrieve via getGeoInfo only if we have a GeoVocab as
    // underlying vocabulary of the PolymorphicVocabulary, otherwise return
    // nullopt

    // All geometry strings encountered during index build have a precomputed
    // geometry info object.
    // return
    // context->_qec.getIndex().getVocab().getGeoInfo(id.getVocabIndex());
  }
  return std::nullopt;
}

//______________________________________________________________________________
template <typename RequestedInfo>
requires ad_utility::RequestedInfoT<RequestedInfo>
std::optional<RequestedInfo> GeometryInfoValueGetter<RequestedInfo>::operator()(
    ValueId id, const EvaluationContext* context) const {
  using enum Datatype;
  switch (id.getDatatype()) {
    case LocalVocabIndex:
    case VocabIndex: {
      auto precomputed = getPrecomputedGeometryInfo(id, context);
      if (precomputed.has_value()) {
        return precomputed.value().getRequestedInfo<RequestedInfo>();
      } else {
        // No precomputed geometry info available: we have to fetch and parse
        // the string.
        auto lit = ExportQueryExecutionTrees::getLiteralOrIriFromVocabIndex(
            context->_qec.getIndex(), id, context->_localVocab);
        return GeometryInfoValueGetter{}(lit, context);
      }
    }
    case GeoPoint:
      return ad_utility::GeometryInfo::fromGeoPoint(id.getGeoPoint())
          .getRequestedInfo<RequestedInfo>();
>>>>>>> 7e03d6e7
    case TextRecordIndex:
    case WordVocabIndex:
    case BlankNodeIndex:
    case Bool:
    case Int:
    case Double:
    case Date:
    case Undefined:
      return std::nullopt;
  }
  AD_FAIL();
};

//______________________________________________________________________________
<<<<<<< HEAD
std::optional<GeometryInfo> GeometryInfoValueGetter::operator()(
=======
template <typename RequestedInfo>
requires ad_utility::RequestedInfoT<RequestedInfo>
std::optional<RequestedInfo> GeometryInfoValueGetter<RequestedInfo>::operator()(
>>>>>>> 7e03d6e7
    const LiteralOrIri& litOrIri,
    [[maybe_unused]] const EvaluationContext* context) const {
  // If we receive only a literal, we have no choice but to parse it and compute
  // the geometry info ad hoc.
  if (litOrIri.isLiteral() && litOrIri.hasDatatype() &&
      asStringViewUnsafe(litOrIri.getDatatype()) == GEO_WKT_LITERAL) {
<<<<<<< HEAD
    return GeometryInfo::fromWktLiteral(
        litOrIri.getLiteral().toStringRepresentation());
  }
  return std::nullopt;
};
=======
    auto wktLiteral = litOrIri.getLiteral().toStringRepresentation();
    return ad_utility::GeometryInfo::getRequestedInfo<RequestedInfo>(
        wktLiteral);
  }
  return std::nullopt;
};

// Explicit instantiations
namespace sparqlExpression::detail {
template struct GeometryInfoValueGetter<ad_utility::GeometryInfo>;
template struct GeometryInfoValueGetter<ad_utility::GeometryType>;
template struct GeometryInfoValueGetter<ad_utility::Centroid>;
template struct GeometryInfoValueGetter<ad_utility::BoundingBox>;
}  // namespace sparqlExpression::detail
>>>>>>> 7e03d6e7
<|MERGE_RESOLUTION|>--- conflicted
+++ resolved
@@ -446,28 +446,6 @@
 }
 
 //______________________________________________________________________________
-<<<<<<< HEAD
-std::optional<GeometryInfo> GeometryInfoValueGetter::operator()(
-    ValueId id, const EvaluationContext* context) const {
-  using enum Datatype;
-  switch (id.getDatatype()) {
-    case LocalVocabIndex: {
-      // For the local vocabulary the geometry info is not precomputed.
-      // Therefore we have to fetch and parse the string.
-      auto lit = ExportQueryExecutionTrees::getLiteralOrIriFromVocabIndex(
-          context->_qec.getIndex(), id, context->_localVocab);
-      return GeometryInfoValueGetter{}(lit, context);
-    }
-    case VocabIndex: {
-      // All geometry strings encountered during index build have a precomputed
-      // geometry info object.
-      return context->_qec.getIndex().getVocab().getGeoInfo(id.getVocabIndex());
-    }
-    case GeoPoint: {
-      // The geometry info of a point is trivial and therefore created ad hoc.
-      return GeometryInfo::fromGeoPoint(id.getGeoPoint());
-    }
-=======
 template <typename RequestedInfo>
 requires ad_utility::RequestedInfoT<RequestedInfo>
 std::optional<ad_utility::GeometryInfo>
@@ -482,8 +460,7 @@
 
     // All geometry strings encountered during index build have a precomputed
     // geometry info object.
-    // return
-    // context->_qec.getIndex().getVocab().getGeoInfo(id.getVocabIndex());
+    return context->_qec.getIndex().getVocab().getGeoInfo(id.getVocabIndex());
   }
   return std::nullopt;
 }
@@ -511,7 +488,6 @@
     case GeoPoint:
       return ad_utility::GeometryInfo::fromGeoPoint(id.getGeoPoint())
           .getRequestedInfo<RequestedInfo>();
->>>>>>> 7e03d6e7
     case TextRecordIndex:
     case WordVocabIndex:
     case BlankNodeIndex:
@@ -526,26 +502,15 @@
 };
 
 //______________________________________________________________________________
-<<<<<<< HEAD
-std::optional<GeometryInfo> GeometryInfoValueGetter::operator()(
-=======
 template <typename RequestedInfo>
 requires ad_utility::RequestedInfoT<RequestedInfo>
 std::optional<RequestedInfo> GeometryInfoValueGetter<RequestedInfo>::operator()(
->>>>>>> 7e03d6e7
     const LiteralOrIri& litOrIri,
     [[maybe_unused]] const EvaluationContext* context) const {
   // If we receive only a literal, we have no choice but to parse it and compute
   // the geometry info ad hoc.
   if (litOrIri.isLiteral() && litOrIri.hasDatatype() &&
       asStringViewUnsafe(litOrIri.getDatatype()) == GEO_WKT_LITERAL) {
-<<<<<<< HEAD
-    return GeometryInfo::fromWktLiteral(
-        litOrIri.getLiteral().toStringRepresentation());
-  }
-  return std::nullopt;
-};
-=======
     auto wktLiteral = litOrIri.getLiteral().toStringRepresentation();
     return ad_utility::GeometryInfo::getRequestedInfo<RequestedInfo>(
         wktLiteral);
@@ -559,5 +524,4 @@
 template struct GeometryInfoValueGetter<ad_utility::GeometryType>;
 template struct GeometryInfoValueGetter<ad_utility::Centroid>;
 template struct GeometryInfoValueGetter<ad_utility::BoundingBox>;
-}  // namespace sparqlExpression::detail
->>>>>>> 7e03d6e7
+}  // namespace sparqlExpression::detail