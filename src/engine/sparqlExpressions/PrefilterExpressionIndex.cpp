--- conflicted
+++ resolved
@@ -47,59 +47,9 @@
 // (3) Columns with `column index < evaluationColumn` must contain equal
 // values (`ValueId`s).
 static void checkRequirementsBlockMetadata(
-<<<<<<< HEAD
-    std::span<const CompressedBlockMetadata> input, size_t evaluationColumn) {
+   ql::span<const CompressedBlockMetadata> input, size_t evaluationColumn) {
   CompressedRelationReader::ScanSpecAndBlocks::checkBlockMetadataInvariant(
       input, evaluationColumn);
-=======
-    ql::span<const CompressedBlockMetadata> input, size_t evaluationColumn) {
-  const auto throwRuntimeError = [](const std::string& errorMessage) {
-    throw std::runtime_error(errorMessage);
-  };
-  // Check for duplicates.
-  if (auto it = ql::ranges::adjacent_find(input); it != input.end()) {
-    throwRuntimeError("The provided data blocks must be unique.");
-  }
-  // Helper to check for fully sorted blocks. Return `true` if `b1 < b2` is
-  // satisfied.
-  const auto checkOrder = [](const CompressedBlockMetadata& b1,
-                             const CompressedBlockMetadata& b2) {
-    if (b1.blockIndex_ < b2.blockIndex_) {
-      AD_CORRECTNESS_CHECK(getMaskedTriple(b1.lastTriple_) <=
-                           getMaskedTriple(b2.lastTriple_));
-      return true;
-    }
-    if (b1.blockIndex_ == b2.blockIndex_) {
-      // Given the previous check detects duplicates in the input, the
-      // correctness check here will never evaluate to true.
-      // => blockIndex_ assignment issue.
-      AD_CORRECTNESS_CHECK(b1 == b2);
-    } else {
-      AD_CORRECTNESS_CHECK(getMaskedTriple(b1.lastTriple_) >
-                           getMaskedTriple(b2.firstTriple_));
-    }
-    return false;
-  };
-  if (!ql::ranges::is_sorted(input, checkOrder)) {
-    throwRuntimeError("The blocks must be provided in sorted order.");
-  }
-  // Helper to check for column consistency. Returns `true` if the columns for
-  // `b1` and `b2` up to the evaluation are inconsistent.
-  const auto checkColumnConsistency = [evaluationColumn](
-                                          const CompressedBlockMetadata& b1,
-                                          const CompressedBlockMetadata& b2) {
-    return checkBlockIsInconsistent(b1, evaluationColumn) ||
-           getMaskedTriple(b1.lastTriple_, evaluationColumn) !=
-               getMaskedTriple(b2.firstTriple_, evaluationColumn) ||
-           checkBlockIsInconsistent(b2, evaluationColumn);
-  };
-  if (auto it = ql::ranges::adjacent_find(input, checkColumnConsistency);
-      it != input.end()) {
-    throwRuntimeError(
-        "The values in the columns up to the evaluation column must be "
-        "consistent.");
-  }
->>>>>>> 20effa7d
 };
 
 namespace detail {
