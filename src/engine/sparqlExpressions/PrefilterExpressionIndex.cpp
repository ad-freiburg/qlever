//  Copyright 2024 - 2025, University of Freiburg,
//                  Chair of Algorithms and Data Structures
//  Author: Hannes Baumann <baumannh@informatik.uni-freiburg.de>
//
// Copyright 2025, Bayerische Motoren Werke Aktiengesellschaft (BMW AG)

#include "engine/sparqlExpressions/PrefilterExpressionIndex.h"

#include <absl/functional/bind_front.h>

#include "global/ValueIdComparators.h"
#include "util/ConstexprMap.h"
#include "util/OverloadCallOperator.h"

namespace prefilterExpressions {

// HELPER FUNCTIONS
//______________________________________________________________________________
// Create and return `std::unique_ptr<PrefilterExpression>(args...)`.
template <typename PrefilterT, typename... Args>
std::unique_ptr<PrefilterExpression> make(Args&&... args) {
  return std::make_unique<PrefilterT>(std::forward<Args>(args)...);
}

//______________________________________________________________________________
// Given a PermutedTriple retrieve the suitable Id w.r.t. a column (index).
static Id getIdFromColumnIndex(
    const CompressedBlockMetadata::PermutedTriple& triple, size_t columnIndex) {
  switch (columnIndex) {
    case 0:
      return triple.col0Id_;
    case 1:
      return triple.col1Id_;
    case 2:
      return triple.col2Id_;
    default:
      // columnIndex out of bounds
      AD_FAIL();
  }
};

//______________________________________________________________________________
// Extract the Ids from the given `PermutedTriple` in a tuple w.r.t. the
// position (column index) defined by `ignoreIndex`. The ignored positions are
// filled with Ids `Id::min()`. `Id::min()` is guaranteed
// to be smaller than Ids of all other types.
static auto getMaskedTriple(
    const CompressedBlockMetadata::PermutedTriple& triple,
    size_t ignoreIndex = 3) {
  const Id& undefined = Id::min();
  switch (ignoreIndex) {
    case 3:
      return std::make_tuple(triple.col0Id_, triple.col1Id_, triple.col2Id_);
    case 2:
      return std::make_tuple(triple.col0Id_, triple.col1Id_, undefined);
    case 1:
      return std::make_tuple(triple.col0Id_, undefined, undefined);
    case 0:
      return std::make_tuple(undefined, undefined, undefined);
    default:
      // ignoreIndex out of bounds
      AD_FAIL();
  }
};

//______________________________________________________________________________
// Check for constant values in all columns `< evaluationColumn`
static bool checkBlockIsInconsistent(const CompressedBlockMetadata& block,
                                     size_t evaluationColumn) {
  return getMaskedTriple(block.firstTriple_, evaluationColumn) !=
         getMaskedTriple(block.lastTriple_, evaluationColumn);
}

//______________________________________________________________________________
// Check for the following conditions.
// (1) All `CompressedBlockMetadata` values in `input` must be unique.
// (2) `input` must contain those `CompressedBlockMetadata` values in sorted
// order. (3) Columns with `column index < evaluationColumn` must contain equal
// values (`ValueId`s).
static void checkRequirementsBlockMetadata(
    ql::span<const CompressedBlockMetadata> input, size_t evaluationColumn) {
  const auto throwRuntimeError = [](const std::string& errorMessage) {
    throw std::runtime_error(errorMessage);
  };
  // Check for duplicates.
  if (auto it = ql::ranges::adjacent_find(input); it != input.end()) {
    throwRuntimeError("The provided data blocks must be unique.");
  }
  // Helper to check for fully sorted blocks. Return `true` if `b1 < b2` is
  // satisfied.
  const auto checkOrder = [](const CompressedBlockMetadata& b1,
                             const CompressedBlockMetadata& b2) {
    if (b1.blockIndex_ < b2.blockIndex_) {
      AD_CORRECTNESS_CHECK(getMaskedTriple(b1.lastTriple_) <=
                           getMaskedTriple(b2.lastTriple_));
      return true;
    }
    if (b1.blockIndex_ == b2.blockIndex_) {
      // Given the previous check detects duplicates in the input, the
      // correctness check here will never evaluate to true.
      // => blockIndex_ assignment issue.
      AD_CORRECTNESS_CHECK(b1 == b2);
    } else {
      AD_CORRECTNESS_CHECK(getMaskedTriple(b1.lastTriple_) >
                           getMaskedTriple(b2.firstTriple_));
    }
    return false;
  };
  if (!ql::ranges::is_sorted(input, checkOrder)) {
    throwRuntimeError("The blocks must be provided in sorted order.");
  }
  // Helper to check for column consistency. Returns `true` if the columns for
  // `b1` and `b2` up to the evaluation are inconsistent.
  const auto checkColumnConsistency = [evaluationColumn](
                                          const CompressedBlockMetadata& b1,
                                          const CompressedBlockMetadata& b2) {
    return checkBlockIsInconsistent(b1, evaluationColumn) ||
           getMaskedTriple(b1.lastTriple_, evaluationColumn) !=
               getMaskedTriple(b2.firstTriple_, evaluationColumn) ||
           checkBlockIsInconsistent(b2, evaluationColumn);
  };
  if (auto it = ql::ranges::adjacent_find(input, checkColumnConsistency);
      it != input.end()) {
    throwRuntimeError(
        "The values in the columns up to the evaluation column must be "
        "consistent.");
  }
};

//______________________________________________________________________________
static std::vector<CompressedBlockMetadata> getRelevantBlocks(
    const BlockMetadataRanges& relevantBlockRanges) {
  std::vector<CompressedBlockMetadata> relevantBlocks;
  relevantBlocks.reserve(std::transform_reduce(relevantBlockRanges.begin(),
                                               relevantBlockRanges.end(), 0ULL,
                                               std::plus{}, ql::ranges::size));
  ql::ranges::copy(relevantBlockRanges | ql::views::join,
                   std::back_inserter(relevantBlocks));
  return relevantBlocks;
}

namespace detail {

//______________________________________________________________________________
// Merge `BlockMetadataRange blockRange` with the previous (relevant)
// `BlockMetadataRange`s.
static void mergeBlockRangeWithRanges(BlockMetadataRanges& blockRanges,
                                      const BlockMetadataRange& blockRange) {
  if (blockRange.empty()) {
    return;
  }
  if (blockRanges.empty()) {
    blockRanges.push_back(blockRange);
    return;
  }
  auto blockRangeBegin = blockRange.begin();
  BlockMetadataRange& lastBlockRange = blockRanges.back();
  AD_CORRECTNESS_CHECK(blockRangeBegin >= lastBlockRange.begin());
  if (lastBlockRange.end() >= blockRangeBegin) {
    // The blockRange intersects with previous blockRange(s).
    lastBlockRange =
        BlockMetadataRange{lastBlockRange.begin(),
                           std::max(lastBlockRange.end(), blockRange.end())};
  } else {
    // The new blockRange doesn't intersect with previous blockRange(s).
    blockRanges.push_back(blockRange);
  }
};

namespace mapping {
//______________________________________________________________________________
// Map the given `ValueIdIt beginIdIt` and `ValueIdIt endIdIt` to their
// corresponding `BlockIdIt` values and return them as `BlockMetadataRange`.
static BlockMetadataRange mapValueIdItPairToBlockRange(
    const ValueIdIt& idRangeBegin, const ValueIdIt& beginIdIt,
    const ValueIdIt& endIdIt, BlockMetadataSpan blockRange) {
  AD_CORRECTNESS_CHECK(beginIdIt <= endIdIt);
  auto blockRangeBegin = blockRange.begin();
  // Each `CompressedBlockMetadata` value contains two bounding `ValueId`s, one
  // for `firstTriple_` and `lastTriple_` respectively. `ValueIdIt idRangeBegin`
  // is the first valid iterator on our flattened `ql::span<const
  // CompressedBlockMetadata> blockRange` with respect to the contained
  // `ValueId`s.
  // `blockRange.begin()` represents the first valid iterator on our original
  // `ql::span<const CompressedBlockMetadata> blockRange`.
  //
  //  EXAMPLE
  // `CompressedBlockMetadata` view on `ql::span<const CompressedBlockMetadata>
  // blockRange`:
  // `{[1021, 1082], [1083, 1115], [1121, 1140], [1140, 1148], [1150,
  // 1158]}`. Range for `BlockMetadataIt` values.
  //
  // `ValueId` view on (flat) `ql::span<const CompressedBlockMetadata>
  // blockRange`:
  //`{1021, 1082, 1083, 1115, 1121, 1140, 1140, 1148, 1150, 1158}`.
  // Range for `ValueIdIt` values.
  //
  // Thus, we have twice as many valid `ValueIdIt`s (and indices) than
  // `BlockIdIt`s. This is why we have to divide by two in the following after
  // we calculated the respective `ValueId` index with
  // std::distance(idRangeBegin, idIt).
  auto blockOffsetBegin = std::distance(idRangeBegin, beginIdIt) / 2;
  auto blockOffsetEnd = (std::distance(idRangeBegin, endIdIt) + 1) / 2;
  AD_CORRECTNESS_CHECK(static_cast<size_t>(blockOffsetEnd) <=
                       blockRange.size());
  return {blockRangeBegin + blockOffsetBegin, blockRangeBegin + blockOffsetEnd};
}

//______________________________________________________________________________
// Map the complement on the given `ValueIdItPairs`s to their corresponding
// `BlockMetadataRange`s.
// The actual mapping is implemented by `mapValueIdItPairToBlockRange`.
BlockMetadataRanges mapValueIdItRangesToBlockItRangesComplemented(
    const std::vector<ValueIdItPair>& relevantIdRanges,
    const ValueIdSubrange& idRange, BlockMetadataSpan blockRange) {
  auto idRangeBegin = idRange.begin();
  // Vector containing the `BlockRange` mapped indices.
  BlockMetadataRanges blockRanges;
  blockRanges.reserve(relevantIdRanges.size());
  auto addRange =
      absl::bind_front(mergeBlockRangeWithRanges, std::ref(blockRanges));
  auto previousEndIt = idRange.begin();
  ql::ranges::for_each(
      relevantIdRanges, [&addRange, &idRangeBegin, &blockRange,
                         &previousEndIt](const ValueIdItPair& idItPair) {
        const auto& [beginIdIt, endIdIt] = idItPair;
        addRange(mapValueIdItPairToBlockRange(idRangeBegin, previousEndIt,
                                              beginIdIt, blockRange));
        previousEndIt = endIdIt;
      });
  addRange(mapValueIdItPairToBlockRange(idRangeBegin, previousEndIt,
                                        idRange.end(), blockRange));
  return blockRanges;
}

//______________________________________________________________________________
// Map the given `ValueIdItPair`s to their corresponding `BlockMetadataRange`s.
// The actual mapping is implemented by `mapValueIdItPairToBlockRange`.
BlockMetadataRanges mapValueIdItRangesToBlockItRanges(
    const std::vector<ValueIdItPair>& relevantIdRanges,
    const ValueIdSubrange& idRange, BlockMetadataSpan blockRange) {
  if (relevantIdRanges.empty()) {
    return {};
  }
  auto idRangeBegin = idRange.begin();
  // Vector containing the `BlockRange` mapped iterators.
  BlockMetadataRanges blockRanges;
  blockRanges.reserve(relevantIdRanges.size());
  auto addRange =
      absl::bind_front(mergeBlockRangeWithRanges, std::ref(blockRanges));
  ql::ranges::for_each(
      relevantIdRanges,
      [&addRange, &idRangeBegin, &blockRange](const ValueIdItPair& idItPair) {
        const auto& [beginIdIt, endIdIt] = idItPair;
        addRange(mapValueIdItPairToBlockRange(idRangeBegin, beginIdIt, endIdIt,
                                              blockRange));
      });
  return blockRanges;
}

}  // namespace mapping

// SECTION HELPER LOGICAL OPERATORS
namespace logicalOps {

//______________________________________________________________________________
// (1) `mergeRelevantBlockItRanges<true>` returns the `union` (`logical-or
// (||)`) of `BlockMetadataRanges r1` and `BlockMetadataRanges r2`.
// (2) `mergeRelevantBlockItRanges<false>` returns the `intersection`
// (`logical-and
// (&&)`) of `BlockMetadataRanges r1` and `BlockMetadataRanges r2`.
//
// EXAMPLE UNION
// Given input `r1` and `r2`
// `BlockMetadataRanges r1`: `[<2, 10>, <15, 16>, <20, 23>]`
// `BlockMetadataRanges r2`: `[<4, 6>, <8, 9>, <15, 22>]`
// The result is `RelevantBlocksRanges result`: `[<2, 10>, <15, 23>]`
//
// EXAMPLE INTERSECTION
// Given input `r1` and `r2`
// `BlockMetadataRanges r1`: `[<2, 10>, <15, 16>, <20, 23>]`
// `BlockMetadataRanges r2`: `[<4, 6>, <8, 9>, <15, 22>]`
// The result is
// `RelevantBlocksRanges result`: `[<4, 6>, <8, 9>, <15, 16>, <20, 22>]`
template <bool GetUnion>
BlockMetadataRanges mergeRelevantBlockItRanges(const BlockMetadataRanges& r1,
                                               const BlockMetadataRanges& r2) {
  if constexpr (GetUnion) {
    if (r1.empty() && r2.empty()) return {};
  } else {
    if (r1.empty() || r2.empty()) return {};
  }
  BlockMetadataRanges mergedRanges;
  mergedRanges.reserve(r1.size() + r2.size());
  auto addRange =
      absl::bind_front(mergeBlockRangeWithRanges, std::ref(mergedRanges));
  auto idx1 = r1.begin();
  auto idx2 = r2.begin();
  while (idx1 != r1.end() && idx2 != r2.end()) {
    auto& [idx1Begin, idx1End] = *idx1;
    auto& [idx2Begin, idx2End] = *idx2;
    if (idx1End < idx2Begin) {
      if constexpr (GetUnion) {
        addRange(*idx1);
      }
      idx1++;
    } else if (idx2End < idx1Begin) {
      if constexpr (GetUnion) {
        addRange(*idx2);
      }
      idx2++;
    } else {
      // Handle overlapping ranges.
      if constexpr (GetUnion) {
        // Add the union of r1 and r2.
        addRange(BlockMetadataRange{std::min(idx1Begin, idx2Begin),
                                    std::max(idx1End, idx2End)});
        idx1++;
        idx2++;
      } else {
        // Add the intersection of r1 and r2.
        addRange(BlockMetadataRange{std::max(idx1Begin, idx2Begin),
                                    std::min(idx1End, idx2End)});
        idx1End < idx2End ? idx1++ : idx2++;
      }
    }
  }
  if constexpr (!GetUnion) {
    return mergedRanges;
  }
  ql::ranges::for_each(idx1, r1.end(), addRange);
  ql::ranges::for_each(idx2, r2.end(), addRange);
  return mergedRanges;
}

}  // namespace logicalOps
}  // namespace detail

//______________________________________________________________________________
// This function retrieves the `BlockRange`s for `CompressedBlockMetadata`
// values that contain bounding `ValueId`s with different underlying datatypes.
static BlockMetadataRanges getRangesMixedDatatypeBlocks(
    const ValueIdSubrange& idRange, BlockMetadataSpan blockRange) {
  using enum Datatype;
  if (idRange.empty()) {
    return {};
  }
  std::vector<ValueIdItPair> mixedDatatypeRanges;
  // Ensure that `idRange` holds access to even number of ValueIds.
  AD_CORRECTNESS_CHECK(idRange.size() % 2 == 0);
  const auto checkDifferentDtype = [](const auto& idPair) {
    auto firstId = idPair.begin();
    auto dType1 = (*firstId).getDatatype();
    auto dType2 = (*std::next(firstId)).getDatatype();
    // ValueIds representing LocalVocab and Vocab entries are contained in mixed
    // and sorted order over the CompressedBlockMetadata values. Thus, we don't
    // discard them if they contain a mix of LocalVocab and Vocab ValueIds.
    if ((dType1 == VocabIndex && dType2 == LocalVocabIndex) ||
        (dType1 == LocalVocabIndex && dType2 == VocabIndex)) {
      return false;
    }
    return dType1 != dType2;
  };
  ql::ranges::for_each(idRange | ranges::views::chunk(2) |
                           ranges::views::filter(checkDifferentDtype),
                       [&mixedDatatypeRanges](const auto& idPair) {
                         auto firstId = idPair.begin();
                         mixedDatatypeRanges.emplace_back(firstId,
                                                          std::next(firstId));
                       });
  return detail::mapping::mapValueIdItRangesToBlockItRanges(
      mixedDatatypeRanges, idRange, blockRange);
}

//______________________________________________________________________________
// Return `CompOp`s as string.
static std::string getRelationalOpStr(const CompOp relOp) {
  using enum CompOp;
  switch (relOp) {
    case LT:
      return "LT(<)";
    case LE:
      return "LE(<=)";
    case EQ:
      return "EQ(=)";
    case NE:
      return "NE(!=)";
    case GE:
      return "GE(>=)";
    case GT:
      return "GT(>)";
    default:
      return absl::StrCat("Undefined CompOp value: ", static_cast<int>(relOp),
                          ".");
  }
}

//______________________________________________________________________________
// Return `Datatype`s (for `isDatatype` pre-filter) as string.
static std::string getDatatypeIsTypeStr(const IsDatatype isDtype) {
  using enum IsDatatype;
  switch (isDtype) {
    case IRI:
      return "Iri";
    case BLANK:
      return "Blank";
    case LITERAL:
      return "Literal";
    case NUMERIC:
      return "Numeric";
    default:
      AD_FAIL();
  }
}

//______________________________________________________________________________
// Return `LogicalOperator`s as string.
static std::string getLogicalOpStr(const LogicalOperator logOp) {
  using enum LogicalOperator;
  switch (logOp) {
    case AND:
      return "AND(&&)";
    case OR:
      return "OR(||)";
    default:
      AD_FAIL();
  }
}

// CUSTOM VALUE-ID ACCESS (STRUCT) OPERATOR
//______________________________________________________________________________
// Enables access to the i-th `ValueId` regarding our containerized
// `ql::span<const CompressedBlockMetadata> inputSpan`.
// Each `CompressedBlockMetadata` value holds exactly two bound `ValueId`s (one
// in `firstTriple_` and `lastTriple_` respectively) over the specified column
// `evaluationColumn_`.
// Thus, the valid index range over `i` is `[0, 2 * inputSpan.size())`.
ValueId AccessValueIdFromBlockMetadata::operator()(
    BlockMetadataSpan randomAccessContainer, uint64_t i) const {
  const CompressedBlockMetadata& block = randomAccessContainer[i / 2];
  return i % 2 == 0
             ? getIdFromColumnIndex(block.firstTriple_, evaluationColumn_)
             : getIdFromColumnIndex(block.lastTriple_, evaluationColumn_);
};

// SECTION PREFILTER EXPRESSION (BASE CLASS)
//______________________________________________________________________________
std::vector<CompressedBlockMetadata> PrefilterExpression::evaluate(
    const Vocab& vocab, BlockMetadataSpan blockRange,
    size_t evaluationColumn) const {
  if (blockRange.size() < 3) {
    return std::vector<CompressedBlockMetadata>(blockRange.begin(),
                                                blockRange.end());
  }

  std::optional<CompressedBlockMetadata> firstBlock = std::nullopt;
  std::optional<CompressedBlockMetadata> lastBlock = std::nullopt;
  if (checkBlockIsInconsistent(blockRange.front(), evaluationColumn)) {
    firstBlock = blockRange.front();
    blockRange = blockRange.subspan(1);
  }
  if (checkBlockIsInconsistent(blockRange.back(), evaluationColumn)) {
    lastBlock = blockRange.back();
    blockRange = blockRange.subspan(0, blockRange.size() - 1);
  }

  std::vector<CompressedBlockMetadata> result;
  if (!blockRange.empty()) {
    checkRequirementsBlockMetadata(blockRange, evaluationColumn);
    AccessValueIdFromBlockMetadata accessValueIdOp(evaluationColumn);
    ValueIdSubrange idRange{
        ValueIdIt{&blockRange, 0, accessValueIdOp},
        ValueIdIt{&blockRange, blockRange.size() * 2, accessValueIdOp}};
    result =
        getRelevantBlocks(detail::logicalOps::mergeRelevantBlockItRanges<true>(
            evaluateImpl(vocab, idRange, blockRange),
            // always add mixed datatype blocks
            getRangesMixedDatatypeBlocks(idRange, blockRange)));
    checkRequirementsBlockMetadata(result, evaluationColumn);
  }

  if (firstBlock.has_value()) {
    result.insert(result.begin(), firstBlock.value());
  }
  if (lastBlock.has_value()) {
    result.push_back(lastBlock.value());
  }
  return result;
};

//______________________________________________________________________________
ValueId PrefilterExpression::getValueIdFromIdOrLocalVocabEntry(
    const IdOrLocalVocabEntry& referenceValue, LocalVocab& vocab) {
  return std::visit(ad_utility::OverloadCallOperator{
                        [](const ValueId& referenceId) { return referenceId; },
                        [&vocab](const LocalVocabEntry& referenceLVE) {
                          return Id::makeFromLocalVocabIndex(
                              vocab.getIndexAndAddIfNotContained(referenceLVE));
                        }},
                    referenceValue);
}

// SECTION PREFIX-REGEX
//______________________________________________________________________________
std::unique_ptr<PrefilterExpression> PrefixRegexExpression::logicalComplement()
    const {
  return make<PrefixRegexExpression>(prefixLiteral_, !isNegated_);
};

//______________________________________________________________________________
bool PrefixRegexExpression::operator==(const PrefilterExpression& other) const {
  const auto* otherPrefixRegex =
      dynamic_cast<const PrefixRegexExpression*>(&other);
  if (!otherPrefixRegex) {
    return false;
  }
  return isNegated_ == otherPrefixRegex->isNegated_ &&
         prefixLiteral_ == otherPrefixRegex->prefixLiteral_;
};

//______________________________________________________________________________
std::unique_ptr<PrefilterExpression> PrefixRegexExpression::clone() const {
  return make<PrefixRegexExpression>(*this);
};

//______________________________________________________________________________
std::string PrefixRegexExpression::asString(
    [[maybe_unused]] size_t depth) const {
  return absl::StrCat(
      "Prefilter PrefixRegexExpression with prefix ",
      prefixLiteral_.toStringRepresentation(),
      ".\nExpression is negated: ", isNegated_ ? "true.\n" : "false.\n");
};

//______________________________________________________________________________
BlockMetadataRanges PrefixRegexExpression::evaluateImpl(
    const Vocab& vocab, const ValueIdSubrange& idRange,
    BlockMetadataSpan blockRange) const {
  static_assert(Datatype::LocalVocabIndex > Datatype::VocabIndex);
  static_assert(Vocab::PrefixRanges::Ranges{}.size() == 1);
  using LVE = LocalVocabEntry;
  LocalVocab localVocab{};
  auto prefixQuoted =
      absl::StrCat("\"", asStringViewUnsafe(prefixLiteral_.getContent()));
  auto [lowerVocabIndex, upperVocabIndex] =
      vocab.prefixRanges(prefixQuoted).ranges().front();

  // Set lower reference.
  const auto& lowerIdVocab = Id::makeFromVocabIndex(lowerVocabIndex);
  const auto& beginIdIri = getValueIdFromIdOrLocalVocabEntry(
      LVE::fromStringRepresentation("<>"), localVocab);

  // The `vocab.prefixRanges` returns the correct bounds only for preindexed
  // vocab entries, there might be local vocab entries in `(lowerVocabIndex-1,
  // lowerVocabIndex]` which still match the prefix.
  if (isNegated_) {
    const auto& upperIdAdjusted =
        upperVocabIndex.get() == 0
            ? Id::makeFromVocabIndex(upperVocabIndex)
            : Id::makeFromVocabIndex(upperVocabIndex.decremented());
    // Case `!STRSTARTS(?var, "prefix")` or `!REGEX(?var, "^prefix")`.
    // Prefilter ?var >= Id(prev("prefix)) || ?var < Id("prefix).
    return OrExpression(
               make<LessThanExpression>(lowerIdVocab),
               make<AndExpression>(make<GreaterThanExpression>(upperIdAdjusted),
                                   make<LessThanExpression>(beginIdIri)))
        .evaluateImpl(vocab, idRange, blockRange);
  }

  // Set expression associated with the lower reference.
  auto lowerRefExpr = lowerVocabIndex.get() == 0
                          ? make<GreaterEqualExpression>(lowerIdVocab)
                          : make<GreaterThanExpression>(Id::makeFromVocabIndex(
                                lowerVocabIndex.decremented()));
  // Set expression associated with the upper reference.
  auto upperRefExpr =
      upperVocabIndex.get() == vocab.size()
          ? make<LessThanExpression>(beginIdIri)
          : make<LessThanExpression>(Id::makeFromVocabIndex(upperVocabIndex));
  // Case `STRSTARTS(?var, "prefix")` or `REGEX(?var, "^prefix")`.
  // Prefilter ?var > Id(prev("prefix)) && ?var < Id(next("prefix)).
  return AndExpression(std::move(lowerRefExpr), std::move(upperRefExpr))
      .evaluateImpl(vocab, idRange, blockRange);
};

// SECTION RELATIONAL OPERATIONS
//______________________________________________________________________________
template <CompOp Comparison>
std::unique_ptr<PrefilterExpression>
RelationalExpression<Comparison>::logicalComplement() const {
  using enum CompOp;
  using namespace ad_utility;
  using P = std::pair<CompOp, CompOp>;
  // The complementation logic implemented with the following mapping
  // procedure:
  // (1) ?var < referenceValue -> ?var >= referenceValue
  // (2) ?var <= referenceValue -> ?var > referenceValue
  // (3) ?var >= referenceValue -> ?var < referenceValue
  // (4) ?var > referenceValue -> ?var <= referenceValue
  // (5) ?var = referenceValue -> ?var != referenceValue
  // (6) ?var != referenceValue -> ?var = referenceValue
  constexpr ConstexprMap<CompOp, CompOp, 6> complementMap(
      {P{LT, GE}, P{LE, GT}, P{GE, LT}, P{GT, LE}, P{EQ, NE}, P{NE, EQ}});
  return make<RelationalExpression<complementMap.at(Comparison)>>(
      rightSideReferenceValue_);
};

//______________________________________________________________________________
template <CompOp Comparison>
BlockMetadataRanges RelationalExpression<Comparison>::evaluateImpl(
    const ValueIdSubrange& idRange, BlockMetadataSpan blockRange,
    bool getTotalComplement) const {
  using namespace valueIdComparators;
  // If `rightSideReferenceValue_` contains a `LocalVocabEntry` value, we use
  // the here created `LocalVocab` to retrieve a corresponding `ValueId`.
  LocalVocab vocab{};
  auto referenceId =
      getValueIdFromIdOrLocalVocabEntry(rightSideReferenceValue_, vocab);
  // Use getRangesForId (from valueIdComparators) to extract the ranges
  // containing the relevant ValueIds.
  // For pre-filtering with CompOp::EQ, we have to consider empty ranges.
  // Reason: The referenceId could be contained within the bounds formed by
  // the IDs of firstTriple_ and lastTriple_ (set false flag to keep
  // empty ranges).
  auto relevantIdRanges = Comparison != CompOp::EQ
                              ? getRangesForId(idRange.begin(), idRange.end(),
                                               referenceId, Comparison)
                              : getRangesForId(idRange.begin(), idRange.end(),
                                               referenceId, Comparison, false);
  valueIdComparators::detail::simplifyRanges(relevantIdRanges);
  return getTotalComplement
             ? detail::mapping::mapValueIdItRangesToBlockItRangesComplemented(
                   relevantIdRanges, idRange, blockRange)
             : detail::mapping::mapValueIdItRangesToBlockItRanges(
                   relevantIdRanges, idRange, blockRange);
};

//______________________________________________________________________________
template <CompOp Comparison>
<<<<<<< HEAD
=======
BlockMetadataRanges RelationalExpression<Comparison>::evaluateImpl(
    [[maybe_unused]] const Vocab& vocab, const ValueIdSubrange& idRange,
    BlockMetadataSpan blockRange) const {
  return evaluateOptGetCompleteComplementImpl(idRange, blockRange, false);
};

//______________________________________________________________________________
template <CompOp Comparison>
>>>>>>> 09fdb4c3
bool RelationalExpression<Comparison>::operator==(
    const PrefilterExpression& other) const {
  const auto* otherRelational =
      dynamic_cast<const RelationalExpression<Comparison>*>(&other);
  if (!otherRelational) {
    return false;
  }
  return rightSideReferenceValue_ == otherRelational->rightSideReferenceValue_;
};

//______________________________________________________________________________
template <CompOp Comparison>
std::unique_ptr<PrefilterExpression> RelationalExpression<Comparison>::clone()
    const {
  return make<RelationalExpression<Comparison>>(rightSideReferenceValue_);
};

//______________________________________________________________________________
template <CompOp Comparison>
std::string RelationalExpression<Comparison>::asString(
    [[maybe_unused]] size_t depth) const {
  auto referenceValueToString = [](std::stringstream& stream,
                                   const IdOrLocalVocabEntry& referenceValue) {
    std::visit(
        ad_utility::OverloadCallOperator{
            [&stream](const ValueId& referenceId) { stream << referenceId; },
            [&stream](const LocalVocabEntry& referenceValue) {
              stream << referenceValue.toStringRepresentation();
            }},
        referenceValue);
  };

  std::stringstream stream;
  stream << "Prefilter RelationalExpression<" << getRelationalOpStr(Comparison)
         << ">\nreferenceValue_ : ";
  referenceValueToString(stream, rightSideReferenceValue_);
  stream << " ." << std::endl;
  return stream.str();
};

// SECTION ISDATATYPE
//______________________________________________________________________________
// Remark: The current `logicalComplement` implementation retrieves the full
// complement w.r.t. the datatypes defined and represented by the `ValueId`
// space.
template <IsDatatype Datatype>
std::unique_ptr<PrefilterExpression>
IsDatatypeExpression<Datatype>::logicalComplement() const {
  return make<IsDatatypeExpression<Datatype>>(!isNegated_);
};

//______________________________________________________________________________
template <IsDatatype Datatype>
std::unique_ptr<PrefilterExpression> IsDatatypeExpression<Datatype>::clone()
    const {
  return make<IsDatatypeExpression<Datatype>>(*this);
};

//______________________________________________________________________________
template <IsDatatype Datatype>
bool IsDatatypeExpression<Datatype>::operator==(
    const PrefilterExpression& other) const {
  const auto* otherIsDatatype =
      dynamic_cast<const IsDatatypeExpression<Datatype>*>(&other);
  if (!otherIsDatatype) {
    return false;
  }
  return isNegated_ == otherIsDatatype->isNegated_;
};

//______________________________________________________________________________
template <IsDatatype Datatype>
std::string IsDatatypeExpression<Datatype>::asString(
    [[maybe_unused]] size_t depth) const {
  return absl::StrCat(
      "Prefilter IsDatatypeExpression:", "\nPrefilter for datatype: ",
      getDatatypeIsTypeStr(Datatype),
      "\nis negated: ", isNegated_ ? "true" : "false", ".\n");
};

//______________________________________________________________________________
template <IsDatatype Datatype>
BlockMetadataRanges evaluateIsIriOrIsLiteralImpl(const ValueIdSubrange& idRange,
                                                 BlockMetadataSpan blockRange,
                                                 const bool isNegated) {
  using enum IsDatatype;
  static_assert(Datatype == IRI || Datatype == LITERAL);
  using LVE = LocalVocabEntry;

  return Datatype == IRI
<<<<<<< HEAD
             // Remark: Ids containing LITERAL values precede IRI related Ids
             // in order. The smallest possible IRI is represented by "<>", we
             // use its corresponding ValueId later on as a lower bound.
             ? make<GreaterThanExpression>(LVE::fromStringRepresentation("<>"))
                   ->evaluateImpl(idRange, blockRange, isNegated)
             // For pre-filtering LITERAL related ValueIds we use the ValueId
             // representing the beginning of IRI values as an upper bound.
             : make<LessThanExpression>(LVE::fromStringRepresentation("<"))
                   ->evaluateImpl(idRange, blockRange, isNegated);
=======
             // Remark: Ids containing LITERAL values precede IRI related
             // Ids in order. The smallest possible IRI is represented by
             // "<>", we use its corresponding ValueId later on as a lower
             // bound.
             ? GreaterThanExpression(LVE::fromStringRepresentation("<>"))
                   .evaluateOptGetCompleteComplementImpl(idRange, blockRange,
                                                         isNegated)
             // For pre-filtering LITERAL related ValueIds we use the
             // ValueId representing the beginning of IRI values as an upper
             // bound.
             : LessThanExpression(LVE::fromStringRepresentation("<"))
                   .evaluateOptGetCompleteComplementImpl(idRange, blockRange,
                                                         isNegated);
>>>>>>> 09fdb4c3
}

//______________________________________________________________________________
template <IsDatatype Datatype>
static BlockMetadataRanges evaluateIsBlankOrIsNumericImpl(
    const ValueIdSubrange& idRange, BlockMetadataSpan blockRange,
    const bool isNegated) {
  using enum IsDatatype;
  static_assert(Datatype == BLANK || Datatype == NUMERIC);

  std::vector<ValueIdItPair> relevantRanges;
  if constexpr (Datatype == BLANK) {
    relevantRanges = {valueIdComparators::getRangeForDatatype(
        idRange.begin(), idRange.end(), Datatype::BlankNodeIndex)};
  } else {
    // Remark: Swapping the defined relational order for Datatype::Int
    // to Datatype::Double ValueIds (in ValueId.h) might affect the
    // correctness of the following lines!
    static_assert(Datatype::Int < Datatype::Double);

    const auto& rangeInt = valueIdComparators::getRangeForDatatype(
        idRange.begin(), idRange.end(), Datatype::Int);
    const auto& rangeDouble = valueIdComparators::getRangeForDatatype(
        idRange.begin(), idRange.end(), Datatype::Double);
    // Differentiate here regarding the adjacency of Int and Double
    // datatype values. This is relevant w.r.t.
    // getRelevantBlocksFromIdRanges(), because we technically add to
    // .second + 1 for the first datatype range. If we simply add
    // rangeInt and rangeDouble given that datatype Int and Double are
    // stored directly next to each other, we potentially add a block
    // twice (forbidden). Remark: This is necessary even if
    // simplifyRanges(relevantRanges) is performed later on.
    if (rangeInt.second == rangeDouble.first ||
        rangeDouble.second == rangeInt.first) {
      relevantRanges.emplace_back(
          std::min(rangeInt.first, rangeDouble.first),
          std::max(rangeInt.second, rangeDouble.second));
    } else {
      relevantRanges.emplace_back(rangeInt);
      relevantRanges.emplace_back(rangeDouble);
    }
  }
  // Sort and remove overlapping ranges.
  valueIdComparators::detail::simplifyRanges(relevantRanges);
  return isNegated
             ? detail::mapping::mapValueIdItRangesToBlockItRangesComplemented(
                   relevantRanges, idRange, blockRange)
             : detail::mapping::mapValueIdItRangesToBlockItRanges(
                   relevantRanges, idRange, blockRange);
}

//______________________________________________________________________________
template <IsDatatype Datatype>
BlockMetadataRanges IsDatatypeExpression<Datatype>::evaluateImpl(
<<<<<<< HEAD
    const ValueIdSubrange& idRange, BlockMetadataSpan blockRange,
    [[maybe_unused]] bool getTotalComplement) const {
=======
    [[maybe_unused]] const Vocab& vocab, const ValueIdSubrange& idRange,
    BlockMetadataSpan blockRange) const {
>>>>>>> 09fdb4c3
  using enum IsDatatype;
  if constexpr (Datatype == BLANK || Datatype == NUMERIC) {
    return evaluateIsBlankOrIsNumericImpl<Datatype>(idRange, blockRange,
                                                    isNegated_);
  } else {
    static_assert(Datatype == IRI || Datatype == LITERAL);
    return evaluateIsIriOrIsLiteralImpl<Datatype>(idRange, blockRange,
                                                  isNegated_);
  }
};

// SECTION IS-IN-EXPRESSION (and NOT-IS-IN-EXPRESSION)
//______________________________________________________________________________
std::unique_ptr<PrefilterExpression> IsInExpression::logicalComplement() const {
  return make<IsInExpression>(referenceValues_, true);
};

//______________________________________________________________________________
bool IsInExpression::operator==(const PrefilterExpression& other) const {
  const auto* otherIsIn = dynamic_cast<const IsInExpression*>(&other);
  if (!otherIsIn) {
    return false;
  }

  return isNegated_ == otherIsIn->isNegated_ &&
         ql::ranges::equal(referenceValues_, otherIsIn->referenceValues_);
};

//______________________________________________________________________________
std::unique_ptr<PrefilterExpression> IsInExpression::clone() const {
  return make<IsInExpression>(*this);
};

//______________________________________________________________________________
std::string IsInExpression::asString([[maybe_unused]] size_t depth) const {
  return absl::StrCat(
      "Prefilter IsInExpression\nisNegated: ", isNegated_ ? "true" : "false",
      "\nWith the following number of reference values: ",
      referenceValues_.size());
};

//______________________________________________________________________________
BlockMetadataRanges IsInExpression::evaluateImpl(
    const ValueIdSubrange& idRange, BlockMetadataSpan blockRange,
    [[maybe_unused]] bool getTotalComplement) const {
  if (referenceValues_.empty()) {
    if (!isNegated_) {
      return {};
    }
    return {{blockRange.begin(), blockRange.end()}};
  }

  // Construct PrefilterExpression: refVal1 || refVal2 || ... || refValN.
  auto prefilterExpr = ::ranges::fold_left_first(
      referenceValues_ | ::ranges::views::transform([](auto&& refVal) {
        return make<EqualExpression>(AD_FWD(refVal));
      }),
      [this](auto&& c1, auto&& c2) {
        return isNegated_ ? make<AndExpression>(AD_FWD(c1), AD_FWD(c2))
                          : make<OrExpression>(AD_FWD(c1), AD_FWD(c2));
      });

  return prefilterExpr.value()->evaluateImpl(idRange, blockRange, isNegated_);
};

// SECTION LOGICAL OPERATIONS
//______________________________________________________________________________
template <LogicalOperator Operation>
std::unique_ptr<PrefilterExpression>
LogicalExpression<Operation>::logicalComplement() const {
  using enum LogicalOperator;
  // Source De-Morgan's laws: De Morgan's laws, Wikipedia.
  // Reference: https://en.wikipedia.org/wiki/De_Morgan%27s_laws
  if constexpr (Operation == OR) {
    // De Morgan's law: not (A or B) = (not A) and (not B)
    return make<AndExpression>(child1_->logicalComplement(),
                               child2_->logicalComplement());
  } else {
    static_assert(Operation == AND);
    // De Morgan's law: not (A and B) = (not A) or (not B)
    return make<OrExpression>(child1_->logicalComplement(),
                              child2_->logicalComplement());
  }
};

//______________________________________________________________________________
template <LogicalOperator Operation>
BlockMetadataRanges LogicalExpression<Operation>::evaluateImpl(
<<<<<<< HEAD
    const ValueIdSubrange& idRange, BlockMetadataSpan blockRange,
    bool getTotalComplement) const {
  using enum LogicalOperator;
  if constexpr (Operation == AND) {
    return detail::logicalOps::mergeRelevantBlockItRanges<false>(
        child1_->evaluateImpl(idRange, blockRange, getTotalComplement),
        child2_->evaluateImpl(idRange, blockRange, getTotalComplement));
  } else {
    static_assert(Operation == OR);
    return detail::logicalOps::mergeRelevantBlockItRanges<true>(
        child1_->evaluateImpl(idRange, blockRange, getTotalComplement),
        child2_->evaluateImpl(idRange, blockRange, getTotalComplement));
=======
    const Vocab& vocab, const ValueIdSubrange& idRange,
    BlockMetadataSpan blockRange) const {
  using enum LogicalOperator;
  if constexpr (Operation == AND) {
    return detail::logicalOps::mergeRelevantBlockItRanges<false>(
        child1_->evaluateImpl(vocab, idRange, blockRange),
        child2_->evaluateImpl(vocab, idRange, blockRange));
  } else {
    static_assert(Operation == OR);
    return detail::logicalOps::mergeRelevantBlockItRanges<true>(
        child1_->evaluateImpl(vocab, idRange, blockRange),
        child2_->evaluateImpl(vocab, idRange, blockRange));
>>>>>>> 09fdb4c3
  }
};

//______________________________________________________________________________
template <LogicalOperator Operation>
bool LogicalExpression<Operation>::operator==(
    const PrefilterExpression& other) const {
  const auto* otherlogical =
      dynamic_cast<const LogicalExpression<Operation>*>(&other);
  if (!otherlogical) {
    return false;
  }
  return *child1_ == *otherlogical->child1_ &&
         *child2_ == *otherlogical->child2_;
};

//______________________________________________________________________________
template <LogicalOperator Operation>
std::unique_ptr<PrefilterExpression> LogicalExpression<Operation>::clone()
    const {
  return make<LogicalExpression<Operation>>(child1_->clone(), child2_->clone());
};

//______________________________________________________________________________
template <LogicalOperator Operation>
std::string LogicalExpression<Operation>::asString(size_t depth) const {
  std::string child1Info =
      depth < maxInfoRecursion ? child1_->asString(depth + 1) : "MAX_DEPTH";
  std::string child2Info =
      depth < maxInfoRecursion ? child2_->asString(depth + 1) : "MAX_DEPTH";
  std::stringstream stream;
  stream << "Prefilter LogicalExpression<" << getLogicalOpStr(Operation)
         << ">\n"
         << "child1 {" << child1Info << "}"
         << "child2 {" << child2Info << "}" << std::endl;
  return stream.str();
};

// SECTION NOT-EXPRESSION
//______________________________________________________________________________
std::unique_ptr<PrefilterExpression> NotExpression::logicalComplement() const {
  // Logically we complement (negate) a NOT here => NOT cancels out.
  // Therefore, we can simply return the child of the respective NOT
  // expression after undoing its previous complementation.
  return child_->logicalComplement();
};

//______________________________________________________________________________
<<<<<<< HEAD
BlockMetadataRanges NotExpression::evaluateImpl(const ValueIdSubrange& idRange,
                                                BlockMetadataSpan blockRange,
                                                bool getTotalComplement) const {
  return child_->evaluateImpl(idRange, blockRange, getTotalComplement);
=======
BlockMetadataRanges NotExpression::evaluateImpl(
    const Vocab& vocab, const ValueIdSubrange& idRange,
    BlockMetadataSpan blockRange) const {
  return child_->evaluateImpl(vocab, idRange, blockRange);
>>>>>>> 09fdb4c3
};

//______________________________________________________________________________
bool NotExpression::operator==(const PrefilterExpression& other) const {
  const auto* otherNotExpression = dynamic_cast<const NotExpression*>(&other);
  if (!otherNotExpression) {
    return false;
  }
  return *child_ == *otherNotExpression->child_;
}

//______________________________________________________________________________
std::unique_ptr<PrefilterExpression> NotExpression::clone() const {
  return make<NotExpression>((child_->clone()), true);
};

//______________________________________________________________________________
std::string NotExpression::asString(size_t depth) const {
  std::string childInfo =
      depth < maxInfoRecursion ? child_->asString(depth + 1) : "MAX_DEPTH";
  std::stringstream stream;
  stream << "Prefilter NotExpression:\n"
         << "child {" << childInfo << "}" << std::endl;
  return stream.str();
}

//______________________________________________________________________________
// Instanitate templates with specializations (for linking accessibility)
template class RelationalExpression<CompOp::LT>;
template class RelationalExpression<CompOp::LE>;
template class RelationalExpression<CompOp::GE>;
template class RelationalExpression<CompOp::GT>;
template class RelationalExpression<CompOp::EQ>;
template class RelationalExpression<CompOp::NE>;

template class IsDatatypeExpression<IsDatatype::IRI>;
template class IsDatatypeExpression<IsDatatype::BLANK>;
template class IsDatatypeExpression<IsDatatype::LITERAL>;
template class IsDatatypeExpression<IsDatatype::NUMERIC>;

template class LogicalExpression<LogicalOperator::AND>;
template class LogicalExpression<LogicalOperator::OR>;

namespace detail {
//______________________________________________________________________________
void checkPropertiesForPrefilterConstruction(
    const std::vector<PrefilterExprVariablePair>& vec) {
  auto viewVariable = vec | ql::views::values;
  if (!ql::ranges::is_sorted(viewVariable, std::less<>{})) {
    throw std::runtime_error(
        "The vector must contain the <PrefilterExpression, "
        "Variable> pairs in "
        "sorted order w.r.t. Variable value.");
  }
  if (auto it = ql::ranges::adjacent_find(viewVariable);
      it != ql::ranges::end(viewVariable)) {
    throw std::runtime_error(
        "For each relevant Variable must exist exactly one "
        "<PrefilterExpression, Variable> pair.");
  }
}

//______________________________________________________________________________
std::unique_ptr<PrefilterExpression> makePrefilterExpressionYearImpl(
    CompOp comparison, const int year) {
  using GeExpr = GreaterEqualExpression;
  using LtExpr = LessThanExpression;

  // `getDateId` returns an `Id` containing the smallest possible
  // `Date`
  // (`xsd::date`) for which `YEAR(Id) == adjustedYear` is valid.
  // This `Id` acts as a reference bound for the actual
  // `DateYearOrDuration` prefiltering procedure.
  const auto getDateId = [](const int adjustedYear) {
    return Id::makeFromDate(DateYearOrDuration(Date(adjustedYear, 0, 0)));
  };
  using enum CompOp;
  switch (comparison) {
    case EQ:
      return make<AndExpression>(make<LtExpr>(getDateId(year + 1)),
                                 make<GeExpr>(getDateId(year)));
    case LT:
      return make<LtExpr>(getDateId(year));
    case LE:
      return make<LtExpr>(getDateId(year + 1));
    case GE:
      return make<GeExpr>(getDateId(year));
    case GT:
      return make<GeExpr>(getDateId(year + 1));
    case NE:
      return make<OrExpression>(make<LtExpr>(getDateId(year)),
                                make<GeExpr>(getDateId(year + 1)));
    default:
      throw std::runtime_error(
          absl::StrCat("Set unknown (relational) comparison operator for "
                       "the creation of PrefilterExpression on date-values: ",
                       getRelationalOpStr(comparison)));
  }
};

//______________________________________________________________________________
template <CompOp comparison>
static std::unique_ptr<PrefilterExpression> makePrefilterExpressionVecImpl(
    const IdOrLocalVocabEntry& referenceValue, bool prefilterDateByYear) {
  using enum Datatype;
  // Standard pre-filtering procedure.
  if (!prefilterDateByYear) {
    return make<RelationalExpression<comparison>>(referenceValue);
  }
  // Helper to safely retrieve `ValueId/Id` values from the provided
  // `IdOrLocalVocabEntry referenceValue` if contained. Given no
  // `ValueId` is contained, a explanatory message per
  // `std::runtime_error` is thrown.
  const auto retrieveValueIdOrThrowErr =
      [](const IdOrLocalVocabEntry& referenceValue) {
        return std::visit(
            [](const auto& value) -> ValueId {
              using T = std::decay_t<decltype(value)>;
              if constexpr (ad_utility::isSimilar<T, ValueId>) {
                return value;
              } else {
                static_assert(ad_utility::isSimilar<T, LocalVocabEntry>);
                throw std::runtime_error(absl::StrCat(
                    "Provided Literal or Iri with value: ",
                    value.asLiteralOrIri().toStringRepresentation(),
                    ". This is an invalid reference value for filtering date "
                    "values over expression YEAR. Please provide an integer "
                    "value as reference year."));
              }
            },
            referenceValue);
      };
  // Handle year extraction and return a date-value adjusted
  // `PrefilterExpression` if possible. Given an unsuitable reference
  // value was provided, throw a std::runtime_error with an
  // explanatory message.
  const auto retrieveYearIntOrThrowErr =
      [&retrieveValueIdOrThrowErr](const IdOrLocalVocabEntry& referenceValue) {
        const ValueId& valueId = retrieveValueIdOrThrowErr(referenceValue);
        if (valueId.getDatatype() == Int) {
          return valueId.getInt();
        }
        throw std::runtime_error(absl::StrCat(
            "Reference value for filtering date values over "
            "expression YEAR is of invalid datatype: ",
            toString(valueId.getDatatype()),
            ".\nPlease provide an integer value as reference year."));
      };
  return makePrefilterExpressionYearImpl(
      comparison, retrieveYearIntOrThrowErr(referenceValue));
};

//______________________________________________________________________________
template <CompOp comparison>
std::vector<PrefilterExprVariablePair> makePrefilterExpressionVec(
    const IdOrLocalVocabEntry& referenceValue, const Variable& variable,
    bool mirrored, bool prefilterDateByYear) {
  using enum CompOp;
  std::vector<PrefilterExprVariablePair> resVec{};
  if (mirrored) {
    using P = std::pair<CompOp, CompOp>;
    // Retrieve by map the corresponding mirrored `CompOp` value for
    // the given `CompOp comparison` template argument. E.g., this
    // procedure will transform the relational expression
    // `referenceValue > ?var` into `?var < referenceValue`.
    constexpr ad_utility::ConstexprMap<CompOp, CompOp, 6> mirrorMap(
        {P{LT, GT}, P{LE, GE}, P{GE, LE}, P{GT, LT}, P{EQ, EQ}, P{NE, NE}});
    resVec.emplace_back(
        makePrefilterExpressionVecImpl<mirrorMap.at(comparison)>(
            referenceValue, prefilterDateByYear),
        variable);
  } else {
    resVec.emplace_back(makePrefilterExpressionVecImpl<comparison>(
                            referenceValue, prefilterDateByYear),
                        variable);
  }
  return resVec;
}

//______________________________________________________________________________
#define INSTANTIATE_MAKE_PREFILTER(Comparison)                       \
  template std::vector<PrefilterExprVariablePair>                    \
  makePrefilterExpressionVec<Comparison>(const IdOrLocalVocabEntry&, \
                                         const Variable&, bool, bool);
INSTANTIATE_MAKE_PREFILTER(CompOp::LT);
INSTANTIATE_MAKE_PREFILTER(CompOp::LE);
INSTANTIATE_MAKE_PREFILTER(CompOp::GE);
INSTANTIATE_MAKE_PREFILTER(CompOp::GT);
INSTANTIATE_MAKE_PREFILTER(CompOp::EQ);
INSTANTIATE_MAKE_PREFILTER(CompOp::NE);

}  //  namespace detail
}  //  namespace prefilterExpressions<|MERGE_RESOLUTION|>--- conflicted
+++ resolved
@@ -637,17 +637,6 @@
 
 //______________________________________________________________________________
 template <CompOp Comparison>
-<<<<<<< HEAD
-=======
-BlockMetadataRanges RelationalExpression<Comparison>::evaluateImpl(
-    [[maybe_unused]] const Vocab& vocab, const ValueIdSubrange& idRange,
-    BlockMetadataSpan blockRange) const {
-  return evaluateOptGetCompleteComplementImpl(idRange, blockRange, false);
-};
-
-//______________________________________________________________________________
-template <CompOp Comparison>
->>>>>>> 09fdb4c3
 bool RelationalExpression<Comparison>::operator==(
     const PrefilterExpression& other) const {
   const auto* otherRelational =
@@ -738,7 +727,6 @@
   using LVE = LocalVocabEntry;
 
   return Datatype == IRI
-<<<<<<< HEAD
              // Remark: Ids containing LITERAL values precede IRI related Ids
              // in order. The smallest possible IRI is represented by "<>", we
              // use its corresponding ValueId later on as a lower bound.
@@ -748,21 +736,6 @@
              // representing the beginning of IRI values as an upper bound.
              : make<LessThanExpression>(LVE::fromStringRepresentation("<"))
                    ->evaluateImpl(idRange, blockRange, isNegated);
-=======
-             // Remark: Ids containing LITERAL values precede IRI related
-             // Ids in order. The smallest possible IRI is represented by
-             // "<>", we use its corresponding ValueId later on as a lower
-             // bound.
-             ? GreaterThanExpression(LVE::fromStringRepresentation("<>"))
-                   .evaluateOptGetCompleteComplementImpl(idRange, blockRange,
-                                                         isNegated)
-             // For pre-filtering LITERAL related ValueIds we use the
-             // ValueId representing the beginning of IRI values as an upper
-             // bound.
-             : LessThanExpression(LVE::fromStringRepresentation("<"))
-                   .evaluateOptGetCompleteComplementImpl(idRange, blockRange,
-                                                         isNegated);
->>>>>>> 09fdb4c3
 }
 
 //______________________________________________________________________________
@@ -817,13 +790,8 @@
 //______________________________________________________________________________
 template <IsDatatype Datatype>
 BlockMetadataRanges IsDatatypeExpression<Datatype>::evaluateImpl(
-<<<<<<< HEAD
     const ValueIdSubrange& idRange, BlockMetadataSpan blockRange,
     [[maybe_unused]] bool getTotalComplement) const {
-=======
-    [[maybe_unused]] const Vocab& vocab, const ValueIdSubrange& idRange,
-    BlockMetadataSpan blockRange) const {
->>>>>>> 09fdb4c3
   using enum IsDatatype;
   if constexpr (Datatype == BLANK || Datatype == NUMERIC) {
     return evaluateIsBlankOrIsNumericImpl<Datatype>(idRange, blockRange,
@@ -912,7 +880,6 @@
 //______________________________________________________________________________
 template <LogicalOperator Operation>
 BlockMetadataRanges LogicalExpression<Operation>::evaluateImpl(
-<<<<<<< HEAD
     const ValueIdSubrange& idRange, BlockMetadataSpan blockRange,
     bool getTotalComplement) const {
   using enum LogicalOperator;
@@ -925,20 +892,6 @@
     return detail::logicalOps::mergeRelevantBlockItRanges<true>(
         child1_->evaluateImpl(idRange, blockRange, getTotalComplement),
         child2_->evaluateImpl(idRange, blockRange, getTotalComplement));
-=======
-    const Vocab& vocab, const ValueIdSubrange& idRange,
-    BlockMetadataSpan blockRange) const {
-  using enum LogicalOperator;
-  if constexpr (Operation == AND) {
-    return detail::logicalOps::mergeRelevantBlockItRanges<false>(
-        child1_->evaluateImpl(vocab, idRange, blockRange),
-        child2_->evaluateImpl(vocab, idRange, blockRange));
-  } else {
-    static_assert(Operation == OR);
-    return detail::logicalOps::mergeRelevantBlockItRanges<true>(
-        child1_->evaluateImpl(vocab, idRange, blockRange),
-        child2_->evaluateImpl(vocab, idRange, blockRange));
->>>>>>> 09fdb4c3
   }
 };
 
@@ -987,17 +940,10 @@
 };
 
 //______________________________________________________________________________
-<<<<<<< HEAD
 BlockMetadataRanges NotExpression::evaluateImpl(const ValueIdSubrange& idRange,
                                                 BlockMetadataSpan blockRange,
                                                 bool getTotalComplement) const {
   return child_->evaluateImpl(idRange, blockRange, getTotalComplement);
-=======
-BlockMetadataRanges NotExpression::evaluateImpl(
-    const Vocab& vocab, const ValueIdSubrange& idRange,
-    BlockMetadataSpan blockRange) const {
-  return child_->evaluateImpl(vocab, idRange, blockRange);
->>>>>>> 09fdb4c3
 };
 
 //______________________________________________________________________________
