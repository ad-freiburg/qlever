--- conflicted
+++ resolved
@@ -181,33 +181,9 @@
 
 // Date functions.
 //
-<<<<<<< HEAD
 inline auto extractYear = [](std::optional<DateOrLargeYear> d) {
   if (!d.has_value()) {
     return Id::makeUndefined();
-=======
-// TODO: These are currently inefficient because they still operate on our old
-// ":v:date:..." strings. It will be easy to make more efficient, once we switch
-// to representing dates directly in an `Id`, see `util/Date.h`.
-const size_t yearIndexBegin = 0;
-const size_t yearIndexEnd = yearIndexBegin + 4;
-const size_t monthIndex = yearIndexEnd + 1;
-const size_t dayIndex = monthIndex + 3;
-// Helper function that extracts a part of a date string. Note the extra work
-// for year because of the potential two's complement.
-template <size_t Pos1, size_t Pos2>
-inline auto extractNumberFromDate =
-    [](std::string_view dateAsString) -> int64_t {
-  static_assert(Pos2 > Pos1);
-  auto pos1 = Pos1;
-  auto pos2 = Pos2;
-  if (dateAsString.starts_with('-')) {
-    dateAsString.remove_prefix(1);
-  }
-  int posFirstDash = dateAsString.find('-', 1);
-  if (Pos2 == yearIndexEnd) {
-    pos2 = posFirstDash;
->>>>>>> 85d5dbe1
   } else {
     return Id::makeFromInt(d->getYear());
   }
