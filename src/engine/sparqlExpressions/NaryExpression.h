--- conflicted
+++ resolved
@@ -70,13 +70,10 @@
 SparqlExpression::Ptr makeCentroidExpression(SparqlExpression::Ptr child);
 SparqlExpression::Ptr makeEnvelopeExpression(SparqlExpression::Ptr child);
 SparqlExpression::Ptr makeGeometryTypeExpression(SparqlExpression::Ptr child);
-<<<<<<< HEAD
 SparqlExpression::Ptr makeNumGeometriesExpression(SparqlExpression::Ptr child);
-=======
 SparqlExpression::Ptr makeLengthExpression(SparqlExpression::Ptr child1,
                                            SparqlExpression::Ptr child2);
 SparqlExpression::Ptr makeMetricLengthExpression(SparqlExpression::Ptr child);
->>>>>>> 8fae2ee2
 
 template <ad_utility::BoundingCoordinate RequestedCoordinate>
 SparqlExpression::Ptr makeBoundingCoordinateExpression(
