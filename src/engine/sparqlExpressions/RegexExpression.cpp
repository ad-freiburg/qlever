--- conflicted
+++ resolved
@@ -186,17 +186,10 @@
   std::vector<std::pair<Id, Id>> lowerAndUpperIds;
   lowerAndUpperIds.reserve(actualPrefixes.size());
   for (const auto& prefix : actualPrefixes) {
-<<<<<<< HEAD
-    for (const auto& range :
-         context->_qec.getIndex().prefixRanges(prefix).ranges()) {
-      lowerAndUpperIds.emplace_back(Id::makeFromVocabIndex(range.first),
-                                    Id::makeFromVocabIndex(range.second));
-=======
     const auto& ranges = context->_qec.getIndex().prefixRanges(prefix);
     for (const auto& [begin, end] : ranges.ranges()) {
       lowerAndUpperIds.emplace_back(Id::makeFromVocabIndex(begin),
                                     Id::makeFromVocabIndex(end));
->>>>>>> 198fcfb4
     }
   }
   auto beg = context->_inputTable.begin() + context->_beginIndex;
