--- conflicted
+++ resolved
@@ -80,7 +80,6 @@
     return Id::makeFromBool(RE2::PartialMatch(input.value(), *pattern));
   }
 };
-[[maybe_unused]] inline constexpr RegexImpl regexImpl{};
 
 using RegexExpression =
     string_expressions::StringExpressionImpl<2, RegexImpl, RegexValueGetter>;
@@ -237,15 +236,9 @@
       }
       checkCancellation(context);
     }
-<<<<<<< HEAD
-    return std::accumulate(
-        resultSetOfIntervals.begin(), resultSetOfIntervals.end(),
-        ad_utility::SetOfIntervals{}, ad_utility::SetOfIntervals::Union{});
-=======
     return ::ranges::accumulate(resultSetOfIntervals,
                                 ad_utility::SetOfIntervals{},
                                 ad_utility::SetOfIntervals::Union{});
->>>>>>> c94f5270
   }
 
   // If the input is not sorted by the variable, we have to check each row
