--- conflicted
+++ resolved
@@ -579,17 +579,11 @@
 std::optional<std::pair<sparqlExpression::GeoFunctionCall, double>>
 getGeoDistanceFilter(const SparqlExpression& expr) {
   // TODO<ullingerc> Add support for more optimizable filters:
-<<<<<<< HEAD
-  // * geof:distance() < constant
-  // * constant > geof:distance()
-  // * constant >= geof:distance()
-=======
   // * `geof:distance() < constant`
   // * `constant > geof:distance()`
   // * `constant >= geof:distance()`
   // The supported patterns are documented in the header declaration of this
   // function.
->>>>>>> 8254388a
 
   // Supported comparison operator
   auto compareExpr = dynamic_cast<const LessEqualExpression*>(&expr);
