//  Copyright 2022, University of Freiburg,
//  Chair of Algorithms and Data Structures.
//  Author: Johannes Kalmbach <kalmbach@cs.uni-freiburg.de>
//
// Copyright 2025, Bayerische Motoren Werke Aktiengesellschaft (BMW AG)

#include "engine/sparqlExpressions/RelationalExpressions.h"

#include "engine/sparqlExpressions/LiteralExpression.h"
#include "engine/sparqlExpressions/NaryExpression.h"
#include "engine/sparqlExpressions/RelationalExpressionHelpers.h"
#include "engine/sparqlExpressions/SparqlExpressionGenerators.h"
#include "util/GeoSparqlHelpers.h"
#include "util/LambdaHelpers.h"
#include "util/TypeTraits.h"

using namespace sparqlExpression;

namespace {

constexpr int reductionFactorEquals = 1000;
constexpr int reductionFactorNotEquals = 1;
constexpr int reductionFactorDefault = 50;

using valueIdComparators::Comparison;

// Several concepts used to choose the proper evaluation methods for different
// input types.

// For the various `SingleExpressionResult`s the `idGenerator` function returns
// a generator that yields `targetSize` many `ValueId`s. One exception is the
// case where `S` is `string` or `vector<string>`. In this case the generator
// yields `pair<ValueId, ValueId>` (see `makeValueId` and `getRangeFromVocab`
// above for details).
CPP_template(typename S)(requires SingleExpressionResult<S>) auto idGenerator(
    S&& input, size_t targetSize, const EvaluationContext* context) {
  [[maybe_unused]] auto makeId = [context](const auto& el) {
    return makeValueId(el, context);
  };
  if constexpr (isConstantResult<S>) {
    return ::ranges::views::repeat_n(makeId(input), targetSize);
  } else if constexpr (isVectorResult<S>) {
    AD_CONTRACT_CHECK(targetSize == input.size());
<<<<<<< HEAD
    return ::ranges::views::transform(input, makeId);
  } else {
    static_assert(
        ad_utility::SimilarToAny<S, Variable, ad_utility::SetOfIntervals>);
    return sparqlExpression::detail::makeGenerator(std::move(input), targetSize,
=======
    return ::ranges::views::transform(ad_utility::allView(AD_FWD(input)),
                                      makeId);
  } else {
    static_assert(
        ad_utility::SimilarToAny<S, Variable, ad_utility::SetOfIntervals>);
    return sparqlExpression::detail::makeGenerator(AD_FWD(input), targetSize,
>>>>>>> 9d855f0e
                                                   context);
  }
}

// Return a pair of generators that generate the values from `value1` and
// `value2`. The type of generators is chosen to meet the needs of comparing
// `value1` and `value2`. If any of them logically stores `ValueId`s (true for
// `ValueId, vector<ValueId>, Variable`), then `idGenerator`s are returned for
// both inputs. Else the "plain" generators from `sparqlExpression::detail` are
// returned. These simply yield the values unchanged.
CPP_template(typename S1, typename S2)(
    requires SingleExpressionResult<S1> CPP_and SingleExpressionResult<
        S2>) auto getGenerators(S1&& value1, S2&& value2, size_t targetSize,
                                const EvaluationContext* context) {
  if constexpr (StoresValueId<S1> || StoresValueId<S2>) {
    return std::pair{idGenerator(AD_FWD(value1), targetSize, context),
                     idGenerator(AD_FWD(value2), targetSize, context)};
  } else {
    return std::pair{sparqlExpression::detail::makeGenerator(
                         AD_FWD(value1), targetSize, context),
                     sparqlExpression::detail::makeGenerator(
                         AD_FWD(value2), targetSize, context)};
  }
}

// Efficiently (using binary search) computes the result of `aVal Comparator
// valueId` for each `ValueId` that the Variable `variable` is bound to. This
// only works, if the input (as stored in the `context`) is sorted by the
// Variable `variable`. If `valueIdUpper` is nullopt, we only have a single
// `valueId`, otherwise we have a range, [`valueId`, `valueIdUpper`).
template <Comparison Comp>
ad_utility::SetOfIntervals evaluateWithBinarySearch(
    const Variable& variable, ValueId valueId,
    std::optional<ValueId> valueIdUpper, const EvaluationContext* context) {
  // Set up iterators into the `IdTable` that only access the column where the
  // `variable` is stored.
  auto columnIndex = context->getColumnIndexForVariable(variable);
  AD_CORRECTNESS_CHECK(
      columnIndex.has_value(),
      "The input must be sorted to evaluate a relational expression using "
      "binary search. This should never happen for unbound variables");

  auto getIdFromColumn = ad_utility::makeAssignableLambda(
      [columnIndex = columnIndex.value()](const auto& idTable, auto i) {
        return idTable(i, columnIndex);
      });

  using Iterator = ad_utility::IteratorForAccessOperator<
      std::decay_t<decltype(context->_inputTable)>, decltype(getIdFromColumn)>;
  auto begin =
      Iterator{&context->_inputTable, context->_beginIndex, getIdFromColumn};
  auto end =
      Iterator{&context->_inputTable, context->_endIndex, getIdFromColumn};

  // Perform the actual evaluation.
  const auto resultRanges = [&]() {
    if (valueIdUpper) {
      return valueIdComparators::getRangesForEqualIds(
          begin, end, valueId, valueIdUpper.value(), Comp);
    } else {
      return valueIdComparators::getRangesForId(begin, end, valueId, Comp);
    }
  }();

  // Convert pairs of iterators to pairs of indexes.
  ad_utility::SetOfIntervals s;
  for (const auto& [rangeBegin, rangeEnd] : resultRanges) {
    s._intervals.emplace_back(rangeBegin - begin, rangeEnd - begin);
  }
  return s;
}

// The actual comparison function for the `SingleExpressionResult`'s which are
// `AreComparable` (see above), which means that the comparison between them is
// supported and not always false.
CPP_template(Comparison Comp, typename S1, typename S2)(
    requires SingleExpressionResult<S1> CPP_and SingleExpressionResult<S2>
        CPP_and AreComparable<S1, S2>) ExpressionResult
    evaluateRelationalExpression(S1&& value1, S2&& value2,
                                 const EvaluationContext* context) {
  auto resultSize =
      sparqlExpression::detail::getResultSize(*context, value1, value2);
  constexpr static bool resultIsConstant =
      (isConstantResult<S1> && isConstantResult<S2>);
  VectorWithMemoryLimit<Id> result{context->_allocator};
  result.reserve(resultSize);

  // TODO<joka921> Make this simpler by factoring out the whole binary search
  // stuff.
  if constexpr (ad_utility::isSimilar<S1, Variable> && isConstantResult<S2>) {
    auto impl = [&](const auto& value2) -> std::optional<ExpressionResult> {
      auto columnIndex = context->getColumnIndexForVariable(value1);
      auto valueId = makeValueId(value2, context);
      // TODO<C++23> Use `ql::ranges::starts_with`.
      if (const auto& cols = context->_columnsByWhichResultIsSorted;
          !cols.empty() && cols[0] == columnIndex) {
        constexpr static bool value2IsString =
            !ad_utility::isSimilar<decltype(valueId), Id>;
        if constexpr (value2IsString) {
          return evaluateWithBinarySearch<Comp>(value1, valueId.first,
                                                valueId.second, context);
        } else {
          return evaluateWithBinarySearch<Comp>(value1, valueId, std::nullopt,
                                                context);
        }
      }
      context->cancellationHandle_->throwIfCancelled();
      return std::nullopt;
    };
    std::optional<ExpressionResult> resultFromBinarySearch;
    if constexpr (ad_utility::isSimilar<S2, IdOrLiteralOrIri>) {
      resultFromBinarySearch =
          std::visit([&impl](const auto& x) { return impl(x); }, value2);
    } else {
      resultFromBinarySearch = impl(value2);
    }
    if (resultFromBinarySearch.has_value()) {
      return std::move(resultFromBinarySearch.value());
    }
  }

  auto [generatorA, generatorB] =
      getGenerators(AD_FWD(value1), AD_FWD(value2), resultSize, context);
  auto itA = generatorA.begin();
  auto itB = generatorB.begin();

  for (size_t i = 0; i < resultSize; ++i) {
    auto impl = [&](const auto& x, const auto& y) {
      using X = std::decay_t<decltype(x)>;
      using Y = std::decay_t<decltype(y)>;
      if constexpr (AreIncomparable<X, Y>) {
        result.push_back(Id::makeUndefined());
      } else {
        result.push_back(
            toValueId(sparqlExpression::compareIdsOrStrings<
                      Comp, valueIdComparators::ComparisonForIncompatibleTypes::
                                AlwaysUndef>(x, y, context)));
      }
    };
    ad_utility::visitWithVariantsAndParameters(impl, *itA, *itB);
    ++itA;
    ++itB;
    context->cancellationHandle_->throwIfCancelled();
  }

  if constexpr (resultIsConstant) {
    AD_CONTRACT_CHECK(result.size() == 1);
    return result[0];
  } else {
    return result;
  }
}

// The relational comparisons like `less than` are not useful for booleans and
// thus currently throw an exception.
CPP_template(Comparison, typename A,
             typename B)(requires(StoresBoolean<A> || StoresBoolean<B>)) Id
    evaluateRelationalExpression(const A&, const B&, const EvaluationContext*) {
  throw std::runtime_error(
      "Relational expressions like <, >, == are currently not supported for "
      "boolean arguments");
}

CPP_template(Comparison Comp, typename A,
             typename B)(requires AreIncomparable<A, B>) Id
    evaluateRelationalExpression(const A&, const B&, const EvaluationContext*) {
  // TODO<joka921> We should probably return `undefined` here.
  if constexpr (Comp == Comparison::NE) {
    return Id::makeFromBool(true);
  } else {
    return Id::makeFromBool(false);
  }
}

// For comparisons where exactly one of the operands is a variable, the variable
// must come first.
CPP_template(Comparison Comp, typename A, typename B)(
    requires SingleExpressionResult<A> CPP_and SingleExpressionResult<B> CPP_and
        CPP_NOT(AreComparable<A, B>)
            CPP_and AreComparable<B, A>) ExpressionResult
    evaluateRelationalExpression(A&& a, B&& b,
                                 const EvaluationContext* context) {
  return evaluateRelationalExpression<getComparisonForSwappedArguments(Comp)>(
      AD_FWD(b), AD_FWD(a), context);
}

}  // namespace

// Implementation of the member functions of the `RelationalExpression` class
// using the above functions.
namespace sparqlExpression::relational {
// ____________________________________________________________________________
template <Comparison Comp>
ExpressionResult RelationalExpression<Comp>::evaluate(
    EvaluationContext* context) const {
  auto resA = children_[0]->evaluate(context);
  auto resB = children_[1]->evaluate(context);

  // `resA` and `resB` are variants, so we need `std::visit`.
  auto visitor = [context](auto a, auto b) -> ExpressionResult {
    return evaluateRelationalExpression<Comp>(std::move(a), std::move(b),
                                              context);
  };

  return std::visit(visitor, std::move(resA), std::move(resB));
}

// _____________________________________________________________________________
template <Comparison Comp>
std::string RelationalExpression<Comp>::getCacheKey(
    const VariableToColumnMap& varColMap) const {
  static_assert(std::tuple_size_v<decltype(children_)> == 2);
  return absl::StrCat(typeid(*this).name(),
                      children_[0]->getCacheKey(varColMap),
                      children_[1]->getCacheKey(varColMap));
}

// _____________________________________________________________________________
template <Comparison Comp>
ql::span<SparqlExpression::Ptr> RelationalExpression<Comp>::childrenImpl() {
  return {children_.data(), children_.size()};
}

// _____________________________________________________________________________
template <Comparison Comp>
std::optional<SparqlExpression::LangFilterData>
RelationalExpression<Comp>::getLanguageFilterExpression() const {
  if (Comp != Comparison::EQ) {
    return std::nullopt;
  }

  // We support both directions: LANG(?x) = "en" and "en" = LANG(?x).
  auto getLangFilterData =
      [](const auto& left, const auto& right) -> std::optional<LangFilterData> {
    std::optional<Variable> optVar = getVariableFromLangExpression(left.get());
    const auto* langPtr =
        dynamic_cast<const StringLiteralExpression*>(right.get());

    if (!optVar.has_value() || !langPtr) {
      return std::nullopt;
    }

    // TODO<joka921> Check that the language string doesn't contain a datatype
    // etc.
    // TODO<joka921> Is this even allowed by the grammar?
    return LangFilterData{
        std::move(optVar.value()),
        {std::string{asStringViewUnsafe(langPtr->value().getContent())}}};
  };

  const auto& child1 = children_[0];
  const auto& child2 = children_[1];

  if (auto langFilterData = getLangFilterData(child1, child2)) {
    return langFilterData;
  } else {
    return getLangFilterData(child2, child1);
  }
}

namespace {
// _____________________________________________________________________________
SparqlExpression::Estimates getEstimatesForFilterExpressionImpl(
    uint64_t inputSizeEstimate, uint64_t reductionFactor, const auto& children,
    const std::optional<Variable>& firstSortedVariable) {
  AD_CORRECTNESS_CHECK(children.size() >= 1);
  // For the binary expressions `=` `<=`, etc., we have exactly two children, so
  // the following line is a noop. For the `IN` expression we expect to have
  // more results if we have more arguments on the right side that can possibly
  // match, so we reduce the `reductionFactor`.
  reductionFactor /= children.size() - 1;
  auto sizeEstimate = inputSizeEstimate / reductionFactor;

  // By default, we have to linearly scan over the input and write the output.
  size_t costEstimate = inputSizeEstimate + sizeEstimate;

  // Returns true iff `left` is a variable by which the input is sorted, and
  // `right` is a constant.
  auto canBeEvaluatedWithBinarySearch =
      [&firstSortedVariable](const SparqlExpression::Ptr& left,
                             const SparqlExpression::Ptr& right) {
        auto varPtr = dynamic_cast<const VariableExpression*>(left.get());
        return varPtr && varPtr->value() == firstSortedVariable &&
               right->isConstantExpression();
      };
  // TODO<joka921> This check has to be more complex once we support proper
  // filtering on the `LocalVocab`.
  // Check iff all the pairs `(children[0], someOtherChild)` can be evaluated
  // using binary search.
  if (ql::ranges::all_of(children | ql::views::drop(1),
                         [&lhs = children.at(0),
                          &canBeEvaluatedWithBinarySearch](const auto& child) {
                           // The implementation automatically chooses the
                           // cheaper direction, so we can do the same when
                           // estimating the cost.
                           return canBeEvaluatedWithBinarySearch(lhs, child) ||
                                  canBeEvaluatedWithBinarySearch(child, lhs);
                         })) {
    // When evaluating via binary search, the only significant cost that occurs
    // is that of writing the output.
    costEstimate = sizeEstimate;
  }
  return {sizeEstimate, costEstimate};
}
}  // namespace

// _____________________________________________________________________________
template <Comparison comp>
SparqlExpression::Estimates
RelationalExpression<comp>::getEstimatesForFilterExpression(
    uint64_t inputSizeEstimate,
    const std::optional<Variable>& firstSortedVariable) const {
  uint64_t reductionFactor = 0;

  if (comp == valueIdComparators::Comparison::EQ) {
    reductionFactor = reductionFactorEquals;
  } else if (comp == valueIdComparators::Comparison::NE) {
    reductionFactor = reductionFactorNotEquals;
  } else {
    reductionFactor = reductionFactorDefault;
  }

  return getEstimatesForFilterExpressionImpl(inputSizeEstimate, reductionFactor,
                                             children_, firstSortedVariable);
}

// _____________________________________________________________________________
ExpressionResult InExpression::evaluate(
    sparqlExpression::EvaluationContext* context) const {
  auto lhs = children_.at(0)->evaluate(context);
  ExpressionResult result{ad_utility::SetOfIntervals{}};
  bool firstChild = true;
  for (const auto& child : children_ | ql::views::drop(1)) {
    auto rhs = child->evaluate(context);
    auto evaluateEqualsExpression = [context](const auto& a,
                                              auto b) -> ExpressionResult {
      return evaluateRelationalExpression<Comparison::EQ>(a, std::move(b),
                                                          context);
    };
    auto subRes = std::visit(evaluateEqualsExpression, lhs, std::move(rhs));
    if (firstChild) {
      firstChild = false;
      result = std::move(subRes);
      continue;
    }
    // TODO We could implement early stopping for entries which are already
    // true, This could be especially beneficial if some of the `==` expressions
    // are more expensive than others. Same goes for the `logical or` and
    // `logical and` expressions.
    auto expressionForSubRes =
        std::make_unique<SingleUseExpression>(std::move(subRes));
    auto expressionForPreviousResult =
        std::make_unique<SingleUseExpression>(std::move(result));
    result = makeOrExpression(std::move(expressionForSubRes),
                              std::move(expressionForPreviousResult))
                 ->evaluate(context);
  }
  return result;
}

// _____________________________________________________________________________
// (1) the provided `SparqlExpression* child` is a direct `Variable` expression
// (e.g. `?x`), return `<Variable, false>`.
// (2) the provided `SparqlExpression* child` is an expression `YEAR` which
// refers to a `Variable` value (e.g. `YEAR(?x)`), return `<Variable, true>`.
// (3) None of the previous expression cases, return default `std::nullopt`.
// The `bool` flag is relevant later on to differentiate w.r.t. the logic that
// needs to be applied for the creation of `PrefilterExpression`.
static std::optional<std::pair<Variable, bool>> getOptVariableAndIsYear(
    const SparqlExpression* child) {
  bool isYear = false;
  if (child->isYearExpression()) {
    // The direct child is an expression YEAR();
    isYear = true;
    const auto& grandChild = child->children();
    // The expression YEAR() should by definition hold a single child.
    AD_CORRECTNESS_CHECK(grandChild.size() == 1);
    child = grandChild[0].get();
  }
  if (auto optVariable = child->getVariableOrNullopt(); optVariable) {
    // (1) isYear is false: The direct child is already a Variable (expression).
    // (2) isYear is true: The direct child is expression YEAR(). The actual
    // pre-filter reference Variable is the child of expression YEAR().
    return std::make_pair(optVariable.value(), isYear);
  }
  // No Variable for pre-filtering available.
  return std::nullopt;
}

// _____________________________________________________________________________
template <Comparison comp>
std::vector<PrefilterExprVariablePair>
RelationalExpression<comp>::getPrefilterExpressionForMetadata(
    [[maybe_unused]] bool isNegated) const {
  AD_CORRECTNESS_CHECK(children_.size() == 2);
  const SparqlExpression* child0 = children_.at(0).get();
  const SparqlExpression* child1 = children_.at(1).get();

  const auto tryGetPrefilterExprVariablePairVec =
      [](const SparqlExpression* child0, const SparqlExpression* child1,
         bool reversed) -> std::vector<PrefilterExprVariablePair> {
    const auto& optVariableIsYearPair = getOptVariableAndIsYear(child0);
    if (!optVariableIsYearPair.has_value()) return {};
    const auto& [variable, prefilterDate] = optVariableIsYearPair.value();
    const auto& optReferenceValue =
        detail::getIdOrLocalVocabEntryFromLiteralExpression(child1);
    if (!optReferenceValue.has_value()) return {};
    return prefilterExpressions::detail::makePrefilterExpressionVec<comp>(
        optReferenceValue.value(), variable, reversed, prefilterDate);
  };
  // Option 1:
  // RelationalExpression containing a VariableExpression as the first child
  // and an IdExpression, IdExpression or IriExpression as the second child.
  // E.g. for ?x >= 10 (RelationalExpression Sparql), we obtain the following
  // pair with PrefilterExpression and Variable: <(>= 10), ?x>
  auto resVec = tryGetPrefilterExprVariablePairVec(child0, child1, false);
  if (!resVec.empty()) {
    return resVec;
  }
  // Option 2:
  // RelationalExpression containing an IdExpression, LiteralExpression or
  // IriExpression as the first child and a VariableExpression as the second
  // child. (1) 10 >= ?x (RelationalExpression Sparql), we obtain the following
  // pair with PrefilterExpression and Variable: <(<= 10), ?x>
  // (2) 10 != ?x (RelationalExpression Sparql), we obtain the following
  // pair with PrefilterExpression and Variable: <(!= 10), ?x>;
  // Option 3:
  // If no PrefilterExpressions could be constructed for this
  // RelationalExpression, just return the empty vector.
  return tryGetPrefilterExprVariablePairVec(child1, child0, true);
}

// _____________________________________________________________________________
ql::span<SparqlExpression::Ptr> InExpression::childrenImpl() {
  return children_;
}

// _____________________________________________________________________________
std::string InExpression::getCacheKey(
    const VariableToColumnMap& varColMap) const {
  std::stringstream result;
  result << "IN Expression with (";
  for (const auto& child : children_) {
    result << ' ' << child->getCacheKey(varColMap);
  }
  result << ')';
  return std::move(result).str();
}

// _____________________________________________________________________________
// Brief explanation why we ignore the argument `isNegated` here.
// (1) In the case of `isNegated = false`, the correct `IsInExpression` is
// constructed by default here, since its default parameter for `isNegated` is
// false as well.
// (2) `isNegated = true` implies that a parent node is a NOT expression (see
// `UnaryNegateExpressionImpl` in NumericUnaryExpressions.cpp). In this case,
// the `UnaryNegateExpressionImpl` will subsequently correctly negate the here
// returned `IsInExpression` by implicitly calling `->logicalComplement()` on
// it (see `NotExpression` in PrefilterExpressionIndex.h).
std::vector<PrefilterExprVariablePair>
InExpression::getPrefilterExpressionForMetadata(
    [[maybe_unused]] bool isNegated) const {
  AD_CORRECTNESS_CHECK(children_.size() >= 1);
  auto var = children_.front()->getVariableOrNullopt();
  if (!var.has_value()) {
    return {};
  }

  std::vector<prefilterExpressions::IdOrLocalVocabEntry> referenceValues;
  referenceValues.reserve(children_.size());
  for (const auto& expr : children_ | ql::ranges::views::drop(1)) {
    auto optReferenceValue =
        sparqlExpression::detail::getIdOrLocalVocabEntryFromLiteralExpression(
            expr.get());
    if (!optReferenceValue.has_value()) {
      return {};
    }
    referenceValues.push_back(optReferenceValue.value());
  }

  std::vector<PrefilterExprVariablePair> resPrefilter;
  resPrefilter.emplace_back(
      std::make_unique<prefilterExpressions::IsInExpression>(referenceValues),
      var.value());
  return resPrefilter;
}

// _____________________________________________________________________________
auto InExpression::getEstimatesForFilterExpression(
    uint64_t inputSizeEstimate,
    const std::optional<Variable>& firstSortedVariable) const -> Estimates {
  return getEstimatesForFilterExpressionImpl(
      inputSizeEstimate, reductionFactorEquals, children_, firstSortedVariable);
}

// _____________________________________________________________________________
std::optional<SparqlExpression::LangFilterData>
InExpression::getLanguageFilterExpression() const {
  const auto& left = children_[0];
  std::optional<Variable> optVar = getVariableFromLangExpression(left.get());
  if (!optVar.has_value() || children_.size() < 2) {
    return std::nullopt;
  }
  ad_utility::HashSet<std::string> languages;
  for (const auto& child : children_ | ql::views::drop(1)) {
    const auto* langPtr =
        dynamic_cast<const StringLiteralExpression*>(child.get());
    if (!langPtr) {
      return std::nullopt;
    }
    languages.emplace(asStringViewUnsafe(langPtr->value().getContent()));
  }

  return LangFilterData{std::move(optVar.value()), std::move(languages)};
}

// Explicit instantiations
template class RelationalExpression<Comparison::LT>;
template class RelationalExpression<Comparison::LE>;
template class RelationalExpression<Comparison::EQ>;
template class RelationalExpression<Comparison::NE>;
template class RelationalExpression<Comparison::GT>;
template class RelationalExpression<Comparison::GE>;
}  // namespace sparqlExpression::relational

namespace sparqlExpression {

// _____________________________________________________________________________
std::optional<std::pair<sparqlExpression::GeoFunctionCall, double>>
getGeoDistanceFilter(const SparqlExpression& expr) {
  // TODO<ullingerc> Add support for more optimizable filters:
  // * `geof:distance() < constant`
  // * `constant > geof:distance()`
  // * `constant >= geof:distance()`
  // The supported patterns are documented in the header declaration of this
  // function.

  // Supported comparison operator
  auto compareExpr = dynamic_cast<const LessEqualExpression*>(&expr);
  if (compareExpr == nullptr) {
    return std::nullopt;
  }

  // Left child must be distance function
  auto children = compareExpr->children();
  const auto& leftChild = *children[0];

  // Right child must be constant
  auto rightChild = children[1].get();
  auto literalExpr =
      dynamic_cast<detail::LiteralExpression<ValueId>*>(rightChild);
  if (literalExpr == nullptr) {
    return std::nullopt;
  }
  ValueId constant = literalExpr->value();
  // Extract distance. Here we don't know the unit of this number yet. It is
  // extracted from the function call in the next step.
  double maxDistAnyUnit = 0;
  if (constant.getDatatype() == Datatype::Double) {
    maxDistAnyUnit = constant.getDouble();
  } else if (constant.getDatatype() == Datatype::Int) {
    maxDistAnyUnit = static_cast<double>(constant.getInt());
  } else {
    return std::nullopt;
  }

  // Extract variables and distance unit from function call
  auto geoFuncCall = getGeoDistanceExpressionParameters(leftChild);
  if (!geoFuncCall.has_value()) {
    return std::nullopt;
  }

  // Convert unit to meters
  double maxDist = ad_utility::detail::valueInUnitToKilometer(
                       maxDistAnyUnit, geoFuncCall.value().unit_) *
                   1000;

  return std::pair<GeoFunctionCall, double>{geoFuncCall.value(), maxDist};
}

}  // namespace sparqlExpression<|MERGE_RESOLUTION|>--- conflicted
+++ resolved
@@ -41,20 +41,12 @@
     return ::ranges::views::repeat_n(makeId(input), targetSize);
   } else if constexpr (isVectorResult<S>) {
     AD_CONTRACT_CHECK(targetSize == input.size());
-<<<<<<< HEAD
-    return ::ranges::views::transform(input, makeId);
-  } else {
-    static_assert(
-        ad_utility::SimilarToAny<S, Variable, ad_utility::SetOfIntervals>);
-    return sparqlExpression::detail::makeGenerator(std::move(input), targetSize,
-=======
     return ::ranges::views::transform(ad_utility::allView(AD_FWD(input)),
                                       makeId);
   } else {
     static_assert(
         ad_utility::SimilarToAny<S, Variable, ad_utility::SetOfIntervals>);
     return sparqlExpression::detail::makeGenerator(AD_FWD(input), targetSize,
->>>>>>> 9d855f0e
                                                    context);
   }
 }
