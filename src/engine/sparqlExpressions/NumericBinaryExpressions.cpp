--- conflicted
+++ resolved
@@ -34,10 +34,7 @@
 NARY_EXPRESSION(SubtractExpression, 2,
                 FV<decltype(subtract), NumericValueGetter>);
 
-<<<<<<< HEAD
-// OR and AND
 // _____________________________________________________________________________
-=======
 // Power.
 inline auto powImpl = [](double base, double exp) {
   return std::pow(base, exp);
@@ -45,8 +42,8 @@
 inline auto pow = makeNumericExpression<decltype(powImpl)>();
 NARY_EXPRESSION(PowExpression, 2, FV<decltype(pow), NumericValueGetter>);
 
-// Or
->>>>>>> 2ebca4d2
+// OR and AND
+// _____________________________________________________________________________
 inline auto orLambda = [](TernaryBool a, TernaryBool b) {
   using enum TernaryBool;
   if (a == True || b == True) {
@@ -296,11 +293,9 @@
   return std::make_unique<OrExpression>(std::move(child1), std::move(child2));
 }
 
-<<<<<<< HEAD
-=======
 SparqlExpression::Ptr makePowExpression(SparqlExpression::Ptr child1,
                                         SparqlExpression::Ptr child2) {
   return std::make_unique<PowExpression>(std::move(child1), std::move(child2));
 }
->>>>>>> 2ebca4d2
+
 }  // namespace sparqlExpression