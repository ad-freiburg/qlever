--- conflicted
+++ resolved
@@ -2,12 +2,7 @@
 //                  Chair of Algorithms and Data Structures.
 //  Author: Johannes Kalmbach <kalmbacj@cs.uni-freiburg.de>
 
-<<<<<<< HEAD
 #pragma once
-=======
-#ifndef QLEVER_LITERALEXPRESSION_H
-#define QLEVER_LITERALEXPRESSION_H
->>>>>>> bf5c70ac
 
 #include "engine/sparqlExpressions/SparqlExpression.h"
 
@@ -34,12 +29,8 @@
       Id id;
       bool idWasFound = context->_qec.getIndex().getId(s, &id);
       if (!idWasFound) {
-<<<<<<< HEAD
-        return _value;
-=======
         // no vocabulary entry found, just use it as a string constant.
         return s;
->>>>>>> bf5c70ac
       }
       return id;
     };
