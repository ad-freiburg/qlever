--- conflicted
+++ resolved
@@ -179,13 +179,8 @@
   std::span<SparqlExpression::Ptr> childrenImpl() override { return {}; }
 };
 
-<<<<<<< HEAD
-// A simple expression that just returns an explicit result.
-// It can only be used once as the result is moved out.
-=======
 // A simple expression that just returns an explicit result. It can only be used
 // once as the result is moved out.
->>>>>>> 18e2fd6b
 struct SingleUseExpression : public SparqlExpression {
   explicit SingleUseExpression(ExpressionResult result)
       : result_{std::move(result)} {}
