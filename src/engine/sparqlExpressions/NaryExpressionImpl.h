--- conflicted
+++ resolved
@@ -140,15 +140,11 @@
                                          ad_utility::SetOfIntervals>);
   }
 };
-<<<<<<< HEAD
-=======
-template <typename F>
-using SET = SpecializedFunction<F, AreAllSetOfIntervals>;
->>>>>>> 463d9aba
 
 inline constexpr AreAllSetOfIntervals areAllSetOfIntervals{};
 template <typename F>
 using SET = SpecializedFunction<F, AreAllSetOfIntervals>;
+
 using ad_utility::SetOfIntervals;
 
 // The types for the concrete MultiBinaryExpressions and UnaryExpressions.
