//  Copyright 2023, University of Freiburg,
//                  Chair of Algorithms and Data Structures.
//  Author: Johannes Kalmbach <kalmbacj@cs.uni-freiburg.de>

#include <boost/url.hpp>

#include "engine/sparqlExpressions/NaryExpressionImpl.h"
#include "engine/sparqlExpressions/VariadicExpression.h"

namespace sparqlExpression {
namespace detail::string_expressions {

using LiteralOrIri = ad_utility::triple_component::LiteralOrIri;

// Convert a `string_view` to a `LiteralOrIri` that stores a `Literal`.
// Note: This currently requires a copy of a string since the `Literal` class
// has to add the quotation marks.
constexpr auto toLiteral = [](std::string_view normalizedContent) {
  return LiteralOrIri{
      ad_utility::triple_component::Literal::literalWithNormalizedContent(
          asNormalizedStringViewUnsafe(normalizedContent))};
};

// String functions.
[[maybe_unused]] auto strImpl =
    [](std::optional<std::string> s) -> IdOrLiteralOrIri {
  if (s.has_value()) {
    return IdOrLiteralOrIri{toLiteral(s.value())};
  } else {
    return Id::makeUndefined();
  }
};
NARY_EXPRESSION(StrExpressionImpl, 1, FV<decltype(strImpl), StringValueGetter>);

class StrExpression : public StrExpressionImpl {
  using StrExpressionImpl::StrExpressionImpl;
  bool isStrExpression() const override { return true; }
};

// Template for an expression that works on string literals. The arguments are
// the same as those to `NaryExpression` with the difference that the value
// getter is deduced automatically. If the child of the expression is the
// `STR()` expression, then the `StringValueGetter` will be used (which also
// returns string values for IRIs, numeric literals, etc.), otherwise the
// `LiteralFromIdGetter` is used (which returns `std::nullopt` for these cases).
template <size_t N, typename Function,
          typename... AdditionalNonStringValueGetters>
class StringExpressionImpl : public SparqlExpression {
 private:
  using ExpressionWithStr =
      NARY<N,
           FV<Function, StringValueGetter, AdditionalNonStringValueGetters...>>;
  using ExpressionWithoutStr = NARY<
      N, FV<Function, LiteralFromIdGetter, AdditionalNonStringValueGetters...>>;

  SparqlExpression::Ptr impl_;

 public:
  explicit StringExpressionImpl(
      SparqlExpression::Ptr child,
      std::same_as<SparqlExpression::Ptr> auto... children)
      requires(sizeof...(children) + 1 == N) {
    AD_CORRECTNESS_CHECK(child != nullptr);
    if (child->isStrExpression()) {
      auto childrenOfStr = std::move(*child).moveChildrenOut();
      AD_CORRECTNESS_CHECK(childrenOfStr.size() == 1);
      impl_ = std::make_unique<ExpressionWithStr>(
          std::move(childrenOfStr.at(0)), std::move(children)...);
    } else {
      impl_ = std::make_unique<ExpressionWithoutStr>(std::move(child),
                                                     std::move(children)...);
    }
  }

  ExpressionResult evaluate(EvaluationContext* context) const override {
    return impl_->evaluate(context);
  }
  std::string getCacheKey(const VariableToColumnMap& varColMap) const override {
    return impl_->getCacheKey(varColMap);
  }

 private:
  std::span<SparqlExpression::Ptr> childrenImpl() override {
    return impl_->children();
  }
};

// Lift a `Function` that takes one or multiple `std::string`s (possibly via
// references) and returns an `Id` or `std::string` to a function that takes the
// same number of `std::optional<std::string>` and returns `Id` or
// `IdOrLiteralOrIri`. If any of the optionals is `std::nullopt`, then UNDEF is
// returned, else the result of the `Function` with the values of the optionals.
// This is a useful helper function for implementing expressions that work on
// strings.
template <typename Function>
struct LiftStringFunction {
  template <std::same_as<std::optional<std::string>>... Arguments>
  auto operator()(Arguments... arguments) const {
    using ResultOfFunction =
        decltype(std::invoke(Function{}, std::move(arguments.value())...));
    static_assert(std::same_as<ResultOfFunction, Id> ||
                      std::same_as<ResultOfFunction, LiteralOrIri>,
                  "Template argument of `LiftStringFunction` must return `Id` "
                  "or `std::string`");
    using Result =
        std::conditional_t<ad_utility::isSimilar<ResultOfFunction, Id>, Id,
                           IdOrLiteralOrIri>;
    if ((... || !arguments.has_value())) {
      return Result{Id::makeUndefined()};
    }
    return Result{std::invoke(Function{}, std::move(arguments.value())...)};
  }
};

// IRI or URI
//
// 1. Check for `BASE` URL and if it exists, prepend it.
// 2. What's the correct behavior for non-strings, like `1` or `true`?
//
// @1: TODO implement `BASE`
// @2: Only a `LiteralOrIri` or an `Id` from `Vocab`/`LocalVocab` is in
// consideration within the `IriOrUriValueGetter`, hence automatically
// ignores values like `1`, `true`, `Date` etc.
using IriOrUriExpression = NARY<1, FV<std::identity, IriOrUriValueGetter>>;

// STRLEN
[[maybe_unused]] auto strlen = [](std::string_view s) {
  return Id::makeFromInt(static_cast<int64_t>(s.size()));
};

using StrlenExpression =
    StringExpressionImpl<1, LiftStringFunction<decltype(strlen)>>;

// LCASE
[[maybe_unused]] auto lowercaseImpl =
    [](std::optional<std::string> input) -> IdOrLiteralOrIri {
  if (!input.has_value()) {
    return Id::makeUndefined();
  } else {
    return toLiteral(ad_utility::utf8ToLower(input.value()));
  }
};
using LowercaseExpression = StringExpressionImpl<1, decltype(lowercaseImpl)>;

// UCASE
[[maybe_unused]] auto uppercaseImpl =
    [](std::optional<std::string> input) -> IdOrLiteralOrIri {
  if (!input.has_value()) {
    return Id::makeUndefined();
  } else {
    return toLiteral(ad_utility::utf8ToUpper(input.value()));
  }
};
using UppercaseExpression = StringExpressionImpl<1, decltype(uppercaseImpl)>;

// SUBSTR
class SubstrImpl {
 private:
  static bool isNan(NumericValue n) {
    auto ptr = std::get_if<double>(&n);
    return ptr != nullptr && std::isnan(*ptr);
  };

  // Round an integer or floating point to the nearest integer according to the
  // SPARQL standard. This means that -1.5 is rounded to -1.
  static constexpr auto round = []<typename T>(const T& value) -> int64_t {
    if constexpr (std::floating_point<T>) {
      if (value < 0) {
        return static_cast<int64_t>(-std::round(-value));
      } else {
        return static_cast<int64_t>(std::round(value));
      }
    } else if constexpr (std::integral<T>) {
      return static_cast<int64_t>(value);
    } else {
      AD_FAIL();
    }
  };

 public:
  IdOrLiteralOrIri operator()(std::optional<std::string> s, NumericValue start,
                              NumericValue length) const {
    if (!s.has_value() || std::holds_alternative<NotNumeric>(start) ||
        std::holds_alternative<NotNumeric>(length)) {
      return Id::makeUndefined();
    }

    if (isNan(start) || isNan(length)) {
      return toLiteral("");
    }

    // In SPARQL indices are 1-based, but the implementation we use is 0 based,
    // hence the `- 1`.
    int64_t startInt = std::visit(round, start) - 1;
    int64_t lengthInt = std::visit(round, length);

    // If the starting position is negative, we have to correct the length.
    if (startInt < 0) {
      lengthInt += startInt;
    }

    const auto& str = s.value();
    // Clamp the number such that it is in `[0, str.size()]`. That way we end up
    // with valid arguments for the `getUTF8Substring` method below for both
    // starting position and length since all the other corner cases have been
    // dealt with above.
    auto clamp = [sz = str.size()](int64_t n) -> std::size_t {
      if (n < 0) {
        return 0;
      }
      if (static_cast<size_t>(n) > sz) {
        return sz;
      }
      return static_cast<size_t>(n);
    };

    return toLiteral(
        ad_utility::getUTF8Substring(str, clamp(startInt), clamp(lengthInt)));
  }
};

using SubstrExpression =
    StringExpressionImpl<3, SubstrImpl, NumericValueGetter, NumericValueGetter>;

// STRSTARTS
[[maybe_unused]] auto strStartsImpl = [](std::string_view text,
                                         std::string_view pattern) -> Id {
  return Id::makeFromBool(text.starts_with(pattern));
};

using StrStartsExpression =
    StringExpressionImpl<2, LiftStringFunction<decltype(strStartsImpl)>,
                         StringValueGetter>;

// STRENDS
[[maybe_unused]] auto strEndsImpl = [](std::string_view text,
                                       std::string_view pattern) {
  return Id::makeFromBool(text.ends_with(pattern));
};

using StrEndsExpression =
    StringExpressionImpl<2, LiftStringFunction<decltype(strEndsImpl)>,
                         StringValueGetter>;

// STRCONTAINS
[[maybe_unused]] auto containsImpl = [](std::string_view text,
                                        std::string_view pattern) {
  return Id::makeFromBool(text.find(pattern) != std::string::npos);
};

using ContainsExpression =
    StringExpressionImpl<2, LiftStringFunction<decltype(containsImpl)>,
                         StringValueGetter>;

// STRAFTER / STRBEFORE
template <bool isStrAfter>
[[maybe_unused]] auto strAfterOrBeforeImpl =
    [](std::string_view text, std::string_view pattern) {
      // Required by the SPARQL standard.
      if (pattern.empty()) {
        return toLiteral(text);
      }
      auto pos = text.find(pattern);
      if (pos >= text.size()) {
        return toLiteral("");
      }
      if constexpr (isStrAfter) {
        return toLiteral(text.substr(pos + pattern.size()));
      } else {
        // STRBEFORE
        return toLiteral(text.substr(0, pos));
      }
    };

auto strAfter = strAfterOrBeforeImpl<true>;

using StrAfterExpression =
    StringExpressionImpl<2, LiftStringFunction<decltype(strAfter)>,
                         StringValueGetter>;

auto strBefore = strAfterOrBeforeImpl<false>;
using StrBeforeExpression =
    StringExpressionImpl<2, LiftStringFunction<decltype(strBefore)>,
                         StringValueGetter>;

[[maybe_unused]] auto replaceImpl =
    [](std::optional<std::string> input,
       const std::unique_ptr<re2::RE2>& pattern,
       const std::optional<std::string>& replacement) -> IdOrLiteralOrIri {
  if (!input.has_value() || !pattern || !replacement.has_value()) {
    return Id::makeUndefined();
  }
  auto& in = input.value();
  const auto& pat = *pattern;
  // Check for invalid regexes.
  if (!pat.ok()) {
    return Id::makeUndefined();
  }
  const auto& repl = replacement.value();
  re2::RE2::GlobalReplace(&in, pat, repl);
  return toLiteral(in);
};

using ReplaceExpression =
    StringExpressionImpl<3, decltype(replaceImpl), RegexValueGetter,
                         StringValueGetter>;

// CONCAT
class ConcatExpression : public detail::VariadicExpression {
 public:
  using VariadicExpression::VariadicExpression;

  // _________________________________________________________________
  ExpressionResult evaluate(EvaluationContext* ctx) const override {
    using StringVec = VectorWithMemoryLimit<std::string>;
    // We evaluate one child after the other and append the strings from child i
    // to the strings already constructed for children 0, …, i - 1. The
    // seemingly more natural row-by-row approach has two problems. First, the
    // distinction between children with constant results and vector results
    // would not be cache-efficient. Second, when the evaluation is part of
    // GROUP BY, we don't have the information in advance whether all children
    // have constant results (in which case, we need to evaluate the whole
    // expression only once).

    // We store the (intermediate) result either as single string or a vector.
    // If the result is a string, then all the previously evaluated children
    // were constants (see above).
    std::variant<std::string, StringVec> result{std::string{""}};
    auto visitSingleExpressionResult =
        [&ctx, &result ]<SingleExpressionResult T>(T && s)
            requires std::is_rvalue_reference_v<T&&> {
      if constexpr (isConstantResult<T>) {
        std::string strFromConstant = StringValueGetter{}(s, ctx).value_or("");
        if (std::holds_alternative<std::string>(result)) {
          // All previous children were constants, and the current child also is
          // a constant.
          std::get<std::string>(result).append(strFromConstant);
        } else {
          // One of the previous children was not a constant, so we already
          // store a vector.
          auto& resultAsVector = std::get<StringVec>(result);
          std::ranges::for_each(resultAsVector, [&](std::string& target) {
            target.append(strFromConstant);
          });
        }
      } else {
        auto gen = sparqlExpression::detail::makeGenerator(AD_FWD(s),
                                                           ctx->size(), ctx);

        if (std::holds_alternative<std::string>(result)) {
          // All previous children were constants, but now we have a
          // non-constant child, so we have to expand the `result` from a single
          // string to a vector.
          std::string constantResultSoFar =
              std::move(std::get<std::string>(result));
          result.emplace<StringVec>(ctx->_allocator);
          auto& resultAsVec = std::get<StringVec>(result);
          resultAsVec.reserve(ctx->size());
          std::fill_n(std::back_inserter(resultAsVec), ctx->size(),
                      constantResultSoFar);
        }

        // The `result` already is a vector, and the current child also returns
        // multiple results, so we do the `natural` way.
        auto& resultAsVec = std::get<StringVec>(result);
        // TODO<C++23> Use `std::views::zip` or `enumerate`.
        size_t i = 0;
        for (auto& el : gen) {
          if (auto str = StringValueGetter{}(std::move(el), ctx);
              str.has_value()) {
            resultAsVec[i].append(str.value());
          }
          ctx->cancellationHandle_->throwIfCancelled();
          ++i;
        }
      }
      ctx->cancellationHandle_->throwIfCancelled();
    };
    std::ranges::for_each(
        childrenVec(), [&ctx, &visitSingleExpressionResult](const auto& child) {
          std::visit(visitSingleExpressionResult, child->evaluate(ctx));
        });

    // Lift the result from `string` to `IdOrLiteralOrIri` which is needed for
    // the expression module.
    if (std::holds_alternative<std::string>(result)) {
      return IdOrLiteralOrIri{toLiteral(std::get<std::string>(result))};
    } else {
      auto& stringVec = std::get<StringVec>(result);
      VectorWithMemoryLimit<IdOrLiteralOrIri> resultAsVec(ctx->_allocator);
      resultAsVec.reserve(stringVec.size());
      std::ranges::copy(stringVec | std::views::transform(toLiteral),
                        std::back_inserter(resultAsVec));
      return resultAsVec;
    }
  }
};

// ENCODE_FOR_URI
[[maybe_unused]] auto encodeForUriImpl =
    [](std::optional<std::string> input) -> IdOrLiteralOrIri {
  if (!input.has_value()) {
    return Id::makeUndefined();
  } else {
    std::string_view value{input.value()};

    return toLiteral(boost::urls::encode(value, boost::urls::unreserved_chars));
  }
};
using EncodeForUriExpression =
    StringExpressionImpl<1, decltype(encodeForUriImpl)>;

<<<<<<< HEAD
// Expressions that convert a string to a number (int or double).
template <typename T>
[[maybe_used]] auto toNumeric = [](std::optional<std::string> input) {
  if (!input.has_value()) {
    return Id::makeUndefined();
  } else {
    auto str = absl::StripAsciiWhitespace(input.value());
    auto strEnd = str.data() + str.size();
    auto strStart = str.data();
    T resD{};
    if constexpr (std::is_same_v<T, int64_t>) {
      auto conv = std::from_chars(strStart, strEnd, resD);
      if (conv.ec == std::error_code{} && conv.ptr == strEnd) {
        return Id::makeFromInt(resD);
      }
    } else {
      auto conv = absl::from_chars(strStart, strEnd, resD);
      if (conv.ec == std::error_code{} && conv.ptr == strEnd) {
        return Id::makeFromDouble(resD);
      }
    }
    return Id::makeUndefined();
  }
};
using ToIntExpression = StringExpressionImpl<1, decltype(toNumeric<int64_t>)>;
using ToDoubleExpression = StringExpressionImpl<1, decltype(toNumeric<double>)>;
=======
// LANGMATCHES
[[maybe_unused]] inline auto langMatching =
    [](std::optional<std::string> languageTag,
       std::optional<std::string> languageRange) {
      if (!languageTag.has_value() || !languageRange.has_value()) {
        return Id::makeUndefined();
      } else {
        return Id::makeFromBool(ad_utility::isLanguageMatch(
            languageTag.value(), languageRange.value()));
      }
    };

using LangMatches =
    StringExpressionImpl<2, decltype(langMatching), StringValueGetter>;

// STRING WITH LANGUAGE TAG
[[maybe_unused]] inline auto strLangTag =
    [](std::optional<std::string> input,
       std::optional<std::string> langTag) -> IdOrLiteralOrIri {
  if (!input.has_value() || !langTag.has_value()) {
    return Id::makeUndefined();
  } else if (!ad_utility::strIsLangTag(langTag.value())) {
    return Id::makeUndefined();
  } else {
    auto lit =
        ad_utility::triple_component::Literal::literalWithNormalizedContent(
            asNormalizedStringViewUnsafe(input.value()),
            std::move(langTag.value()));
    return LiteralOrIri{lit};
  }
};

using StrLangTagged = StringExpressionImpl<2, decltype(strLangTag)>;

// STRING WITH DATATYPE IRI
[[maybe_unused]] inline auto strIriDtTag =
    [](std::optional<std::string> inputStr,
       OptIri inputIri) -> IdOrLiteralOrIri {
  if (!inputStr.has_value() || !inputIri.has_value()) {
    return Id::makeUndefined();
  } else {
    auto lit =
        ad_utility::triple_component::Literal::literalWithNormalizedContent(
            asNormalizedStringViewUnsafe(inputStr.value()), inputIri.value());
    return LiteralOrIri{lit};
  }
};

using StrIriTagged =
    StringExpressionImpl<2, decltype(strIriDtTag), IriValueGetter>;

// HASH
template <auto HashFunc>
[[maybe_unused]] inline constexpr auto hash =
    [](std::optional<std::string> input) -> IdOrLiteralOrIri {
  if (!input.has_value()) {
    return Id::makeUndefined();
  } else {
    std::vector<unsigned char> hashed = HashFunc(input.value());
    auto hexStr = absl::StrJoin(hashed, "", ad_utility::hexFormatter);
    return toLiteral(std::move(hexStr));
  }
};

using MD5Expression =
    StringExpressionImpl<1, decltype(hash<ad_utility::hashMd5>)>;
using SHA1Expression =
    StringExpressionImpl<1, decltype(hash<ad_utility::hashSha1>)>;
using SHA256Expression =
    StringExpressionImpl<1, decltype(hash<ad_utility::hashSha256>)>;
using SHA384Expression =
    StringExpressionImpl<1, decltype(hash<ad_utility::hashSha384>)>;
using SHA512Expression =
    StringExpressionImpl<1, decltype(hash<ad_utility::hashSha512>)>;
>>>>>>> c97793f8

}  // namespace detail::string_expressions
using namespace detail::string_expressions;
using std::make_unique;
using std::move;
using Expr = SparqlExpression::Ptr;

template <typename T>
Expr make(std::same_as<Expr> auto&... children) {
  return std::make_unique<T>(std::move(children)...);
}
Expr makeStrExpression(Expr child) { return make<StrExpression>(child); }

Expr makeIriOrUriExpression(Expr child) {
  return make<IriOrUriExpression>(child);
}

Expr makeStrlenExpression(Expr child) { return make<StrlenExpression>(child); }

Expr makeSubstrExpression(Expr string, Expr start, Expr length) {
  return make<SubstrExpression>(string, start, length);
}

Expr makeStrStartsExpression(Expr child1, Expr child2) {
  return make<StrStartsExpression>(child1, child2);
}

Expr makeLowercaseExpression(Expr child) {
  return make<LowercaseExpression>(child);
}

Expr makeUppercaseExpression(Expr child) {
  return make<UppercaseExpression>(child);
}

Expr makeStrEndsExpression(Expr child1, Expr child2) {
  return make<StrEndsExpression>(child1, child2);
}
Expr makeStrAfterExpression(Expr child1, Expr child2) {
  return make<StrAfterExpression>(child1, child2);
}
Expr makeStrBeforeExpression(Expr child1, Expr child2) {
  return make<StrBeforeExpression>(child1, child2);
}

Expr makeReplaceExpression(Expr input, Expr pattern, Expr repl) {
  return make<ReplaceExpression>(input, pattern, repl);
}
Expr makeContainsExpression(Expr child1, Expr child2) {
  return make<ContainsExpression>(child1, child2);
}
Expr makeConcatExpression(std::vector<Expr> children) {
  return std::make_unique<ConcatExpression>(std::move(children));
}

Expr makeEncodeForUriExpression(Expr child) {
  return make<EncodeForUriExpression>(child);
}

<<<<<<< HEAD
Expr makeIntExpression(Expr child) { return make<ToIntExpression>(child); }

Expr makeDoubleExpression(Expr child) {
  return make<ToDoubleExpression>(child);
}

=======
Expr makeStrLangTagExpression(Expr child1, Expr child2) {
  return make<StrLangTagged>(child1, child2);
}

Expr makeStrIriDtExpression(Expr child1, Expr child2) {
  return make<StrIriTagged>(child1, child2);
}

Expr makeLangMatchesExpression(Expr child1, Expr child2) {
  return make<LangMatches>(child1, child2);
}

Expr makeMD5Expression(Expr child) { return make<MD5Expression>(child); }

Expr makeSHA1Expression(Expr child) { return make<SHA1Expression>(child); }

Expr makeSHA256Expression(Expr child) { return make<SHA256Expression>(child); }

Expr makeSHA384Expression(Expr child) { return make<SHA384Expression>(child); }

Expr makeSHA512Expression(Expr child) { return make<SHA512Expression>(child); }

>>>>>>> c97793f8
}  // namespace sparqlExpression<|MERGE_RESOLUTION|>--- conflicted
+++ resolved
@@ -410,34 +410,6 @@
 using EncodeForUriExpression =
     StringExpressionImpl<1, decltype(encodeForUriImpl)>;
 
-<<<<<<< HEAD
-// Expressions that convert a string to a number (int or double).
-template <typename T>
-[[maybe_used]] auto toNumeric = [](std::optional<std::string> input) {
-  if (!input.has_value()) {
-    return Id::makeUndefined();
-  } else {
-    auto str = absl::StripAsciiWhitespace(input.value());
-    auto strEnd = str.data() + str.size();
-    auto strStart = str.data();
-    T resD{};
-    if constexpr (std::is_same_v<T, int64_t>) {
-      auto conv = std::from_chars(strStart, strEnd, resD);
-      if (conv.ec == std::error_code{} && conv.ptr == strEnd) {
-        return Id::makeFromInt(resD);
-      }
-    } else {
-      auto conv = absl::from_chars(strStart, strEnd, resD);
-      if (conv.ec == std::error_code{} && conv.ptr == strEnd) {
-        return Id::makeFromDouble(resD);
-      }
-    }
-    return Id::makeUndefined();
-  }
-};
-using ToIntExpression = StringExpressionImpl<1, decltype(toNumeric<int64_t>)>;
-using ToDoubleExpression = StringExpressionImpl<1, decltype(toNumeric<double>)>;
-=======
 // LANGMATCHES
 [[maybe_unused]] inline auto langMatching =
     [](std::optional<std::string> languageTag,
@@ -512,7 +484,6 @@
     StringExpressionImpl<1, decltype(hash<ad_utility::hashSha384>)>;
 using SHA512Expression =
     StringExpressionImpl<1, decltype(hash<ad_utility::hashSha512>)>;
->>>>>>> c97793f8
 
 }  // namespace detail::string_expressions
 using namespace detail::string_expressions;
@@ -572,14 +543,6 @@
   return make<EncodeForUriExpression>(child);
 }
 
-<<<<<<< HEAD
-Expr makeIntExpression(Expr child) { return make<ToIntExpression>(child); }
-
-Expr makeDoubleExpression(Expr child) {
-  return make<ToDoubleExpression>(child);
-}
-
-=======
 Expr makeStrLangTagExpression(Expr child1, Expr child2) {
   return make<StrLangTagged>(child1, child2);
 }
@@ -602,5 +565,4 @@
 
 Expr makeSHA512Expression(Expr child) { return make<SHA512Expression>(child); }
 
->>>>>>> c97793f8
 }  // namespace sparqlExpression