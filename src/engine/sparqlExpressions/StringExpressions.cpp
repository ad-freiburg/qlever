//  Copyright 2023, University of Freiburg,
//                  Chair of Algorithms and Data Structures.
//  Author: Johannes Kalmbach <kalmbacj@cs.uni-freiburg.de>

#include <boost/url.hpp>

#include "engine/sparqlExpressions/LiteralExpression.h"
#include "engine/sparqlExpressions/NaryExpressionImpl.h"
#include "engine/sparqlExpressions/StringExpressionsHelper.h"
#include "engine/sparqlExpressions/VariadicExpression.h"

namespace sparqlExpression {
namespace detail::string_expressions {

using LiteralOrIri = ad_utility::triple_component::LiteralOrIri;

// Convert a `string_view` to a `LiteralOrIri` that stores a `Literal`.
// Note: This currently requires a copy of a string since the `Literal` class
// has to add the quotation marks.
constexpr auto toLiteral = [](std::string_view normalizedContent) {
  return LiteralOrIri{
      ad_utility::triple_component::Literal::literalWithNormalizedContent(
          asNormalizedStringViewUnsafe(normalizedContent))};
};

// Return `true` if the byte representation of `c` does not start with `10`,
// meaning that it is not a UTF-8 continuation byte, and therefore the start of
// a codepoint.
static constexpr bool isUtf8CodepointStart(char c) {
  using b = std::byte;
  return (static_cast<b>(c) & b{0xC0}) != b{0x80};
}
// Count UTF-8 characters by skipping continuation bytes (those starting with
// "10").
static std::size_t utf8Length(std::string_view s) {
  return ql::ranges::count_if(s, &isUtf8CodepointStart);
}

// Convert UTF-8 position to byte offset. If utf8Pos exceeds the
// string length, the byte offset will be set to the size of the string.
static std::size_t utf8ToByteOffset(std::string_view str, int64_t utf8Pos) {
  int64_t charCount = 0;
  for (auto [byteOffset, c] : ranges::views::enumerate(str)) {
    if (isUtf8CodepointStart(c)) {
      if (charCount == utf8Pos) {
        return byteOffset;
      }
      ++charCount;
    }
  }
  return str.size();
}

// String functions.
[[maybe_unused]] auto strImpl =
    [](std::optional<std::string> s) -> IdOrLiteralOrIri {
  if (s.has_value()) {
    return IdOrLiteralOrIri{toLiteral(s.value())};
  } else {
    return Id::makeUndefined();
  }
};
NARY_EXPRESSION(StrExpressionImpl, 1, FV<decltype(strImpl), StringValueGetter>);

class StrExpression : public StrExpressionImpl {
  using StrExpressionImpl::StrExpressionImpl;
  bool isStrExpression() const override { return true; }
};

// Lift a `Function` that takes one or multiple `std::string`s (possibly via
// references) and returns an `Id` or `std::string` to a function that takes the
// same number of `std::optional<std::string>` and returns `Id` or
// `IdOrLiteralOrIri`. If any of the optionals is `std::nullopt`, then UNDEF is
// returned, else the result of the `Function` with the values of the optionals.
// This is a useful helper function for implementing expressions that work on
// strings.
template <typename Function>
struct LiftStringFunction {
  CPP_template(typename... Arguments)(requires(
      concepts::same_as<Arguments, std::optional<std::string>>&&...)) auto
  operator()(Arguments... arguments) const {
    using ResultOfFunction =
        decltype(std::invoke(Function{}, std::move(arguments.value())...));
    static_assert(concepts::same_as<ResultOfFunction, Id> ||
                      concepts::same_as<ResultOfFunction, LiteralOrIri>,
                  "Template argument of `LiftStringFunction` must return `Id` "
                  "or `std::string`");
    using Result =
        std::conditional_t<ad_utility::isSimilar<ResultOfFunction, Id>, Id,
                           IdOrLiteralOrIri>;
    if ((... || !arguments.has_value())) {
      return Result{Id::makeUndefined()};
    }
    return Result{std::invoke(Function{}, std::move(arguments.value())...)};
  }
};

// IRI or URI
//
// 1. What's the correct behavior for non-strings, like `1` or `true`?
//
// @1: Only a `LiteralOrIri` or an `Id` from `Vocab`/`LocalVocab` is in
// consideration within the `IriOrUriValueGetter`, hence automatically
// ignores values like `1`, `true`, `Date` etc.

const Iri& extractIri(const IdOrLiteralOrIri& litOrIri) {
  AD_CORRECTNESS_CHECK(std::holds_alternative<LocalVocabEntry>(litOrIri));
  const auto& baseIriOrUri = std::get<LocalVocabEntry>(litOrIri);
  AD_CORRECTNESS_CHECK(baseIriOrUri.isIri());
  return baseIriOrUri.getIri();
}

[[maybe_unused]] auto applyBaseIfPresent =
    [](IdOrLiteralOrIri iri, const IdOrLiteralOrIri& base) -> IdOrLiteralOrIri {
  if (std::holds_alternative<Id>(iri)) {
    AD_CORRECTNESS_CHECK(std::get<Id>(iri).isUndefined());
    return iri;
  }
  const auto& baseIri = extractIri(base);
  if (baseIri.empty()) {
    return iri;
  }
  // TODO<RobinTF> Avoid unnecessary string copies because of conversion.
  return LiteralOrIri{Iri::fromIrirefConsiderBase(
      extractIri(iri).toStringRepresentation(), baseIri.getBaseIri(false),
      baseIri.getBaseIri(true))};
};
using IriOrUriExpression =
    NARY<2, FV<decltype(applyBaseIfPresent), IriOrUriValueGetter>>;

// STRLEN
[[maybe_unused]] auto strlen = [](std::string_view s) {
  return Id::makeFromInt(utf8Length(s));
};
using StrlenExpression =
    StringExpressionImpl<1, LiftStringFunction<decltype(strlen)>>;

// UCase and LCase
template <auto toLowerOrToUpper>
auto upperOrLowerCaseImpl =
    [](std::optional<ad_utility::triple_component::Literal> input)
    -> IdOrLiteralOrIri {
  if (!input.has_value()) {
    return Id::makeUndefined();
<<<<<<< HEAD
=======
  } else {
    auto newContent =
        ad_utility::utf8ToLower(asStringViewUnsafe(input.value().getContent()));
    input.value().replaceContentWithSameLength(newContent);
    return LiteralOrIri(std::move(input.value()));
>>>>>>> 687efdd9
  }
  auto& literal = input.value();
  auto newContent =
      std::invoke(toLowerOrToUpper, asStringViewUnsafe(literal.getContent()));
  literal.replaceContent(newContent);
  return LiteralOrIri(std::move(literal));
};
auto uppercaseImpl = upperOrLowerCaseImpl<&ad_utility::utf8ToUpper>;
auto lowercaseImpl = upperOrLowerCaseImpl<&ad_utility::utf8ToLower>;

using UppercaseExpression = LiteralExpressionImpl<1, decltype(uppercaseImpl)>;
using LowercaseExpression = LiteralExpressionImpl<1, decltype(lowercaseImpl)>;

// SUBSTR
class SubstrImpl {
 private:
  static bool isNan(NumericValue n) {
    auto ptr = std::get_if<double>(&n);
    return ptr != nullptr && std::isnan(*ptr);
  };

  // Round an integer or floating point to the nearest integer according to the
  // SPARQL standard. This means that -1.5 is rounded to -1.
  static constexpr auto round = []<typename T>(const T& value) -> int64_t {
    if constexpr (ad_utility::FloatingPoint<T>) {
      if (value < 0) {
        return static_cast<int64_t>(-std::round(-value));
      } else {
        return static_cast<int64_t>(std::round(value));
      }
    } else if constexpr (concepts::integral<T>) {
      return static_cast<int64_t>(value);
    } else {
      AD_FAIL();
    }
  };

 public:
  IdOrLiteralOrIri operator()(
      std::optional<ad_utility::triple_component::Literal> s,
      NumericValue start, NumericValue length) const {
    if (!s.has_value() || std::holds_alternative<NotNumeric>(start) ||
        std::holds_alternative<NotNumeric>(length)) {
      return Id::makeUndefined();
    }

    if (isNan(start) || isNan(length)) {
      return toLiteral("");
    }

    // In SPARQL indices are 1-based, but the implementation we use is 0 based,
    // hence the `- 1`.
    int64_t startInt = std::visit(round, start) - 1;
    int64_t lengthInt = std::visit(round, length);

    // If the starting position is negative, we have to correct the length.
    if (startInt < 0) {
      lengthInt += startInt;
    }
    const auto& str = asStringViewUnsafe(s.value().getContent());
    std::size_t utf8len = utf8Length(str);
    // Clamp the number such that it is in `[0, str.size()]`. That way we end up
    // with valid arguments for the `setSubstr` method below for both
    // starting position and length since all the other corner cases have been
    // dealt with above.
    auto clamp = [utf8len](int64_t n) {
      return static_cast<size_t>(
          std::clamp(n, int64_t{0}, static_cast<int64_t>(utf8len)));
    };

    startInt = clamp(startInt);
    lengthInt = clamp(lengthInt);
    std::size_t startByteOffset = utf8ToByteOffset(str, startInt);
    std::size_t endByteOffset = utf8ToByteOffset(str, startInt + lengthInt);
    std::size_t byteLength = endByteOffset - startByteOffset;

    s.value().setSubstr(startByteOffset, byteLength);
    return LiteralOrIri(std::move(s.value()));
  }
};

using SubstrExpression =
    LiteralExpressionImpl<3, SubstrImpl, NumericValueGetter,
                          NumericValueGetter>;

// STRSTARTS
[[maybe_unused]] auto strStartsImpl = [](std::string_view text,
                                         std::string_view pattern) -> Id {
  return Id::makeFromBool(text.starts_with(pattern));
};

namespace {

CPP_template(typename NaryOperation)(
    requires isOperation<NaryOperation>) class StrStartsExpressionImpl
    : public NaryExpression<NaryOperation> {
 public:
  using NaryExpression<NaryOperation>::NaryExpression;
  std::vector<PrefilterExprVariablePair> getPrefilterExpressionForMetadata(
      [[maybe_unused]] bool isNegated) const override {
    AD_CORRECTNESS_CHECK(this->N == 2);
    const SparqlExpression* child0 = this->getChildAtIndex(0).value();
    const SparqlExpression* child1 = this->getChildAtIndex(1).value();

    const auto getPrefilterExprVariableVec =
        [](const SparqlExpression* child0, const SparqlExpression* child1,
           bool startsWithVar) -> std::vector<PrefilterExprVariablePair> {
      const auto* varExpr = dynamic_cast<const VariableExpression*>(child0);
      if (!varExpr) {
        return {};
      }

      const auto& optReferenceValue =
          getIdOrLocalVocabEntryFromLiteralExpression(child1, true);
      if (optReferenceValue.has_value()) {
        return prefilterExpressions::detail::makePrefilterExpressionVec<
            prefilterExpressions::CompOp::GE>(optReferenceValue.value(),
                                              varExpr->value(), startsWithVar);
      }
      return {};
    };
    // Remark: With the current implementation we only prefilter w.r.t. one
    // bound.
    // TODO: It is technically possible to pre-filter more precisely by
    // introducing a second bound.
    //
    // Option 1: STRSTARTS(?var, VocabId(n)); startsWithVar = false
    // Return PrefilterExpression vector: {<(>= VocabId(n)), ?var>}
    auto resVec = getPrefilterExprVariableVec(child0, child1, false);
    if (!resVec.empty()) {
      return resVec;
    }
    // Option 2: STRTSTARTS(VocabId(n), ?var); startsWithVar = true
    // Return PrefilterExpression vector: {<(<= VocabId(n)), ?var>}
    // Option 3:
    // child0 or/and child1 are unsuitable SparqlExpression types, return {}.
    return getPrefilterExprVariableVec(child1, child0, true);
  }
};

}  // namespace

using StrStartsExpression = StrStartsExpressionImpl<Operation<
    2, FV<LiftStringFunction<decltype(strStartsImpl)>, StringValueGetter>>>;

// STRENDS
[[maybe_unused]] auto strEndsImpl = [](std::string_view text,
                                       std::string_view pattern) {
  return Id::makeFromBool(text.ends_with(pattern));
};

using StrEndsExpression =
    StringExpressionImpl<2, LiftStringFunction<decltype(strEndsImpl)>,
                         StringValueGetter>;

// STRCONTAINS
[[maybe_unused]] auto containsImpl = [](std::string_view text,
                                        std::string_view pattern) {
  return Id::makeFromBool(text.find(pattern) != std::string::npos);
};

using ContainsExpression =
    StringExpressionImpl<2, LiftStringFunction<decltype(containsImpl)>,
                         StringValueGetter>;

// STRAFTER / STRBEFORE
template <bool isStrAfter>
[[maybe_unused]] auto strAfterOrBeforeImpl =
    [](std::string_view text, std::string_view pattern) {
      // Required by the SPARQL standard.
      if (pattern.empty()) {
        return toLiteral(text);
      }
      auto pos = text.find(pattern);
      if (pos >= text.size()) {
        return toLiteral("");
      }
      if constexpr (isStrAfter) {
        return toLiteral(text.substr(pos + pattern.size()));
      } else {
        // STRBEFORE
        return toLiteral(text.substr(0, pos));
      }
    };

auto strAfter = strAfterOrBeforeImpl<true>;

using StrAfterExpression =
    StringExpressionImpl<2, LiftStringFunction<decltype(strAfter)>,
                         StringValueGetter>;

auto strBefore = strAfterOrBeforeImpl<false>;
using StrBeforeExpression =
    StringExpressionImpl<2, LiftStringFunction<decltype(strBefore)>,
                         StringValueGetter>;

[[maybe_unused]] auto mergeFlagsIntoRegex =
    [](std::optional<std::string> regex,
       const std::optional<std::string>& flags) -> IdOrLiteralOrIri {
  if (!flags.has_value() || !regex.has_value()) {
    return Id::makeUndefined();
  }
  auto firstInvalidFlag = flags.value().find_first_not_of("imsU");
  if (firstInvalidFlag != std::string::npos) {
    return Id::makeUndefined();
  }

  // In Google RE2 the flags are directly part of the regex.
  std::string result =
      flags.value().empty()
          ? std::move(regex.value())
          : absl::StrCat("(?", flags.value(), ":", regex.value() + ")");
  return toLiteral(std::move(result));
};

using MergeRegexPatternAndFlagsExpression =
    StringExpressionImpl<2, decltype(mergeFlagsIntoRegex), LiteralFromIdGetter>;

[[maybe_unused]] auto replaceImpl =
    [](std::optional<ad_utility::triple_component::Literal> s,
       const std::shared_ptr<RE2>& pattern,
       const std::optional<std::string>& replacement) -> IdOrLiteralOrIri {
  if (!s.has_value() || !pattern || !replacement.has_value()) {
    return Id::makeUndefined();
  }
  std::string in(asStringViewUnsafe(s.value().getContent()));
  const auto& pat = *pattern;
  // Check for invalid regexes.
  if (!pat.ok()) {
    return Id::makeUndefined();
  }
  const auto& repl = replacement.value();
  RE2::GlobalReplace(&in, pat, repl);
  return toLiteral(in);
};

using ReplaceExpression =
    LiteralExpressionImpl<3, decltype(replaceImpl), RegexValueGetter,
                          ReplacementStringGetter>;

// CONCAT
class ConcatExpression : public detail::VariadicExpression {
 public:
  using VariadicExpression::VariadicExpression;

  // _________________________________________________________________
  ExpressionResult evaluate(EvaluationContext* ctx) const override {
    using StringVec = VectorWithMemoryLimit<std::string>;
    // We evaluate one child after the other and append the strings from child i
    // to the strings already constructed for children 0, …, i - 1. The
    // seemingly more natural row-by-row approach has two problems. First, the
    // distinction between children with constant results and vector results
    // would not be cache-efficient. Second, when the evaluation is part of
    // GROUP BY, we don't have the information in advance whether all children
    // have constant results (in which case, we need to evaluate the whole
    // expression only once).

    // We store the (intermediate) result either as single string or a vector.
    // If the result is a string, then all the previously evaluated children
    // were constants (see above).
    std::variant<std::string, StringVec> result{std::string{""}};
    auto visitSingleExpressionResult = CPP_template_lambda(
        &ctx, &result)(typename T)(T && s)(requires SingleExpressionResult<T> &&
                                           std::is_rvalue_reference_v<T&&>) {
      if constexpr (isConstantResult<T>) {
        std::string strFromConstant = StringValueGetter{}(s, ctx).value_or("");
        if (std::holds_alternative<std::string>(result)) {
          // All previous children were constants, and the current child also is
          // a constant.
          std::get<std::string>(result).append(strFromConstant);
        } else {
          // One of the previous children was not a constant, so we already
          // store a vector.
          auto& resultAsVector = std::get<StringVec>(result);
          ql::ranges::for_each(resultAsVector, [&](std::string& target) {
            target.append(strFromConstant);
          });
        }
      } else {
        auto gen = sparqlExpression::detail::makeGenerator(AD_FWD(s),
                                                           ctx->size(), ctx);

        if (std::holds_alternative<std::string>(result)) {
          // All previous children were constants, but now we have a
          // non-constant child, so we have to expand the `result` from a single
          // string to a vector.
          std::string constantResultSoFar =
              std::move(std::get<std::string>(result));
          result.emplace<StringVec>(ctx->_allocator);
          auto& resultAsVec = std::get<StringVec>(result);
          resultAsVec.reserve(ctx->size());
          std::fill_n(std::back_inserter(resultAsVec), ctx->size(),
                      constantResultSoFar);
        }

        // The `result` already is a vector, and the current child also returns
        // multiple results, so we do the `natural` way.
        auto& resultAsVec = std::get<StringVec>(result);
        // TODO<C++23> Use `ql::views::zip` or `enumerate`.
        size_t i = 0;
        for (auto& el : gen) {
          if (auto str = StringValueGetter{}(std::move(el), ctx);
              str.has_value()) {
            resultAsVec[i].append(str.value());
          }
          ctx->cancellationHandle_->throwIfCancelled();
          ++i;
        }
      }
      ctx->cancellationHandle_->throwIfCancelled();
    };
    ql::ranges::for_each(
        childrenVec(), [&ctx, &visitSingleExpressionResult](const auto& child) {
          std::visit(visitSingleExpressionResult, child->evaluate(ctx));
        });

    // Lift the result from `string` to `IdOrLiteralOrIri` which is needed for
    // the expression module.
    if (std::holds_alternative<std::string>(result)) {
      return IdOrLiteralOrIri{toLiteral(std::get<std::string>(result))};
    } else {
      auto& stringVec = std::get<StringVec>(result);
      VectorWithMemoryLimit<IdOrLiteralOrIri> resultAsVec(ctx->_allocator);
      resultAsVec.reserve(stringVec.size());
      ql::ranges::copy(stringVec | ql::views::transform(toLiteral),
                       std::back_inserter(resultAsVec));
      return resultAsVec;
    }
  }
};

// ENCODE_FOR_URI
[[maybe_unused]] auto encodeForUriImpl =
    [](std::optional<std::string> input) -> IdOrLiteralOrIri {
  if (!input.has_value()) {
    return Id::makeUndefined();
  } else {
    std::string_view value{input.value()};

    return toLiteral(boost::urls::encode(value, boost::urls::unreserved_chars));
  }
};
using EncodeForUriExpression =
    StringExpressionImpl<1, decltype(encodeForUriImpl)>;

// LANGMATCHES
[[maybe_unused]] inline auto langMatching =
    [](std::optional<std::string> languageTag,
       std::optional<std::string> languageRange) {
      if (!languageTag.has_value() || !languageRange.has_value()) {
        return Id::makeUndefined();
      } else {
        return Id::makeFromBool(ad_utility::isLanguageMatch(
            languageTag.value(), languageRange.value()));
      }
    };

using LangMatches =
    StringExpressionImpl<2, decltype(langMatching), StringValueGetter>;

// STRING WITH LANGUAGE TAG
[[maybe_unused]] inline auto strLangTag =
    [](std::optional<std::string> input,
       std::optional<std::string> langTag) -> IdOrLiteralOrIri {
  if (!input.has_value() || !langTag.has_value()) {
    return Id::makeUndefined();
  } else if (!ad_utility::strIsLangTag(langTag.value())) {
    return Id::makeUndefined();
  } else {
    auto lit =
        ad_utility::triple_component::Literal::literalWithNormalizedContent(
            asNormalizedStringViewUnsafe(input.value()),
            std::move(langTag.value()));
    return LiteralOrIri{lit};
  }
};

using StrLangTagged = StringExpressionImpl<2, decltype(strLangTag)>;

// STRING WITH DATATYPE IRI
[[maybe_unused]] inline auto strIriDtTag =
    [](std::optional<std::string> inputStr,
       OptIri inputIri) -> IdOrLiteralOrIri {
  if (!inputStr.has_value() || !inputIri.has_value()) {
    return Id::makeUndefined();
  } else {
    auto lit =
        ad_utility::triple_component::Literal::literalWithNormalizedContent(
            asNormalizedStringViewUnsafe(inputStr.value()), inputIri.value());
    return LiteralOrIri{lit};
  }
};

using StrIriTagged =
    StringExpressionImpl<2, decltype(strIriDtTag), IriValueGetter>;

// HASH
template <auto HashFunc>
[[maybe_unused]] inline constexpr auto hash =
    [](std::optional<std::string> input) -> IdOrLiteralOrIri {
  if (!input.has_value()) {
    return Id::makeUndefined();
  } else {
    std::vector<unsigned char> hashed = HashFunc(input.value());
    auto hexStr = absl::StrJoin(hashed, "", ad_utility::hexFormatter);
    return toLiteral(std::move(hexStr));
  }
};

using MD5Expression =
    StringExpressionImpl<1, decltype(hash<ad_utility::hashMd5>)>;
using SHA1Expression =
    StringExpressionImpl<1, decltype(hash<ad_utility::hashSha1>)>;
using SHA256Expression =
    StringExpressionImpl<1, decltype(hash<ad_utility::hashSha256>)>;
using SHA384Expression =
    StringExpressionImpl<1, decltype(hash<ad_utility::hashSha384>)>;
using SHA512Expression =
    StringExpressionImpl<1, decltype(hash<ad_utility::hashSha512>)>;

}  // namespace detail::string_expressions
using namespace detail::string_expressions;
using std::make_unique;
using std::move;
using Expr = SparqlExpression::Ptr;

CPP_template(typename T,
             typename... C)(requires(concepts::same_as<Expr, C>&&...)) Expr
    make(C&... children) {
  return std::make_unique<T>(std::move(children)...);
}
Expr makeStrExpression(Expr child) { return make<StrExpression>(child); }

Expr makeIriOrUriExpression(Expr child, SparqlExpression::Ptr baseIri) {
  return make<IriOrUriExpression>(child, baseIri);
}

Expr makeStrlenExpression(Expr child) { return make<StrlenExpression>(child); }

Expr makeSubstrExpression(Expr string, Expr start, Expr length) {
  return make<SubstrExpression>(string, start, length);
}

Expr makeStrStartsExpression(Expr child1, Expr child2) {
  return make<StrStartsExpression>(child1, child2);
}

Expr makeLowercaseExpression(Expr child) {
  return make<LowercaseExpression>(child);
}

Expr makeUppercaseExpression(Expr child) {
  return make<UppercaseExpression>(child);
}

Expr makeStrEndsExpression(Expr child1, Expr child2) {
  return make<StrEndsExpression>(child1, child2);
}
Expr makeStrAfterExpression(Expr child1, Expr child2) {
  return make<StrAfterExpression>(child1, child2);
}
Expr makeStrBeforeExpression(Expr child1, Expr child2) {
  return make<StrBeforeExpression>(child1, child2);
}
Expr makeMergeRegexPatternAndFlagsExpression(Expr pattern, Expr flags) {
  return make<MergeRegexPatternAndFlagsExpression>(pattern, flags);
}
Expr makeReplaceExpression(Expr input, Expr pattern, Expr repl, Expr flags) {
  if (flags) {
    pattern = makeMergeRegexPatternAndFlagsExpression(std::move(pattern),
                                                      std::move(flags));
  }
  return make<ReplaceExpression>(input, pattern, repl);
}
Expr makeContainsExpression(Expr child1, Expr child2) {
  return make<ContainsExpression>(child1, child2);
}
Expr makeConcatExpression(std::vector<Expr> children) {
  return std::make_unique<ConcatExpression>(std::move(children));
}

Expr makeEncodeForUriExpression(Expr child) {
  return make<EncodeForUriExpression>(child);
}

Expr makeStrLangTagExpression(Expr child1, Expr child2) {
  return make<StrLangTagged>(child1, child2);
}

Expr makeStrIriDtExpression(Expr child1, Expr child2) {
  return make<StrIriTagged>(child1, child2);
}

Expr makeLangMatchesExpression(Expr child1, Expr child2) {
  return make<LangMatches>(child1, child2);
}

Expr makeMD5Expression(Expr child) { return make<MD5Expression>(child); }

Expr makeSHA1Expression(Expr child) { return make<SHA1Expression>(child); }

Expr makeSHA256Expression(Expr child) { return make<SHA256Expression>(child); }

Expr makeSHA384Expression(Expr child) { return make<SHA384Expression>(child); }

Expr makeSHA512Expression(Expr child) { return make<SHA512Expression>(child); }

Expr makeConvertToStringExpression(Expr child) {
  return std::make_unique<StrExpressionImpl>(std::move(child));
}

}  // namespace sparqlExpression<|MERGE_RESOLUTION|>--- conflicted
+++ resolved
@@ -142,14 +142,6 @@
     -> IdOrLiteralOrIri {
   if (!input.has_value()) {
     return Id::makeUndefined();
-<<<<<<< HEAD
-=======
-  } else {
-    auto newContent =
-        ad_utility::utf8ToLower(asStringViewUnsafe(input.value().getContent()));
-    input.value().replaceContentWithSameLength(newContent);
-    return LiteralOrIri(std::move(input.value()));
->>>>>>> 687efdd9
   }
   auto& literal = input.value();
   auto newContent =
