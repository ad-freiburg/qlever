//  Copyright 2023, University of Freiburg,
//                  Chair of Algorithms and Data Structures.
//  Author: Johannes Kalmbach <kalmbacj@cs.uni-freiburg.de>

#include <boost/url.hpp>

#include "engine/sparqlExpressions/LiteralExpression.h"
#include "engine/sparqlExpressions/NaryExpressionImpl.h"
#include "engine/sparqlExpressions/StringExpressionsHelper.h"
#include "engine/sparqlExpressions/VariadicExpression.h"

namespace sparqlExpression {
namespace detail::string_expressions {

using LiteralOrIri = ad_utility::triple_component::LiteralOrIri;

// Convert a `string_view` to a `LiteralOrIri` that stores a `Literal`.
// Note: This currently requires a copy of a string since the `Literal` class
// has to add the quotation marks.
constexpr auto toLiteral = [](std::string_view normalizedContent) {
  return LiteralOrIri{
      ad_utility::triple_component::Literal::literalWithNormalizedContent(
          asNormalizedStringViewUnsafe(normalizedContent))};
};

// Return `true` if the byte representation of `c` does not start with `10`,
// meaning that it is not a UTF-8 continuation byte, and therefore the start of
// a codepoint.
static constexpr bool isUtf8CodepointStart(char c) {
  using b = std::byte;
  return (static_cast<b>(c) & b{0xC0}) != b{0x80};
}
// Count UTF-8 characters by skipping continuation bytes (those starting with
// "10").
static std::size_t utf8Length(std::string_view s) {
  return ql::ranges::count_if(s, &isUtf8CodepointStart);
}

// Convert UTF-8 position to byte offset. If utf8Pos exceeds the
// string length, the byte offset will be set to the size of the string.
static std::size_t utf8ToByteOffset(std::string_view str, int64_t utf8Pos) {
  int64_t charCount = 0;
  for (auto [byteOffset, c] : ranges::views::enumerate(str)) {
    if (isUtf8CodepointStart(c)) {
      if (charCount == utf8Pos) {
        return byteOffset;
      }
      ++charCount;
    }
  }
  return str.size();
}

// String functions.
[[maybe_unused]] auto strImpl =
    [](std::optional<std::string> s) -> IdOrLiteralOrIri {
  if (s.has_value()) {
    return IdOrLiteralOrIri{toLiteral(s.value())};
  } else {
    return Id::makeUndefined();
  }
};
NARY_EXPRESSION(StrExpressionImpl, 1, FV<decltype(strImpl), StringValueGetter>);

class StrExpression : public StrExpressionImpl {
  using StrExpressionImpl::StrExpressionImpl;
  bool isStrExpression() const override { return true; }
};

// Lift a `Function` that takes one or multiple `std::string`s (possibly via
// references) and returns an `Id` or `std::string` to a function that takes the
// same number of `std::optional<std::string>` and returns `Id` or
// `IdOrLiteralOrIri`. If any of the optionals is `std::nullopt`, then UNDEF is
// returned, else the result of the `Function` with the values of the optionals.
// This is a useful helper function for implementing expressions that work on
// strings.
template <typename Function>
struct LiftStringFunction {
  CPP_template(typename... Arguments)(requires(
      concepts::same_as<Arguments, std::optional<std::string>>&&...)) auto
  operator()(Arguments... arguments) const {
    using ResultOfFunction =
        decltype(std::invoke(Function{}, std::move(arguments.value())...));
    static_assert(concepts::same_as<ResultOfFunction, Id> ||
                      concepts::same_as<ResultOfFunction, LiteralOrIri>,
                  "Template argument of `LiftStringFunction` must return `Id` "
                  "or `std::string`");
    using Result =
        std::conditional_t<ad_utility::isSimilar<ResultOfFunction, Id>, Id,
                           IdOrLiteralOrIri>;
    if ((... || !arguments.has_value())) {
      return Result{Id::makeUndefined()};
    }
    return Result{std::invoke(Function{}, std::move(arguments.value())...)};
  }
};

// IRI or URI
//
// 1. What's the correct behavior for non-strings, like `1` or `true`?
//
// @1: Only a `LiteralOrIri` or an `Id` from `Vocab`/`LocalVocab` is in
// consideration within the `IriOrUriValueGetter`, hence automatically
// ignores values like `1`, `true`, `Date` etc.

const Iri& extractIri(const IdOrLiteralOrIri& litOrIri) {
  AD_CORRECTNESS_CHECK(std::holds_alternative<LocalVocabEntry>(litOrIri));
  const auto& baseIriOrUri = std::get<LocalVocabEntry>(litOrIri);
  AD_CORRECTNESS_CHECK(baseIriOrUri.isIri());
  return baseIriOrUri.getIri();
}

[[maybe_unused]] auto applyBaseIfPresent =
    [](IdOrLiteralOrIri iri, const IdOrLiteralOrIri& base) -> IdOrLiteralOrIri {
  if (std::holds_alternative<Id>(iri)) {
    AD_CORRECTNESS_CHECK(std::get<Id>(iri).isUndefined());
    return iri;
  }
  const auto& baseIri = extractIri(base);
  if (baseIri.empty()) {
    return iri;
  }
  // TODO<RobinTF> Avoid unnecessary string copies because of conversion.
  return LiteralOrIri{Iri::fromIrirefConsiderBase(
      extractIri(iri).toStringRepresentation(), baseIri.getBaseIri(false),
      baseIri.getBaseIri(true))};
};
using IriOrUriExpression =
    NARY<2, FV<decltype(applyBaseIfPresent), IriOrUriValueGetter>>;

// STRLEN
[[maybe_unused]] auto strlen = [](std::string_view s) {
  return Id::makeFromInt(utf8Length(s));
};
using StrlenExpression =
    StringExpressionImpl<1, LiftStringFunction<decltype(strlen)>>;

<<<<<<< HEAD
// UCase and LCase
=======
>>>>>>> f416ee46
template <auto toLowerOrToUpper>
auto upperOrLowerCaseImpl =
    [](std::optional<ad_utility::triple_component::Literal> input)
    -> IdOrLiteralOrIri {
  if (!input.has_value()) {
    return Id::makeUndefined();
<<<<<<< HEAD
=======
  } else {
    auto newContent = std::invoke(
        toLowerOrToUpper, asStringViewUnsafe(input.value().getContent()));
    input.value().replaceContent(newContent);
    return LiteralOrIri(std::move(input.value()));
>>>>>>> f416ee46
  }
  auto& literal = input.value();
  auto newContent =
      std::invoke(toLowerOrToUpper, asStringViewUnsafe(literal.getContent()));
  literal.replaceContent(newContent);
  return LiteralOrIri(std::move(literal));
};
auto uppercaseImpl = upperOrLowerCaseImpl<&ad_utility::utf8ToUpper>;
auto lowercaseImpl = upperOrLowerCaseImpl<&ad_utility::utf8ToLower>;

using UppercaseExpression = LiteralExpressionImpl<1, decltype(uppercaseImpl)>;
using LowercaseExpression = LiteralExpressionImpl<1, decltype(lowercaseImpl)>;

// SUBSTR
class SubstrImpl {
 private:
  static bool isNan(NumericValue n) {
    auto ptr = std::get_if<double>(&n);
    return ptr != nullptr && std::isnan(*ptr);
  };

  // Round an integer or floating point to the nearest integer according to the
  // SPARQL standard. This means that -1.5 is rounded to -1.
  static constexpr auto round = []<typename T>(const T& value) -> int64_t {
    if constexpr (ad_utility::FloatingPoint<T>) {
      if (value < 0) {
        return static_cast<int64_t>(-std::round(-value));
      } else {
        return static_cast<int64_t>(std::round(value));
      }
    } else if constexpr (concepts::integral<T>) {
      return static_cast<int64_t>(value);
    } else {
      AD_FAIL();
    }
  };

 public:
  IdOrLiteralOrIri operator()(
      std::optional<ad_utility::triple_component::Literal> s,
      NumericValue start, NumericValue length) const {
    if (!s.has_value() || std::holds_alternative<NotNumeric>(start) ||
        std::holds_alternative<NotNumeric>(length)) {
      return Id::makeUndefined();
    }

    if (isNan(start) || isNan(length)) {
      return toLiteral("");
    }

    // In SPARQL indices are 1-based, but the implementation we use is 0 based,
    // hence the `- 1`.
    int64_t startInt = std::visit(round, start) - 1;
    int64_t lengthInt = std::visit(round, length);

    // If the starting position is negative, we have to correct the length.
    if (startInt < 0) {
      lengthInt += startInt;
    }
    const auto& str = asStringViewUnsafe(s.value().getContent());
    std::size_t utf8len = utf8Length(str);
    // Clamp the number such that it is in `[0, str.size()]`. That way we end up
    // with valid arguments for the `setSubstr` method below for both
    // starting position and length since all the other corner cases have been
    // dealt with above.
    auto clamp = [utf8len](int64_t n) {
      return static_cast<size_t>(
          std::clamp(n, int64_t{0}, static_cast<int64_t>(utf8len)));
    };

    startInt = clamp(startInt);
    lengthInt = clamp(lengthInt);
    std::size_t startByteOffset = utf8ToByteOffset(str, startInt);
    std::size_t endByteOffset = utf8ToByteOffset(str, startInt + lengthInt);
    std::size_t byteLength = endByteOffset - startByteOffset;

    s.value().setSubstr(startByteOffset, byteLength);
    return LiteralOrIri(std::move(s.value()));
  }
};

using SubstrExpression =
    LiteralExpressionImpl<3, SubstrImpl, NumericValueGetter,
                          NumericValueGetter>;

// STRSTARTS
[[maybe_unused]] auto strStartsImpl = [](std::string_view text,
                                         std::string_view pattern) -> Id {
  return Id::makeFromBool(text.starts_with(pattern));
};

namespace {

CPP_template(typename NaryOperation)(
    requires isOperation<NaryOperation>) class StrStartsExpressionImpl
    : public NaryExpression<NaryOperation> {
 public:
  using NaryExpression<NaryOperation>::NaryExpression;
  std::vector<PrefilterExprVariablePair> getPrefilterExpressionForMetadata(
      [[maybe_unused]] bool isNegated) const override {
    AD_CORRECTNESS_CHECK(this->N == 2);
    const SparqlExpression* child0 = this->getChildAtIndex(0).value();
    const SparqlExpression* child1 = this->getChildAtIndex(1).value();

    const auto getPrefilterExprVariableVec =
        [](const SparqlExpression* child0, const SparqlExpression* child1,
           bool startsWithVar) -> std::vector<PrefilterExprVariablePair> {
      const auto* varExpr = dynamic_cast<const VariableExpression*>(child0);
      if (!varExpr) {
        return {};
      }

      const auto& optReferenceValue =
          getIdOrLocalVocabEntryFromLiteralExpression(child1, true);
      if (optReferenceValue.has_value()) {
        return prefilterExpressions::detail::makePrefilterExpressionVec<
            prefilterExpressions::CompOp::GE>(optReferenceValue.value(),
                                              varExpr->value(), startsWithVar);
      }
      return {};
    };
    // Remark: With the current implementation we only prefilter w.r.t. one
    // bound.
    // TODO: It is technically possible to pre-filter more precisely by
    // introducing a second bound.
    //
    // Option 1: STRSTARTS(?var, VocabId(n)); startsWithVar = false
    // Return PrefilterExpression vector: {<(>= VocabId(n)), ?var>}
    auto resVec = getPrefilterExprVariableVec(child0, child1, false);
    if (!resVec.empty()) {
      return resVec;
    }
    // Option 2: STRTSTARTS(VocabId(n), ?var); startsWithVar = true
    // Return PrefilterExpression vector: {<(<= VocabId(n)), ?var>}
    // Option 3:
    // child0 or/and child1 are unsuitable SparqlExpression types, return {}.
    return getPrefilterExprVariableVec(child1, child0, true);
  }
};

}  // namespace

using StrStartsExpression = StrStartsExpressionImpl<Operation<
    2, FV<LiftStringFunction<decltype(strStartsImpl)>, StringValueGetter>>>;

// STRENDS
[[maybe_unused]] auto strEndsImpl = [](std::string_view text,
                                       std::string_view pattern) {
  return Id::makeFromBool(text.ends_with(pattern));
};

using StrEndsExpression =
    StringExpressionImpl<2, LiftStringFunction<decltype(strEndsImpl)>,
                         StringValueGetter>;

// STRCONTAINS
[[maybe_unused]] auto containsImpl = [](std::string_view text,
                                        std::string_view pattern) {
  return Id::makeFromBool(text.find(pattern) != std::string::npos);
};

using ContainsExpression =
    StringExpressionImpl<2, LiftStringFunction<decltype(containsImpl)>,
                         StringValueGetter>;

// STRAFTER / STRBEFORE
template <bool isStrAfter>
[[maybe_unused]] auto strAfterOrBeforeImpl =
    [](std::optional<ad_utility::triple_component::Literal> literal,
       std::string_view pattern) -> IdOrLiteralOrIri {
  // Required by the SPARQL standard.
  if (!literal.has_value()) {
    return Id::makeUndefined();
  }
  if (pattern.empty()) {
    return LiteralOrIri(std::move(literal.value()));
  }
  auto literalContent = literal.value().getContent();
  auto pos = asStringViewUnsafe(literalContent).find(pattern);
  if (pos >= literalContent.size()) {
    return toLiteral("");
  }
  if constexpr (isStrAfter) {
    literal.value().setSubstr(pos + pattern.size(),
                              literalContent.size() - pos - pattern.size());
  } else {
    // STRBEFORE
    literal.value().setSubstr(0, pos);
  }
  return LiteralOrIri(std::move(literal.value()));
};

auto strAfter = strAfterOrBeforeImpl<true>;
using StrAfterExpression =
    LiteralExpressionImpl<2, decltype(strAfter), StringValueGetter>;

auto strBefore = strAfterOrBeforeImpl<false>;
using StrBeforeExpression =
    LiteralExpressionImpl<2, decltype(strBefore), StringValueGetter>;

[[maybe_unused]] auto mergeFlagsIntoRegex =
    [](std::optional<std::string> regex,
       const std::optional<std::string>& flags) -> IdOrLiteralOrIri {
  if (!flags.has_value() || !regex.has_value()) {
    return Id::makeUndefined();
  }
  auto firstInvalidFlag = flags.value().find_first_not_of("imsU");
  if (firstInvalidFlag != std::string::npos) {
    return Id::makeUndefined();
  }

  // In Google RE2 the flags are directly part of the regex.
  std::string result =
      flags.value().empty()
          ? std::move(regex.value())
          : absl::StrCat("(?", flags.value(), ":", regex.value() + ")");
  return toLiteral(std::move(result));
};

using MergeRegexPatternAndFlagsExpression =
    StringExpressionImpl<2, decltype(mergeFlagsIntoRegex), LiteralFromIdGetter>;

[[maybe_unused]] auto replaceImpl =
    [](std::optional<ad_utility::triple_component::Literal> s,
       const std::shared_ptr<RE2>& pattern,
       const std::optional<std::string>& replacement) -> IdOrLiteralOrIri {
  if (!s.has_value() || !pattern || !replacement.has_value()) {
    return Id::makeUndefined();
  }
  std::string in(asStringViewUnsafe(s.value().getContent()));
  const auto& pat = *pattern;
  // Check for invalid regexes.
  if (!pat.ok()) {
    return Id::makeUndefined();
  }
  const auto& repl = replacement.value();
  RE2::GlobalReplace(&in, pat, repl);
  return toLiteral(in);
};

using ReplaceExpression =
    LiteralExpressionImpl<3, decltype(replaceImpl), RegexValueGetter,
                          ReplacementStringGetter>;

// CONCAT
class ConcatExpression : public detail::VariadicExpression {
 public:
  using VariadicExpression::VariadicExpression;

  // _________________________________________________________________
  ExpressionResult evaluate(EvaluationContext* ctx) const override {
    using LiteralVec =
        VectorWithMemoryLimit<ad_utility::triple_component::Literal>;
    using Literal = ad_utility::triple_component::Literal;
    // We evaluate one child after the other and append the strings from child i
    // to the strings already constructed for children 0, …, i - 1. The
    // seemingly more natural row-by-row approach has two problems. First, the
    // distinction between children with constant results and vector results
    // would not be cache-efficient. Second, when the evaluation is part of
    // GROUP BY, we don't have the information in advance whether all children
    // have constant results (in which case, we need to evaluate the whole
    // expression only once).

    // We store the (intermediate) result either as single string or a vector.
    // If the result is a string, then all the previously evaluated children
    // were constants (see above).
    std::variant<Literal, LiteralVec> result =
        Literal::literalWithNormalizedContent(asNormalizedStringViewUnsafe(""));
    auto visitSingleExpressionResult = CPP_template_lambda(
        &ctx, &result)(typename T)(T && s)(requires SingleExpressionResult<T> &&
                                           std::is_rvalue_reference_v<T&&>) {
      if constexpr (isConstantResult<T>) {
        auto literalFromConstant =
            sparqlExpression::detail::LiteralValueGetterWithStrFunction{}(s,
                                                                          ctx)
                .value_or(ad_utility::triple_component::Literal::
                              literalWithNormalizedContent(
                                  asNormalizedStringViewUnsafe("")));
        if (std::holds_alternative<Literal>(result)) {
          // All previous children were constants, and the current child also is
          // a constant.
          std::get<Literal>(result).append(literalFromConstant);
        } else {
          // One of the previous children was not a constant, so we already
          // store a vector.
          auto& resultAsVector = std::get<LiteralVec>(result);
          ql::ranges::for_each(resultAsVector, [&](auto& target) {
            target.append(literalFromConstant);
          });
        }
      } else {
        auto gen = sparqlExpression::detail::makeGenerator(AD_FWD(s),
                                                           ctx->size(), ctx);

        if (std::holds_alternative<Literal>(result)) {
          // All previous children were constants, but now we have a
          // non-constant child, so we have to expand the `result` from a single
          // string to a vector.
          auto constantResultSoFar = std::move(std::get<Literal>(result));
          result.emplace<LiteralVec>(ctx->_allocator);
          auto& resultAsVec = std::get<LiteralVec>(result);
          resultAsVec.reserve(ctx->size());
          std::fill_n(std::back_inserter(resultAsVec), ctx->size(),
                      constantResultSoFar);
        }

        // The `result` already is a vector, and the current child also returns
        // multiple results, so we do the `natural` way.
        auto& resultAsVec = std::get<LiteralVec>(result);
        // TODO<C++23> Use `ql::views::zip` or `enumerate`.
        size_t i = 0;
        for (auto& el : gen) {
          if (auto literal =
                  sparqlExpression::detail::LiteralValueGetterWithStrFunction{}(
                      std::move(el), ctx);
              literal.has_value()) {
            resultAsVec[i].append(literal.value());
          }
          ctx->cancellationHandle_->throwIfCancelled();
          ++i;
        }
      }
      ctx->cancellationHandle_->throwIfCancelled();
    };
    ql::ranges::for_each(
        childrenVec(), [&ctx, &visitSingleExpressionResult](const auto& child) {
          std::visit(visitSingleExpressionResult, child->evaluate(ctx));
        });

    // Lift the result from `string` to `IdOrLiteralOrIri` which is needed for
    // the expression module.
    if (std::holds_alternative<Literal>(result)) {
      return IdOrLiteralOrIri(LiteralOrIri{std::get<Literal>(result)});
    } else {
      auto& literalVec = std::get<LiteralVec>(result);
      VectorWithMemoryLimit<IdOrLiteralOrIri> resultAsVec(ctx->_allocator);
      resultAsVec.reserve(literalVec.size());
      ql::ranges::copy(
          literalVec | ql::views::transform([](const Literal& literal) {
            return IdOrLiteralOrIri(LiteralOrIri(literal));
          }),
          std::back_inserter(resultAsVec));
      return resultAsVec;
    }
  }
};

// ENCODE_FOR_URI
[[maybe_unused]] auto encodeForUriImpl =
    [](std::optional<std::string> input) -> IdOrLiteralOrIri {
  if (!input.has_value()) {
    return Id::makeUndefined();
  } else {
    std::string_view value{input.value()};

    return toLiteral(boost::urls::encode(value, boost::urls::unreserved_chars));
  }
};
using EncodeForUriExpression =
    StringExpressionImpl<1, decltype(encodeForUriImpl)>;

// LANGMATCHES
[[maybe_unused]] inline auto langMatching =
    [](std::optional<std::string> languageTag,
       std::optional<std::string> languageRange) {
      if (!languageTag.has_value() || !languageRange.has_value()) {
        return Id::makeUndefined();
      } else {
        return Id::makeFromBool(ad_utility::isLanguageMatch(
            languageTag.value(), languageRange.value()));
      }
    };

using LangMatches =
    StringExpressionImpl<2, decltype(langMatching), StringValueGetter>;

// STRING WITH LANGUAGE TAG
[[maybe_unused]] inline auto strLangTag =
    [](std::optional<std::string> input,
       std::optional<std::string> langTag) -> IdOrLiteralOrIri {
  if (!input.has_value() || !langTag.has_value()) {
    return Id::makeUndefined();
  } else if (!ad_utility::strIsLangTag(langTag.value())) {
    return Id::makeUndefined();
  } else {
    auto lit =
        ad_utility::triple_component::Literal::literalWithNormalizedContent(
            asNormalizedStringViewUnsafe(input.value()),
            std::move(langTag.value()));
    return LiteralOrIri{lit};
  }
};

using StrLangTagged = StringExpressionImpl<2, decltype(strLangTag)>;

// STRING WITH DATATYPE IRI
[[maybe_unused]] inline auto strIriDtTag =
    [](std::optional<std::string> inputStr,
       OptIri inputIri) -> IdOrLiteralOrIri {
  if (!inputStr.has_value() || !inputIri.has_value()) {
    return Id::makeUndefined();
  } else {
    auto lit =
        ad_utility::triple_component::Literal::literalWithNormalizedContent(
            asNormalizedStringViewUnsafe(inputStr.value()), inputIri.value());
    return LiteralOrIri{lit};
  }
};

using StrIriTagged =
    StringExpressionImpl<2, decltype(strIriDtTag), IriValueGetter>;

// HASH
template <auto HashFunc>
[[maybe_unused]] inline constexpr auto hash =
    [](std::optional<std::string> input) -> IdOrLiteralOrIri {
  if (!input.has_value()) {
    return Id::makeUndefined();
  } else {
    std::vector<unsigned char> hashed = HashFunc(input.value());
    auto hexStr = absl::StrJoin(hashed, "", ad_utility::hexFormatter);
    return toLiteral(std::move(hexStr));
  }
};

using MD5Expression =
    StringExpressionImpl<1, decltype(hash<ad_utility::hashMd5>)>;
using SHA1Expression =
    StringExpressionImpl<1, decltype(hash<ad_utility::hashSha1>)>;
using SHA256Expression =
    StringExpressionImpl<1, decltype(hash<ad_utility::hashSha256>)>;
using SHA384Expression =
    StringExpressionImpl<1, decltype(hash<ad_utility::hashSha384>)>;
using SHA512Expression =
    StringExpressionImpl<1, decltype(hash<ad_utility::hashSha512>)>;

}  // namespace detail::string_expressions
using namespace detail::string_expressions;
using std::make_unique;
using std::move;
using Expr = SparqlExpression::Ptr;

CPP_template(typename T,
             typename... C)(requires(concepts::same_as<Expr, C>&&...)) Expr
    make(C&... children) {
  return std::make_unique<T>(std::move(children)...);
}
Expr makeStrExpression(Expr child) { return make<StrExpression>(child); }

Expr makeIriOrUriExpression(Expr child, SparqlExpression::Ptr baseIri) {
  return make<IriOrUriExpression>(child, baseIri);
}

Expr makeStrlenExpression(Expr child) { return make<StrlenExpression>(child); }

Expr makeSubstrExpression(Expr string, Expr start, Expr length) {
  return make<SubstrExpression>(string, start, length);
}

Expr makeStrStartsExpression(Expr child1, Expr child2) {
  return make<StrStartsExpression>(child1, child2);
}

Expr makeLowercaseExpression(Expr child) {
  return make<LowercaseExpression>(child);
}

Expr makeUppercaseExpression(Expr child) {
  return make<UppercaseExpression>(child);
}

Expr makeStrEndsExpression(Expr child1, Expr child2) {
  return make<StrEndsExpression>(child1, child2);
}
Expr makeStrAfterExpression(Expr child1, Expr child2) {
  return make<StrAfterExpression>(child1, child2);
}
Expr makeStrBeforeExpression(Expr child1, Expr child2) {
  return make<StrBeforeExpression>(child1, child2);
}
Expr makeMergeRegexPatternAndFlagsExpression(Expr pattern, Expr flags) {
  return make<MergeRegexPatternAndFlagsExpression>(pattern, flags);
}
Expr makeReplaceExpression(Expr input, Expr pattern, Expr repl, Expr flags) {
  if (flags) {
    pattern = makeMergeRegexPatternAndFlagsExpression(std::move(pattern),
                                                      std::move(flags));
  }
  return make<ReplaceExpression>(input, pattern, repl);
}
Expr makeContainsExpression(Expr child1, Expr child2) {
  return make<ContainsExpression>(child1, child2);
}
Expr makeConcatExpression(std::vector<Expr> children) {
  return std::make_unique<ConcatExpression>(std::move(children));
}

Expr makeEncodeForUriExpression(Expr child) {
  return make<EncodeForUriExpression>(child);
}

Expr makeStrLangTagExpression(Expr child1, Expr child2) {
  return make<StrLangTagged>(child1, child2);
}

Expr makeStrIriDtExpression(Expr child1, Expr child2) {
  return make<StrIriTagged>(child1, child2);
}

Expr makeLangMatchesExpression(Expr child1, Expr child2) {
  return make<LangMatches>(child1, child2);
}

Expr makeMD5Expression(Expr child) { return make<MD5Expression>(child); }

Expr makeSHA1Expression(Expr child) { return make<SHA1Expression>(child); }

Expr makeSHA256Expression(Expr child) { return make<SHA256Expression>(child); }

Expr makeSHA384Expression(Expr child) { return make<SHA384Expression>(child); }

Expr makeSHA512Expression(Expr child) { return make<SHA512Expression>(child); }

Expr makeConvertToStringExpression(Expr child) {
  return std::make_unique<StrExpressionImpl>(std::move(child));
}

}  // namespace sparqlExpression<|MERGE_RESOLUTION|>--- conflicted
+++ resolved
@@ -135,24 +135,13 @@
 using StrlenExpression =
     StringExpressionImpl<1, LiftStringFunction<decltype(strlen)>>;
 
-<<<<<<< HEAD
 // UCase and LCase
-=======
->>>>>>> f416ee46
 template <auto toLowerOrToUpper>
 auto upperOrLowerCaseImpl =
     [](std::optional<ad_utility::triple_component::Literal> input)
     -> IdOrLiteralOrIri {
   if (!input.has_value()) {
     return Id::makeUndefined();
-<<<<<<< HEAD
-=======
-  } else {
-    auto newContent = std::invoke(
-        toLowerOrToUpper, asStringViewUnsafe(input.value().getContent()));
-    input.value().replaceContent(newContent);
-    return LiteralOrIri(std::move(input.value()));
->>>>>>> f416ee46
   }
   auto& literal = input.value();
   auto newContent =
