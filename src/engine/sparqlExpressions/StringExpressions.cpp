//  Copyright 2023, University of Freiburg,
//                  Chair of Algorithms and Data Structures.
//  Author: Johannes Kalmbach <kalmbacj@cs.uni-freiburg.de>

#include <boost/url.hpp>

#include "engine/sparqlExpressions/LiteralExpression.h"
#include "engine/sparqlExpressions/NaryExpressionImpl.h"
#include "engine/sparqlExpressions/StringExpressionsHelper.h"
#include "engine/sparqlExpressions/VariadicExpression.h"

namespace sparqlExpression {
namespace detail::string_expressions {

using LiteralOrIri = ad_utility::triple_component::LiteralOrIri;

// Convert a `string_view` to a `LiteralOrIri` that stores a `Literal`.
// Note: This currently requires a copy of a string since the `Literal` class
// has to add the quotation marks.
constexpr auto toLiteral =
    [](std::string_view normalizedContent,
       const std::optional<std::variant<Iri, std::string>>& descriptor =
           std::nullopt) {
      return LiteralOrIri{
          ad_utility::triple_component::Literal::literalWithNormalizedContent(
              asNormalizedStringViewUnsafe(normalizedContent), descriptor)};
    };

// Return `true` if the byte representation of `c` does not start with `10`,
// meaning that it is not a UTF-8 continuation byte, and therefore the start of
// a codepoint.
static constexpr bool isUtf8CodepointStart(char c) {
  using b = std::byte;
  return (static_cast<b>(c) & b{0xC0}) != b{0x80};
}
// Count UTF-8 characters by skipping continuation bytes (those starting with
// "10").
static std::size_t utf8Length(std::string_view s) {
  return ql::ranges::count_if(s, &isUtf8CodepointStart);
}

// Convert UTF-8 position to byte offset. If utf8Pos exceeds the
// string length, the byte offset will be set to the size of the string.
static std::size_t utf8ToByteOffset(std::string_view str, int64_t utf8Pos) {
  int64_t charCount = 0;
  for (auto [byteOffset, c] : ranges::views::enumerate(str)) {
    if (isUtf8CodepointStart(c)) {
      if (charCount == utf8Pos) {
        return byteOffset;
      }
      ++charCount;
    }
  }
  return str.size();
}

// String functions.
[[maybe_unused]] auto strImpl =
    [](std::optional<std::string> s) -> IdOrLiteralOrIri {
  if (s.has_value()) {
    return IdOrLiteralOrIri{toLiteral(s.value())};
  } else {
    return Id::makeUndefined();
  }
};
NARY_EXPRESSION(StrExpressionImpl, 1, FV<decltype(strImpl), StringValueGetter>);

class StrExpression : public StrExpressionImpl {
  using StrExpressionImpl::StrExpressionImpl;
  bool isStrExpression() const override { return true; }
};

// Lift a `Function` that takes one or multiple `std::string`s (possibly via
// references) and returns an `Id` or `std::string` to a function that takes the
// same number of `std::optional<std::string>` and returns `Id` or
// `IdOrLiteralOrIri`. If any of the optionals is `std::nullopt`, then UNDEF is
// returned, else the result of the `Function` with the values of the optionals.
// This is a useful helper function for implementing expressions that work on
// strings.
template <typename Function>
struct LiftStringFunction {
  CPP_template(typename... Arguments)(requires(
      concepts::same_as<Arguments, std::optional<std::string>>&&...)) auto
  operator()(Arguments... arguments) const {
    using ResultOfFunction =
        decltype(std::invoke(Function{}, std::move(arguments.value())...));
    static_assert(concepts::same_as<ResultOfFunction, Id> ||
                      concepts::same_as<ResultOfFunction, LiteralOrIri>,
                  "Template argument of `LiftStringFunction` must return `Id` "
                  "or `std::string`");
    using Result =
        std::conditional_t<ad_utility::isSimilar<ResultOfFunction, Id>, Id,
                           IdOrLiteralOrIri>;
    if ((... || !arguments.has_value())) {
      return Result{Id::makeUndefined()};
    }
    return Result{std::invoke(Function{}, std::move(arguments.value())...)};
  }
};

// IRI or URI
//
// 1. What's the correct behavior for non-strings, like `1` or `true`?
//
// @1: Only a `LiteralOrIri` or an `Id` from `Vocab`/`LocalVocab` is in
// consideration within the `IriOrUriValueGetter`, hence automatically
// ignores values like `1`, `true`, `Date` etc.

const Iri& extractIri(const IdOrLiteralOrIri& litOrIri) {
  AD_CORRECTNESS_CHECK(std::holds_alternative<LocalVocabEntry>(litOrIri));
  const auto& baseIriOrUri = std::get<LocalVocabEntry>(litOrIri);
  AD_CORRECTNESS_CHECK(baseIriOrUri.isIri());
  return baseIriOrUri.getIri();
}

[[maybe_unused]] auto applyBaseIfPresent =
    [](IdOrLiteralOrIri iri, const IdOrLiteralOrIri& base) -> IdOrLiteralOrIri {
  if (std::holds_alternative<Id>(iri)) {
    AD_CORRECTNESS_CHECK(std::get<Id>(iri).isUndefined());
    return iri;
  }
  const auto& baseIri = extractIri(base);
  if (baseIri.empty()) {
    return iri;
  }
  // TODO<RobinTF> Avoid unnecessary string copies because of conversion.
  return LiteralOrIri{Iri::fromIrirefConsiderBase(
      extractIri(iri).toStringRepresentation(), baseIri.getBaseIri(false),
      baseIri.getBaseIri(true))};
};
using IriOrUriExpression =
    NARY<2, FV<decltype(applyBaseIfPresent), IriOrUriValueGetter>>;

// STRLEN
[[maybe_unused]] auto strlen = [](std::string_view s) {
  return Id::makeFromInt(utf8Length(s));
};
using StrlenExpression =
    StringExpressionImpl<1, LiftStringFunction<decltype(strlen)>>;

<<<<<<< HEAD
// LCASE
[[maybe_unused]] auto lowercaseImpl =
=======
// UCase and LCase
template <auto toLowerOrToUpper>
auto upperOrLowerCaseImpl =
>>>>>>> 45c5de27
    [](std::optional<ad_utility::triple_component::Literal> input)
    -> IdOrLiteralOrIri {
  if (!input.has_value()) {
    return Id::makeUndefined();
<<<<<<< HEAD
  } else {
    auto new_content =
        ad_utility::utf8ToLower(asStringViewUnsafe(input.value().getContent()));
    input.value().replaceContentWithSameLength(new_content);
    return LiteralOrIri(std::move(input.value()));
=======
>>>>>>> 45c5de27
  }
  auto& literal = input.value();
  auto newContent =
      std::invoke(toLowerOrToUpper, asStringViewUnsafe(literal.getContent()));
  literal.replaceContent(newContent);
  return LiteralOrIri(std::move(literal));
};
<<<<<<< HEAD
using LowercaseExpression = LiteralExpressionImpl<1, decltype(lowercaseImpl)>;

// UCASE
[[maybe_unused]] auto uppercaseImpl =
    [](std::optional<ad_utility::triple_component::Literal> input)
    -> IdOrLiteralOrIri {
  if (!input.has_value()) {
    return Id::makeUndefined();
  } else {
    auto new_content =
        ad_utility::utf8ToUpper(asStringViewUnsafe(input.value().getContent()));
    input.value().replaceContentWithSameLength(new_content);
    return LiteralOrIri(std::move(input.value()));
  }
};
using UppercaseExpression = LiteralExpressionImpl<1, decltype(uppercaseImpl)>;
=======
auto uppercaseImpl = upperOrLowerCaseImpl<&ad_utility::utf8ToUpper>;
auto lowercaseImpl = upperOrLowerCaseImpl<&ad_utility::utf8ToLower>;

using UppercaseExpression = LiteralExpressionImpl<1, decltype(uppercaseImpl)>;
using LowercaseExpression = LiteralExpressionImpl<1, decltype(lowercaseImpl)>;
>>>>>>> 45c5de27

// SUBSTR
class SubstrImpl {
 private:
  static bool isNan(NumericValue n) {
    auto ptr = std::get_if<double>(&n);
    return ptr != nullptr && std::isnan(*ptr);
  };

  // Round an integer or floating point to the nearest integer according to the
  // SPARQL standard. This means that -1.5 is rounded to -1.
  static constexpr auto round = []<typename T>(const T& value) -> int64_t {
    if constexpr (ad_utility::FloatingPoint<T>) {
      if (value < 0) {
        return static_cast<int64_t>(-std::round(-value));
      } else {
        return static_cast<int64_t>(std::round(value));
      }
    } else if constexpr (concepts::integral<T>) {
      return static_cast<int64_t>(value);
    } else {
      AD_FAIL();
    }
  };

 public:
  IdOrLiteralOrIri operator()(
      std::optional<ad_utility::triple_component::Literal> s,
      NumericValue start, NumericValue length) const {

    if (!s.has_value() || std::holds_alternative<NotNumeric>(start) ||
        std::holds_alternative<NotNumeric>(length)) {
      return Id::makeUndefined();
    }

    if (isNan(start) || isNan(length)) {
      return toLiteral("");
    }

    // In SPARQL indices are 1-based, but the implementation we use is 0 based,
    // hence the `- 1`.
    int64_t startInt = std::visit(round, start) - 1;
    int64_t lengthInt = std::visit(round, length);

    // If the starting position is negative, we have to correct the length.
    if (startInt < 0) {
      lengthInt += startInt;
    }
    const auto& str = asStringViewUnsafe(s.value().getContent());
    std::size_t utf8len = utf8Length(str);
    // Clamp the number such that it is in `[0, str.size()]`. That way we end up
    // with valid arguments for the `setSubstr` method below for both
    // starting position and length since all the other corner cases have been
    // dealt with above.
    auto clamp = [utf8len](int64_t n) {
      return static_cast<size_t>(
          std::clamp(n, int64_t{0}, static_cast<int64_t>(utf8len)));
    };

    startInt = clamp(startInt);
    lengthInt = clamp(lengthInt);
    std::size_t startByteOffset = utf8ToByteOffset(str, startInt);
    std::size_t endByteOffset = utf8ToByteOffset(str, startInt + lengthInt);
    std::size_t byteLength = endByteOffset - startByteOffset;

    s.value().setSubstr(startByteOffset, byteLength);
    return LiteralOrIri(std::move(s.value()));
  }
};

using SubstrExpression =
    LiteralExpressionImpl<3, SubstrImpl, NumericValueGetter,
                          NumericValueGetter>;

// STRSTARTS
[[maybe_unused]] auto strStartsImpl = [](std::string_view text,
                                         std::string_view pattern) -> Id {
  return Id::makeFromBool(text.starts_with(pattern));
};

namespace {

CPP_template(typename NaryOperation)(
    requires isOperation<NaryOperation>) class StrStartsExpressionImpl
    : public NaryExpression<NaryOperation> {
 public:
  using NaryExpression<NaryOperation>::NaryExpression;
  std::vector<PrefilterExprVariablePair> getPrefilterExpressionForMetadata(
      [[maybe_unused]] bool isNegated) const override {
    AD_CORRECTNESS_CHECK(this->N == 2);
    const SparqlExpression* child0 = this->getChildAtIndex(0).value();
    const SparqlExpression* child1 = this->getChildAtIndex(1).value();

    const auto getPrefilterExprVariableVec =
        [](const SparqlExpression* child0, const SparqlExpression* child1,
           bool startsWithVar) -> std::vector<PrefilterExprVariablePair> {
      const auto* varExpr = dynamic_cast<const VariableExpression*>(child0);
      if (!varExpr) {
        return {};
      }

      const auto& optReferenceValue =
          getIdOrLocalVocabEntryFromLiteralExpression(child1, true);
      if (optReferenceValue.has_value()) {
        return prefilterExpressions::detail::makePrefilterExpressionVec<
            prefilterExpressions::CompOp::GE>(optReferenceValue.value(),
                                              varExpr->value(), startsWithVar);
      }
      return {};
    };
    // Remark: With the current implementation we only prefilter w.r.t. one
    // bound.
    // TODO: It is technically possible to pre-filter more precisely by
    // introducing a second bound.
    //
    // Option 1: STRSTARTS(?var, VocabId(n)); startsWithVar = false
    // Return PrefilterExpression vector: {<(>= VocabId(n)), ?var>}
    auto resVec = getPrefilterExprVariableVec(child0, child1, false);
    if (!resVec.empty()) {
      return resVec;
    }
    // Option 2: STRTSTARTS(VocabId(n), ?var); startsWithVar = true
    // Return PrefilterExpression vector: {<(<= VocabId(n)), ?var>}
    // Option 3:
    // child0 or/and child1 are unsuitable SparqlExpression types, return {}.
    return getPrefilterExprVariableVec(child1, child0, true);
  }
};

}  // namespace

using StrStartsExpression = StrStartsExpressionImpl<Operation<
    2, FV<LiftStringFunction<decltype(strStartsImpl)>, StringValueGetter>>>;

// STRENDS
[[maybe_unused]] auto strEndsImpl = [](std::string_view text,
                                       std::string_view pattern) {
  return Id::makeFromBool(text.ends_with(pattern));
};

using StrEndsExpression =
    StringExpressionImpl<2, LiftStringFunction<decltype(strEndsImpl)>,
                         StringValueGetter>;

// STRCONTAINS
[[maybe_unused]] auto containsImpl = [](std::string_view text,
                                        std::string_view pattern) {
  return Id::makeFromBool(text.find(pattern) != std::string::npos);
};

using ContainsExpression =
    StringExpressionImpl<2, LiftStringFunction<decltype(containsImpl)>,
                         StringValueGetter>;

// STRAFTER / STRBEFORE
template <bool isStrAfter>
[[maybe_unused]] auto strAfterOrBeforeImpl =
    [](std::string_view text, std::string_view pattern) {
      // Required by the SPARQL standard.
      if (pattern.empty()) {
        return toLiteral(text);
      }
      auto pos = text.find(pattern);
      if (pos >= text.size()) {
        return toLiteral("");
      }
      if constexpr (isStrAfter) {
        return toLiteral(text.substr(pos + pattern.size()));
      } else {
        // STRBEFORE
        return toLiteral(text.substr(0, pos));
      }
    };

auto strAfter = strAfterOrBeforeImpl<true>;

using StrAfterExpression =
    StringExpressionImpl<2, LiftStringFunction<decltype(strAfter)>,
                         StringValueGetter>;

auto strBefore = strAfterOrBeforeImpl<false>;
using StrBeforeExpression =
    StringExpressionImpl<2, LiftStringFunction<decltype(strBefore)>,
                         StringValueGetter>;

[[maybe_unused]] auto mergeFlagsIntoRegex =
    [](std::optional<std::string> regex,
       const std::optional<std::string>& flags) -> IdOrLiteralOrIri {
  if (!flags.has_value() || !regex.has_value()) {
    return Id::makeUndefined();
  }
  auto firstInvalidFlag = flags.value().find_first_not_of("imsU");
  if (firstInvalidFlag != std::string::npos) {
    return Id::makeUndefined();
  }

  // In Google RE2 the flags are directly part of the regex.
  std::string result =
      flags.value().empty()
          ? std::move(regex.value())
          : absl::StrCat("(?", flags.value(), ":", regex.value() + ")");
  return toLiteral(std::move(result));
};

using MergeRegexPatternAndFlagsExpression =
    StringExpressionImpl<2, decltype(mergeFlagsIntoRegex), LiteralFromIdGetter>;

[[maybe_unused]] auto replaceImpl =
    [](std::optional<ad_utility::triple_component::Literal> s,
       const std::shared_ptr<RE2>& pattern,
       const std::optional<std::string>& replacement) -> IdOrLiteralOrIri {
  if (!s.has_value() || !pattern || !replacement.has_value()) {
    return Id::makeUndefined();
  }
  std::string in(asStringViewUnsafe(s.value().getContent()));
  const auto& pat = *pattern;
  // Check for invalid regexes.
  if (!pat.ok()) {
    return Id::makeUndefined();
  }
  const auto& repl = replacement.value();
  RE2::GlobalReplace(&in, pat, repl);
  s.value().replaceContent(in);
  return LiteralOrIri(std::move(s.value()));
};

using ReplaceExpression =
    LiteralExpressionImpl<3, decltype(replaceImpl), RegexValueGetter,
                          ReplacementStringGetter>;

// CONCAT
class ConcatExpression : public detail::VariadicExpression {
 public:
  using VariadicExpression::VariadicExpression;

  // _________________________________________________________________
  ExpressionResult evaluate(EvaluationContext* ctx) const override {
    using StringVec = VectorWithMemoryLimit<std::string>;
    // We evaluate one child after the other and append the strings from child i
    // to the strings already constructed for children 0, …, i - 1. The
    // seemingly more natural row-by-row approach has two problems. First, the
    // distinction between children with constant results and vector results
    // would not be cache-efficient. Second, when the evaluation is part of
    // GROUP BY, we don't have the information in advance whether all children
    // have constant results (in which case, we need to evaluate the whole
    // expression only once).

    // We store the (intermediate) result either as single string or a vector.
    // If the result is a string, then all the previously evaluated children
    // were constants (see above).
    std::variant<std::string, StringVec> result{std::string{""}};
    auto visitSingleExpressionResult = CPP_template_lambda(
        &ctx, &result)(typename T)(T && s)(requires SingleExpressionResult<T> &&
                                           std::is_rvalue_reference_v<T&&>) {
      if constexpr (isConstantResult<T>) {
        std::string strFromConstant = StringValueGetter{}(s, ctx).value_or("");
        if (std::holds_alternative<std::string>(result)) {
          // All previous children were constants, and the current child also is
          // a constant.
          std::get<std::string>(result).append(strFromConstant);
        } else {
          // One of the previous children was not a constant, so we already
          // store a vector.
          auto& resultAsVector = std::get<StringVec>(result);
          ql::ranges::for_each(resultAsVector, [&](std::string& target) {
            target.append(strFromConstant);
          });
        }
      } else {
        auto gen = sparqlExpression::detail::makeGenerator(AD_FWD(s),
                                                           ctx->size(), ctx);

        if (std::holds_alternative<std::string>(result)) {
          // All previous children were constants, but now we have a
          // non-constant child, so we have to expand the `result` from a single
          // string to a vector.
          std::string constantResultSoFar =
              std::move(std::get<std::string>(result));
          result.emplace<StringVec>(ctx->_allocator);
          auto& resultAsVec = std::get<StringVec>(result);
          resultAsVec.reserve(ctx->size());
          std::fill_n(std::back_inserter(resultAsVec), ctx->size(),
                      constantResultSoFar);
        }

        // The `result` already is a vector, and the current child also returns
        // multiple results, so we do the `natural` way.
        auto& resultAsVec = std::get<StringVec>(result);
        // TODO<C++23> Use `ql::views::zip` or `enumerate`.
        size_t i = 0;
        for (auto& el : gen) {
          if (auto str = StringValueGetter{}(std::move(el), ctx);
              str.has_value()) {
            resultAsVec[i].append(str.value());
          }
          ctx->cancellationHandle_->throwIfCancelled();
          ++i;
        }
      }
      ctx->cancellationHandle_->throwIfCancelled();
    };
    ql::ranges::for_each(
        childrenVec(), [&ctx, &visitSingleExpressionResult](const auto& child) {
          std::visit(visitSingleExpressionResult, child->evaluate(ctx));
        });

    // Lift the result from `string` to `IdOrLiteralOrIri` which is needed for
    // the expression module.
    if (std::holds_alternative<std::string>(result)) {
      return IdOrLiteralOrIri{toLiteral(std::get<std::string>(result))};
    } else {
      auto& stringVec = std::get<StringVec>(result);
      VectorWithMemoryLimit<IdOrLiteralOrIri> resultAsVec(ctx->_allocator);
      resultAsVec.reserve(stringVec.size());
      ql::ranges::copy(stringVec | ql::views::transform(toLiteral),
                       std::back_inserter(resultAsVec));
      return resultAsVec;
    }
  }
};

// ENCODE_FOR_URI
[[maybe_unused]] auto encodeForUriImpl =
    [](std::optional<std::string> input) -> IdOrLiteralOrIri {
  if (!input.has_value()) {
    return Id::makeUndefined();
  } else {
    std::string_view value{input.value()};

    return toLiteral(boost::urls::encode(value, boost::urls::unreserved_chars));
  }
};
using EncodeForUriExpression =
    StringExpressionImpl<1, decltype(encodeForUriImpl)>;

// LANGMATCHES
[[maybe_unused]] inline auto langMatching =
    [](std::optional<std::string> languageTag,
       std::optional<std::string> languageRange) {
      if (!languageTag.has_value() || !languageRange.has_value()) {
        return Id::makeUndefined();
      } else {
        return Id::makeFromBool(ad_utility::isLanguageMatch(
            languageTag.value(), languageRange.value()));
      }
    };

using LangMatches =
    StringExpressionImpl<2, decltype(langMatching), StringValueGetter>;

// STRING WITH LANGUAGE TAG
[[maybe_unused]] inline auto strLangTag =
    [](std::optional<std::string> input,
       std::optional<std::string> langTag) -> IdOrLiteralOrIri {
  if (!input.has_value() || !langTag.has_value()) {
    return Id::makeUndefined();
  } else if (!ad_utility::strIsLangTag(langTag.value())) {
    return Id::makeUndefined();
  } else {
    auto lit =
        ad_utility::triple_component::Literal::literalWithNormalizedContent(
            asNormalizedStringViewUnsafe(input.value()),
            std::move(langTag.value()));
    return LiteralOrIri{lit};
  }
};

using StrLangTagged = StringExpressionImpl<2, decltype(strLangTag)>;

// STRING WITH DATATYPE IRI
[[maybe_unused]] inline auto strIriDtTag =
    [](std::optional<std::string> inputStr,
       OptIri inputIri) -> IdOrLiteralOrIri {
  if (!inputStr.has_value() || !inputIri.has_value()) {
    return Id::makeUndefined();
  } else {
    auto lit =
        ad_utility::triple_component::Literal::literalWithNormalizedContent(
            asNormalizedStringViewUnsafe(inputStr.value()), inputIri.value());
    return LiteralOrIri{lit};
  }
};

using StrIriTagged =
    StringExpressionImpl<2, decltype(strIriDtTag), IriValueGetter>;

// HASH
template <auto HashFunc>
[[maybe_unused]] inline constexpr auto hash =
    [](std::optional<std::string> input) -> IdOrLiteralOrIri {
  if (!input.has_value()) {
    return Id::makeUndefined();
  } else {
    std::vector<unsigned char> hashed = HashFunc(input.value());
    auto hexStr = absl::StrJoin(hashed, "", ad_utility::hexFormatter);
    return toLiteral(std::move(hexStr));
  }
};

using MD5Expression =
    StringExpressionImpl<1, decltype(hash<ad_utility::hashMd5>)>;
using SHA1Expression =
    StringExpressionImpl<1, decltype(hash<ad_utility::hashSha1>)>;
using SHA256Expression =
    StringExpressionImpl<1, decltype(hash<ad_utility::hashSha256>)>;
using SHA384Expression =
    StringExpressionImpl<1, decltype(hash<ad_utility::hashSha384>)>;
using SHA512Expression =
    StringExpressionImpl<1, decltype(hash<ad_utility::hashSha512>)>;

}  // namespace detail::string_expressions
using namespace detail::string_expressions;
using std::make_unique;
using std::move;
using Expr = SparqlExpression::Ptr;

CPP_template(typename T,
             typename... C)(requires(concepts::same_as<Expr, C>&&...)) Expr
    make(C&... children) {
  return std::make_unique<T>(std::move(children)...);
}
Expr makeStrExpression(Expr child) { return make<StrExpression>(child); }

Expr makeIriOrUriExpression(Expr child, SparqlExpression::Ptr baseIri) {
  return make<IriOrUriExpression>(child, baseIri);
}

Expr makeStrlenExpression(Expr child) { return make<StrlenExpression>(child); }

Expr makeSubstrExpression(Expr string, Expr start, Expr length) {
  return make<SubstrExpression>(string, start, length);
}

Expr makeStrStartsExpression(Expr child1, Expr child2) {
  return make<StrStartsExpression>(child1, child2);
}

Expr makeLowercaseExpression(Expr child) {
  return make<LowercaseExpression>(child);
}

Expr makeUppercaseExpression(Expr child) {
  return make<UppercaseExpression>(child);
}

Expr makeStrEndsExpression(Expr child1, Expr child2) {
  return make<StrEndsExpression>(child1, child2);
}
Expr makeStrAfterExpression(Expr child1, Expr child2) {
  return make<StrAfterExpression>(child1, child2);
}
Expr makeStrBeforeExpression(Expr child1, Expr child2) {
  return make<StrBeforeExpression>(child1, child2);
}
Expr makeMergeRegexPatternAndFlagsExpression(Expr pattern, Expr flags) {
  return make<MergeRegexPatternAndFlagsExpression>(pattern, flags);
}
Expr makeReplaceExpression(Expr input, Expr pattern, Expr repl, Expr flags) {
  if (flags) {
    pattern = makeMergeRegexPatternAndFlagsExpression(std::move(pattern),
                                                      std::move(flags));
  }
  return make<ReplaceExpression>(input, pattern, repl);
}
Expr makeContainsExpression(Expr child1, Expr child2) {
  return make<ContainsExpression>(child1, child2);
}
Expr makeConcatExpression(std::vector<Expr> children) {
  return std::make_unique<ConcatExpression>(std::move(children));
}

Expr makeEncodeForUriExpression(Expr child) {
  return make<EncodeForUriExpression>(child);
}

Expr makeStrLangTagExpression(Expr child1, Expr child2) {
  return make<StrLangTagged>(child1, child2);
}

Expr makeStrIriDtExpression(Expr child1, Expr child2) {
  return make<StrIriTagged>(child1, child2);
}

Expr makeLangMatchesExpression(Expr child1, Expr child2) {
  return make<LangMatches>(child1, child2);
}

Expr makeMD5Expression(Expr child) { return make<MD5Expression>(child); }

Expr makeSHA1Expression(Expr child) { return make<SHA1Expression>(child); }

Expr makeSHA256Expression(Expr child) { return make<SHA256Expression>(child); }

Expr makeSHA384Expression(Expr child) { return make<SHA384Expression>(child); }

Expr makeSHA512Expression(Expr child) { return make<SHA512Expression>(child); }

Expr makeConvertToStringExpression(Expr child) {
  return std::make_unique<StrExpressionImpl>(std::move(child));
}

}  // namespace sparqlExpression<|MERGE_RESOLUTION|>--- conflicted
+++ resolved
@@ -138,26 +138,14 @@
 using StrlenExpression =
     StringExpressionImpl<1, LiftStringFunction<decltype(strlen)>>;
 
-<<<<<<< HEAD
-// LCASE
-[[maybe_unused]] auto lowercaseImpl =
-=======
+
 // UCase and LCase
 template <auto toLowerOrToUpper>
 auto upperOrLowerCaseImpl =
->>>>>>> 45c5de27
     [](std::optional<ad_utility::triple_component::Literal> input)
     -> IdOrLiteralOrIri {
   if (!input.has_value()) {
     return Id::makeUndefined();
-<<<<<<< HEAD
-  } else {
-    auto new_content =
-        ad_utility::utf8ToLower(asStringViewUnsafe(input.value().getContent()));
-    input.value().replaceContentWithSameLength(new_content);
-    return LiteralOrIri(std::move(input.value()));
-=======
->>>>>>> 45c5de27
   }
   auto& literal = input.value();
   auto newContent =
@@ -165,30 +153,11 @@
   literal.replaceContent(newContent);
   return LiteralOrIri(std::move(literal));
 };
-<<<<<<< HEAD
-using LowercaseExpression = LiteralExpressionImpl<1, decltype(lowercaseImpl)>;
-
-// UCASE
-[[maybe_unused]] auto uppercaseImpl =
-    [](std::optional<ad_utility::triple_component::Literal> input)
-    -> IdOrLiteralOrIri {
-  if (!input.has_value()) {
-    return Id::makeUndefined();
-  } else {
-    auto new_content =
-        ad_utility::utf8ToUpper(asStringViewUnsafe(input.value().getContent()));
-    input.value().replaceContentWithSameLength(new_content);
-    return LiteralOrIri(std::move(input.value()));
-  }
-};
-using UppercaseExpression = LiteralExpressionImpl<1, decltype(uppercaseImpl)>;
-=======
 auto uppercaseImpl = upperOrLowerCaseImpl<&ad_utility::utf8ToUpper>;
 auto lowercaseImpl = upperOrLowerCaseImpl<&ad_utility::utf8ToLower>;
 
 using UppercaseExpression = LiteralExpressionImpl<1, decltype(uppercaseImpl)>;
 using LowercaseExpression = LiteralExpressionImpl<1, decltype(lowercaseImpl)>;
->>>>>>> 45c5de27
 
 // SUBSTR
 class SubstrImpl {
