//  Copyright 2023, University of Freiburg,
//                  Chair of Algorithms and Data Structures.
//  Author: Johannes Kalmbach <kalmbacj@cs.uni-freiburg.de>

#include <boost/url.hpp>

#include "engine/sparqlExpressions/LiteralExpression.h"
#include "engine/sparqlExpressions/NaryExpressionImpl.h"
#include "engine/sparqlExpressions/StringExpressionsHelper.h"
#include "engine/sparqlExpressions/VariadicExpression.h"

namespace sparqlExpression {
namespace detail::string_expressions {

using LiteralOrIri = ad_utility::triple_component::LiteralOrIri;

// Convert a `string_view` to a `LiteralOrIri` that stores a `Literal`.
// Note: This currently requires a copy of a string since the `Literal` class
// has to add the quotation marks.
constexpr auto toLiteral = [](std::string_view normalizedContent) {
  return LiteralOrIri{
      ad_utility::triple_component::Literal::literalWithNormalizedContent(
          asNormalizedStringViewUnsafe(normalizedContent))};
};

// Return `true` if the byte representation of `c` does not start with `10`,
// meaning that it is not a UTF-8 continuation byte, and therefore the start of
// a codepoint.
static constexpr bool isUtf8CodepointStart(char c) {
  using b = std::byte;
  return (static_cast<b>(c) & b{0xC0}) != b{0x80};
}
// Count UTF-8 characters by skipping continuation bytes (those starting with
// "10").
static std::size_t utf8Length(std::string_view s) {
  return ql::ranges::count_if(s, &isUtf8CodepointStart);
}

// Convert UTF-8 position to byte offset. If utf8Pos exceeds the
// string length, the byte offset will be set to the size of the string.
static std::size_t utf8ToByteOffset(std::string_view str, int64_t utf8Pos) {
  int64_t charCount = 0;
  for (auto [byteOffset, c] : ranges::views::enumerate(str)) {
    if (isUtf8CodepointStart(c)) {
      if (charCount == utf8Pos) {
        return byteOffset;
      }
      ++charCount;
    }
  }
  return str.size();
}

// String functions.
[[maybe_unused]] auto strImpl =
    [](std::optional<std::string> s) -> IdOrLiteralOrIri {
  if (s.has_value()) {
    return IdOrLiteralOrIri{toLiteral(s.value())};
  } else {
    return Id::makeUndefined();
  }
};
NARY_EXPRESSION(StrExpressionImpl, 1, FV<decltype(strImpl), StringValueGetter>);

class StrExpression : public StrExpressionImpl {
  using StrExpressionImpl::StrExpressionImpl;
  bool isStrExpression() const override { return true; }
};

<<<<<<< HEAD
=======
// Template for an expression that works on string literals. The arguments are
// the same as those to `NaryExpression` with the difference that the value
// getter is deduced automatically. If the child of the expression is the
// `STR()` expression, then the `StringValueGetter` will be used (which also
// returns string values for IRIs, numeric literals, etc.), otherwise the
// `LiteralFromIdGetter` is used (which returns `std::nullopt` for these cases).
template <typename ValueGetterWithStr, typename ValueGetterWithoutStr, size_t N,
          typename Function, typename... AdditionalNonStringValueGetters>
class StringExpressionImplImpl : public SparqlExpression {
 private:
  using ExpressionWithStr = NARY<
      N, FV<Function, ValueGetterWithStr, AdditionalNonStringValueGetters...>>;
  using ExpressionWithoutStr = NARY<N, FV<Function, ValueGetterWithoutStr,
                                          AdditionalNonStringValueGetters...>>;

  SparqlExpression::Ptr impl_;

 public:
  CPP_template(typename... C)(
      requires(concepts::same_as<C, SparqlExpression::Ptr>&&...) CPP_and(
          sizeof...(C) + 1 ==
          N)) explicit StringExpressionImplImpl(SparqlExpression::Ptr child,
                                                C... children) {
    AD_CORRECTNESS_CHECK(child != nullptr);
    if (child->isStrExpression()) {
      auto childrenOfStr = std::move(*child).moveChildrenOut();
      AD_CORRECTNESS_CHECK(childrenOfStr.size() == 1);
      impl_ = std::make_unique<ExpressionWithStr>(
          std::move(childrenOfStr.at(0)), std::move(children)...);
    } else {
      impl_ = std::make_unique<ExpressionWithoutStr>(std::move(child),
                                                     std::move(children)...);
    }
  }

  ExpressionResult evaluate(EvaluationContext* context) const override {
    return impl_->evaluate(context);
  }
  std::string getCacheKey(const VariableToColumnMap& varColMap) const override {
    return impl_->getCacheKey(varColMap);
  }

 private:
  std::span<SparqlExpression::Ptr> childrenImpl() override {
    return impl_->children();
  }
};

// Impl class for expressions that work on plain strings.
template <size_t N, typename Function,
          typename... AdditionalNonStringValueGetters>
using StringExpressionImpl =
    StringExpressionImplImpl<StringValueGetter, LiteralFromIdGetter, N,
                             Function, AdditionalNonStringValueGetters...>;

// Impl class for expressions that work on literals with datatypes and language
// tags.
template <size_t N, typename Function,
          typename... AdditionalNonStringValueGetters>
using LiteralExpressionImpl =
    StringExpressionImplImpl<LiteralValueGetterWithStrFunction,
                             LiteralValueGetterWithoutStrFunction, N, Function,
                             AdditionalNonStringValueGetters...>;

>>>>>>> 707f5e78
// Lift a `Function` that takes one or multiple `std::string`s (possibly via
// references) and returns an `Id` or `std::string` to a function that takes the
// same number of `std::optional<std::string>` and returns `Id` or
// `IdOrLiteralOrIri`. If any of the optionals is `std::nullopt`, then UNDEF is
// returned, else the result of the `Function` with the values of the optionals.
// This is a useful helper function for implementing expressions that work on
// strings.
template <typename Function>
struct LiftStringFunction {
  CPP_template(typename... Arguments)(requires(
      concepts::same_as<Arguments, std::optional<std::string>>&&...)) auto
  operator()(Arguments... arguments) const {
    using ResultOfFunction =
        decltype(std::invoke(Function{}, std::move(arguments.value())...));
    static_assert(concepts::same_as<ResultOfFunction, Id> ||
                      concepts::same_as<ResultOfFunction, LiteralOrIri>,
                  "Template argument of `LiftStringFunction` must return `Id` "
                  "or `std::string`");
    using Result =
        std::conditional_t<ad_utility::isSimilar<ResultOfFunction, Id>, Id,
                           IdOrLiteralOrIri>;
    if ((... || !arguments.has_value())) {
      return Result{Id::makeUndefined()};
    }
    return Result{std::invoke(Function{}, std::move(arguments.value())...)};
  }
};

// IRI or URI
//
// 1. What's the correct behavior for non-strings, like `1` or `true`?
//
// @1: Only a `LiteralOrIri` or an `Id` from `Vocab`/`LocalVocab` is in
// consideration within the `IriOrUriValueGetter`, hence automatically
// ignores values like `1`, `true`, `Date` etc.

const Iri& extractIri(const IdOrLiteralOrIri& litOrIri) {
  AD_CORRECTNESS_CHECK(std::holds_alternative<LocalVocabEntry>(litOrIri));
  const auto& baseIriOrUri = std::get<LocalVocabEntry>(litOrIri);
  AD_CORRECTNESS_CHECK(baseIriOrUri.isIri());
  return baseIriOrUri.getIri();
}

[[maybe_unused]] auto applyBaseIfPresent =
    [](IdOrLiteralOrIri iri, const IdOrLiteralOrIri& base) -> IdOrLiteralOrIri {
  if (std::holds_alternative<Id>(iri)) {
    AD_CORRECTNESS_CHECK(std::get<Id>(iri).isUndefined());
    return iri;
  }
  const auto& baseIri = extractIri(base);
  if (baseIri.empty()) {
    return iri;
  }
  // TODO<RobinTF> Avoid unnecessary string copies because of conversion.
  return LiteralOrIri{Iri::fromIrirefConsiderBase(
      extractIri(iri).toStringRepresentation(), baseIri.getBaseIri(false),
      baseIri.getBaseIri(true))};
};
using IriOrUriExpression =
    NARY<2, FV<decltype(applyBaseIfPresent), IriOrUriValueGetter>>;

// STRLEN
[[maybe_unused]] auto strlen = [](std::string_view s) {
  return Id::makeFromInt(utf8Length(s));
};
using StrlenExpression =
    StringExpressionImpl<1, LiftStringFunction<decltype(strlen)>>;

// LCASE
[[maybe_unused]] auto lowercaseImpl =
    [](std::optional<std::string> input) -> IdOrLiteralOrIri {
  if (!input.has_value()) {
    return Id::makeUndefined();
  } else {
    return toLiteral(ad_utility::utf8ToLower(input.value()));
  }
};
using LowercaseExpression = StringExpressionImpl<1, decltype(lowercaseImpl)>;

// UCASE
[[maybe_unused]] auto uppercaseImpl =
    [](std::optional<std::string> input) -> IdOrLiteralOrIri {
  if (!input.has_value()) {
    return Id::makeUndefined();
  } else {
    return toLiteral(ad_utility::utf8ToUpper(input.value()));
  }
};
using UppercaseExpression = StringExpressionImpl<1, decltype(uppercaseImpl)>;

// SUBSTR
class SubstrImpl {
 private:
  static bool isNan(NumericValue n) {
    auto ptr = std::get_if<double>(&n);
    return ptr != nullptr && std::isnan(*ptr);
  };

  // Round an integer or floating point to the nearest integer according to the
  // SPARQL standard. This means that -1.5 is rounded to -1.
  static constexpr auto round = []<typename T>(const T& value) -> int64_t {
    if constexpr (ad_utility::FloatingPoint<T>) {
      if (value < 0) {
        return static_cast<int64_t>(-std::round(-value));
      } else {
        return static_cast<int64_t>(std::round(value));
      }
    } else if constexpr (concepts::integral<T>) {
      return static_cast<int64_t>(value);
    } else {
      AD_FAIL();
    }
  };

 public:
  IdOrLiteralOrIri operator()(
      std::optional<ad_utility::triple_component::Literal> s,
      NumericValue start, NumericValue length) const {
    if (!s.has_value() || std::holds_alternative<NotNumeric>(start) ||
        std::holds_alternative<NotNumeric>(length)) {
      return Id::makeUndefined();
    }

    if (isNan(start) || isNan(length)) {
      return toLiteral("");
    }

    // In SPARQL indices are 1-based, but the implementation we use is 0 based,
    // hence the `- 1`.
    int64_t startInt = std::visit(round, start) - 1;
    int64_t lengthInt = std::visit(round, length);

    // If the starting position is negative, we have to correct the length.
    if (startInt < 0) {
      lengthInt += startInt;
    }
    const auto& str = asStringViewUnsafe(s.value().getContent());
    std::size_t utf8len = utf8Length(str);
    // Clamp the number such that it is in `[0, str.size()]`. That way we end up
    // with valid arguments for the `setSubstr` method below for both
    // starting position and length since all the other corner cases have been
    // dealt with above.
    auto clamp = [utf8len](int64_t n) {
      return static_cast<size_t>(
          std::clamp(n, int64_t{0}, static_cast<int64_t>(utf8len)));
    };

    startInt = clamp(startInt);
    lengthInt = clamp(lengthInt);
    std::size_t startByteOffset = utf8ToByteOffset(str, startInt);
    std::size_t endByteOffset = utf8ToByteOffset(str, startInt + lengthInt);
    std::size_t byteLength = endByteOffset - startByteOffset;

    s.value().setSubstr(startByteOffset, byteLength);
    return LiteralOrIri(std::move(s.value()));
  }
};

using SubstrExpression =
    LiteralExpressionImpl<3, SubstrImpl, NumericValueGetter,
                          NumericValueGetter>;

// STRSTARTS
[[maybe_unused]] auto strStartsImpl = [](std::string_view text,
                                         std::string_view pattern) -> Id {
  return Id::makeFromBool(text.starts_with(pattern));
};

namespace {

CPP_template(typename NaryOperation)(
    requires isOperation<NaryOperation>) class StrStartsExpressionImpl
    : public NaryExpression<NaryOperation> {
 public:
  using NaryExpression<NaryOperation>::NaryExpression;
  std::vector<PrefilterExprVariablePair> getPrefilterExpressionForMetadata(
      [[maybe_unused]] bool isNegated) const override {
    AD_CORRECTNESS_CHECK(this->N == 2);
    const SparqlExpression* child0 = this->getChildAtIndex(0).value();
    const SparqlExpression* child1 = this->getChildAtIndex(1).value();

    const auto getPrefilterExprVariableVec =
        [](const SparqlExpression* child0, const SparqlExpression* child1,
           bool startsWithVar) -> std::vector<PrefilterExprVariablePair> {
      const auto* varExpr = dynamic_cast<const VariableExpression*>(child0);
      if (!varExpr) {
        return {};
      }

      const auto& optReferenceValue =
          getIdOrLocalVocabEntryFromLiteralExpression(child1, true);
      if (optReferenceValue.has_value()) {
        return prefilterExpressions::detail::makePrefilterExpressionVec<
            prefilterExpressions::CompOp::GE>(optReferenceValue.value(),
                                              varExpr->value(), startsWithVar);
      }
      return {};
    };
    // Remark: With the current implementation we only prefilter w.r.t. one
    // bound.
    // TODO: It is technically possible to pre-filter more precisely by
    // introducing a second bound.
    //
    // Option 1: STRSTARTS(?var, VocabId(n)); startsWithVar = false
    // Return PrefilterExpression vector: {<(>= VocabId(n)), ?var>}
    auto resVec = getPrefilterExprVariableVec(child0, child1, false);
    if (!resVec.empty()) {
      return resVec;
    }
    // Option 2: STRTSTARTS(VocabId(n), ?var); startsWithVar = true
    // Return PrefilterExpression vector: {<(<= VocabId(n)), ?var>}
    // Option 3:
    // child0 or/and child1 are unsuitable SparqlExpression types, return {}.
    return getPrefilterExprVariableVec(child1, child0, true);
  }
};

}  // namespace

using StrStartsExpression = StrStartsExpressionImpl<Operation<
    2, FV<LiftStringFunction<decltype(strStartsImpl)>, StringValueGetter>>>;

// STRENDS
[[maybe_unused]] auto strEndsImpl = [](std::string_view text,
                                       std::string_view pattern) {
  return Id::makeFromBool(text.ends_with(pattern));
};

using StrEndsExpression =
    StringExpressionImpl<2, LiftStringFunction<decltype(strEndsImpl)>,
                         StringValueGetter>;

// STRCONTAINS
[[maybe_unused]] auto containsImpl = [](std::string_view text,
                                        std::string_view pattern) {
  return Id::makeFromBool(text.find(pattern) != std::string::npos);
};

using ContainsExpression =
    StringExpressionImpl<2, LiftStringFunction<decltype(containsImpl)>,
                         StringValueGetter>;

// STRAFTER / STRBEFORE
template <bool isStrAfter>
[[maybe_unused]] auto strAfterOrBeforeImpl =
    [](std::string_view text, std::string_view pattern) {
      // Required by the SPARQL standard.
      if (pattern.empty()) {
        return toLiteral(text);
      }
      auto pos = text.find(pattern);
      if (pos >= text.size()) {
        return toLiteral("");
      }
      if constexpr (isStrAfter) {
        return toLiteral(text.substr(pos + pattern.size()));
      } else {
        // STRBEFORE
        return toLiteral(text.substr(0, pos));
      }
    };

auto strAfter = strAfterOrBeforeImpl<true>;

using StrAfterExpression =
    StringExpressionImpl<2, LiftStringFunction<decltype(strAfter)>,
                         StringValueGetter>;

auto strBefore = strAfterOrBeforeImpl<false>;
using StrBeforeExpression =
    StringExpressionImpl<2, LiftStringFunction<decltype(strBefore)>,
                         StringValueGetter>;

[[maybe_unused]] auto mergeFlagsIntoRegex =
    [](std::optional<std::string> regex,
       const std::optional<std::string>& flags) -> IdOrLiteralOrIri {
  if (!flags.has_value() || !regex.has_value()) {
    return Id::makeUndefined();
  }
  auto firstInvalidFlag = flags.value().find_first_not_of("imsU");
  if (firstInvalidFlag != std::string::npos) {
    return Id::makeUndefined();
  }

  // In Google RE2 the flags are directly part of the regex.
  std::string result =
      flags.value().empty()
          ? std::move(regex.value())
          : absl::StrCat("(?", flags.value(), ":", regex.value() + ")");
  return toLiteral(std::move(result));
};

using MergeRegexPatternAndFlagsExpression =
    StringExpressionImpl<2, decltype(mergeFlagsIntoRegex), LiteralFromIdGetter>;

[[maybe_unused]] auto replaceImpl =
    [](std::optional<std::string> input, const std::shared_ptr<RE2>& pattern,
       const std::optional<std::string>& replacement) -> IdOrLiteralOrIri {
  if (!input.has_value() || !pattern || !replacement.has_value()) {
    return Id::makeUndefined();
  }
  auto& in = input.value();
  const auto& pat = *pattern;
  // Check for invalid regexes.
  if (!pat.ok()) {
    return Id::makeUndefined();
  }
  const auto& repl = replacement.value();
  RE2::GlobalReplace(&in, pat, repl);
  return toLiteral(in);
};

using ReplaceExpression =
    StringExpressionImpl<3, decltype(replaceImpl), RegexValueGetter,
                         ReplacementStringGetter>;

// CONCAT
class ConcatExpression : public detail::VariadicExpression {
 public:
  using VariadicExpression::VariadicExpression;

  // _________________________________________________________________
  ExpressionResult evaluate(EvaluationContext* ctx) const override {
    using StringVec = VectorWithMemoryLimit<std::string>;
    // We evaluate one child after the other and append the strings from child i
    // to the strings already constructed for children 0, …, i - 1. The
    // seemingly more natural row-by-row approach has two problems. First, the
    // distinction between children with constant results and vector results
    // would not be cache-efficient. Second, when the evaluation is part of
    // GROUP BY, we don't have the information in advance whether all children
    // have constant results (in which case, we need to evaluate the whole
    // expression only once).

    // We store the (intermediate) result either as single string or a vector.
    // If the result is a string, then all the previously evaluated children
    // were constants (see above).
    std::variant<std::string, StringVec> result{std::string{""}};
    auto visitSingleExpressionResult = CPP_template_lambda(
        &ctx, &result)(typename T)(T && s)(requires SingleExpressionResult<T> &&
                                           std::is_rvalue_reference_v<T&&>) {
      if constexpr (isConstantResult<T>) {
        std::string strFromConstant = StringValueGetter{}(s, ctx).value_or("");
        if (std::holds_alternative<std::string>(result)) {
          // All previous children were constants, and the current child also is
          // a constant.
          std::get<std::string>(result).append(strFromConstant);
        } else {
          // One of the previous children was not a constant, so we already
          // store a vector.
          auto& resultAsVector = std::get<StringVec>(result);
          ql::ranges::for_each(resultAsVector, [&](std::string& target) {
            target.append(strFromConstant);
          });
        }
      } else {
        auto gen = sparqlExpression::detail::makeGenerator(AD_FWD(s),
                                                           ctx->size(), ctx);

        if (std::holds_alternative<std::string>(result)) {
          // All previous children were constants, but now we have a
          // non-constant child, so we have to expand the `result` from a single
          // string to a vector.
          std::string constantResultSoFar =
              std::move(std::get<std::string>(result));
          result.emplace<StringVec>(ctx->_allocator);
          auto& resultAsVec = std::get<StringVec>(result);
          resultAsVec.reserve(ctx->size());
          std::fill_n(std::back_inserter(resultAsVec), ctx->size(),
                      constantResultSoFar);
        }

        // The `result` already is a vector, and the current child also returns
        // multiple results, so we do the `natural` way.
        auto& resultAsVec = std::get<StringVec>(result);
        // TODO<C++23> Use `ql::views::zip` or `enumerate`.
        size_t i = 0;
        for (auto& el : gen) {
          if (auto str = StringValueGetter{}(std::move(el), ctx);
              str.has_value()) {
            resultAsVec[i].append(str.value());
          }
          ctx->cancellationHandle_->throwIfCancelled();
          ++i;
        }
      }
      ctx->cancellationHandle_->throwIfCancelled();
    };
    ql::ranges::for_each(
        childrenVec(), [&ctx, &visitSingleExpressionResult](const auto& child) {
          std::visit(visitSingleExpressionResult, child->evaluate(ctx));
        });

    // Lift the result from `string` to `IdOrLiteralOrIri` which is needed for
    // the expression module.
    if (std::holds_alternative<std::string>(result)) {
      return IdOrLiteralOrIri{toLiteral(std::get<std::string>(result))};
    } else {
      auto& stringVec = std::get<StringVec>(result);
      VectorWithMemoryLimit<IdOrLiteralOrIri> resultAsVec(ctx->_allocator);
      resultAsVec.reserve(stringVec.size());
      ql::ranges::copy(stringVec | ql::views::transform(toLiteral),
                       std::back_inserter(resultAsVec));
      return resultAsVec;
    }
  }
};

// ENCODE_FOR_URI
[[maybe_unused]] auto encodeForUriImpl =
    [](std::optional<std::string> input) -> IdOrLiteralOrIri {
  if (!input.has_value()) {
    return Id::makeUndefined();
  } else {
    std::string_view value{input.value()};

    return toLiteral(boost::urls::encode(value, boost::urls::unreserved_chars));
  }
};
using EncodeForUriExpression =
    StringExpressionImpl<1, decltype(encodeForUriImpl)>;

// LANGMATCHES
[[maybe_unused]] inline auto langMatching =
    [](std::optional<std::string> languageTag,
       std::optional<std::string> languageRange) {
      if (!languageTag.has_value() || !languageRange.has_value()) {
        return Id::makeUndefined();
      } else {
        return Id::makeFromBool(ad_utility::isLanguageMatch(
            languageTag.value(), languageRange.value()));
      }
    };

using LangMatches =
    StringExpressionImpl<2, decltype(langMatching), StringValueGetter>;

// STRING WITH LANGUAGE TAG
[[maybe_unused]] inline auto strLangTag =
    [](std::optional<std::string> input,
       std::optional<std::string> langTag) -> IdOrLiteralOrIri {
  if (!input.has_value() || !langTag.has_value()) {
    return Id::makeUndefined();
  } else if (!ad_utility::strIsLangTag(langTag.value())) {
    return Id::makeUndefined();
  } else {
    auto lit =
        ad_utility::triple_component::Literal::literalWithNormalizedContent(
            asNormalizedStringViewUnsafe(input.value()),
            std::move(langTag.value()));
    return LiteralOrIri{lit};
  }
};

using StrLangTagged = StringExpressionImpl<2, decltype(strLangTag)>;

// STRING WITH DATATYPE IRI
[[maybe_unused]] inline auto strIriDtTag =
    [](std::optional<std::string> inputStr,
       OptIri inputIri) -> IdOrLiteralOrIri {
  if (!inputStr.has_value() || !inputIri.has_value()) {
    return Id::makeUndefined();
  } else {
    auto lit =
        ad_utility::triple_component::Literal::literalWithNormalizedContent(
            asNormalizedStringViewUnsafe(inputStr.value()), inputIri.value());
    return LiteralOrIri{lit};
  }
};

using StrIriTagged =
    StringExpressionImpl<2, decltype(strIriDtTag), IriValueGetter>;

// HASH
template <auto HashFunc>
[[maybe_unused]] inline constexpr auto hash =
    [](std::optional<std::string> input) -> IdOrLiteralOrIri {
  if (!input.has_value()) {
    return Id::makeUndefined();
  } else {
    std::vector<unsigned char> hashed = HashFunc(input.value());
    auto hexStr = absl::StrJoin(hashed, "", ad_utility::hexFormatter);
    return toLiteral(std::move(hexStr));
  }
};

using MD5Expression =
    StringExpressionImpl<1, decltype(hash<ad_utility::hashMd5>)>;
using SHA1Expression =
    StringExpressionImpl<1, decltype(hash<ad_utility::hashSha1>)>;
using SHA256Expression =
    StringExpressionImpl<1, decltype(hash<ad_utility::hashSha256>)>;
using SHA384Expression =
    StringExpressionImpl<1, decltype(hash<ad_utility::hashSha384>)>;
using SHA512Expression =
    StringExpressionImpl<1, decltype(hash<ad_utility::hashSha512>)>;

}  // namespace detail::string_expressions
using namespace detail::string_expressions;
using std::make_unique;
using std::move;
using Expr = SparqlExpression::Ptr;

CPP_template(typename T,
             typename... C)(requires(concepts::same_as<Expr, C>&&...)) Expr
    make(C&... children) {
  return std::make_unique<T>(std::move(children)...);
}
Expr makeStrExpression(Expr child) { return make<StrExpression>(child); }

Expr makeIriOrUriExpression(Expr child, SparqlExpression::Ptr baseIri) {
  return make<IriOrUriExpression>(child, baseIri);
}

Expr makeStrlenExpression(Expr child) { return make<StrlenExpression>(child); }

Expr makeSubstrExpression(Expr string, Expr start, Expr length) {
  return make<SubstrExpression>(string, start, length);
}

Expr makeStrStartsExpression(Expr child1, Expr child2) {
  return make<StrStartsExpression>(child1, child2);
}

Expr makeLowercaseExpression(Expr child) {
  return make<LowercaseExpression>(child);
}

Expr makeUppercaseExpression(Expr child) {
  return make<UppercaseExpression>(child);
}

Expr makeStrEndsExpression(Expr child1, Expr child2) {
  return make<StrEndsExpression>(child1, child2);
}
Expr makeStrAfterExpression(Expr child1, Expr child2) {
  return make<StrAfterExpression>(child1, child2);
}
Expr makeStrBeforeExpression(Expr child1, Expr child2) {
  return make<StrBeforeExpression>(child1, child2);
}
Expr makeMergeRegexPatternAndFlagsExpression(Expr pattern, Expr flags) {
  return make<MergeRegexPatternAndFlagsExpression>(pattern, flags);
}
Expr makeReplaceExpression(Expr input, Expr pattern, Expr repl, Expr flags) {
  if (flags) {
    pattern = makeMergeRegexPatternAndFlagsExpression(std::move(pattern),
                                                      std::move(flags));
  }
  return make<ReplaceExpression>(input, pattern, repl);
}
Expr makeContainsExpression(Expr child1, Expr child2) {
  return make<ContainsExpression>(child1, child2);
}
Expr makeConcatExpression(std::vector<Expr> children) {
  return std::make_unique<ConcatExpression>(std::move(children));
}

Expr makeEncodeForUriExpression(Expr child) {
  return make<EncodeForUriExpression>(child);
}

Expr makeStrLangTagExpression(Expr child1, Expr child2) {
  return make<StrLangTagged>(child1, child2);
}

Expr makeStrIriDtExpression(Expr child1, Expr child2) {
  return make<StrIriTagged>(child1, child2);
}

Expr makeLangMatchesExpression(Expr child1, Expr child2) {
  return make<LangMatches>(child1, child2);
}

Expr makeMD5Expression(Expr child) { return make<MD5Expression>(child); }

Expr makeSHA1Expression(Expr child) { return make<SHA1Expression>(child); }

Expr makeSHA256Expression(Expr child) { return make<SHA256Expression>(child); }

Expr makeSHA384Expression(Expr child) { return make<SHA384Expression>(child); }

Expr makeSHA512Expression(Expr child) { return make<SHA512Expression>(child); }

Expr makeConvertToStringExpression(Expr child) {
  return std::make_unique<StrExpressionImpl>(std::move(child));
}

}  // namespace sparqlExpression<|MERGE_RESOLUTION|>--- conflicted
+++ resolved
@@ -67,73 +67,6 @@
   bool isStrExpression() const override { return true; }
 };
 
-<<<<<<< HEAD
-=======
-// Template for an expression that works on string literals. The arguments are
-// the same as those to `NaryExpression` with the difference that the value
-// getter is deduced automatically. If the child of the expression is the
-// `STR()` expression, then the `StringValueGetter` will be used (which also
-// returns string values for IRIs, numeric literals, etc.), otherwise the
-// `LiteralFromIdGetter` is used (which returns `std::nullopt` for these cases).
-template <typename ValueGetterWithStr, typename ValueGetterWithoutStr, size_t N,
-          typename Function, typename... AdditionalNonStringValueGetters>
-class StringExpressionImplImpl : public SparqlExpression {
- private:
-  using ExpressionWithStr = NARY<
-      N, FV<Function, ValueGetterWithStr, AdditionalNonStringValueGetters...>>;
-  using ExpressionWithoutStr = NARY<N, FV<Function, ValueGetterWithoutStr,
-                                          AdditionalNonStringValueGetters...>>;
-
-  SparqlExpression::Ptr impl_;
-
- public:
-  CPP_template(typename... C)(
-      requires(concepts::same_as<C, SparqlExpression::Ptr>&&...) CPP_and(
-          sizeof...(C) + 1 ==
-          N)) explicit StringExpressionImplImpl(SparqlExpression::Ptr child,
-                                                C... children) {
-    AD_CORRECTNESS_CHECK(child != nullptr);
-    if (child->isStrExpression()) {
-      auto childrenOfStr = std::move(*child).moveChildrenOut();
-      AD_CORRECTNESS_CHECK(childrenOfStr.size() == 1);
-      impl_ = std::make_unique<ExpressionWithStr>(
-          std::move(childrenOfStr.at(0)), std::move(children)...);
-    } else {
-      impl_ = std::make_unique<ExpressionWithoutStr>(std::move(child),
-                                                     std::move(children)...);
-    }
-  }
-
-  ExpressionResult evaluate(EvaluationContext* context) const override {
-    return impl_->evaluate(context);
-  }
-  std::string getCacheKey(const VariableToColumnMap& varColMap) const override {
-    return impl_->getCacheKey(varColMap);
-  }
-
- private:
-  std::span<SparqlExpression::Ptr> childrenImpl() override {
-    return impl_->children();
-  }
-};
-
-// Impl class for expressions that work on plain strings.
-template <size_t N, typename Function,
-          typename... AdditionalNonStringValueGetters>
-using StringExpressionImpl =
-    StringExpressionImplImpl<StringValueGetter, LiteralFromIdGetter, N,
-                             Function, AdditionalNonStringValueGetters...>;
-
-// Impl class for expressions that work on literals with datatypes and language
-// tags.
-template <size_t N, typename Function,
-          typename... AdditionalNonStringValueGetters>
-using LiteralExpressionImpl =
-    StringExpressionImplImpl<LiteralValueGetterWithStrFunction,
-                             LiteralValueGetterWithoutStrFunction, N, Function,
-                             AdditionalNonStringValueGetters...>;
-
->>>>>>> 707f5e78
 // Lift a `Function` that takes one or multiple `std::string`s (possibly via
 // references) and returns an `Id` or `std::string` to a function that takes the
 // same number of `std::optional<std::string>` and returns `Id` or
