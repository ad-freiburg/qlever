--- conflicted
+++ resolved
@@ -29,11 +29,7 @@
             asNormalizedStringViewUnsafe(normalizedContent), descriptor)};
   }
 };
-<<<<<<< HEAD
-constexpr ToLiteral toLiteral{};
-=======
 static constexpr ToLiteral toLiteral{};
->>>>>>> 463d9aba
 
 // Return `true` if the byte representation of `c` does not start with `10`,
 // meaning that it is not a UTF-8 continuation byte, and therefore the start of
