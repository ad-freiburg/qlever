//  Copyright 2023, University of Freiburg,
//                  Chair of Algorithms and Data Structures.
//  Author: Johannes Kalmbach <kalmbacj@cs.uni-freiburg.de>

#include <boost/url.hpp>

#include "engine/sparqlExpressions/LiteralExpression.h"
#include "engine/sparqlExpressions/NaryExpressionImpl.h"
#include "engine/sparqlExpressions/StringExpressionsHelper.h"
#include "engine/sparqlExpressions/VariadicExpression.h"

namespace sparqlExpression {
namespace detail::string_expressions {

using LiteralOrIri = ad_utility::triple_component::LiteralOrIri;

// Convert a `string_view` to a `LiteralOrIri` that stores a `Literal`.
// Note: This currently requires a copy of a string since the `Literal` class
// has to add the quotation marks.
constexpr auto toLiteral = [](std::string_view normalizedContent) {
  return LiteralOrIri{
      ad_utility::triple_component::Literal::literalWithNormalizedContent(
          asNormalizedStringViewUnsafe(normalizedContent))};
};

// Return `true` if the byte representation of `c` does not start with `10`,
// meaning that it is not a UTF-8 continuation byte, and therefore the start of
// a codepoint.
static constexpr bool isUtf8CodepointStart(char c) {
  using b = std::byte;
  return (static_cast<b>(c) & b{0xC0}) != b{0x80};
}
// Count UTF-8 characters by skipping continuation bytes (those starting with
// "10").
static std::size_t utf8Length(std::string_view s) {
  return ql::ranges::count_if(s, &isUtf8CodepointStart);
}

// Convert UTF-8 position to byte offset. If utf8Pos exceeds the
// string length, the byte offset will be set to the size of the string.
static std::size_t utf8ToByteOffset(std::string_view str, int64_t utf8Pos) {
  int64_t charCount = 0;
  for (auto [byteOffset, c] : ranges::views::enumerate(str)) {
    if (isUtf8CodepointStart(c)) {
      if (charCount == utf8Pos) {
        return byteOffset;
      }
      ++charCount;
    }
  }
  return str.size();
}

// String functions.
[[maybe_unused]] auto strImpl =
    [](std::optional<std::string> s) -> IdOrLiteralOrIri {
  if (s.has_value()) {
    return IdOrLiteralOrIri{toLiteral(s.value())};
  } else {
    return Id::makeUndefined();
  }
};
NARY_EXPRESSION(StrExpressionImpl, 1, FV<decltype(strImpl), StringValueGetter>);

class StrExpression : public StrExpressionImpl {
  using StrExpressionImpl::StrExpressionImpl;
  bool isStrExpression() const override { return true; }
};

// Lift a `Function` that takes one or multiple `std::string`s (possibly via
// references) and returns an `Id` or `std::string` to a function that takes the
// same number of `std::optional<std::string>` and returns `Id` or
// `IdOrLiteralOrIri`. If any of the optionals is `std::nullopt`, then UNDEF is
// returned, else the result of the `Function` with the values of the optionals.
// This is a useful helper function for implementing expressions that work on
// strings.
template <typename Function>
struct LiftStringFunction {
  CPP_template(typename... Arguments)(requires(
      concepts::same_as<Arguments, std::optional<std::string>>&&...)) auto
  operator()(Arguments... arguments) const {
    using ResultOfFunction =
        decltype(std::invoke(Function{}, std::move(arguments.value())...));
    static_assert(concepts::same_as<ResultOfFunction, Id> ||
                      concepts::same_as<ResultOfFunction, LiteralOrIri>,
                  "Template argument of `LiftStringFunction` must return `Id` "
                  "or `std::string`");
    using Result =
        std::conditional_t<ad_utility::isSimilar<ResultOfFunction, Id>, Id,
                           IdOrLiteralOrIri>;
    if ((... || !arguments.has_value())) {
      return Result{Id::makeUndefined()};
    }
    return Result{std::invoke(Function{}, std::move(arguments.value())...)};
  }
};

// IRI or URI
//
// 1. What's the correct behavior for non-strings, like `1` or `true`?
//
// @1: Only a `LiteralOrIri` or an `Id` from `Vocab`/`LocalVocab` is in
// consideration within the `IriOrUriValueGetter`, hence automatically
// ignores values like `1`, `true`, `Date` etc.

const Iri& extractIri(const IdOrLiteralOrIri& litOrIri) {
  AD_CORRECTNESS_CHECK(std::holds_alternative<LocalVocabEntry>(litOrIri));
  const auto& baseIriOrUri = std::get<LocalVocabEntry>(litOrIri);
  AD_CORRECTNESS_CHECK(baseIriOrUri.isIri());
  return baseIriOrUri.getIri();
}

[[maybe_unused]] auto applyBaseIfPresent =
    [](IdOrLiteralOrIri iri, const IdOrLiteralOrIri& base) -> IdOrLiteralOrIri {
  if (std::holds_alternative<Id>(iri)) {
    AD_CORRECTNESS_CHECK(std::get<Id>(iri).isUndefined());
    return iri;
  }
  const auto& baseIri = extractIri(base);
  if (baseIri.empty()) {
    return iri;
  }
  // TODO<RobinTF> Avoid unnecessary string copies because of conversion.
  return LiteralOrIri{Iri::fromIrirefConsiderBase(
      extractIri(iri).toStringRepresentation(), baseIri.getBaseIri(false),
      baseIri.getBaseIri(true))};
};
using IriOrUriExpression =
    NARY<2, FV<decltype(applyBaseIfPresent), IriOrUriValueGetter>>;

// STRLEN
[[maybe_unused]] auto strlen = [](std::string_view s) {
  return Id::makeFromInt(utf8Length(s));
};
using StrlenExpression =
    StringExpressionImpl<1, LiftStringFunction<decltype(strlen)>>;

// LCASE
[[maybe_unused]] auto lowercaseImpl =
    [](std::optional<ad_utility::triple_component::Literal> input)
    -> IdOrLiteralOrIri {
  if (!input.has_value()) {
    return Id::makeUndefined();
  } else {
    auto new_content =
        ad_utility::utf8ToLower(asStringViewUnsafe(input.value().getContent()));
    input.value().replaceContentWithSameLength(new_content);
    return LiteralOrIri(std::move(input.value()));
  }
};
using LowercaseExpression = LiteralExpressionImpl<1, decltype(lowercaseImpl)>;

// UCASE
[[maybe_unused]] auto uppercaseImpl =
    [](std::optional<ad_utility::triple_component::Literal> input)
    -> IdOrLiteralOrIri {
  if (!input.has_value()) {
    return Id::makeUndefined();
  } else {
    auto new_content =
        ad_utility::utf8ToUpper(asStringViewUnsafe(input.value().getContent()));
    input.value().replaceContentWithSameLength(new_content);
    return LiteralOrIri(std::move(input.value()));
  }
};
using UppercaseExpression = LiteralExpressionImpl<1, decltype(uppercaseImpl)>;

// SUBSTR
class SubstrImpl {
 private:
  static bool isNan(NumericValue n) {
    auto ptr = std::get_if<double>(&n);
    return ptr != nullptr && std::isnan(*ptr);
  };

  // Round an integer or floating point to the nearest integer according to the
  // SPARQL standard. This means that -1.5 is rounded to -1.
  static constexpr auto round = []<typename T>(const T& value) -> int64_t {
    if constexpr (ad_utility::FloatingPoint<T>) {
      if (value < 0) {
        return static_cast<int64_t>(-std::round(-value));
      } else {
        return static_cast<int64_t>(std::round(value));
      }
    } else if constexpr (concepts::integral<T>) {
      return static_cast<int64_t>(value);
    } else {
      AD_FAIL();
    }
  };

 public:
  IdOrLiteralOrIri operator()(
      std::optional<ad_utility::triple_component::Literal> s,
      NumericValue start, NumericValue length) const {
    if (!s.has_value() || std::holds_alternative<NotNumeric>(start) ||
        std::holds_alternative<NotNumeric>(length)) {
      return Id::makeUndefined();
    }

    if (isNan(start) || isNan(length)) {
      return toLiteral("");
    }

    // In SPARQL indices are 1-based, but the implementation we use is 0 based,
    // hence the `- 1`.
    int64_t startInt = std::visit(round, start) - 1;
    int64_t lengthInt = std::visit(round, length);

    // If the starting position is negative, we have to correct the length.
    if (startInt < 0) {
      lengthInt += startInt;
    }
    const auto& str = asStringViewUnsafe(s.value().getContent());
    std::size_t utf8len = utf8Length(str);
    // Clamp the number such that it is in `[0, str.size()]`. That way we end up
    // with valid arguments for the `setSubstr` method below for both
    // starting position and length since all the other corner cases have been
    // dealt with above.
    auto clamp = [utf8len](int64_t n) {
      return static_cast<size_t>(
          std::clamp(n, int64_t{0}, static_cast<int64_t>(utf8len)));
    };

    startInt = clamp(startInt);
    lengthInt = clamp(lengthInt);
    std::size_t startByteOffset = utf8ToByteOffset(str, startInt);
    std::size_t endByteOffset = utf8ToByteOffset(str, startInt + lengthInt);
    std::size_t byteLength = endByteOffset - startByteOffset;

    s.value().setSubstr(startByteOffset, byteLength);
    return LiteralOrIri(std::move(s.value()));
  }
};

using SubstrExpression =
    LiteralExpressionImpl<3, SubstrImpl, NumericValueGetter,
                          NumericValueGetter>;

// STRSTARTS
[[maybe_unused]] auto strStartsImpl = [](std::string_view text,
                                         std::string_view pattern) -> Id {
  return Id::makeFromBool(text.starts_with(pattern));
};

namespace {

CPP_template(typename NaryOperation)(
    requires isOperation<NaryOperation>) class StrStartsExpressionImpl
    : public NaryExpression<NaryOperation> {
 public:
  using NaryExpression<NaryOperation>::NaryExpression;
  std::vector<PrefilterExprVariablePair> getPrefilterExpressionForMetadata(
      [[maybe_unused]] bool isNegated) const override {
    AD_CORRECTNESS_CHECK(this->N == 2);
    const SparqlExpression* child0 = this->getChildAtIndex(0).value();
    const SparqlExpression* child1 = this->getChildAtIndex(1).value();

    const auto getPrefilterExprVariableVec =
        [](const SparqlExpression* child0, const SparqlExpression* child1,
           bool startsWithVar) -> std::vector<PrefilterExprVariablePair> {
      const auto* varExpr = dynamic_cast<const VariableExpression*>(child0);
      if (!varExpr) {
        return {};
      }

      const auto& optReferenceValue =
          getIdOrLocalVocabEntryFromLiteralExpression(child1, true);
      if (optReferenceValue.has_value()) {
        return prefilterExpressions::detail::makePrefilterExpressionVec<
            prefilterExpressions::CompOp::GE>(optReferenceValue.value(),
                                              varExpr->value(), startsWithVar);
      }
      return {};
    };
    // Remark: With the current implementation we only prefilter w.r.t. one
    // bound.
    // TODO: It is technically possible to pre-filter more precisely by
    // introducing a second bound.
    //
    // Option 1: STRSTARTS(?var, VocabId(n)); startsWithVar = false
    // Return PrefilterExpression vector: {<(>= VocabId(n)), ?var>}
    auto resVec = getPrefilterExprVariableVec(child0, child1, false);
    if (!resVec.empty()) {
      return resVec;
    }
    // Option 2: STRTSTARTS(VocabId(n), ?var); startsWithVar = true
    // Return PrefilterExpression vector: {<(<= VocabId(n)), ?var>}
    // Option 3:
    // child0 or/and child1 are unsuitable SparqlExpression types, return {}.
    return getPrefilterExprVariableVec(child1, child0, true);
  }
};

}  // namespace

using StrStartsExpression = StrStartsExpressionImpl<Operation<
    2, FV<LiftStringFunction<decltype(strStartsImpl)>, StringValueGetter>>>;

// STRENDS
[[maybe_unused]] auto strEndsImpl = [](std::string_view text,
                                       std::string_view pattern) {
  return Id::makeFromBool(text.ends_with(pattern));
};

using StrEndsExpression =
    StringExpressionImpl<2, LiftStringFunction<decltype(strEndsImpl)>,
                         StringValueGetter>;

// STRCONTAINS
[[maybe_unused]] auto containsImpl = [](std::string_view text,
                                        std::string_view pattern) {
  return Id::makeFromBool(text.find(pattern) != std::string::npos);
};

using ContainsExpression =
    StringExpressionImpl<2, LiftStringFunction<decltype(containsImpl)>,
                         StringValueGetter>;

// STRAFTER / STRBEFORE
template <bool isStrAfter>
[[maybe_unused]] auto strAfterOrBeforeImpl =
    [](std::string_view text, std::string_view pattern) {
      // Required by the SPARQL standard.
      if (pattern.empty()) {
        return toLiteral(text);
      }
      auto pos = text.find(pattern);
      if (pos >= text.size()) {
        return toLiteral("");
      }
      if constexpr (isStrAfter) {
        return toLiteral(text.substr(pos + pattern.size()));
      } else {
        // STRBEFORE
        return toLiteral(text.substr(0, pos));
      }
    };

auto strAfter = strAfterOrBeforeImpl<true>;

using StrAfterExpression =
    StringExpressionImpl<2, LiftStringFunction<decltype(strAfter)>,
                         StringValueGetter>;

auto strBefore = strAfterOrBeforeImpl<false>;
using StrBeforeExpression =
    StringExpressionImpl<2, LiftStringFunction<decltype(strBefore)>,
                         StringValueGetter>;

[[maybe_unused]] auto mergeFlagsIntoRegex =
    [](std::optional<std::string> regex,
       const std::optional<std::string>& flags) -> IdOrLiteralOrIri {
  if (!flags.has_value() || !regex.has_value()) {
    return Id::makeUndefined();
  }
  auto firstInvalidFlag = flags.value().find_first_not_of("imsU");
  if (firstInvalidFlag != std::string::npos) {
    return Id::makeUndefined();
  }

  // In Google RE2 the flags are directly part of the regex.
  std::string result =
      flags.value().empty()
          ? std::move(regex.value())
          : absl::StrCat("(?", flags.value(), ":", regex.value() + ")");
  return toLiteral(std::move(result));
};

using MergeRegexPatternAndFlagsExpression =
    StringExpressionImpl<2, decltype(mergeFlagsIntoRegex), LiteralFromIdGetter>;

[[maybe_unused]] auto replaceImpl =
<<<<<<< HEAD
    [](std::optional<ad_utility::triple_component::Literal> s,
       const std::unique_ptr<re2::RE2>& pattern,
=======
    [](std::optional<std::string> input, const std::shared_ptr<RE2>& pattern,
>>>>>>> 0a471747
       const std::optional<std::string>& replacement) -> IdOrLiteralOrIri {
  if (!s.getLiteral().has_value() || !pattern || !replacement.has_value()) {
    return Id::makeUndefined();
  }
  auto& in = s.getLiteral().value();
  const auto& pat = *pattern;
  // Check for invalid regexes.
  if (!pat.ok()) {
    return Id::makeUndefined();
  }
  const auto& repl = replacement.value();
  RE2::GlobalReplace(&in, pat, repl);
  return toLiteral(in);
};

using ReplaceExpression =
    LiteralExpressionImpl<3, decltype(replaceImpl), RegexValueGetter,
                          ReplacementStringGetter>;

// CONCAT
class ConcatExpression : public detail::VariadicExpression {
 public:
  using VariadicExpression::VariadicExpression;

  // _________________________________________________________________
  ExpressionResult evaluate(EvaluationContext* ctx) const override {
    using StringVec = VectorWithMemoryLimit<std::string>;
    // We evaluate one child after the other and append the strings from child i
    // to the strings already constructed for children 0, …, i - 1. The
    // seemingly more natural row-by-row approach has two problems. First, the
    // distinction between children with constant results and vector results
    // would not be cache-efficient. Second, when the evaluation is part of
    // GROUP BY, we don't have the information in advance whether all children
    // have constant results (in which case, we need to evaluate the whole
    // expression only once).

    // We store the (intermediate) result either as single string or a vector.
    // If the result is a string, then all the previously evaluated children
    // were constants (see above).
    std::variant<std::string, StringVec> result{std::string{""}};
    auto visitSingleExpressionResult = CPP_template_lambda(
        &ctx, &result)(typename T)(T && s)(requires SingleExpressionResult<T> &&
                                           std::is_rvalue_reference_v<T&&>) {
      if constexpr (isConstantResult<T>) {
        std::string strFromConstant = StringValueGetter{}(s, ctx).value_or("");
        if (std::holds_alternative<std::string>(result)) {
          // All previous children were constants, and the current child also is
          // a constant.
          std::get<std::string>(result).append(strFromConstant);
        } else {
          // One of the previous children was not a constant, so we already
          // store a vector.
          auto& resultAsVector = std::get<StringVec>(result);
          ql::ranges::for_each(resultAsVector, [&](std::string& target) {
            target.append(strFromConstant);
          });
        }
      } else {
        auto gen = sparqlExpression::detail::makeGenerator(AD_FWD(s),
                                                           ctx->size(), ctx);

        if (std::holds_alternative<std::string>(result)) {
          // All previous children were constants, but now we have a
          // non-constant child, so we have to expand the `result` from a single
          // string to a vector.
          std::string constantResultSoFar =
              std::move(std::get<std::string>(result));
          result.emplace<StringVec>(ctx->_allocator);
          auto& resultAsVec = std::get<StringVec>(result);
          resultAsVec.reserve(ctx->size());
          std::fill_n(std::back_inserter(resultAsVec), ctx->size(),
                      constantResultSoFar);
        }

        // The `result` already is a vector, and the current child also returns
        // multiple results, so we do the `natural` way.
        auto& resultAsVec = std::get<StringVec>(result);
        // TODO<C++23> Use `ql::views::zip` or `enumerate`.
        size_t i = 0;
        for (auto& el : gen) {
          if (auto str = StringValueGetter{}(std::move(el), ctx);
              str.has_value()) {
            resultAsVec[i].append(str.value());
          }
          ctx->cancellationHandle_->throwIfCancelled();
          ++i;
        }
      }
      ctx->cancellationHandle_->throwIfCancelled();
    };
    ql::ranges::for_each(
        childrenVec(), [&ctx, &visitSingleExpressionResult](const auto& child) {
          std::visit(visitSingleExpressionResult, child->evaluate(ctx));
        });

    // Lift the result from `string` to `IdOrLiteralOrIri` which is needed for
    // the expression module.
    if (std::holds_alternative<std::string>(result)) {
      return IdOrLiteralOrIri{toLiteral(std::get<std::string>(result))};
    } else {
      auto& stringVec = std::get<StringVec>(result);
      VectorWithMemoryLimit<IdOrLiteralOrIri> resultAsVec(ctx->_allocator);
      resultAsVec.reserve(stringVec.size());
      ql::ranges::copy(stringVec | ql::views::transform(toLiteral),
                       std::back_inserter(resultAsVec));
      return resultAsVec;
    }
  }
};

// ENCODE_FOR_URI
[[maybe_unused]] auto encodeForUriImpl =
    [](std::optional<std::string> input) -> IdOrLiteralOrIri {
  if (!input.has_value()) {
    return Id::makeUndefined();
  } else {
    std::string_view value{input.value()};

    return toLiteral(boost::urls::encode(value, boost::urls::unreserved_chars));
  }
};
using EncodeForUriExpression =
    StringExpressionImpl<1, decltype(encodeForUriImpl)>;

// LANGMATCHES
[[maybe_unused]] inline auto langMatching =
    [](std::optional<std::string> languageTag,
       std::optional<std::string> languageRange) {
      if (!languageTag.has_value() || !languageRange.has_value()) {
        return Id::makeUndefined();
      } else {
        return Id::makeFromBool(ad_utility::isLanguageMatch(
            languageTag.value(), languageRange.value()));
      }
    };

using LangMatches =
    StringExpressionImpl<2, decltype(langMatching), StringValueGetter>;

// STRING WITH LANGUAGE TAG
[[maybe_unused]] inline auto strLangTag =
    [](std::optional<std::string> input,
       std::optional<std::string> langTag) -> IdOrLiteralOrIri {
  if (!input.has_value() || !langTag.has_value()) {
    return Id::makeUndefined();
  } else if (!ad_utility::strIsLangTag(langTag.value())) {
    return Id::makeUndefined();
  } else {
    auto lit =
        ad_utility::triple_component::Literal::literalWithNormalizedContent(
            asNormalizedStringViewUnsafe(input.value()),
            std::move(langTag.value()));
    return LiteralOrIri{lit};
  }
};

using StrLangTagged = StringExpressionImpl<2, decltype(strLangTag)>;

// STRING WITH DATATYPE IRI
[[maybe_unused]] inline auto strIriDtTag =
    [](std::optional<std::string> inputStr,
       OptIri inputIri) -> IdOrLiteralOrIri {
  if (!inputStr.has_value() || !inputIri.has_value()) {
    return Id::makeUndefined();
  } else {
    auto lit =
        ad_utility::triple_component::Literal::literalWithNormalizedContent(
            asNormalizedStringViewUnsafe(inputStr.value()), inputIri.value());
    return LiteralOrIri{lit};
  }
};

using StrIriTagged =
    StringExpressionImpl<2, decltype(strIriDtTag), IriValueGetter>;

// HASH
template <auto HashFunc>
[[maybe_unused]] inline constexpr auto hash =
    [](std::optional<std::string> input) -> IdOrLiteralOrIri {
  if (!input.has_value()) {
    return Id::makeUndefined();
  } else {
    std::vector<unsigned char> hashed = HashFunc(input.value());
    auto hexStr = absl::StrJoin(hashed, "", ad_utility::hexFormatter);
    return toLiteral(std::move(hexStr));
  }
};

using MD5Expression =
    StringExpressionImpl<1, decltype(hash<ad_utility::hashMd5>)>;
using SHA1Expression =
    StringExpressionImpl<1, decltype(hash<ad_utility::hashSha1>)>;
using SHA256Expression =
    StringExpressionImpl<1, decltype(hash<ad_utility::hashSha256>)>;
using SHA384Expression =
    StringExpressionImpl<1, decltype(hash<ad_utility::hashSha384>)>;
using SHA512Expression =
    StringExpressionImpl<1, decltype(hash<ad_utility::hashSha512>)>;

}  // namespace detail::string_expressions
using namespace detail::string_expressions;
using std::make_unique;
using std::move;
using Expr = SparqlExpression::Ptr;

CPP_template(typename T,
             typename... C)(requires(concepts::same_as<Expr, C>&&...)) Expr
    make(C&... children) {
  return std::make_unique<T>(std::move(children)...);
}
Expr makeStrExpression(Expr child) { return make<StrExpression>(child); }

Expr makeIriOrUriExpression(Expr child, SparqlExpression::Ptr baseIri) {
  return make<IriOrUriExpression>(child, baseIri);
}

Expr makeStrlenExpression(Expr child) { return make<StrlenExpression>(child); }

Expr makeSubstrExpression(Expr string, Expr start, Expr length) {
  return make<SubstrExpression>(string, start, length);
}

Expr makeStrStartsExpression(Expr child1, Expr child2) {
  return make<StrStartsExpression>(child1, child2);
}

Expr makeLowercaseExpression(Expr child) {
  return make<LowercaseExpression>(child);
}

Expr makeUppercaseExpression(Expr child) {
  return make<UppercaseExpression>(child);
}

Expr makeStrEndsExpression(Expr child1, Expr child2) {
  return make<StrEndsExpression>(child1, child2);
}
Expr makeStrAfterExpression(Expr child1, Expr child2) {
  return make<StrAfterExpression>(child1, child2);
}
Expr makeStrBeforeExpression(Expr child1, Expr child2) {
  return make<StrBeforeExpression>(child1, child2);
}
Expr makeMergeRegexPatternAndFlagsExpression(Expr pattern, Expr flags) {
  return make<MergeRegexPatternAndFlagsExpression>(pattern, flags);
}
Expr makeReplaceExpression(Expr input, Expr pattern, Expr repl, Expr flags) {
  if (flags) {
    pattern = makeMergeRegexPatternAndFlagsExpression(std::move(pattern),
                                                      std::move(flags));
  }
  return make<ReplaceExpression>(input, pattern, repl);
}
Expr makeContainsExpression(Expr child1, Expr child2) {
  return make<ContainsExpression>(child1, child2);
}
Expr makeConcatExpression(std::vector<Expr> children) {
  return std::make_unique<ConcatExpression>(std::move(children));
}

Expr makeEncodeForUriExpression(Expr child) {
  return make<EncodeForUriExpression>(child);
}

Expr makeStrLangTagExpression(Expr child1, Expr child2) {
  return make<StrLangTagged>(child1, child2);
}

Expr makeStrIriDtExpression(Expr child1, Expr child2) {
  return make<StrIriTagged>(child1, child2);
}

Expr makeLangMatchesExpression(Expr child1, Expr child2) {
  return make<LangMatches>(child1, child2);
}

Expr makeMD5Expression(Expr child) { return make<MD5Expression>(child); }

Expr makeSHA1Expression(Expr child) { return make<SHA1Expression>(child); }

Expr makeSHA256Expression(Expr child) { return make<SHA256Expression>(child); }

Expr makeSHA384Expression(Expr child) { return make<SHA384Expression>(child); }

Expr makeSHA512Expression(Expr child) { return make<SHA512Expression>(child); }

Expr makeConvertToStringExpression(Expr child) {
  return std::make_unique<StrExpressionImpl>(std::move(child));
}

}  // namespace sparqlExpression<|MERGE_RESOLUTION|>--- conflicted
+++ resolved
@@ -371,12 +371,8 @@
     StringExpressionImpl<2, decltype(mergeFlagsIntoRegex), LiteralFromIdGetter>;
 
 [[maybe_unused]] auto replaceImpl =
-<<<<<<< HEAD
     [](std::optional<ad_utility::triple_component::Literal> s,
        const std::unique_ptr<re2::RE2>& pattern,
-=======
-    [](std::optional<std::string> input, const std::shared_ptr<RE2>& pattern,
->>>>>>> 0a471747
        const std::optional<std::string>& replacement) -> IdOrLiteralOrIri {
   if (!s.getLiteral().has_value() || !pattern || !replacement.has_value()) {
     return Id::makeUndefined();
