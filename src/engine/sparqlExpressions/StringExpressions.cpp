//  Copyright 2023, University of Freiburg,
//                  Chair of Algorithms and Data Structures.
//  Author: Johannes Kalmbach <kalmbacj@cs.uni-freiburg.de>

#include <boost/url.hpp>

#include "engine/sparqlExpressions/LiteralExpression.h"
#include "engine/sparqlExpressions/NaryExpressionImpl.h"
#include "engine/sparqlExpressions/VariadicExpression.h"

namespace sparqlExpression {
namespace detail::string_expressions {

using LiteralOrIri = ad_utility::triple_component::LiteralOrIri;

// Convert a `string_view` to a `LiteralOrIri` that stores a `Literal`.
// Note: This currently requires a copy of a string since the `Literal` class
// has to add the quotation marks.
constexpr auto toLiteral = [](std::string_view normalizedContent) {
  return LiteralOrIri{
      ad_utility::triple_component::Literal::literalWithNormalizedContent(
          asNormalizedStringViewUnsafe(normalizedContent))};
};

// Return `true` if the byte representation of `c` does not start with `10`,
// meaning that it is not a UTF-8 continuation byte, and therefore the start of
// a codepoint.
static constexpr bool isUtf8CodepointStart(char c) {
  using b = std::byte;
  return (static_cast<b>(c) & b{0xC0}) != b{0x80};
}
// Count UTF-8 characters by skipping continuation bytes (those starting with
// "10").
static std::size_t utf8Length(std::string_view s) {
  return ql::ranges::count_if(s, &isUtf8CodepointStart);
}

// Convert UTF-8 position to byte offset. If utf8Pos exceeds the
// string length, the byte offset will be set to the size of the string.
static std::size_t utf8ToByteOffset(std::string_view str, int64_t utf8Pos) {
  int64_t charCount = 0;
  for (auto [byteOffset, c] : ranges::views::enumerate(str)) {
    if (isUtf8CodepointStart(c)) {
      if (charCount == utf8Pos) {
        return byteOffset;
      }
      ++charCount;
    }
  }
  return str.size();
}

// String functions.
[[maybe_unused]] auto strImpl =
    [](std::optional<std::string> s) -> IdOrLiteralOrIri {
  if (s.has_value()) {
    return IdOrLiteralOrIri{toLiteral(s.value())};
  } else {
    return Id::makeUndefined();
  }
};
NARY_EXPRESSION(StrExpressionImpl, 1, FV<decltype(strImpl), StringValueGetter>);

class StrExpression : public StrExpressionImpl {
  using StrExpressionImpl::StrExpressionImpl;
  bool isStrExpression() const override { return true; }
};

// Template for an expression that works on string literals. The arguments are
// the same as those to `NaryExpression` with the difference that the value
// getter is deduced automatically. If the child of the expression is the
// `STR()` expression, then the `StringValueGetter` will be used (which also
// returns string values for IRIs, numeric literals, etc.), otherwise the
// `LiteralFromIdGetter` is used (which returns `std::nullopt` for these cases).
template <typename ValueGetterWithStr, typename ValueGetterWithoutStr, size_t N,
          typename Function, typename... AdditionalNonStringValueGetters>
class StringExpressionImplImpl : public SparqlExpression {
 private:
  using ExpressionWithStr = NARY<
      N, FV<Function, ValueGetterWithStr, AdditionalNonStringValueGetters...>>;
  using ExpressionWithoutStr = NARY<N, FV<Function, ValueGetterWithoutStr,
                                          AdditionalNonStringValueGetters...>>;

  SparqlExpression::Ptr impl_;

 public:
  CPP_template(typename... C)(
      requires(concepts::same_as<C, SparqlExpression::Ptr>&&...) CPP_and(
          sizeof...(C) + 1 ==
          N)) explicit StringExpressionImplImpl(SparqlExpression::Ptr child,
                                                C... children) {
    AD_CORRECTNESS_CHECK(child != nullptr);
    if (child->isStrExpression()) {
      auto childrenOfStr = std::move(*child).moveChildrenOut();
      AD_CORRECTNESS_CHECK(childrenOfStr.size() == 1);
      impl_ = std::make_unique<ExpressionWithStr>(
          std::move(childrenOfStr.at(0)), std::move(children)...);
    } else {
      impl_ = std::make_unique<ExpressionWithoutStr>(std::move(child),
                                                     std::move(children)...);
    }
  }

  ExpressionResult evaluate(EvaluationContext* context) const override {
    return impl_->evaluate(context);
  }
  std::string getCacheKey(const VariableToColumnMap& varColMap) const override {
    return impl_->getCacheKey(varColMap);
  }

 private:
  std::span<SparqlExpression::Ptr> childrenImpl() override {
    return impl_->children();
  }
};

// Impl class for expressions that work on plain strings.
template <size_t N, typename Function,
          typename... AdditionalNonStringValueGetters>
using StringExpressionImpl =
    StringExpressionImplImpl<StringValueGetter, LiteralFromIdGetter, N,
                             Function, AdditionalNonStringValueGetters...>;

// Impl class for expressions that work on literals with datatypes and language
// tags.
template <size_t N, typename Function,
          typename... AdditionalNonStringValueGetters>
using LiteralExpressionImpl =
    StringExpressionImplImpl<LiteralValueGetterWithStrFunction,
                             LiteralValueGetterWithoutStrFunction, N, Function,
                             AdditionalNonStringValueGetters...>;

// Lift a `Function` that takes one or multiple `std::string`s (possibly via
// references) and returns an `Id` or `std::string` to a function that takes the
// same number of `std::optional<std::string>` and returns `Id` or
// `IdOrLiteralOrIri`. If any of the optionals is `std::nullopt`, then UNDEF is
// returned, else the result of the `Function` with the values of the optionals.
// This is a useful helper function for implementing expressions that work on
// strings.
template <typename Function>
struct LiftStringFunction {
  CPP_template(typename... Arguments)(requires(
      concepts::same_as<Arguments, std::optional<std::string>>&&...)) auto
  operator()(Arguments... arguments) const {
    using ResultOfFunction =
        decltype(std::invoke(Function{}, std::move(arguments.value())...));
    static_assert(concepts::same_as<ResultOfFunction, Id> ||
                      concepts::same_as<ResultOfFunction, LiteralOrIri>,
                  "Template argument of `LiftStringFunction` must return `Id` "
                  "or `std::string`");
    using Result =
        std::conditional_t<ad_utility::isSimilar<ResultOfFunction, Id>, Id,
                           IdOrLiteralOrIri>;
    if ((... || !arguments.has_value())) {
      return Result{Id::makeUndefined()};
    }
    return Result{std::invoke(Function{}, std::move(arguments.value())...)};
  }
};

// IRI or URI
//
// 1. What's the correct behavior for non-strings, like `1` or `true`?
//
// @1: Only a `LiteralOrIri` or an `Id` from `Vocab`/`LocalVocab` is in
// consideration within the `IriOrUriValueGetter`, hence automatically
// ignores values like `1`, `true`, `Date` etc.

const Iri& extractIri(const IdOrLiteralOrIri& litOrIri) {
  AD_CORRECTNESS_CHECK(std::holds_alternative<LocalVocabEntry>(litOrIri));
  const auto& baseIriOrUri = std::get<LocalVocabEntry>(litOrIri);
  AD_CORRECTNESS_CHECK(baseIriOrUri.isIri());
  return baseIriOrUri.getIri();
}

[[maybe_unused]] auto applyBaseIfPresent =
    [](IdOrLiteralOrIri iri, const IdOrLiteralOrIri& base) -> IdOrLiteralOrIri {
  if (std::holds_alternative<Id>(iri)) {
    AD_CORRECTNESS_CHECK(std::get<Id>(iri).isUndefined());
    return iri;
  }
  const auto& baseIri = extractIri(base);
  if (baseIri.empty()) {
    return iri;
  }
  // TODO<RobinTF> Avoid unnecessary string copies because of conversion.
  return LiteralOrIri{Iri::fromIrirefConsiderBase(
      extractIri(iri).toStringRepresentation(), baseIri.getBaseIri(false),
      baseIri.getBaseIri(true))};
};
using IriOrUriExpression =
    NARY<2, FV<decltype(applyBaseIfPresent), IriOrUriValueGetter>>;

// STRLEN
[[maybe_unused]] auto strlen = [](std::string_view s) {
  return Id::makeFromInt(utf8Length(s));
};
using StrlenExpression =
    StringExpressionImpl<1, LiftStringFunction<decltype(strlen)>>;

// LCASE
[[maybe_unused]] auto lowercaseImpl =
    [](std::optional<std::string> input) -> IdOrLiteralOrIri {
  if (!input.has_value()) {
    return Id::makeUndefined();
  } else {
    return toLiteral(ad_utility::utf8ToLower(input.value()));
  }
};
using LowercaseExpression = StringExpressionImpl<1, decltype(lowercaseImpl)>;

// UCASE
[[maybe_unused]] auto uppercaseImpl =
    [](std::optional<std::string> input) -> IdOrLiteralOrIri {
  if (!input.has_value()) {
    return Id::makeUndefined();
  } else {
    return toLiteral(ad_utility::utf8ToUpper(input.value()));
  }
};
using UppercaseExpression = StringExpressionImpl<1, decltype(uppercaseImpl)>;

// SUBSTR
class SubstrImpl {
 private:
  static bool isNan(NumericValue n) {
    auto ptr = std::get_if<double>(&n);
    return ptr != nullptr && std::isnan(*ptr);
  };

  // Round an integer or floating point to the nearest integer according to the
  // SPARQL standard. This means that -1.5 is rounded to -1.
  static constexpr auto round = []<typename T>(const T& value) -> int64_t {
    if constexpr (ad_utility::FloatingPoint<T>) {
      if (value < 0) {
        return static_cast<int64_t>(-std::round(-value));
      } else {
        return static_cast<int64_t>(std::round(value));
      }
    } else if constexpr (concepts::integral<T>) {
      return static_cast<int64_t>(value);
    } else {
      AD_FAIL();
    }
  };

 public:
<<<<<<< HEAD
  IdOrLiteralOrIri operator()(
      std::optional<ad_utility::triple_component::Literal> s,
      NumericValue start, NumericValue length) const {
=======
  // TODO<DuDaAG> Statt s vom Typ std::optional<std::string>, s vom Typ
  // std::optional<LiteralOrIri>
  IdOrLiteralOrIri operator()(std::optional<std::string> s, NumericValue start,
                              NumericValue length) const {
>>>>>>> 4b9e8612
    if (!s.has_value() || std::holds_alternative<NotNumeric>(start) ||
        std::holds_alternative<NotNumeric>(length)) {
      return Id::makeUndefined();
    }

    if (isNan(start) || isNan(length)) {
      return toLiteral("");
    }

    // In SPARQL indices are 1-based, but the implementation we use is 0 based,
    // hence the `- 1`.
    int64_t startInt = std::visit(round, start) - 1;
    int64_t lengthInt = std::visit(round, length);

    // If the starting position is negative, we have to correct the length.
    if (startInt < 0) {
      lengthInt += startInt;
    }
    const auto& str = asStringViewUnsafe(s.value().getContent());
    std::size_t utf8len = utf8Length(str);
    // Clamp the number such that it is in `[0, str.size()]`. That way we end up
    // with valid arguments for the `setSubstr` method below for both
    // starting position and length since all the other corner cases have been
    // dealt with above.
    auto clamp = [utf8len](int64_t n) {
      return static_cast<size_t>(
          std::clamp(n, int64_t{0}, static_cast<int64_t>(utf8len)));
    };

    startInt = clamp(startInt);
    lengthInt = clamp(lengthInt);
    std::size_t startByteOffset = utf8ToByteOffset(str, startInt);
    std::size_t endByteOffset = utf8ToByteOffset(str, startInt + lengthInt);
    std::size_t byteLength = endByteOffset - startByteOffset;

    s.value().setSubstr(startByteOffset, byteLength);
    return LiteralOrIri(std::move(s.value()));
  }
};

using SubstrExpression =
    LiteralExpressionImpl<3, SubstrImpl, NumericValueGetter,
                          NumericValueGetter>;

// STRSTARTS
[[maybe_unused]] auto strStartsImpl = [](std::string_view text,
                                         std::string_view pattern) -> Id {
  return Id::makeFromBool(text.starts_with(pattern));
};

namespace {

CPP_template(typename NaryOperation)(
    requires isOperation<NaryOperation>) class StrStartsExpressionImpl
    : public NaryExpression<NaryOperation> {
 public:
  using NaryExpression<NaryOperation>::NaryExpression;
  std::vector<PrefilterExprVariablePair> getPrefilterExpressionForMetadata(
      [[maybe_unused]] bool isNegated) const override {
    AD_CORRECTNESS_CHECK(this->N == 2);
    const SparqlExpression* child0 = this->getChildAtIndex(0).value();
    const SparqlExpression* child1 = this->getChildAtIndex(1).value();

    const auto getPrefilterExprVariableVec =
        [](const SparqlExpression* child0, const SparqlExpression* child1,
           bool startsWithVar) -> std::vector<PrefilterExprVariablePair> {
      const auto* varExpr = dynamic_cast<const VariableExpression*>(child0);
      if (!varExpr) {
        return {};
      }

      const auto& optReferenceValue =
          getIdOrLocalVocabEntryFromLiteralExpression(child1, true);
      if (optReferenceValue.has_value()) {
        return prefilterExpressions::detail::makePrefilterExpressionVec<
            prefilterExpressions::CompOp::GE>(optReferenceValue.value(),
                                              varExpr->value(), startsWithVar);
      }
      return {};
    };
    // Remark: With the current implementation we only prefilter w.r.t. one
    // bound.
    // TODO: It is technically possible to pre-filter more precisely by
    // introducing a second bound.
    //
    // Option 1: STRSTARTS(?var, VocabId(n)); startsWithVar = false
    // Return PrefilterExpression vector: {<(>= VocabId(n)), ?var>}
    auto resVec = getPrefilterExprVariableVec(child0, child1, false);
    if (!resVec.empty()) {
      return resVec;
    }
    // Option 2: STRTSTARTS(VocabId(n), ?var); startsWithVar = true
    // Return PrefilterExpression vector: {<(<= VocabId(n)), ?var>}
    // Option 3:
    // child0 or/and child1 are unsuitable SparqlExpression types, return {}.
    return getPrefilterExprVariableVec(child1, child0, true);
  }
};

}  // namespace

using StrStartsExpression = StrStartsExpressionImpl<Operation<
    2, FV<LiftStringFunction<decltype(strStartsImpl)>, StringValueGetter>>>;

// STRENDS
[[maybe_unused]] auto strEndsImpl = [](std::string_view text,
                                       std::string_view pattern) {
  return Id::makeFromBool(text.ends_with(pattern));
};

using StrEndsExpression =
    StringExpressionImpl<2, LiftStringFunction<decltype(strEndsImpl)>,
                         StringValueGetter>;

// STRCONTAINS
[[maybe_unused]] auto containsImpl = [](std::string_view text,
                                        std::string_view pattern) {
  return Id::makeFromBool(text.find(pattern) != std::string::npos);
};

using ContainsExpression =
    StringExpressionImpl<2, LiftStringFunction<decltype(containsImpl)>,
                         StringValueGetter>;

// STRAFTER / STRBEFORE
template <bool isStrAfter>
[[maybe_unused]] auto strAfterOrBeforeImpl =
    [](std::string_view text, std::string_view pattern) {
      // Required by the SPARQL standard.
      if (pattern.empty()) {
        return toLiteral(text);
      }
      auto pos = text.find(pattern);
      if (pos >= text.size()) {
        return toLiteral("");
      }
      if constexpr (isStrAfter) {
        return toLiteral(text.substr(pos + pattern.size()));
      } else {
        // STRBEFORE
        return toLiteral(text.substr(0, pos));
      }
    };

auto strAfter = strAfterOrBeforeImpl<true>;

using StrAfterExpression =
    StringExpressionImpl<2, LiftStringFunction<decltype(strAfter)>,
                         StringValueGetter>;

auto strBefore = strAfterOrBeforeImpl<false>;
using StrBeforeExpression =
    StringExpressionImpl<2, LiftStringFunction<decltype(strBefore)>,
                         StringValueGetter>;

[[maybe_unused]] auto mergeFlagsIntoRegex =
    [](std::optional<std::string> regex,
       const std::optional<std::string>& flags) -> IdOrLiteralOrIri {
  if (!flags.has_value() || !regex.has_value()) {
    return Id::makeUndefined();
  }
  auto firstInvalidFlag = flags.value().find_first_not_of("imsu");
  if (firstInvalidFlag != std::string::npos) {
    return Id::makeUndefined();
  }

  // In Google RE2 the flags are directly part of the regex.
  std::string result =
      flags.value().empty()
          ? std::move(regex.value())
          : absl::StrCat("(?", flags.value(), ":", regex.value() + ")");
  return toLiteral(std::move(result));
};

using MergeRegexPatternAndFlagsExpression =
    StringExpressionImpl<2, decltype(mergeFlagsIntoRegex), StringValueGetter>;

[[maybe_unused]] auto replaceImpl =
    [](std::optional<std::string> input,
       const std::unique_ptr<re2::RE2>& pattern,
       const std::optional<std::string>& replacement) -> IdOrLiteralOrIri {
  if (!input.has_value() || !pattern || !replacement.has_value()) {
    return Id::makeUndefined();
  }
  auto& in = input.value();
  const auto& pat = *pattern;
  // Check for invalid regexes.
  if (!pat.ok()) {
    return Id::makeUndefined();
  }
  const auto& repl = replacement.value();
  re2::RE2::GlobalReplace(&in, pat, repl);
  return toLiteral(in);
};

using ReplaceExpression =
    StringExpressionImpl<3, decltype(replaceImpl), RegexValueGetter,
                         ReplacementStringGetter>;

// CONCAT
class ConcatExpression : public detail::VariadicExpression {
 public:
  using VariadicExpression::VariadicExpression;

  // _________________________________________________________________
  ExpressionResult evaluate(EvaluationContext* ctx) const override {
    using StringVec = VectorWithMemoryLimit<std::string>;
    // We evaluate one child after the other and append the strings from child i
    // to the strings already constructed for children 0, …, i - 1. The
    // seemingly more natural row-by-row approach has two problems. First, the
    // distinction between children with constant results and vector results
    // would not be cache-efficient. Second, when the evaluation is part of
    // GROUP BY, we don't have the information in advance whether all children
    // have constant results (in which case, we need to evaluate the whole
    // expression only once).

    // We store the (intermediate) result either as single string or a vector.
    // If the result is a string, then all the previously evaluated children
    // were constants (see above).
    std::variant<std::string, StringVec> result{std::string{""}};
    auto visitSingleExpressionResult = CPP_template_lambda(
        &ctx, &result)(typename T)(T && s)(requires SingleExpressionResult<T> &&
                                           std::is_rvalue_reference_v<T&&>) {
      if constexpr (isConstantResult<T>) {
        std::string strFromConstant = StringValueGetter{}(s, ctx).value_or("");
        if (std::holds_alternative<std::string>(result)) {
          // All previous children were constants, and the current child also is
          // a constant.
          std::get<std::string>(result).append(strFromConstant);
        } else {
          // One of the previous children was not a constant, so we already
          // store a vector.
          auto& resultAsVector = std::get<StringVec>(result);
          ql::ranges::for_each(resultAsVector, [&](std::string& target) {
            target.append(strFromConstant);
          });
        }
      } else {
        auto gen = sparqlExpression::detail::makeGenerator(AD_FWD(s),
                                                           ctx->size(), ctx);

        if (std::holds_alternative<std::string>(result)) {
          // All previous children were constants, but now we have a
          // non-constant child, so we have to expand the `result` from a single
          // string to a vector.
          std::string constantResultSoFar =
              std::move(std::get<std::string>(result));
          result.emplace<StringVec>(ctx->_allocator);
          auto& resultAsVec = std::get<StringVec>(result);
          resultAsVec.reserve(ctx->size());
          std::fill_n(std::back_inserter(resultAsVec), ctx->size(),
                      constantResultSoFar);
        }

        // The `result` already is a vector, and the current child also returns
        // multiple results, so we do the `natural` way.
        auto& resultAsVec = std::get<StringVec>(result);
        // TODO<C++23> Use `ql::views::zip` or `enumerate`.
        size_t i = 0;
        for (auto& el : gen) {
          if (auto str = StringValueGetter{}(std::move(el), ctx);
              str.has_value()) {
            resultAsVec[i].append(str.value());
          }
          ctx->cancellationHandle_->throwIfCancelled();
          ++i;
        }
      }
      ctx->cancellationHandle_->throwIfCancelled();
    };
    ql::ranges::for_each(
        childrenVec(), [&ctx, &visitSingleExpressionResult](const auto& child) {
          std::visit(visitSingleExpressionResult, child->evaluate(ctx));
        });

    // Lift the result from `string` to `IdOrLiteralOrIri` which is needed for
    // the expression module.
    if (std::holds_alternative<std::string>(result)) {
      return IdOrLiteralOrIri{toLiteral(std::get<std::string>(result))};
    } else {
      auto& stringVec = std::get<StringVec>(result);
      VectorWithMemoryLimit<IdOrLiteralOrIri> resultAsVec(ctx->_allocator);
      resultAsVec.reserve(stringVec.size());
      ql::ranges::copy(stringVec | ql::views::transform(toLiteral),
                       std::back_inserter(resultAsVec));
      return resultAsVec;
    }
  }
};

// ENCODE_FOR_URI
[[maybe_unused]] auto encodeForUriImpl =
    [](std::optional<std::string> input) -> IdOrLiteralOrIri {
  if (!input.has_value()) {
    return Id::makeUndefined();
  } else {
    std::string_view value{input.value()};

    return toLiteral(boost::urls::encode(value, boost::urls::unreserved_chars));
  }
};
using EncodeForUriExpression =
    StringExpressionImpl<1, decltype(encodeForUriImpl)>;

// LANGMATCHES
[[maybe_unused]] inline auto langMatching =
    [](std::optional<std::string> languageTag,
       std::optional<std::string> languageRange) {
      if (!languageTag.has_value() || !languageRange.has_value()) {
        return Id::makeUndefined();
      } else {
        return Id::makeFromBool(ad_utility::isLanguageMatch(
            languageTag.value(), languageRange.value()));
      }
    };

using LangMatches =
    StringExpressionImpl<2, decltype(langMatching), StringValueGetter>;

// STRING WITH LANGUAGE TAG
[[maybe_unused]] inline auto strLangTag =
    [](std::optional<std::string> input,
       std::optional<std::string> langTag) -> IdOrLiteralOrIri {
  if (!input.has_value() || !langTag.has_value()) {
    return Id::makeUndefined();
  } else if (!ad_utility::strIsLangTag(langTag.value())) {
    return Id::makeUndefined();
  } else {
    auto lit =
        ad_utility::triple_component::Literal::literalWithNormalizedContent(
            asNormalizedStringViewUnsafe(input.value()),
            std::move(langTag.value()));
    return LiteralOrIri{lit};
  }
};

using StrLangTagged = StringExpressionImpl<2, decltype(strLangTag)>;

// STRING WITH DATATYPE IRI
[[maybe_unused]] inline auto strIriDtTag =
    [](std::optional<std::string> inputStr,
       OptIri inputIri) -> IdOrLiteralOrIri {
  if (!inputStr.has_value() || !inputIri.has_value()) {
    return Id::makeUndefined();
  } else {
    auto lit =
        ad_utility::triple_component::Literal::literalWithNormalizedContent(
            asNormalizedStringViewUnsafe(inputStr.value()), inputIri.value());
    return LiteralOrIri{lit};
  }
};

using StrIriTagged =
    StringExpressionImpl<2, decltype(strIriDtTag), IriValueGetter>;

// HASH
template <auto HashFunc>
[[maybe_unused]] inline constexpr auto hash =
    [](std::optional<std::string> input) -> IdOrLiteralOrIri {
  if (!input.has_value()) {
    return Id::makeUndefined();
  } else {
    std::vector<unsigned char> hashed = HashFunc(input.value());
    auto hexStr = absl::StrJoin(hashed, "", ad_utility::hexFormatter);
    return toLiteral(std::move(hexStr));
  }
};

using MD5Expression =
    StringExpressionImpl<1, decltype(hash<ad_utility::hashMd5>)>;
using SHA1Expression =
    StringExpressionImpl<1, decltype(hash<ad_utility::hashSha1>)>;
using SHA256Expression =
    StringExpressionImpl<1, decltype(hash<ad_utility::hashSha256>)>;
using SHA384Expression =
    StringExpressionImpl<1, decltype(hash<ad_utility::hashSha384>)>;
using SHA512Expression =
    StringExpressionImpl<1, decltype(hash<ad_utility::hashSha512>)>;

}  // namespace detail::string_expressions
using namespace detail::string_expressions;
using std::make_unique;
using std::move;
using Expr = SparqlExpression::Ptr;

CPP_template(typename T,
             typename... C)(requires(concepts::same_as<Expr, C>&&...)) Expr
    make(C&... children) {
  return std::make_unique<T>(std::move(children)...);
}
Expr makeStrExpression(Expr child) { return make<StrExpression>(child); }

Expr makeIriOrUriExpression(Expr child, SparqlExpression::Ptr baseIri) {
  return make<IriOrUriExpression>(child, baseIri);
}

Expr makeStrlenExpression(Expr child) { return make<StrlenExpression>(child); }

Expr makeSubstrExpression(Expr string, Expr start, Expr length) {
  return make<SubstrExpression>(string, start, length);
}

Expr makeStrStartsExpression(Expr child1, Expr child2) {
  return make<StrStartsExpression>(child1, child2);
}

Expr makeLowercaseExpression(Expr child) {
  return make<LowercaseExpression>(child);
}

Expr makeUppercaseExpression(Expr child) {
  return make<UppercaseExpression>(child);
}

Expr makeStrEndsExpression(Expr child1, Expr child2) {
  return make<StrEndsExpression>(child1, child2);
}
Expr makeStrAfterExpression(Expr child1, Expr child2) {
  return make<StrAfterExpression>(child1, child2);
}
Expr makeStrBeforeExpression(Expr child1, Expr child2) {
  return make<StrBeforeExpression>(child1, child2);
}
Expr makeMergeRegexPatternAndFlagsExpression(Expr pattern, Expr flags) {
  return make<MergeRegexPatternAndFlagsExpression>(pattern, flags);
}
Expr makeReplaceExpression(Expr input, Expr pattern, Expr repl, Expr flags) {
  if (flags) {
    pattern = makeMergeRegexPatternAndFlagsExpression(std::move(pattern),
                                                      std::move(flags));
  }
  return make<ReplaceExpression>(input, pattern, repl);
}
Expr makeContainsExpression(Expr child1, Expr child2) {
  return make<ContainsExpression>(child1, child2);
}
Expr makeConcatExpression(std::vector<Expr> children) {
  return std::make_unique<ConcatExpression>(std::move(children));
}

Expr makeEncodeForUriExpression(Expr child) {
  return make<EncodeForUriExpression>(child);
}

Expr makeStrLangTagExpression(Expr child1, Expr child2) {
  return make<StrLangTagged>(child1, child2);
}

Expr makeStrIriDtExpression(Expr child1, Expr child2) {
  return make<StrIriTagged>(child1, child2);
}

Expr makeLangMatchesExpression(Expr child1, Expr child2) {
  return make<LangMatches>(child1, child2);
}

Expr makeMD5Expression(Expr child) { return make<MD5Expression>(child); }

Expr makeSHA1Expression(Expr child) { return make<SHA1Expression>(child); }

Expr makeSHA256Expression(Expr child) { return make<SHA256Expression>(child); }

Expr makeSHA384Expression(Expr child) { return make<SHA384Expression>(child); }

Expr makeSHA512Expression(Expr child) { return make<SHA512Expression>(child); }

Expr makeConvertToStringExpression(Expr child) {
  return std::make_unique<StrExpressionImpl>(std::move(child));
}

}  // namespace sparqlExpression<|MERGE_RESOLUTION|>--- conflicted
+++ resolved
@@ -245,16 +245,10 @@
   };
 
  public:
-<<<<<<< HEAD
   IdOrLiteralOrIri operator()(
       std::optional<ad_utility::triple_component::Literal> s,
       NumericValue start, NumericValue length) const {
-=======
-  // TODO<DuDaAG> Statt s vom Typ std::optional<std::string>, s vom Typ
-  // std::optional<LiteralOrIri>
-  IdOrLiteralOrIri operator()(std::optional<std::string> s, NumericValue start,
-                              NumericValue length) const {
->>>>>>> 4b9e8612
+
     if (!s.has_value() || std::holds_alternative<NotNumeric>(start) ||
         std::holds_alternative<NotNumeric>(length)) {
       return Id::makeUndefined();
