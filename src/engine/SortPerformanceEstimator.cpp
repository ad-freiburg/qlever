--- conflicted
+++ resolved
@@ -49,13 +49,9 @@
   auto randomTable = createRandomIdTable(numRows, numColumns, allocator);
   ad_utility::Timer timer{ad_utility::Timer::Started};
   // Always sort on the first column for simplicity;
-<<<<<<< HEAD
-  CALL_FIXED_SIZE(numColumns, Engine::sort, &randomTable, 0ull);
-=======
   ad_utility::callFixedSizeVi(numColumns, [&](auto numCols) {
     Engine::sort<numCols>(&randomTable, 0ull);
   });
->>>>>>> 9cea86b5
   return timer.value();
 }
 
