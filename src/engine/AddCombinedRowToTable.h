// Copyright 2023-2025 The QLever Authors, in particular:
//
// 2025 Johannes Kalmbach <kalmbach@cs.uni-freiburg.de>, UFR/QL
//
// UFR = University of Freiburg, Chair of Algorithms and Data Structures
// QL =  QLeverize AG

#ifndef QLEVER_SRC_ENGINE_ADDCOMBINEDROWTOTABLE_H
#define QLEVER_SRC_ENGINE_ADDCOMBINEDROWTOTABLE_H

#include <array>
#include <cstdint>
#include <vector>

#include "backports/concepts.h"
#include "engine/idTable/IdTable.h"
#include "engine/idTable/IdTableConcepts.h"
#include "global/Id.h"
#include "util/CancellationHandle.h"
#include "util/Exception.h"
#include "util/TransparentFunctors.h"

namespace ad_utility {

// This class handles the efficient writing of the results of a JOIN operation
// to a column-based `IdTable`. The underlying assumption is that in both inputs
// the join columns are the first columns. On each call to `addRow`, we only
// store the indices of the matching rows. When a certain buffer size
// (configurable, default value 100'000) is reached, the results are actually
// written to the table.
class AddCombinedRowToIdTable {
  std::vector<size_t> numUndefinedPerColumn_;
  size_t numJoinColumns_;
<<<<<<< HEAD
=======
  // If set to false, then the join columns will not be written to the output.
  // The result table will also have no columns corresponding to the join
  // columns, but will only consist of the remaining payload columns.
>>>>>>> 7fefc4b7
  bool keepJoinColumns_ = true;
  std::optional<std::array<IdTableView<0>, 2>> inputLeftAndRight_;
  IdTable resultTable_;
  LocalVocab mergedVocab_{};
  std::array<const LocalVocab*, 2> currentVocabs_{nullptr, nullptr};

 public:
<<<<<<< HEAD
  bool logStuff_ = false;

=======
>>>>>>> 7fefc4b7
  // This struct stores the information, which row indices from the input are
  // combined into a given row index in the output, i.e. "To obtain the
  // `targetIndex_`-th row in the output, you have to combine
  // `inputLeft_[rowIndices_[0]]` and and `inputRight_[rowIndices_[1]]`.
  struct TargetIndexAndRowIndices {
    size_t targetIndex_;
    std::array<size_t, 2> rowIndices_;
  };
  // Store the indices that have not yet been written.
  std::vector<TargetIndexAndRowIndices> indexBuffer_;

  // Store the information, which row index from the left input is written to a
  // given index in the output. This is used for OPTIONAL joins where there are
  // rows that have no counterpart in the right input.
  struct TargetIndexAndRowIndex {
    size_t targetIndex_;
    size_t rowIndex_;
  };

  // Store the indices of OPTIONAL inputs that have not yet been written.
  std::vector<TargetIndexAndRowIndex> optionalIndexBuffer_;

  // The total number of optional and non-optional rows that are currently
  // buffered but not yet written to the result. The first row index in the
  // output for which a result has neither been written nor stored in one of the
  // buffers can be calculated by `result_.numRows() + nextIndex_`.
  size_t nextIndex_ = 0;

  // The number of rows for which the indices are buffered until they are
  // materialized and written to the result in one go.
  size_t bufferSize_ = 100'000;

  // This callback is called with the result as an argument each time `flush()`
  // is called. It can be used to consume parts of the result early, before the
  // complete operation has finished.
  using BlockwiseCallback = std::function<void(IdTable&, LocalVocab&)>;
  [[no_unique_address]] BlockwiseCallback blockwiseCallback_{ad_utility::noop};

  using CancellationHandle = ad_utility::SharedCancellationHandle;
  CancellationHandle cancellationHandle_;

 public:
  // Construct from the number of join columns, the two inputs, and the output.
  // The `bufferSize` can be configured for testing.
  explicit AddCombinedRowToIdTable(
      size_t numJoinColumns, IdTableView<0> input1, IdTableView<0> input2,
      IdTable output, CancellationHandle cancellationHandle,
      bool keepJoinColumns = true, size_t bufferSize = 100'000,
      BlockwiseCallback blockwiseCallback = ad_utility::noop)
      : numUndefinedPerColumn_(output.numColumns()),
        numJoinColumns_{numJoinColumns},
        keepJoinColumns_{keepJoinColumns},
        inputLeftAndRight_{std::array{input1, input2}},
        resultTable_{std::move(output)},
        bufferSize_{bufferSize},
        blockwiseCallback_{std::move(blockwiseCallback)},
        cancellationHandle_{std::move(cancellationHandle)} {
    AD_CONTRACT_CHECK(cancellationHandle_);
    checkNumColumns();
    indexBuffer_.reserve(bufferSize);
  }

  // Similar to the previous constructor, but the inputs are not given.
  // This means that the inputs have to be set to an explicit
  // call to `setInput` before adding rows. This is used for the lazy join
  // operations (see Join.cpp) where the input changes over time.
  explicit AddCombinedRowToIdTable(
      size_t numJoinColumns, IdTable output,
      CancellationHandle cancellationHandle, bool keepJoinColumns = true,
      size_t bufferSize = 100'000,
      BlockwiseCallback blockwiseCallback = ad_utility::noop)
      : numUndefinedPerColumn_(output.numColumns()),
        numJoinColumns_{numJoinColumns},
        keepJoinColumns_{keepJoinColumns},
        inputLeftAndRight_{std::nullopt},
        resultTable_{std::move(output)},
        bufferSize_{bufferSize},
        blockwiseCallback_{std::move(blockwiseCallback)},
        cancellationHandle_{std::move(cancellationHandle)} {
    AD_CONTRACT_CHECK(cancellationHandle_);
    indexBuffer_.reserve(bufferSize);
  }

  // Return the number of UNDEF values per column.
  const std::vector<size_t>& numUndefinedPerColumn() {
    flush();
    return numUndefinedPerColumn_;
  }

  // The next free row in the output will be created from
  // `inputLeft_[rowIndexA]` and `inputRight_[rowIndexB]`.
  void addRow(size_t rowIndexA, size_t rowIndexB) {
    /*
    if (logStuff_) {
      AD_LOG_INFO << "adding a row" << rowIndexA << ' ' <<  rowIndexB << '\n';
    }
     */
    AD_EXPENSIVE_CHECK(inputLeftAndRight_.has_value());
    indexBuffer_.push_back(
        TargetIndexAndRowIndices{nextIndex_, {rowIndexA, rowIndexB}});
    ++nextIndex_;
    if (nextIndex_ >= bufferSize_) {
      flush();
    }
  }

<<<<<<< HEAD
  // TODO<joka921> concepts + C++17 etc.
  void addRows(const auto& rowIndicesA, const auto& rowIndicesB) {
    auto sz = [](const auto& ri) { return ql::ranges::size(ri); };
    size_t total = sz(rowIndicesA) * sz(rowIndicesB);
    if (resultTable_.numColumns() == 0) {
      /*
      if (total > 0 && logStuff_) {
        AD_LOG_INFO << "Adding " << total << "rows at once\n";
      }
       */
=======
  // Concept for the `addRows` function below for a `sized_range` that has
  // unsigned integral values as its `value_type`.
  template <typename R>
  static constexpr bool sizedRangeOfUnsigned =
      ql::ranges::sized_range<R> &&
      ql::concepts::unsigned_integral<ql::ranges::range_value_t<R>>;

  // Same as calling `addRow` for each element in the Cartesian product of
  // `rowIndicesA` and `rowIndicesB` with an optimization for the special case
  // that the `resultTable` has zero columns.
  CPP_template(typename R1, typename R2)(
      requires sizedRangeOfUnsigned<R1> CPP_and
          sizedRangeOfUnsigned<R2>) void addRows(const R1& rowIndicesA,
                                                 const R2& rowIndicesB) {
    size_t total =
        ql::ranges::size(rowIndicesA) * ql::ranges::size(rowIndicesB);
    if (resultTable_.numColumns() == 0) {
>>>>>>> 7fefc4b7
      while (total > 0) {
        auto chunkSz = std::min(bufferSize_ - nextIndex_, total);
        nextIndex_ += chunkSz;
        total -= chunkSz;
        if (nextIndex_ >= bufferSize_) {
          flush();
        }
      }
    } else {
      for (auto a : rowIndicesA) {
        for (auto b : rowIndicesB) {
          addRow(a, b);
        }
      }
    }
  }

  // Merge the local vocab contained in `T` with the `mergedVocab_` and set the
  // passed pointer reference to that vocab.
  template <typename T>
  void mergeVocab(const T& table, const LocalVocab*& currentVocab) {
    detail::mergeVocabInto(table, currentVocab, mergedVocab_);
  }

  // Flush remaining pending entries before changing the input.
  void flushBeforeInputChange() {
    // Clear to avoid unnecessary merge.
    currentVocabs_ = {nullptr, nullptr};
    if (nextIndex_ != 0) {
      AD_CORRECTNESS_CHECK(inputLeftAndRight_.has_value());
      flush();
    } else if (resultTable_.empty()) {
      // Clear local vocab when no rows were written.
      //
      // TODO<joka921, robinTF> This is a conservative approach. We could
      // optimize this case (clear the local vocab more often, but still
      // correctly) by considering the situation after all the relevant inputs
      // have been processed.
      mergedVocab_ = LocalVocab{};
    }
  }

  // Set or reset the input. All following calls to `addRow` then refer to
  // indices in the new input. Before resetting, `flush()` is called, so all the
  // rows from the previous inputs get materialized before deleting the old
  // inputs. The arguments to `inputLeft` and `inputRight` can either be
  // `IdTable` or `IdTableView<0>`, or any other type that has a
  // `asStaticView<0>` method that returns an `IdTableView<0>`.
  template <typename L, typename R>
  void setInput(const L& inputLeft, const R& inputRight) {
    flushBeforeInputChange();
    mergeVocab(inputLeft, currentVocabs_.at(0));
    mergeVocab(inputRight, currentVocabs_.at(1));
    inputLeftAndRight_ =
        std::array{detail::toView(inputLeft), detail::toView(inputRight)};
    checkNumColumns();
  }

  // Only set the left input. After this it is only allowed to call
  // `addOptionalRow` and not `addRow` until `setInput` has been called again.
  template <typename L>
  void setOnlyLeftInputForOptionalJoin(const L& inputLeft) {
    flushBeforeInputChange();
    mergeVocab(inputLeft, currentVocabs_.at(0));
    // The right input will be empty, but with the correct number of columns.
    using namespace ad_utility::memory_literals;
    inputLeftAndRight_ = std::array{
        detail::toView(inputLeft),
        IdTableView<0>{
            resultTable_.numColumns() +
                (static_cast<size_t>(!keepJoinColumns_) * numJoinColumns_) -
                detail::toView(inputLeft).numColumns() + numJoinColumns_,
            ad_utility::makeAllocatorWithLimit<Id>(0_B)}};
  }

  // The next free row in the output will be created from
  // `inputLeft_[rowIndexA]`. The columns from `inputRight_` will all be set to
  // UNDEF
  void addOptionalRow(size_t rowIndexA) {
    AD_EXPENSIVE_CHECK(inputLeftAndRight_.has_value());
    optionalIndexBuffer_.push_back(
        TargetIndexAndRowIndex{nextIndex_, rowIndexA});
    ++nextIndex_;
    if (nextIndex_ >= bufferSize_) {
      flush();
    }
  }

  // Move the result out after the last write. The function ensures, that the
  // `flush()` is called before doing so.
  IdTable&& resultTable() && {
    flush();
    return std::move(resultTable_);
  }

  LocalVocab& localVocab() { return mergedVocab_; }

  // Disable copying and moving, it is currently not needed and makes it harder
  // to reason about
  AddCombinedRowToIdTable(const AddCombinedRowToIdTable&) = delete;
  AddCombinedRowToIdTable& operator=(const AddCombinedRowToIdTable&) = delete;
  AddCombinedRowToIdTable(AddCombinedRowToIdTable&&) = delete;
  AddCombinedRowToIdTable& operator=(AddCombinedRowToIdTable&&) = delete;

  // Write the result rows the indices of which have been stored in the buffers
  // since the last call to `flush()`. This function is automatically called by
  // the `addRow` functions if the buffers exceed a certain size, but you also
  // have to call it manually after adding the last row, else the destructor
  // will throw an exception.
  void flush() {
    cancellationHandle_->throwIfCancelled();
    // AD_LOG_INFO << "num columns in result " << resultTable_.numColumns() <<
    // '\n';
    auto& result = resultTable_;
    size_t oldSize = result.size();
    AD_CORRECTNESS_CHECK(nextIndex_ == indexBuffer_.size() +
                                           optionalIndexBuffer_.size() ||
                         result.numColumns() == 0);
    // Sometimes the left input and right input are not valid anymore, because
    // the `IdTable`s they point to have already been destroyed. This case is
    // okay, as long as there was a manual call to `flush` (after which
    // `nextIndex_ == 0`) before the inputs went out of scope. However, the call
    // to `resultTable()` will still unconditionally flush. The following check
    // makes this behavior defined.
    if (nextIndex_ == 0) {
      return;
    }
    AD_CORRECTNESS_CHECK(inputLeftAndRight_.has_value());
    result.resize(oldSize + nextIndex_);

    // Precondition: `a` and `b` compare equal or at least one of them is UNDEF
    // If exactly one of them is UNDEF, return the other one, else return any of
    // them (they are equal anyway).
    auto getJoinValue = [](const ValueId a, const ValueId b) {
      // NOTE: For localVocabIndices we might have different pointers that
      // compare equal because they point to the same word. Therefore we cannot
      // use a simple bitwise operation to handle the "one of them is UNDEF"
      // case as we previously did.
      if (a.isUndefined()) {
        return b;
      }
      return a;
    };

    // A lambda that writes the join column with the given `colIdx` to the
    // `nextResultColIdx`-th column of the result.
    auto writeJoinColumn = [&result, &getJoinValue, oldSize, this](
                               size_t colIdx, size_t resultColIdx) {
      const auto& colLeft = inputLeft().getColumn(colIdx);
      const auto& colRight = inputRight().getColumn(colIdx);
      // TODO<joka921> Implement prefetching.
      decltype(auto) resultCol = result.getColumn(resultColIdx);
      size_t& numUndef = numUndefinedPerColumn_.at(resultColIdx);

      // Write the matching rows.
      for (const auto& [targetIndex, sourceIndices] : indexBuffer_) {
        auto resultId =
            getJoinValue(colLeft[sourceIndices[0]], colRight[sourceIndices[1]]);
        numUndef += static_cast<size_t>(resultId.isUndefined());
        resultCol[oldSize + targetIndex] = resultId;
      }

      // Write the optional rows. For the right input those are always
      // undefined.
      for (const auto& [targetIndex, sourceIndex] : optionalIndexBuffer_) {
        Id id = colLeft[sourceIndex];
        resultCol[oldSize + targetIndex] = id;
        numUndef += static_cast<size_t>(id.isUndefined());
      }
    };

    // A lambda that writes the non-join-column `colIdx` to the
    // `nextResultColIdx`-th column of the result. the bool `isColFromLeft`
    // determines whether the input is taken from the left or the right input.
    // Note: There is quite some code duplication between this lambda and the
    // previous one. I have tried to unify them but this lead to template-heavy
    // code that was very hard to read for humans.
    auto writeNonJoinColumn = ad_utility::ApplyAsValueIdentity{
        [&result, oldSize, this](auto isColFromLeft, size_t colIdx,
                                 size_t resultColIdx) {
          decltype(auto) col = isColFromLeft ? inputLeft().getColumn(colIdx)
                                             : inputRight().getColumn(colIdx);
          // TODO<joka921> Implement prefetching.
          decltype(auto) resultCol = result.getColumn(resultColIdx);
          size_t& numUndef = numUndefinedPerColumn_.at(resultColIdx);

          // Write the matching rows.
          static constexpr size_t idx = isColFromLeft ? 0 : 1;
          for (const auto& [targetIndex, sourceIndices] : indexBuffer_) {
            auto resultId = col[sourceIndices[idx]];
            numUndef += static_cast<size_t>(resultId == Id::makeUndefined());
            resultCol[oldSize + targetIndex] = resultId;
          }

          // Write the optional rows. For the right input those are always
          // undefined.
          for (const auto& [targetIndex, sourceIndex] : optionalIndexBuffer_) {
            Id id = [&col, isColFromLeft, sourceIndex = sourceIndex]() {
              if constexpr (isColFromLeft) {
                return col[sourceIndex];
              } else {
                (void)col;
                (void)sourceIndex;
                return Id::makeUndefined();
              }
            }();
            resultCol[oldSize + targetIndex] = id;
            numUndef += static_cast<size_t>(id.isUndefined());
          }
        }};

    size_t nextResultColIdx = 0;
    // First write all the join columns.
    for (size_t col = 0; col < numJoinColumns_; col++) {
      if (keepJoinColumns_) {
        writeJoinColumn(col, nextResultColIdx);
        ++nextResultColIdx;
      }
    }

    // Then the remaining columns from the left input.
    for (size_t col = numJoinColumns_; col < inputLeft().numColumns(); ++col) {
      writeNonJoinColumn.template operator()<true>(col, nextResultColIdx);
      ++nextResultColIdx;
    }

    // Then the remaining columns from the right input.
    for (size_t col = numJoinColumns_; col < inputRight().numColumns(); col++) {
      writeNonJoinColumn.template operator()<false>(col, nextResultColIdx);
      ++nextResultColIdx;
    }

    indexBuffer_.clear();
    optionalIndexBuffer_.clear();
    nextIndex_ = 0;
    std::invoke(blockwiseCallback_, result, mergedVocab_);
    // The current `IdTable`s might still be active, so we have to merge the
    // local vocabs again if all other sets were moved-out.
    if (resultTable_.empty()) {
      // Make sure to reset `mergedVocab_` so it is in a valid state again.
      mergedVocab_ = LocalVocab{};
      // Only merge non-null vocabs.
      auto range = currentVocabs_ | ql::views::filter(toBool) |
                   ql::views::transform(dereference);
      mergedVocab_.mergeWith(ql::ranges::ref_view{range});
    }
  }
  const IdTableView<0>& inputLeft() const {
    return inputLeftAndRight_.value()[0];
  }

  const IdTableView<0>& inputRight() const {
    return inputLeftAndRight_.value()[1];
  }

  void checkNumColumns() const {
    AD_CONTRACT_CHECK(bufferSize_ > 0);
    AD_CONTRACT_CHECK(inputLeft().numColumns() >= numJoinColumns_);
    AD_CONTRACT_CHECK(inputRight().numColumns() >= numJoinColumns_);
    AD_CONTRACT_CHECK(
        resultTable_.numColumns() ==
        inputLeft().numColumns() + inputRight().numColumns() - numJoinColumns_ -
            numJoinColumns_ * static_cast<size_t>(!keepJoinColumns_));
  }
};
}  // namespace ad_utility

#endif  // QLEVER_SRC_ENGINE_ADDCOMBINEDROWTOTABLE_H<|MERGE_RESOLUTION|>--- conflicted
+++ resolved
@@ -31,12 +31,9 @@
 class AddCombinedRowToIdTable {
   std::vector<size_t> numUndefinedPerColumn_;
   size_t numJoinColumns_;
-<<<<<<< HEAD
-=======
   // If set to false, then the join columns will not be written to the output.
   // The result table will also have no columns corresponding to the join
   // columns, but will only consist of the remaining payload columns.
->>>>>>> 7fefc4b7
   bool keepJoinColumns_ = true;
   std::optional<std::array<IdTableView<0>, 2>> inputLeftAndRight_;
   IdTable resultTable_;
@@ -44,11 +41,6 @@
   std::array<const LocalVocab*, 2> currentVocabs_{nullptr, nullptr};
 
  public:
-<<<<<<< HEAD
-  bool logStuff_ = false;
-
-=======
->>>>>>> 7fefc4b7
   // This struct stores the information, which row indices from the input are
   // combined into a given row index in the output, i.e. "To obtain the
   // `targetIndex_`-th row in the output, you have to combine
@@ -141,11 +133,6 @@
   // The next free row in the output will be created from
   // `inputLeft_[rowIndexA]` and `inputRight_[rowIndexB]`.
   void addRow(size_t rowIndexA, size_t rowIndexB) {
-    /*
-    if (logStuff_) {
-      AD_LOG_INFO << "adding a row" << rowIndexA << ' ' <<  rowIndexB << '\n';
-    }
-     */
     AD_EXPENSIVE_CHECK(inputLeftAndRight_.has_value());
     indexBuffer_.push_back(
         TargetIndexAndRowIndices{nextIndex_, {rowIndexA, rowIndexB}});
@@ -155,18 +142,6 @@
     }
   }
 
-<<<<<<< HEAD
-  // TODO<joka921> concepts + C++17 etc.
-  void addRows(const auto& rowIndicesA, const auto& rowIndicesB) {
-    auto sz = [](const auto& ri) { return ql::ranges::size(ri); };
-    size_t total = sz(rowIndicesA) * sz(rowIndicesB);
-    if (resultTable_.numColumns() == 0) {
-      /*
-      if (total > 0 && logStuff_) {
-        AD_LOG_INFO << "Adding " << total << "rows at once\n";
-      }
-       */
-=======
   // Concept for the `addRows` function below for a `sized_range` that has
   // unsigned integral values as its `value_type`.
   template <typename R>
@@ -184,7 +159,6 @@
     size_t total =
         ql::ranges::size(rowIndicesA) * ql::ranges::size(rowIndicesB);
     if (resultTable_.numColumns() == 0) {
->>>>>>> 7fefc4b7
       while (total > 0) {
         auto chunkSz = std::min(bufferSize_ - nextIndex_, total);
         nextIndex_ += chunkSz;
@@ -296,8 +270,6 @@
   // will throw an exception.
   void flush() {
     cancellationHandle_->throwIfCancelled();
-    // AD_LOG_INFO << "num columns in result " << resultTable_.numColumns() <<
-    // '\n';
     auto& result = resultTable_;
     size_t oldSize = result.size();
     AD_CORRECTNESS_CHECK(nextIndex_ == indexBuffer_.size() +
