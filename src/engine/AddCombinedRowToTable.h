//  Copyright 2023, University of Freiburg,
//                  Chair of Algorithms and Data Structures.
//  Author: Johannes Kalmbach <kalmbach@cs.uni-freiburg.de>

#pragma once

#include <array>
#include <cstdint>
#include <vector>

#include "engine/idTable/IdTable.h"
#include "global/Id.h"
#include "util/Exception.h"
#include "util/TransparentFunctors.h"

namespace ad_utility {
// This class handles the efficient writing of the results of a JOIN operation
// to a column-based `IdTable`. The underlying assumption is that in both inputs
// the join columns are the first columns. On each call to `addRow`, we only
// store the indices of the matching rows. When a certain buffer size
// (configurable, default value 100'000) is reached, the results are actually
// written to the table.
template <std::invocable<IdTable&> BlockwiseCallback = ad_utility::Noop>
class AddCombinedRowToIdTable {
  std::vector<size_t> numUndefinedPerColumn_;
  size_t numJoinColumns_;
  std::optional<std::array<IdTableView<0>, 2>> inputLeftAndRight_;
  IdTable resultTable_;

  // This struct stores the information, which row indices from the input are
  // combined into a given row index in the output, i.e. "To obtain the
  // `targetIndex_`-th row in the output, you have to combine
  // `inputLeft_[rowIndices_[0]]` and and `inputRight_[rowIndices_[1]]`.
  struct TargetIndexAndRowIndices {
    size_t targetIndex_;
    std::array<size_t, 2> rowIndices_;
  };
  // Store the indices that have not yet been written.
  std::vector<TargetIndexAndRowIndices> indexBuffer_;

  // Store the information, which row index from the left input is written to a
  // given index in the output. This is used for OPTIONAL joins where there are
  // rows that have no counterpart in the right input.
  struct TargetIndexAndRowIndex {
    size_t targetIndex_;
    size_t rowIndex_;
  };

  // Store the indices of OPTIONAL inputs that have not yet been written.
  std::vector<TargetIndexAndRowIndex> optionalIndexBuffer_;

  // The total number of optional and non-optional rows that are currently
  // buffered but not yet written to the result. The first row index in the
  // output for which a result has neither been written nor stored in one of the
  // buffers can be calculated by `result_.numRows() + nextIndex_`.
  size_t nextIndex_ = 0;

  // The number of rows for which the indices are buffered until they are
  // materialized and written to the result in one go.
  size_t bufferSize_ = 100'000;

<<<<<<< HEAD
  // TODO<joka921> Comment
  BlockwiseCallback blockwiseCallback_{};
=======
  // This callback is called with the result as an argument each time `flush()`
  // is called. It can be used to consume parts of the result early, before the
  // complete operation has finished.
  using BlockwiseCallback = std::function<void(IdTable&)>;
  [[no_unique_address]] BlockwiseCallback blockwiseCallback_{ad_utility::noop};
>>>>>>> c76d93d5

 public:
  // Construct from the number of join columns, the two inputs, and the output.
  // The `bufferSize` can be configured for testing.
<<<<<<< HEAD
  explicit AddCombinedRowToIdTable(size_t numJoinColumns, IdTableView<0> input1,
                                   IdTableView<0> input2, IdTable output,
                                   size_t bufferSize = 100'000,
                                   BlockwiseCallback blockwiseCallback = {})
=======
  explicit AddCombinedRowToIdTable(
      size_t numJoinColumns, IdTableView<0> input1, IdTableView<0> input2,
      IdTable output, size_t bufferSize = 100'000,
      BlockwiseCallback blockwiseCallback = ad_utility::noop)
>>>>>>> c76d93d5
      : numUndefinedPerColumn_(output.numColumns()),
        numJoinColumns_{numJoinColumns},
        inputLeftAndRight_{std::array{input1, input2}},
        resultTable_{std::move(output)},
        bufferSize_{bufferSize},
        blockwiseCallback_{std::move(blockwiseCallback)} {
    checkNumColumns();
    indexBuffer_.reserve(bufferSize);
  }
  // Similar to the previous constructor, but the inputs are not given.
  // This means that the inputs have to be set to an explicit
  // call to `setInput` before adding rows. This is used for the lazy join
  // operations (see Join.cpp) where the input changes over time.
<<<<<<< HEAD
  explicit AddCombinedRowToIdTable(size_t numJoinColumns, IdTable output,
                                   size_t bufferSize = 100'000,
                                   BlockwiseCallback blockwiseCallback = {})
=======
  explicit AddCombinedRowToIdTable(
      size_t numJoinColumns, IdTable output, size_t bufferSize = 100'000,
      BlockwiseCallback blockwiseCallback = ad_utility::noop)
>>>>>>> c76d93d5
      : numUndefinedPerColumn_(output.numColumns()),
        numJoinColumns_{numJoinColumns},
        inputLeftAndRight_{std::nullopt},
        resultTable_{std::move(output)},
        bufferSize_{bufferSize},
        blockwiseCallback_{std::move(blockwiseCallback)} {
    indexBuffer_.reserve(bufferSize);
  }

  // Return the number of UNDEF values per column.
  const std::vector<size_t>& numUndefinedPerColumn() {
    flush();
    return numUndefinedPerColumn_;
  }

  // The next free row in the output will be created from
  // `inputLeft_[rowIndexA]` and `inputRight_[rowIndexB]`.
  void addRow(size_t rowIndexA, size_t rowIndexB) {
    AD_EXPENSIVE_CHECK(inputLeftAndRight_.has_value());
    indexBuffer_.push_back(
        TargetIndexAndRowIndices{nextIndex_, {rowIndexA, rowIndexB}});
    ++nextIndex_;
    if (nextIndex_ > bufferSize_) {
      flush();
    }
  }

  // Set or reset the input. All following calls to `addRow` then refer to
  // indices in the new input. Before resetting, `flush()` is called, so all the
  // rows from the previous inputs get materialized before deleting the old
  // inputs. The arguments to `inputLeft` and `inputRight` can either be
  // `IdTable` or `IdTableView<0>`, or any other type that has a
  // `asStaticView<0>` method that returns an `IdTableView<0>`.
  void setInput(const auto& inputLeft, const auto& inputRight) {
    auto toView = []<typename T>(const T& table) {
      if constexpr (requires { table.template asStaticView<0>(); }) {
        return table.template asStaticView<0>();
      } else {
        return table;
      }
    };
    if (nextIndex_ != 0) {
      AD_CORRECTNESS_CHECK(inputLeftAndRight_.has_value());
      flush();
    }
    inputLeftAndRight_ = std::array{toView(inputLeft), toView(inputRight)};
    checkNumColumns();
  }

<<<<<<< HEAD
  void setLeftInput(const auto& inputLeft) {
=======
  // Only set the left input. After this it is only allowed to call
  // `addOptionalRow` and not `addRow` until `setInput` has been called again.
  void setOnlyLeftInputForOptionalJoin(const auto& inputLeft) {
>>>>>>> c76d93d5
    auto toView = []<typename T>(const T& table) {
      if constexpr (requires { table.template asStaticView<0>(); }) {
        return table.template asStaticView<0>();
      } else {
        return table;
      }
    };
    if (nextIndex_ != 0) {
<<<<<<< HEAD
      AD_CORRECTNESS_CHECK(inputs_.has_value());
      flush();
    }
    // TODO<joka921> This is rather unsafe, we should think of something better.
    inputs_ = std::array{
=======
      AD_CORRECTNESS_CHECK(inputLeftAndRight_.has_value());
      flush();
    }
    // The right input will be empty, but with the correct number of columns.
    inputLeftAndRight_ = std::array{
>>>>>>> c76d93d5
        toView(inputLeft),
        IdTableView<0>{resultTable_.numColumns() -
                           toView(inputLeft).numColumns() + numJoinColumns_,
                       ad_utility::makeUnlimitedAllocator<Id>()}};
  }

  // The next free row in the output will be created from
  // `inputLeft_[rowIndexA]`. The columns from `inputRight_` will all be set to
  // UNDEF
  void addOptionalRow(size_t rowIndexA) {
    AD_EXPENSIVE_CHECK(inputLeftAndRight_.has_value());
    optionalIndexBuffer_.push_back(
        TargetIndexAndRowIndex{nextIndex_, rowIndexA});
    ++nextIndex_;
    if (nextIndex_ > bufferSize_) {
      flush();
    }
  }

  // Move the result out after the last write. The function ensures, that the
  // `flush()` is called before doing so.
  IdTable&& resultTable() && {
    flush();
    return std::move(resultTable_);
  }

  // Disable copying and moving, it is currently not needed and makes it harder
  // to reason about
  AddCombinedRowToIdTable(const AddCombinedRowToIdTable&) = delete;
  AddCombinedRowToIdTable& operator=(const AddCombinedRowToIdTable&) = delete;
  AddCombinedRowToIdTable(AddCombinedRowToIdTable&&) = delete;
  AddCombinedRowToIdTable& operator=(AddCombinedRowToIdTable&&) = delete;

  // Write the result rows the indices of which have been stored in the buffers
  // since the last call to `flush()`. This function is automatically called by
  // the `addRow` functions if the buffers exceed a certain size, but you also
  // have to call it manually after adding the last row, else the destructor
  // will throw an exception.
  void flush() {
    auto& result = resultTable_;
    size_t oldSize = result.size();
    AD_CORRECTNESS_CHECK(nextIndex_ ==
                         indexBuffer_.size() + optionalIndexBuffer_.size());
    // Sometimes the left input and right input are not valid anymore, because
    // the `IdTable`s they point to have already been destroyed. This case is
    // okay, as long as there was a manual call to `flush` (after which
    // `nextIndex_ == 0`) before the inputs went out of scope. However, the call
    // to `resultTable()` will still unconditionally flush. The following check
    // makes this behavior defined.
    if (nextIndex_ == 0) {
      return;
    }
    AD_CORRECTNESS_CHECK(inputLeftAndRight_.has_value());
    result.resize(oldSize + nextIndex_);

    // Sometimes columns are combined where one value is UNDEF and the other one
    // is not. This function very efficiently returns the not-UNDEF value in
    // this case.
    // TODO<joka921> If we keep track of the information that one of the
    // involved columns contains no UNDEF values at all, we can omit this step
    // and simply copy the values from this column without looking at the other
    // input.
    auto mergeWithUndefined = [](const ValueId a, const ValueId b) {
      static_assert(ValueId::makeUndefined().getBits() == 0u);
      return ValueId::fromBits(a.getBits() | b.getBits());
    };

    // A lambda that writes the join column with the given `colIdx` to the
    // `nextResultColIdx`-th column of the result.
    auto writeJoinColumn = [&result, &mergeWithUndefined, oldSize, this](
                               size_t colIdx, size_t resultColIdx) {
      const auto& colLeft = inputLeft().getColumn(colIdx);
      const auto& colRight = inputRight().getColumn(colIdx);
      // TODO<joka921> Implement prefetching.
      decltype(auto) resultCol = result.getColumn(resultColIdx);
      size_t& numUndef = numUndefinedPerColumn_.at(resultColIdx);

      // Write the matching rows.
      for (const auto& [targetIndex, sourceIndices] : indexBuffer_) {
        auto resultId = mergeWithUndefined(colLeft[sourceIndices[0]],
                                           colRight[sourceIndices[1]]);
        numUndef += static_cast<size_t>(resultId.isUndefined());
        resultCol[oldSize + targetIndex] = resultId;
      }

      // Write the optional rows. For the right input those are always
      // undefined.
      for (const auto& [targetIndex, sourceIndex] : optionalIndexBuffer_) {
        Id id = colLeft[sourceIndex];
        resultCol[oldSize + targetIndex] = id;
        numUndef += static_cast<size_t>(id.isUndefined());
      }
    };

    // A lambda that writes the non-join-column `colIdx` to the
    // `nextResultColIdx`-th column of the result. the bool `isColFromLeft`
    // determines whether the input is taken from the left or the right input.
    // Note: There is quite some code duplication between this lambda and the
    // previous one. I have tried to unify them but this lead to template-heavy
    // code that was very hard to read for humans.
    auto writeNonJoinColumn = [&result, oldSize, this]<bool isColFromLeft>(
                                  size_t colIdx, size_t resultColIdx) {
      decltype(auto) col = isColFromLeft ? inputLeft().getColumn(colIdx)
                                         : inputRight().getColumn(colIdx);
      // TODO<joka921> Implement prefetching.
      decltype(auto) resultCol = result.getColumn(resultColIdx);
      size_t& numUndef = numUndefinedPerColumn_.at(resultColIdx);

      // Write the matching rows.
      static constexpr size_t idx = isColFromLeft ? 0 : 1;
      for (const auto& [targetIndex, sourceIndices] : indexBuffer_) {
        auto resultId = col[sourceIndices[idx]];
        numUndef += static_cast<size_t>(resultId == Id::makeUndefined());
        resultCol[oldSize + targetIndex] = resultId;
      }

      // Write the optional rows. For the right input those are always
      // undefined.
      for (const auto& [targetIndex, sourceIndex] : optionalIndexBuffer_) {
        Id id = [&col, sourceIndex = sourceIndex]() {
          if constexpr (isColFromLeft) {
            return col[sourceIndex];
          } else {
            (void)col;
            (void)sourceIndex;
            return Id::makeUndefined();
          }
        }();
        resultCol[oldSize + targetIndex] = id;
        numUndef += static_cast<size_t>(id.isUndefined());
      }
    };

    size_t nextResultColIdx = 0;
    // First write all the join columns.
    for (size_t col = 0; col < numJoinColumns_; col++) {
      writeJoinColumn(col, nextResultColIdx);
      ++nextResultColIdx;
    }

    // Then the remaining columns from the left input.
    for (size_t col = numJoinColumns_; col < inputLeft().numColumns(); ++col) {
      writeNonJoinColumn.template operator()<true>(col, nextResultColIdx);
      ++nextResultColIdx;
    }

    // Then the remaining columns from the right input.
    for (size_t col = numJoinColumns_; col < inputRight().numColumns(); col++) {
      writeNonJoinColumn.template operator()<false>(col, nextResultColIdx);
      ++nextResultColIdx;
    }

    indexBuffer_.clear();
    optionalIndexBuffer_.clear();
    nextIndex_ = 0;
    std::invoke(blockwiseCallback_, result);
<<<<<<< HEAD
=======
  }
  const IdTableView<0>& inputLeft() const {
    return inputLeftAndRight_.value()[0];
>>>>>>> c76d93d5
  }

  const IdTableView<0>& inputRight() const {
    return inputLeftAndRight_.value()[1];
  }

  void checkNumColumns() const {
    AD_CONTRACT_CHECK(inputLeft().numColumns() >= numJoinColumns_);
    AD_CONTRACT_CHECK(inputRight().numColumns() >= numJoinColumns_);
    AD_CONTRACT_CHECK(resultTable_.numColumns() ==
                      inputLeft().numColumns() + inputRight().numColumns() -
                          numJoinColumns_);
  }
};
}  // namespace ad_utility<|MERGE_RESOLUTION|>--- conflicted
+++ resolved
@@ -20,7 +20,6 @@
 // store the indices of the matching rows. When a certain buffer size
 // (configurable, default value 100'000) is reached, the results are actually
 // written to the table.
-template <std::invocable<IdTable&> BlockwiseCallback = ad_utility::Noop>
 class AddCombinedRowToIdTable {
   std::vector<size_t> numUndefinedPerColumn_;
   size_t numJoinColumns_;
@@ -59,31 +58,19 @@
   // materialized and written to the result in one go.
   size_t bufferSize_ = 100'000;
 
-<<<<<<< HEAD
-  // TODO<joka921> Comment
-  BlockwiseCallback blockwiseCallback_{};
-=======
   // This callback is called with the result as an argument each time `flush()`
   // is called. It can be used to consume parts of the result early, before the
   // complete operation has finished.
   using BlockwiseCallback = std::function<void(IdTable&)>;
   [[no_unique_address]] BlockwiseCallback blockwiseCallback_{ad_utility::noop};
->>>>>>> c76d93d5
 
  public:
   // Construct from the number of join columns, the two inputs, and the output.
   // The `bufferSize` can be configured for testing.
-<<<<<<< HEAD
-  explicit AddCombinedRowToIdTable(size_t numJoinColumns, IdTableView<0> input1,
-                                   IdTableView<0> input2, IdTable output,
-                                   size_t bufferSize = 100'000,
-                                   BlockwiseCallback blockwiseCallback = {})
-=======
   explicit AddCombinedRowToIdTable(
       size_t numJoinColumns, IdTableView<0> input1, IdTableView<0> input2,
       IdTable output, size_t bufferSize = 100'000,
       BlockwiseCallback blockwiseCallback = ad_utility::noop)
->>>>>>> c76d93d5
       : numUndefinedPerColumn_(output.numColumns()),
         numJoinColumns_{numJoinColumns},
         inputLeftAndRight_{std::array{input1, input2}},
@@ -97,15 +84,9 @@
   // This means that the inputs have to be set to an explicit
   // call to `setInput` before adding rows. This is used for the lazy join
   // operations (see Join.cpp) where the input changes over time.
-<<<<<<< HEAD
-  explicit AddCombinedRowToIdTable(size_t numJoinColumns, IdTable output,
-                                   size_t bufferSize = 100'000,
-                                   BlockwiseCallback blockwiseCallback = {})
-=======
   explicit AddCombinedRowToIdTable(
       size_t numJoinColumns, IdTable output, size_t bufferSize = 100'000,
       BlockwiseCallback blockwiseCallback = ad_utility::noop)
->>>>>>> c76d93d5
       : numUndefinedPerColumn_(output.numColumns()),
         numJoinColumns_{numJoinColumns},
         inputLeftAndRight_{std::nullopt},
@@ -155,13 +136,9 @@
     checkNumColumns();
   }
 
-<<<<<<< HEAD
-  void setLeftInput(const auto& inputLeft) {
-=======
   // Only set the left input. After this it is only allowed to call
   // `addOptionalRow` and not `addRow` until `setInput` has been called again.
   void setOnlyLeftInputForOptionalJoin(const auto& inputLeft) {
->>>>>>> c76d93d5
     auto toView = []<typename T>(const T& table) {
       if constexpr (requires { table.template asStaticView<0>(); }) {
         return table.template asStaticView<0>();
@@ -170,19 +147,11 @@
       }
     };
     if (nextIndex_ != 0) {
-<<<<<<< HEAD
-      AD_CORRECTNESS_CHECK(inputs_.has_value());
-      flush();
-    }
-    // TODO<joka921> This is rather unsafe, we should think of something better.
-    inputs_ = std::array{
-=======
       AD_CORRECTNESS_CHECK(inputLeftAndRight_.has_value());
       flush();
     }
     // The right input will be empty, but with the correct number of columns.
     inputLeftAndRight_ = std::array{
->>>>>>> c76d93d5
         toView(inputLeft),
         IdTableView<0>{resultTable_.numColumns() -
                            toView(inputLeft).numColumns() + numJoinColumns_,
@@ -339,12 +308,9 @@
     optionalIndexBuffer_.clear();
     nextIndex_ = 0;
     std::invoke(blockwiseCallback_, result);
-<<<<<<< HEAD
-=======
   }
   const IdTableView<0>& inputLeft() const {
     return inputLeftAndRight_.value()[0];
->>>>>>> c76d93d5
   }
 
   const IdTableView<0>& inputRight() const {
