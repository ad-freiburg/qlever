--- conflicted
+++ resolved
@@ -134,7 +134,6 @@
     }
   }
 
-<<<<<<< HEAD
   // TODO<joka921> concepts + C++17 etc.
   void addRows(const auto& rowIndicesA, const auto& rowIndicesB) {
     if (resultTable_.numColumns() == 0) {
@@ -157,19 +156,6 @@
     }
   }
 
-  // Unwrap type `T` to get an `IdTableView<0>`, even if it's not an
-  // `IdTableView<0>`. Identity for `IdTableView<0>`.
-  template <typename T>
-  static IdTableView<0> toView(const T& table) {
-    if constexpr (CPP_requires_ref(detail::concepts::HasAsStaticView, T)) {
-      return table.template asStaticView<0>();
-    } else {
-      return table;
-    }
-  }
-
-=======
->>>>>>> 26997d76
   // Merge the local vocab contained in `T` with the `mergedVocab_` and set the
   // passed pointer reference to that vocab.
   template <typename T>
