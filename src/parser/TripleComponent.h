// Copyright 2018 - 2022, University of Freiburg
// Chair of Algorithms and Data Structures
// Authors: Johannes Kalmbach <johannes.kalmbach@gmail.com>
//          Hannah Bast <bast@cs.uni-freiburg.de>

#pragma once

#include <concepts>
#include <cstdint>
#include <string>
#include <type_traits>
#include <variant>

#include "engine/LocalVocab.h"
#include "global/Constants.h"
#include "global/Id.h"
#include "global/SpecialIds.h"
#include "parser/LiteralOrIri.h"
#include "parser/RdfEscaping.h"
#include "parser/data/Variable.h"
#include "util/Date.h"
#include "util/Exception.h"
#include "util/Forward.h"

/// A wrapper around a `std::variant` that can hold the different types that the
/// subject, predicate, or object of a triple can have in the Turtle Parser.
/// Those currently are `double` (xsd:double and xsd:decimal), `int64_t`
/// (xsd:int and xsd:integer) and `std::string` (variables, IRIs, and literals
/// of any other type).
class TripleComponent {
 public:
  using Literal = ad_utility::triple_component::Literal;
  using Iri = ad_utility::triple_component::Iri;
  // Own class for the UNDEF value.
  struct UNDEF {
    // Default equality operator.
    bool operator==(const UNDEF&) const = default;
    // Hash to arbitrary (fixed) value. For example, needed in
    // `Values::computeMultiplicities`.
    template <typename H>
    friend H AbslHashValue(H h, [[maybe_unused]] const UNDEF& undef) {
      return H::combine(std::move(h), 42);
    }
  };

 private:
  // The underlying variant type.
<<<<<<< HEAD
  using Variant = std::variant<Id, std::string, double, int64_t, bool, UNDEF,
                               Variable, Literal, Iri, DateOrLargeYear>;
=======
  using Variant = std::variant<std::string, double, int64_t, bool, UNDEF,
                               Variable, Literal, Iri, DateYearOrDuration>;
>>>>>>> 4a18d3ba
  Variant _variant;

 public:
  // There are several places during the parsing where an uninitizalized
  // `TripleComponent` is currently used.
  TripleComponent() = default;
  /// Construct from anything that is able to construct the underlying
  /// `Variant`.
  template <typename FirstArg, typename... Args>
  requires(!std::same_as<std::remove_cvref_t<FirstArg>, TripleComponent> &&
           std::is_constructible_v<Variant, FirstArg &&, Args && ...>)
  TripleComponent(FirstArg&& firstArg, Args&&... args)
      : _variant(AD_FWD(firstArg), AD_FWD(args)...) {
    if (isString()) {
      // Storing variables and literals as strings is deprecated. The following
      // checks help find places, where this is accidentally still done.
      AD_CONTRACT_CHECK(!getString().starts_with("?"));
      AD_CONTRACT_CHECK(!getString().starts_with('"'));
      AD_CONTRACT_CHECK(!getString().starts_with("'"));
    }
  }

  /// Construct from `string_view`s. We need to explicitly implement this
  /// constructor because  `string_views` are not implicitly convertible to
  /// `std::string`. Note that this constructor is deliberately NOT explicit.
  TripleComponent(std::string_view sv) : _variant{std::string{sv}} {
    checkThatStringIsValid();
  }

  /// Defaulted copy and move constructors.
  TripleComponent(const TripleComponent&) = default;
  TripleComponent(TripleComponent&&) noexcept = default;

  /// Assignment for types that can be directly assigned to the underlying
  /// variant.
  template <typename T>
  requires requires(Variant v, T&& t) { _variant = t; }
  TripleComponent& operator=(T&& value) {
    _variant = AD_FWD(value);
    checkThatStringIsValid();
    return *this;
  }

  /// Assign a `std::string` to the variant that is constructed from `value`.
  TripleComponent& operator=(std::string_view value) {
    _variant = std::string{value};
    checkThatStringIsValid();
    return *this;
  }

  /// Defaulted copy and move assignment.
  TripleComponent& operator=(const TripleComponent&) = default;
  TripleComponent& operator=(TripleComponent&&) = default;

  /// Make a `TripleComponent` directly comparable to the underlying types.
  template <typename T>
  requires requires(T&& t) { _variant == t; }
  bool operator==(const T& other) const {
    return _variant == other;
  }

  /// Equality comparison between two `TripleComponent`s.
  bool operator==(const TripleComponent&) const = default;

  /// Hash value for `TripleComponent` object.
  /// Note: It is important to use `std::same_as` because otherwise this
  /// overload would also be eligible for the contained types that are
  /// implicitly convertible to `TripleComponent` which would lead to strange
  /// bugs.
  template <typename H>
  friend H AbslHashValue(H h, const std::same_as<TripleComponent> auto& tc) {
    return H::combine(std::move(h), tc._variant);
  }

  /// Check which type the underlying variants hold.
  [[nodiscard]] bool isString() const {
    return std::holds_alternative<std::string>(_variant);
  }
  [[nodiscard]] bool isDouble() const {
    return std::holds_alternative<double>(_variant);
  }
  [[nodiscard]] bool isInt() const {
    return std::holds_alternative<int64_t>(_variant);
  }

  [[nodiscard]] bool isVariable() const {
    return std::holds_alternative<Variable>(_variant);
  }

  bool isLiteral() const { return std::holds_alternative<Literal>(_variant); }
  Literal& getLiteral() { return std::get<Literal>(_variant); }
  const Literal& getLiteral() const { return std::get<Literal>(_variant); }

  bool isIri() const { return std::holds_alternative<Iri>(_variant); }

  Iri& getIri() { return std::get<Iri>(_variant); }
  const Iri& getIri() const { return std::get<Iri>(_variant); }

  bool isUndef() const { return std::holds_alternative<UNDEF>(_variant); }

  /// Access the value. If one of those methods is called but the variant
  /// doesn't hold the correct type, an exception is thrown.
  [[nodiscard]] const std::string& getString() const {
    return std::get<std::string>(_variant);
  }

  // Non-const overload. TODO<C++23> Deducing this.
  std::string& getString() { return std::get<std::string>(_variant); }

  [[nodiscard]] const double& getDouble() const {
    return std::get<double>(_variant);
  }
  [[nodiscard]] const int64_t& getInt() const {
    return std::get<int64_t>(_variant);
  }

  [[nodiscard]] const Variable& getVariable() const {
    return std::get<Variable>(_variant);
  }
  [[nodiscard]] Variable& getVariable() { return std::get<Variable>(_variant); }

  /// Convert to an RDF literal. `std::strings` will be emitted directly,
  /// `int64_t` is converted to a `xsd:integer` literal, and a `double` is
  /// converted to a `xsd:double`.
  // TODO<joka921> This function is used in only few places and  ignores the
  // strong typing of `Literal`s etc. It should be removed and its calls be
  // replaced by calls that work on the strongly typed `TripleComponent`
  // directly.
  [[nodiscard]] std::string toRdfLiteral() const;

  /// Convert the `TripleComponent` to an ID if it is not a string. In case of a
  /// string return `std::nullopt`. This is used in `toValueId` below and during
  /// the index building when we haven't built the vocabulary yet.
  [[nodiscard]] std::optional<Id> toValueIdIfNotString() const;

  // Convert the `TripleComponent` to an ID. If the `TripleComponent` is a
  // string, the IDs are resolved using the `vocabulary`. If a string is not
  // found in the vocabulary, `std::nullopt` is returned.
  template <typename Vocabulary>
  [[nodiscard]] std::optional<Id> toValueId(
      const Vocabulary& vocabulary) const {
    AD_CONTRACT_CHECK(!isString());
    if (isLiteral() || isIri()) {
      VocabIndex idx;
      const std::string& content = isLiteral()
                                       ? getLiteral().toStringRepresentation()
                                       : getIri().toStringRepresentation();
      if (vocabulary.getId(content, &idx)) {
        return Id::makeFromVocabIndex(idx);
      } else if (qlever::specialIds.contains(content)) {
        return qlever::specialIds.at(content);
      } else {
        return std::nullopt;
      }
    } else {
      return toValueIdIfNotString();
    }
  }

  // Same as the above, but also consider the given local vocabulary. If the
  // string is neither in `vocabulary` nor in `localVocab`, it will be added to
  // `localVocab`. Therefore, we get a valid `Id` in any case. The modifier is
  // `&&` because in our uses of this method, the `TripleComponent` object is
  // created solely to call this method and we want to avoid copying the
  // `std::string` when passing it to the local vocabulary.
  template <typename Vocabulary>
  [[nodiscard]] Id toValueId(const Vocabulary& vocabulary,
                             LocalVocab& localVocab) && {
    std::optional<Id> id = toValueId(vocabulary);
    if (!id) {
      // If `toValueId` could not convert to `Id`, we have a string, which we
      // look up in (and potentially add to) our local vocabulary.
      AD_CORRECTNESS_CHECK(isLiteral() || isIri());
      using LiteralOrIri = ad_utility::triple_component::LiteralOrIri;
      auto moveWord = [&]() -> LiteralOrIri {
        if (isLiteral()) {
          return LiteralOrIri{std::move(getLiteral())};
        } else {
          return LiteralOrIri{std::move(getIri())};
        }
      };
      // NOTE: There is a `&&` version of `getIndexAndAddIfNotContained`.
      // Otherwise, `newWord` would be copied here despite the `std::move`.
      id = Id::makeFromLocalVocabIndex(
          localVocab.getIndexAndAddIfNotContained(moveWord()));
    }
    return id.value();
  }

  // Human-readable output. Is used for debugging, testing, and for the creation
  // of descriptors and cache keys.
  friend std::ostream& operator<<(std::ostream& stream,
                                  const TripleComponent& obj);

  // Return as string.
  [[nodiscard]] std::string toString() const;

 private:
  // The `std::string` alternative of the  underlying variant previously
  // was also used for variables and literals, which now have their
  // own alternative. This function checks that a stored `std::string` does not
  // store a literal or a variable.
  // TODO<joka921> In most parts of the code, the `std::string` case only stores
  // IRIs and blank nodes. It would be desirable to check that we are indeed in
  // one of these cases. However, the `TurtleParser` currently uses a
  // `TripleComponent` to store literals like `true`, `false`, `12.3` etc. in a
  // TripleComponent as an intermediate step. Change the turtle parser to make
  // these cases unnecessary.
  void checkThatStringIsValid() {
    if (isString()) {
      const auto& s = getString();
      AD_CONTRACT_CHECK(!s.starts_with('?'));
      AD_CONTRACT_CHECK(!s.starts_with('"'));
      AD_CONTRACT_CHECK(!s.starts_with('\''));
    }
  }
};<|MERGE_RESOLUTION|>--- conflicted
+++ resolved
@@ -45,13 +45,8 @@
 
  private:
   // The underlying variant type.
-<<<<<<< HEAD
-  using Variant = std::variant<Id, std::string, double, int64_t, bool, UNDEF,
-                               Variable, Literal, Iri, DateOrLargeYear>;
-=======
   using Variant = std::variant<std::string, double, int64_t, bool, UNDEF,
                                Variable, Literal, Iri, DateYearOrDuration>;
->>>>>>> 4a18d3ba
   Variant _variant;
 
  public:
