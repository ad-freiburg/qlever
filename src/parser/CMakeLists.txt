add_library(rdfEscaping RdfEscaping.h RdfEscaping.cpp)
target_link_libraries(rdfEscaping absl::flat_hash_map ${ICU_LIBRARIES})

add_subdirectory(sparqlParser)

add_library(parser
        SparqlParser.h SparqlParser.cpp
        ParsedQuery.h ParsedQuery.cpp
        ParseException.h
        TurtleParser.h TurtleParser.cpp
        Tokenizer.h Tokenizer.cpp
        ContextFileParser.cpp ContextFileParser.h
        ParallelParseBuffer.h
        PropertyPathParser.h PropertyPathParser.cpp
        SparqlLexer.h SparqlLexer.cpp
        TokenizerCtre.h TurtleTokenId.h
        ParallelBuffer.cpp
<<<<<<< HEAD
        SparqlParserHelpers.h SparqlParserHelpers.cpp)
target_link_libraries(parser sparqlParser sparqlExpressions rdfEscaping re2 absl::flat_hash_map util)
=======
        SparqlParserHelpers.h SparqlParserHelpers.cpp TripleObject.h)
target_link_libraries(parser sparqlParser sparqlExpressions rdfEscaping re2 absl::flat_hash_map)

>>>>>>> d633e0d1
<|MERGE_RESOLUTION|>--- conflicted
+++ resolved
@@ -15,11 +15,5 @@
         SparqlLexer.h SparqlLexer.cpp
         TokenizerCtre.h TurtleTokenId.h
         ParallelBuffer.cpp
-<<<<<<< HEAD
-        SparqlParserHelpers.h SparqlParserHelpers.cpp)
-target_link_libraries(parser sparqlParser sparqlExpressions rdfEscaping re2 absl::flat_hash_map util)
-=======
         SparqlParserHelpers.h SparqlParserHelpers.cpp TripleObject.h)
-target_link_libraries(parser sparqlParser sparqlExpressions rdfEscaping re2 absl::flat_hash_map)
-
->>>>>>> d633e0d1
+target_link_libraries(parser sparqlParser sparqlExpressions rdfEscaping re2 absl::flat_hash_map util)