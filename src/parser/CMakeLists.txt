--- conflicted
+++ resolved
@@ -14,11 +14,7 @@
         TripleComponent.cpp
         GraphPatternOperation.cpp
         MagicServiceQuery.cpp
-<<<<<<< HEAD
-        NamedCachedQuery.cpp
-=======
         NamedCachedResult.cpp
->>>>>>> e1aeeb8f
         PathQuery.cpp
         SpatialQuery.cpp
         PayloadVariables.cpp
