
add_subdirectory(sparqlParser)
add_subdirectory(data)

add_library(parser
        sparqlParser/SparqlQleverVisitor.cpp
        SparqlParser.cpp
        ParsedQuery.cpp
        RdfParser.cpp
        Tokenizer.cpp
        WordsAndDocsFileParser.cpp
        ParallelBuffer.cpp
        SparqlParserHelpers.cpp
        TripleComponent.cpp
        GraphPatternOperation.cpp
        MagicServiceQuery.cpp
        NamedCachedResult.cpp
        PathQuery.cpp
        SpatialQuery.cpp
        PayloadVariables.cpp
        PropertyPath.cpp
        data/SparqlFilter.cpp
        SelectClause.cpp
        GraphPatternOperation.cpp
        GraphPattern.cpp
        LiteralOrIri.cpp
        DatasetClauses.cpp
        TextSearchQuery.cpp
        Quads.cpp
        UpdateTriples.cpp
)
<<<<<<< HEAD
qlever_target_link_libraries(parser sparqlParser parserData sparqlExpressions rdfEscaping global re2::re2 util engine index rdfTypes)

add_library(onlySpatialQuery SpatialQuery.cpp)
qlever_target_link_libraries(onlySpatialQuery re2::re2)
=======
qlever_target_link_libraries(parser sparqlParser parserData sparqlExpressions rdfEscaping global re2::re2 util engine index rdfTypes)
>>>>>>> c94f5270
<|MERGE_RESOLUTION|>--- conflicted
+++ resolved
@@ -29,11 +29,4 @@
         Quads.cpp
         UpdateTriples.cpp
 )
-<<<<<<< HEAD
-qlever_target_link_libraries(parser sparqlParser parserData sparqlExpressions rdfEscaping global re2::re2 util engine index rdfTypes)
-
-add_library(onlySpatialQuery SpatialQuery.cpp)
-qlever_target_link_libraries(onlySpatialQuery re2::re2)
-=======
-qlever_target_link_libraries(parser sparqlParser parserData sparqlExpressions rdfEscaping global re2::re2 util engine index rdfTypes)
->>>>>>> c94f5270
+qlever_target_link_libraries(parser sparqlParser parserData sparqlExpressions rdfEscaping global re2::re2 util engine index rdfTypes)