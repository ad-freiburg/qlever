// Copyright 2014, University of Freiburg,
// Chair of Algorithms and Data Structures.
// Author: Björn Buchhold (buchhold@informatik.uni-freiburg.de)
#pragma once

#include <initializer_list>
#include <string>
#include <utility>
#include <variant>
#include <vector>

#include "../engine/ResultTable.h"
#include "../util/Exception.h"
#include "../util/HashMap.h"
#include "../util/StringUtils.h"
#include "ParseException.h"

using std::string;
using std::vector;

// Data container for prefixes
class SparqlPrefix {
 public:
  SparqlPrefix(const string& prefix, const string& uri)
      : _prefix(prefix), _uri(uri) {}

  string _prefix;
  string _uri;

  string asString() const;
};

class PropertyPath {
 public:
  enum class Operation {
    SEQUENCE,
    ALTERNATIVE,
    TRANSITIVE,
    TRANSITIVE_MIN,  // e.g. +
    TRANSITIVE_MAX,  // e.g. *n or ?
    INVERSE,
    IRI
  };

  PropertyPath()
      : _operation(Operation::IRI),
        _limit(0),
        _iri(),
        _children(),
        _can_be_null(false) {}
  explicit PropertyPath(Operation op)
      : _operation(op), _limit(0), _iri(), _children(), _can_be_null(false) {}
  PropertyPath(Operation op, uint16_t limit, const std::string& iri,
               std::initializer_list<PropertyPath> children);

  bool operator==(const PropertyPath& other) const {
    return _operation == other._operation && _limit == other._limit &&
           _iri == other._iri && _children == other._children &&
           _can_be_null == other._can_be_null;
  }

  void writeToStream(std::ostream& out) const;
  std::string asString() const;

  void computeCanBeNull();

  Operation _operation;
  // For the limited transitive operations
  uint_fast16_t _limit;

  // In case of an iri
  std::string _iri;

  std::vector<PropertyPath> _children;

  /**
   * True iff this property path is either a transitive path with minimum length
   * of 0, or if all of this transitive path's children can be null.
   */
  bool _can_be_null;
};

inline bool isVariable(const string& elem) {
  return ad_utility::startsWith(elem, "?");
}

inline bool isVariable(const PropertyPath& elem) {
  return elem._operation == PropertyPath::Operation::IRI &&
         isVariable(elem._iri);
}

std::ostream& operator<<(std::ostream& out, const PropertyPath& p);

// Data container for parsed triples from the where clause
class SparqlTriple {
 public:
  SparqlTriple(const string& s, const PropertyPath& p, const string& o)
      : _s(s), _p(p), _o(o) {}

  SparqlTriple(const string& s, const std::string& p_iri, const string& o)
      : _s(s), _p(PropertyPath::Operation::IRI, 0, p_iri, {}), _o(o) {}

  bool operator==(const SparqlTriple& other) const {
    return _s == other._s && _p == other._p && _o == other._o;
  }
  string _s;
  PropertyPath _p;
  string _o;

  string asString() const;
};

class OrderKey {
 public:
  OrderKey(const string& key, bool desc) : _key(key), _desc(desc) {}
  explicit OrderKey(const string& textual) {
    std::string lower = ad_utility::getLowercaseUtf8(textual);
    size_t pos = 0;
    _desc = ad_utility::startsWith(lower, "desc(");
    // skip the 'desc('
    if (_desc) {
      pos += 5;
      // skip any whitespace after the opening bracket
      while (pos < textual.size() &&
             ::isspace(static_cast<unsigned char>(textual[pos]))) {
        pos++;
      }
    }
    // skip 'asc('
    if (ad_utility::startsWith(lower, "asc(")) {
      pos += 4;
      // skip any whitespace after the opening bracket
      while (pos < textual.size() &&
             ::isspace(static_cast<unsigned char>(textual[pos]))) {
        pos++;
      }
    }
    if (lower[pos] == '(') {
      // key is an alias
      size_t bracketDepth = 1;
      size_t end = pos + 1;
      while (bracketDepth > 0 && end < textual.size()) {
        if (lower[end] == '(') {
          bracketDepth++;
        } else if (lower[end] == ')') {
          bracketDepth--;
        }
        end++;
      }
      if (bracketDepth != 0) {
        throw ParseException("Unbalanced brackets in alias order by key: " +
                             textual);
      }
      _key = textual.substr(pos, end - pos);
    } else if (lower[pos] == 's') {
      // key is a text score
      if (!ad_utility::startsWith(lower.substr(pos), "score(")) {
        throw ParseException("Expected keyword score in order by key: " +
                             textual);
      }
      pos += 6;
      size_t end = pos + 1;
      // look for the first space or closing bracket character
      while (end < textual.size() && textual[end] != ')' &&
             !::isspace(static_cast<unsigned char>(textual[end]))) {
        end++;
      }
      _key = "SCORE(" + textual.substr(pos, end - pos) + ")";
    } else if (lower[pos] == '?') {
      // key is simple variable
      size_t end = pos + 1;
      // look for the first space or closing bracket character
      while (end < textual.size() && textual[end] != ')' &&
             !::isspace(static_cast<unsigned char>(textual[end]))) {
        end++;
      }
      _key = textual.substr(pos, end - pos);
    }
  }
  string _key;
  bool _desc;
};

class SparqlFilter {
 public:
  enum FilterType {
    EQ = 0,
    NE = 1,
    LT = 2,
    LE = 3,
    GT = 5,
    GE = 6,
    LANG_MATCHES = 7,
    REGEX = 8,
    PREFIX = 9
  };

  string asString() const;

  FilterType _type;
  string _lhs;
  string _rhs;
  vector<string> _additionalLhs;
  vector<string> _additionalPrefixes;
  bool _regexIgnoreCase = false;
  // True if the str function was applied to the left side.
  bool _lhsAsString = false;
};

// Represents a VALUES statement in the query.
class SparqlValues {
 public:
  // The variables to which the values will be bound
  vector<string> _variables;
  // A table storing the values in their string form
  vector<vector<string>> _values;
};

struct GraphPatternOperation;

// A parsed SPARQL query. To be extended.
class ParsedQuery {
 public:
  class GraphPattern;

  // Groups triplets and filters. Represents a node in a tree (as graph patterns
  // are recursive).
  class GraphPattern {
   public:
    // deletes the patterns children.
    GraphPattern() : _optional(false) {}
    // Move and copyconstructors to avoid double deletes on the trees children
    GraphPattern(GraphPattern&& other) = default;
    GraphPattern(const GraphPattern& other) = default;
    GraphPattern& operator=(const GraphPattern& other) = default;
    GraphPattern& operator=(GraphPattern&& other) noexcept = default;
    ~GraphPattern() = default;
    void toString(std::ostringstream& os, int indentation = 0) const;
    // Traverses the graph pattern tree and assigns a unique id to every graph
    // pattern
    void recomputeIds(size_t* id_count = nullptr);

    bool _optional;
    /**
     * @brief A id that is unique for the ParsedQuery. Ids are guaranteed to
     * start with zero and to be dense.
     */
    size_t _id = size_t(-1);

    // Filters always apply to the complete GraphPattern, no matter where
    // they appear. For VALUES and Triples, the order matters, so they
    // become children.
    std::vector<SparqlFilter> _filters;
    vector<GraphPatternOperation> _children;
  };

  /**
   * @brief All supported types of aggregate aliases
   */
  enum class AggregateType {
    COUNT,
    GROUP_CONCAT,
    FIRST,
    LAST,
    SAMPLE,
    MIN,
    MAX,
    SUM,
    AVG
  };

  static std::string AggregateTypeAsString(AggregateType t) {
    switch (t) {
      case AggregateType::COUNT:
        return "COUNT";
      case AggregateType::GROUP_CONCAT:
        return "GROUP_CONCAT";
      case AggregateType::FIRST:
        return "FIRST";
      case AggregateType::LAST:
        return "LAST";
      case AggregateType::SAMPLE:
        return "SAMPLE";
      case AggregateType::MIN:
        return "MIN";
      case AggregateType::MAX:
        return "MAX";
      case AggregateType::SUM:
        return "SUM";
      case AggregateType::AVG:
        return "AVG";
      default:
        AD_THROW(ad_semsearch::Exception::CHECK_FAILED,
                 "Illegal/unimplemented enum value in AggregateTypeAsString. "
                 "Should never happen, please report this");
    }
  }

  struct Alias {
    AggregateType _type;
    string _inVarName;
    string _outVarName;
    bool _isAggregate = true;
    bool _isDistinct = false;
    std::string _function;
    // The deilimiter used by group concat
    std::string _delimiter = " ";
  };

  ParsedQuery() = default;

  vector<SparqlPrefix> _prefixes;
  vector<string> _selectedVariables;
  GraphPattern _rootGraphPattern;
  vector<SparqlFilter> _havingClauses;
  size_t _numGraphPatterns = 1;
  vector<OrderKey> _orderBy;
  vector<string> _groupByVariables;
  string _limit;
  string _textLimit;
  string _offset;
  bool _reduced = false;
  bool _distinct = false;
  string _originalString;
  std::vector<Alias> _aliases;

  void expandPrefixes();
  void parseAliases();

  auto& children() { return _rootGraphPattern._children; }
  const auto& children() const { return _rootGraphPattern._children; }

  /**
   * @brief Adds all elements from p's rootGraphPattern to this parsed query's
   * root graph pattern. This changes the graph patterns ids.
   */
  void merge(const ParsedQuery& p);

  string asString() const;

 private:
  static void expandPrefix(
      PropertyPath& item, const ad_utility::HashMap<string, string>& prefixMap);
  static void expandPrefix(
      string& item, const ad_utility::HashMap<string, string>& prefixMap);

  /**
   * @brief Parses the given alias and adds it to the list of _aliases.
   * @param alias The inner part of the alias (without the surrounding brackets)
   * @return The new name of the variable after the aliasing was completed
   */
  std::string parseAlias(const std::string& alias);
};

struct GraphPatternOperation {
  struct BasicGraphPattern {
    vector<SparqlTriple> _whereClauseTriples;
  };
  struct Values {
    SparqlValues _inlineValues;
    size_t _id;
  };
  struct GroupGraphPattern {
    ParsedQuery::GraphPattern _child;
  };
  struct Optional {
    ParsedQuery::GraphPattern _child;
  };
  struct Minus {
    ParsedQuery::GraphPattern _child;
  };
  struct Union {
    ParsedQuery::GraphPattern _child1;
    ParsedQuery::GraphPattern _child2;
  };
  struct Subquery {
    ParsedQuery _subquery;
  };

  struct TransPath {
    // The name of the left and right end of the transitive operation
    std::string _left;
    std::string _right;
    // The name of the left and right end of the subpath
    std::string _innerLeft;
    std::string _innerRight;
    size_t _min = 0;
    size_t _max = 0;
    ParsedQuery::GraphPattern _childGraphPattern;
  };

<<<<<<< HEAD
  // A SPARQL Bind construct.  Currently supports either an unsigned integer or
  // a knowledge base constant. For simplicity, we store both values instead of
  // using a union or std::variant here.
  struct Bind {
    // Only usigned integer and knowledge base constants are currently supported
    struct Constant {
      int64_t _intValue = 0;  // the Value of an integer constant (VERBATIM)
      string _kbValue;  // the value of a knowledge base entity or literal (KB)
      ResultTable::ResultType
          _type;  // the type, currently always KB or VERBATIM

      Constant() = default;

      // Initialize a  VERBATIM constant. Also set a readable _kbValue variable,
      // since it is used with the runtime info
      explicit Constant(int64_t val)
          : _intValue(val),
            _kbValue(std::to_string(val)),
            _type(ResultTable::ResultType::VERBATIM) {}
      // Initialize a KB constant. If the argument string is not part of the KB
      // this will lead to an error later on (currently no possibility to
      // already check this during parsing
      explicit Constant(std::string entry)
          : _kbValue(std::move(entry)), _type(ResultTable::ResultType::KB) {}
      // TODO<joka921> in c++ 20 we have constexpr strings.
      static constexpr const char* Name = "Constant";
      // Some other functions need this interface, for example,
      // ParsedQuery::expandPrefix .
      vector<string*> strings() { return {&_kbValue}; }
      [[nodiscard]] string getDescriptor() const { return _kbValue; }
    };
    struct Sum {
      static constexpr const char* Name = "Sum";
      string _var1, _var2;
      vector<string*> strings() { return {&_var1, &_var2}; }
      [[nodiscard]] string getDescriptor() const {
        return _var1 + " + " + _var2;
      }
    };

    struct Rename {
      static constexpr const char* Name = "Rename";
      string _var;
      vector<string*> strings() { return {&_var}; }
      [[nodiscard]] string getDescriptor() const { return _var; }
    };
    std::variant<Rename, Constant, Sum> _expressionVariant;
    std::string _target;  // the variable to which the expression will be bound

    // Return all the strings contained in the BIND expression (variables,
    // constants, etc. Is required e.g. by ParsedQuery::expandPrefix.
    vector<string*> strings() {
      auto r = std::visit([](auto&& arg) { return arg.strings(); },
                          _expressionVariant);
      r.push_back(&_target);
      return r;
    }

    // Const overload, needed by the query planner. The actual behavior is
    // always const, so this is fine.
    [[nodiscard]] vector<const string*> strings() const {
      auto r = const_cast<Bind*>(this)->strings();
      return {r.begin(), r.end()};
    }

    // "Constant", "Rename" etc
    [[nodiscard]] constexpr const char* operationName() const {
      return std::visit([](auto&& arg) { return arg.Name; },
                        _expressionVariant);
    }

    [[nodiscard]] string getDescriptor() const {
      auto inner = std::visit([](auto&& arg) { return arg.getDescriptor(); },
                              _expressionVariant);
      return "BIND (" + inner + " AS " + _target + ")";
    }
  };

  std::variant<Optional, Union, Subquery, TransPath, Bind, BasicGraphPattern,
               Values>
=======
  std::variant<BasicGraphPattern, GroupGraphPattern, Optional, Union, Subquery,
               TransPath, Values, Minus>
>>>>>>> 9b34c48b
      variant_;
  // Construct from one of the variant types (or anything that is convertible to
  // them.
  template <typename A, typename = std::enable_if_t<!std::is_base_of_v<
                            GraphPatternOperation, std::decay_t<A>>>>
  explicit GraphPatternOperation(A&& a) : variant_(std::forward<A>(a)) {}
  GraphPatternOperation() = delete;
  GraphPatternOperation(const GraphPatternOperation&) = default;
  GraphPatternOperation(GraphPatternOperation&&) noexcept = default;
  GraphPatternOperation& operator=(const GraphPatternOperation&) = default;
  GraphPatternOperation& operator=(GraphPatternOperation&&) noexcept = default;

  template <typename T>
  constexpr bool is() noexcept {
    return std::holds_alternative<T>(variant_);
  }

  template <typename F>
  decltype(auto) visit(F f) {
    return std::visit(f, variant_);
  }

  template <typename F>
  decltype(auto) visit(F f) const {
    return std::visit(f, variant_);
  }
  template <class T>
  constexpr T& get() {
    return std::get<T>(variant_);
  }
  template <class T>
  [[nodiscard]] constexpr const T& get() const {
    return std::get<T>(variant_);
  }

  auto& getBasic() { return get<BasicGraphPattern>(); }
  [[nodiscard]] const auto& getBasic() const {
    return get<BasicGraphPattern>();
  }

  void toString(std::ostringstream& os, int indentation = 0) const;
};<|MERGE_RESOLUTION|>--- conflicted
+++ resolved
@@ -389,7 +389,6 @@
     ParsedQuery::GraphPattern _childGraphPattern;
   };
 
-<<<<<<< HEAD
   // A SPARQL Bind construct.  Currently supports either an unsigned integer or
   // a knowledge base constant. For simplicity, we store both values instead of
   // using a union or std::variant here.
@@ -469,11 +468,7 @@
   };
 
   std::variant<Optional, Union, Subquery, TransPath, Bind, BasicGraphPattern,
-               Values>
-=======
-  std::variant<BasicGraphPattern, GroupGraphPattern, Optional, Union, Subquery,
-               TransPath, Values, Minus>
->>>>>>> 9b34c48b
+               Values, Minus>
       variant_;
   // Construct from one of the variant types (or anything that is convertible to
   // them.
