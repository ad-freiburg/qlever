--- conflicted
+++ resolved
@@ -77,14 +77,10 @@
   TripleComponent _s;
   PropertyPath _p;
   TripleComponent _o;
-<<<<<<< HEAD
-  // TODO<joka921> Comment and make this explicit predicates etc.
-=======
   // The additional columns (e.g. patterns) that are to be attached when
   // performing an index scan using this triple.
   // TODO<joka921> On this level we should not store `ColumnIndex`, but the
   // special predicate IRIs that are to be attached here.
->>>>>>> e9324895
   std::vector<std::pair<ColumnIndex, Variable>> _additionalScanColumns;
 
   [[nodiscard]] string asString() const;
