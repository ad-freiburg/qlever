// Copyright 2014, University of Freiburg,
// Chair of Algorithms and Data Structures.
// Author: Björn Buchhold (buchhold@informatik.uni-freiburg.de)
#pragma once

#include <initializer_list>
#include <string>
#include <utility>
#include <variant>
#include <vector>

#include "../engine/ResultType.h"
#include "../engine/sparqlExpressions/SparqlExpressionPimpl.h"
#include "../util/Algorithm.h"
#include "../util/Exception.h"
#include "../util/HashMap.h"
#include "../util/OverloadCallOperator.h"
#include "../util/StringUtils.h"
#include "./TripleComponent.h"
#include "Alias.h"
#include "ParseException.h"
#include "PropertyPath.h"
#include "data/GroupKey.h"
#include "data/LimitOffsetClause.h"
#include "data/OrderKey.h"
#include "data/SolutionModifiers.h"
#include "data/SparqlFilter.h"
#include "data/Types.h"
#include "data/VarOrTerm.h"

using std::string;
using std::vector;

// Data container for prefixes
class SparqlPrefix {
 public:
  SparqlPrefix(string prefix, string uri)
      : _prefix(std::move(prefix)), _uri(std::move(uri)) {}

  string _prefix;
  string _uri;

  [[nodiscard]] string asString() const;

  bool operator==(const SparqlPrefix&) const = default;
};

inline bool isVariable(const string& elem) { return elem.starts_with("?"); }
inline bool isVariable(const TripleComponent& elem) {
  return elem.isString() && isVariable(elem.getString());
}

inline bool isVariable(const PropertyPath& elem) {
  return elem._operation == PropertyPath::Operation::IRI &&
         isVariable(elem._iri);
}

std::ostream& operator<<(std::ostream& out, const PropertyPath& p);

// Data container for parsed triples from the where clause
class SparqlTriple {
 public:
  SparqlTriple(TripleComponent s, PropertyPath p, TripleComponent o)
      : _s(std::move(s)), _p(std::move(p)), _o(std::move(o)) {}

  SparqlTriple(TripleComponent s, const std::string& p_iri, TripleComponent o)
      : _s(std::move(s)),
        _p(PropertyPath::Operation::IRI, 0, p_iri, {}),
        _o(std::move(o)) {}

  bool operator==(const SparqlTriple& other) const {
    return _s == other._s && _p == other._p && _o == other._o;
  }
  TripleComponent _s;
  PropertyPath _p;
  TripleComponent _o;

  [[nodiscard]] string asString() const;
};

// Represents a VALUES statement in the query.
class SparqlValues {
 public:
  // The variables to which the values will be bound
  vector<string> _variables;
  // A table storing the values in their string form
  vector<vector<string>> _values;
};

struct GraphPatternOperation;

// A parsed SPARQL query. To be extended.
class ParsedQuery {
 public:
  class GraphPattern;

  // Groups triplets and filters. Represents a node in a tree (as graph patterns
  // are recursive).
  class GraphPattern {
   public:
    // The constructor has to be implemented in the .cpp file because of the
    // circular dependencies of `GraphPattern` and `GraphPatternOperation`
    GraphPattern();
    // Move and copyconstructors to avoid double deletes on the trees children
    GraphPattern(GraphPattern&& other) = default;
    GraphPattern(const GraphPattern& other) = default;
    GraphPattern& operator=(const GraphPattern& other) = default;
    GraphPattern& operator=(GraphPattern&& other) noexcept = default;
    ~GraphPattern() = default;
    void toString(std::ostringstream& os, int indentation = 0) const;
    // Traverses the graph pattern tree and assigns a unique id to every graph
    // pattern
    void recomputeIds(size_t* id_count = nullptr);

    // Modify query to take care of language filter. `variable` is the variable,
    // `languageInQuotes` is the language.
    void addLanguageFilter(const std::string& variable,
                           const std::string& languageInQuotes);

    bool _optional;
    /**
     * @brief A id that is unique for the ParsedQuery. Ids are guaranteed to
     * start with zero and to be dense.
     */
    size_t _id = size_t(-1);

    // Filters always apply to the complete GraphPattern, no matter where
    // they appear. For VALUES and Triples, the order matters, so they
    // become children.
    std::vector<SparqlFilter> _filters;
    vector<GraphPatternOperation> _graphPatterns;
  };

  /**
   * @brief All supported types of aggregate aliases
   */
  enum class AggregateType {
    COUNT,
    GROUP_CONCAT,
    FIRST,
    LAST,
    SAMPLE,
    MIN,
    MAX,
    SUM,
    AVG
  };

  static std::string AggregateTypeAsString(AggregateType t) {
    switch (t) {
      case AggregateType::COUNT:
        return "COUNT";
      case AggregateType::GROUP_CONCAT:
        return "GROUP_CONCAT";
      case AggregateType::FIRST:
        return "FIRST";
      case AggregateType::LAST:
        return "LAST";
      case AggregateType::SAMPLE:
        return "SAMPLE";
      case AggregateType::MIN:
        return "MIN";
      case AggregateType::MAX:
        return "MAX";
      case AggregateType::SUM:
        return "SUM";
      case AggregateType::AVG:
        return "AVG";
      default:
        AD_THROW(ad_semsearch::Exception::CHECK_FAILED,
                 "Illegal/unimplemented enum value in AggregateTypeAsString. "
                 "Should never happen, please report this");
    }
  }

  using VarOrAlias = std::variant<Variable, Alias>;

  // Represents either "all Variables" (Select *) or a list of explicitly
  // selected Variables (Select ?a ?b).
  // Represents the SELECT clause with all the possible outcomes.
  struct SelectClause {
    bool _reduced = false;
    bool _distinct = false;

   private:
    struct VarsAndAliases {
      std::vector<Variable> _vars;
      std::vector<Alias> _aliases;
    };
    std::variant<VarsAndAliases, char> _varsAndAliasesOrAsterisk;
    std::vector<Variable> _variablesFromQueryBody;

   public:
    [[nodiscard]] bool isAsterisk() const {
      return std::holds_alternative<char>(_varsAndAliasesOrAsterisk);
    }

    // Set the selector to '*'.
    void setAsterisk() { _varsAndAliasesOrAsterisk = '*'; }

    void setSelected(std::vector<Variable> variables) {
      std::vector<VarOrAlias> v(std::make_move_iterator(variables.begin()),
                                std::make_move_iterator(variables.end()));
      setSelected(v);
    }

    void setSelected(std::vector<VarOrAlias> varsOrAliases) {
      VarsAndAliases v;
      auto processVariable = [&v](Variable var) {
        v._vars.push_back(std::move(var));
      };
      auto processAlias = [&v](Alias alias) {
        v._vars.emplace_back(alias._outVarName);
        v._aliases.push_back(std::move(alias));
      };

      for (auto& el : varsOrAliases) {
        std::visit(
            ad_utility::OverloadCallOperator{processVariable, processAlias},
            std::move(el));
      }
      _varsAndAliasesOrAsterisk = std::move(v);
    }

    // Add a variable that was found in the query body. The added variables
    // will only be used if `isAsterisk` is true.
    void addVariableForAsterisk(const Variable& variable) {
      if (!ad_utility::contains(_variablesFromQueryBody, variable)) {
        _variablesFromQueryBody.emplace_back(variable);
      }
    }

    // Get the variables accordingly to established Selector:
    // Select All (Select '*')
    // or
    // explicit variables selection (Select 'var_1' ... 'var_n')
    [[nodiscard]] const std::vector<Variable>& getSelectedVariables() const {
      return isAsterisk()
                 ? _variablesFromQueryBody
                 : std::get<VarsAndAliases>(_varsAndAliasesOrAsterisk)._vars;
    }
    [[nodiscard]] std::vector<std::string> getSelectedVariablesAsStrings()
        const {
      std::vector<std::string> result;
      const auto& vars = getSelectedVariables();
      result.reserve(vars.size());
      for (const auto& var : vars) {
        result.push_back(var.name());
      }
      return result;
    }

    [[nodiscard]] const std::vector<Alias>& getAliases() const {
      static const std::vector<Alias> emptyDummy;
      // Aliases are always manually specified
      if (isAsterisk()) {
        return emptyDummy;
      } else {
        return std::get<VarsAndAliases>(_varsAndAliasesOrAsterisk)._aliases;
      }
    }
  };

  SelectClause _selectedVarsOrAsterisk{SelectClause{}};

  using ConstructClause = ad_utility::sparql_types::Triples;

  ParsedQuery() = default;

  // The ql prefix for QLever specific additions is always defined.
  vector<SparqlPrefix> _prefixes = {SparqlPrefix(
      INTERNAL_PREDICATE_PREFIX_NAME, INTERNAL_PREDICATE_PREFIX_IRI)};
  GraphPattern _rootGraphPattern;
  vector<SparqlFilter> _havingClauses;
  size_t _numGraphPatterns = 1;
  // The number of additional internal variables that were added by the
  // implementation of ORDER BY as BIND+ORDER BY.
  int64_t numInternalVariables_ = 0;
  vector<VariableOrderKey> _orderBy;
  vector<Variable> _groupByVariables;
  LimitOffsetClause _limitOffset{};
  string _originalString;

  // explicit default initialisation because the constructor
  // of SelectClause is private
  std::variant<SelectClause, ConstructClause> _clause{_selectedVarsOrAsterisk};

  [[nodiscard]] bool hasSelectClause() const {
    return std::holds_alternative<SelectClause>(_clause);
  }

  [[nodiscard]] bool hasConstructClause() const {
    return std::holds_alternative<ConstructClause>(_clause);
  }

  [[nodiscard]] decltype(auto) selectClause() const {
    return std::get<SelectClause>(_clause);
  }

  [[nodiscard]] decltype(auto) constructClause() const {
    return std::get<ConstructClause>(_clause);
  }

  [[nodiscard]] decltype(auto) selectClause() {
    return std::get<SelectClause>(_clause);
  }

  [[nodiscard]] decltype(auto) constructClause() {
    return std::get<ConstructClause>(_clause);
  }

  // Add a variable, that was found in the SubQuery body, when query has a
  // Select Clause
  [[maybe_unused]] bool registerVariableVisibleInQueryBody(
      const Variable& variable) {
    if (!hasSelectClause()) return false;
    selectClause().addVariableForAsterisk(variable);
    return true;
  }

  void expandPrefixes();

  auto& children() { return _rootGraphPattern._graphPatterns; }
  [[nodiscard]] const auto& children() const {
    return _rootGraphPattern._graphPatterns;
  }

  // TODO<joka921> This is currently necessary because of the missing scoping of
  // subqueries
  [[nodiscard]] int64_t getNumInternalVariables() const {
    return numInternalVariables_;
  }

  void setNumInternalVariables(int64_t numInternalVariables) {
    numInternalVariables_ = numInternalVariables;
  }

  /// Generates an internal bind that binds the given expression using a bind.
  /// The bind is added to the query as child. The variable that the expression
  /// is bound to is returned.
  Variable addInternalBind(sparqlExpression::SparqlExpressionPimpl expression);
  void addSolutionModifiers(SolutionModifiers modifiers);

  /**
   * @brief Adds all elements from p's rootGraphPattern to this parsed query's
   * root graph pattern. This changes the graph patterns ids.
   */
  void merge(const ParsedQuery& p);

  [[nodiscard]] string asString() const;

  static void expandPrefix(
      PropertyPath& item, const ad_utility::HashMap<string, string>& prefixMap);
  static void expandPrefix(
      string& item, const ad_utility::HashMap<string, string>& prefixMap);
};

struct GraphPatternOperation {
  struct BasicGraphPattern {
<<<<<<< HEAD
    vector<SparqlTriple> _whereClauseTriples;

    void appendTriples(const BasicGraphPattern& pattern) {
      ad_utility::appendVector(_whereClauseTriples,
                               pattern._whereClauseTriples);
    }
=======
    vector<SparqlTriple> _triples;
>>>>>>> d568fe3f
  };
  struct Values {
    SparqlValues _inlineValues;
    // This value will be overwritten later.
    size_t _id = std::numeric_limits<size_t>::max();
  };
  struct GroupGraphPattern {
    ParsedQuery::GraphPattern _child;
  };
  struct Optional {
    ParsedQuery::GraphPattern _child;
  };
  struct Minus {
    ParsedQuery::GraphPattern _child;
  };
  struct Union {
    ParsedQuery::GraphPattern _child1;
    ParsedQuery::GraphPattern _child2;
  };
  struct Subquery {
    ParsedQuery _subquery;
  };

  struct TransPath {
    // The name of the left and right end of the transitive operation
    TripleComponent _left;
    TripleComponent _right;
    // The name of the left and right end of the subpath
    std::string _innerLeft;
    std::string _innerRight;
    size_t _min = 0;
    size_t _max = 0;
    ParsedQuery::GraphPattern _childGraphPattern;
  };

  // A SPARQL Bind construct.
  struct Bind {
    sparqlExpression::SparqlExpressionPimpl _expression;
    std::string _target;  // the variable to which the expression will be bound

    // Return all the strings contained in the BIND expression (variables,
    // constants, etc. Is required e.g. by ParsedQuery::expandPrefix.
    vector<string*> strings() {
      auto r = _expression.strings();
      r.push_back(&_target);
      return r;
    }

    // Const overload, needed by the query planner. The actual behavior is
    // always const, so this is fine.
    [[nodiscard]] vector<const string*> strings() const {
      auto r = const_cast<Bind*>(this)->strings();
      return {r.begin(), r.end()};
    }

    [[nodiscard]] string getDescriptor() const {
      auto inner = _expression.getDescriptor();
      return "BIND (" + inner + " AS " + _target + ")";
    }
  };

  std::variant<Optional, Union, Subquery, TransPath, Bind, BasicGraphPattern,
               Values, Minus, GroupGraphPattern>
      variant_;
  // Construct from one of the variant types (or anything that is convertible to
  // them.
  template <typename A, typename = std::enable_if_t<!std::is_base_of_v<
                            GraphPatternOperation, std::decay_t<A>>>>
  explicit GraphPatternOperation(A&& a) : variant_(std::forward<A>(a)) {}
  GraphPatternOperation() = delete;
  GraphPatternOperation(const GraphPatternOperation&) = default;
  GraphPatternOperation(GraphPatternOperation&&) noexcept = default;
  GraphPatternOperation& operator=(const GraphPatternOperation&) = default;
  GraphPatternOperation& operator=(GraphPatternOperation&&) noexcept = default;

  template <typename T>
  constexpr bool is() noexcept {
    return std::holds_alternative<T>(variant_);
  }

  template <typename F>
  decltype(auto) visit(F f) {
    return std::visit(f, variant_);
  }

  template <typename F>
  decltype(auto) visit(F f) const {
    return std::visit(f, variant_);
  }
  template <class T>
  constexpr T& get() {
    return std::get<T>(variant_);
  }
  template <class T>
  [[nodiscard]] constexpr const T& get() const {
    return std::get<T>(variant_);
  }

  auto& getBasic() { return get<BasicGraphPattern>(); }
  [[nodiscard]] const auto& getBasic() const {
    return get<BasicGraphPattern>();
  }

  void toString(std::ostringstream& os, int indentation = 0) const;
};<|MERGE_RESOLUTION|>--- conflicted
+++ resolved
@@ -357,16 +357,11 @@
 
 struct GraphPatternOperation {
   struct BasicGraphPattern {
-<<<<<<< HEAD
-    vector<SparqlTriple> _whereClauseTriples;
+    vector<SparqlTriple> _triples;
 
     void appendTriples(const BasicGraphPattern& pattern) {
-      ad_utility::appendVector(_whereClauseTriples,
-                               pattern._whereClauseTriples);
-    }
-=======
-    vector<SparqlTriple> _triples;
->>>>>>> d568fe3f
+      ad_utility::appendVector(_triples, pattern._triples);
+    }
   };
   struct Values {
     SparqlValues _inlineValues;
