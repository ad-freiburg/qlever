--- conflicted
+++ resolved
@@ -172,129 +172,4 @@
   void merge(const ParsedQuery& p);
 
   [[nodiscard]] string asString() const;
-<<<<<<< HEAD
-};
-
-struct GraphPatternOperation {
-  struct BasicGraphPattern {
-    vector<SparqlTriple> _triples;
-
-    void appendTriples(BasicGraphPattern pattern) {
-      ad_utility::appendVector(_triples, std::move(pattern._triples));
-    }
-  };
-  struct Values {
-    SparqlValues _inlineValues;
-    // This value will be overwritten later.
-    size_t _id = std::numeric_limits<size_t>::max();
-  };
-  struct GroupGraphPattern {
-    ParsedQuery::GraphPattern _child;
-  };
-  struct Optional {
-    Optional(ParsedQuery::GraphPattern child) : _child{std::move(child)} {
-      _child._optional = true;
-    };
-    ParsedQuery::GraphPattern _child;
-  };
-  struct Minus {
-    ParsedQuery::GraphPattern _child;
-  };
-  struct Union {
-    ParsedQuery::GraphPattern _child1;
-    ParsedQuery::GraphPattern _child2;
-  };
-  struct Subquery {
-    ParsedQuery _subquery;
-    // The subquery's children to not influence the outer query.
-  };
-
-  struct TransPath {
-    // The name of the left and right end of the transitive operation
-    TripleComponent _left;
-    TripleComponent _right;
-    // The name of the left and right end of the subpath
-    std::string _innerLeft;
-    std::string _innerRight;
-    size_t _min = 0;
-    size_t _max = 0;
-    ParsedQuery::GraphPattern _childGraphPattern;
-  };
-
-  // A SPARQL Bind construct.
-  struct Bind {
-    sparqlExpression::SparqlExpressionPimpl _expression;
-    std::string _target;  // the variable to which the expression will be bound
-
-    // Return all the strings contained in the BIND expression (variables,
-    // constants, etc. Is required e.g. by ParsedQuery::expandPrefix.
-    vector<string*> strings() {
-      auto r = _expression.strings();
-      r.push_back(&_target);
-      return r;
-    }
-
-    // Const overload, needed by the query planner. The actual behavior is
-    // always const, so this is fine.
-    [[nodiscard]] vector<const string*> strings() const {
-      auto r = const_cast<Bind*>(this)->strings();
-      return {r.begin(), r.end()};
-    }
-
-    [[nodiscard]] string getDescriptor() const {
-      auto inner = _expression.getDescriptor();
-      return "BIND (" + inner + " AS " + _target + ")";
-    }
-  };
-
-  std::variant<Optional, Union, Subquery, TransPath, Bind, BasicGraphPattern,
-               Values, Minus, GroupGraphPattern>
-      variant_;
-  // Construct from one of the variant types (or anything that is convertible to
-  // them.
-  template <typename A, typename = std::enable_if_t<!std::is_base_of_v<
-                            GraphPatternOperation, std::decay_t<A>>>>
-  explicit GraphPatternOperation(A&& a) : variant_(std::forward<A>(a)) {}
-  GraphPatternOperation() = delete;
-  GraphPatternOperation(const GraphPatternOperation&) = default;
-  GraphPatternOperation(GraphPatternOperation&&) noexcept = default;
-  GraphPatternOperation& operator=(const GraphPatternOperation&) = default;
-  GraphPatternOperation& operator=(GraphPatternOperation&&) noexcept = default;
-
-  template <typename T>
-  constexpr bool is() noexcept {
-    return std::holds_alternative<T>(variant_);
-  }
-
-  template <typename F>
-  decltype(auto) visit(F f) {
-    return std::visit(f, variant_);
-  }
-
-  template <typename F>
-  decltype(auto) visit(F f) const {
-    return std::visit(f, variant_);
-  }
-  template <class T>
-  constexpr T& get() {
-    return std::get<T>(variant_);
-  }
-  template <class T>
-  [[nodiscard]] constexpr const T& get() const {
-    return std::get<T>(variant_);
-  }
-
-  auto& getBasic() { return get<BasicGraphPattern>(); }
-  [[nodiscard]] const auto& getBasic() const {
-    return get<BasicGraphPattern>();
-  }
-
-  void toString(std::ostringstream& os, int indentation = 0) const;
-=======
-
-  static void expandPrefix(
-      PropertyPath& item, const ad_utility::HashMap<string, string>& prefixMap);
-  static void expandPrefix(
-      string& item, const ad_utility::HashMap<string, string>& prefixMap);
->>>>>>> 3276d811
 };