// Copyright 2023, University of Freiburg,
//                 Chair of Algorithms and Data Structures.
// Author: Benedikt Maria Beckermann <benedikt.beckermann@dagstuhl.de>

#include "parser/Literal.h"

#include <utility>
#include <variant>

#include "parser/LiteralOrIri.h"

static constexpr char quote{'"'};
static constexpr char at{'@'};
static constexpr char hat{'^'};

namespace ad_utility::triple_component {
// __________________________________________
Literal::Literal(std::string content, size_t beginOfSuffix)
    : content_{std::move(content)}, beginOfSuffix_{beginOfSuffix} {
  AD_CORRECTNESS_CHECK(content_.starts_with(quote));
  AD_CORRECTNESS_CHECK(beginOfSuffix_ >= 2);
  AD_CORRECTNESS_CHECK(content_[beginOfSuffix_ - 1] == quote);
  AD_CORRECTNESS_CHECK(beginOfSuffix_ == content_.size() ||
                       content_[beginOfSuffix] == at ||
                       content_[beginOfSuffix] == hat);
}

// __________________________________________
bool Literal::hasLanguageTag() const { return getSuffix().starts_with(at); }

// __________________________________________
bool Literal::hasDatatype() const { return getSuffix().starts_with(hat); }

// __________________________________________
NormalizedStringView Literal::getContent() const {
  return content().substr(1, beginOfSuffix_ - 2);
}

// __________________________________________
NormalizedStringView Literal::getDatatype() const {
  if (!hasDatatype()) {
    AD_THROW("The literal does not have an explicit datatype.");
  }
  // We don't return the enclosing <angle brackets>
  NormalizedStringView result = content();
  result.remove_prefix(beginOfSuffix_ + 3);
  result.remove_suffix(1);
  return result;
}

// __________________________________________
NormalizedStringView Literal::getLanguageTag() const {
  if (!hasLanguageTag()) {
    AD_THROW("The literal does not have an explicit language tag.");
  }
  return content().substr(beginOfSuffix_ + 1);
}

// __________________________________________
Literal Literal::fromEscapedRdfLiteral(
    std::string_view rdfContentWithQuotes,
    std::optional<std::variant<Iri, std::string>> descriptor) {
  NormalizedString content =
      RdfEscaping::normalizeLiteralWithQuotes(rdfContentWithQuotes);

  return literalWithNormalizedContent(content, std::move(descriptor));
}

// __________________________________________
Literal Literal::literalWithoutQuotes(
    std::string_view rdfContentWithoutQuotes,
    std::optional<std::variant<Iri, string>> descriptor) {
  NormalizedString content =
      RdfEscaping::normalizeLiteralWithoutQuotes(rdfContentWithoutQuotes);

  return literalWithNormalizedContent(content, std::move(descriptor));
}

// __________________________________________
Literal Literal::literalWithNormalizedContent(
    NormalizedStringView normalizedRdfContent,
    std::optional<std::variant<Iri, string>> descriptor) {
  auto quotes = "\""sv;
  auto actualContent =
      absl::StrCat(quotes, asStringViewUnsafe(normalizedRdfContent), quotes);
  auto sz = actualContent.size();
  auto literal = Literal{std::move(actualContent), sz};
  if (!descriptor.has_value()) {
    return literal;
  }

  using namespace RdfEscaping;
  auto visitLanguageTag = [&literal](std::string_view languageTag) {
    literal.addLanguageTag(languageTag);
  };

  auto visitDatatype = [&literal](const Iri& datatype) {
    literal.addDatatype(datatype);
  };

  std::visit(ad_utility::OverloadCallOperator{visitDatatype, visitLanguageTag},
             std::move(descriptor.value()));
  return literal;
}

// __________________________________________
void Literal::addLanguageTag(std::string_view languageTag) {
  AD_CORRECTNESS_CHECK(!hasDatatype() && !hasLanguageTag());
  if (languageTag.starts_with('@')) {
    absl::StrAppend(&content_, languageTag);
  } else {
    absl::StrAppend(&content_, "@"sv, languageTag);
  }
}

// __________________________________________
void Literal::addDatatype(const Iri& datatype) {
  AD_CORRECTNESS_CHECK(!hasDatatype() && !hasLanguageTag());
  absl::StrAppend(&content_, "^^"sv, datatype.toStringRepresentation());
}

// __________________________________________
const std::string& Literal::toStringRepresentation() const { return content_; }

// __________________________________________
std::string& Literal::toStringRepresentation() { return content_; }

// __________________________________________
Literal Literal::fromStringRepresentation(std::string internal) {
  // TODO<joka921> This is a little dangerous as there might be quotes in the
  // IRI which might lead to unexpected results here.
  AD_CORRECTNESS_CHECK(internal.starts_with('"'));
  auto endIdx = internal.rfind('"');
  AD_CORRECTNESS_CHECK(endIdx > 0);
  return Literal{std::move(internal), endIdx + 1};
}

// __________________________________________
void Literal::setSubstr(std::size_t start, std::size_t length) {
  std::size_t contentLength =
      beginOfSuffix_ - 2;  // Ignore the two quotation marks
  AD_CONTRACT_CHECK(start <= contentLength && start + length <= contentLength);
  auto contentBegin = content_.begin() + 1;  // Ignore the leading quote
  std::shift_left(contentBegin, contentBegin + start + length, start);
  content_.erase(length + 1, contentLength - length);
  beginOfSuffix_ = beginOfSuffix_ - (contentLength - length);
}

// __________________________________________
void Literal::removeDatatypeOrLanguageTag() { content_.erase(beginOfSuffix_); }

// __________________________________________
void Literal::replaceContent(std::string_view newContent) {
  std::size_t originalContentLength = beginOfSuffix_ - 2;
  std::size_t minLength = std::min(originalContentLength, newContent.size());
  ql::ranges::copy(newContent.substr(0, minLength), content_.begin() + 1);
  if (newContent.size() <= originalContentLength) {
    content_.erase(newContent.size() + 1,
                   originalContentLength - newContent.size());
  } else {
    content_.insert(beginOfSuffix_ - 1,
                    newContent.substr(originalContentLength));
  }
  beginOfSuffix_ = newContent.size() + 2;
}
<<<<<<< HEAD
=======

// __________________________________________
void Literal::append(const Literal& other) {
  const auto& otherContent = asStringViewUnsafe(other.getContent());
  content_.insert(beginOfSuffix_ - 1, otherContent);
  beginOfSuffix_ += other.getContent().size();
  if (!((other.hasLanguageTag() && hasLanguageTag() &&
         getLanguageTag() == other.getLanguageTag()) ||
        (other.hasDatatype() && hasDatatype() &&
         getDatatype() == other.getDatatype()))) {
    removeDatatypeOrLanguageTag();
  }
}

>>>>>>> 0c712139
}  // namespace ad_utility::triple_component<|MERGE_RESOLUTION|>--- conflicted
+++ resolved
@@ -163,8 +163,6 @@
   }
   beginOfSuffix_ = newContent.size() + 2;
 }
-<<<<<<< HEAD
-=======
 
 // __________________________________________
 void Literal::append(const Literal& other) {
@@ -179,5 +177,4 @@
   }
 }
 
->>>>>>> 0c712139
 }  // namespace ad_utility::triple_component