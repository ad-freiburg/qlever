--- conflicted
+++ resolved
@@ -163,8 +163,4 @@
   }
   beginOfSuffix_ = newContent.size() + 2;
 }
-<<<<<<< HEAD
-
-=======
->>>>>>> b855e376
 }  // namespace ad_utility::triple_component