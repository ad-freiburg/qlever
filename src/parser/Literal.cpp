// Copyright 2023, University of Freiburg,
//                 Chair of Algorithms and Data Structures.
// Author: Benedikt Maria Beckermann <benedikt.beckermann@dagstuhl.de>

#include "parser/Literal.h"

#include <utility>
#include <variant>

namespace ad_utility::triple_component {
// __________________________________________
Literal::Literal(NormalizedString content) : content_{std::move(content)} {}

// __________________________________________
Literal::Literal(NormalizedString content, Iri datatype)
    : content_{std::move(content)}, descriptor_{std::move(datatype)} {}

// __________________________________________
Literal::Literal(NormalizedString content, NormalizedString languageTag)
    : content_{std::move(content)}, descriptor_{std::move(languageTag)} {}

// __________________________________________
bool Literal::hasLanguageTag() const {
  return std::holds_alternative<NormalizedString>(descriptor_);
}

// __________________________________________
bool Literal::hasDatatype() const {
  return std::holds_alternative<Iri>(descriptor_);
}

// __________________________________________
NormalizedStringView Literal::getContent() const { return content_; }

// __________________________________________
Iri Literal::getDatatype() const {
  if (!hasDatatype()) {
    AD_THROW("The literal does not have an explicit datatype.");
  }
  return std::get<Iri>(descriptor_);
}

// __________________________________________
NormalizedStringView Literal::getLanguageTag() const {
  if (!hasLanguageTag()) {
    AD_THROW("The literal does not have an explicit language tag.");
  }
  return std::get<NormalizedString>(descriptor_);
}

// __________________________________________
Literal Literal::literalWithQuotes(
    std::string_view rdfContentWithQuotes,
    std::optional<std::variant<Iri, string>> descriptor) {
  NormalizedString content =
      RdfEscaping::normalizeLiteralWithQuotes(rdfContentWithQuotes);

  return literalWithNormalizedContent(content, std::move(descriptor));
}

// __________________________________________
Literal Literal::literalWithoutQuotes(
    std::string_view rdfContentWithoutQuotes,
    std::optional<std::variant<Iri, string>> descriptor) {
  NormalizedString content =
      RdfEscaping::normalizeLiteralWithoutQuotes(rdfContentWithoutQuotes);

  return literalWithNormalizedContent(content, std::move(descriptor));
}

// __________________________________________
Literal Literal::literalWithNormalizedContent(
    NormalizedString normalizedRdfContent,
    std::optional<std::variant<Iri, string>> descriptor) {
  if (!descriptor.has_value()) {
    return Literal(std::move(normalizedRdfContent));
  }

<<<<<<< HEAD
  using namespace RdfEscaping;
  auto visitLanguageTag =
      [&normalizedRdfContent](std::string&& languageTag) -> Literal {
    return {std::move(normalizedRdfContent),
            normalizeLanguageTag(std::move(languageTag))};
  };

  auto visitDatatype = [&normalizedRdfContent](Iri&& datatype) -> Literal {
    return {std::move(normalizedRdfContent), std::move(datatype)};
  };

  return std::visit(
      ad_utility::OverloadCallOperator{visitDatatype, visitLanguageTag},
      std::move(descriptor.value()));
=======
  auto literalWithLanguageTag =
      [&normalizedRdfContent](const std::string& languageTag) {
        NormalizedString normalizedLanguageTag =
            RdfEscaping::normalizeLanguageTag(languageTag);
        return Literal(normalizedRdfContent, normalizedLanguageTag);
      };

  auto literalWithDatatype = [normalizedRdfContent](const Iri& iri) {
    return Literal(normalizedRdfContent, iri);
  };

  return std::visit(ad_utility::OverloadCallOperator{literalWithLanguageTag,
                                                     literalWithDatatype},
                    descriptor.value());
>>>>>>> f91df95f
}

}  // namespace ad_utility::triple_component<|MERGE_RESOLUTION|>--- conflicted
+++ resolved
@@ -76,7 +76,6 @@
     return Literal(std::move(normalizedRdfContent));
   }
 
-<<<<<<< HEAD
   using namespace RdfEscaping;
   auto visitLanguageTag =
       [&normalizedRdfContent](std::string&& languageTag) -> Literal {
@@ -91,22 +90,6 @@
   return std::visit(
       ad_utility::OverloadCallOperator{visitDatatype, visitLanguageTag},
       std::move(descriptor.value()));
-=======
-  auto literalWithLanguageTag =
-      [&normalizedRdfContent](const std::string& languageTag) {
-        NormalizedString normalizedLanguageTag =
-            RdfEscaping::normalizeLanguageTag(languageTag);
-        return Literal(normalizedRdfContent, normalizedLanguageTag);
-      };
-
-  auto literalWithDatatype = [normalizedRdfContent](const Iri& iri) {
-    return Literal(normalizedRdfContent, iri);
-  };
-
-  return std::visit(ad_utility::OverloadCallOperator{literalWithLanguageTag,
-                                                     literalWithDatatype},
-                    descriptor.value());
->>>>>>> f91df95f
 }
 
 }  // namespace ad_utility::triple_component