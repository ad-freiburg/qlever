--- conflicted
+++ resolved
@@ -8,18 +8,10 @@
 #include <memory>
 #include <string>
 
-<<<<<<< HEAD
-#include "engine/sparqlExpressions/SparqlExpressionPimpl.h"
-#include "parser/ParsedQuery.h"
-#include "sparqlParser/SparqlQleverVisitor.h"
-#include "sparqlParser/generated/SparqlAutomaticLexer.h"
-#include "util/BlankNodeManager.h"
-#include "util/antlr/ANTLRErrorHandling.h"
-=======
 #include "parser/ParsedQuery.h"
 #include "parser/ParserAndVisitorBase.h"
 #include "sparqlParser/SparqlQleverVisitor.h"
->>>>>>> 27208d34
+#include "util/BlankNodeManager.h"
 
 namespace sparqlParserHelpers {
 // The actual `ParserAndVisitor` class that can be used to fully parse SPARQL
@@ -34,15 +26,8 @@
   using Base = ParserAndVisitorBase<SparqlQleverVisitor>;
 
  public:
-<<<<<<< HEAD
-  SparqlAutomaticParser parser_{&tokens_};
-  SparqlQleverVisitor visitor_;
   ParserAndVisitor(
       ad_utility::BlankNodeManager* blankNodeManager, string input,
-=======
-  explicit ParserAndVisitor(
-      string input,
->>>>>>> 27208d34
       std::optional<ParsedQuery::DatasetClauses> datasetClauses = std::nullopt,
       SparqlQleverVisitor::DisableSomeChecksOnlyForTesting disableSomeChecks =
           SparqlQleverVisitor::DisableSomeChecksOnlyForTesting::False);
