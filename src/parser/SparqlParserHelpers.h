//
// Created by johannes on 16.05.21.
//

#ifndef QLEVER_SPARQLPARSERHELPERS_H
#define QLEVER_SPARQLPARSERHELPERS_H

#include <memory>
#include <string>

#include "../engine/sparqlExpressions/SparqlExpressionPimpl.h"
#include "../util/antlr/ANTLRErrorHandling.h"
#include "./ParsedQuery.h"
#include "sparqlParser/SparqlQleverVisitor.h"
#include "sparqlParser/generated/SparqlAutomaticLexer.h"

namespace sparqlParserHelpers {

template <typename ResultOfParse>
struct ResultOfParseAndRemainingText {
  ResultOfParse resultOfParse_;
  std::string remainingText_;
  ResultOfParseAndRemainingText(ResultOfParse&& resultOfParse,
                                std::string&& remainingText)
      : resultOfParse_{std::move(resultOfParse)},
        remainingText_{std::move(remainingText)} {}
};

struct ParserAndVisitor {
 private:
  string input_;
  antlr4::ANTLRInputStream stream_{input_};
  SparqlAutomaticLexer lexer_{&stream_};
  antlr4::CommonTokenStream tokens_{&lexer_};
  ThrowingErrorListener errorListener_{};

 public:
  SparqlAutomaticParser parser_{&tokens_};
  SparqlQleverVisitor visitor_;
  explicit ParserAndVisitor(string input);
  ParserAndVisitor(string input, SparqlQleverVisitor::PrefixMap prefixes);

  template <typename ContextType>
  auto parseTypesafe(ContextType* (SparqlAutomaticParser::*F)(void)) {
    auto resultOfParse = visitor_.visitTypesafe(std::invoke(F, parser_));

    auto remainingString =
        input_.substr(parser_.getCurrentToken()->getStartIndex());
    return ResultOfParseAndRemainingText{std::move(resultOfParse),
                                         std::string{remainingString}};
  }
};
<<<<<<< HEAD

// ____________________________________________________________________________
inline auto parseFront = []<typename ContextType>(
                             ContextType* (SparqlAutomaticParser::*F)(void),
                             const std::string& error, const std::string& input,
                             SparqlQleverVisitor::PrefixMap prefixes = {}) {
  ParserAndVisitor p{input, std::move(prefixes)};
  return p.parseTypesafe(input, error, F);
};

inline auto parseInlineData = std::bind_front(
    parseFront, &SparqlAutomaticParser::inlineData, "inline data");

inline auto parseExpression = std::bind_front(
    parseFront, &SparqlAutomaticParser::expression, "expression");

inline auto parseBind =
    std::bind_front(parseFront, &SparqlAutomaticParser::bind, "bind");

inline auto parseConstructTemplate =
    std::bind_front(parseFront, &SparqlAutomaticParser::constructTemplate,
                    "construct template");

inline auto parseLimitOffsetClause =
    std::bind_front(parseFront, &SparqlAutomaticParser::limitOffsetClauses,
                    "limit offset clause");

inline auto parseOrderClause = std::bind_front(
    parseFront, &SparqlAutomaticParser::orderClause, "order clause");

inline auto parseGroupClause = std::bind_front(
    parseFront, &SparqlAutomaticParser::groupClause, "group clause");

inline auto parseDataBlock = std::bind_front(
    parseFront, &SparqlAutomaticParser::dataBlock, "data block");

inline auto parseVerbPathOrSimple =
    std::bind_front(parseFront, &SparqlAutomaticParser::verbPathOrSimple,
                    "verb path or simple");

inline auto parseSelectClause = std::bind_front(
    parseFront, &SparqlAutomaticParser::selectClause, "selectClause");

inline auto parsePropertyListPathNotEmpty = std::bind_front(
    parseFront, &SparqlAutomaticParser::propertyListPathNotEmpty,
    "propertyListPathNotEmpty");

inline auto parseTriplesSameSubjectPath =
    std::bind_front(parseFront, &SparqlAutomaticParser::triplesSameSubjectPath,
                    "triplesSameSubjectPath");

inline auto parsePrologue =
    std::bind_front(parseFront, &SparqlAutomaticParser::prologue, "prologue");

inline auto parsePrefixDecl = std::bind_front(
    parseFront, &SparqlAutomaticParser::prefixDecl, "prefix decl");

inline auto parsePnameLn =
    std::bind_front(parseFront, &SparqlAutomaticParser::pnameLn, "pnameLn");

inline auto parsePnameNs =
    std::bind_front(parseFront, &SparqlAutomaticParser::pnameNs, "pnameNs");

inline auto parsePrefixedName = std::bind_front(
    parseFront, &SparqlAutomaticParser::prefixedName, "prefixedName");

inline auto parseIriref =
    std::bind_front(parseFront, &SparqlAutomaticParser::iriref, "iriRef");

inline auto parseNumericLiteral = std::bind_front(
    parseFront, &SparqlAutomaticParser::numericLiteral, "numericLiteral");

inline auto parseHavingCondition = std::bind_front(
    parseFront, &SparqlAutomaticParser::havingCondition, "havingCondition");

inline auto parseSolutionModifier = std::bind_front(
    parseFront, &SparqlAutomaticParser::solutionModifier, "solutionModifier");

inline auto parseFilterR =
    std::bind_front(parseFront, &SparqlAutomaticParser::filterR, "filterR");

inline auto parseWhereClause = std::bind_front(
    parseFront, &SparqlAutomaticParser::whereClause, "whereClause");

=======
>>>>>>> c50cfa7c
}  // namespace sparqlParserHelpers

#endif  // QLEVER_SPARQLPARSERHELPERS_H<|MERGE_RESOLUTION|>--- conflicted
+++ resolved
@@ -50,93 +50,6 @@
                                          std::string{remainingString}};
   }
 };
-<<<<<<< HEAD
-
-// ____________________________________________________________________________
-inline auto parseFront = []<typename ContextType>(
-                             ContextType* (SparqlAutomaticParser::*F)(void),
-                             const std::string& error, const std::string& input,
-                             SparqlQleverVisitor::PrefixMap prefixes = {}) {
-  ParserAndVisitor p{input, std::move(prefixes)};
-  return p.parseTypesafe(input, error, F);
-};
-
-inline auto parseInlineData = std::bind_front(
-    parseFront, &SparqlAutomaticParser::inlineData, "inline data");
-
-inline auto parseExpression = std::bind_front(
-    parseFront, &SparqlAutomaticParser::expression, "expression");
-
-inline auto parseBind =
-    std::bind_front(parseFront, &SparqlAutomaticParser::bind, "bind");
-
-inline auto parseConstructTemplate =
-    std::bind_front(parseFront, &SparqlAutomaticParser::constructTemplate,
-                    "construct template");
-
-inline auto parseLimitOffsetClause =
-    std::bind_front(parseFront, &SparqlAutomaticParser::limitOffsetClauses,
-                    "limit offset clause");
-
-inline auto parseOrderClause = std::bind_front(
-    parseFront, &SparqlAutomaticParser::orderClause, "order clause");
-
-inline auto parseGroupClause = std::bind_front(
-    parseFront, &SparqlAutomaticParser::groupClause, "group clause");
-
-inline auto parseDataBlock = std::bind_front(
-    parseFront, &SparqlAutomaticParser::dataBlock, "data block");
-
-inline auto parseVerbPathOrSimple =
-    std::bind_front(parseFront, &SparqlAutomaticParser::verbPathOrSimple,
-                    "verb path or simple");
-
-inline auto parseSelectClause = std::bind_front(
-    parseFront, &SparqlAutomaticParser::selectClause, "selectClause");
-
-inline auto parsePropertyListPathNotEmpty = std::bind_front(
-    parseFront, &SparqlAutomaticParser::propertyListPathNotEmpty,
-    "propertyListPathNotEmpty");
-
-inline auto parseTriplesSameSubjectPath =
-    std::bind_front(parseFront, &SparqlAutomaticParser::triplesSameSubjectPath,
-                    "triplesSameSubjectPath");
-
-inline auto parsePrologue =
-    std::bind_front(parseFront, &SparqlAutomaticParser::prologue, "prologue");
-
-inline auto parsePrefixDecl = std::bind_front(
-    parseFront, &SparqlAutomaticParser::prefixDecl, "prefix decl");
-
-inline auto parsePnameLn =
-    std::bind_front(parseFront, &SparqlAutomaticParser::pnameLn, "pnameLn");
-
-inline auto parsePnameNs =
-    std::bind_front(parseFront, &SparqlAutomaticParser::pnameNs, "pnameNs");
-
-inline auto parsePrefixedName = std::bind_front(
-    parseFront, &SparqlAutomaticParser::prefixedName, "prefixedName");
-
-inline auto parseIriref =
-    std::bind_front(parseFront, &SparqlAutomaticParser::iriref, "iriRef");
-
-inline auto parseNumericLiteral = std::bind_front(
-    parseFront, &SparqlAutomaticParser::numericLiteral, "numericLiteral");
-
-inline auto parseHavingCondition = std::bind_front(
-    parseFront, &SparqlAutomaticParser::havingCondition, "havingCondition");
-
-inline auto parseSolutionModifier = std::bind_front(
-    parseFront, &SparqlAutomaticParser::solutionModifier, "solutionModifier");
-
-inline auto parseFilterR =
-    std::bind_front(parseFront, &SparqlAutomaticParser::filterR, "filterR");
-
-inline auto parseWhereClause = std::bind_front(
-    parseFront, &SparqlAutomaticParser::whereClause, "whereClause");
-
-=======
->>>>>>> c50cfa7c
 }  // namespace sparqlParserHelpers
 
 #endif  // QLEVER_SPARQLPARSERHELPERS_H