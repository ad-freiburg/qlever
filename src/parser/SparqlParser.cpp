--- conflicted
+++ resolved
@@ -268,8 +268,7 @@
       }
     } else if (lexer_.peek("filter")) {
       // append to the global filters of the pattern.
-      SparqlFilter filter =
-          parseWithAntlr(sparqlParserHelpers::parseFilterR, *query);
+      SparqlFilter filter = parseWithAntlr(&AntlrParser::filterR, *query);
       if (filter._type == SparqlFilter::LANG_MATCHES) {
         currentPattern->addLanguageFilter(filter._lhs, filter._rhs);
       } else {
@@ -412,88 +411,8 @@
 
 // _____________________________________________________________________________
 void SparqlParser::parseSolutionModifiers(ParsedQuery* query) {
-<<<<<<< HEAD
-  while (!lexer_.empty() && !lexer_.accept("}")) {
-    if (lexer_.peek(SparqlToken::Type::ORDER_BY)) {
-      auto order_keys = parseWithAntlr(&AntlrParser::orderClause, *query);
-
-      auto processVariableOrderKey = [&query](VariableOrderKey orderKey) {
-        // Check whether grouping is done. The variable being ordered by
-        // must then be either grouped or the result of an alias in the select.
-        const vector<Variable>& groupByVariables = query->_groupByVariables;
-        if (!groupByVariables.empty() &&
-            !ad_utility::contains_if(groupByVariables,
-                                     [&orderKey](const Variable& var) {
-                                       return orderKey.variable_ == var.name();
-                                     }) &&
-            !ad_utility::contains_if(query->selectClause().getAliases(),
-                                     [&orderKey](const Alias& alias) {
-                                       return alias._outVarName ==
-                                              orderKey.variable_;
-                                     })) {
-          throw ParseException(
-              "Variable " + orderKey.variable_ +
-              " was used in an ORDER BY "
-              "clause, but is neither grouped, nor created as an alias in the "
-              "SELECT clause.");
-        }
-
-        query->_orderBy.push_back(std::move(orderKey));
-      };
-
-      // QLever currently only supports ordering by variables. To allow
-      // all `orderConditions`, the corresponding expression is bound to a new
-      // internal variable. Ordering is then done by this variable.
-      auto processExpressionOrderKey = [&query,
-                                        this](ExpressionOrderKey orderKey) {
-        if (!query->_groupByVariables.empty())
-          // TODO<qup42> Implement this by adding a hidden alias in the
-          //  SELECT clause.
-          throw ParseException(
-              "Ordering by an expression while grouping is not supported by "
-              "QLever. (The expression is \"" +
-              orderKey.expression_.getDescriptor() +
-              "\"). Please assign this expression to a "
-              "new variable in the SELECT clause and then order by this "
-              "variable.");
-        auto additionalVariable =
-            addInternalBind(query, std::move(orderKey.expression_));
-        query->_orderBy.emplace_back(additionalVariable.name(),
-                                     orderKey.isDescending_);
-      };
-
-      for (auto& orderKey : order_keys) {
-        std::visit(ad_utility::OverloadCallOperator{processVariableOrderKey,
-                                                    processExpressionOrderKey},
-                   std::move(orderKey));
-      }
-    } else if (lexer_.peek("limit") || lexer_.peek("textlimit") ||
-               lexer_.peek("offset")) {
-      query->_limitOffset =
-          parseWithAntlr(&AntlrParser::limitOffsetClauses, *query);
-    } else if (lexer_.peek(SparqlToken::Type::GROUP_BY)) {
-      auto group_keys = parseWithAntlr(&AntlrParser::groupClause, *query);
-
-      auto processVariable = [&query](const Variable& groupKey) {
-        query->_groupByVariables.emplace_back(groupKey.name());
-      };
-      auto processExpression =
-          [&query, this](sparqlExpression::SparqlExpressionPimpl groupKey) {
-            auto helperTarget = addInternalBind(query, std::move(groupKey));
-            query->_groupByVariables.emplace_back(helperTarget.name());
-          };
-      auto processAlias = [&query](Alias groupKey) {
-        GraphPatternOperation::Bind helperBind{std::move(groupKey._expression),
-                                               groupKey._outVarName};
-        query->_rootGraphPattern._children.emplace_back(std::move(helperBind));
-        query->registerVariableVisibleInQueryBody(
-            Variable{groupKey._outVarName});
-        query->_groupByVariables.emplace_back(groupKey._outVarName);
-      };
-=======
   query->addSolutionModifiers(
-      parseWithAntlr(sparqlParserHelpers::parseSolutionModifier, *query));
->>>>>>> fd8acfb2
+      parseWithAntlr(&AntlrParser::solutionModifier, *query));
 
   lexer_.accept("}");
 }
