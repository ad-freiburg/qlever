--- conflicted
+++ resolved
@@ -615,30 +615,15 @@
 }
 
 // _____________________________________________________________________________
-<<<<<<< HEAD
-bool SparqlParser::parseFilter(vector<SparqlFilter>* _filters,
-                               bool failOnNoFilter,
-                               ParsedQuery::GraphPattern* pattern) {
-  if (_lexer.accept("(")) {
-    if (_lexer.accept("lang")) {
-      _lexer.expect("(");
-      _lexer.expect(SparqlToken::Type::VARIABLE);
-      std::string lhs = _lexer.current().raw;
-      _lexer.expect(")");
-      _lexer.expect("=");
-      _lexer.expect(SparqlToken::Type::RDFLITERAL);
-      std::string rhs = _lexer.current().raw;
-=======
 bool SparqlParser::parseFilter(
     vector<SparqlFilter>* _filters, bool failOnNoFilter,
-    std::shared_ptr<ParsedQuery::GraphPattern> pattern) {
+    ParsedQuery::GraphPattern* pattern) {
   size_t numParentheses = 0;
   while (_lexer.accept("(")) {
     numParentheses++;
   }
   auto expectClose = [numParentheses, this]() mutable {
     while (numParentheses) {
->>>>>>> 2c5c4741
       _lexer.expect(")");
       numParentheses--;
     }
@@ -918,16 +903,6 @@
   }
   return out.str();
 }
-<<<<<<< HEAD
-
-GraphPatternOperation::BasicGraphPattern& SparqlParser::lastBasicPattern(
-    ParsedQuery::GraphPattern* ptr) const {
-  auto& c = ptr->_children;
-  if (c.empty() || !c.back().is<GraphPatternOperation::BasicGraphPattern>()) {
-    c.emplace_back(GraphPatternOperation::BasicGraphPattern{});
-  }
-  return c.back().get<GraphPatternOperation::BasicGraphPattern>();
-=======
 SparqlFilter SparqlParser::parseRegexFilter(bool expectKeyword) {
   if (expectKeyword) {
     _lexer.expect("regex");
@@ -1003,5 +978,13 @@
     }
   }
   return f;
->>>>>>> 2c5c4741
+}
+
+GraphPatternOperation::BasicGraphPattern& SparqlParser::lastBasicPattern(
+    ParsedQuery::GraphPattern* ptr) const {
+  auto& c = ptr->_children;
+  if (c.empty() || !c.back().is<GraphPatternOperation::BasicGraphPattern>()) {
+    c.emplace_back(GraphPatternOperation::BasicGraphPattern{});
+  }
+  return c.back().get<GraphPatternOperation::BasicGraphPattern>();
 }