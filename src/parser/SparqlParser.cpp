// Copyright 2014, University of Freiburg,
// Chair of Algorithms and Data Structures.
// Author: Björn Buchhold (buchhold@informatik.uni-freiburg.de)

#include "./SparqlParser.h"
#include "../global/Constants.h"
#include "../util/Conversions.h"
#include "../util/Exception.h"
#include "../util/Log.h"
#include "../util/StringUtils.h"
#include "./ParseException.h"

// _____________________________________________________________________________
ParsedQuery SparqlParser::parse(const string& query) {
  ParsedQuery result;
  result._originalString = query;

  // Split prologue
  size_t i = query.find("SELECT");
  if (i == string::npos) {
    throw ParseException(
        "Missing keyword \"SELECT\", "
        "currently only select queries are supported.");
  }

  size_t j = query.find("WHERE");
  if (j == string::npos) {
    throw ParseException(
        "Missing keyword \"WHERE\", "
        "currently only select queries are supported.");
  }

  if (i >= j) {
    throw ParseException(
        "Keyword \"WHERE\" "
        "found after keyword \"SELECT\". Invalid query.");
  }

  size_t k = query.rfind("}");
  if (k == string::npos || k < i) {
    throw ParseException("Missing \"}\" symbol after \"WHERE\".");
  }

  parsePrologue(ad_utility::strip(query.substr(0, i), " \n\t"), result);
  parseSelect(ad_utility::strip(query.substr(i, j - i), " \n\t"), result);
  parseWhere(ad_utility::strip(query.substr(j, k - j + 1), " \n\t"), result);

  parseSolutionModifiers(ad_utility::strip(query.substr(k + 1), " \n\t"),
                         result);

  if (result._groupByVariables.size() > 0) {
    // Check if all selected variables are either aggregated or
    // part of the group by statement.
    for (const string& var : result._selectedVariables) {
      if (var[0] == '?') {
        if (std::find(result._groupByVariables.begin(),
                      result._groupByVariables.end(),
                      var) == result._groupByVariables.end()) {
          throw ParseException("Variable " + var +
                               " is selected but not "
                               "aggregated despite the result not being"
                               "grouped by " +
                               var + ".");
        }
      }
    }
  }
  result.parseAliases();
  return result;
}

// _____________________________________________________________________________
void SparqlParser::parsePrologue(string str, ParsedQuery& query) {
  if (str.find("BASE") != string::npos) {
    throw ParseException("Bases are not supported, yet.");
  }

  size_t i = str.find("PREFIX");
  while (i != string::npos) {
    size_t j = str.find("PREFIX", i + 1);
    addPrefix(str.substr(i, j - i), query);
    i = j;
  }
}

// _____________________________________________________________________________
void SparqlParser::addPrefix(const string& str, ParsedQuery& query) {
  auto parts = ad_utility::splitWs(str);
  if (parts.size() != 3) {
    throw ParseException(string("Invalid PREFIX statement: ") + str);
  }
  string uri = ad_utility::strip(parts[2], " \t\n");
  if (uri.size() == 0 || uri[0] != '<' || uri[uri.size() - 1] != '>') {
    throw ParseException(string("Invalid URI in PREFIX: ") + uri);
  }
  SparqlPrefix p{ad_utility::strip(parts[1], " :\t\n"), uri};
  query._prefixes.emplace_back(p);
}

// _____________________________________________________________________________
void SparqlParser::parseSelect(const string& str, ParsedQuery& query) {
  assert(ad_utility::startsWith(str, "SELECT"));
  // split the string on whitespace but leave aliases intact
  std::vector<string> vars;
  size_t start = 0;
  size_t pos = 0;
  bool inAlias = false;
  int bracketDepth = 0;
  while (pos < str.size()) {
    if (!inAlias && ::isspace(static_cast<unsigned char>(str[pos]))) {
      if (start != pos) {
        vars.emplace_back(str.substr(start, pos - start));
      }
      // skip any whitespace
      while (pos < str.size() &&
             ::isspace(static_cast<unsigned char>(str[pos]))) {
        pos++;
      }
      start = pos;
    }
    if (str[pos] == '(') {
      bracketDepth++;
      inAlias = true;
    } else if (str[pos] == ')') {
      bracketDepth--;
      if (bracketDepth == 0) {
        inAlias = false;
      }
    }
    pos++;
  }
  // avoid adding whitespace at the back of the string
  if (start != str.size()) {
    vars.emplace_back(str.substr(start));
  }

  size_t i = 1;
  if (vars.size() > i && vars[i] == "DISTINCT") {
    ++i;
    query._distinct = true;
  }
  if (vars.size() > i && vars[i] == "REDUCED") {
    ++i;
    query._reduced = true;
  }
  for (; i < vars.size(); ++i) {
    if (ad_utility::startsWith(vars[i], "?") ||
        ad_utility::startsWith(vars[i], "SCORE(") ||
        ad_utility::startsWith(vars[i], "TEXT(") || vars[i][0] == '(') {
      query._selectedVariables.push_back(vars[i]);
    } else {
      throw ParseException(string("Invalid variable in select clause: \"") +
                           vars[i] + "\"");
    }
  }
}

// _____________________________________________________________________________
void SparqlParser::parseWhere(const string& str, ParsedQuery& query,
                              ParsedQuery::GraphPattern* currentPattern) {
  if (currentPattern == nullptr) {
    currentPattern = &query._rootGraphPattern;
    query._rootGraphPattern._id = 0;
  }
  size_t i = str.find('{');
  size_t j = str.rfind('}');
  assert(j != string::npos);
  if (i == string::npos) {
    throw ParseException("Need curly braces in where clause.");
  }
  string inner = ad_utility::strip(str.substr(i + 1, j - i - 1), "\n\t ");

  // Split where clauses. Cannot simply split at dots, because they may occur
  // in URIs, stuff with namespaces or literals.
  vector<string> clauses;
  vector<string> filters;
  size_t start = 0;
  bool insideUri = false;
  bool insideNsThing = false;
  bool insideLiteral = false;
  while (start < inner.size()) {
    size_t k = start;
    while (inner[k] == ' ' || inner[k] == '\t' || inner[k] == '\n') {
      ++k;
    }
    if (inner[k] == 'O' || inner[k] == 'o') {
      if (inner.substr(k, 8) == "OPTIONAL" ||
          inner.substr(k, 8) == "optional") {
        // find opening and closing brackets of optional part
        size_t ob = inner.find('{', k);
        size_t cb = ob;
        int depth = 0;
        size_t i;
        for (i = ob + 1; i < inner.size(); i++) {
          if (inner[i] == '{') {
            depth++;
          }
          if (inner[i] == '}') {
            if (depth == 0) {
              cb = i;
              break;
            } else {
              depth--;
            }
          }
        }
        if (i == inner.size()) {
          if (depth == 0) {
            throw ParseException(
                "Need curly braces in optional"
                "clause.");
          } else {
            throw ParseException("Unbalanced curly braces.");
          }
        }
        currentPattern->_children.push_back(new ParsedQuery::GraphPattern());
        currentPattern->_children.back()->_optional = true;
        currentPattern->_children.back()->_id = query._numGraphPatterns;
        query._numGraphPatterns++;
        // Recursively call parseWhere to parse the optional part.
        parseWhere(inner.substr(ob, cb - ob + 1), query,
                   currentPattern->_children.back());

        // set start to the end of the optional part
        start = cb + 1;
        continue;
      }
    } else if (inner[k] == 'F' || inner[k] == 'f') {
      if (inner.substr(k, 6) == "FILTER" || inner.substr(k, 6) == "filter") {
        // find the final closing bracket
        size_t end = k;
        size_t bracketDepth = 0;
        while (end < inner.size()) {
          if (inner[end] == '(') {
            bracketDepth++;
          } else if (inner[end] == ')') {
            bracketDepth--;
            if (bracketDepth == 0) {
              break;
            }
          }
          end++;
        }
        if (end == string::npos || end == inner.size()) {
          AD_THROW(ad_semsearch::Exception::BAD_QUERY,
                   "Filter without closing parenthesis.");
        }
        filters.push_back(inner.substr(k, end - k + 1));
        size_t posOfDelim = inner.find_first_of(". \t\n", end + 1);
        start = (posOfDelim == string::npos ? end + 1 : posOfDelim + 1);
        continue;
      }
    }
    while (k < inner.size()) {
      if (!insideUri && !insideLiteral && !insideNsThing) {
        if (inner[k] == '.') {
          clauses.emplace_back(inner.substr(start, k - start));
          break;
        }
        if (inner[k] == '<') {
          insideUri = true;
        }
        if (inner[k] == '\"') {
          insideLiteral = true;
        }
        if (inner[k] == ':') {
          insideNsThing = true;
        }
      } else {
        if (insideUri && inner[k] == '>') {
          insideUri = false;
        }
        if (insideLiteral && inner[k] == '\"') {
          insideLiteral = false;
        }
        if (insideNsThing && (inner[k] == ' ' || inner[k] == '\t')) {
          insideNsThing = false;
        }
      }
      ++k;
    }
    if (k == inner.size()) {
      clauses.emplace_back(inner.substr(start));
    }
    start = k + 1;
  }
  for (const string& clause : clauses) {
    string c = ad_utility::strip(clause, ' ');
    if (c.size() > 0) {
      addWhereTriple(c, currentPattern);
    }
  }
  for (const string& filter : filters) {
    addFilter(filter, &currentPattern->_filters);
  }
}

// _____________________________________________________________________________
void SparqlParser::addWhereTriple(const string& str,
                                  ParsedQuery::GraphPattern* pattern) {
  size_t i = 0;
  while (i < str.size() &&
         (str[i] == ' ' || str[i] == '\t' || str[i] == '\n')) {
    ++i;
  }
  if (i == str.size()) {
    AD_THROW(ad_semsearch::Exception::BAD_QUERY, "Illegal triple: " + str);
  }
  size_t j = i + 1;
  while (j < str.size() && str[j] != '\t' && str[j] != ' ' && str[j] != '\n') {
    ++j;
  }
  if (j == str.size()) {
    AD_THROW(ad_semsearch::Exception::BAD_QUERY, "Illegal triple: " + str);
  }

  string s = str.substr(i, j - i);
  i = j;
  while (i < str.size() &&
         (str[i] == ' ' || str[i] == '\t' || str[i] == '\n')) {
    ++i;
  }
  if (i == str.size()) {
    AD_THROW(ad_semsearch::Exception::BAD_QUERY, "Illegal triple: " + str);
  }
  j = i + 1;
  while (j < str.size() && str[j] != '\t' && str[j] != ' ' && str[j] != '\n') {
    ++j;
  }
  string p = str.substr(i, j - i);

  i = j;
  while (i < str.size() &&
         (str[i] == ' ' || str[i] == '\t' || str[i] == '\n')) {
    ++i;
  }
  if (i == str.size()) {
    AD_THROW(ad_semsearch::Exception::BAD_QUERY, "Illegal triple: " + str);
  }
  if (str[i] == '<') {
    // URI
    j = str.find('>', i + 1);
    if (j == string::npos) {
      AD_THROW(ad_semsearch::Exception::BAD_QUERY,
               "Illegal object in : " + str);
    }
    ++j;
  } else {
    if (str[i] == '\"') {
      // Literal
      j = str.find('\"', i + 1);
      if (j == string::npos) {
        AD_THROW(ad_semsearch::Exception::BAD_QUERY,
                 "Illegal literal in : " + str);
      }
      ++j;
    } else {
      j = i + 1;
    }
    while (j < str.size() && str[j] != ' ' && str[j] != '\t' &&
           str[j] != '\n') {
      ++j;
    }
  }
  string o = str.substr(i, j - i);
  if (p == CONTAINS_WORD_PREDICATE || p == CONTAINS_WORD_PREDICATE_NS) {
    o = stripAndLowercaseKeywordLiteral(o);
  }

  SparqlTriple triple(s, p, o);
  // Quadratic in number of triples in query.
  // Shouldn't be a problem here, though.
  // Could use a (hash)-set instead of vector.
  if (std::find(pattern->_whereClauseTriples.begin(),
                pattern->_whereClauseTriples.end(),
                triple) != pattern->_whereClauseTriples.end()) {
    LOG(INFO) << "Ignoring duplicate triple: " << str << std::endl;
  } else {
    pattern->_whereClauseTriples.push_back(triple);
  }
}

// _____________________________________________________________________________
void SparqlParser::parseSolutionModifiers(const string& str,
                                          ParsedQuery& query) {
  // Split the string at any whitespace but ignore whitespace inside brackets
  // to allow for alias parsing.
  auto tokens = ad_utility::splitWsWithEscape(str, '(', ')');
  for (size_t i = 0; i < tokens.size(); ++i) {
    if (tokens[i] == "ORDER" && i < tokens.size() - 2 &&
        tokens[i + 1] == "BY") {
      i += 1;
      while (i + 1 < tokens.size() && tokens[i + 1] != "LIMIT" &&
             tokens[i + 1] != "OFFSET" && tokens[i + 1] != "TEXTLIMIT" &&
             tokens[i + 1] != "GROUP" && tokens[i + 1] != "HAVING") {
        query._orderBy.emplace_back(OrderKey(tokens[i + 1]));
        ++i;
      }
    }
    if (tokens[i] == "LIMIT" && i < tokens.size() - 1) {
      query._limit = tokens[i + 1];
      ++i;
    }
    if (tokens[i] == "TEXTLIMIT" && i < tokens.size() - 1) {
      query._textLimit = tokens[i + 1];
      ++i;
    }
    if (tokens[i] == "OFFSET" && i < tokens.size() - 1) {
      query._offset = tokens[i + 1];
      ++i;
    }
    if (tokens[i] == "GROUP" && i < tokens.size() - 2 &&
        tokens[i + 1] == "BY") {
      i++;
      while (i + 1 < tokens.size() && tokens[i + 1][0] == '?') {
        query._groupByVariables.push_back(tokens[i + 1]);
        i++;
      }
    }
    if (tokens[i] == "HAVING" && i < tokens.size() - 1) {
      while (i + 1 < tokens.size() && tokens[i + 1] != "LIMIT" &&
             tokens[i + 1] != "OFFSET" && tokens[i + 1] != "TEXTLIMIT" &&
             tokens[i + 1] != "GROUP" && tokens[i + 1] != "ORDER") {
        addFilter(tokens[i + 1], &query._havingClauses);
        i++;
      }
    }
  }
}

// _____________________________________________________________________________
void SparqlParser::addFilter(const string& str,
                             vector<SparqlFilter>* _filters) {
  size_t i = str.find('(');
  AD_CHECK(i != string::npos);
  size_t j = str.rfind(')');
  AD_CHECK(j != string::npos);

  // Handle filters with prefix predicates (langMatches, prefix, regex, etc)
  if (i >= 1 && str[i - 1] != ' ') {
    auto s = str.rfind(' ', i);
    if (s != string::npos) {
      s++;
      auto pred = str.substr(s, i - s);
      auto parts = ad_utility::split(str.substr(i + 1, j - i - 1), ',');
      AD_CHECK(parts.size() == 2 || (parts.size() == 3 && pred == "regex"));
      std::string lhs = ad_utility::strip(parts[0], ' ');
      std::string rhs = ad_utility::strip(parts[1], ' ');
      if (pred == "langMatches") {
        if (!ad_utility::startsWith(lhs, "lang(")) {
          AD_THROW(ad_semsearch::Exception::BAD_QUERY,
                   "langMatches filters"
                   "are only supported"
                   "when used with the "
                   "lang function.");
        }
        std::string lvar = lhs.substr(5, lhs.size() - 6);
        std::cout << "lvar:" << lvar << std::endl;
<<<<<<< HEAD

	auto langTag = rhs.substr(1, rhs.size() - 2);
	// first find a predicate for the given variable
	auto it = std::find_if(pattern->_whereClauseTriples.begin(),
                      pattern->_whereClauseTriples.end(), [&lvar](const auto& tr) {return tr._o == lvar;});
	while (it != pattern->_whereClauseTriples.end() && ad_utility::startsWith(it->_p, "?")) {
	  it = std::find_if(it + 1,
                      pattern->_whereClauseTriples.end(), [&lvar](const auto& tr) {return tr._o == lvar;});
	}
	if (it == pattern->_whereClauseTriples.end()) {
	  LOG(INFO) << "language filter variable " + rhs + "that did not appear as object in any suitable triple. using special language predicate instead";
	  auto langEntity = ad_utility::convertLangtagToEntityUri(langTag);
	  SparqlTriple triple(lvar, LANGUAGE_PREDICATE, langEntity);
	  // Quadratic in number of triples in query.
	  // Shouldn't be a problem here, though.
	  // Could use a (hash)-set instead of vector.
	  if (std::find(pattern->_whereClauseTriples.begin(),
			pattern->_whereClauseTriples.end(),
			triple) != pattern->_whereClauseTriples.end()) {
	    LOG(INFO) << "Ignoring duplicate triple: " << str << std::endl;
	  } else {
	    pattern->_whereClauseTriples.push_back(triple);
	  }
	} else {
	  // replace the triple
	  string taggedPredicate = '@' + langTag + '@' + it->_p;
	  *it = SparqlTriple(it->_s, taggedPredicate, it->_o);
	}

        // Convert the language filter to a special triple
        // to make it more efficient (no need for string resolution)
=======
        SparqlFilter f;
        f._type = SparqlFilter::LANG_MATCHES;
        f._lhs = lvar;
        f._rhs = rhs.substr(1, rhs.size() - 2);
        _filters->emplace_back(f);
>>>>>>> 53280d0c
        return;
      }
      if (pred == "regex") {
        SparqlFilter f;
        f._type = SparqlFilter::REGEX;
        f._lhs = lhs;
        f._rhs = rhs.substr(1, rhs.size() - 2);
        if (f._rhs[0] == '^') {
          // Check if we can use the more efficient prefix filter instead of
          // an expensive regex filter.
          bool isSimple = true;
          bool escaped = false;
          for (size_t i = 1; isSimple && i < f._rhs.size(); i++) {
            if (f._rhs[i] == '\\') {
              escaped = true;
              continue;
            }
            if (!escaped) {
              char c = f._rhs[i];
              std::string badChars = "[^$.|?*+()";
              if (badChars.find(c) != std::string::npos) {
                isSimple = false;
              }
            }
            escaped = false;
          }
          if (isSimple) {
            // There are no regex special chars apart from the leading '^' so
            // we can use a prefix filter.
            f._type = SparqlFilter::PREFIX;
          }
        }
        f._regexIgnoreCase =
            (parts.size() == 3 && ad_utility::strip(parts[2], ' ') == "\"i\"");
        _filters->emplace_back(f);
        return;
      }
      if (pred == "prefix") {
        // Rewrite this filter into two ones that use >= and <.
        // First parse and try to get both function arguments.
        AD_CHECK(lhs.size() > 0 && lhs[0] == '?');
        // Rhs has to be a literal.
        AD_CHECK(rhs.size() >= 2 && rhs[0] == '"');
        SparqlFilter f1;
        f1._lhs = lhs;
        f1._rhs = rhs.substr(0, rhs.size() - 1);
        f1._rhs += " ";
        f1._type = SparqlFilter::GE;
        SparqlFilter f2;
        f2._lhs = lhs;
        f2._type = SparqlFilter::LT;
        string upper = rhs.substr(0, rhs.size() - 2);
        upper += rhs[rhs.size() - 2] + 1;
        upper += rhs.back();
        f2._rhs = upper;
        _filters->emplace_back(f1);
        _filters->emplace_back(f2);
        return;
      }
    }
  }

  // Handle filters with infix predicate (== != <= etc).
  string filter = str.substr(i + 1, j - i - 1);
  vector<string> tokens;
  size_t startP2 = 0;
  for (size_t si = 0; si < filter.size(); ++si) {
    if (filter[si] == '=' || filter[si] == '!' || filter[si] == '<' ||
        filter[si] == '>') {
      if (startP2 == 0) {
        tokens.push_back(ad_utility::strip(filter.substr(0, si), " \t"));
        startP2 = si;
      }
    } else {
      if (startP2 > 0) {
        tokens.push_back(
            ad_utility::strip(filter.substr(startP2, si - startP2), " \t"));
        tokens.push_back(ad_utility::strip(filter.substr(si), " \t"));
        break;
      }
    }
  }

  if (tokens.size() != 3) {
    AD_THROW(ad_semsearch::Exception::BAD_QUERY,
             "Unknown syntax for filter: " + filter);
  }
  if (tokens[0].size() == 0 || tokens[0][0] != '?' || tokens[2].size() == 0) {
    AD_THROW(ad_semsearch::Exception::NOT_YET_IMPLEMENTED,
             "Filter not supported yet: " + filter);
  }
  SparqlFilter f;
  f._lhs = tokens[0];
  f._rhs = tokens[2];
  if (f._rhs[0] == '\'') {
    size_t closing = f._rhs.rfind('\'');
    if (closing != 0) {
      f._rhs[0] = '\"';
      f._rhs[closing] = '\"';
    }
  }

  if (tokens[1] == "=" || tokens[1] == "==") {
    f._type = SparqlFilter::EQ;
  } else if (tokens[1] == "!=") {
    f._type = SparqlFilter::NE;
  } else if (tokens[1] == "<") {
    f._type = SparqlFilter::LT;
  } else if (tokens[1] == "<=") {
    f._type = SparqlFilter::LE;
  } else if (tokens[1] == ">") {
    f._type = SparqlFilter::GT;
  } else if (tokens[1] == ">=") {
    f._type = SparqlFilter::GE;
  } else {
    AD_THROW(ad_semsearch::Exception::NOT_YET_IMPLEMENTED,
             "Filter not supported yet: " + filter);
  }
  _filters->emplace_back(f);
}

// _____________________________________________________________________________
string SparqlParser::stripAndLowercaseKeywordLiteral(const string& lit) {
  if (lit.size() > 2 && lit[0] == '"' && lit.back() == '"') {
    string stripped = ad_utility::strip(lit, '"');
    // stripped.erase(std::remove(stripped.begin(), stripped.end(), '\''),
    //               stripped.end());
    return ad_utility::getLowercaseUtf8(stripped);
  }
  return lit;
}<|MERGE_RESOLUTION|>--- conflicted
+++ resolved
@@ -291,7 +291,7 @@
     }
   }
   for (const string& filter : filters) {
-    addFilter(filter, &currentPattern->_filters);
+    addFilter(filter, &currentPattern->_filters, currentPattern);
   }
 }
 
@@ -429,8 +429,8 @@
 }
 
 // _____________________________________________________________________________
-void SparqlParser::addFilter(const string& str,
-                             vector<SparqlFilter>* _filters) {
+void SparqlParser::addFilter(const string& str, vector<SparqlFilter>* _filters,
+                             ParsedQuery::GraphPattern* pattern) {
   size_t i = str.find('(');
   AD_CHECK(i != string::npos);
   size_t j = str.rfind(')');
@@ -456,11 +456,14 @@
         }
         std::string lvar = lhs.substr(5, lhs.size() - 6);
         std::cout << "lvar:" << lvar << std::endl;
-<<<<<<< HEAD
 
 	auto langTag = rhs.substr(1, rhs.size() - 2);
 	// first find a predicate for the given variable
-	auto it = std::find_if(pattern->_whereClauseTriples.begin(),
+        if (!pattern) {
+          AD_THROW(ad_semsearch::Exception::BAD_QUERY,
+                   "Language Filter currently not supported in HAVING clauses");
+        }
+        auto it = std::find_if(pattern->_whereClauseTriples.begin(),
                       pattern->_whereClauseTriples.end(), [&lvar](const auto& tr) {return tr._o == lvar;});
 	while (it != pattern->_whereClauseTriples.end() && ad_utility::startsWith(it->_p, "?")) {
 	  it = std::find_if(it + 1,
@@ -488,13 +491,6 @@
 
         // Convert the language filter to a special triple
         // to make it more efficient (no need for string resolution)
-=======
-        SparqlFilter f;
-        f._type = SparqlFilter::LANG_MATCHES;
-        f._lhs = lvar;
-        f._rhs = rhs.substr(1, rhs.size() - 2);
-        _filters->emplace_back(f);
->>>>>>> 53280d0c
         return;
       }
       if (pred == "regex") {
