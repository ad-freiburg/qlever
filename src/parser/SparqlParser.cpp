// Copyright 2014, University of Freiburg,
// Chair of Algorithms and Data Structures.
// Author: Björn Buchhold (buchhold@informatik.uni-freiburg.de)

#include "./SparqlParser.h"

#include <unordered_set>

#include "../global/Constants.h"
#include "../util/Conversions.h"
#include "../util/Exception.h"
#include "../util/HashSet.h"
#include "../util/Log.h"
#include "../util/StringUtils.h"
#include "./ParseException.h"
#include "PropertyPathParser.h"

using namespace std::literals::string_literals;

SparqlParser::SparqlParser(const string& query) : _lexer(query), _query(query) {
  LOG(DEBUG) << "Parsing " << query << std::endl;
}

// _____________________________________________________________________________
ParsedQuery SparqlParser::parse() {
  ParsedQuery result;
  result._originalString = _query;
  parsePrologue(&result);
  _lexer.expect("select");
  parseQuery(&result);
  _lexer.expectEmpty();

  return result;
}

// _____________________________________________________________________________
void SparqlParser::parseQuery(ParsedQuery* query) {
  parseSelect(query);

  _lexer.expect("{");
  parseWhere(query);

  parseSolutionModifiers(query);

  if (query->_groupByVariables.size() > 0) {
    // Check if all selected variables are either aggregated or
    // part of the group by statement.
    for (const string& var : query->_selectedVariables) {
      if (var[0] == '?') {
        bool is_alias = false;
        for (const ParsedQuery::Alias& a : query->_aliases) {
          if (a._outVarName == var) {
            is_alias = true;
            break;
          }
        }
        if (is_alias) {
          continue;
        }
        if (std::find(query->_groupByVariables.begin(),
                      query->_groupByVariables.end(),
                      var) == query->_groupByVariables.end()) {
          throw ParseException("Variable " + var +
                               " is selected but not "
                               "aggregated despite the query not being "
                               "grouped by " +
                               var + ".\n" + _lexer.input());
        }
      }
    }
  }

  ad_utility::HashMap<std::string, size_t> variable_counts;
  for (const std::string& s : query->_selectedVariables) {
    variable_counts[s]++;
  }
  for (const ParsedQuery::Alias& a : query->_aliases) {
    // The variable was already added to the selected variables while
    // parsing the alias, thus it should appear exactly once
    if (variable_counts[a._outVarName] > 1) {
      throw ParseException("The variable name " + a._outVarName +
                           " used in "
                           "an alias was already selected on.\n" +
                           _lexer.input());
    }
    variable_counts[a._outVarName];
  }
}

// _____________________________________________________________________________
void SparqlParser::parsePrologue(ParsedQuery* query) {
  while (_lexer.accept("prefix")) {
    _lexer.expect(SparqlToken::Type::IRI);
    string key = _lexer.current().raw;
    _lexer.expect(SparqlToken::Type::IRI);
    string value = _lexer.current().raw;
    addPrefix(key, value, query);
  }
}

// _____________________________________________________________________________
void SparqlParser::addPrefix(const string& key, const string& value,
                             ParsedQuery* query) {
  // Remove the trailing : from the key
  SparqlPrefix p{key.substr(0, key.size() - 1), value};
  query->_prefixes.emplace_back(p);
}

// _____________________________________________________________________________
void SparqlParser::parseSelect(ParsedQuery* query) {
  if (_lexer.accept("distinct")) {
    query->_distinct = true;
  }
  if (_lexer.accept("reduced")) {
    query->_reduced = true;
  }
  while (!_lexer.accept("where")) {
    if (_lexer.accept(SparqlToken::Type::VARIABLE)) {
      query->_selectedVariables.push_back(_lexer.current().raw);
    } else if (_lexer.accept("text")) {
      _lexer.expect("(");
      std::ostringstream s;
      s << "TEXT(";
      _lexer.expect(SparqlToken::Type::VARIABLE);
      s << _lexer.current().raw;
      _lexer.expect(")");
      s << ")";
      query->_selectedVariables.push_back(s.str());
    } else if (_lexer.accept("score")) {
      _lexer.expect("(");
      std::ostringstream s;
      s << "SCORE(";
      _lexer.expect(SparqlToken::Type::VARIABLE);
      s << _lexer.current().raw;
      _lexer.expect(")");
      s << ")";
      query->_selectedVariables.push_back(s.str());
    } else if (_lexer.accept("(")) {
      // expect an alias
      ParsedQuery::Alias a = parseAlias();
      query->_aliases.push_back(a);
      query->_selectedVariables.emplace_back(a._outVarName);
      _lexer.expect(")");
    } else {
      _lexer.accept();
      throw ParseException("Error in SELECT: unexpected token: " +
                           _lexer.current().raw);
    }
    if (_lexer.empty()) {
      throw ParseException("Keyword WHERE expected after SELECT.");
    }
  }
}

// _____________________________________________________________________________
OrderKey SparqlParser::parseOrderKey(const std::string& order,
                                     ParsedQuery* query) {
  _lexer.expect("(");
  std::ostringstream s;
  s << order << "(";
  if (_lexer.accept("score")) {
    _lexer.expect("(");
    s << "SCORE(";
    _lexer.expect(SparqlToken::Type::VARIABLE);
    s << _lexer.current().raw;
    _lexer.expect(")");
    s << ")";
  } else if (_lexer.accept("(")) {
    ParsedQuery::Alias a = parseAlias();
    for (const std::string& s : query->_selectedVariables) {
      if (s == a._outVarName) {
        throw ParseException("A variable with name " + s +
                             " is already used, but the order by with alias " +
                             a._function + " tries to use it again.");
      }
    }
    _lexer.expect(")");
    s << a._outVarName;
    query->_aliases.emplace_back(a);
  } else {
    _lexer.expect(SparqlToken::Type::VARIABLE);
    s << _lexer.current().raw;
  }
  _lexer.expect(")");
  s << ")";
  return OrderKey(s.str());
}

// _____________________________________________________________________________
ParsedQuery::Alias SparqlParser::parseAlias() {
  _lexer.expect(SparqlToken::Type::AGGREGATE);
  std::ostringstream func;
  func << ad_utility::getUppercaseUtf8(_lexer.current().raw);
  const std::string agg = _lexer.current().raw;
  ParsedQuery::Alias a;
  if (agg == "count") {
    a._type = ParsedQuery::AggregateType::COUNT;
  } else if (agg == "sample") {
    a._type = ParsedQuery::AggregateType::SAMPLE;
  } else if (agg == "min") {
    a._type = ParsedQuery::AggregateType::MIN;
  } else if (agg == "max") {
    a._type = ParsedQuery::AggregateType::MAX;
  } else if (agg == "sum") {
    a._type = ParsedQuery::AggregateType::SUM;
  } else if (agg == "avg") {
    a._type = ParsedQuery::AggregateType::AVG;
  } else if (agg == "group_concat") {
    a._type = ParsedQuery::AggregateType::GROUP_CONCAT;
  } else {
    throw ParseException("Unknown aggregate " + agg);
  }
  a._isAggregate = true;

  _lexer.expect("(");
  if (_lexer.accept("distinct")) {
    func << "DISTINCT ";
    a._isDistinct = true;
  }
  _lexer.expect(SparqlToken::Type::VARIABLE);
  a._inVarName = _lexer.current().raw;
  func << "(" << a._inVarName;
  if (_lexer.accept(";")) {
    if (agg != "group_concat") {
      throw ParseException(
          "Only GROUP_CONCAT may have additional arguments passed to it.");
    }
    _lexer.expect("separator");
    _lexer.expect("=");
    _lexer.expect(SparqlToken::Type::RDFLITERAL);
    func << ";SEPARATOR=" << _lexer.current().raw;
    a._delimiter = _lexer.current().raw;
    // Remove the enclosing quotation marks
    a._delimiter = a._delimiter.substr(1, a._delimiter.size() - 2);
  }
  _lexer.expect(")");
  _lexer.expect("as");
  _lexer.expect(SparqlToken::Type::VARIABLE);
  a._outVarName = _lexer.current().raw;
  func << ") as " << a._outVarName;

  a._function = func.str();
  return a;
}

// _____________________________________________________________________________
void SparqlParser::parseWhere(ParsedQuery* query,
                              ParsedQuery::GraphPattern* currentPattern) {
  if (currentPattern == nullptr) {
    // Make the shared pointer point to the root graphpattern without deleting
    // it.
    currentPattern = &query->_rootGraphPattern;
    query->_rootGraphPattern._id = 0;
  }

  // If these are not empty the last subject and / or predicate is reused
  std::string lastSubject;
  std::string lastPredicate;
  while (!_lexer.accept("}")) {
    if (_lexer.empty()) {
      throw ParseException(
          "Expected a closing bracket for WHERE but reached "
          "the end of the input.");
    }
    if (_lexer.accept("optional")) {
      currentPattern->_children.emplace_back(
          GraphPatternOperation::Optional{ParsedQuery::GraphPattern()});
      auto& opt = currentPattern->_children.back()
                      .get<GraphPatternOperation::Optional>();
      auto& child = opt._child;
      child._optional = true;
      child._id = query->_numGraphPatterns;
      query->_numGraphPatterns++;
      _lexer.expect("{");
      // Recursively call parseWhere to parse the optional part.
      parseWhere(query, &child);
      _lexer.accept(".");
<<<<<<< HEAD
    } else if (_lexer.accept("bind")) {
      _lexer.expect("(");
      std::string inVar;
      bool rename = false;
      bool isString = true;
      bool isSum = false;
      std::string inVar2;
      int64_t val = 0;
      if (_lexer.accept(SparqlToken::Type::VARIABLE)) {
        rename = true;
        inVar = _lexer.current().raw;
        if (_lexer.accept(SparqlToken::Type::SYMBOL)) {
          if (_lexer.current().raw != "+") {
            throw std::runtime_error(
                "A sum of two variables is currently the only"
                "supported arithmetic bind expression, but symbol after first "
                "variable was " +
                _lexer.current().raw);
          }
          isSum = true;
          _lexer.expect(SparqlToken::Type::VARIABLE);
          inVar2 = _lexer.current().raw;
        }
      } else if (_lexer.accept(SparqlToken::Type::RDFLITERAL)) {
        // The "true" says that the whole string is a literal (with "false",
        // there could be more stuff after the literal).
        inVar = parseLiteral(_lexer.current().raw, true);
        isString = true;
      } else if (_lexer.accept(SparqlToken::Type::INTEGER)) {
        isString = false;
        // Parse as decimal to base 10.
        val = std::strtoll(_lexer.current().raw.c_str(), nullptr, 10);
      } else {
        _lexer.expect(SparqlToken::Type::IRI);
        inVar = _lexer.current().raw;
      }
      _lexer.expect("as");
      _lexer.expect(SparqlToken::Type::VARIABLE);
      GraphPatternOperation::Bind b;
      if (isSum) {
        b._expressionVariant = GraphPatternOperation::Bind::Sum{inVar, inVar2};
      } else if (rename) {
        b._expressionVariant = GraphPatternOperation::Bind::Rename{inVar};
      } else {
        if (isString) {
          // Note that this only works if the literal or iri stored in inVar is
          // part of the KB
          b._expressionVariant = GraphPatternOperation::Bind::Constant{inVar};
        } else {
          b._expressionVariant = GraphPatternOperation::Bind::Constant{val};
        }
      }
      b._target = _lexer.current().raw;
      _lexer.expect(")");
      currentPattern->_children.emplace_back(std::move(b));
      // the dot after the bind is optional
=======
    } else if (_lexer.accept("minus")) {
      currentPattern->_children.push_back(
          GraphPatternOperation::Minus{ParsedQuery::GraphPattern()});
      auto& opt =
          currentPattern->_children.back().get<GraphPatternOperation::Minus>();
      auto& child = opt._child;
      child._optional = false;
      child._id = query->_numGraphPatterns;
      query->_numGraphPatterns++;
      _lexer.expect("{");
      // Recursively call parseWhere to parse the optional part.
      parseWhere(query, &child);
>>>>>>> 9b34c48b
      _lexer.accept(".");
    } else if (_lexer.accept("{")) {
      // Subquery or union
      if (_lexer.accept("select")) {
        // subquery
        // create the subquery operation
        GraphPatternOperation::Subquery subq;
        parseQuery(&subq._subquery);
        currentPattern->_children.emplace_back(std::move(subq));
        // The closing bracked } is consumed by the subquery
        _lexer.accept(".");
      } else {
        // union
        // create the union operation
        auto un = GraphPatternOperation::Union{ParsedQuery::GraphPattern{},
                                               ParsedQuery::GraphPattern{}};
        un._child1._optional = false;
        un._child2._optional = false;
        un._child1._id = query->_numGraphPatterns;
        un._child2._id = query->_numGraphPatterns + 1;
        query->_numGraphPatterns += 2;

        // parse the left and right bracket
        parseWhere(query, &un._child1);
        _lexer.expect("union");
        _lexer.expect("{");
        parseWhere(query, &un._child2);
        _lexer.accept(".");
        currentPattern->_children.emplace_back(std::move(un));
      }
    } else if (_lexer.accept("filter")) {
      // append to the global filters of the pattern.
      parseFilter(&currentPattern->_filters, true, currentPattern);
      // A filter may have an optional dot after it
      _lexer.accept(".");
    } else if (_lexer.accept("values")) {
      SparqlValues values;
      if (_lexer.accept("(")) {
        // values with several variables
        while (_lexer.accept(SparqlToken::Type::VARIABLE)) {
          values._variables.push_back(_lexer.current().raw);
        }
        _lexer.expect(")");
        _lexer.expect("{");
        while (_lexer.accept("(")) {
          values._values.emplace_back(values._variables.size());
          for (size_t i = 0; i < values._variables.size(); i++) {
            if (!_lexer.accept(SparqlToken::Type::RDFLITERAL)) {
              _lexer.expect(SparqlToken::Type::IRI);
            }
            values._values.back()[i] = _lexer.current().raw;
          }
          _lexer.expect(")");
        }
        _lexer.expect("}");
      } else if (_lexer.accept(SparqlToken::Type::VARIABLE)) {
        // values with a single variable
        values._variables.push_back(_lexer.current().raw);
        _lexer.expect("{");
        while (_lexer.accept(SparqlToken::Type::IRI) ||
               _lexer.accept(SparqlToken::Type::RDFLITERAL)) {
          values._values.emplace_back(1);
          values._values.back()[0] = _lexer.current().raw;
        }
        _lexer.expect("}");
      } else {
        throw ParseException(
            "Expected either a single or a set of variables "
            "after VALUES");
      }
      currentPattern->_children.emplace_back(
          GraphPatternOperation::Values{std::move(values)});
      _lexer.accept(".");
    } else {
      std::string subject;
      if (lastSubject.empty()) {
        if (_lexer.accept(SparqlToken::Type::VARIABLE)) {
          subject = _lexer.current().raw;
        } else if (_lexer.accept(SparqlToken::Type::RDFLITERAL)) {
          subject = parseLiteral(_lexer.current().raw, true);
        } else {
          _lexer.expect(SparqlToken::Type::IRI);
          subject = _lexer.current().raw;
        }
      } else {
        subject = lastSubject;
        lastSubject.clear();
      }

      std::string predicate;
      if (lastPredicate.empty()) {
        if (_lexer.accept(SparqlToken::Type::VARIABLE)) {
          predicate = _lexer.current().raw;
        } else if (_lexer.accept(SparqlToken::Type::RDFLITERAL)) {
          predicate = parseLiteral(_lexer.current().raw, true);
        } else {
          // Assume the token is a predicate path. This will be verified
          // separately later.
          _lexer.expandNextUntilWhitespace();
          _lexer.accept();
          predicate = _lexer.current().raw;
        }
      } else {
        predicate = lastPredicate;
        lastPredicate.clear();
      }

      std::string object;
      if (_lexer.accept(SparqlToken::Type::VARIABLE)) {
        object = _lexer.current().raw;
      } else if (_lexer.accept(SparqlToken::Type::RDFLITERAL)) {
        object = parseLiteral(_lexer.current().raw, true);
      } else {
        _lexer.expect(SparqlToken::Type::IRI);
        object = _lexer.current().raw;
      }

      if (predicate == CONTAINS_WORD_PREDICATE ||
          predicate == CONTAINS_WORD_PREDICATE_NS) {
        object = stripAndLowercaseKeywordLiteral(object);
      }

      SparqlTriple triple(subject, PropertyPathParser(predicate).parse(),
                          object);
      auto& v = lastBasicPattern(currentPattern)._whereClauseTriples;
      if (std::find(v.begin(), v.end(), triple) != v.end()) {
        LOG(INFO) << "Ignoring duplicate triple: " << subject << ' '
                  << predicate << ' ' << object << std::endl;
      } else {
        v.push_back(triple);
      }

      if (_lexer.accept(";")) {
        lastSubject = subject;
      } else if (_lexer.accept(",")) {
        lastSubject = subject;
        lastPredicate = predicate;
      } else if (_lexer.accept("}")) {
        break;
      } else {
        _lexer.expect(".");
      }
    }
  }
}

std::string_view SparqlParser::readTriplePart(const std::string& s,
                                              size_t* pos) {
  size_t start = *pos;
  bool insideUri = false;
  bool insidePrefixed = false;
  bool insideLiteral = false;
  while (*pos < s.size()) {
    if (!insideUri && !insideLiteral && !insidePrefixed) {
      if (s[*pos] == '.' || std::isspace(static_cast<unsigned char>(s[*pos])) ||
          s[*pos] == ';' || s[*pos] == ',' || s[*pos] == '}' ||
          s[*pos] == ')') {
        return std::string_view(s.data() + start, (*pos) - start);
      }
      if (s[*pos] == '<') {
        insideUri = true;
      }
      if (s[*pos] == '\"') {
        insideLiteral = true;
      }
      if (s[*pos] == ':') {
        insidePrefixed = true;
      }
    } else if (insidePrefixed) {
      if (std::isspace(static_cast<unsigned char>(s[*pos])) || s[*pos] == '}') {
        return std::string_view(s.data() + start, (*pos) - start);
      } else if (s[*pos] == '.' || s[*pos] == ';' || s[*pos] == ',') {
        if ((*pos) + 1 >= s.size() ||
            (s[(*pos) + 1] == '?' || s[(*pos) + 1] == '<' ||
             s[(*pos) + 1] == '\"' ||
             std::isspace(static_cast<unsigned char>(s[(*pos) + 1])))) {
          insidePrefixed = false;
          // Need to reevaluate the dot as a separator
          (*pos)--;
        }
      }
    } else {
      if (insideUri && s[*pos] == '>') {
        insideUri = false;
      }
      if (insideLiteral && s[*pos] == '\"') {
        insideLiteral = false;
      }
    }
    (*pos)++;
  }

  return std::string_view(s.data() + start, (*pos) - start);
}

// TODO<joka921> : is this unused?
/*
// _____________________________________________________________________________
void SparqlParser::addWhereTriple(
    const string& str, std::shared_ptr<ParsedQuery::GraphPattern> pattern) {
  size_t i = 0;
  while (i < str.size() &&
         (str[i] == ' ' || str[i] == '\t' || str[i] == '\n')) {
    ++i;
  }
  if (i == str.size()) {
    AD_THROW(ad_semsearch::Exception::BAD_QUERY, "Illegal triple: " + str);
  }
  size_t j = i + 1;
  while (j < str.size() && str[j] != '\t' && str[j] != ' ' && str[j] != '\n') {
    ++j;
  }
  if (j == str.size()) {
    AD_THROW(ad_semsearch::Exception::BAD_QUERY, "Illegal triple: " + str);
  }

  string s = str.substr(i, j - i);
  i = j;
  while (i < str.size() &&
         (str[i] == ' ' || str[i] == '\t' || str[i] == '\n')) {
    ++i;
  }
  if (i == str.size()) {
    AD_THROW(ad_semsearch::Exception::BAD_QUERY, "Illegal triple: " + str);
  }
  j = i + 1;
  while (j < str.size() && str[j] != '\t' && str[j] != ' ' && str[j] != '\n') {
    ++j;
  }
  string p = str.substr(i, j - i);

  i = j;
  while (i < str.size() &&
         (str[i] == ' ' || str[i] == '\t' || str[i] == '\n')) {
    ++i;
  }
  if (i == str.size()) {
    AD_THROW(ad_semsearch::Exception::BAD_QUERY, "Illegal triple: " + str);
  }
  if (str[i] == '<') {
    // URI
    j = str.find('>', i + 1);
    if (j == string::npos) {
      AD_THROW(ad_semsearch::Exception::BAD_QUERY,
               "Illegal object in : " + str);
    }
    ++j;
  } else {
    if (str[i] == '\"') {
      // Literal
      j = str.find('\"', i + 1);
      if (j == string::npos) {
        AD_THROW(ad_semsearch::Exception::BAD_QUERY,
                 "Illegal literal in : " + str);
      }
      ++j;
    } else {
      j = i + 1;
    }
    while (j < str.size() && str[j] != ' ' && str[j] != '\t' &&
           str[j] != '\n') {
      ++j;
    }
  }
  string o = str.substr(i, j - i);
  if (o[0] == '"') {
    o = parseLiteral(o, true);
  }
  if (p == CONTAINS_WORD_PREDICATE || p == CONTAINS_WORD_PREDICATE_NS) {
    o = stripAndLowercaseKeywordLiteral(o);
  }
  SparqlTriple triple(s, PropertyPathParser(p).parse(), o);
  // Quadratic in number of triples in query.
  // Shouldn't be a problem here, though.
  // Could use a (hash)-set instead of vector.
  if (std::find(pattern->_whereClauseTriples.begin(),
                pattern->_whereClauseTriples.end(),
                triple) != pattern->_whereClauseTriples.end()) {
    LOG(INFO) << "Ignoring duplicate triple: " << str << std::endl;
  } else {
    pattern->_whereClauseTriples.push_back(triple);
  }
}
 */

// _____________________________________________________________________________
void SparqlParser::parseSolutionModifiers(ParsedQuery* query) {
  while (!_lexer.empty() && !_lexer.accept("}")) {
    if (_lexer.accept(SparqlToken::Type::ORDER_BY)) {
      bool reached_end = false;
      while (!reached_end) {
        if (_lexer.accept(SparqlToken::Type::VARIABLE)) {
          query->_orderBy.emplace_back(OrderKey(_lexer.current().raw));
        } else if (_lexer.accept("asc")) {
          query->_orderBy.emplace_back(parseOrderKey("ASC", query));
        } else if (_lexer.accept("desc")) {
          query->_orderBy.emplace_back(parseOrderKey("DESC", query));
        } else {
          reached_end = true;
          if (query->_orderBy.empty()) {
            // Need at least one statement after the order by
            throw ParseException(
                "Expected either a variable or ASC/DESC after "
                "ORDER BY.");
          }
        }
      }
    } else if (_lexer.accept("limit")) {
      _lexer.expect(SparqlToken::Type::INTEGER);
      query->_limit = _lexer.current().raw;
    } else if (_lexer.accept("textlimit")) {
      _lexer.expect(SparqlToken::Type::INTEGER);
      query->_textLimit = _lexer.current().raw;
    } else if (_lexer.accept("offset")) {
      _lexer.expect(SparqlToken::Type::INTEGER);
      query->_offset = _lexer.current().raw;
    } else if (_lexer.accept(SparqlToken::Type::GROUP_BY)) {
      _lexer.expect(SparqlToken::Type::VARIABLE);
      query->_groupByVariables.emplace_back(_lexer.current().raw);
      while (_lexer.accept(SparqlToken::Type::VARIABLE)) {
        query->_groupByVariables.emplace_back(_lexer.current().raw);
      }
    } else if (_lexer.accept("having")) {
      parseFilter(&query->_havingClauses, true, &query->_rootGraphPattern);
      while (parseFilter(&query->_havingClauses, false,
                         &query->_rootGraphPattern)) {
      }
    } else if (_lexer.accept("textlimit")) {
      _lexer.expect(SparqlToken::Type::INTEGER);
      query->_textLimit = std::stoi(_lexer.current().raw);
    } else {
      _lexer.accept();
      throw ParseException("Expected a solution modifier but got " +
                           _lexer.current().raw);
    }
  }
}

// _____________________________________________________________________________
bool SparqlParser::parseFilter(vector<SparqlFilter>* _filters,
                               bool failOnNoFilter,
                               ParsedQuery::GraphPattern* pattern) {
  size_t numParentheses = 0;
  while (_lexer.accept("(")) {
    numParentheses++;
  }
  auto expectClose = [numParentheses, this]() mutable {
    while (numParentheses) {
      _lexer.expect(")");
      numParentheses--;
    }
  };
  if (_lexer.accept("lang") && numParentheses) {
    _lexer.expect("(");
    _lexer.expect(SparqlToken::Type::VARIABLE);
    std::string lhs = _lexer.current().raw;
    _lexer.expect(")");
    _lexer.expect("=");
    _lexer.expect(SparqlToken::Type::RDFLITERAL);
    std::string rhs = _lexer.current().raw;
    expectClose();
    addLangFilter(lhs, rhs, pattern);
    return true;
  } else if (_lexer.accept("langmatches")) {
    _lexer.expect("(");
    _lexer.expect("lang");
    _lexer.expect("(");
    _lexer.expect(SparqlToken::Type::VARIABLE);
    std::string lhs = _lexer.current().raw;
    _lexer.expect(")");
    _lexer.expect(",");
    _lexer.expect(SparqlToken::Type::RDFLITERAL);
    std::string rhs = _lexer.current().raw;
    expectClose();
    addLangFilter(lhs, rhs, pattern);
    return true;
  } else if (_lexer.accept("regex")) {
    std::vector<SparqlFilter> v;
    v.push_back(parseRegexFilter(false));
    if (numParentheses) {
      while (_lexer.accept(SparqlToken::Type::LOGICAL_OR)) {
        v.push_back(parseRegexFilter(true));
      }
    }
    if (!(v.size() == 1 || std::all_of(v.begin(), v.end(), [](const auto& f) {
            return f._type == SparqlFilter::PREFIX;
          }))) {
      throw ParseException(
          "Multiple regex filters concatenated via || must currently all be "
          "PREFIX filters");
    }
    // merge the prefix filters (does nothing in case of a single regex filter
    for (auto it = v.begin() + 1; it < v.end(); ++it) {
      v[0]._additionalLhs.push_back(std::move(it->_lhs));
      v[0]._additionalPrefixes.push_back(std::move(it->_rhs));
    }
    _filters->push_back(v[0]);
    expectClose();
    return true;
  } else if (_lexer.accept("prefix")) {
    _lexer.expect("(");
    SparqlFilter f1;
    SparqlFilter f2;
    f1._type = SparqlFilter::GE;
    f2._type = SparqlFilter::LT;
    // Do prefix filtering by using two filters (one testing >=, the other =)
    _lexer.expect(SparqlToken::Type::VARIABLE);
    f1._lhs = _lexer.current().raw;
    f2._lhs = f1._lhs;
    _lexer.expect(",");
    _lexer.expect(SparqlToken::Type::RDFLITERAL);
    f1._rhs = _lexer.current().raw;
    f2._rhs = f1._lhs;
    f1._rhs = f1._rhs.substr(0, f1._rhs.size() - 1) + " ";
    f2._rhs = f2._rhs.substr(0, f2._rhs.size() - 2);
    f2._rhs += f1._rhs[f1._rhs.size() - 2] + 1;
    f2._rhs += f1._rhs[f1._rhs.size() - 1];
    _filters->emplace_back(f1);
    _filters->emplace_back(f2);
    _lexer.expect(")");
    expectClose();
    return true;
  } else if (numParentheses) {
    SparqlFilter f;
    if (_lexer.accept("str")) {
      _lexer.expect("(");
      f._lhsAsString = true;
    }
    // LHS
    if (_lexer.accept(SparqlToken::Type::IRI)) {
      f._lhs = _lexer.current().raw;
    } else if (_lexer.accept(SparqlToken::Type::VARIABLE)) {
      f._lhs = _lexer.current().raw;
    } else if (_lexer.accept(SparqlToken::Type::RDFLITERAL)) {
      f._lhs = _lexer.current().raw;
    } else if (_lexer.accept(SparqlToken::Type::INTEGER)) {
      f._lhs = _lexer.current().raw;
    } else if (_lexer.accept(SparqlToken::Type::FLOAT)) {
      f._lhs = _lexer.current().raw;
    } else {
      _lexer.accept();
      throw ParseException(_lexer.current().raw +
                           " is not a valid left hand side for a filter.");
    }
    if (f._lhsAsString) {
      _lexer.expect(")");
    }
    // TYPE
    if (_lexer.accept("=")) {
      f._type = SparqlFilter::EQ;
    } else if (_lexer.accept("!")) {
      _lexer.expect("=");
      f._type = SparqlFilter::NE;
    } else if (_lexer.accept("<")) {
      if (_lexer.accept("=")) {
        f._type = SparqlFilter::LE;
      } else {
        f._type = SparqlFilter::LT;
      }
    } else if (_lexer.accept(">")) {
      if (_lexer.accept("=")) {
        f._type = SparqlFilter::GE;
      } else {
        f._type = SparqlFilter::GT;
      }
    } else {
      _lexer.accept();
      throw ParseException(_lexer.current().raw +
                           " is not a valid relation for a filter.");
    }
    // RHS
    if (_lexer.accept(SparqlToken::Type::IRI)) {
      f._rhs = _lexer.current().raw;
    } else if (_lexer.accept(SparqlToken::Type::VARIABLE)) {
      f._rhs = _lexer.current().raw;
    } else if (_lexer.accept(SparqlToken::Type::RDFLITERAL)) {
      // Resolve escaped characters
      f._rhs = _lexer.current().raw;
    } else if (_lexer.accept(SparqlToken::Type::INTEGER)) {
      f._rhs = _lexer.current().raw;
    } else if (_lexer.accept(SparqlToken::Type::FLOAT)) {
      f._rhs = _lexer.current().raw;
    } else {
      _lexer.accept();
      throw ParseException(_lexer.current().raw +
                           " is not a valid right hand side for a filter.");
    }
    expectClose();
    _filters->emplace_back(f);
    return true;

  } else if (failOnNoFilter) {
    _lexer.accept();
    throw ParseException("Expected a filter but got " + _lexer.current().raw);
  }
  expectClose();
  return false;
}

void SparqlParser::addLangFilter(const std::string& lhs, const std::string& rhs,
                                 ParsedQuery::GraphPattern* pattern) {
  auto langTag = rhs.substr(1, rhs.size() - 2);
  // First find a suitable triple for the given variable. It
  // must use a predicate that is not a variable or complex
  // predicate path
  auto& t = lastBasicPattern(pattern)._whereClauseTriples;
  auto it = std::find_if(t.begin(), t.end(), [&lhs](const auto& tr) {
    return tr._o == lhs && (tr._p._operation == PropertyPath::Operation::IRI &&
                            !isVariable(tr._p));
  });
  if (it == t.end()) {
    LOG(DEBUG) << "language filter variable " + lhs +
                      " did not appear as object in any suitable "
                      "triple. "
                      "Using literal-to-language predicate instead.\n";
    auto langEntity = ad_utility::convertLangtagToEntityUri(langTag);
    PropertyPath taggedPredicate(PropertyPath::Operation::IRI);
    taggedPredicate._iri = LANGUAGE_PREDICATE;
    SparqlTriple triple(lhs, taggedPredicate, langEntity);
    // Quadratic in number of triples in query.
    // Shouldn't be a problem here, though.
    // Could use a (hash)-set instead of vector.
    if (std::find(t.begin(), t.end(), triple) != t.end()) {
      LOG(DEBUG) << "Ignoring duplicate triple: lang(" << lhs << ") = " << rhs
                 << std::endl;
    } else {
      t.push_back(triple);
    }
  } else {
    // replace the triple
    PropertyPath taggedPredicate(PropertyPath::Operation::IRI);
    taggedPredicate._iri = '@' + langTag + '@' + it->_p._iri;
    SparqlTriple taggedTriple(it->_s, taggedPredicate, it->_o);
    LOG(DEBUG) << "replacing predicate " << it->_p.asString() << " with "
               << taggedTriple._p.asString() << std::endl;
    *it = taggedTriple;
  }
}

// _____________________________________________________________________________
string SparqlParser::stripAndLowercaseKeywordLiteral(const string& lit) {
  if (lit.size() > 2 && lit[0] == '"' && lit.back() == '"') {
    string stripped = ad_utility::strip(lit, '"');
    // stripped.erase(std::remove(stripped.begin(), stripped.end(), '\''),
    //               stripped.end());
    return ad_utility::getLowercaseUtf8(stripped);
  }
  return lit;
}

// _____________________________________________________________________________
string SparqlParser::parseLiteral(const string& literal, bool isEntireString,
                                  size_t off /*defaults to 0*/) {
  std::stringstream out;
  size_t pos = off;
  // The delimiter of the string. Either ' or "
  char delimiter = '"';
  if (isEntireString) {
    // check for a leading qutation mark
    while (pos < literal.size() &&
           std::isspace(static_cast<unsigned char>(literal[pos]))) {
      pos++;
    }
    if (pos == literal.size() ||
        (literal[pos] != '"' && literal[pos] != '\'')) {
      throw ParseException("The literal: " + literal +
                           " does not begin with a quotation mark.");
    }
  }
  while (pos < literal.size() && literal[pos] != '"' && literal[pos] != '\'') {
    pos++;
  }
  if (pos == literal.size()) {
    // the string does not contain a literal
    return "";
  }
  delimiter = literal[pos];
  out << '"';
  pos++;
  bool escaped = false;
  while (pos < literal.size() && (escaped || literal[pos] != delimiter)) {
    escaped = false;
    if (literal[pos] == '\\' && pos + 1 < literal.size() &&
        literal[pos + 1] == delimiter) {
      // Allow for escaping " using \ but do not change any other form of
      // escaping.
      escaped = true;
    } else {
      out << literal[pos];
    }
    pos++;
  }
  out << '"';
  pos++;
  if (pos < literal.size() && literal[pos] == '@') {
    out << literal[pos];
    pos++;
    // add the language tag
    // allow for ascii based language tags (no current language tag should
    // contain non ascii letters).
    while (pos < literal.size() &&
           std::isalpha(static_cast<unsigned char>(literal[pos]))) {
      out << literal[pos];
      pos++;
    }
  }
  if (pos + 1 < literal.size() && literal[pos] == '^' &&
      literal[pos + 1] == '^') {
    // add the xsd type
    while (pos < literal.size() &&
           !std::isspace(static_cast<unsigned char>(literal[pos]))) {
      out << literal[pos];
      pos++;
    }
  }
  if (isEntireString && pos < literal.size()) {
    // check for trailing non whitespace characters
    while (pos < literal.size() &&
           std::isspace(static_cast<unsigned char>(literal[pos]))) {
      pos++;
    }
    if (pos < literal.size()) {
      throw ParseException("The literal: " + literal +
                           " was not terminated properly.");
    }
  }
  return out.str();
}
SparqlFilter SparqlParser::parseRegexFilter(bool expectKeyword) {
  if (expectKeyword) {
    _lexer.expect("regex");
  }
  SparqlFilter f;
  f._type = SparqlFilter::REGEX;
  _lexer.expect("(");
  if (_lexer.accept("str")) {
    _lexer.expect("(");
    f._lhsAsString = true;
  }
  _lexer.expect(SparqlToken::Type::VARIABLE);
  f._lhs = _lexer.current().raw;
  if (f._lhsAsString) {
    _lexer.expect(")");
  }
  _lexer.expect(",");
  _lexer.expect(SparqlToken::Type::RDFLITERAL);
  f._rhs = _lexer.current().raw;
  // Remove the enlcosing quotation marks
  f._rhs = f._rhs.substr(1, f._rhs.size() - 2);
  if (_lexer.accept(",")) {
    _lexer.expect("\"i\"");
    f._regexIgnoreCase = true;
  }
  _lexer.expect(")");
  if (f._rhs[0] == '^' && !f._regexIgnoreCase) {
    // Check if we can use the more efficient prefix filter instead
    // of an expensive regex filter.
    bool isSimple = true;
    bool escaped = false;
    std::vector<size_t>
        escapePositions;  // position of backslashes that are used for
    // escaping within the regex
    // these have to be removed if the regex is simply a prefix filter.

    // Check if the regex is only a prefix regex or also does
    // anything else.
    const static string regexControlChars = "[]^$.|?*+()";
    for (size_t i = 1; isSimple && i < f._rhs.size(); i++) {
      if (f._rhs[i] == '\\') {
        if (!escaped) {
          escapePositions.push_back(i);
        }
        escaped = !escaped;  // correctly deal with consecutive backslashes
        continue;
      }
      char c = f._rhs[i];
      bool isControlChar = regexControlChars.find(c) != string::npos;
      if (!escaped && isControlChar) {
        isSimple = false;
      } else if (escaped && !isControlChar) {
        const std::string error =
            "Escaping the character "s + c +
            " is not allowed in QLever's regex filters. (Regex was " + f._rhs +
            ") Please note that "
            "there are two levels of Escaping in place here: One for Sparql "
            "and one for the regex engine";
        throw ParseException(error);
      }
      escaped = false;
    }
    if (isSimple) {
      // There are no regex special chars apart from the leading '^'
      // so we can use a prefix filter.
      f._type = SparqlFilter::PREFIX;

      // we have to remove the escaping backslashes
      for (auto it = escapePositions.rbegin(); it != escapePositions.rend();
           ++it) {
        f._rhs.erase(f._rhs.begin() + *it);
      }
    }
  }
  return f;
}

GraphPatternOperation::BasicGraphPattern& SparqlParser::lastBasicPattern(
    ParsedQuery::GraphPattern* ptr) const {
  auto& c = ptr->_children;
  if (c.empty() || !c.back().is<GraphPatternOperation::BasicGraphPattern>()) {
    c.emplace_back(GraphPatternOperation::BasicGraphPattern{});
  }
  return c.back().get<GraphPatternOperation::BasicGraphPattern>();
}<|MERGE_RESOLUTION|>--- conflicted
+++ resolved
@@ -275,7 +275,6 @@
       // Recursively call parseWhere to parse the optional part.
       parseWhere(query, &child);
       _lexer.accept(".");
-<<<<<<< HEAD
     } else if (_lexer.accept("bind")) {
       _lexer.expect("(");
       std::string inVar;
@@ -332,9 +331,9 @@
       _lexer.expect(")");
       currentPattern->_children.emplace_back(std::move(b));
       // the dot after the bind is optional
-=======
+      _lexer.accept(".");
     } else if (_lexer.accept("minus")) {
-      currentPattern->_children.push_back(
+      currentPattern->_children.emplace_back(
           GraphPatternOperation::Minus{ParsedQuery::GraphPattern()});
       auto& opt =
           currentPattern->_children.back().get<GraphPatternOperation::Minus>();
@@ -345,7 +344,6 @@
       _lexer.expect("{");
       // Recursively call parseWhere to parse the optional part.
       parseWhere(query, &child);
->>>>>>> 9b34c48b
       _lexer.accept(".");
     } else if (_lexer.accept("{")) {
       // Subquery or union
