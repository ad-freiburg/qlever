// Copyright 2023, University of Freiburg,
//                 Chair of Algorithms and Data Structures.
// Author: Benedikt Maria Beckermann <benedikt.beckermann@dagstuhl.de>

#ifndef QLEVER_SRC_PARSER_LITERAL_H
#define QLEVER_SRC_PARSER_LITERAL_H

#include <optional>
#include <variant>

#include "backports/concepts.h"
#include "parser/Iri.h"
#include "parser/NormalizedString.h"

namespace ad_utility::triple_component {
// A class to hold literal values.
class Literal {
 private:
  // Store the normalized version of the literal, including possible datatypes
  // and descriptors.
  //  For example `"Hello World"@en`  or `"With"Quote"^^<someDatatype>` (note
  //  that the quote in the middle is unescaped because this is the normalized
  //  form that QLever stores.
  std::string content_;
  // The position after the closing `"`, so either the size of the string, or
  // the position of the `@` or `^^` for literals with language tags or
  // datatypes.
  std::size_t beginOfSuffix_;

  // Create a new literal without any descriptor
  explicit Literal(std::string content, size_t beginOfSuffix_);

  // Internal helper function. Return either the empty string (for a plain
  // literal), `@langtag` or `^^<datatypeIri>`.
  std::string_view getSuffix() const {
    std::string_view result = content_;
    result.remove_prefix(beginOfSuffix_);
    return result;
  }

  NormalizedStringView content() const {
    return asNormalizedStringViewUnsafe(content_);
  }

 public:
  CPP_template(typename H,
               typename L)(requires std::same_as<L, Literal>) friend H
      AbslHashValue(H h, const L& literal) {
    return H::combine(std::move(h), literal.content_);
  }
  bool operator==(const Literal&) const = default;

  const std::string& toStringRepresentation() const;
  std::string& toStringRepresentation();

  static Literal fromStringRepresentation(std::string internal);

  // Return true if the literal has an assigned language tag
  bool hasLanguageTag() const;

  // Return true if the literal has an assigned datatype
  bool hasDatatype() const;

  // Return the value of the literal without quotation marks and  without any
  // datatype or language tag
  NormalizedStringView getContent() const;

  // Return the language tag of the literal, if available, without leading @
  // character. Throws an exception if the literal has no language tag.
  NormalizedStringView getLanguageTag() const;

  // Return the datatype of the literal, if available, without leading ^^
  // prefix. Throws an exception if the literal has no datatype.
  NormalizedStringView getDatatype() const;

  // For documentation, see documentation of function
  // LiteralORIri::fromEscapedRdfLiteral
  static Literal fromEscapedRdfLiteral(
      std::string_view rdfContentWithQuotes,
      std::optional<std::variant<Iri, std::string>> descriptor = std::nullopt);

  // Similar to `fromEscapedRdfLiteral`, except the rdfContent is expected to
  // already be normalized
  static Literal literalWithNormalizedContent(
      NormalizedStringView normalizedRdfContent,
      std::optional<std::variant<Iri, std::string>> descriptor = std::nullopt);

  void addLanguageTag(std::string_view languageTag);
  void addDatatype(const Iri& datatype);

  // For documentation, see documentation of function
  // LiteralORIri::literalWithoutQuotes
  static Literal literalWithoutQuotes(
      std::string_view rdfContentWithoutQuotes,
      std::optional<std::variant<Iri, std::string>> descriptor = std::nullopt);

  // Erase everything but the substring in the range ['start', 'start'+'length')
  // from the inner content. Note that the start position does not count the
  // leading quotes, so the first character after the quote has index 0.
  // Throws if either 'start' or 'start' + 'length' is out of bounds.
  void setSubstr(std::size_t start, std::size_t length);

  // Remove the datatype suffix from the Literal.
  void removeDatatypeOrLanguageTag();

<<<<<<< HEAD
  // Replace the content of the Literal object with newContent.
  // It truncates or extends the content based on the length of newContent
  // Used in UCASE/LCASE functions in StringExpressions.cpp.
  void replaceContent(std::string_view newContent);
=======
  void replaceContentWithSameLength(const std::string& newContent);
>>>>>>> 687efdd9
};
}  // namespace ad_utility::triple_component

#endif  // QLEVER_SRC_PARSER_LITERAL_H<|MERGE_RESOLUTION|>--- conflicted
+++ resolved
@@ -103,14 +103,10 @@
   // Remove the datatype suffix from the Literal.
   void removeDatatypeOrLanguageTag();
 
-<<<<<<< HEAD
   // Replace the content of the Literal object with newContent.
   // It truncates or extends the content based on the length of newContent
   // Used in UCASE/LCASE functions in StringExpressions.cpp.
   void replaceContent(std::string_view newContent);
-=======
-  void replaceContentWithSameLength(const std::string& newContent);
->>>>>>> 687efdd9
 };
 }  // namespace ad_utility::triple_component
 
