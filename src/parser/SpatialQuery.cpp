// Copyright 2024, University of Freiburg
// Chair of Algorithms and Data Structures
// Authors: Christoph Ullinger <ullingec@cs.uni-freiburg.de>
//          Patrick Brosi <brosi@cs.uni-freiburg.de>

#include "parser/SpatialQuery.h"

#include "engine/SpatialJoinConfig.h"
#include "parser/MagicServiceIriConstants.h"
#include "parser/NormalizedString.h"
#include "parser/PayloadVariables.h"
#include "parser/SparqlTriple.h"

namespace parsedQuery {

namespace detail {
// CTRE named capture group identifiers for C++17 compatibility
constexpr ctll::fixed_string distCaptureGroup = "dist";
constexpr ctll::fixed_string resultsCaptureGroup = "results";
}  // namespace detail

// ____________________________________________________________________________
void SpatialQuery::addParameter(const SparqlTriple& triple) {
  auto simpleTriple = triple.getSimple();
  TripleComponent predicate = simpleTriple.p_;
  TripleComponent object = simpleTriple.o_;

  auto predString = extractParameterName(predicate, SPATIAL_SEARCH_IRI);

  if (predString == "left") {
    setVariable("left", object, left_);
  } else if (predString == "right") {
    setVariable("right", object, right_);
  } else if (predString == "numNearestNeighbors") {
    throwIf(!object.isInt(),
            "The parameter `<numNearestNeighbors>` expects an integer (the "
            "maximum "
            "number of nearest neighbors)");
    maxResults_ = object.getInt();
  } else if (predString == "maxDistance") {
    if (object.isInt()) {
      maxDist_ = static_cast<double>(object.getInt());
    } else if (object.isDouble()) {
      maxDist_ = object.getDouble();
    } else {
      throw SpatialSearchException(
          "The parameter `<maxDistance>` expects an integer or decimal (the "
          "maximum distance in meters)");
    }
  } else if (predString == "bindDistance") {
    setVariable("bindDistance", object, distanceVariable_);
  } else if (predString == "joinType") {
    // This case is already covered in `extractParameterName` below, but we
    // want to throw a more precise error description
    throwIf(
        !object.isIri(),
        "The parameter `<joinType>` needs an IRI that selects the algorithm "
        "to employ. Currently supported are `<intersects>`, `<covers>`, "
        "`<contains>`, `<touches>`, `<crosses>`, `<overlaps>`, `<equals>`, "
        "`<within-dist>`");
    auto type = extractParameterName(object, SPATIAL_SEARCH_IRI);
    if (type == "intersects") {
      joinType_ = SpatialJoinType::INTERSECTS;
    } else if (type == "covers") {
      joinType_ = SpatialJoinType::COVERS;
    } else if (type == "contains") {
      joinType_ = SpatialJoinType::CONTAINS;
    } else if (type == "touches") {
      joinType_ = SpatialJoinType::TOUCHES;
    } else if (type == "crosses") {
      joinType_ = SpatialJoinType::CROSSES;
    } else if (type == "overlaps") {
      joinType_ = SpatialJoinType::OVERLAPS;
    } else if (type == "equals") {
      joinType_ = SpatialJoinType::EQUALS;
    } else if (type == "within") {
      joinType_ = SpatialJoinType::WITHIN;
    } else if (type == "within-dist") {
      joinType_ = SpatialJoinType::WITHIN_DIST;
    } else {
      throw SpatialSearchException{
          "The IRI given for the parameter `<joinType>` does not refer to a "
          "supported join type. Currently supported are `<intersects>`, "
          "`<covers>`, `<contains>`, `<touches>`, `<crosses>`, `<overlaps>`, "
          "`<equals>`, `<within>`, `<within-dist>`"};
    }
  } else if (predString == "algorithm") {
    // This case is already covered in `extractParameterName` below, but we
    // want to throw a more precise error description
    throwIf(
        !object.isIri(),
        "The parameter `<algorithm>` needs an IRI that selects the algorithm "
        "to employ. Currently supported are `<baseline>`, `<s2>`, "
        "`<libspatialjoin>`, or `<boundingBox>`");
    algo_ = detail::spatialJoinAlgorithmFromString(
        extractParameterName(object, SPATIAL_SEARCH_IRI));
  } else if (predString == "payload") {
    if (object.isVariable()) {
      // Single selected variable

      // If we have already selected all payload variables, we can ignore
      // another explicitly selected variable.
      payloadVariables_.addVariable(getVariable("payload", object));
    } else if (object.isIri() &&
               extractParameterName(object, SPATIAL_SEARCH_IRI) == "all") {
      // All variables selected
      payloadVariables_.setToAll();
    } else {
      throw SpatialSearchException(
          "The argument to the `<payload>` parameter must be either a variable "
          "to be selected or `<all>`");
    }

  } else if (predString == "experimentalRightCacheName") {
    throwIf(!object.isLiteral(),
            "The argument to the `<experimentalRightCacheName>` parameter must "
            "be the name of a pinned cache entry as a string literal.");
    rightCacheName_ = asStringViewUnsafe(object.getLiteral().getContent());
  } else {
    throw SpatialSearchException(absl::StrCat(
        "Unsupported argument ", predString,
        " in spatial search; supported arguments are: `<left>`, `<right>`, "
        "`<numNearestNeighbors>`, `<maxDistance>`, `<bindDistance>`, "
        "`<joinType>`, `<payload>`, and `<algorithm>`"));
  }
}

// ____________________________________________________________________________
SpatialJoinConfiguration SpatialQuery::toSpatialJoinConfiguration() const {
  // Default algorithm
  SpatialJoinAlgorithm algo = SPATIAL_JOIN_DEFAULT_ALGORITHM;
  if (algo_.has_value()) {
    algo = algo_.value();
  }

  throwIf(!left_.has_value(), "Missing parameter `<left>` in spatial search.");

  throwIf(
      algo != SpatialJoinAlgorithm::LIBSPATIALJOIN && !maxDist_.has_value() &&
          !maxResults_.has_value(),
      "Neither `<numNearestNeighbors>` nor `<maxDistance>` were provided but "
      "at least one of them is required for the selected algorithm");

  throwIf(
      algo == SpatialJoinAlgorithm::LIBSPATIALJOIN && maxResults_.has_value(),
      "The algorithm `<libspatialjoin>` does not support the option "
      "`<numNearestNeighbors>`");

  throwIf(algo == SpatialJoinAlgorithm::LIBSPATIALJOIN &&
              joinType_ != SpatialJoinType::WITHIN_DIST && maxDist_.has_value(),
          "The algorithm `<libspatialjoin>` supports the "
          "`<maxDistance>` option only if `<joinType>` is set to "
          "`<within-dist>`.");

  throwIf(
      joinType_.has_value() && algo != SpatialJoinAlgorithm::LIBSPATIALJOIN,
      "The selected algorithm does not support the `<joinType>` option. Only "
      "the `<libspatialjoin>` algorithm is suitable for this option.");

  throwIf(!right_.has_value(),
          "Missing parameter `<right>` in spatial search.");

  throwIf(
      rightCacheName_.has_value() &&
          algo != SpatialJoinAlgorithm::S2_POINT_POLYLINE,
      "The parameter `<experimentalRightCacheName>` is only supported by the "
      "`<experimentalPointPolyline>` algorithm.");

  if (algo == SpatialJoinAlgorithm::S2_POINT_POLYLINE) {
    throwIf(!rightCacheName_.has_value(),
            "The parameter `<experimentalRightCacheName>` is mandatory for the "
            "`<experimentalPointPolyline>` algorithm.");
    throwIf(
        childGraphPattern_.has_value(),
        "The parameter `<experimentalPointPolyline>` algorithm uses a cached "
        "query result as its right child. Therefore a group graph pattern "
        "for the right side may not be specified in the `SERVICE`.");
  }

  // Only if the number of results is limited, it is mandatory that the right
  // variable must be selected inside the service. If only the distance is
  // limited, it may be declared inside or outside of the service.
  throwIf(
      !ignoreMissingRightChild_ && maxResults_.has_value() &&
          !childGraphPattern_.has_value(),
      "A spatial search with a maximum number of results must have its right "
      "variable declared inside the service using a graph pattern: SERVICE "
      "spatialSearch: { [Config Triples] { <Something> <ThatSelects> ?right "
      "} }.");
  throwIf(
      !ignoreMissingRightChild_ && !childGraphPattern_.has_value() &&
          !payloadVariables_.isAll() && !payloadVariables_.empty() &&
          algo != SpatialJoinAlgorithm::S2_POINT_POLYLINE,
      "The right variable for the spatial search is declared outside the "
      "SERVICE, but the <payload> parameter was set. Please move the "
      "declaration of the right variable into the SERVICE if you wish to use "
      "`<payload>`");

  std::optional<SpatialJoinType> joinType = std::nullopt;
  if (algo == SpatialJoinAlgorithm::LIBSPATIALJOIN) {
    // Default join type if `libspatialjoin` is selected as algorithm
    joinType = SpatialJoinType::INTERSECTS;
    if (joinType_.has_value()) {
      joinType = joinType_.value();
    }
  }

  // Payload variables
  PayloadVariables pv;
  if (!childGraphPattern_.has_value()) {
    pv = PayloadVariables::all();
  } else {
    pv = payloadVariables_;
  }

  // Task specification
  SpatialJoinTask task;
  if (algo == SpatialJoinAlgorithm::LIBSPATIALJOIN) {
    task = LibSpatialJoinConfig{joinType.value_or(SpatialJoinType::INTERSECTS),
                                maxDist_};
  } else if (maxResults_.has_value()) {
    task = NearestNeighborsConfig{maxResults_.value(), maxDist_};
  } else {
    task = MaxDistanceConfig{maxDist_.value()};
  }

  return SpatialJoinConfiguration{
      task, left_.value(), right_.value(), distanceVariable_,
      pv,   algo,          joinType,       rightCacheName_};
}

// ____________________________________________________________________________
SpatialQuery::SpatialQuery(const SparqlTriple& triple) {
  auto predicate = triple.getSimplePredicate();
  AD_CONTRACT_CHECK(predicate.has_value(),
                    "The config triple for SpatialJoin must have a special IRI "
                    "as predicate");
  std::string_view input = predicate.value();

  // Add variables to configuration object
  AD_CONTRACT_CHECK(triple.s_.isVariable() && triple.o_.isVariable(),
                    "Currently, both the subject and the object of the triple "
                    "that specifies a spatial join have to be variables.");
  setVariable("left", triple.s_, left_);
  setVariable("right", triple.o_, right_);

  // Helper to convert a ctre match to an integer
  auto matchToInt = [](std::string_view match) -> std::optional<size_t> {
    if (match.size() == 0) {
      // We need to accept empty matches because the maximum distance argument
      // to a <nearest-neighbors:...> predicate is optional.
      return std::nullopt;
    }
    size_t res = 0;
    std::from_chars(match.data(), match.data() + match.size(), res);
    return res;
  };

  // Check if one of the regexes matches
  if (auto match = ctre::match<MAX_DIST_IN_METERS_REGEX>(input)) {
    maxDist_ = matchToInt(match.get<detail::distCaptureGroup>());
    AD_CORRECTNESS_CHECK(maxDist_.has_value());
  } else if (auto match = ctre::search<NEAREST_NEIGHBORS_REGEX>(input)) {
    maxResults_ = matchToInt(match.get<detail::resultsCaptureGroup>());
    maxDist_ = matchToInt(match.get<detail::distCaptureGroup>());
    ignoreMissingRightChild_ = true;
    AD_CORRECTNESS_CHECK(maxResults_.has_value());
  } else {
    AD_THROW(absl::StrCat("Tried to perform spatial join with unknown triple ",
                          input,
                          ". This must be a valid spatial condition like ",
                          "`<max-distance-in-meters:50>`"));
  }
}

<<<<<<< HEAD
auto copySpatialQueryOnlyForTesting(SpatialQuery src) { return src; }
=======
// _____________________________________________________________________________
void SpatialQuery::throwIf(bool throwCondition,
                           std::string_view message) const {
  if (throwCondition) {
    throw SpatialSearchException{std::string(message)};
  }
}

namespace detail {

// _____________________________________________________________________________
SpatialJoinAlgorithm spatialJoinAlgorithmFromString(
    std::string_view identifier) {
  using enum SpatialJoinAlgorithm;
  static const ad_utility::HashMap<std::string, SpatialJoinAlgorithm>
      nameToAlgorithmMap{
          {"baseline", BASELINE},
          {"s2", S2_GEOMETRY},
          {"boundingBox", BOUNDING_BOX},
          {"libspatialjoin", LIBSPATIALJOIN},
          {"experimentalPointPolyline", S2_POINT_POLYLINE},
      };
  if (nameToAlgorithmMap.contains(identifier)) {
    return nameToAlgorithmMap.at(identifier);
  } else {
    throw SpatialSearchException(
        "The IRI given for the parameter `<algorithm>` does not refer to a "
        "supported spatial search algorithm. Please select either "
        "`<baseline>`, `<s2>`, `<libspatialjoin>`, "
        "`<experimentalPointPolyline>` or `<boundingBox>`");
  }
}
}  // namespace detail

>>>>>>> 3f7a4cca
}  // namespace parsedQuery<|MERGE_RESOLUTION|>--- conflicted
+++ resolved
@@ -273,9 +273,6 @@
   }
 }
 
-<<<<<<< HEAD
-auto copySpatialQueryOnlyForTesting(SpatialQuery src) { return src; }
-=======
 // _____________________________________________________________________________
 void SpatialQuery::throwIf(bool throwCondition,
                            std::string_view message) const {
@@ -310,5 +307,4 @@
 }
 }  // namespace detail
 
->>>>>>> 3f7a4cca
 }  // namespace parsedQuery