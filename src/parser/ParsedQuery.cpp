// Copyright 2014, University of Freiburg,
// Chair of Algorithms and Data Structures.
// Author: Björn Buchhold (buchhold@informatik.uni-freiburg.de)

#include "ParsedQuery.h"

#include <absl/strings/str_join.h>
#include <absl/strings/str_split.h>
#include <parser/RdfEscaping.h>
#include <util/Conversions.h>

#include <optional>
#include <sstream>
#include <string>
#include <utility>
#include <vector>

using std::string;
using std::vector;

// _____________________________________________________________________________
string ParsedQuery::asString() const {
  std::ostringstream os;

  // PREFIX
  os << "PREFIX: {";
  for (size_t i = 0; i < _prefixes.size(); ++i) {
    os << "\n\t" << _prefixes[i].asString();
    if (i + 1 < _prefixes.size()) {
      os << ',';
    }
  }
  os << "\n}";

  bool usesSelect = hasSelectClause();
  bool usesAsterisk = usesSelect && selectClause().isAsterisk();

  if (usesSelect) {
    const auto& selectClause = this->selectClause();
    // SELECT
    os << "\nSELECT: {\n\t";
    // TODO<joka921> is this needed?
    /*
    os <<
    absl::StrJoin(selectClause.varsAndAliasesOrAsterisk_.getSelectedVariables(),
                        ", ");
                        */
    os << "\n}";

    // ALIASES
    os << "\nALIASES: {\n\t";
    if (!usesAsterisk) {
      for (const auto& alias : selectClause.getAliases()) {
        os << alias._expression.getDescriptor() << "\n\t";
      }
      os << "{";
    }
  } else if (hasConstructClause()) {
    const auto& constructClause = this->constructClause();
    os << "\n CONSTRUCT {\n\t";
    for (const auto& triple : constructClause) {
      os << triple[0].toSparql();
      os << ' ';
      os << triple[1].toSparql();
      os << ' ';
      os << triple[2].toSparql();
      os << " .\n";
    }
    os << "}";
  }

  // WHERE
  os << "\nWHERE: \n";
  _rootGraphPattern.toString(os, 1);

  os << "\nLIMIT: " << (_limitOffset._limit);
  os << "\nTEXTLIMIT: " << (_limitOffset._textLimit);
  os << "\nOFFSET: " << (_limitOffset._offset);
  if (usesSelect) {
    const auto& selectClause = this->selectClause();
    os << "\nDISTINCT modifier is " << (selectClause.distinct_ ? "" : "not ")
       << "present.";
    os << "\nREDUCED modifier is " << (selectClause.reduced_ ? "" : "not ")
       << "present.";
  }
  os << "\nORDER BY: ";
  if (_orderBy.empty()) {
    os << "not specified";
  } else {
    for (auto& key : _orderBy) {
      os << key.variable_ << (key.isDescending_ ? " (DESC)" : " (ASC)") << "\t";
    }
  }
  os << "\n";
  return std::move(os).str();
}

// _____________________________________________________________________________
string SparqlPrefix::asString() const {
  std::ostringstream os;
  os << "{" << _prefix << ": " << _uri << "}";
  return std::move(os).str();
}

// _____________________________________________________________________________
string SparqlTriple::asString() const {
  std::ostringstream os;
  os << "{s: " << _s << ", p: " << _p << ", o: " << _o << "}";
  return std::move(os).str();
}

<<<<<<< HEAD
=======
// _____________________________________________________________________________
void ParsedQuery::expandPrefixes() {
  ad_utility::HashMap<string, string> prefixMap;
  prefixMap["ql"] = "<QLever-internal-function/>";
  for (const auto& p : _prefixes) {
    prefixMap[p._prefix] = p._uri;
  }

  for (auto& f : _rootGraphPattern._filters) {
    expandPrefix(f._lhs, prefixMap);
    // TODO<joka921>: proper type system for variable/regex/iri/etc
    if (f._type != SparqlFilter::REGEX) {
      expandPrefix(f._rhs, prefixMap);
    }
  }

  vector<GraphPattern*> graphPatterns;
  graphPatterns.push_back(&_rootGraphPattern);
  // Traverse the graph pattern tree using dfs expanding the prefixes in every
  // pattern.
  while (!graphPatterns.empty()) {
    GraphPattern* pattern = graphPatterns.back();
    graphPatterns.pop_back();
    for (parsedQuery::GraphPatternOperation& p : pattern->_graphPatterns) {
      p.visit([&graphPatterns, &prefixMap = std::as_const(prefixMap),
               this](auto&& arg) {
        using T = std::decay_t<decltype(arg)>;
        if constexpr (std::is_same_v<T, parsedQuery::Subquery>) {
          arg.get()._prefixes = _prefixes;
          arg.get().expandPrefixes();
        } else if constexpr (std::is_same_v<T, parsedQuery::TransPath>) {
          AD_FAIL();
          // we may never be in an transitive path here or a
          // subquery?TODO<joka921, verify by florian> at least this
          // shoudn't have worked before
        } else if constexpr (std::is_same_v<T, parsedQuery::Optional> ||
                             std::is_same_v<T,
                                            parsedQuery::GroupGraphPattern> ||
                             std::is_same_v<T, parsedQuery::Minus>) {
          graphPatterns.push_back(&arg._child);
        } else if constexpr (std::is_same_v<T, parsedQuery::Union>) {
          graphPatterns.push_back(&arg._child1);
          graphPatterns.push_back(&arg._child2);
        } else if constexpr (std::is_same_v<T, parsedQuery::Values>) {
          for (auto& row : arg._inlineValues._values) {
            for (std::string& value : row) {
              expandPrefix(value, prefixMap);
            }
          }

        } else if constexpr (std::is_same_v<T, parsedQuery::Bind>) {
          for (auto ptr : arg.strings()) {
            expandPrefix(*ptr, prefixMap);
          }
        } else {
          static_assert(std::is_same_v<T, parsedQuery::BasicGraphPattern>);
          for (auto& trip : arg._triples) {
            if (trip._s.isString()) {
              expandPrefix(trip._s.getString(), prefixMap);
            }
            expandPrefix(trip._p, prefixMap);
            if (trip._p._operation == PropertyPath::Operation::IRI &&
                trip._p._iri.find("in-context") != string::npos) {
              if (trip._o.isString()) {
                std::string& str = trip._o.getString();
                std::vector<std::string> tokens = absl::StrSplit(str, ' ');
                str = "";
                for (size_t i = 0; i < tokens.size(); ++i) {
                  expandPrefix(tokens[i], prefixMap);
                  str += tokens[i];
                  if (i + 1 < tokens.size()) {
                    str += " ";
                  }
                }
                trip._o = str;
              }
            } else {
              if (trip._o.isString()) {
                std::string& str = trip._o.getString();
                expandPrefix(str, prefixMap);
              }
            }
          }
        }
      });
    }
  }
}

>>>>>>> 3276d811
// ________________________________________________________________________
Variable ParsedQuery::addInternalBind(
    sparqlExpression::SparqlExpressionPimpl expression) {
  // Internal variable name to which the result of the helper bind is
  // assigned.
  std::string targetVariable =
      INTERNAL_VARIABLE_PREFIX + std::to_string(numInternalVariables_);
  numInternalVariables_++;
  parsedQuery::Bind bind{std::move(expression), targetVariable};
  _rootGraphPattern._graphPatterns.emplace_back(std::move(bind));
  // Don't register the targetVariable as visible because it is used
  // internally and should not be selected by SELECT *.
  // TODO<qup42, joka921> Implement "internal" variables, that can't be
  //  selected at all and can never interfere with variables from the
  //  query.
  return Variable{std::move(targetVariable)};
}

// ________________________________________________________________________
void ParsedQuery::addSolutionModifiers(SolutionModifiers modifiers) {
  // Process groupClause
  auto processVariable = [this](const Variable& groupKey) {
    _groupByVariables.emplace_back(groupKey.name());
  };
  auto processExpression =
      [this](sparqlExpression::SparqlExpressionPimpl groupKey) {
        auto helperTarget = addInternalBind(std::move(groupKey));
        _groupByVariables.emplace_back(helperTarget.name());
      };
  auto processAlias = [this](Alias groupKey) {
    parsedQuery::Bind helperBind{std::move(groupKey._expression),
                                 groupKey._outVarName};
    _rootGraphPattern._graphPatterns.emplace_back(std::move(helperBind));
    registerVariableVisibleInQueryBody(Variable{groupKey._outVarName});
    _groupByVariables.emplace_back(groupKey._outVarName);
  };

  for (auto& orderKey : modifiers.groupByVariables_) {
    std::visit(
        ad_utility::OverloadCallOperator{processVariable, processExpression,
                                         processAlias},
        std::move(orderKey));
  }

  // Process havingClause
  _havingClauses = std::move(modifiers.havingClauses_);

  // Process orderClause
  auto processVariableOrderKey = [this](VariableOrderKey orderKey) {
    // Check whether grouping is done. The variable being ordered by
    // must then be either grouped or the result of an alias in the select.
    const vector<Variable>& groupByVariables = _groupByVariables;
    if (!groupByVariables.empty() &&
        !ad_utility::contains_if(groupByVariables,
                                 [&orderKey](const Variable& var) {
                                   return orderKey.variable_ == var.name();
                                 }) &&
        !ad_utility::contains_if(
            selectClause().getAliases(), [&orderKey](const Alias& alias) {
              return alias._outVarName == orderKey.variable_;
            })) {
      throw ParseException(
          "Variable " + orderKey.variable_ +
          " was used in an ORDER BY "
          "clause, but is neither grouped, nor created as an alias in the "
          "SELECT clause.");
    }

    _orderBy.push_back(std::move(orderKey));
  };

  // QLever currently only supports ordering by variables. To allow
  // all `orderConditions`, the corresponding expression is bound to a new
  // internal variable. Ordering is then done by this variable.
  auto processExpressionOrderKey = [this](ExpressionOrderKey orderKey) {
    if (!_groupByVariables.empty())
      // TODO<qup42> Implement this by adding a hidden alias in the
      //  SELECT clause.
      throw ParseException(
          "Ordering by an expression while grouping is not supported by "
          "QLever. (The expression is \"" +
          orderKey.expression_.getDescriptor() +
          "\"). Please assign this expression to a "
          "new variable in the SELECT clause and then order by this "
          "variable.");
    auto additionalVariable = addInternalBind(std::move(orderKey.expression_));
    _orderBy.emplace_back(additionalVariable.name(), orderKey.isDescending_);
  };

  for (auto& orderKey : modifiers.orderBy_) {
    std::visit(ad_utility::OverloadCallOperator{processVariableOrderKey,
                                                processExpressionOrderKey},
               std::move(orderKey));
  }

  // Process limitOffsetClause
  _limitOffset = modifiers.limitOffset_;
};

void ParsedQuery::merge(const ParsedQuery& p) {
  _prefixes.insert(_prefixes.begin(), p._prefixes.begin(), p._prefixes.end());

  auto& children = _rootGraphPattern._graphPatterns;
  auto& otherChildren = p._rootGraphPattern._graphPatterns;
  children.insert(children.end(), otherChildren.begin(), otherChildren.end());

  // update the ids
  _numGraphPatterns = 0;
  _rootGraphPattern.recomputeIds(&_numGraphPatterns);
}

// _____________________________________________________________________________
void ParsedQuery::GraphPattern::toString(std::ostringstream& os,
                                         int indentation) const {
  for (int j = 1; j < indentation; ++j) os << "  ";
  os << "{";
  for (size_t i = 0; i + 1 < _filters.size(); ++i) {
    os << "\n";
    for (int j = 0; j < indentation; ++j) os << "  ";
    os << _filters[i].asString() << ',';
  }
  if (_filters.size() > 0) {
    os << "\n";
    for (int j = 0; j < indentation; ++j) os << "  ";
    os << _filters.back().asString();
  }
  for (const GraphPatternOperation& child : _graphPatterns) {
    os << "\n";
    child.toString(os, indentation + 1);
  }
  os << "\n";
  for (int j = 1; j < indentation; ++j) os << "  ";
  os << "}";
}

// _____________________________________________________________________________
void ParsedQuery::GraphPattern::recomputeIds(size_t* id_count) {
  bool allocatedIdCounter = false;
  if (id_count == nullptr) {
    id_count = new size_t(0);
    allocatedIdCounter = true;
  }
  _id = *id_count;
  (*id_count)++;
  for (auto& op : _graphPatterns) {
    op.visit([&id_count](auto&& arg) {
      using T = std::decay_t<decltype(arg)>;
      if constexpr (std::is_same_v<T, parsedQuery::Union>) {
        arg._child1.recomputeIds(id_count);
        arg._child2.recomputeIds(id_count);
      } else if constexpr (std::is_same_v<T, parsedQuery::Optional> ||
                           std::is_same_v<T, parsedQuery::GroupGraphPattern> ||
                           std::is_same_v<T, parsedQuery::Minus>) {
        arg._child.recomputeIds(id_count);
      } else if constexpr (std::is_same_v<T, parsedQuery::TransPath>) {
        // arg._childGraphPattern.recomputeIds(id_count);
      } else if constexpr (std::is_same_v<T, parsedQuery::Values>) {
        arg._id = (*id_count)++;
      } else {
        static_assert(std::is_same_v<T, parsedQuery::Subquery> ||
                      std::is_same_v<T, parsedQuery::BasicGraphPattern> ||
                      std::is_same_v<T, parsedQuery::Bind>);
        // subquery children have their own id space
        // TODO:joka921 look at the optimizer if it is ok, that
        // BasicGraphPatterns and Values have no ids at all. at the same time
        // assert that the above else-if is exhaustive.
      }
    });
  }

  if (allocatedIdCounter) {
    delete id_count;
  }
}

// __________________________________________________________________________
ParsedQuery::GraphPattern::GraphPattern() : _optional(false) {}

void ParsedQuery::GraphPattern::addLanguageFilter(
    const std::string& variable, const std::string& languageInQuotes) {
  auto langTag = languageInQuotes.substr(1, languageInQuotes.size() - 2);
  // Find all triples where the object is the `variable` and the predicate is a
  // simple `IRIREF` (neither a variable nor a complex property path). Search in
  // all the basic graph patterns, as filters have the complete graph patterns
  // as their scope.
  // TODO<joka921> In theory we could also recurse into GroupGraphPatterns,
  // Subqueries etc.
  // TODO<joka921> Also support property paths (^rdfs:label,
  // skos:altLabel|rdfs:label, ...)
  std::vector<SparqlTriple*> matchingTriples;
  for (auto& graphPattern : _graphPatterns) {
    auto* basicPattern =
        std::get_if<parsedQuery::BasicGraphPattern>(&graphPattern);
    if (!basicPattern) {
      continue;
    }
    for (auto& triple : basicPattern->_triples) {
      if (triple._o == variable &&
          (triple._p._operation == PropertyPath::Operation::IRI &&
           !isVariable(triple._p))) {
        matchingTriples.push_back(&triple);
      }
    }
  }

  // Replace all the matching triples.
  for (auto* triplePtr : matchingTriples) {
    triplePtr->_p._iri = '@' + langTag + '@' + triplePtr->_p._iri;
  }

  // Handle the case, that no suitable triple (see above) was found. In this
  // case a triple `?variable ql:langtag "language"` is added at the end of the
  // graph pattern.
  if (matchingTriples.empty()) {
    LOG(DEBUG) << "language filter variable " + variable +
                      " did not appear as object in any suitable "
                      "triple. "
                      "Using literal-to-language predicate instead.\n";

    // If necessary create an empty `BasicGraphPattern` at the end to which we
    // can append a triple.
    // TODO<joka921> It might be beneficial to place this triple not at the
    // end but close to other occurences of `variable`.
    if (_graphPatterns.empty() ||
        !std::holds_alternative<parsedQuery::BasicGraphPattern>(
            _graphPatterns.back())) {
      _graphPatterns.emplace_back(parsedQuery::BasicGraphPattern{});
    }
    auto& t = std::get<parsedQuery::BasicGraphPattern>(_graphPatterns.back())
                  ._triples;

    auto langEntity = ad_utility::convertLangtagToEntityUri(langTag);
    SparqlTriple triple(variable, PropertyPath::fromIri(LANGUAGE_PREDICATE),
                        langEntity);
    t.push_back(std::move(triple));
  }
}<|MERGE_RESOLUTION|>--- conflicted
+++ resolved
@@ -109,98 +109,6 @@
   return std::move(os).str();
 }
 
-<<<<<<< HEAD
-=======
-// _____________________________________________________________________________
-void ParsedQuery::expandPrefixes() {
-  ad_utility::HashMap<string, string> prefixMap;
-  prefixMap["ql"] = "<QLever-internal-function/>";
-  for (const auto& p : _prefixes) {
-    prefixMap[p._prefix] = p._uri;
-  }
-
-  for (auto& f : _rootGraphPattern._filters) {
-    expandPrefix(f._lhs, prefixMap);
-    // TODO<joka921>: proper type system for variable/regex/iri/etc
-    if (f._type != SparqlFilter::REGEX) {
-      expandPrefix(f._rhs, prefixMap);
-    }
-  }
-
-  vector<GraphPattern*> graphPatterns;
-  graphPatterns.push_back(&_rootGraphPattern);
-  // Traverse the graph pattern tree using dfs expanding the prefixes in every
-  // pattern.
-  while (!graphPatterns.empty()) {
-    GraphPattern* pattern = graphPatterns.back();
-    graphPatterns.pop_back();
-    for (parsedQuery::GraphPatternOperation& p : pattern->_graphPatterns) {
-      p.visit([&graphPatterns, &prefixMap = std::as_const(prefixMap),
-               this](auto&& arg) {
-        using T = std::decay_t<decltype(arg)>;
-        if constexpr (std::is_same_v<T, parsedQuery::Subquery>) {
-          arg.get()._prefixes = _prefixes;
-          arg.get().expandPrefixes();
-        } else if constexpr (std::is_same_v<T, parsedQuery::TransPath>) {
-          AD_FAIL();
-          // we may never be in an transitive path here or a
-          // subquery?TODO<joka921, verify by florian> at least this
-          // shoudn't have worked before
-        } else if constexpr (std::is_same_v<T, parsedQuery::Optional> ||
-                             std::is_same_v<T,
-                                            parsedQuery::GroupGraphPattern> ||
-                             std::is_same_v<T, parsedQuery::Minus>) {
-          graphPatterns.push_back(&arg._child);
-        } else if constexpr (std::is_same_v<T, parsedQuery::Union>) {
-          graphPatterns.push_back(&arg._child1);
-          graphPatterns.push_back(&arg._child2);
-        } else if constexpr (std::is_same_v<T, parsedQuery::Values>) {
-          for (auto& row : arg._inlineValues._values) {
-            for (std::string& value : row) {
-              expandPrefix(value, prefixMap);
-            }
-          }
-
-        } else if constexpr (std::is_same_v<T, parsedQuery::Bind>) {
-          for (auto ptr : arg.strings()) {
-            expandPrefix(*ptr, prefixMap);
-          }
-        } else {
-          static_assert(std::is_same_v<T, parsedQuery::BasicGraphPattern>);
-          for (auto& trip : arg._triples) {
-            if (trip._s.isString()) {
-              expandPrefix(trip._s.getString(), prefixMap);
-            }
-            expandPrefix(trip._p, prefixMap);
-            if (trip._p._operation == PropertyPath::Operation::IRI &&
-                trip._p._iri.find("in-context") != string::npos) {
-              if (trip._o.isString()) {
-                std::string& str = trip._o.getString();
-                std::vector<std::string> tokens = absl::StrSplit(str, ' ');
-                str = "";
-                for (size_t i = 0; i < tokens.size(); ++i) {
-                  expandPrefix(tokens[i], prefixMap);
-                  str += tokens[i];
-                  if (i + 1 < tokens.size()) {
-                    str += " ";
-                  }
-                }
-                trip._o = str;
-              }
-            } else {
-              if (trip._o.isString()) {
-                std::string& str = trip._o.getString();
-                expandPrefix(str, prefixMap);
-              }
-            }
-          }
-        }
-      });
-    }
-  }
-}
-
->>>>>>> 3276d811
 // ________________________________________________________________________
 Variable ParsedQuery::addInternalBind(
     sparqlExpression::SparqlExpressionPimpl expression) {
