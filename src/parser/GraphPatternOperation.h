// Copyright 2022, University of Freiburg
// Chair of Algorithms and Data Structures
// Authors: Johannes Kalmbach <kalmbach@cs.uni-freiburg.de>
//          Hannah Bast <bast@cs.uni-freiburg.de>
// Copyright 2025, Bayerische Motoren Werke Aktiengesellschaft (BMW AG)

#ifndef QLEVER_SRC_PARSER_GRAPHPATTERNOPERATION_H
#define QLEVER_SRC_PARSER_GRAPHPATTERNOPERATION_H

#include <limits>
#include <memory>
#include <vector>

#include "engine/PathSearch.h"
#include "engine/sparqlExpressions/SparqlExpressionPimpl.h"
#include "parser/DatasetClauses.h"
#include "parser/GraphPattern.h"
<<<<<<< HEAD
#include "parser/NamedCachedQuery.h"
=======
#include "parser/NamedCachedResult.h"
>>>>>>> e1aeeb8f
#include "parser/PathQuery.h"
#include "parser/SpatialQuery.h"
#include "parser/TextSearchQuery.h"
#include "parser/TripleComponent.h"
#include "rdfTypes/Variable.h"
#include "util/TransparentFunctors.h"
#include "util/VisitMixin.h"

// First some forward declarations.
// TODO<joka921> More stuff should consistently be in the `parsedQuery`
// namespace.
class SparqlTriple;
class ParsedQuery;

namespace parsedQuery {

class GraphPattern;

/// The actual data of a `VALUES` clause.
/// TODO<joka921> the two classes `SparqlValues` and `Values` (below) can be
/// merged, but we first have to figure out and refactor the `id`-business in
/// the query planner.
struct SparqlValues {
 public:
  // The variables to which the values will be bound
  std::vector<Variable> _variables;
  // A table storing the values in their string form
  std::vector<std::vector<TripleComponent>> _values;
  // The `_variables` as a string, in the format like so: "?x ?y ?z".
  std::string variablesToString() const;
  // The `_values` as a string, in the format like so: "(<v12> <v12> <v13>)
  // (<v21> <v22> <v23>)".
  std::string valuesToString() const;
};

/// A `SERVICE` clause.
struct Service {
 public:
  // The visible variables of the service clause.
  std::vector<Variable> visibleVariables_;
  // The URL of the service clause.
  TripleComponent::Iri serviceIri_;
  // The prologue (prefix definitions).
  std::string prologue_;
  // The body of the SPARQL query for the remote endpoint.
  std::string graphPatternAsString_;
  // The existence of the `SILENT`-keyword.
  bool silent_;
};

/// An internal pattern used in the `LOAD` update operation.
struct Load {
 public:
  TripleComponent::Iri iri_;
  bool silent_;
};

/// A `BasicGraphPattern` represents a consecutive block of triples.
struct BasicGraphPattern {
  std::vector<SparqlTriple> _triples;
  /// Append the triples from `other` to this `BasicGraphPattern`
  void appendTriples(BasicGraphPattern other);
};

/// A `Values` clause
struct Values {
  SparqlValues _inlineValues;
  // This value will be overwritten later.
  size_t _id = std::numeric_limits<size_t>::max();
};

/// A `GroupGraphPattern` is anything enclosed in `{}`.
/// TODO<joka921> The naming is inconsistent between `GroupGraphPattern` and
/// `GraphPattern`.
struct GroupGraphPattern {
  GraphPattern _child;
  // If not `monostate`, then this group is a `GRAPH` clause, either with a
  // fixed graph IRI, or with a variable.
  using GraphSpec =
      std::variant<std::monostate, TripleComponent::Iri, Variable>;
  GraphSpec graphSpec_ = std::monostate{};
};

/// An `OPTIONAL` clause.
/// TODO<joka921> the `_optional` member of the child should not be necessary.
struct Optional {
  Optional(GraphPattern child) : _child{std::move(child)} {
    _child._optional = true;
  };
  GraphPattern _child;
};

/// A SPARQL `MINUS` construct.
struct Minus {
  GraphPattern _child;
};

/// A SPARQL `UNION` construct.
struct Union {
  GraphPattern _child1;
  GraphPattern _child2;
};

// A subquery.
class Subquery {
 private:
  // Note: This is  a `unique_ptr` because of the  circular dependency between
  // `ParsedQuery`, `GraphPattern` and `GraphPatternOperation` (`Subquery` is
  // one of the alternatives of the variant `GraphPatternOperation`). The
  // special member functions make sure that this class can be used like a plain
  // value of type `ParsedQuery`.
  std::unique_ptr<ParsedQuery> _subquery;

 public:
  // TODO<joka921> Make this an abstraction `TypeErasingPimpl`.

  // NOTE: The first two constructors are deliberately not `explicit` because
  // we want to used them like copy/move constructors (semantically, a
  // `Subquery` is like a `ParsedQuery`, just with an own type).
  Subquery(const ParsedQuery&);
  Subquery(ParsedQuery&&) noexcept;
  Subquery();
  ~Subquery();
  Subquery(const Subquery&);
  Subquery(Subquery&&) noexcept;
  Subquery& operator=(const Subquery&);
  Subquery& operator=(Subquery&&) noexcept;
  ParsedQuery& get();
  const ParsedQuery& get() const;
};

// A SPARQL `DESCRIBE` query.
struct Describe {
  using VarOrIri = std::variant<TripleComponent::Iri, Variable>;
  // The resources (variables or IRIs) that are to be described, for example
  // `?x` and `<y>` in `DESCRIBE ?x <y>`.
  std::vector<VarOrIri> resources_;
  // The FROM clauses of the DESCRIBE query
  DatasetClauses datasetClauses_;
  // The WHERE clause of the DESCRIBE query. It is used to compute the values
  // for the variables in the DESCRIBE clause.
  Subquery whereClause_;
};

struct TransPath {
  // The name of the left and right end of the transitive operation
  TripleComponent _left;
  TripleComponent _right;
  // The name of the left and right end of the subpath
  // TODO<joka921> Should this be a `Variable`? or `optional<Variable>`?
  TripleComponent _innerLeft;
  TripleComponent _innerRight;
  size_t _min = 0;
  size_t _max = 0;
  GraphPattern _childGraphPattern;
};

// A SPARQL Bind construct.
struct Bind {
  sparqlExpression::SparqlExpressionPimpl _expression;
  Variable _target;  // the variable to which the expression will be bound

  // Return all the variables that are used in the BIND expression (the target
  // variable as well as all variables from the expression). The lifetime of the
  // resulting `view` is bound to the lifetime of this `Bind` instance.
  auto containedVariables() const {
    auto result = _expression.containedVariables();
    result.push_back(&_target);
    return ad_utility::OwningView{std::move(result)} |
           ql::views::transform(ad_utility::dereference);
  }

  [[nodiscard]] std::string getDescriptor() const;
};

// TODO<joka921> Further refactor this, s.t. the whole `GraphPatternOperation`
// class actually becomes `using GraphPatternOperation = std::variant<...>`
using GraphPatternOperationVariant =
    std::variant<Optional, Union, Subquery, TransPath, Bind, BasicGraphPattern,
                 Values, Service, PathQuery, SpatialQuery, TextSearchQuery,
<<<<<<< HEAD
                 Minus, GroupGraphPattern, Describe, Load, NamedCachedQuery>;
=======
                 Minus, GroupGraphPattern, Describe, Load, NamedCachedResult>;
>>>>>>> e1aeeb8f
struct GraphPatternOperation
    : public GraphPatternOperationVariant,
      public VisitMixin<GraphPatternOperation, GraphPatternOperationVariant> {
  using GraphPatternOperationVariant::GraphPatternOperationVariant;

  // TODO<joka921> First refactor `SparqlParserTest.cpp`,
  // then get rid of this function.
  auto& getBasic() { return std::get<BasicGraphPattern>(*this); }
  [[nodiscard]] const auto& getBasic() const {
    return std::get<BasicGraphPattern>(*this);
  }
};

}  // namespace parsedQuery

#endif  // QLEVER_SRC_PARSER_GRAPHPATTERNOPERATION_H<|MERGE_RESOLUTION|>--- conflicted
+++ resolved
@@ -15,11 +15,7 @@
 #include "engine/sparqlExpressions/SparqlExpressionPimpl.h"
 #include "parser/DatasetClauses.h"
 #include "parser/GraphPattern.h"
-<<<<<<< HEAD
-#include "parser/NamedCachedQuery.h"
-=======
 #include "parser/NamedCachedResult.h"
->>>>>>> e1aeeb8f
 #include "parser/PathQuery.h"
 #include "parser/SpatialQuery.h"
 #include "parser/TextSearchQuery.h"
@@ -200,11 +196,7 @@
 using GraphPatternOperationVariant =
     std::variant<Optional, Union, Subquery, TransPath, Bind, BasicGraphPattern,
                  Values, Service, PathQuery, SpatialQuery, TextSearchQuery,
-<<<<<<< HEAD
-                 Minus, GroupGraphPattern, Describe, Load, NamedCachedQuery>;
-=======
                  Minus, GroupGraphPattern, Describe, Load, NamedCachedResult>;
->>>>>>> e1aeeb8f
 struct GraphPatternOperation
     : public GraphPatternOperationVariant,
       public VisitMixin<GraphPatternOperation, GraphPatternOperationVariant> {
