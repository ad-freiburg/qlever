--- conflicted
+++ resolved
@@ -14,13 +14,8 @@
   // verify variable name starts with ? or $ and continues without any
   // special characters. This is weaker than the SPARQL grammar,
   // but it is close enough so that it will likely never cause issues.
-<<<<<<< HEAD
-  AD_CHECK(ctre::match<"[$?]\\w+">(_name));
+  AD_CONTRACT_CHECK(ctre::match<"[$?]\\w+">(_name));
   // normalize notation for consistency
-=======
-  AD_CONTRACT_CHECK(ctre::match<"[$?]\\w+">(_name));
-  // normalise notation for consistency
->>>>>>> 0f62bd81
   _name[0] = '?';
 }
 
