--- conflicted
+++ resolved
@@ -24,15 +24,6 @@
 constexpr inline std::string_view TEXT_SEARCH_IRI =
     "<https://qlever.cs.uni-freiburg.de/textSearch/>";
 
-<<<<<<< HEAD
-constexpr inline std::string_view
-    MATERIALIZED_VIEW_IRI_WITHOUT_CLOSING_BRACKET =
-        "<https://qlever.cs.uni-freiburg.de/materializedView/";
-namespace string_constants::detail {
-constexpr inline std::string_view CLOSING_BRACKET = ">";
-}  // namespace string_constants::detail
-
-=======
 namespace string_constants::detail {
 constexpr inline std::string_view OPENING_BRACKET = "<";
 constexpr inline std::string_view CLOSING_BRACKET = ">";
@@ -44,7 +35,6 @@
     MATERIALIZED_VIEW_IRI_WITHOUT_CLOSING_BRACKET =
         ad_utility::constexprStrCat<string_constants::detail::OPENING_BRACKET,
                                     MATERIALIZED_VIEW_IRI_WITHOUT_BRACKETS>();
->>>>>>> a58c1296
 constexpr inline std::string_view MATERIALIZED_VIEW_IRI =
     ad_utility::constexprStrCat<MATERIALIZED_VIEW_IRI_WITHOUT_CLOSING_BRACKET,
                                 string_constants::detail::CLOSING_BRACKET>();
