// Copyright 2023, University of Freiburg,
//                 Chair of Algorithms and Data Structures.
// Author: Benedikt Maria Beckermann <benedikt.beckermann@dagstuhl.de>

#pragma once

#include <variant>

#include "parser/Iri.h"
#include "parser/Literal.h"

namespace ad_utility::triple_component {
// A wrapper class that can contain either an Iri or a Literal object.
class LiteralOrIri {
 private:
  using LiteralOrIriVariant = std::variant<Literal, Iri>;
  LiteralOrIriVariant data_;

  // Return contained Iri object if available, throw exception otherwise
  const Iri& getIri() const;

  // Return contained Literal object if available, throw exception
  // otherwise
  const Literal& getLiteral() const;

 public:
  // Create a new LiteralOrIri based on a Literal object
  explicit LiteralOrIri(Literal literal);

  // Create a new LiteralOrIri based on an Iri object
  explicit LiteralOrIri(Iri iri);

  // Return true if object contains an Iri object
  bool isIri() const;

  // Return iri content of contained Iri object without any leading or trailing
  // angled brackets. Throws Exception if object does not contain an Iri object.
  NormalizedStringView getIriContent() const;

  // Return true if object contains a Literal object
  bool isLiteral() const;

  // Return true if contained Literal object has a language tag, throw
  // exception if no Literal object is contained
  bool hasLanguageTag() const;

  // Return true if contained Literal object has a datatype, throw
  // exception if no Literal object is contained
  bool hasDatatype() const;

  // Return content of contained Literal as string without leading or training
  // quotation marks. Throw exception if no Literal object is contained
  NormalizedStringView getLiteralContent() const;

  // Return the language tag of the contained Literal without leading @
  // character. Throw exception if no Literal object is contained or object has
  // no language tag.
  NormalizedStringView getLanguageTag() const;

  // Return the datatype of the contained Literal without "^^" prefix.
  // Throw exception if no Literal object is contained or object has no
  // datatype.
  Iri getDatatype() const;

  // Return the content of the contained Iri, or the contained Literal
  NormalizedStringView getContent() const;

  // Create a new Literal with optional datatype or language tag.
  //   The rdfContent is expected to be a valid string according to SPARQL 1.1
  //   Query Language, 19.8 Grammar, Rule [145], and to be surrounded by
  //   quotation marks (", """, ', or '''). If the second argument is set and of
  //   type IRI, it is stored as the datatype of the given literal. If the
  //   second argument is set and of type string, it is interpreted as the
<<<<<<< HEAD
  //   language type of the given literal (The @ is optional for language tags
  //   so "@en" and just "en" will be interpreted in the same way). Otherwise,
  //   the literal is stored without any descriptor.
=======
  //   language tag of the given literal. The language tag string can optionally
  //   start with an @ character, which is removed during the automatic
  //   normalization. If no second argument is set, the literal is stored
  //   without any descriptor.
>>>>>>> f91df95f
  static LiteralOrIri literalWithQuotes(
      std::string_view rdfContentWithQuotes,
      std::optional<std::variant<Iri, string>> descriptor = std::nullopt);

<<<<<<< HEAD
  // Same as `literalWithQuotes` above, but the content is passed in without
  // surrounding quotation marks. So `literalWithQuotes("\"hello\"")` and
  // `literalWithoutQuotes("hello")` will lead to the exact same results.
=======
  // Similar to `literalWithQuotes`, except the rdfContent is expected to NOT BE
  // surrounded by quotation marks.
>>>>>>> f91df95f
  static LiteralOrIri literalWithoutQuotes(
      std::string_view rdfContentWithoutQuotes,
      std::optional<std::variant<Iri, string>> descriptor = std::nullopt);

  // Create a new iri given an iri with surrounding brackets
  static LiteralOrIri iriref(const std::string& stringWithBrackets);

  // Create a new iri given a prefix iri and its suffix
  static LiteralOrIri prefixedIri(const Iri& prefix, const std::string& suffix);
};
}  // namespace ad_utility::triple_component<|MERGE_RESOLUTION|>--- conflicted
+++ resolved
@@ -71,28 +71,16 @@
   //   quotation marks (", """, ', or '''). If the second argument is set and of
   //   type IRI, it is stored as the datatype of the given literal. If the
   //   second argument is set and of type string, it is interpreted as the
-<<<<<<< HEAD
-  //   language type of the given literal (The @ is optional for language tags
-  //   so "@en" and just "en" will be interpreted in the same way). Otherwise,
-  //   the literal is stored without any descriptor.
-=======
   //   language tag of the given literal. The language tag string can optionally
   //   start with an @ character, which is removed during the automatic
   //   normalization. If no second argument is set, the literal is stored
   //   without any descriptor.
->>>>>>> f91df95f
   static LiteralOrIri literalWithQuotes(
       std::string_view rdfContentWithQuotes,
       std::optional<std::variant<Iri, string>> descriptor = std::nullopt);
 
-<<<<<<< HEAD
-  // Same as `literalWithQuotes` above, but the content is passed in without
-  // surrounding quotation marks. So `literalWithQuotes("\"hello\"")` and
-  // `literalWithoutQuotes("hello")` will lead to the exact same results.
-=======
   // Similar to `literalWithQuotes`, except the rdfContent is expected to NOT BE
   // surrounded by quotation marks.
->>>>>>> f91df95f
   static LiteralOrIri literalWithoutQuotes(
       std::string_view rdfContentWithoutQuotes,
       std::optional<std::variant<Iri, string>> descriptor = std::nullopt);
