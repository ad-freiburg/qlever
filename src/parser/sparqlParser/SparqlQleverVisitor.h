--- conflicted
+++ resolved
@@ -80,18 +80,12 @@
   // `addVisibleVariable`.
   std::vector<Variable> visibleVariables_{};
 
-<<<<<<< HEAD
-  // The FROM [NAMED] clauses of the query that is currently being parsed.
-  // Those are currently needed when parsing an EXISTS clause inside the query.
-  ParsedQuery::DatasetClauses activeDatasetClauses_;
-=======
   // The `FROM` and `FROM NAMED` clauses of the query that is currently
   // being parsed. Those are inherited by certain constructs, which are
   // otherwise independent (in particular, `EXISTS` and `DESCRIBE`).
   ParsedQuery::DatasetClauses activeDatasetClauses_;
 
   // The map from prefixes to their full IRIs.
->>>>>>> c2abadda
   PrefixMap prefixMap_{};
 
   // We need to remember the prologue (prefix declarations) when we encounter it
@@ -459,11 +453,6 @@
 
   ExpressionPtr visit(Parser::StrReplaceExpressionContext* ctx);
 
-<<<<<<< HEAD
-  // The common implementation of the parsing of `EXISTS` and `NOT EXISTS`.
-  // The second argument is `true` for `NOT EXISTS`.
-=======
->>>>>>> c2abadda
   ExpressionPtr visitExists(Parser::GroupGraphPatternContext* pattern,
                             bool negate);
 
