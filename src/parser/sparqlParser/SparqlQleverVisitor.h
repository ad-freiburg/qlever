--- conflicted
+++ resolved
@@ -328,38 +328,11 @@
 
   // Visitor function for special builtin features that are triggered via
   // `SERVICE` requests with "magic" IRIs.
-<<<<<<< HEAD
-  parsedQuery::GraphPatternOperation visitPathQuery(
-      Parser::ServiceGraphPatternContext* ctx);
-
-  GraphPatternOperation visitSpatialQuery(
-      Parser::ServiceGraphPatternContext* ctx);
-
-  parsedQuery::GraphPatternOperation visitTextSearchQuery(
-      Parser::ServiceGraphPatternContext* ctx);
-
-  GraphPatternOperation visitNamedCachedResult(
-      const TripleComponent::Iri& target,
-      Parser::ServiceGraphPatternContext* ctx);
-
-  GraphPatternOperation visitMaterializedViewQuery(
-      Parser::ServiceGraphPatternContext* ctx);
-
-  // Parse the body of a `MagicServiceQuery`, in particular call
-  // `addBasicGraphPattern` and `addGraph` for the contents of the body, and
-  // throw an exception if an unsupported element is encountered. This function
-  // implements common functionality of `visitNamedCachedResult`,
-  // `visitTextQuery`, ... above.
-  void parseBodyOfMagicServiceQuery(parsedQuery::MagicServiceQuery& target,
-                                    Parser::ServiceGraphPatternContext* ctx,
-                                    std::string_view operationName);
-=======
   CPP_variadic_template(typename T, typename... Args)(
       requires std::is_constructible_v<T, Args...>)
       parsedQuery::GraphPatternOperation
       visitMagicServiceQuery(Parser::ServiceGraphPatternContext* ctx,
                              Args&&... args);
->>>>>>> a58c1296
 
   parsedQuery::GraphPatternOperation visit(Parser::BindContext* ctx);
 
