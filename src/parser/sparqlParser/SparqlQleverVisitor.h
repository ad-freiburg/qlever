--- conflicted
+++ resolved
@@ -326,10 +326,6 @@
   parsedQuery::GraphPatternOperation visit(
       Parser::ServiceGraphPatternContext* ctx);
 
-<<<<<<< HEAD
-  // Visitor function for special builtin features that are triggered via
-  // `SERVICE` requests with "magic" IRIs.
-=======
   // Generic visitor function for all the special builtin features that are
   // triggered via `SERVICE` requests with "magic" IRIs.
   //
@@ -337,7 +333,6 @@
   // this particular magic service requires arguments (for example the IRI of
   // the service), they can be given via the `args` parameters. Most magic
   // services do not need `args`. For them this can be left out.
->>>>>>> 959c50df
   CPP_variadic_template(typename T, typename... Args)(
       requires std::is_constructible_v<T, Args...>)
       parsedQuery::GraphPatternOperation
