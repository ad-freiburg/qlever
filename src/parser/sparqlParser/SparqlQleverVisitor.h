// Copyright 2021 - 2022, University of Freiburg
// Chair of Algorithms and Data Structures
// Authors: Johannes Kalmbach <kalmbacj@cs.uni-freiburg.de>
//          Julian Mundhahs <mundhahj@tf.uni-freiburg.de>
//          Hannah Bast <bast@cs.uni-freiburg.de>

#pragma once

#include <antlr4-runtime.h>

#include "engine/sparqlExpressions/AggregateExpression.h"
#include "engine/sparqlExpressions/GroupConcatExpression.h"
#include "engine/sparqlExpressions/LiteralExpression.h"
#include "engine/sparqlExpressions/NaryExpression.h"
#include "engine/sparqlExpressions/SampleExpression.h"
#include "engine/sparqlExpressions/SparqlExpressionPimpl.h"
#include "parser/Alias.h"
#include "parser/ConstructClause.h"
#include "parser/ParsedQuery.h"
#include "parser/RdfEscaping.h"
#include "parser/data/BlankNode.h"
#include "parser/data/Iri.h"
#include "parser/data/SolutionModifiers.h"
#include "parser/data/Types.h"
#include "parser/data/VarOrTerm.h"
#include "parser/sparqlParser/generated/SparqlAutomaticVisitor.h"
#include "util/HashMap.h"
#include "util/OverloadCallOperator.h"
#include "util/StringUtils.h"
#include "util/antlr/ANTLRErrorHandling.h"

template <typename T>
class Reversed {
  T& _iterable;

 public:
  explicit Reversed(T& iterable) : _iterable(iterable) {}

  auto begin() { return _iterable.rbegin(); };

  auto end() { return _iterable.rend(); }
};

/**
 * This is a visitor that takes the parse tree from ANTLR and transforms it into
 * a `ParsedQuery`.
 */
class SparqlQleverVisitor {
 public:
  using GraphPatternOperation = parsedQuery::GraphPatternOperation;
  using Objects = ad_utility::sparql_types::Objects;
  using Tuples = ad_utility::sparql_types::Tuples;
  using PathTuples = ad_utility::sparql_types::PathTuples;
  using TripleWithPropertyPath =
      ad_utility::sparql_types::TripleWithPropertyPath;
  using Triples = ad_utility::sparql_types::Triples;
  using Node = ad_utility::sparql_types::Node;
  using ObjectList = ad_utility::sparql_types::ObjectList;
  using PropertyList = ad_utility::sparql_types::PropertyList;
  using OperationsAndFilters =
      std::pair<vector<GraphPatternOperation>, vector<SparqlFilter>>;
  using OperationOrFilterAndMaybeTriples =
      std::pair<std::variant<GraphPatternOperation, SparqlFilter>,
                std::optional<parsedQuery::BasicGraphPattern>>;
  using OperationOrFilter = std::variant<GraphPatternOperation, SparqlFilter>;
  using SubQueryAndMaybeValues =
      std::pair<parsedQuery::Subquery, std::optional<parsedQuery::Values>>;
  using PatternAndVisibleVariables =
      std::pair<ParsedQuery::GraphPattern, vector<Variable>>;
  using SparqlExpressionPimpl = sparqlExpression::SparqlExpressionPimpl;
  using PrefixMap = ad_utility::HashMap<string, string>;
  using Parser = SparqlAutomaticParser;
  using ExpressionPtr = sparqlExpression::SparqlExpression::Ptr;
  using IntOrDouble = std::variant<int64_t, double>;

  enum struct DisableSomeChecksOnlyForTesting { False, True };

 private:
  size_t _blankNodeCounter = 0;
  int64_t numInternalVariables_ = 0;
  int64_t numGraphPatterns_ = 0;
  // The visible variables in the order in which they are encountered in the
  // query. This may contain duplicates. A variable is added via
  // `addVisibleVariable`.
  std::vector<Variable> visibleVariables_{};
  PrefixMap prefixMap_{};
  // We need to remember the prologue (prefix declarations) when we encounter it
  // because we need it when we encounter a SERVICE query. When there is no
  // prologue, this string simply remains empty.
  std::string prologueString_;

  DisableSomeChecksOnlyForTesting disableSomeChecksOnlyForTesting_;

 public:
  SparqlQleverVisitor() = default;
  SparqlQleverVisitor(
      PrefixMap prefixMap,
      DisableSomeChecksOnlyForTesting disableSomeChecksOnlyForTesting =
          DisableSomeChecksOnlyForTesting::False)
      : prefixMap_{std::move(prefixMap)},
        disableSomeChecksOnlyForTesting_{disableSomeChecksOnlyForTesting} {}

  const PrefixMap& prefixMap() const { return prefixMap_; }
  void setPrefixMapManually(PrefixMap map) { prefixMap_ = std::move(map); }

  // ___________________________________________________________________________
  [[nodiscard]] ParsedQuery visit(Parser::QueryContext* ctx);

  // ___________________________________________________________________________
  void visit(Parser::PrologueContext* ctx);

  // ___________________________________________________________________________
  [[noreturn]] static void visit(Parser::BaseDeclContext* ctx);

  // ___________________________________________________________________________
  void visit(Parser::PrefixDeclContext* ctx);

  [[nodiscard]] ParsedQuery visit(Parser::SelectQueryContext* ctx);

  [[nodiscard]] SubQueryAndMaybeValues visit(Parser::SubSelectContext* ctx);

  [[nodiscard]] parsedQuery::SelectClause visit(
      Parser::SelectClauseContext* ctx);

  [[nodiscard]] std::variant<Variable, Alias> visit(
      Parser::VarOrAliasContext* ctx);

  [[nodiscard]] Alias visit(Parser::AliasContext* ctx);

  [[nodiscard]] Alias visit(Parser::AliasWithoutBracketsContext* ctx);

  [[nodiscard]] ParsedQuery visit(Parser::ConstructQueryContext* ctx);

  // The parser rules for which the visit overload is annotated [[noreturn]]
  // will always throw an exception because the corresponding feature is not
  // (yet) supported by QLever. If they have return types other than void this
  // is to make the usage of abstractions like `visitAlternative` easier.
  [[noreturn]] static ParsedQuery visit(Parser::DescribeQueryContext* ctx);

  [[noreturn]] static ParsedQuery visit(Parser::AskQueryContext* ctx);

  [[noreturn]] static void visit(Parser::DatasetClauseContext* ctx);

  [[noreturn]] static void visit(Parser::DefaultGraphClauseContext* ctx);

  [[noreturn]] static void visit(Parser::NamedGraphClauseContext* ctx);

  [[noreturn]] static void visit(Parser::SourceSelectorContext* ctx);

  [[nodiscard]] PatternAndVisibleVariables visit(
      Parser::WhereClauseContext* ctx);

  [[nodiscard]] SolutionModifiers visit(Parser::SolutionModifierContext* ctx);

  [[nodiscard]] vector<GroupKey> visit(Parser::GroupClauseContext* ctx);

  [[nodiscard]] GroupKey visit(Parser::GroupConditionContext* ctx);

  [[nodiscard]] vector<SparqlFilter> visit(Parser::HavingClauseContext* ctx);

  [[nodiscard]] SparqlFilter visit(Parser::HavingConditionContext* ctx);

  [[nodiscard]] OrderClause visit(Parser::OrderClauseContext* ctx);

  [[nodiscard]] OrderKey visit(Parser::OrderConditionContext* ctx);

  [[nodiscard]] LimitOffsetClause visit(Parser::LimitOffsetClausesContext* ctx);

  [[nodiscard]] static uint64_t visit(Parser::LimitClauseContext* ctx);

  [[nodiscard]] static uint64_t visit(Parser::OffsetClauseContext* ctx);

  [[nodiscard]] static uint64_t visit(Parser::TextLimitClauseContext* ctx);

  [[nodiscard]] std::optional<parsedQuery::Values> visit(
      Parser::ValuesClauseContext* ctx);

  [[nodiscard]] Triples visit(Parser::TriplesTemplateContext* ctx);

  [[nodiscard]] ParsedQuery::GraphPattern visit(
      Parser::GroupGraphPatternContext* ctx);

  [[nodiscard]] OperationsAndFilters visit(
      Parser::GroupGraphPatternSubContext* ctx);

  [[nodiscard]] OperationOrFilterAndMaybeTriples visit(
      Parser::GraphPatternNotTriplesAndMaybeTriplesContext* ctx);

  [[nodiscard]] parsedQuery::BasicGraphPattern visit(
      Parser::TriplesBlockContext* graphTerm);

  // Filter clauses are no independent graph patterns themselves, but their
  // scope is always the complete graph pattern enclosing them.
  [[nodiscard]] OperationOrFilter visit(
      Parser::GraphPatternNotTriplesContext* ctx);

  [[nodiscard]] parsedQuery::GraphPatternOperation visit(
      Parser::OptionalGraphPatternContext* ctx);

  [[noreturn]] static parsedQuery::GraphPatternOperation visit(
      Parser::GraphGraphPatternContext* ctx);

  [[nodiscard]] parsedQuery::Service visit(
      Parser::ServiceGraphPatternContext* ctx);

  [[nodiscard]] parsedQuery::GraphPatternOperation visit(
      Parser::BindContext* ctx);

  [[nodiscard]] parsedQuery::GraphPatternOperation visit(
      Parser::InlineDataContext* ctx);

  [[nodiscard]] parsedQuery::Values visit(Parser::DataBlockContext* ctx);

  [[nodiscard]] parsedQuery::SparqlValues visit(
      Parser::InlineDataOneVarContext* ctx);

  [[nodiscard]] parsedQuery::SparqlValues visit(
      Parser::InlineDataFullContext* ctx);

  [[nodiscard]] vector<TripleComponent> visit(
      Parser::DataBlockSingleContext* ctx);

  [[nodiscard]] TripleComponent visit(Parser::DataBlockValueContext* ctx);

  [[nodiscard]] GraphPatternOperation visit(
      Parser::MinusGraphPatternContext* ctx);

  [[nodiscard]] GraphPatternOperation visit(
      Parser::GroupOrUnionGraphPatternContext* ctx);

  [[nodiscard]] SparqlFilter visit(Parser::FilterRContext* ctx);

  [[nodiscard]] ExpressionPtr visit(Parser::ConstraintContext* ctx);

  [[nodiscard]] ExpressionPtr visit(Parser::FunctionCallContext* ctx);

  [[nodiscard]] vector<ExpressionPtr> visit(Parser::ArgListContext* ctx);

  [[noreturn]] static void visit(Parser::ExpressionListContext* ctx);

  [[nodiscard]] std::optional<parsedQuery::ConstructClause> visit(
      Parser::ConstructTemplateContext* ctx);

  [[nodiscard]] Triples visit(Parser::ConstructTriplesContext* ctx);

  [[nodiscard]] Triples visit(Parser::TriplesSameSubjectContext* ctx);

  [[nodiscard]] PropertyList visit(Parser::PropertyListContext* ctx);

  [[nodiscard]] PropertyList visit(Parser::PropertyListNotEmptyContext* ctx);

  [[nodiscard]] VarOrTerm visit(Parser::VerbContext* ctx);

  [[nodiscard]] ObjectList visit(Parser::ObjectListContext* ctx);

  [[nodiscard]] Node visit(Parser::ObjectRContext* ctx);

  [[nodiscard]] vector<TripleWithPropertyPath> visit(
      Parser::TriplesSameSubjectPathContext* ctx);

  [[nodiscard]] std::optional<PathTuples> visit(
      Parser::PropertyListPathContext* ctx);

  [[nodiscard]] PathTuples visit(Parser::PropertyListPathNotEmptyContext* ctx);

  [[nodiscard]] PropertyPath visit(Parser::VerbPathContext* ctx);

  [[nodiscard]] static Variable visit(Parser::VerbSimpleContext* ctx);

  [[nodiscard]] PathTuples visit(Parser::TupleWithoutPathContext* ctx);

  [[nodiscard]] PathTuples visit(Parser::TupleWithPathContext* ctx);

  [[nodiscard]] ad_utility::sparql_types::VarOrPath visit(
      Parser::VerbPathOrSimpleContext* ctx);

  [[nodiscard]] ObjectList visit(Parser::ObjectListPathContext* ctx);

  [[nodiscard]] VarOrTerm visit(Parser::ObjectPathContext* ctx);

  [[nodiscard]] PropertyPath visit(Parser::PathContext* ctx);

  [[nodiscard]] PropertyPath visit(Parser::PathAlternativeContext* ctx);

  [[nodiscard]] PropertyPath visit(Parser::PathSequenceContext* ctx);

  [[nodiscard]] PropertyPath visit(Parser::PathEltContext* ctx);

  [[nodiscard]] PropertyPath visit(Parser::PathEltOrInverseContext* ctx);

  [[noreturn]] static void visit(Parser::PathModContext* ctx);

  [[nodiscard]] PropertyPath visit(Parser::PathPrimaryContext* ctx);

  [[noreturn]] static PropertyPath visit(
      Parser::PathNegatedPropertySetContext*);

  [[noreturn]] static PropertyPath visit(
      Parser::PathOneInPropertySetContext* ctx);

  /// Note that in the SPARQL grammar the INTEGER rule refers to positive
  /// integers without an explicit sign.
  [[nodiscard]] static uint64_t visit(Parser::IntegerContext* ctx);

  [[nodiscard]] Node visit(Parser::TriplesNodeContext* ctx);

  [[nodiscard]] Node visit(Parser::BlankNodePropertyListContext* ctx);

  [[noreturn]] void visit(Parser::TriplesNodePathContext* ctx);

  [[noreturn]] void visit(Parser::BlankNodePropertyListPathContext* ctx);

  [[nodiscard]] Node visit(Parser::CollectionContext* ctx);

  [[noreturn]] void visit(Parser::CollectionPathContext* ctx);

  [[nodiscard]] Node visit(Parser::GraphNodeContext* ctx);

  [[nodiscard]] VarOrTerm visit(Parser::GraphNodePathContext* ctx);

  [[nodiscard]] VarOrTerm visit(Parser::VarOrTermContext* ctx);

  [[nodiscard]] VarOrTerm visit(Parser::VarOrIriContext* ctx);

  [[nodiscard]] static Variable visit(Parser::VarContext* ctx);

  [[nodiscard]] GraphTerm visit(Parser::GraphTermContext* ctx);

  [[nodiscard]] ExpressionPtr visit(Parser::ExpressionContext* ctx);

  [[nodiscard]] ExpressionPtr visit(
      Parser::ConditionalOrExpressionContext* ctx);

  [[nodiscard]] ExpressionPtr visit(
      Parser::ConditionalAndExpressionContext* ctx);

  [[nodiscard]] ExpressionPtr visit(Parser::ValueLogicalContext* ctx);

  [[nodiscard]] ExpressionPtr visit(Parser::RelationalExpressionContext* ctx);

  [[nodiscard]] ExpressionPtr visit(Parser::NumericExpressionContext* ctx);

  [[nodiscard]] ExpressionPtr visit(Parser::AdditiveExpressionContext* ctx);

  // Helper structs, needed in the following `visit` functions. Combine an
  // explicit operator (+ - * /) with an expression.
  enum struct Operator { Plus, Minus, Multiply, Divide };
  struct OperatorAndExpression {
    Operator operator_;
    ExpressionPtr expression_;
  };

  [[nodiscard]] OperatorAndExpression visit(
      Parser::MultiplicativeExpressionWithSignContext* ctx);

  [[nodiscard]] OperatorAndExpression visit(
      Parser::PlusSubexpressionContext* ctx);

  [[nodiscard]] OperatorAndExpression visit(
      Parser::MinusSubexpressionContext* ctx);

  [[nodiscard]] OperatorAndExpression visit(
      Parser::MultiplicativeExpressionWithLeadingSignButNoSpaceContext* ctx);

  [[nodiscard]] ExpressionPtr visit(
      Parser::MultiplicativeExpressionContext* ctx);

  [[nodiscard]] OperatorAndExpression visit(
      Parser::MultiplyOrDivideExpressionContext* ctx);

  [[nodiscard]] OperatorAndExpression visit(
      Parser::MultiplyExpressionContext* ctx);

  [[nodiscard]] OperatorAndExpression visit(
      Parser::DivideExpressionContext* ctx);

  [[nodiscard]] ExpressionPtr visit(Parser::UnaryExpressionContext* ctx);

  [[nodiscard]] ExpressionPtr visit(Parser::PrimaryExpressionContext* ctx);

  [[nodiscard]] ExpressionPtr visit(Parser::BrackettedExpressionContext* ctx);

  [[nodiscard]] ExpressionPtr visit(Parser::BuiltInCallContext* ctx);

  [[nodiscard]] ExpressionPtr visit(Parser::RegexExpressionContext* ctx);

  [[nodiscard]] ExpressionPtr visit(Parser::LangExpressionContext* ctx);

  [[noreturn]] static void visit(Parser::SubstringExpressionContext* ctx);

  [[noreturn]] static void visit(Parser::StrReplaceExpressionContext* ctx);

  [[noreturn]] static void visit(Parser::ExistsFuncContext* ctx);

  [[noreturn]] static void visit(Parser::NotExistsFuncContext* ctx);

  [[nodiscard]] ExpressionPtr visit(Parser::AggregateContext* ctx);

  [[nodiscard]] ExpressionPtr visit(Parser::IriOrFunctionContext* ctx);

  [[nodiscard]] std::string visit(Parser::RdfLiteralContext* ctx);

  [[nodiscard]] IntOrDouble visit(Parser::NumericLiteralContext* ctx);

  [[nodiscard]] static IntOrDouble visit(
      Parser::NumericLiteralUnsignedContext* ctx);

  [[nodiscard]] static IntOrDouble visit(
      Parser::NumericLiteralPositiveContext* ctx);

  [[nodiscard]] static IntOrDouble visit(
      Parser::NumericLiteralNegativeContext* ctx);

  [[nodiscard]] static bool visit(Parser::BooleanLiteralContext* ctx);

<<<<<<< HEAD
  [[nodiscard]] RdfEscaping::NormalizedRDFString visit(
      Parser::StringContext* ctx);
=======
  [[nodiscard]] static string visit(Parser::StringContext* ctx);
>>>>>>> 7539be61

  [[nodiscard]] string visit(Parser::IriContext* ctx);

  [[nodiscard]] static string visit(Parser::IrirefContext* ctx);

  [[nodiscard]] string visit(Parser::PrefixedNameContext* ctx);

  [[nodiscard]] BlankNode visit(Parser::BlankNodeContext* ctx);

  [[nodiscard]] string visit(Parser::PnameLnContext* ctx);

  [[nodiscard]] string visit(Parser::PnameNsContext* ctx);

 private:
  template <typename Visitor, typename Ctx>
  static constexpr bool voidWhenVisited =
      std::is_void_v<decltype(std::declval<Visitor&>().visit(
          std::declval<Ctx*>()))>;

  [[nodiscard]] BlankNode newBlankNode() {
    std::string label = std::to_string(_blankNodeCounter);
    _blankNodeCounter++;
    // true means automatically generated
    return {true, std::move(label)};
  }

  // Get the part of the original input string that pertains to the given
  // context. This is necessary because ANTLR's `getText()` only provides that
  // part with *all* whitespace removed. Preserving the whitespace is important
  // for readability (for example, in an error message), and even more so when
  // using such parts for further processing (like the body of a SERVICE query,
  // which is not valid SPARQL anymore when you remove all whitespace).
  static std::string getOriginalInputForContext(
      const antlr4::ParserRuleContext* context);

  // Process an IRI function call. This is used in both `visitFunctionCall` and
  // `visitIriOrFunction`.
  [[nodiscard]] ExpressionPtr processIriFunctionCall(
      const std::string& iri, std::vector<ExpressionPtr> argList,
      antlr4::ParserRuleContext*);

  void addVisibleVariable(Variable var);

  [[noreturn]] void throwCollectionsAndBlankNodePathsNotSupported(auto* ctx) {
    reportError(
        ctx, "( ... ) and [ ... ] in triples are not yet supported by QLever.");
  }

  // Return the `SparqlExpressionPimpl` for a context that returns a
  // `ExpressionPtr` when visited. The descriptor is set automatically on the
  // `SparqlExpressionPimpl`.
  [[nodiscard]] SparqlExpressionPimpl visitExpressionPimpl(
      auto* ctx, bool allowLanguageFilters = false);

  template <typename Expr>
  [[nodiscard]] ExpressionPtr createExpression(auto... children) {
    return std::make_unique<Expr>(
        std::array<ExpressionPtr, sizeof...(children)>{std::move(children)...});
  }

  template <typename Ctx>
  void visitVector(const std::vector<Ctx*>& childContexts) requires
      voidWhenVisited<SparqlQleverVisitor, Ctx>;

  // Call `visit` for each of the `childContexts` and return the results of
  // those calls as a `vector`.
  template <typename Ctx>
  [[nodiscard]] auto visitVector(const std::vector<Ctx*>& childContexts)
      -> std::vector<decltype(visit(childContexts[0]))>
  requires(!voidWhenVisited<SparqlQleverVisitor, Ctx>);

  // Check that exactly one of the `ctxs` is not `null`, visit that context,
  // cast the result to `Out` and return it. Requires that for all of the
  // `ctxs`, `visit(ctxs)` is convertible to `Out`.
  template <typename Out, typename... Contexts>
  [[nodiscard]] Out visitAlternative(Contexts*... ctxs);

  // Returns `std::nullopt` if the pointer is the `nullptr`. Otherwise return
  // `visit(ctx)`.
  template <typename Ctx>
  [[nodiscard]] auto visitOptional(Ctx* ctx)
      -> std::optional<decltype(visit(ctx))>;

  /// If `ctx` is not `nullptr`, visit it, convert the result to `Intermediate`
  /// and assign it to `*target`. The case where `Intermediate!=Target` is
  /// useful, when the result of `visit(ctx)` cannot be converted to `Target`,
  /// but the conversion chain `VisitResult -> Intermediate -> Target` is valid.
  /// For example when `visit(ctx)` yields `A`, `A` is explicitly convertible to
  /// `B` and `Target` is `optional<B>`, then `B` has to be specified as
  /// `Intermediate` (see for example the implementation of `visitAlternative`).
  template <typename Target, typename Intermediate = Target, typename Ctx>
  void visitIf(Target* target, Ctx* ctx);

  template <typename Ctx>
  void visitIf(Ctx* ctx) requires voidWhenVisited<SparqlQleverVisitor, Ctx>;

 public:
  [[noreturn]] static void reportError(antlr4::ParserRuleContext* ctx,
                                       const std::string& msg);

  [[noreturn]] static void reportNotSupported(antlr4::ParserRuleContext* ctx,
                                              const std::string& feature);

 private:
  // Throw an exception if the `expression` contains the `LANG()` function. The
  // `context` will be used to create the exception metadata.
  static void checkUnsupportedLangOperation(
      antlr4::ParserRuleContext* context,
      const SparqlExpressionPimpl& expression);

  // Similar to `checkUnsupportedLangOperation` but doesn't throw for the
  // expression `LANG(?someVariable) = "someLangtag"` which is supported by
  // QLever inside a FILTER clause.
  static void checkUnsupportedLangOperationAllowFilters(
      antlr4::ParserRuleContext* ctx, const SparqlExpressionPimpl& expression);

  // Parse both `ConstructTriplesContext` and `TriplesTemplateContext` because
  // they have the same structure.
  template <typename Context>
  [[nodiscard]] Triples parseTriplesConstruction(Context* ctx);
};<|MERGE_RESOLUTION|>--- conflicted
+++ resolved
@@ -413,12 +413,8 @@
 
   [[nodiscard]] static bool visit(Parser::BooleanLiteralContext* ctx);
 
-<<<<<<< HEAD
-  [[nodiscard]] RdfEscaping::NormalizedRDFString visit(
+  [[nodiscard]] static RdfEscaping::NormalizedRDFString visit(
       Parser::StringContext* ctx);
-=======
-  [[nodiscard]] static string visit(Parser::StringContext* ctx);
->>>>>>> 7539be61
 
   [[nodiscard]] string visit(Parser::IriContext* ctx);
 
