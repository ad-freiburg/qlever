// Copyright 2021 - 2022, University of Freiburg
// Chair of Algorithms and Data Structures
// Authors: Johannes Kalmbach <kalmbacj@cs.uni-freiburg.de>
//          Julian Mundhahs <mundhahj@tf.uni-freiburg.de>
//          Hannah Bast <bast@cs.uni-freiburg.de>

#pragma once

#include <antlr4-runtime.h>

#include "engine/sparqlExpressions/AggregateExpression.h"
#include "engine/sparqlExpressions/NaryExpression.h"
#include "parser/data/GraphRef.h"
#undef EOF
#include "parser/sparqlParser/generated/SparqlAutomaticVisitor.h"
#define EOF std::char_traits<char>::eof()

template <typename T>
class Reversed {
  T& _iterable;

 public:
  explicit Reversed(T& iterable) : _iterable(iterable) {}

  auto begin() { return _iterable.rbegin(); };

  auto end() { return _iterable.rend(); }
};

/**
 * This is a visitor that takes the parse tree from ANTLR and transforms it into
 * a `ParsedQuery`.
 */
class SparqlQleverVisitor {
 public:
  using GraphPatternOperation = parsedQuery::GraphPatternOperation;
  using Objects = ad_utility::sparql_types::Objects;
  using PredicateObjectPairs = ad_utility::sparql_types::PredicateObjectPairs;
  using PathObjectPairs = ad_utility::sparql_types::PathObjectPairs;
  using PathObjectPairsAndTriples =
      ad_utility::sparql_types::PathObjectPairsAndTriples;
  using TripleWithPropertyPath =
      ad_utility::sparql_types::TripleWithPropertyPath;
  using Triples = ad_utility::sparql_types::Triples;
  using SubjectOrObjectAndTriples =
      ad_utility::sparql_types::SubjectOrObjectAndTriples;
  using SubjectOrObjectAndPathTriples =
      ad_utility::sparql_types::SubjectOrObjectAndPathTriples;
  using ObjectsAndTriples = ad_utility::sparql_types::ObjectsAndTriples;
  using ObjectsAndPathTriples = ad_utility::sparql_types::ObjectsAndPathTriples;
  using PredicateObjectPairsAndTriples =
      ad_utility::sparql_types::PredicateObjectPairsAndTriples;
  using OperationsAndFilters =
      std::pair<vector<GraphPatternOperation>, vector<SparqlFilter>>;
  using OperationOrFilterAndMaybeTriples =
      std::pair<std::variant<GraphPatternOperation, SparqlFilter>,
                std::optional<parsedQuery::BasicGraphPattern>>;
  using OperationOrFilter = std::variant<GraphPatternOperation, SparqlFilter>;
  using SubQueryAndMaybeValues =
      std::pair<parsedQuery::Subquery, std::optional<parsedQuery::Values>>;
  using PatternAndVisibleVariables =
      std::pair<ParsedQuery::GraphPattern, vector<Variable>>;
  using SparqlExpressionPimpl = sparqlExpression::SparqlExpressionPimpl;
  using PrefixMap = ad_utility::HashMap<string, string>;
  using Parser = SparqlAutomaticParser;
  using ExpressionPtr = sparqlExpression::SparqlExpression::Ptr;
  using IntOrDouble = std::variant<int64_t, double>;

  enum struct DisableSomeChecksOnlyForTesting { False, True };

 private:
  size_t _blankNodeCounter = 0;
  int64_t numInternalVariables_ = 0;
  int64_t numGraphPatterns_ = 0;
  // The visible variables in the order in which they are encountered in the
  // query. This may contain duplicates. A variable is added via
  // `addVisibleVariable`.
  std::vector<Variable> visibleVariables_{};
  PrefixMap prefixMap_{};
  // We need to remember the prologue (prefix declarations) when we encounter it
  // because we need it when we encounter a SERVICE query. When there is no
  // prologue, this string simply remains empty.
  std::string prologueString_;

  DisableSomeChecksOnlyForTesting disableSomeChecksOnlyForTesting_;

  // This is the parsed query so far. Currently, this only contains information
  // about the number of internal variables that have already been assigned.
  ParsedQuery parsedQuery_;

  // This is set to true if and only if we are only inside the template of a
  // CONSTRUCT query (the first {} before the WHERE clause). In this section the
  // meaning of blank and anonymous nodes is different.
  bool isInsideConstructTriples_ = false;

 public:
  SparqlQleverVisitor() = default;
  explicit SparqlQleverVisitor(
      PrefixMap prefixMap,
      DisableSomeChecksOnlyForTesting disableSomeChecksOnlyForTesting =
          DisableSomeChecksOnlyForTesting::False)
      : prefixMap_{std::move(prefixMap)},
        disableSomeChecksOnlyForTesting_{disableSomeChecksOnlyForTesting} {}

  const PrefixMap& prefixMap() const { return prefixMap_; }
  void setPrefixMapManually(PrefixMap map) { prefixMap_ = std::move(map); }

  void setParseModeToInsideConstructTemplateForTesting() {
    isInsideConstructTriples_ = true;
  }

  // ___________________________________________________________________________
  ParsedQuery visit(Parser::QueryOrUpdateContext* ctx);

  // ___________________________________________________________________________
  ParsedQuery visit(Parser::QueryContext* ctx);

  // ___________________________________________________________________________
  void visit(Parser::PrologueContext* ctx);

  // ___________________________________________________________________________
  [[noreturn]] static void visit(const Parser::BaseDeclContext* ctx);

  // ___________________________________________________________________________
  void visit(Parser::PrefixDeclContext* ctx);

  ParsedQuery visit(Parser::SelectQueryContext* ctx);

  SubQueryAndMaybeValues visit(Parser::SubSelectContext* ctx);

  parsedQuery::SelectClause visit(Parser::SelectClauseContext* ctx);

  std::variant<Variable, Alias> visit(Parser::VarOrAliasContext* ctx);

  Alias visit(Parser::AliasContext* ctx);

  Alias visit(Parser::AliasWithoutBracketsContext* ctx);

  ParsedQuery visit(Parser::ConstructQueryContext* ctx);

  // The parser rules for which the visit overload is annotated [[noreturn]]
  // will always throw an exception because the corresponding feature is not
  // (yet) supported by QLever. If they have return types other than void this
  // is to make the usage of abstractions like `visitAlternative` easier.
  [[noreturn]] static ParsedQuery visit(
      const Parser::DescribeQueryContext* ctx);

  [[noreturn]] static ParsedQuery visit(const Parser::AskQueryContext* ctx);

  [[noreturn]] static void visit(const Parser::DatasetClauseContext* ctx);

  [[noreturn]] static void visit(Parser::DefaultGraphClauseContext* ctx);

  [[noreturn]] static void visit(Parser::NamedGraphClauseContext* ctx);

  [[noreturn]] static void visit(Parser::SourceSelectorContext* ctx);

  PatternAndVisibleVariables visit(Parser::WhereClauseContext* ctx);

  SolutionModifiers visit(Parser::SolutionModifierContext* ctx);

  vector<GroupKey> visit(Parser::GroupClauseContext* ctx);

  GroupKey visit(Parser::GroupConditionContext* ctx);

  vector<SparqlFilter> visit(Parser::HavingClauseContext* ctx);

  SparqlFilter visit(Parser::HavingConditionContext* ctx);

  OrderClause visit(Parser::OrderClauseContext* ctx);

  OrderKey visit(Parser::OrderConditionContext* ctx);

  LimitOffsetClause visit(Parser::LimitOffsetClausesContext* ctx);

  static uint64_t visit(Parser::LimitClauseContext* ctx);

  static uint64_t visit(Parser::OffsetClauseContext* ctx);

  static uint64_t visit(Parser::TextLimitClauseContext* ctx);

  std::optional<parsedQuery::Values> visit(Parser::ValuesClauseContext* ctx);

  ParsedQuery visit(Parser::UpdateContext* ctx);

  ParsedQuery visit(Parser::Update1Context* ctx);

  [[noreturn]] void visit(const Parser::LoadContext* ctx) const;

  ParsedQuery visit(Parser::ClearContext* ctx);

  [[noreturn]] void visit(const Parser::DropContext* ctx) const;

  [[noreturn]] void visit(const Parser::CreateContext* ctx) const;

  [[noreturn]] void visit(const Parser::AddContext* ctx) const;

  [[noreturn]] void visit(const Parser::MoveContext* ctx) const;

  [[noreturn]] void visit(const Parser::CopyContext* ctx) const;

  vector<SparqlTripleSimple> visit(Parser::InsertDataContext* ctx);

  vector<SparqlTripleSimple> visit(Parser::DeleteDataContext* ctx);

  std::pair<vector<SparqlTripleSimple>, ParsedQuery::GraphPattern> visit(
      Parser::DeleteWhereContext* ctx);

  ParsedQuery visit(Parser::ModifyContext* ctx);

  vector<SparqlTripleSimple> visit(Parser::DeleteClauseContext* ctx);

  vector<SparqlTripleSimple> visit(Parser::InsertClauseContext* ctx);

  GraphOrDefault visit(Parser::GraphOrDefaultContext* ctx);

  GraphRef visit(Parser::GraphRefContext* ctx);

  GraphRefAll visit(Parser::GraphRefAllContext* ctx);

  vector<SparqlTripleSimple> visit(Parser::QuadPatternContext* ctx);

  vector<SparqlTripleSimple> visit(Parser::QuadDataContext* ctx);

  vector<SparqlTripleSimple> visit(Parser::QuadsContext* ctx);

  Triples visit(Parser::TriplesTemplateContext* ctx);

  ParsedQuery::GraphPattern visit(Parser::GroupGraphPatternContext* ctx);

  OperationsAndFilters visit(Parser::GroupGraphPatternSubContext* ctx);

  OperationOrFilterAndMaybeTriples visit(
      Parser::GraphPatternNotTriplesAndMaybeTriplesContext* ctx);

  parsedQuery::BasicGraphPattern visit(Parser::TriplesBlockContext* graphTerm);

  // Filter clauses are no independent graph patterns themselves, but their
  // scope is always the complete graph pattern enclosing them.
  OperationOrFilter visit(Parser::GraphPatternNotTriplesContext* ctx);

  parsedQuery::GraphPatternOperation visit(
      Parser::OptionalGraphPatternContext* ctx);

  [[noreturn]] static parsedQuery::GraphPatternOperation visit(
      const Parser::GraphGraphPatternContext* ctx);

<<<<<<< HEAD
  [[nodiscard]] GraphPatternOperation visit(
      Parser::ServiceGraphPatternContext* ctx);
=======
  parsedQuery::Service visit(Parser::ServiceGraphPatternContext* ctx);
>>>>>>> 83392574

  parsedQuery::GraphPatternOperation visit(Parser::BindContext* ctx);

  parsedQuery::GraphPatternOperation visit(Parser::InlineDataContext* ctx);

  parsedQuery::Values visit(Parser::DataBlockContext* ctx);

  parsedQuery::SparqlValues visit(Parser::InlineDataOneVarContext* ctx);

  parsedQuery::SparqlValues visit(Parser::InlineDataFullContext* ctx);

  vector<TripleComponent> visit(Parser::DataBlockSingleContext* ctx);

  TripleComponent visit(Parser::DataBlockValueContext* ctx);

  GraphPatternOperation visit(Parser::MinusGraphPatternContext* ctx);

  GraphPatternOperation visit(Parser::GroupOrUnionGraphPatternContext* ctx);

  SparqlFilter visit(Parser::FilterRContext* ctx);

  ExpressionPtr visit(Parser::ConstraintContext* ctx);

  ExpressionPtr visit(Parser::FunctionCallContext* ctx);

  vector<ExpressionPtr> visit(Parser::ArgListContext* ctx);

  std::vector<ExpressionPtr> visit(Parser::ExpressionListContext* ctx);

  std::optional<parsedQuery::ConstructClause> visit(
      Parser::ConstructTemplateContext* ctx);

  Triples visit(Parser::ConstructTriplesContext* ctx);

  Triples visit(Parser::TriplesSameSubjectContext* ctx);

  PredicateObjectPairsAndTriples visit(Parser::PropertyListContext* ctx);

  PredicateObjectPairsAndTriples visit(
      Parser::PropertyListNotEmptyContext* ctx);

  GraphTerm visit(Parser::VerbContext* ctx);

  ObjectsAndTriples visit(Parser::ObjectListContext* ctx);

  SubjectOrObjectAndTriples visit(Parser::ObjectRContext* ctx);

  vector<TripleWithPropertyPath> visit(
      Parser::TriplesSameSubjectPathContext* ctx);

  std::optional<PathObjectPairsAndTriples> visit(
      Parser::PropertyListPathContext* ctx);

  PathObjectPairsAndTriples visit(Parser::PropertyListPathNotEmptyContext* ctx);

  PropertyPath visit(Parser::VerbPathContext* ctx);

  static Variable visit(Parser::VerbSimpleContext* ctx);

  PathObjectPairsAndTriples visit(Parser::TupleWithoutPathContext* term);

  PathObjectPairsAndTriples visit(Parser::TupleWithPathContext* ctx);

  ad_utility::sparql_types::VarOrPath visit(
      Parser::VerbPathOrSimpleContext* ctx);

  ObjectsAndPathTriples visit(Parser::ObjectListPathContext* ctx);

  SubjectOrObjectAndPathTriples visit(Parser::ObjectPathContext* ctx);

  PropertyPath visit(Parser::PathContext* ctx);

  PropertyPath visit(Parser::PathAlternativeContext* ctx);

  PropertyPath visit(Parser::PathSequenceContext* ctx);

  PropertyPath visit(Parser::PathEltContext* ctx);

  PropertyPath visit(Parser::PathEltOrInverseContext* ctx);

  [[noreturn]] static void visit(Parser::PathModContext* ctx);

  PropertyPath visit(Parser::PathPrimaryContext* ctx);

  [[noreturn]] static PropertyPath visit(
      const Parser::PathNegatedPropertySetContext*);

  [[noreturn]] static PropertyPath visit(
      Parser::PathOneInPropertySetContext* ctx);

  /// Note that in the SPARQL grammar the INTEGER rule refers to positive
  /// integers without an explicit sign.
  static uint64_t visit(Parser::IntegerContext* ctx);

  SubjectOrObjectAndTriples visit(Parser::TriplesNodeContext* ctx);

  SubjectOrObjectAndTriples visit(Parser::BlankNodePropertyListContext* ctx);

  SubjectOrObjectAndPathTriples visit(Parser::TriplesNodePathContext* ctx);

  SubjectOrObjectAndPathTriples visit(
      Parser::BlankNodePropertyListPathContext* ctx);

  SubjectOrObjectAndTriples visit(Parser::CollectionContext* ctx);

  [[noreturn]] SubjectOrObjectAndPathTriples visit(
      Parser::CollectionPathContext* ctx);

  SubjectOrObjectAndTriples visit(Parser::GraphNodeContext* ctx);

  SubjectOrObjectAndPathTriples visit(Parser::GraphNodePathContext* ctx);

  GraphTerm visit(Parser::VarOrTermContext* ctx);

  GraphTerm visit(Parser::VarOrIriContext* ctx);

  static Variable visit(Parser::VarContext* ctx);

  GraphTerm visit(Parser::GraphTermContext* ctx);

  ExpressionPtr visit(Parser::ExpressionContext* ctx);

  ExpressionPtr visit(Parser::ConditionalOrExpressionContext* ctx);

  ExpressionPtr visit(Parser::ConditionalAndExpressionContext* ctx);

  ExpressionPtr visit(Parser::ValueLogicalContext* ctx);

  ExpressionPtr visit(Parser::RelationalExpressionContext* ctx);

  ExpressionPtr visit(Parser::NumericExpressionContext* ctx);

  ExpressionPtr visit(Parser::AdditiveExpressionContext* ctx);

  // Helper structs, needed in the following `visit` functions. Combine an
  // explicit operator (+ - * /) with an expression.
  enum struct Operator { Plus, Minus, Multiply, Divide };
  struct OperatorAndExpression {
    Operator operator_;
    ExpressionPtr expression_;
  };

  OperatorAndExpression visit(
      Parser::MultiplicativeExpressionWithSignContext* ctx);

  OperatorAndExpression visit(Parser::PlusSubexpressionContext* ctx);

  OperatorAndExpression visit(Parser::MinusSubexpressionContext* ctx);

  OperatorAndExpression visit(
      Parser::MultiplicativeExpressionWithLeadingSignButNoSpaceContext* ctx);

  ExpressionPtr visit(Parser::MultiplicativeExpressionContext* ctx);

  OperatorAndExpression visit(Parser::MultiplyOrDivideExpressionContext* ctx);

  OperatorAndExpression visit(Parser::MultiplyExpressionContext* ctx);

  OperatorAndExpression visit(Parser::DivideExpressionContext* ctx);

  ExpressionPtr visit(Parser::UnaryExpressionContext* ctx);

  ExpressionPtr visit(Parser::PrimaryExpressionContext* ctx);

  ExpressionPtr visit(Parser::BrackettedExpressionContext* ctx);

  ExpressionPtr visit(Parser::BuiltInCallContext* ctx);

  ExpressionPtr visit(Parser::RegexExpressionContext* ctx);

  ExpressionPtr visit(Parser::LangExpressionContext* ctx);

  ExpressionPtr visit(Parser::SubstringExpressionContext* ctx);

  ExpressionPtr visit(Parser::StrReplaceExpressionContext* ctx);

  [[noreturn]] static void visit(const Parser::ExistsFuncContext* ctx);

  [[noreturn]] static void visit(const Parser::NotExistsFuncContext* ctx);

  ExpressionPtr visit(Parser::AggregateContext* ctx);

  ExpressionPtr visit(Parser::IriOrFunctionContext* ctx);

  std::string visit(Parser::RdfLiteralContext* ctx);

  IntOrDouble visit(Parser::NumericLiteralContext* ctx);

  static IntOrDouble visit(Parser::NumericLiteralUnsignedContext* ctx);

  static IntOrDouble visit(Parser::NumericLiteralPositiveContext* ctx);

  static IntOrDouble visit(Parser::NumericLiteralNegativeContext* ctx);

  static bool visit(Parser::BooleanLiteralContext* ctx);

  static RdfEscaping::NormalizedRDFString visit(Parser::StringContext* ctx);

  TripleComponent::Iri visit(Parser::IriContext* ctx);

  static string visit(Parser::IrirefContext* ctx);

  string visit(Parser::PrefixedNameContext* ctx);

  GraphTerm visit(Parser::BlankNodeContext* ctx);

  string visit(Parser::PnameLnContext* ctx);

  string visit(Parser::PnameNsContext* ctx);

 private:
  // Helper to assign variable `startTime_` a correctly formatted time string.
  static std::string currentTimeAsXsdString();

  // Member starTime_ is needed for the NOW expression. All calls within
  // the query execution reference it. The underlying date time format is e.g.:
  // 2011-01-10T14:45:13.815-05:00
  std::string startTime_ = currentTimeAsXsdString();

  template <typename Visitor, typename Ctx>
  static constexpr bool voidWhenVisited =
      std::is_void_v<decltype(std::declval<Visitor&>().visit(
          std::declval<Ctx*>()))>;

  BlankNode newBlankNode() {
    std::string label = std::to_string(_blankNodeCounter);
    _blankNodeCounter++;
    // true means automatically generated
    return {true, std::move(label)};
  }

  // Get the part of the original input string that pertains to the given
  // context. This is necessary because ANTLR's `getText()` only provides that
  // part with *all* whitespace removed. Preserving the whitespace is important
  // for readability (for example, in an error message), and even more so when
  // using such parts for further processing (like the body of a SERVICE query,
  // which is not valid SPARQL anymore when you remove all whitespace).
  static std::string getOriginalInputForContext(
      const antlr4::ParserRuleContext* context);

  // Process an IRI function call. This is used in both `visitFunctionCall` and
  // `visitIriOrFunction`.
  static ExpressionPtr processIriFunctionCall(
      const TripleComponent::Iri& iri, std::vector<ExpressionPtr> argList,
      const antlr4::ParserRuleContext*);

  void addVisibleVariable(Variable var);

  [[noreturn]] static void throwCollectionsNotSupported(auto* ctx) {
    reportError(ctx, "( ... ) in triples is not yet supported by QLever.");
  }

  // Return the `SparqlExpressionPimpl` for a context that returns a
  // `ExpressionPtr` when visited. The descriptor is set automatically on the
  // `SparqlExpressionPimpl`.
  SparqlExpressionPimpl visitExpressionPimpl(auto* ctx,
                                             bool allowLanguageFilters = false);

  template <typename Expr>
  ExpressionPtr createExpression(auto... children) {
    return std::make_unique<Expr>(
        std::array<ExpressionPtr, sizeof...(children)>{std::move(children)...});
  }

  template <typename Ctx>
  void visitVector(const std::vector<Ctx*>& childContexts)
      requires voidWhenVisited<SparqlQleverVisitor, Ctx>;

  // Call `visit` for each of the `childContexts` and return the results of
  // those calls as a `vector`.
  template <typename Ctx>
  auto visitVector(const std::vector<Ctx*>& childContexts)
      -> std::vector<decltype(visit(childContexts[0]))>
      requires(!voidWhenVisited<SparqlQleverVisitor, Ctx>);

  // Check that exactly one of the `ctxs` is not `null`, visit that context,
  // cast the result to `Out` and return it. Requires that for all of the
  // `ctxs`, `visit(ctxs)` is convertible to `Out`.
  template <typename Out, typename... Contexts>
  Out visitAlternative(Contexts*... ctxs);

  // Returns `std::nullopt` if the pointer is the `nullptr`. Otherwise return
  // `visit(ctx)`.
  template <typename Ctx>
  auto visitOptional(Ctx* ctx) -> std::optional<decltype(visit(ctx))>;

  /// If `ctx` is not `nullptr`, visit it, convert the result to `Intermediate`
  /// and assign it to `*target`. The case where `Intermediate!=Target` is
  /// useful, when the result of `visit(ctx)` cannot be converted to `Target`,
  /// but the conversion chain `VisitResult -> Intermediate -> Target` is valid.
  /// For example when `visit(ctx)` yields `A`, `A` is explicitly convertible to
  /// `B` and `Target` is `optional<B>`, then `B` has to be specified as
  /// `Intermediate` (see for example the implementation of `visitAlternative`).
  template <typename Target, typename Intermediate = Target, typename Ctx>
  void visitIf(Target* target, Ctx* ctx);

  template <typename Ctx>
  void visitIf(Ctx* ctx) requires voidWhenVisited<SparqlQleverVisitor, Ctx>;

 public:
  [[noreturn]] static void reportError(const antlr4::ParserRuleContext* ctx,
                                       const std::string& msg);

  [[noreturn]] static void reportNotSupported(
      const antlr4::ParserRuleContext* ctx, const std::string& feature);

 private:
  // Throw an exception if the `expression` contains the `LANG()` function. The
  // `context` will be used to create the exception metadata.
  static void checkUnsupportedLangOperation(
      const antlr4::ParserRuleContext* context,
      const SparqlExpressionPimpl& expression);

  // Similar to `checkUnsupportedLangOperation` but doesn't throw for the
  // expression `LANG(?someVariable) = "someLangtag"` which is supported by
  // QLever inside a FILTER clause.
  static void checkUnsupportedLangOperationAllowFilters(
      const antlr4::ParserRuleContext* ctx,
      const SparqlExpressionPimpl& expression);

  // Parse both `ConstructTriplesContext` and `TriplesTemplateContext` because
  // they have the same structure.
  template <typename Context>
  Triples parseTriplesConstruction(Context* ctx);

  // If the triple is a special triple for the text index (i.e. its predicate is
  // either `ql:contains-word` or `ql:contains-entity`, register the magic
  // variables for the matching word and the score that will be created when
  // processing those triples in the query body, s.t. they can be selected as
  // part of the query result.
  void setMatchingWordAndScoreVisibleIfPresent(
      auto* ctx, const TripleWithPropertyPath& triple);

  // Constructs a TripleComponent from a GraphTerm.
  static TripleComponent visitGraphTerm(const GraphTerm& graphTerm);
};<|MERGE_RESOLUTION|>--- conflicted
+++ resolved
@@ -245,12 +245,7 @@
   [[noreturn]] static parsedQuery::GraphPatternOperation visit(
       const Parser::GraphGraphPatternContext* ctx);
 
-<<<<<<< HEAD
-  [[nodiscard]] GraphPatternOperation visit(
-      Parser::ServiceGraphPatternContext* ctx);
-=======
-  parsedQuery::Service visit(Parser::ServiceGraphPatternContext* ctx);
->>>>>>> 83392574
+  parsedQuery::GraphPatternOperation visit(Parser::ServiceGraphPatternContext* ctx);
 
   parsedQuery::GraphPatternOperation visit(Parser::BindContext* ctx);
 
