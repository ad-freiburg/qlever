--- conflicted
+++ resolved
@@ -329,8 +329,6 @@
   parsedQuery::GraphPatternOperation visitPathQuery(
       Parser::ServiceGraphPatternContext* ctx);
 
-  // Visitor functions for special builtin features that are triggered via
-  // `SERVICE` requests with "magic" IRIs.
   GraphPatternOperation visitSpatialQuery(
       Parser::ServiceGraphPatternContext* ctx);
 
@@ -341,8 +339,6 @@
       const TripleComponent::Iri& target,
       Parser::ServiceGraphPatternContext* ctx);
 
-<<<<<<< HEAD
-=======
   // Parse the body of a `MagicServiceQuery`, in particular call
   // `addBasicGraphPattern` and `addGraph` for the contents of the body, and
   // throw an exception if an unsupported element is encountered. This function
@@ -352,7 +348,6 @@
                                     Parser::ServiceGraphPatternContext* ctx,
                                     std::string_view operationName);
 
->>>>>>> 5bf37d90
   parsedQuery::GraphPatternOperation visit(Parser::BindContext* ctx);
 
   parsedQuery::GraphPatternOperation visit(Parser::InlineDataContext* ctx);
