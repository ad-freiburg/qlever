
// Generated from SparqlAutomatic.g4 by ANTLR 4.9.2

#pragma once

#include <antlr4-runtime.h>

#include "engine/sparqlExpressions/AggregateExpression.h"
#include "engine/sparqlExpressions/GroupConcatExpression.h"
#include "engine/sparqlExpressions/LiteralExpression.h"
#include "engine/sparqlExpressions/NaryExpression.h"
#include "engine/sparqlExpressions/SampleExpression.h"
#include "engine/sparqlExpressions/SparqlExpressionPimpl.h"
#include "parser/Alias.h"
#include "parser/ParsedQuery.h"
#include "parser/RdfEscaping.h"
#include "parser/data/BlankNode.h"
#include "parser/data/Iri.h"
#include "parser/data/SolutionModifiers.h"
#include "parser/data/Types.h"
#include "parser/data/VarOrTerm.h"
#include "parser/sparqlParser/generated/SparqlAutomaticVisitor.h"
#include "util/HashMap.h"
#include "util/OverloadCallOperator.h"
#include "util/StringUtils.h"
#include "util/antlr/ANTLRErrorHandling.h"

template <typename T>
class Reversed {
  T& _iterable;

 public:
  explicit Reversed(T& iterable) : _iterable(iterable) {}

  auto begin() { return _iterable.rbegin(); };

  auto end() { return _iterable.rend(); }
};

/**
 * This class provides an empty implementation of SparqlVisitor, which can be
 * extended to create a visitor which only needs to handle a subset of the
 * available methods.
 */
class SparqlQleverVisitor : public SparqlAutomaticVisitor {
  using GraphPatternOperation = parsedQuery::GraphPatternOperation;
  using Objects = ad_utility::sparql_types::Objects;
  using Tuples = ad_utility::sparql_types::Tuples;
  using PredicateAndObject = ad_utility::sparql_types::PredicateAndObject;
  using PathTuples = ad_utility::sparql_types::PathTuples;
  using TripleWithPropertyPath =
      ad_utility::sparql_types::TripleWithPropertyPath;
  using Triples = ad_utility::sparql_types::Triples;
  using Node = ad_utility::sparql_types::Node;
  using ObjectList = ad_utility::sparql_types::ObjectList;
  using PropertyList = ad_utility::sparql_types::PropertyList;
  using Any = antlrcpp::Any;
  using OperationsAndFilters =
      std::pair<vector<GraphPatternOperation>, vector<SparqlFilter>>;
  using OperationOrFilterAndMaybeTriples =
      std::pair<std::variant<GraphPatternOperation, SparqlFilter>,
                std::optional<parsedQuery::BasicGraphPattern>>;
  using OperationOrFilter = std::variant<GraphPatternOperation, SparqlFilter>;
  using SubQueryAndMaybeValues =
      std::pair<parsedQuery::Subquery, std::optional<parsedQuery::Values>>;
  using PatternAndVisibleVariables =
      std::pair<ParsedQuery::GraphPattern, vector<Variable>>;
  size_t _blankNodeCounter = 0;
  int64_t numInternalVariables_ = 0;
  int64_t numGraphPatterns_ = 0;
  // A Stack of vector<Variable> that store the variables that are visible in a
  // query body. Each element corresponds to nested Queries that the parse is
  // currently parsing.
  std::vector<std::vector<Variable>> visibleVariables_{{}};

 public:
  using PrefixMap = ad_utility::HashMap<string, string>;
  using Parser = SparqlAutomaticParser;
  const PrefixMap& prefixMap() const { return _prefixMap; }
  SparqlQleverVisitor() = default;
  SparqlQleverVisitor(PrefixMap prefixMap) : _prefixMap{std::move(prefixMap)} {}
  using ExpressionPtr = sparqlExpression::SparqlExpression::Ptr;

  // The inherited default behavior of `visitChildren` does not work with
  // move-only types like `SparqlExpression::Ptr`. This overriding
  // implementation adds std::move, but is otherwise the same as the default.
  Any visitChildren(antlr4::tree::ParseTree* node) override {
    Any result = nullptr;
    size_t n = node->children.size();
    for (size_t i = 0; i < n; i++) {
      Any childResult = node->children[i]->accept(this);
      result = std::move(childResult);
    }

    return result;
  }

  void setPrefixMapManually(PrefixMap map) { _prefixMap = std::move(map); }

 private:
  PrefixMap _prefixMap{};

  BlankNode newBlankNode() {
    std::string label = std::to_string(_blankNodeCounter);
    _blankNodeCounter++;
    // true means automatically generated
    return {true, std::move(label)};
  }

  // Process an IRI function call. This is used in both `visitFunctionCall` and
  // `visitIriOrFunction`.
  ExpressionPtr processIriFunctionCall(const std::string& iri,
                                       std::vector<ExpressionPtr> argList);

  // TODO: Remove addVisibleVariable(const string&) when all Types use the
  //  strong type `Variable`.
  void addVisibleVariable(string var);
  void addVisibleVariable(Variable var);

 public:
  // ___________________________________________________________________________
  Any visitQuery(Parser::QueryContext* ctx) override {
    return visitTypesafe(ctx);
  }

  std::variant<ParsedQuery, Triples> visitTypesafe(Parser::QueryContext* ctx);

  // ___________________________________________________________________________
  Any visitPrologue(Parser::PrologueContext* ctx) override {
    return visitTypesafe(ctx);
  }

  PrefixMap visitTypesafe(SparqlAutomaticParser::PrologueContext* ctx);

  // ___________________________________________________________________________
  Any visitBaseDecl(Parser::BaseDeclContext* ctx) override {
    return visitTypesafe(ctx);
  }

  SparqlPrefix visitTypesafe(Parser::BaseDeclContext* ctx);

  // ___________________________________________________________________________
  Any visitPrefixDecl(Parser::PrefixDeclContext* ctx) override {
    // This function only changes the state and the return is only for testing.
    return visitTypesafe(ctx);
  }

  SparqlPrefix visitTypesafe(Parser::PrefixDeclContext* ctx);

  Any visitSelectQuery(Parser::SelectQueryContext* ctx) override {
    return visitTypesafe(ctx);
  }

  ParsedQuery visitTypesafe(Parser::SelectQueryContext* ctx);

  Any visitSubSelect(Parser::SubSelectContext* ctx) override {
    return visitTypesafe(ctx);
  }

  SubQueryAndMaybeValues visitTypesafe(Parser::SubSelectContext* ctx);

  Any visitSelectClause(Parser::SelectClauseContext* ctx) override {
    return visitTypesafe(ctx);
  }

  parsedQuery::SelectClause visitTypesafe(Parser::SelectClauseContext* ctx);

  Any visitVarOrAlias(Parser::VarOrAliasContext* ctx) override {
    return visitTypesafe(ctx);
  }

  std::variant<Variable, Alias> visitTypesafe(Parser::VarOrAliasContext* ctx);

  Any visitAlias(Parser::AliasContext* ctx) override {
    return visitTypesafe(ctx);
  }

  Alias visitTypesafe(Parser::AliasContext* ctx);

  Any visitAliasWithoutBrackets(
      Parser::AliasWithoutBracketsContext* ctx) override {
    return visitTypesafe(ctx);
  }

  Alias visitTypesafe(Parser::AliasWithoutBracketsContext* ctx);

  Any visitConstructQuery(Parser::ConstructQueryContext* ctx) override {
    return visitTypesafe(ctx);
  }

  Triples visitTypesafe(Parser::ConstructQueryContext* ctx);

  Any visitDescribeQuery(Parser::DescribeQueryContext* ctx) override {
    // TODO: unsupported
    return visitChildren(ctx);
  }

  Any visitAskQuery(Parser::AskQueryContext* ctx) override {
    // TODO: unsupported
    return visitChildren(ctx);
  }

  Any visitDatasetClause(Parser::DatasetClauseContext* ctx) override {
    // TODO: unsupported
    return visitChildren(ctx);
  }

  Any visitDefaultGraphClause(Parser::DefaultGraphClauseContext* ctx) override {
    return visitChildren(ctx);
  }

  Any visitNamedGraphClause(Parser::NamedGraphClauseContext* ctx) override {
    return visitChildren(ctx);
  }

  Any visitSourceSelector(Parser::SourceSelectorContext* ctx) override {
    return visitChildren(ctx);
  }

  Any visitWhereClause(Parser::WhereClauseContext* ctx) override {
    return visitTypesafe(ctx);
  }

  PatternAndVisibleVariables visitTypesafe(Parser::WhereClauseContext* ctx);

  Any visitSolutionModifier(Parser::SolutionModifierContext* ctx) override {
    return visitTypesafe(ctx);
  }

  SolutionModifiers visitTypesafe(Parser::SolutionModifierContext* ctx);

  Any visitGroupClause(Parser::GroupClauseContext* ctx) override {
    return visitTypesafe(ctx);
  }

  vector<GroupKey> visitTypesafe(Parser::GroupClauseContext* ctx);

  Any visitGroupCondition(Parser::GroupConditionContext* ctx) override {
    return visitTypesafe(ctx);
  }

  GroupKey visitTypesafe(Parser::GroupConditionContext* ctx);

  Any visitHavingClause(Parser::HavingClauseContext* ctx) override {
    return visitTypesafe(ctx);
  }

  vector<SparqlFilter> visitTypesafe(Parser::HavingClauseContext* ctx);

  Any visitHavingCondition(Parser::HavingConditionContext* ctx) override {
    return visitTypesafe(ctx);
  }

  SparqlFilter visitTypesafe(Parser::HavingConditionContext* ctx);

  Any visitOrderClause(Parser::OrderClauseContext* ctx) override {
    return visitTypesafe(ctx);
  }

  vector<OrderKey> visitTypesafe(Parser::OrderClauseContext* ctx);

  Any visitOrderCondition(Parser::OrderConditionContext* ctx) override {
    return visitTypesafe(ctx);
  }

  OrderKey visitTypesafe(Parser::OrderConditionContext* ctx);

  Any visitLimitOffsetClauses(Parser::LimitOffsetClausesContext* ctx) override {
    return visitTypesafe(ctx);
  }

  LimitOffsetClause visitTypesafe(Parser::LimitOffsetClausesContext* ctx);

  Any visitLimitClause(Parser::LimitClauseContext* ctx) override {
    return visitTypesafe(ctx);
  }

  unsigned long long int visitTypesafe(Parser::LimitClauseContext* ctx);

  Any visitOffsetClause(Parser::OffsetClauseContext* ctx) override {
    return visitTypesafe(ctx);
  }

  unsigned long long int visitTypesafe(Parser::OffsetClauseContext* ctx);

  Any visitTextLimitClause(Parser::TextLimitClauseContext* ctx) override {
    return visitTypesafe(ctx);
  }

  unsigned long long int visitTypesafe(Parser::TextLimitClauseContext* ctx);

  Any visitValuesClause(Parser::ValuesClauseContext* ctx) override {
    return visitTypesafe(ctx);
  }

  std::optional<parsedQuery::Values> visitTypesafe(
      Parser::ValuesClauseContext* ctx);

  Any visitTriplesTemplate(Parser::TriplesTemplateContext* ctx) override {
    return visitChildren(ctx);
  }

  Any visitGroupGraphPattern(Parser::GroupGraphPatternContext* ctx) override {
    return visitTypesafe(ctx);
  }

  ParsedQuery::GraphPattern visitTypesafe(
      Parser::GroupGraphPatternContext* ctx);

  Any visitGroupGraphPatternSub(
      Parser::GroupGraphPatternSubContext* ctx) override {
    return visitTypesafe(ctx);
  }

  OperationsAndFilters visitTypesafe(Parser::GroupGraphPatternSubContext* ctx);

  Any visitGraphPatternNotTriplesAndMaybeTriples(
      Parser::GraphPatternNotTriplesAndMaybeTriplesContext* ctx) override {
    return visitTypesafe(ctx);
  }

  OperationOrFilterAndMaybeTriples visitTypesafe(
      Parser::GraphPatternNotTriplesAndMaybeTriplesContext* ctx);

  Any visitTriplesBlock(Parser::TriplesBlockContext* ctx) override {
    return visitTypesafe(ctx);
  }

  parsedQuery::BasicGraphPattern visitTypesafe(
      Parser::TriplesBlockContext* ctx);

  Any visitGraphPatternNotTriples(
      Parser::GraphPatternNotTriplesContext* ctx) override {
    return visitTypesafe(ctx);
  }

  // Filter clauses are no independent graph patterns themselves, but their
  // scope is always the complete graph pattern enclosing them.
  OperationOrFilter visitTypesafe(Parser::GraphPatternNotTriplesContext* ctx);

  Any visitOptionalGraphPattern(
      Parser::OptionalGraphPatternContext* ctx) override {
    return visitTypesafe(ctx);
  }

  parsedQuery::GraphPatternOperation visitTypesafe(
      Parser::OptionalGraphPatternContext* ctx);

  Any visitGraphGraphPattern(Parser::GraphGraphPatternContext* ctx) override {
    return visitChildren(ctx);
  }

  Any visitServiceGraphPattern(
      Parser::ServiceGraphPatternContext* ctx) override {
    return visitChildren(ctx);
  }

  Any visitBind(Parser::BindContext* ctx) override {
    return visitTypesafe(ctx);
  }

  parsedQuery::GraphPatternOperation visitTypesafe(Parser::BindContext* ctx);

  Any visitInlineData(Parser::InlineDataContext* ctx) override {
    return visitTypesafe(ctx);
  }

  parsedQuery::GraphPatternOperation visitTypesafe(
      Parser::InlineDataContext* ctx);

  Any visitDataBlock(Parser::DataBlockContext* ctx) override {
    return visitTypesafe(ctx);
  }

  parsedQuery::Values visitTypesafe(Parser::DataBlockContext* ctx);

  Any visitInlineDataOneVar(Parser::InlineDataOneVarContext* ctx) override {
    return visitTypesafe(ctx);
  }

  parsedQuery::SparqlValues visitTypesafe(Parser::InlineDataOneVarContext* ctx);

  Any visitInlineDataFull(Parser::InlineDataFullContext* ctx) override {
    return visitTypesafe(ctx);
  }

  parsedQuery::SparqlValues visitTypesafe(Parser::InlineDataFullContext* ctx);

  Any visitDataBlockSingle(Parser::DataBlockSingleContext* ctx) override {
    return visitTypesafe(ctx);
  }

  vector<std::string> visitTypesafe(Parser::DataBlockSingleContext* ctx);

  Any visitDataBlockValue(Parser::DataBlockValueContext* ctx) override {
    return visitTypesafe(ctx);
  }

  std::string visitTypesafe(Parser::DataBlockValueContext* ctx);

  Any visitMinusGraphPattern(Parser::MinusGraphPatternContext* ctx) override {
    return visitChildren(ctx);
  }

  GraphPatternOperation visitTypesafe(Parser::MinusGraphPatternContext* ctx);

  Any visitGroupOrUnionGraphPattern(
      Parser::GroupOrUnionGraphPatternContext* ctx) override {
    return visitChildren(ctx);
  }

  GraphPatternOperation visitTypesafe(
      Parser::GroupOrUnionGraphPatternContext* ctx);

  Any visitFilterR(Parser::FilterRContext* ctx) override {
    return visitTypesafe(ctx);
  }

  SparqlFilter visitTypesafe(Parser::FilterRContext* ctx);

  Any visitConstraint(Parser::ConstraintContext* ctx) override {
    return visitTypesafe(ctx);
  }

  ExpressionPtr visitTypesafe(Parser::ConstraintContext* ctx);

  Any visitFunctionCall(Parser::FunctionCallContext* ctx) override {
    return visitTypesafe(ctx);
  }

  ExpressionPtr visitTypesafe(SparqlAutomaticParser::FunctionCallContext* ctx);

  Any visitArgList(Parser::ArgListContext* ctx) override {
    return visitTypesafe(ctx);
  }

  vector<ExpressionPtr> visitTypesafe(Parser::ArgListContext* ctx);

  Any visitExpressionList(Parser::ExpressionListContext* ctx) override {
    return visitChildren(ctx);
  }

  Any visitConstructTemplate(Parser::ConstructTemplateContext* ctx) override {
    return visitTypesafe(ctx);
  }

  std::optional<Triples> visitTypesafe(Parser::ConstructTemplateContext* ctx);

  Any visitConstructTriples(Parser::ConstructTriplesContext* ctx) override {
    return visitTypesafe(ctx);
  }

  Triples visitTypesafe(Parser::ConstructTriplesContext* ctx);

  Any visitTriplesSameSubject(Parser::TriplesSameSubjectContext* ctx) override {
    return visitTypesafe(ctx);
  }

  Triples visitTypesafe(Parser::TriplesSameSubjectContext* ctx);

  Any visitPropertyList(Parser::PropertyListContext* ctx) override {
    return visitTypesafe(ctx);
  }

  PropertyList visitTypesafe(Parser::PropertyListContext* ctx);

  Any visitPropertyListNotEmpty(
      Parser::PropertyListNotEmptyContext* ctx) override {
    return visitTypesafe(ctx);
  }

  PropertyList visitTypesafe(Parser::PropertyListNotEmptyContext* ctx);

  Any visitVerb(Parser::VerbContext* ctx) override {
    return visitTypesafe(ctx);
  }

  VarOrTerm visitTypesafe(Parser::VerbContext* ctx);

  Any visitObjectList(Parser::ObjectListContext* ctx) override {
    return visitTypesafe(ctx);
  }

  ObjectList visitTypesafe(Parser::ObjectListContext* ctx);

  Any visitObjectR(Parser::ObjectRContext* ctx) override {
    return visitTypesafe(ctx);
  }

  Node visitTypesafe(Parser::ObjectRContext* ctx);

  Any visitTriplesSameSubjectPath(
      Parser::TriplesSameSubjectPathContext* ctx) override {
    return visitTypesafe(ctx);
  }

  vector<TripleWithPropertyPath> visitTypesafe(
      Parser::TriplesSameSubjectPathContext* ctx);

  Any visitTupleWithoutPath(Parser::TupleWithoutPathContext* ctx) override {
    return visitTypesafe(ctx);
  }

  PathTuples visitTypesafe(Parser::TupleWithoutPathContext* ctx);

  Any visitTupleWithPath(Parser::TupleWithPathContext* ctx) override {
    return visitTypesafe(ctx);
  }

  PathTuples visitTypesafe(Parser::TupleWithPathContext* ctx);

  [[noreturn]] void throwCollectionsAndBlankNodePathsNotSupported(auto* ctx) {
    reportError(
        ctx, "( ... ) and [ ... ] in triples are not yet supported by QLever.");
  }

  Any visitPropertyListPath(Parser::PropertyListPathContext* ctx) override {
    return visitTypesafe(ctx);
  }

  std::optional<PathTuples> visitTypesafe(
      SparqlAutomaticParser::PropertyListPathContext* ctx);

  Any visitPropertyListPathNotEmpty(
      Parser::PropertyListPathNotEmptyContext* ctx) override {
    return visitTypesafe(ctx);
  }

  PathTuples visitTypesafe(Parser::PropertyListPathNotEmptyContext* ctx);

  Any visitVerbPath(Parser::VerbPathContext* ctx) override {
    return visitTypesafe(ctx);
  }

  PropertyPath visitTypesafe(Parser::VerbPathContext* ctx);

  Any visitVerbSimple(Parser::VerbSimpleContext* ctx) override {
    return visitTypesafe(ctx);
  }

  Variable visitTypesafe(Parser::VerbSimpleContext* ctx);

  Any visitVerbPathOrSimple(Parser::VerbPathOrSimpleContext* ctx) override {
    return visitTypesafe(ctx);
  }

  ad_utility::sparql_types::VarOrPath visitTypesafe(
      Parser::VerbPathOrSimpleContext* ctx);

  Any visitObjectListPath(Parser::ObjectListPathContext* ctx) override {
    return visitTypesafe(ctx);
  }

  ObjectList visitTypesafe(Parser::ObjectListPathContext* ctx);

  Any visitObjectPath(Parser::ObjectPathContext* ctx) override {
    return visitTypesafe(ctx);
  }

  VarOrTerm visitTypesafe(Parser::ObjectPathContext* ctx);

  Any visitPath(Parser::PathContext* ctx) override {
    // returns PropertyPath
    return visitTypesafe(ctx);
  }

  PropertyPath visitTypesafe(Parser::PathContext* ctx);

  Any visitPathAlternative(Parser::PathAlternativeContext* ctx) override {
    return visitTypesafe(ctx);
  }

  PropertyPath visitTypesafe(Parser::PathAlternativeContext* ctx);

  Any visitPathSequence(Parser::PathSequenceContext* ctx) override {
    return visitTypesafe(ctx);
  }

  PropertyPath visitTypesafe(Parser::PathSequenceContext* ctx);

  Any visitPathElt(Parser::PathEltContext* ctx) override {
    return visitTypesafe(ctx);
  }

  PropertyPath visitTypesafe(Parser::PathEltContext* ctx);

  Any visitPathEltOrInverse(Parser::PathEltOrInverseContext* ctx) override {
    return visitTypesafe(ctx);
  }

  PropertyPath visitTypesafe(Parser::PathEltOrInverseContext* ctx);

  Any visitPathMod(Parser::PathModContext*) override {
    // PathMod should be handled by upper clauses. It should not be visited.
    AD_FAIL();
  }

  Any visitPathPrimary(Parser::PathPrimaryContext* ctx) override {
    return visitTypesafe(ctx);
  }

  PropertyPath visitTypesafe(Parser::PathPrimaryContext* ctx);

  Any visitPathNegatedPropertySet(
      Parser::PathNegatedPropertySetContext* ctx) override {
    return visitTypesafe(ctx);
  }

  PropertyPath visitTypesafe(Parser::PathNegatedPropertySetContext*);

  Any visitPathOneInPropertySet(
      Parser::PathOneInPropertySetContext* ctx) override {
    reportError(
        ctx,
        R"("!" and "^" inside a property path is not supported by QLever.)");
  }

  /// Note that in the SPARQL grammar the INTEGER rule refers to positive
  /// integers without an explicit sign.
  Any visitInteger(Parser::IntegerContext* ctx) override {
    return visitTypesafe(ctx);
  }

  unsigned long long int visitTypesafe(Parser::IntegerContext* ctx);

  Any visitTriplesNode(Parser::TriplesNodeContext* ctx) override {
    return visitTypesafe(ctx);
  }

  Node visitTypesafe(Parser::TriplesNodeContext* ctx);

  Any visitBlankNodePropertyList(
      Parser::BlankNodePropertyListContext* ctx) override {
    return visitTypesafe(ctx);
  }

  Node visitTypesafe(Parser::BlankNodePropertyListContext* ctx);

  Any visitTriplesNodePath(Parser::TriplesNodePathContext* ctx) override {
    // TODO<qup42> use visitAlternative when NotSupported Exceptions and return
    // types are implemented.
    return visitChildren(ctx);
  }

  Any visitBlankNodePropertyListPath(
      Parser::BlankNodePropertyListPathContext* ctx) override {
    throwCollectionsAndBlankNodePathsNotSupported(ctx);
    AD_FAIL()  // Should be unreachable.
  }

  Any visitCollection(Parser::CollectionContext* ctx) override {
    return visitTypesafe(ctx);
  }

  Node visitTypesafe(Parser::CollectionContext* ctx);

  Any visitCollectionPath(Parser::CollectionPathContext* ctx) override {
    throwCollectionsAndBlankNodePathsNotSupported(ctx);
    AD_FAIL()  // Should be unreachable.
  }

  Any visitGraphNode(Parser::GraphNodeContext* ctx) override {
    return visitTypesafe(ctx);
  }

  Node visitTypesafe(Parser::GraphNodeContext* ctx);

  Any visitGraphNodePath(Parser::GraphNodePathContext* ctx) override {
    return visitTypesafe(ctx);
  }

  VarOrTerm visitTypesafe(Parser::GraphNodePathContext* ctx);

  Any visitVarOrTerm(Parser::VarOrTermContext* ctx) override {
    return visitTypesafe(ctx);
  }

  VarOrTerm visitTypesafe(Parser::VarOrTermContext* ctx);

  Any visitVarOrIri(Parser::VarOrIriContext* ctx) override {
    return visitTypesafe(ctx);
  }

  VarOrTerm visitTypesafe(Parser::VarOrIriContext* ctx);

  Any visitVar(Parser::VarContext* ctx) override { return visitTypesafe(ctx); }

  Variable visitTypesafe(Parser::VarContext* ctx);

  Any visitGraphTerm(Parser::GraphTermContext* ctx) override {
    return visitTypesafe(ctx);
  }

  GraphTerm visitTypesafe(Parser::GraphTermContext* ctx);

  Any visitExpression(Parser::ExpressionContext* ctx) override {
    return visitTypesafe(ctx);
  }

  ExpressionPtr visitTypesafe(Parser::ExpressionContext* ctx);

  std::vector<std::string> visitOperationTags(
      const std::vector<antlr4::tree::ParseTree*>& childContexts,
      const ad_utility::HashSet<string>& allowedTags) {
    std::vector<std::string> operations;

    for (const auto& c : childContexts) {
      if (allowedTags.contains(c->getText())) {
        operations.emplace_back(c->getText());
      }
    }
    return operations;
  }

  Any visitConditionalOrExpression(
      Parser::ConditionalOrExpressionContext* ctx) override {
    return visitTypesafe(ctx);
  }

  ExpressionPtr visitTypesafe(Parser::ConditionalOrExpressionContext* ctx);

  Any visitConditionalAndExpression(
      Parser::ConditionalAndExpressionContext* ctx) override {
    return visitTypesafe(ctx);
  }

  ExpressionPtr visitTypesafe(Parser::ConditionalAndExpressionContext* ctx);

  Any visitValueLogical(Parser::ValueLogicalContext* ctx) override {
    return visitTypesafe(ctx);
  }

<<<<<<< HEAD
  ExpressionPtr visitTypesafe(
      SparqlAutomaticParser::RelationalExpressionContext* ctx);
  antlrcpp::Any visitRelationalExpression(
      SparqlAutomaticParser::RelationalExpressionContext* ctx) override {
    return visitTypesafe(ctx);
    auto childContexts = ctx->numericExpression();
=======
  ExpressionPtr visitTypesafe(Parser::ValueLogicalContext* ctx);
>>>>>>> 9b197d2c

  Any visitRelationalExpression(
      Parser::RelationalExpressionContext* ctx) override {
    return visitTypesafe(ctx);
  }

  ExpressionPtr visitTypesafe(Parser::RelationalExpressionContext* ctx);

  Any visitNumericExpression(Parser::NumericExpressionContext* ctx) override {
    return visitTypesafe(ctx);
  }

  ExpressionPtr visitTypesafe(Parser::NumericExpressionContext* ctx);

  template <typename Expr>
  ExpressionPtr createExpression(auto... children) {
    return std::make_unique<Expr>(
        std::array<ExpressionPtr, sizeof...(children)>{std::move(children)...});
  }

  Any visitAdditiveExpression(Parser::AdditiveExpressionContext* ctx) override {
    return visitTypesafe(ctx);
  }

  ExpressionPtr visitTypesafe(Parser::AdditiveExpressionContext* ctx);

  Any visitStrangeMultiplicativeSubexprOfAdditive(
      Parser::StrangeMultiplicativeSubexprOfAdditiveContext* ctx) override {
    reportError(
        ctx,
        "StrangeMultiplicativeSubexprOfAdditiveContext must not be visited.");
  }

  Any visitMultiplicativeExpression(
      Parser::MultiplicativeExpressionContext* ctx) override {
    return visitTypesafe(ctx);
  }

  ExpressionPtr visitTypesafe(Parser::MultiplicativeExpressionContext* ctx);

  Any visitUnaryExpression(Parser::UnaryExpressionContext* ctx) override {
    return visitTypesafe(ctx);
  }

  ExpressionPtr visitTypesafe(Parser::UnaryExpressionContext* ctx);

  Any visitPrimaryExpression(Parser::PrimaryExpressionContext* ctx) override {
    return visitTypesafe(ctx);
  }

  ExpressionPtr visitTypesafe(Parser::PrimaryExpressionContext* ctx);

  Any visitBrackettedExpression(
      Parser::BrackettedExpressionContext* ctx) override {
    return visitTypesafe(ctx);
  }

  ExpressionPtr visitTypesafe(Parser::BrackettedExpressionContext* ctx);

  Any visitBuiltInCall(
      [[maybe_unused]] Parser::BuiltInCallContext* ctx) override {
    return visitTypesafe(ctx);
  }

  ExpressionPtr visitTypesafe(Parser::BuiltInCallContext* ctx);

  Any visitRegexExpression(Parser::RegexExpressionContext* context) override {
    return visitChildren(context);
  }

  Any visitSubstringExpression(
      Parser::SubstringExpressionContext* context) override {
    return visitChildren(context);
  }

  Any visitStrReplaceExpression(
      Parser::StrReplaceExpressionContext* context) override {
    return visitChildren(context);
  }

  Any visitExistsFunc(Parser::ExistsFuncContext* ctx) override {
    return visitChildren(ctx);
  }

  Any visitNotExistsFunc(Parser::NotExistsFuncContext* ctx) override {
    return visitChildren(ctx);
  }

  Any visitAggregate(Parser::AggregateContext* ctx) override {
    return visitTypesafe(ctx);
  }

  ExpressionPtr visitTypesafe(Parser::AggregateContext* ctx);

  Any visitIriOrFunction(Parser::IriOrFunctionContext* ctx) override {
    return visitTypesafe(ctx);
  }

  ExpressionPtr visitTypesafe(Parser::IriOrFunctionContext* ctx);

  Any visitRdfLiteral(Parser::RdfLiteralContext* ctx) override {
    return visitTypesafe(ctx);
  }

  std::string visitTypesafe(Parser::RdfLiteralContext* ctx);

  Any visitNumericLiteral(Parser::NumericLiteralContext* ctx) override {
    return visitTypesafe(ctx);
  }

  std::variant<int64_t, double> visitTypesafe(
      Parser::NumericLiteralContext* ctx);

  Any visitNumericLiteralUnsigned(
      Parser::NumericLiteralUnsignedContext* ctx) override {
    return visitTypesafe(ctx);
  }

  std::variant<int64_t, double> visitTypesafe(
      Parser::NumericLiteralUnsignedContext* ctx);

  Any visitNumericLiteralPositive(
      Parser::NumericLiteralPositiveContext* ctx) override {
    return visitTypesafe(ctx);
  }

  std::variant<int64_t, double> visitTypesafe(
      Parser::NumericLiteralPositiveContext* ctx);

  Any visitNumericLiteralNegative(
      Parser::NumericLiteralNegativeContext* ctx) override {
    return visitTypesafe(ctx);
  }

  std::variant<int64_t, double> visitTypesafe(
      Parser::NumericLiteralNegativeContext* ctx);

  Any visitBooleanLiteral(Parser::BooleanLiteralContext* ctx) override {
    return visitTypesafe(ctx);
  }

  bool visitTypesafe(Parser::BooleanLiteralContext* ctx);

  Any visitString(Parser::StringContext* ctx) override {
    return visitTypesafe(ctx);
  }

  string visitTypesafe(Parser::StringContext* ctx);

  Any visitIri(Parser::IriContext* ctx) override { return visitTypesafe(ctx); }

  string visitTypesafe(Parser::IriContext* ctx);

  Any visitIriref(Parser::IrirefContext* ctx) override {
    return visitTypesafe(ctx);
  }

  string visitTypesafe(Parser::IrirefContext* ctx);

  Any visitPrefixedName(Parser::PrefixedNameContext* ctx) override {
    return visitTypesafe(ctx);
  }

  string visitTypesafe(Parser::PrefixedNameContext* ctx);

  Any visitBlankNode(Parser::BlankNodeContext* ctx) override {
    return visitTypesafe(ctx);
  }

  BlankNode visitTypesafe(Parser::BlankNodeContext* ctx);

  Any visitPnameLn(Parser::PnameLnContext* ctx) override {
    return visitTypesafe(ctx);
  }

  string visitTypesafe(Parser::PnameLnContext* ctx);

  Any visitPnameNs(Parser::PnameNsContext* ctx) override {
    return visitTypesafe(ctx);
  }

  string visitTypesafe(Parser::PnameNsContext* ctx);

  // Visit a vector of Contexts and return the corresponding results as a
  // vector. Only Contexts that have a matching `visitTypesafe` are supported.
  template <typename Ctx>
  auto visitVector(const std::vector<Ctx*>& childContexts)
      -> std::vector<decltype(visitTypesafe(childContexts[0]))>;

  // Check that exactly one of the `ctxs` is not `null`, visit that context,
  // cast the result to `Out` and return it. Requires that for all of the
  // `ctxs`, `visit(ctxs)` is convertible to `Out`.
  template <typename Out, typename... Contexts>
  Out visitAlternative(Contexts*... ctxs);

  // Returns `std::nullopt` if the pointer is the `nullptr`. Otherwise return
  // `visitTypesafe(ctx)`.
  template <typename Ctx>
  auto visitOptional(Ctx* ctx) -> std::optional<decltype(visitTypesafe(ctx))>;

  /// If `ctx` is not `nullptr`, visit it, convert the result to `Intermediate`
  /// and assign it to `*target`. The case where `Intermediate!=Target` is
  /// useful, when the result of `visit(ctx)` cannot be converted to `Target`,
  /// but the conversion chain `VisitResult -> Intermediate -> Target` is valid.
  /// For example when `visit(ctx)` yields `A`, `A` is explicitly convertible to
  /// `B` and `Target` is `optional<B>`, then `B` has to be specified as
  /// `Intermediate` (see for example the implementation of `visitAlternative`).
  template <typename Target, typename Intermediate = Target, typename Ctx>
  void visitIf(Target* target, Ctx* ctx);

  [[noreturn]] void reportError(antlr4::ParserRuleContext* ctx,
                                const std::string& msg);
};<|MERGE_RESOLUTION|>--- conflicted
+++ resolved
@@ -725,21 +725,18 @@
   }
 
   ExpressionPtr visitTypesafe(Parser::ConditionalAndExpressionContext* ctx);
-
-  Any visitValueLogical(Parser::ValueLogicalContext* ctx) override {
-    return visitTypesafe(ctx);
-  }
-
-<<<<<<< HEAD
   ExpressionPtr visitTypesafe(
       SparqlAutomaticParser::RelationalExpressionContext* ctx);
   antlrcpp::Any visitRelationalExpression(
       SparqlAutomaticParser::RelationalExpressionContext* ctx) override {
     return visitTypesafe(ctx);
     auto childContexts = ctx->numericExpression();
-=======
+
+  Any visitValueLogical(Parser::ValueLogicalContext* ctx) override {
+    return visitTypesafe(ctx);
+  }
+
   ExpressionPtr visitTypesafe(Parser::ValueLogicalContext* ctx);
->>>>>>> 9b197d2c
 
   Any visitRelationalExpression(
       Parser::RelationalExpressionContext* ctx) override {
