// Copyright 2021 - 2022, University of Freiburg
// Chair of Algorithms and Data Structures
// Authors: Johannes Kalmbach <kalmbacj@cs.uni-freiburg.de>
//          Julian Mundhahs <mundhahj@tf.uni-freiburg.de>
//          Hannah Bast <bast@cs.uni-freiburg.de>

#pragma once

#include <antlr4-runtime.h>
#include <gtest/gtest_prod.h>

#include "engine/sparqlExpressions/AggregateExpression.h"
#include "engine/sparqlExpressions/NaryExpression.h"
#include "engine/sparqlExpressions/StdevExpression.h"
#include "parser/data/GraphRef.h"
#include "parser/sparqlParser/DatasetClause.h"
#undef EOF
#include "parser/sparqlParser/generated/SparqlAutomaticVisitor.h"
#define EOF std::char_traits<char>::eof()

template <typename T>
class Reversed {
  T& _iterable;

 public:
  explicit Reversed(T& iterable) : _iterable(iterable) {}

  auto begin() { return _iterable.rbegin(); };

  auto end() { return _iterable.rend(); }
};

/**
 * This is a visitor that takes the parse tree from ANTLR and transforms it into
 * a `ParsedQuery`.
 */
class SparqlQleverVisitor {
 public:
  using GraphPatternOperation = parsedQuery::GraphPatternOperation;
  using Objects = ad_utility::sparql_types::Objects;
  using PredicateObjectPairs = ad_utility::sparql_types::PredicateObjectPairs;
  using PathObjectPairs = ad_utility::sparql_types::PathObjectPairs;
  using PathObjectPairsAndTriples =
      ad_utility::sparql_types::PathObjectPairsAndTriples;
  using TripleWithPropertyPath =
      ad_utility::sparql_types::TripleWithPropertyPath;
  using Triples = ad_utility::sparql_types::Triples;
  using SubjectOrObjectAndTriples =
      ad_utility::sparql_types::SubjectOrObjectAndTriples;
  using SubjectOrObjectAndPathTriples =
      ad_utility::sparql_types::SubjectOrObjectAndPathTriples;
  using ObjectsAndTriples = ad_utility::sparql_types::ObjectsAndTriples;
  using ObjectsAndPathTriples = ad_utility::sparql_types::ObjectsAndPathTriples;
  using PredicateObjectPairsAndTriples =
      ad_utility::sparql_types::PredicateObjectPairsAndTriples;
  using OperationsAndFilters =
      std::pair<vector<GraphPatternOperation>, vector<SparqlFilter>>;
  using OperationOrFilterAndMaybeTriples =
      std::pair<std::variant<GraphPatternOperation, SparqlFilter>,
                std::optional<parsedQuery::BasicGraphPattern>>;
  using OperationOrFilter = std::variant<GraphPatternOperation, SparqlFilter>;
  using SubQueryAndMaybeValues =
      std::pair<parsedQuery::Subquery, std::optional<parsedQuery::Values>>;
  using PatternAndVisibleVariables =
      std::pair<ParsedQuery::GraphPattern, vector<Variable>>;
  using SparqlExpressionPimpl = sparqlExpression::SparqlExpressionPimpl;
  using PrefixMap = ad_utility::HashMap<string, string>;
  using Parser = SparqlAutomaticParser;
  using ExpressionPtr = sparqlExpression::SparqlExpression::Ptr;
  using IntOrDouble = std::variant<int64_t, double>;

  enum struct DisableSomeChecksOnlyForTesting { False, True };

 private:
  // NOTE: adjust `resetStateForMultipleUpdates()` when adding or updating
  // members.

  size_t _blankNodeCounter = 0;
  int64_t numGraphPatterns_ = 0;
  // The visible variables in the order in which they are encountered in the
  // query. This may contain duplicates. A variable is added via
  // `addVisibleVariable`.
  std::vector<Variable> visibleVariables_{};

  // The `FROM` and `FROM NAMED` clauses of the query that is currently
  // being parsed. Those are inherited by certain constructs, which are
  // otherwise independent (in particular, `EXISTS` and `DESCRIBE`).
  ParsedQuery::DatasetClauses activeDatasetClauses_;

  // The map from prefixes to their full IRIs.
  PrefixMap prefixMap_{};

  // The `BASE` IRI of the query if any.
  ad_utility::triple_component::Iri baseIri_{};

  // We need to remember the prologue (prefix declarations) when we encounter it
  // because we need it when we encounter a SERVICE query. When there is no
  // prologue, this string simply remains empty.
  std::string prologueString_;

  DisableSomeChecksOnlyForTesting disableSomeChecksOnlyForTesting_;

  // This is the parsed query so far. Currently, this only contains information
  // about the number of internal variables that have already been assigned.
  ParsedQuery parsedQuery_;

  // This is set to true if and only if we are only inside the template of a
  // CONSTRUCT query (the first {} before the WHERE clause). In this section the
  // meaning of blank and anonymous nodes is different.
  bool isInsideConstructTriples_ = false;

  // NOTE: adjust `resetStateForMultipleUpdates()` when adding or updating
  // members.

  // Resets the Visitors state between updates. This resets everything except
  // prefix and base, because those are shared between consecutive updates.
  void resetStateForMultipleUpdates();

  // Turns a vector of `SubjectOrObjectAndTriples` into a single
  // `SubjectsOrObjectsAndTriples` object that represents an RDF collection.
  template <typename TripleType, typename Func>
  TripleType toRdfCollection(std::vector<TripleType> elements,
                             Func iriStringToPredicate);

 public:
  SparqlQleverVisitor() = default;
  explicit SparqlQleverVisitor(
      PrefixMap prefixMap,
      DisableSomeChecksOnlyForTesting disableSomeChecksOnlyForTesting =
          DisableSomeChecksOnlyForTesting::False)
      : prefixMap_{std::move(prefixMap)},
        disableSomeChecksOnlyForTesting_{disableSomeChecksOnlyForTesting} {}

  const PrefixMap& prefixMap() const { return prefixMap_; }
  void setPrefixMapManually(PrefixMap map) { prefixMap_ = std::move(map); }

  void setParseModeToInsideConstructTemplateForTesting() {
    isInsideConstructTriples_ = true;
  }

  void setActiveDatasetClausesForTesting(
      ParsedQuery::DatasetClauses datasetClauses) {
    activeDatasetClauses_ = std::move(datasetClauses);
  }

  // ___________________________________________________________________________
  std::vector<ParsedQuery> visit(Parser::QueryOrUpdateContext* ctx);

  // ___________________________________________________________________________
  ParsedQuery visit(Parser::QueryContext* ctx);

  // ___________________________________________________________________________
  void visit(Parser::PrologueContext* ctx);

  // ___________________________________________________________________________
  void visit(Parser::BaseDeclContext* ctx);

  // ___________________________________________________________________________
  void visit(Parser::PrefixDeclContext* ctx);

  ParsedQuery visit(Parser::SelectQueryContext* ctx);

  SubQueryAndMaybeValues visit(Parser::SubSelectContext* ctx);

  parsedQuery::SelectClause visit(Parser::SelectClauseContext* ctx);

  std::variant<Variable, Alias> visit(Parser::VarOrAliasContext* ctx);

  Alias visit(Parser::AliasContext* ctx);

  Alias visit(Parser::AliasWithoutBracketsContext* ctx);

  ParsedQuery visit(Parser::ConstructQueryContext* ctx);

  ParsedQuery visit(Parser::DescribeQueryContext* ctx);

  ParsedQuery visit(Parser::AskQueryContext* ctx);

  DatasetClause visit(Parser::DatasetClauseContext* ctx);

  TripleComponent::Iri visit(Parser::DefaultGraphClauseContext* ctx);

  TripleComponent::Iri visit(Parser::SourceSelectorContext* ctx);

  TripleComponent::Iri visit(Parser::NamedGraphClauseContext* ctx);

  PatternAndVisibleVariables visit(Parser::WhereClauseContext* ctx);

  // Parse the WHERE clause represented by the `whereClauseContext` and store
  // its result (the GroupGraphPattern representing the where clause + the set
  // of visible variables) in the `query`.
  void visitWhereClause(Parser::WhereClauseContext* whereClauseContext,
                        ParsedQuery& query);

  SolutionModifiers visit(Parser::SolutionModifierContext* ctx);

  vector<GroupKey> visit(Parser::GroupClauseContext* ctx);

  GroupKey visit(Parser::GroupConditionContext* ctx);

  vector<SparqlFilter> visit(Parser::HavingClauseContext* ctx);

  SparqlFilter visit(Parser::HavingConditionContext* ctx);

  OrderClause visit(Parser::OrderClauseContext* ctx);

  OrderKey visit(Parser::OrderConditionContext* ctx);

  LimitOffsetClause visit(Parser::LimitOffsetClausesContext* ctx);

  static uint64_t visit(Parser::LimitClauseContext* ctx);

  static uint64_t visit(Parser::OffsetClauseContext* ctx);

  static uint64_t visit(Parser::TextLimitClauseContext* ctx);

  std::optional<parsedQuery::Values> visit(Parser::ValuesClauseContext* ctx);

  std::vector<ParsedQuery> visit(Parser::UpdateContext* ctx);

  ParsedQuery visit(Parser::Update1Context* ctx);

  updateClause::Load visit(Parser::LoadContext* ctx);

  updateClause::Clear visit(Parser::ClearContext* ctx);

  updateClause::Drop visit(Parser::DropContext* ctx);

  updateClause::Create visit(Parser::CreateContext* ctx);

  updateClause::Add visit(Parser::AddContext* ctx);

  updateClause::Move visit(Parser::MoveContext* ctx);

  updateClause::Copy visit(Parser::CopyContext* ctx);

  updateClause::GraphUpdate visit(Parser::InsertDataContext* ctx);

  updateClause::GraphUpdate visit(Parser::DeleteDataContext* ctx);

  ParsedQuery visit(Parser::DeleteWhereContext* ctx);

  ParsedQuery visit(Parser::ModifyContext* ctx);

  vector<SparqlTripleSimpleWithGraph> visit(Parser::DeleteClauseContext* ctx);

  vector<SparqlTripleSimpleWithGraph> visit(Parser::InsertClauseContext* ctx);

  GraphOrDefault visit(Parser::GraphOrDefaultContext* ctx);

  GraphRef visit(Parser::GraphRefContext* ctx);

  GraphRefAll visit(Parser::GraphRefAllContext* ctx);

  vector<SparqlTripleSimpleWithGraph> visit(Parser::QuadPatternContext* ctx);

  vector<SparqlTripleSimpleWithGraph> visit(Parser::QuadDataContext* ctx);

  // Parse the triples and set the graph for all of them.
  vector<SparqlTripleSimpleWithGraph> transformTriplesTemplate(
      Parser::TriplesTemplateContext* ctx,
      const SparqlTripleSimpleWithGraph::Graph& graph);

  vector<SparqlTripleSimpleWithGraph> visit(Parser::QuadsContext* ctx);

  vector<SparqlTripleSimpleWithGraph> visit(
      Parser::QuadsNotTriplesContext* ctx);

  Triples visit(Parser::TriplesTemplateContext* ctx);

  ParsedQuery::GraphPattern visit(Parser::GroupGraphPatternContext* ctx);

  OperationsAndFilters visit(Parser::GroupGraphPatternSubContext* ctx);

  OperationOrFilterAndMaybeTriples visit(
      Parser::GraphPatternNotTriplesAndMaybeTriplesContext* ctx);

  parsedQuery::BasicGraphPattern visit(Parser::TriplesBlockContext* graphTerm);

  // Filter clauses are no independent graph patterns themselves, but their
  // scope is always the complete graph pattern enclosing them.
  OperationOrFilter visit(Parser::GraphPatternNotTriplesContext* ctx);

  parsedQuery::GraphPatternOperation visit(
      Parser::OptionalGraphPatternContext* ctx);

  parsedQuery::GraphPatternOperation visit(
      Parser::GraphGraphPatternContext* ctx);

  parsedQuery::GraphPatternOperation visit(
      Parser::ServiceGraphPatternContext* ctx);

  parsedQuery::GraphPatternOperation visitPathQuery(
      Parser::ServiceGraphPatternContext* ctx);

  GraphPatternOperation visitSpatialQuery(
      Parser::ServiceGraphPatternContext* ctx);

<<<<<<< HEAD
  GraphPatternOperation visitNamedCachedQuery(
      const TripleComponent::Iri& target,
=======
  parsedQuery::GraphPatternOperation visitTextSearchQuery(
>>>>>>> b76c0c86
      Parser::ServiceGraphPatternContext* ctx);

  parsedQuery::GraphPatternOperation visit(Parser::BindContext* ctx);

  parsedQuery::GraphPatternOperation visit(Parser::InlineDataContext* ctx);

  parsedQuery::Values visit(Parser::DataBlockContext* ctx);

  parsedQuery::SparqlValues visit(Parser::InlineDataOneVarContext* ctx);

  parsedQuery::SparqlValues visit(Parser::InlineDataFullContext* ctx);

  vector<TripleComponent> visit(Parser::DataBlockSingleContext* ctx);

  TripleComponent visit(Parser::DataBlockValueContext* ctx);

  GraphPatternOperation visit(Parser::MinusGraphPatternContext* ctx);

  GraphPatternOperation visit(Parser::GroupOrUnionGraphPatternContext* ctx);

  SparqlFilter visit(Parser::FilterRContext* ctx);

  ExpressionPtr visit(Parser::ConstraintContext* ctx);

  ExpressionPtr visit(Parser::FunctionCallContext* ctx);

  vector<ExpressionPtr> visit(Parser::ArgListContext* ctx);

  std::vector<ExpressionPtr> visit(Parser::ExpressionListContext* ctx);

  std::optional<parsedQuery::ConstructClause> visit(
      Parser::ConstructTemplateContext* ctx);

  Triples visit(Parser::ConstructTriplesContext* ctx);

  Triples visit(Parser::TriplesSameSubjectContext* ctx);

  PredicateObjectPairsAndTriples visit(Parser::PropertyListContext* ctx);

  PredicateObjectPairsAndTriples visit(
      Parser::PropertyListNotEmptyContext* ctx);

  GraphTerm visit(Parser::VerbContext* ctx);

  ObjectsAndTriples visit(Parser::ObjectListContext* ctx);

  SubjectOrObjectAndTriples visit(Parser::ObjectRContext* ctx);

  vector<TripleWithPropertyPath> visit(
      Parser::TriplesSameSubjectPathContext* ctx);

  std::optional<PathObjectPairsAndTriples> visit(
      Parser::PropertyListPathContext* ctx);

  PathObjectPairsAndTriples visit(Parser::PropertyListPathNotEmptyContext* ctx);

  PropertyPath visit(Parser::VerbPathContext* ctx);

  static Variable visit(Parser::VerbSimpleContext* ctx);

  PathObjectPairsAndTriples visit(Parser::TupleWithoutPathContext* term);

  PathObjectPairsAndTriples visit(Parser::TupleWithPathContext* ctx);

  ad_utility::sparql_types::VarOrPath visit(
      Parser::VerbPathOrSimpleContext* ctx);

  ObjectsAndPathTriples visit(Parser::ObjectListPathContext* ctx);

  SubjectOrObjectAndPathTriples visit(Parser::ObjectPathContext* ctx);

  PropertyPath visit(Parser::PathContext* ctx);

  PropertyPath visit(Parser::PathAlternativeContext* ctx);

  PropertyPath visit(Parser::PathSequenceContext* ctx);

  PropertyPath visit(Parser::PathEltContext* ctx);

  PropertyPath visit(Parser::PathEltOrInverseContext* ctx);

  // NOTE: The `visit` overloads marked `[[noreturn]]` always throw an exception
  // because the corresponding feature is not (yet) supported by QLever. Most
  // of them have a return type of `void`. Some of the don't, in order to make
  // the usage of abstractions like `visitAlternative` easier.

  [[noreturn]] static void visit(Parser::PathModContext* ctx);

  PropertyPath visit(Parser::PathPrimaryContext* ctx);

  PropertyPath visit(Parser::PathNegatedPropertySetContext*);

  PropertyPath visit(Parser::PathOneInPropertySetContext* ctx);

  /// Note that in the SPARQL grammar the INTEGER rule refers to positive
  /// integers without an explicit sign.
  static uint64_t visit(Parser::IntegerContext* ctx);

  SubjectOrObjectAndTriples visit(Parser::TriplesNodeContext* ctx);

  SubjectOrObjectAndTriples visit(Parser::BlankNodePropertyListContext* ctx);

  SubjectOrObjectAndPathTriples visit(Parser::TriplesNodePathContext* ctx);

  SubjectOrObjectAndPathTriples visit(
      Parser::BlankNodePropertyListPathContext* ctx);

  SubjectOrObjectAndTriples visit(Parser::CollectionContext* ctx);

  SubjectOrObjectAndPathTriples visit(Parser::CollectionPathContext* ctx);

  SubjectOrObjectAndTriples visit(Parser::GraphNodeContext* ctx);

  SubjectOrObjectAndPathTriples visit(Parser::GraphNodePathContext* ctx);

  GraphTerm visit(Parser::VarOrTermContext* ctx);

  GraphTerm visit(Parser::VarOrIriContext* ctx);

  static Variable visit(Parser::VarContext* ctx);

  GraphTerm visit(Parser::GraphTermContext* ctx);

  ExpressionPtr visit(Parser::ExpressionContext* ctx);

  ExpressionPtr visit(Parser::ConditionalOrExpressionContext* ctx);

  ExpressionPtr visit(Parser::ConditionalAndExpressionContext* ctx);

  ExpressionPtr visit(Parser::ValueLogicalContext* ctx);

  ExpressionPtr visit(Parser::RelationalExpressionContext* ctx);

  ExpressionPtr visit(Parser::NumericExpressionContext* ctx);

  ExpressionPtr visit(Parser::AdditiveExpressionContext* ctx);

  // Helper structs, needed in the following `visit` functions. Combine an
  // explicit operator (+ - * /) with an expression.
  enum struct Operator { Plus, Minus, Multiply, Divide };
  struct OperatorAndExpression {
    Operator operator_;
    ExpressionPtr expression_;
  };

  OperatorAndExpression visit(
      Parser::MultiplicativeExpressionWithSignContext* ctx);

  OperatorAndExpression visit(Parser::PlusSubexpressionContext* ctx);

  OperatorAndExpression visit(Parser::MinusSubexpressionContext* ctx);

  OperatorAndExpression visit(
      Parser::MultiplicativeExpressionWithLeadingSignButNoSpaceContext* ctx);

  ExpressionPtr visit(Parser::MultiplicativeExpressionContext* ctx);

  OperatorAndExpression visit(Parser::MultiplyOrDivideExpressionContext* ctx);

  OperatorAndExpression visit(Parser::MultiplyExpressionContext* ctx);

  OperatorAndExpression visit(Parser::DivideExpressionContext* ctx);

  ExpressionPtr visit(Parser::UnaryExpressionContext* ctx);

  ExpressionPtr visit(Parser::PrimaryExpressionContext* ctx);

  ExpressionPtr visit(Parser::BrackettedExpressionContext* ctx);

  ExpressionPtr visit(Parser::BuiltInCallContext* ctx);

  ExpressionPtr visit(Parser::RegexExpressionContext* ctx);

  ExpressionPtr visit(Parser::LangExpressionContext* ctx);

  ExpressionPtr visit(Parser::SubstringExpressionContext* ctx);

  ExpressionPtr visit(Parser::StrReplaceExpressionContext* ctx);

  ExpressionPtr visitExists(Parser::GroupGraphPatternContext* pattern,
                            bool negate);

  ExpressionPtr visit(Parser::ExistsFuncContext* ctx);

  ExpressionPtr visit(Parser::NotExistsFuncContext* ctx);

  ExpressionPtr visit(Parser::AggregateContext* ctx);

  ExpressionPtr visit(Parser::IriOrFunctionContext* ctx);

  std::string visit(Parser::RdfLiteralContext* ctx);

  IntOrDouble visit(Parser::NumericLiteralContext* ctx);

  static IntOrDouble visit(Parser::NumericLiteralUnsignedContext* ctx);

  static IntOrDouble visit(Parser::NumericLiteralPositiveContext* ctx);

  static IntOrDouble visit(Parser::NumericLiteralNegativeContext* ctx);

  static bool visit(Parser::BooleanLiteralContext* ctx);

  static RdfEscaping::NormalizedRDFString visit(Parser::StringContext* ctx);

  TripleComponent::Iri visit(Parser::IriContext* ctx);

  string visit(Parser::IrirefContext* ctx) const;

  string visit(Parser::PrefixedNameContext* ctx);

  GraphTerm visit(Parser::BlankNodeContext* ctx);

  string visit(Parser::PnameLnContext* ctx);

  string visit(Parser::PnameNsContext* ctx);

  DatasetClause visit(Parser::UsingClauseContext* ctx);

 private:
  // Helper to assign variable `startTime_` a correctly formatted time string.
  static std::string currentTimeAsXsdString();

  // Member starTime_ is needed for the NOW expression. All calls within
  // the query execution reference it. The underlying date time format is e.g.:
  // 2011-01-10T14:45:13.815-05:00
  std::string startTime_ = currentTimeAsXsdString();

  template <typename Visitor, typename Ctx>
  static constexpr bool voidWhenVisited =
      std::is_void_v<decltype(std::declval<Visitor&>().visit(
          std::declval<Ctx*>()))>;

  // Create a new generated blank node.
  BlankNode newBlankNode();

  // Create a distinct `GraphTerm` that represents a blank node, when calling
  // this inside of a CONSTRUCT block, and a new variable otherwise, which is
  // required for graph pattern matching inside `WHERE` clauses.
  GraphTerm newBlankNodeOrVariable();

  // Get the part of the original input string that pertains to the given
  // context. This is necessary because ANTLR's `getText()` only provides that
  // part with *all* whitespace removed. Preserving the whitespace is important
  // for readability (for example, in an error message), and even more so when
  // using such parts for further processing (like the body of a SERVICE query,
  // which is not valid SPARQL anymore when you remove all whitespace).
  static std::string getOriginalInputForContext(
      const antlr4::ParserRuleContext* context);

  // Process an IRI function call. This is used in both `visitFunctionCall` and
  // `visitIriOrFunction`.
  static ExpressionPtr processIriFunctionCall(
      const TripleComponent::Iri& iri, std::vector<ExpressionPtr> argList,
      const antlr4::ParserRuleContext*);

  void addVisibleVariable(Variable var);

  // Return the `SparqlExpressionPimpl` for a context that returns a
  // `ExpressionPtr` when visited. The descriptor is set automatically on the
  // `SparqlExpressionPimpl`.
  SparqlExpressionPimpl visitExpressionPimpl(auto* ctx);

  template <typename Expr>
  ExpressionPtr createExpression(auto... children) {
    return std::make_unique<Expr>(
        std::array<ExpressionPtr, sizeof...(children)>{std::move(children)...});
  }

  CPP_template(typename Ctx)(
      requires SparqlQleverVisitor::voidWhenVisited<
          SparqlQleverVisitor, Ctx>) void visitVector(const std::vector<Ctx*>&
                                                          childContexts);

  // Call `visit` for each of the `childContexts` and return the results of
  // those calls as a `vector`.
  CPP_template(typename Ctx)(requires CPP_NOT(
      SparqlQleverVisitor::voidWhenVisited<
          SparqlQleverVisitor, Ctx>)) auto visitVector(const std::vector<Ctx*>&
                                                           childContexts)
      -> std::vector<decltype(visit(childContexts[0]))>;

  // Check that exactly one of the `ctxs` is not `null`, visit that context,
  // cast the result to `Out` and return it. Requires that for all of the
  // `ctxs`, `visit(ctxs)` is convertible to `Out`.
  template <typename Out, typename... Contexts>
  Out visitAlternative(Contexts*... ctxs);

  // Returns `std::nullopt` if the pointer is the `nullptr`. Otherwise return
  // `visit(ctx)`.
  template <typename Ctx>
  auto visitOptional(Ctx* ctx) -> std::optional<decltype(visit(ctx))>;

  /// If `ctx` is not `nullptr`, visit it, convert the result to `Intermediate`
  /// and assign it to `*target`. The case where `Intermediate!=Target` is
  /// useful, when the result of `visit(ctx)` cannot be converted to `Target`,
  /// but the conversion chain `VisitResult -> Intermediate -> Target` is valid.
  /// For example when `visit(ctx)` yields `A`, `A` is explicitly convertible to
  /// `B` and `Target` is `optional<B>`, then `B` has to be specified as
  /// `Intermediate` (see for example the implementation of `visitAlternative`).
  template <typename Target, typename Intermediate = Target, typename Ctx>
  void visitIf(Target* target, Ctx* ctx);

  CPP_template(typename Ctx)(requires SparqlQleverVisitor::voidWhenVisited<
                             SparqlQleverVisitor, Ctx>) void visitIf(Ctx* ctx);

 public:
  [[noreturn]] static void reportError(const antlr4::ParserRuleContext* ctx,
                                       const std::string& msg);

  [[noreturn]] static void reportNotSupported(
      const antlr4::ParserRuleContext* ctx, const std::string& feature);

 private:
  // Parse both `ConstructTriplesContext` and `TriplesTemplateContext` because
  // they have the same structure.
  template <typename Context>
  Triples parseTriplesConstruction(Context* ctx);

  // If the triple is a special triple for the text index (i.e. its predicate is
  // either `ql:contains-word` or `ql:contains-entity`, register the magic
  // variables for the matching word and the score that will be created when
  // processing those triples in the query body, s.t. they can be selected as
  // part of the query result.
  void setMatchingWordAndScoreVisibleIfPresent(
      auto* ctx, const TripleWithPropertyPath& triple);

  // Constructs a TripleComponent from a GraphTerm.
  static TripleComponent visitGraphTerm(const GraphTerm& graphTerm);

  // If any of the variables used in `expression` did not appear previously in
  // the query, add a warning or throw an exception (depending on the setting of
  // the corresponding `RuntimeParameter`).
  void warnOrThrowIfUnboundVariables(auto* ctx,
                                     const SparqlExpressionPimpl& expression,
                                     std::string_view clauseName);

  // Convert an instance of `Triples` to a `BasicGraphPattern` so it can be used
  // just like a WHERE clause. Most of the time this just changes the type and
  // stays semantically the same, but for blank nodes, this step converts them
  // into internal variables so they are interpreted correctly by the query
  // planner.
  static parsedQuery::BasicGraphPattern toGraphPattern(
      const ad_utility::sparql_types::Triples& triples);

  FRIEND_TEST(SparqlParser, ensureExceptionOnInvalidGraphTerm);
};<|MERGE_RESOLUTION|>--- conflicted
+++ resolved
@@ -296,12 +296,11 @@
   GraphPatternOperation visitSpatialQuery(
       Parser::ServiceGraphPatternContext* ctx);
 
-<<<<<<< HEAD
+  parsedQuery::GraphPatternOperation visitTextSearchQuery(
+      Parser::ServiceGraphPatternContext* ctx);
+
   GraphPatternOperation visitNamedCachedQuery(
       const TripleComponent::Iri& target,
-=======
-  parsedQuery::GraphPatternOperation visitTextSearchQuery(
->>>>>>> b76c0c86
       Parser::ServiceGraphPatternContext* ctx);
 
   parsedQuery::GraphPatternOperation visit(Parser::BindContext* ctx);
