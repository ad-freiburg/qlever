// Copyright 2021 - 2022, University of Freiburg
// Chair of Algorithms and Data Structures
// Authors: Johannes Kalmbach <kalmbacj@cs.uni-freiburg.de>
//          Julian Mundhahs <mundhahj@tf.uni-freiburg.de>
//          Hannah Bast <bast@cs.uni-freiburg.de>

#ifndef QLEVER_SRC_PARSER_SPARQLPARSER_SPARQLQLEVERVISITOR_H
#define QLEVER_SRC_PARSER_SPARQLPARSER_SPARQLQLEVERVISITOR_H

#include <antlr4-runtime.h>
#include <gtest/gtest_prod.h>

#include <type_traits>

#include "engine/sparqlExpressions/AggregateExpression.h"
#include "engine/sparqlExpressions/NaryExpression.h"
#include "engine/sparqlExpressions/StdevExpression.h"
#include "parser/data/GraphRef.h"
#include "parser/sparqlParser/DatasetClause.h"
#undef EOF
#include "parser/Quads.h"
#include "parser/sparqlParser/generated/SparqlAutomaticVisitor.h"
#define EOF std::char_traits<char>::eof()
#include "util/BlankNodeManager.h"

/**
 * This is a visitor that takes the parse tree from ANTLR and transforms it into
 * a `ParsedQuery`.
 */
class SparqlQleverVisitor {
 public:
  using GraphPatternOperation = parsedQuery::GraphPatternOperation;
  using Objects = ad_utility::sparql_types::Objects;
  using PredicateObjectPairs = ad_utility::sparql_types::PredicateObjectPairs;
  using VarOrIri = ad_utility::sparql_types::VarOrIri;
  using PathObjectPairs = ad_utility::sparql_types::PathObjectPairs;
  using PathObjectPairsAndTriples =
      ad_utility::sparql_types::PathObjectPairsAndTriples;
  using TripleWithPropertyPath =
      ad_utility::sparql_types::TripleWithPropertyPath;
  using Triples = ad_utility::sparql_types::Triples;
  using SubjectOrObjectAndTriples =
      ad_utility::sparql_types::SubjectOrObjectAndTriples;
  using SubjectOrObjectAndPathTriples =
      ad_utility::sparql_types::SubjectOrObjectAndPathTriples;
  using ObjectsAndTriples = ad_utility::sparql_types::ObjectsAndTriples;
  using ObjectsAndPathTriples = ad_utility::sparql_types::ObjectsAndPathTriples;
  using PredicateObjectPairsAndTriples =
      ad_utility::sparql_types::PredicateObjectPairsAndTriples;
  using OperationsAndFilters =
      std::pair<std::vector<GraphPatternOperation>, std::vector<SparqlFilter>>;
  using OperationOrFilterAndMaybeTriples =
      std::pair<std::variant<GraphPatternOperation, SparqlFilter>,
                std::optional<parsedQuery::BasicGraphPattern>>;
  using OperationOrFilter = std::variant<GraphPatternOperation, SparqlFilter>;
  using SubQueryAndMaybeValues =
      std::pair<parsedQuery::Subquery, std::optional<parsedQuery::Values>>;
  using PatternAndVisibleVariables =
      std::pair<ParsedQuery::GraphPattern, std::vector<Variable>>;
  using SparqlExpressionPimpl = sparqlExpression::SparqlExpressionPimpl;
  using PrefixMap = ad_utility::HashMap<std::string, std::string>;
  using Parser = SparqlAutomaticParser;
  using ExpressionPtr = sparqlExpression::SparqlExpression::Ptr;
  using IntOrDouble = std::variant<int64_t, double>;

  enum struct DisableSomeChecksOnlyForTesting { False, True };

 private:
  // NOTE: adjust `resetStateForMultipleUpdates()` when adding or updating
  // members.

  // The blank node manager is needed to handle blank nodes in the templates of
  // UPDATE requests.
  ad_utility::BlankNodeManager* blankNodeManager_;

  // Needed to efficiently encode common IRIs directly into the ID.
  const EncodedIriManager* encodedIriManager_;

  // Convert a GraphTerm to TripleComponent with IRI encoding support
  TripleComponent graphTermToTripleComponentWithEncoding(
      const GraphTerm& graphTerm) const;

  size_t _blankNodeCounter = 0;
  // Counter that increments for every variable generated using
  // `getNewInternalVariable` to ensure distinctness.
  int64_t numInternalVariables_ = 0;
  int64_t numGraphPatterns_ = 0;
  // The visible variables in the order in which they are encountered in the
  // query. This may contain duplicates. A variable is added via
  // `addVisibleVariable`.
  std::vector<Variable> visibleVariables_{};

  // The `FROM` and `FROM NAMED` clauses of the query that is currently
  // being parsed. Those are inherited by certain constructs, which are
  // otherwise independent (in particular, `EXISTS` and `DESCRIBE`). If
  // `datasetsAreFixed_` is set then datasets are set outside the operation
  // itself and cannot be overwritten in the operation through `FROM` and `FROM
  // NAMED`.
  ParsedQuery::DatasetClauses activeDatasetClauses_;
  bool datasetsAreFixed_ = false;

  // The map from prefixes to their full IRIs.
  PrefixMap prefixMap_{};

  // The `BASE` IRI of the query if any.
  ad_utility::triple_component::Iri baseIri_{};

  // We need to remember the prologue (prefix declarations) when we encounter it
  // because we need it when we encounter a SERVICE query. When there is no
  // prologue, this string simply remains empty.
  std::string prologueString_;

  DisableSomeChecksOnlyForTesting disableSomeChecksOnlyForTesting_;

  // This is the parsed query so far. Currently, this only contains information
  // about the number of internal variables that have already been assigned.
  ParsedQuery parsedQuery_;

  // In most contexts, blank node labels in a SPARQL query are actually
  // variables. But sometimes they are in fact blank node labels (e.g. in
  // CONSTRUCT or UPDATE templates) and sometimes they are simply forbidden by
  // the standard (e.g. in DELETE clauses). The following enum keeps track of
  // which of these modes is currently active.
  enum struct TreatBlankNodesAs { InternalVariables, BlankNodes, Illegal };
  TreatBlankNodesAs treatBlankNodesAs_ = TreatBlankNodesAs::InternalVariables;

  // Set the blank node treatment (see above) the `newValue` and return a
  // cleanup object that in its destructor restores the original blank node
  // treatment. If blank nodes were already illegal before calling this
  // function, then they remain illegal (because "blank nodes forbidden" from an
  // outer scope is more important than a local rule). This behavior is used
  // when parsing DELETE requests, which don't support updates, but recursively
  // use the same parser rules as INSERT requests which do support updates, but
  // under some circumstances require them to be treated as blank nodes instead
  // of internal variables.
  [[nodiscard]] auto setBlankNodeTreatmentForScope(TreatBlankNodesAs newValue) {
    bool wasIllegal = treatBlankNodesAs_ == TreatBlankNodesAs::Illegal;
    auto previous = wasIllegal ? treatBlankNodesAs_
                               : std::exchange(treatBlankNodesAs_, newValue);
    return absl::Cleanup{[previous, this]() { treatBlankNodesAs_ = previous; }};
  }

  // NOTE: adjust `resetStateForMultipleUpdates()` when adding or updating
  // members.

  // Resets the Visitors state between updates. This resets everything except
  // prefix and base, because those are shared between consecutive updates.
  void resetStateForMultipleUpdates();

  // Turns a vector of `SubjectOrObjectAndTriples` into a single
  // `SubjectsOrObjectsAndTriples` object that represents an RDF collection.
  template <typename TripleType, typename Func>
  TripleType toRdfCollection(std::vector<TripleType> elements,
                             Func iriStringToPredicate);

 public:
  // If `datasetOverride` contains datasets, then the datasets in
  // the operation itself are ignored. This is used for the datasets from the
  // url parameters which override those in the operation.
  explicit SparqlQleverVisitor(
      ad_utility::BlankNodeManager* bnodeManager,
      const EncodedIriManager* encodedIriManager, PrefixMap prefixMap,
      std::optional<ParsedQuery::DatasetClauses> datasetOverride,
      DisableSomeChecksOnlyForTesting disableSomeChecksOnlyForTesting =
          DisableSomeChecksOnlyForTesting::False)
      : blankNodeManager_{bnodeManager},
        encodedIriManager_{encodedIriManager},
        prefixMap_{std::move(prefixMap)},
        disableSomeChecksOnlyForTesting_{disableSomeChecksOnlyForTesting} {
    if (datasetOverride.has_value()) {
      activeDatasetClauses_ = std::move(*datasetOverride);
      datasetsAreFixed_ = true;
    }
    AD_CORRECTNESS_CHECK(blankNodeManager_ != nullptr);
  }

  const PrefixMap& prefixMap() const { return prefixMap_; }
  void setPrefixMapManually(PrefixMap map) { prefixMap_ = std::move(map); }

  void setParseModeToInsideConstructTemplateForTesting() {
    treatBlankNodesAs_ = TreatBlankNodesAs::BlankNodes;
  }

  // ___________________________________________________________________________
  ParsedQuery visit(Parser::QueryContext* ctx);

  // ___________________________________________________________________________
  void visit(Parser::PrologueContext* ctx);

  // ___________________________________________________________________________
  void visit(Parser::BaseDeclContext* ctx);

  // ___________________________________________________________________________
  void visit(Parser::PrefixDeclContext* ctx);

  ParsedQuery visit(Parser::SelectQueryContext* ctx);

  SubQueryAndMaybeValues visit(Parser::SubSelectContext* ctx);

  parsedQuery::SelectClause visit(Parser::SelectClauseContext* ctx);

  std::variant<Variable, Alias> visit(Parser::VarOrAliasContext* ctx);

  Alias visit(Parser::AliasContext* ctx);

  Alias visit(Parser::AliasWithoutBracketsContext* ctx);

  ParsedQuery visit(Parser::ConstructQueryContext* ctx);

  ParsedQuery visit(Parser::DescribeQueryContext* ctx);

  ParsedQuery visit(Parser::AskQueryContext* ctx);

  DatasetClause visit(Parser::DatasetClauseContext* ctx);

  TripleComponent::Iri visit(Parser::DefaultGraphClauseContext* ctx);

  TripleComponent::Iri visit(Parser::SourceSelectorContext* ctx);

  TripleComponent::Iri visit(Parser::NamedGraphClauseContext* ctx);

  PatternAndVisibleVariables visit(Parser::WhereClauseContext* ctx);

  // Parse the WHERE clause represented by the `whereClauseContext` and store
  // its result (the GroupGraphPattern representing the where clause + the set
  // of visible variables) in the `query`.
  void visitWhereClause(Parser::WhereClauseContext* whereClauseContext,
                        ParsedQuery& query);

  SolutionModifiers visit(Parser::SolutionModifierContext* ctx);

  std::vector<GroupKey> visit(Parser::GroupClauseContext* ctx);

  GroupKey visit(Parser::GroupConditionContext* ctx);

  std::vector<SparqlFilter> visit(Parser::HavingClauseContext* ctx);

  SparqlFilter visit(Parser::HavingConditionContext* ctx);

  OrderClause visit(Parser::OrderClauseContext* ctx);

  OrderKey visit(Parser::OrderConditionContext* ctx);

  LimitOffsetClause visit(Parser::LimitOffsetClausesContext* ctx);

  static uint64_t visit(Parser::LimitClauseContext* ctx);

  static uint64_t visit(Parser::OffsetClauseContext* ctx);

  static uint64_t visit(Parser::TextLimitClauseContext* ctx);

  std::optional<parsedQuery::Values> visit(Parser::ValuesClauseContext* ctx);

  std::vector<ParsedQuery> visit(Parser::UpdateContext* ctx);

  std::vector<ParsedQuery> visit(Parser::Update1Context* ctx);

  ParsedQuery visit(Parser::LoadContext* ctx);

  ParsedQuery visit(Parser::ClearContext* ctx);

  ParsedQuery visit(Parser::DropContext* ctx);

  static std::vector<ParsedQuery> visit(const Parser::CreateContext* ctx);

  // Although only 0 or 1 ParsedQuery are ever returned, the vector makes the
  // interface much simpler.
  std::vector<ParsedQuery> visit(Parser::AddContext* ctx);

  std::vector<ParsedQuery> visit(Parser::MoveContext* ctx);

  std::vector<ParsedQuery> visit(Parser::CopyContext* ctx);

  updateClause::GraphUpdate visit(Parser::InsertDataContext* ctx);

  updateClause::GraphUpdate visit(Parser::DeleteDataContext* ctx);

  ParsedQuery visit(Parser::DeleteWhereContext* ctx);

  ParsedQuery visit(Parser::ModifyContext* ctx);

  Quads visit(Parser::DeleteClauseContext* ctx);

  Quads visit(Parser::InsertClauseContext* ctx);

  GraphOrDefault visit(Parser::GraphOrDefaultContext* ctx);

  GraphRef visit(Parser::GraphRefContext* ctx);

  GraphRefAll visit(Parser::GraphRefAllContext* ctx);

  Quads visit(Parser::QuadPatternContext* ctx);

  Quads visit(Parser::QuadDataContext* ctx);

  Quads visit(Parser::QuadsContext* ctx);

  Quads::GraphBlock visit(Parser::QuadsNotTriplesContext* ctx);

  Triples visit(Parser::TriplesTemplateContext* ctx);

  // Limit the variables in EXISTS expressions of the filter to the ones that
  // are already known outside the EXISTS expression, so that the filter isn't
  // optimized away because not all variables are covered.
  void selectExistsVariables(SparqlFilter& filter) const;

  ParsedQuery::GraphPattern visit(Parser::GroupGraphPatternContext* ctx);

  OperationsAndFilters visit(Parser::GroupGraphPatternSubContext* ctx);

  OperationOrFilterAndMaybeTriples visit(
      Parser::GraphPatternNotTriplesAndMaybeTriplesContext* ctx);

  parsedQuery::BasicGraphPattern visit(Parser::TriplesBlockContext* graphTerm);

  // Filter clauses are no independent graph patterns themselves, but their
  // scope is always the complete graph pattern enclosing them.
  OperationOrFilter visit(Parser::GraphPatternNotTriplesContext* ctx);

  parsedQuery::GraphPatternOperation visit(
      Parser::OptionalGraphPatternContext* ctx);

  parsedQuery::GraphPatternOperation visit(
      Parser::GraphGraphPatternContext* ctx);

  parsedQuery::GraphPatternOperation visit(
      Parser::ServiceGraphPatternContext* ctx);

<<<<<<< HEAD
  // Visitor functions for special builtin features that are triggered via
  // `SERVICE` requests with "magic" IRIs.
  parsedQuery::GraphPatternOperation visitPathQuery(
      Parser::ServiceGraphPatternContext* ctx);

  GraphPatternOperation visitSpatialQuery(
      Parser::ServiceGraphPatternContext* ctx);

  parsedQuery::GraphPatternOperation visitTextSearchQuery(
      Parser::ServiceGraphPatternContext* ctx);

  parsedQuery::GraphPatternOperation visitProxyQuery(
      Parser::ServiceGraphPatternContext* ctx);

  GraphPatternOperation visitNamedCachedResult(
      const TripleComponent::Iri& target,
      Parser::ServiceGraphPatternContext* ctx);

  // Parse the body of a `MagicServiceQuery`, in particular call
  // `addBasicGraphPattern` and `addGraph` for the contents of the body, and
  // throw an exception if an unsupported element is encountered. This function
  // implements common functionality of `visitNamedCachedResult`,
  // `visitTextQuery`, ... above.
  void parseBodyOfMagicServiceQuery(parsedQuery::MagicServiceQuery& target,
                                    Parser::ServiceGraphPatternContext* ctx,
                                    std::string_view operationName);
=======
  // Generic visitor function for all the special builtin features that are
  // triggered via `SERVICE` requests with "magic" IRIs.
  //
  // The type of the `MagicServiceQuery` is given as `T`. If the constructor of
  // this particular magic service requires arguments (for example the IRI of
  // the service), they can be given via the `args` parameters. Most magic
  // services do not need `args`. For them this can be left out.
  CPP_variadic_template(typename T, typename... Args)(
      requires std::is_constructible_v<T, Args...>)
      parsedQuery::GraphPatternOperation
      visitMagicServiceQuery(Parser::ServiceGraphPatternContext* ctx,
                             Args&&... args);
>>>>>>> 959c50df

  parsedQuery::GraphPatternOperation visit(Parser::BindContext* ctx);

  parsedQuery::GraphPatternOperation visit(Parser::InlineDataContext* ctx);

  parsedQuery::Values visit(Parser::DataBlockContext* ctx);

  parsedQuery::SparqlValues visit(Parser::InlineDataOneVarContext* ctx);

  parsedQuery::SparqlValues visit(Parser::InlineDataFullContext* ctx);

  std::vector<TripleComponent> visit(Parser::DataBlockSingleContext* ctx);

  TripleComponent visit(Parser::DataBlockValueContext* ctx);

  GraphPatternOperation visit(Parser::MinusGraphPatternContext* ctx);

  GraphPatternOperation visit(Parser::GroupOrUnionGraphPatternContext* ctx);

  SparqlFilter visit(Parser::FilterRContext* ctx);

  ExpressionPtr visit(Parser::ConstraintContext* ctx);

  ExpressionPtr visit(Parser::FunctionCallContext* ctx);

  std::vector<ExpressionPtr> visit(Parser::ArgListContext* ctx);

  std::vector<ExpressionPtr> visit(Parser::ExpressionListContext* ctx);

  std::optional<parsedQuery::ConstructClause> visit(
      Parser::ConstructTemplateContext* ctx);

  Triples visit(Parser::ConstructTriplesContext* ctx);

  Triples visit(Parser::TriplesSameSubjectContext* ctx);

  PredicateObjectPairsAndTriples visit(Parser::PropertyListContext* ctx);

  PredicateObjectPairsAndTriples visit(
      Parser::PropertyListNotEmptyContext* ctx);

  GraphTerm visit(Parser::VerbContext* ctx);

  ObjectsAndTriples visit(Parser::ObjectListContext* ctx);

  SubjectOrObjectAndTriples visit(Parser::ObjectRContext* ctx);

  std::vector<TripleWithPropertyPath> visit(
      Parser::TriplesSameSubjectPathContext* ctx);

  std::optional<PathObjectPairsAndTriples> visit(
      Parser::PropertyListPathContext* ctx);

  PathObjectPairsAndTriples visit(Parser::PropertyListPathNotEmptyContext* ctx);

  PropertyPath visit(Parser::VerbPathContext* ctx);

  static Variable visit(Parser::VerbSimpleContext* ctx);

  PathObjectPairsAndTriples visit(Parser::TupleWithoutPathContext* term);

  PathObjectPairsAndTriples visit(Parser::TupleWithPathContext* ctx);

  ad_utility::sparql_types::VarOrPath visit(
      Parser::VerbPathOrSimpleContext* ctx);

  ObjectsAndPathTriples visit(Parser::ObjectListPathContext* ctx);

  SubjectOrObjectAndPathTriples visit(Parser::ObjectPathContext* ctx);

  PropertyPath visit(Parser::PathContext* ctx);

  PropertyPath visit(Parser::PathAlternativeContext* ctx);

  PropertyPath visit(Parser::PathSequenceContext* ctx);

  PropertyPath visit(Parser::PathEltContext* ctx);

  PropertyPath visit(Parser::PathEltOrInverseContext* ctx);

  // Turn the modifiers `+`, `*`, `?` into a pair of integers that indicate the
  // lower and upper bounds of the path length.
  static std::pair<size_t, size_t> visit(Parser::PathModContext* ctx);

  PropertyPath visit(Parser::PathPrimaryContext* ctx);

  PropertyPath visit(Parser::PathNegatedPropertySetContext*);

  PropertyPath visit(Parser::PathOneInPropertySetContext* ctx);

  /// Note that in the SPARQL grammar the INTEGER rule refers to positive
  /// integers without an explicit sign.
  static uint64_t visit(Parser::IntegerContext* ctx);

  SubjectOrObjectAndTriples visit(Parser::TriplesNodeContext* ctx);

  SubjectOrObjectAndTriples visit(Parser::BlankNodePropertyListContext* ctx);

  SubjectOrObjectAndPathTriples visit(Parser::TriplesNodePathContext* ctx);

  SubjectOrObjectAndPathTriples visit(
      Parser::BlankNodePropertyListPathContext* ctx);

  SubjectOrObjectAndTriples visit(Parser::CollectionContext* ctx);

  SubjectOrObjectAndPathTriples visit(Parser::CollectionPathContext* ctx);

  SubjectOrObjectAndTriples visit(Parser::GraphNodeContext* ctx);

  SubjectOrObjectAndPathTriples visit(Parser::GraphNodePathContext* ctx);

  GraphTerm visit(Parser::VarOrTermContext* ctx);

  VarOrIri visit(Parser::VarOrIriContext* ctx);

  static Variable visit(Parser::VarContext* ctx);

  GraphTerm visit(Parser::GraphTermContext* ctx);

  ExpressionPtr visit(Parser::ExpressionContext* ctx);

  ExpressionPtr visit(Parser::ConditionalOrExpressionContext* ctx);

  ExpressionPtr visit(Parser::ConditionalAndExpressionContext* ctx);

  ExpressionPtr visit(Parser::ValueLogicalContext* ctx);

  ExpressionPtr visit(Parser::RelationalExpressionContext* ctx);

  ExpressionPtr visit(Parser::NumericExpressionContext* ctx);

  ExpressionPtr visit(Parser::AdditiveExpressionContext* ctx);

  // Helper structs, needed in the following `visit` functions. Combine an
  // explicit operator (+ - * /) with an expression.
  enum struct Operator { Plus, Minus, Multiply, Divide };
  struct OperatorAndExpression {
    Operator operator_;
    ExpressionPtr expression_;
  };

  OperatorAndExpression visit(
      Parser::MultiplicativeExpressionWithSignContext* ctx);

  OperatorAndExpression visit(Parser::PlusSubexpressionContext* ctx);

  OperatorAndExpression visit(Parser::MinusSubexpressionContext* ctx);

  OperatorAndExpression visit(
      Parser::MultiplicativeExpressionWithLeadingSignButNoSpaceContext* ctx);

  ExpressionPtr visit(Parser::MultiplicativeExpressionContext* ctx);

  OperatorAndExpression visit(Parser::MultiplyOrDivideExpressionContext* ctx);

  OperatorAndExpression visit(Parser::MultiplyExpressionContext* ctx);

  OperatorAndExpression visit(Parser::DivideExpressionContext* ctx);

  ExpressionPtr visit(Parser::UnaryExpressionContext* ctx);

  ExpressionPtr visit(Parser::PrimaryExpressionContext* ctx);

  ExpressionPtr visit(Parser::BrackettedExpressionContext* ctx);

  ExpressionPtr visit(Parser::BuiltInCallContext* ctx);

  ExpressionPtr visit(Parser::RegexExpressionContext* ctx);

  ExpressionPtr visit(Parser::LangExpressionContext* ctx);

  ExpressionPtr visit(Parser::SubstringExpressionContext* ctx);

  ExpressionPtr visit(Parser::StrReplaceExpressionContext* ctx);

  ExpressionPtr visitExists(Parser::GroupGraphPatternContext* pattern,
                            bool negate);

  ExpressionPtr visit(Parser::ExistsFuncContext* ctx);

  ExpressionPtr visit(Parser::NotExistsFuncContext* ctx);

  ExpressionPtr visit(Parser::AggregateContext* ctx);

  ExpressionPtr visit(Parser::IriOrFunctionContext* ctx);

  std::string visit(Parser::RdfLiteralContext* ctx);

  IntOrDouble visit(Parser::NumericLiteralContext* ctx);

  static IntOrDouble visit(Parser::NumericLiteralUnsignedContext* ctx);

  static IntOrDouble visit(Parser::NumericLiteralPositiveContext* ctx);

  static IntOrDouble visit(Parser::NumericLiteralNegativeContext* ctx);

  static bool visit(Parser::BooleanLiteralContext* ctx);

  static RdfEscaping::NormalizedRDFString visit(Parser::StringContext* ctx);

  TripleComponent::Iri visit(Parser::IriContext* ctx);

  std::string visit(Parser::IrirefContext* ctx) const;

  std::string visit(Parser::PrefixedNameContext* ctx);

  GraphTerm visit(Parser::BlankNodeContext* ctx);

  std::string visit(Parser::PnameLnContext* ctx);

  std::string visit(Parser::PnameNsContext* ctx);

  DatasetClause visit(Parser::UsingClauseContext* ctx);

 private:
  // Helper to assign variable `startTime_` a correctly formatted time string.
  static std::string currentTimeAsXsdString();

  // Member starTime_ is needed for the NOW expression. All calls within
  // the query execution reference it. The underlying date time format is e.g.:
  // 2011-01-10T14:45:13.815-05:00
  std::string startTime_ = currentTimeAsXsdString();

  template <typename Visitor, typename Ctx>
  static constexpr bool voidWhenVisited =
      std::is_void_v<decltype(std::declval<Visitor&>().visit(
          std::declval<Ctx*>()))>;

  // Return the next internal variable.
  Variable getNewInternalVariable();

  // Return a callable (not threadsafe) that when being called creates a new
  // internal variable by calling `getNewInternalVariable()` above.
  auto makeInternalVariableGenerator();

  // Create a new generated blank node.
  BlankNode newBlankNode();

  // Create a distinct `GraphTerm` that represents a blank node, when calling
  // this inside of a CONSTRUCT block, and a new variable otherwise, which is
  // required for graph pattern matching inside `WHERE` clauses.
  GraphTerm newBlankNodeOrVariable();

  // Turn a blank node `_:someBlankNode` into an internal variable
  // `?<prefixForInternalVariables>_someBlankNode`. This is required by the
  // SPARQL parser, because blank nodes in the bodies of SPARQL queries behave
  // like variables.
  static Variable blankNodeToInternalVariable(std::string_view blankNode);

  // Get the part of the original input string that pertains to the given
  // context. This is necessary because ANTLR's `getText()` only provides that
  // part with *all* whitespace removed. Preserving the whitespace is important
  // for readability (for example, in an error message), and even more so when
  // using such parts for further processing (like the body of a SERVICE query,
  // which is not valid SPARQL anymore when you remove all whitespace).
  static std::string getOriginalInputForContext(
      const antlr4::ParserRuleContext* context);

  // Process an IRI function call. This is used in both `visitFunctionCall` and
  // `visitIriOrFunction`.
  static ExpressionPtr processIriFunctionCall(
      const TripleComponent::Iri& iri, std::vector<ExpressionPtr> argList,
      const antlr4::ParserRuleContext*);

  void addVisibleVariable(Variable var);

  // Return the `SparqlExpressionPimpl` for a context that returns a
  // `ExpressionPtr` when visited. The descriptor is set automatically on the
  // `SparqlExpressionPimpl`.
  template <typename Context>
  SparqlExpressionPimpl visitExpressionPimpl(Context* ctx);

  template <typename Expr, typename... Children>
  ExpressionPtr createExpression(Children... children) {
    return std::make_unique<Expr>(
        std::array<ExpressionPtr, sizeof...(children)>{std::move(children)...});
  }

  CPP_template(typename Ctx)(
      requires SparqlQleverVisitor::voidWhenVisited<
          SparqlQleverVisitor, Ctx>) void visitVector(const std::vector<Ctx*>&
                                                          childContexts);

  // Call `visit` for each of the `childContexts` and return the results of
  // those calls as a `vector`.
  CPP_template(typename Ctx)(requires CPP_NOT(
      SparqlQleverVisitor::voidWhenVisited<
          SparqlQleverVisitor, Ctx>)) auto visitVector(const std::vector<Ctx*>&
                                                           childContexts)
      -> std::vector<decltype(visit(childContexts[0]))>;

  // Check that exactly one of the `ctxs` is not `null`, visit that context,
  // cast the result to `Out` and return it. Requires that for all of the
  // `ctxs`, `visit(ctxs)` is convertible to `Out`.
  template <typename Out, typename... Contexts>
  Out visitAlternative(Contexts*... ctxs);

  // Returns `std::nullopt` if the pointer is the `nullptr`. Otherwise return
  // `visit(ctx)`.
  template <typename Ctx>
  auto visitOptional(Ctx* ctx) -> std::optional<decltype(visit(ctx))>;

  /// If `ctx` is not `nullptr`, visit it, convert the result to `Intermediate`
  /// and assign it to `*target`. The case where `Intermediate!=Target` is
  /// useful, when the result of `visit(ctx)` cannot be converted to `Target`,
  /// but the conversion chain `VisitResult -> Intermediate -> Target` is valid.
  /// For example when `visit(ctx)` yields `A`, `A` is explicitly convertible to
  /// `B` and `Target` is `optional<B>`, then `B` has to be specified as
  /// `Intermediate` (see for example the implementation of `visitAlternative`).
  template <typename Target, typename Intermediate = Target, typename Ctx>
  void visitIf(Target* target, Ctx* ctx);

  CPP_template(typename Ctx)(requires SparqlQleverVisitor::voidWhenVisited<
                             SparqlQleverVisitor, Ctx>) void visitIf(Ctx* ctx);

 public:
  [[noreturn]] static void reportError(const antlr4::ParserRuleContext* ctx,
                                       const std::string& msg);

  [[noreturn]] static void reportNotSupported(
      const antlr4::ParserRuleContext* ctx, const std::string& feature);

 private:
  // Parse both `ConstructTriplesContext` and `TriplesTemplateContext` because
  // they have the same structure.
  template <typename Context>
  Triples parseTriplesConstruction(Context* ctx);

  // If the triple is a special triple for the text index (i.e. its predicate is
  // either `ql:contains-word` or `ql:contains-entity`, register the magic
  // variables for the matching word and the score that will be created when
  // processing those triples in the query body, s.t. they can be selected as
  // part of the query result.
  template <typename Context>
  void setMatchingWordAndScoreVisibleIfPresent(
      Context* ctx, const TripleWithPropertyPath& triple);

  // If any of the variables used in `expression` did not appear previously in
  // the query, add a warning or throw an exception (depending on the setting of
  // the corresponding `RuntimeParameter`).
  template <typename Context>
  void warnOrThrowIfUnboundVariables(Context* ctx,
                                     const SparqlExpressionPimpl& expression,
                                     std::string_view clauseName);

  // Convert an instance of `Triples` to a `BasicGraphPattern` so it can be used
  // just like a WHERE clause. Most of the time this just changes the type and
  // stays semantically the same, but for blank nodes, this step converts them
  // into internal variables so they are interpreted correctly by the query
  // planner.
  parsedQuery::BasicGraphPattern toGraphPattern(
      const ad_utility::sparql_types::Triples& triples) const;

  // Set the datasets state of the visitor if `datasetsAreFixed_` is false.
  // `datasetsAreFixed_` controls whether the datasets can be modified from
  // inside the query or update. Then returns the currently active datasets.
  const parsedQuery::DatasetClauses& setAndGetDatasetClauses(
      const std::vector<DatasetClause>& clauses);

  // Construct a `ParsedQuery` that clears the given graph equivalent to
  // `DELETE WHERE { GRAPH graph { ?s ?p ?o } }`.
  ParsedQuery makeClear(const GraphRefAll& graph);

  // Construct a `ParsedQuery` that adds all triples from the source graph to
  // the target graph equivalent to `INSERT { GRAPH target { ?s ?p ?o } } WHERE
  // { GRAPH source { ?s ?p ?o } }`.
  ParsedQuery makeAdd(const GraphOrDefault& source,
                      const GraphOrDefault& target);

  // Construct `ParsedQuery`s that clear the target graph and then copy all
  // triples from the source graph to the target graph.
  std::vector<ParsedQuery> makeCopy(const GraphOrDefault& from,
                                    const GraphOrDefault& to);

  // Check that there are exactly 2 sub-clauses and returned the result from
  // visiting them.
  std::pair<GraphOrDefault, GraphOrDefault> visitFromTo(
      std::vector<Parser::GraphOrDefaultContext*> ctxs);

  FRIEND_TEST(SparqlParser, ensureExceptionOnInvalidGraphTerm);
};

#endif  // QLEVER_SRC_PARSER_SPARQLPARSER_SPARQLQLEVERVISITOR_H<|MERGE_RESOLUTION|>--- conflicted
+++ resolved
@@ -326,34 +326,6 @@
   parsedQuery::GraphPatternOperation visit(
       Parser::ServiceGraphPatternContext* ctx);
 
-<<<<<<< HEAD
-  // Visitor functions for special builtin features that are triggered via
-  // `SERVICE` requests with "magic" IRIs.
-  parsedQuery::GraphPatternOperation visitPathQuery(
-      Parser::ServiceGraphPatternContext* ctx);
-
-  GraphPatternOperation visitSpatialQuery(
-      Parser::ServiceGraphPatternContext* ctx);
-
-  parsedQuery::GraphPatternOperation visitTextSearchQuery(
-      Parser::ServiceGraphPatternContext* ctx);
-
-  parsedQuery::GraphPatternOperation visitProxyQuery(
-      Parser::ServiceGraphPatternContext* ctx);
-
-  GraphPatternOperation visitNamedCachedResult(
-      const TripleComponent::Iri& target,
-      Parser::ServiceGraphPatternContext* ctx);
-
-  // Parse the body of a `MagicServiceQuery`, in particular call
-  // `addBasicGraphPattern` and `addGraph` for the contents of the body, and
-  // throw an exception if an unsupported element is encountered. This function
-  // implements common functionality of `visitNamedCachedResult`,
-  // `visitTextQuery`, ... above.
-  void parseBodyOfMagicServiceQuery(parsedQuery::MagicServiceQuery& target,
-                                    Parser::ServiceGraphPatternContext* ctx,
-                                    std::string_view operationName);
-=======
   // Generic visitor function for all the special builtin features that are
   // triggered via `SERVICE` requests with "magic" IRIs.
   //
@@ -366,7 +338,6 @@
       parsedQuery::GraphPatternOperation
       visitMagicServiceQuery(Parser::ServiceGraphPatternContext* ctx,
                              Args&&... args);
->>>>>>> 959c50df
 
   parsedQuery::GraphPatternOperation visit(Parser::BindContext* ctx);
 
