// Copyright 2021 - 2025, University of Freiburg
// Chair of Algorithms and Data Structures
// Authors: Julian Mundhahs <mundhahj@tf.uni-freiburg.de>
//          Hannah Bast <bast@cs.uni-freiburg.de>
//          Johannes Kalmbach <kalmbach@cs.uni-freiburg.de>
//
// Copyright 2025, Bayerische Motoren Werke Aktiengesellschaft (BMW AG)

#include "parser/sparqlParser/SparqlQleverVisitor.h"

#include <absl/functional/function_ref.h>
#include <absl/strings/str_split.h>
#include <absl/time/time.h>

#include <string>
#include <unordered_map>
#include <vector>

#include "engine/SpatialJoinConfig.h"
#include "engine/sparqlExpressions/BlankNodeExpression.h"
#include "engine/sparqlExpressions/CountStarExpression.h"
#include "engine/sparqlExpressions/ExistsExpression.h"
#include "engine/sparqlExpressions/GroupConcatExpression.h"
#include "engine/sparqlExpressions/LiteralExpression.h"
#include "engine/sparqlExpressions/NaryExpression.h"
#include "engine/sparqlExpressions/NowDatetimeExpression.h"
#include "engine/sparqlExpressions/RandomExpression.h"
#include "engine/sparqlExpressions/RegexExpression.h"
#include "engine/sparqlExpressions/RelationalExpressions.h"
#include "engine/sparqlExpressions/SampleExpression.h"
#include "engine/sparqlExpressions/SparqlExpression.h"
#include "engine/sparqlExpressions/StdevExpression.h"
#include "engine/sparqlExpressions/UuidExpressions.h"
#include "global/Constants.h"
#include "global/RuntimeParameters.h"
#include "parser/GraphPatternOperation.h"
#include "parser/MagicServiceIriConstants.h"
#include "parser/MagicServiceQuery.h"
#include "parser/Quads.h"
#include "parser/RdfParser.h"
#include "parser/SparqlParser.h"
#include "parser/SpatialQuery.h"
#include "parser/TokenizerCtre.h"
#include "rdfTypes/Variable.h"
#include "util/StringUtils.h"
#include "util/TransparentFunctors.h"
#include "util/TypeIdentity.h"
#include "util/antlr/GenerateAntlrExceptionMetadata.h"

using namespace ad_utility::sparql_types;
using namespace ad_utility::use_type_identity;
using namespace sparqlExpression;
using namespace updateClause;
using ExpressionPtr = sparqlExpression::SparqlExpression::Ptr;
using SparqlExpressionPimpl = sparqlExpression::SparqlExpressionPimpl;
using SelectClause = parsedQuery::SelectClause;
using GraphPattern = parsedQuery::GraphPattern;
using Bind = parsedQuery::Bind;
using Values = parsedQuery::Values;
using BasicGraphPattern = parsedQuery::BasicGraphPattern;
using GraphPatternOperation = parsedQuery::GraphPatternOperation;
using SparqlValues = parsedQuery::SparqlValues;

using Visitor = SparqlQleverVisitor;
using Parser = SparqlAutomaticParser;

namespace {
const ad_utility::triple_component::Iri a =
    ad_utility::triple_component::Iri::fromIriref(
        "<http://www.w3.org/1999/02/22-rdf-syntax-ns#type>");
}  // namespace

// _____________________________________________________________________________
BlankNode Visitor::newBlankNode() {
  std::string label = std::to_string(_blankNodeCounter);
  _blankNodeCounter++;
  // true means automatically generated
  return {true, std::move(label)};
}

// _____________________________________________________________________________
GraphTerm Visitor::newBlankNodeOrVariable() {
  if (isInsideConstructTriples_) {
    return GraphTerm{newBlankNode()};
  } else {
    return parsedQuery_.getNewInternalVariable();
  }
}

// _____________________________________________________________________________
std::string Visitor::getOriginalInputForContext(
    const antlr4::ParserRuleContext* context) {
  const auto& fullInput = context->getStart()->getInputStream()->toString();
  size_t posBeg = context->getStart()->getStartIndex();
  size_t posEnd = context->getStop()->getStopIndex();
  // Note that `getUTF8Substring` returns a `std::string_view`. We copy this to
  // a `std::string` because it's not clear whether the original string still
  // exists when the result of this call is used. Not performance-critical.
  return std::string{
      ad_utility::getUTF8Substring(fullInput, posBeg, posEnd - posBeg + 1)};
}

// _____________________________________________________________________________
std::string Visitor::currentTimeAsXsdString() {
  return absl::FormatTime("%Y-%m-%dT%H:%M:%E3S%Ez", absl::Now(),
                          absl::LocalTimeZone());
}

// ___________________________________________________________________________
ExpressionPtr Visitor::processIriFunctionCall(
    const TripleComponent::Iri& iri, std::vector<ExpressionPtr> argList,
    const antlr4::ParserRuleContext* ctx) {
  std::string_view functionName = asStringViewUnsafe(iri.getContent());
  std::string_view prefixName;
  // Helper lambda that checks if `functionName` starts with the given prefix.
  // If yes, remove the prefix from `functionName` and set
  // `prefixName` to the short name of the prefix; see `global/Constants.h`.
  auto checkPrefix = [&functionName, &prefixName](
                         std::pair<std::string_view, std::string_view> prefix) {
    if (functionName.starts_with(prefix.second)) {
      prefixName = prefix.first;
      functionName.remove_prefix(prefix.second.size());
      return true;
    } else {
      return false;
    }
  };

  // Helper lambda that checks the number of arguments and throws an error
  // if it's not right. The `functionName` and `prefixName` are used for the
  // error message.
  auto checkNumArgs = [&argList, &ctx, &functionName,
                       &prefixName](size_t numArgs) {
    static std::array<std::string, 6> wordForNumArgs = {
        "no", "one", "two", "three", "four", "five"};
    if (argList.size() != numArgs) {
      reportError(ctx,
                  absl::StrCat("Function ", prefixName, functionName, " takes ",
                               numArgs < 5 ? wordForNumArgs[numArgs]
                                           : std::to_string(numArgs),
                               numArgs == 1 ? " argument" : " arguments"));
    }
  };

  using namespace sparqlExpression;
  // Create `SparqlExpression` with one child.
  auto createUnary =
      CPP_template_lambda(&argList, &checkNumArgs)(typename F)(F function)(
          requires std::is_invocable_r_v<ExpressionPtr, F, ExpressionPtr>) {
    checkNumArgs(1);  // Check is unary.
    return function(std::move(argList[0]));
  };
  // Create `SparqlExpression` with two children.
  auto createBinary =
      CPP_template_lambda(&argList, &checkNumArgs)(typename F)(F function)(
          requires std::is_invocable_r_v<ExpressionPtr, F, ExpressionPtr,
                                         ExpressionPtr>) {
    checkNumArgs(2);  // Check is binary.
    return function(std::move(argList[0]), std::move(argList[1]));
  };
  // Create `SparqlExpression` with two or three children (currently used for
  // backward-compatible geof:distance function)
  auto createBinaryOrTernary =
      CPP_template_lambda(&argList)(typename F)(F function)(
          requires std::is_invocable_r_v<ExpressionPtr, F, ExpressionPtr,
                                         ExpressionPtr,
                                         std::optional<ExpressionPtr>>) {
    if (argList.size() == 2) {
      return function(std::move(argList[0]), std::move(argList[1]),
                      std::nullopt);
    } else if (argList.size() == 3) {
      return function(std::move(argList[0]), std::move(argList[1]),
                      std::move(argList[2]));
    } else {
      AD_THROW(
          "Incorrect number of arguments: two or optionally three required");
    }
  };

  using Ptr = sparqlExpression::SparqlExpression::Ptr;
  using UnaryFuncTable =
      std::unordered_map<std::string_view, absl::FunctionRef<Ptr(Ptr)>>;
  using BinaryFuncTable =
      std::unordered_map<std::string_view, absl::FunctionRef<Ptr(Ptr, Ptr)>>;

  // Geo functions.
  static const UnaryFuncTable geoUnaryFuncs{
      {"longitude", &makeLongitudeExpression},
      {"latitude", &makeLatitudeExpression},
      {"centroid", &makeCentroidExpression},
      {"envelope", &makeEnvelopeExpression},
<<<<<<< HEAD
      {"metricLength", &makeMetricLengthExpression}};
=======
      {"geometryType", &makeGeometryTypeExpression}};
>>>>>>> 27208d34
  using enum SpatialJoinType;
  static const BinaryFuncTable geoBinaryFuncs{
      {"metricDistance", &makeMetricDistExpression},
      {"length", &makeLengthExpression},
      // Geometric relation functions
      {"sfIntersects", &makeGeoRelationExpression<INTERSECTS>},
      {"sfContains", &makeGeoRelationExpression<CONTAINS>},
      {"sfCovers", &makeGeoRelationExpression<COVERS>},
      {"sfCrosses", &makeGeoRelationExpression<CROSSES>},
      {"sfTouches", &makeGeoRelationExpression<TOUCHES>},
      {"sfEquals", &makeGeoRelationExpression<EQUALS>},
      {"sfOverlaps", &makeGeoRelationExpression<OVERLAPS>}};
  if (checkPrefix(GEOF_PREFIX)) {
    if (functionName == "distance") {
      return createBinaryOrTernary(&makeDistWithUnitExpression);
    } else if (geoUnaryFuncs.contains(functionName)) {
      return createUnary(geoUnaryFuncs.at(functionName));
    } else if (geoBinaryFuncs.contains(functionName)) {
      return createBinary(geoBinaryFuncs.at(functionName));
    }
  }

  // Math functions.
  static const UnaryFuncTable mathFuncs{
      {"log", &makeLogExpression},   {"exp", &makeExpExpression},
      {"sqrt", &makeSqrtExpression}, {"sin", &makeSinExpression},
      {"cos", &makeCosExpression},   {"tan", &makeTanExpression},
  };
  if (checkPrefix(MATH_PREFIX)) {
    if (mathFuncs.contains(functionName)) {
      return createUnary(mathFuncs.at(functionName));
    } else if (functionName == "pow") {
      return createBinary(&makePowExpression);
    }
  }

  // XSD conversion functions.
  static const UnaryFuncTable convertFuncs{
      {"integer", &makeConvertToIntExpression},
      {"int", &makeConvertToIntExpression},
      {"decimal", &makeConvertToDecimalExpression},
      {"double", &makeConvertToDoubleExpression},
      // We currently don't have a float type, so we just convert to double.
      {"float", &makeConvertToDoubleExpression},
      {"boolean", &makeConvertToBooleanExpression},
      {"string", &makeConvertToStringExpression},
      {"dateTime", &makeConvertToDateTimeExpression},
      {"date", &makeConvertToDateExpression},
  };
  if (checkPrefix(XSD_PREFIX) && convertFuncs.contains(functionName)) {
    return createUnary(convertFuncs.at(functionName));
  }

  // QLever-internal functions.
  //
  // NOTE: Predicates like `ql:has-predicate` etc. are handled elsewhere.
  if (checkPrefix(QL_PREFIX)) {
    if (functionName == "isGeoPoint") {
      return createUnary(&makeIsGeoPointExpression);
    }
  }

  if (RuntimeParameters().get<"syntax-test-mode">()) {
    // In the syntax test mode we silently create an expression that always
    // returns `UNDEF`.
    return std::make_unique<sparqlExpression::IdExpression>(
        Id::makeUndefined());
  } else {
    // If none of the above matched, report unknown function.
    reportNotSupported(ctx,
                       "Function \""s + iri.toStringRepresentation() + "\" is");
  }
}

void Visitor::addVisibleVariable(Variable var) {
  visibleVariables_.emplace_back(std::move(var));
}

// ___________________________________________________________________________
template <typename List>
PathObjectPairs joinPredicateAndObject(const VarOrPath& predicate,
                                       List objectList) {
  PathObjectPairs tuples;
  tuples.reserve(objectList.first.size());
  for (auto& object : objectList.first) {
    tuples.emplace_back(predicate, std::move(object));
  }
  return tuples;
}

// ___________________________________________________________________________
template <typename Context>
SparqlExpressionPimpl Visitor::visitExpressionPimpl(Context* ctx) {
  return {visit(ctx), getOriginalInputForContext(ctx)};
}

// ____________________________________________________________________________________
ParsedQuery Visitor::visit(Parser::QueryContext* ctx) {
  // The prologue (BASE and PREFIX declarations)  only affects the internal
  // state of the visitor.
  visit(ctx->prologue());
  auto query =
      visitAlternative<ParsedQuery>(ctx->selectQuery(), ctx->constructQuery(),
                                    ctx->describeQuery(), ctx->askQuery());

  query.postQueryValuesClause_ = visit(ctx->valuesClause());

  query._originalString = ctx->getStart()->getInputStream()->toString();

  return query;
}

// ____________________________________________________________________________________
void SparqlQleverVisitor::resetStateForMultipleUpdates() {
  // The following fields are not reset:
  // - prefixMap_ and baseIri_: prefixes carry over between chained updates
  // - datasetsAreFixed_: set for the whole request which can contain multiple
  // operations
  // - activeDatasetClauses_: if `datasetsAreFixed_` is true
  _blankNodeCounter = 0;
  numGraphPatterns_ = 0;
  visibleVariables_ = {};
  // When fixed datasets are given for a request (see SPARQL Protocol), these
  // cannot be changed by a SPARQL operation but are also constant for chained
  // updates.
  if (!datasetsAreFixed_) {
    activeDatasetClauses_ = {};
  }
  prologueString_ = {};
  parsedQuery_ = {};
  isInsideConstructTriples_ = false;
}

// ____________________________________________________________________________________
SelectClause Visitor::visit(Parser::SelectClauseContext* ctx) {
  SelectClause select;

  select.distinct_ = static_cast<bool>(ctx->DISTINCT());
  select.reduced_ = static_cast<bool>(ctx->REDUCED());

  if (ctx->asterisk) {
    select.setAsterisk();
  } else {
    select.setSelected(visitVector(ctx->varOrAlias()));
  }
  return select;
}

// ____________________________________________________________________________________
VarOrAlias Visitor::visit(Parser::VarOrAliasContext* ctx) {
  return visitAlternative<VarOrAlias>(ctx->var(), ctx->alias());
}

// ____________________________________________________________________________________
Alias Visitor::visit(Parser::AliasContext* ctx) {
  // A SPARQL alias has only one child, namely the contents within
  // parentheses.
  return visit(ctx->aliasWithoutBrackets());
}

// ____________________________________________________________________________________
Alias Visitor::visit(Parser::AliasWithoutBracketsContext* ctx) {
  return {visitExpressionPimpl(ctx->expression()), visit(ctx->var())};
}

// ____________________________________________________________________________________
parsedQuery::BasicGraphPattern Visitor::toGraphPattern(
    const ad_utility::sparql_types::Triples& triples) {
  parsedQuery::BasicGraphPattern pattern{};
  pattern._triples.reserve(triples.size());
  auto toTripleComponent = [](const auto& item) {
    using T = std::decay_t<decltype(item)>;
    namespace tc = ad_utility::triple_component;
    if constexpr (ad_utility::isSimilar<T, Variable>) {
      return TripleComponent{item};
    } else if constexpr (ad_utility::isSimilar<T, BlankNode>) {
      // Blank Nodes in the pattern are to be treated as internal variables
      // inside WHERE.
      return TripleComponent{
          ParsedQuery::blankNodeToInternalVariable(item.toSparql())};
    } else {
      static_assert(ad_utility::SimilarToAny<T, Literal, Iri>);
      return RdfStringParser<TurtleParser<Tokenizer>>::parseTripleObject(
          item.toSparql());
    }
  };
  auto toPredicate = [](const auto& item) -> VarOrPath {
    using T = std::decay_t<decltype(item)>;
    if constexpr (ad_utility::isSimilar<T, Variable>) {
      return item;
    } else if constexpr (ad_utility::isSimilar<T, Iri>) {
      return PropertyPath::fromIri(
          ad_utility::triple_component::Iri::fromStringRepresentation(
              item.toSparql()));
    } else {
      static_assert(ad_utility::SimilarToAny<T, Literal, BlankNode>);
      // This case can only happen if there's a bug in the SPARQL parser.
      AD_THROW("Literals or blank nodes are not valid predicates.");
    }
  };
  for (const auto& triple : triples) {
    auto subject = std::visit(toTripleComponent, triple.at(0));
    auto predicate = std::visit(toPredicate, triple.at(1));
    auto object = std::visit(toTripleComponent, triple.at(2));
    pattern._triples.emplace_back(std::move(subject), std::move(predicate),
                                  std::move(object));
  }
  return pattern;
}

// ____________________________________________________________________________________
const parsedQuery::DatasetClauses& SparqlQleverVisitor::setAndGetDatasetClauses(
    const std::vector<DatasetClause>& clauses) {
  if (!datasetsAreFixed_) {
    activeDatasetClauses_ = parsedQuery::DatasetClauses::fromClauses(clauses);
  }
  return activeDatasetClauses_;
}

// ____________________________________________________________________________________
ParsedQuery Visitor::visit(Parser::ConstructQueryContext* ctx) {
  ParsedQuery query;
  query.datasetClauses_ =
      setAndGetDatasetClauses(visitVector(ctx->datasetClause()));
  if (ctx->constructTemplate()) {
    query._clause = visit(ctx->constructTemplate())
                        .value_or(parsedQuery::ConstructClause{});
    visitWhereClause(ctx->whereClause(), query);
  } else {
    // For `CONSTRUCT WHERE`, the CONSTRUCT template and the WHERE clause are
    // syntactically the same, so we set the flag to true to keep the blank
    // nodes, and convert them into variables during `toGraphPattern`.
    isInsideConstructTriples_ = true;
    auto cleanup =
        absl::Cleanup{[this]() { isInsideConstructTriples_ = false; }};
    query._clause = parsedQuery::ConstructClause{
        visitOptional(ctx->triplesTemplate()).value_or(Triples{})};
    query._rootGraphPattern._graphPatterns.emplace_back(
        toGraphPattern(query.constructClause().triples_));
  }
  query.addSolutionModifiers(visit(ctx->solutionModifier()));

  return query;
}

// ____________________________________________________________________________________
ParsedQuery Visitor::visit(Parser::DescribeQueryContext* ctx) {
  auto describeClause = parsedQuery::Describe{};
  auto describedResources = visitVector(ctx->varOrIri());

  // Convert the describe resources (variables or IRIs) from the format that the
  // parser delivers to the one that the `parsedQuery::Describe` struct expects.
  std::vector<Variable> describedVariables;
  for (VarOrIri& resource : describedResources) {
    std::visit(ad_utility::OverloadCallOperator{
                   [&describeClause, &describedVariables](const Variable& var) {
                     describeClause.resources_.emplace_back(var);
                     describedVariables.push_back(var);
                   },
                   [&describeClause](const TripleComponent::Iri& iri) {
                     describeClause.resources_.emplace_back(iri);
                   }},
               resource);
  }

  // Parse the FROM and FROM NAMED clauses.
  describeClause.datasetClauses_ =
      setAndGetDatasetClauses(visitVector(ctx->datasetClause()));

  // Parse the WHERE clause and construct a SELECT query from it. For `DESCRIBE
  // *`, add each visible variable as a resource to describe.
  visitWhereClause(ctx->whereClause(), parsedQuery_);
  if (describedResources.empty()) {
    const auto& visibleVariables =
        parsedQuery_.selectClause().getVisibleVariables();
    ql::ranges::copy(visibleVariables,
                     std::back_inserter(describeClause.resources_));
    describedVariables = visibleVariables;
  }
  auto& selectClause = parsedQuery_.selectClause();
  selectClause.setSelected(std::move(describedVariables));
  describeClause.whereClause_ = std::move(parsedQuery_);

  // Set up the final `ParsedQuery` object for the DESCRIBE query. The clause is
  // a CONSTRUCT query of the form `CONSTRUCT { ?subject ?predicate ?object} {
  // ... }`, with the `parsedQuery::Describe` object from above as the root
  // graph pattern. The solution modifiers (in particular ORDER BY) are part of
  // the CONSTRUCT query.
  //
  // NOTE: The dataset clauses are stored once in `parsedQuery_.datasetClauses_`
  // (which pertains to the CONSTRUCT query that computes the result of the
  // DESCRIBE), and once in `parsedQuery_.describeClause_.datasetClauses_`
  // (which pertains to the SELECT query that computes the resources to be
  // described).
  parsedQuery_ = ParsedQuery{};
  parsedQuery_.addSolutionModifiers(visit(ctx->solutionModifier()));
  parsedQuery_._rootGraphPattern._graphPatterns.emplace_back(
      std::move(describeClause));
  parsedQuery_.datasetClauses_ = activeDatasetClauses_;
  auto constructClause = ParsedQuery::ConstructClause{};
  using G = GraphTerm;
  using V = Variable;
  constructClause.triples_.push_back(
      std::array{G(V("?subject")), G(V("?predicate")), G(V("?object"))});
  parsedQuery_._clause = std::move(constructClause);

  return parsedQuery_;
}

// ____________________________________________________________________________________
ParsedQuery Visitor::visit(Parser::AskQueryContext* ctx) {
  parsedQuery_._clause = ParsedQuery::AskClause{};
  parsedQuery_.datasetClauses_ =
      setAndGetDatasetClauses(visitVector(ctx->datasetClause()));
  visitWhereClause(ctx->whereClause(), parsedQuery_);
  // NOTE: It can make sense to have solution modifiers with an ASK query, for
  // example, a GROUP BY with a HAVING.
  auto getSolutionModifiers = [this, ctx]() {
    auto solutionModifiers = visit(ctx->solutionModifier());
    const auto& limitOffset = solutionModifiers.limitOffset_;
    if (!limitOffset.isUnconstrained() || limitOffset.textLimit_.has_value()) {
      reportError(
          ctx->solutionModifier(),
          "ASK queries may not contain LIMIT, OFFSET, or TEXTLIMIT clauses");
    }
    solutionModifiers.limitOffset_._limit = 1;
    return solutionModifiers;
  };
  parsedQuery_.addSolutionModifiers(getSolutionModifiers());
  return parsedQuery_;
}

// ____________________________________________________________________________________
DatasetClause Visitor::visit(Parser::DatasetClauseContext* ctx) {
  if (ctx->defaultGraphClause()) {
    return {.dataset_ = visit(ctx->defaultGraphClause()), .isNamed_ = false};
  } else {
    AD_CORRECTNESS_CHECK(ctx->namedGraphClause());
    return {.dataset_ = visit(ctx->namedGraphClause()), .isNamed_ = true};
  }
}

// ____________________________________________________________________________________
TripleComponent::Iri Visitor::visit(Parser::DefaultGraphClauseContext* ctx) {
  return visit(ctx->sourceSelector());
}

// ____________________________________________________________________________________
TripleComponent::Iri Visitor::visit(Parser::NamedGraphClauseContext* ctx) {
  return visit(ctx->sourceSelector());
}

// ____________________________________________________________________________________
TripleComponent::Iri Visitor::visit(Parser::SourceSelectorContext* ctx) {
  return visit(ctx->iri());
}

// ____________________________________________________________________________________
Variable Visitor::visit(Parser::VarContext* ctx) {
  // `false` for the second argument means: The variable name is already
  // validated by the grammar, no need to check it again (which would lead to an
  // infinite loop here).
  return Variable{ctx->getText(), false};
}

// ____________________________________________________________________________________
GraphPatternOperation Visitor::visit(Parser::BindContext* ctx) {
  Variable target = visit(ctx->var());
  if (ad_utility::contains(visibleVariables_, target)) {
    reportError(
        ctx,
        absl::StrCat(
            "The target variable ", target.name(),
            " of an AS clause was already used before in the query body."));
  }

  auto expression = visitExpressionPimpl(ctx->expression());
  warnOrThrowIfUnboundVariables(ctx, expression, "BIND");
  addVisibleVariable(target);
  return GraphPatternOperation{Bind{std::move(expression), std::move(target)}};
}

// ____________________________________________________________________________________
GraphPatternOperation Visitor::visit(Parser::InlineDataContext* ctx) {
  Values values = visit(ctx->dataBlock());
  for (const auto& variable : values._inlineValues._variables) {
    addVisibleVariable(variable);
  }
  return GraphPatternOperation{std::move(values)};
}

// ____________________________________________________________________________________
Values Visitor::visit(Parser::DataBlockContext* ctx) {
  return visitAlternative<Values>(ctx->inlineDataOneVar(),
                                  ctx->inlineDataFull());
}

// ____________________________________________________________________________________
std::optional<Values> Visitor::visit(Parser::ValuesClauseContext* ctx) {
  return visitOptional(ctx->dataBlock());
}

// ____________________________________________________________________________
std::vector<ParsedQuery> Visitor::visit(Parser::UpdateContext* ctx) {
  std::vector<ParsedQuery> updates{};

  AD_CORRECTNESS_CHECK(ctx->prologue().size() >= ctx->update1().size());
  for (size_t i = 0; i < ctx->update1().size(); ++i) {
    // The prologue (BASE and PREFIX declarations) only affects the internal
    // state of the visitor. The standard mentions that prefixes are shared
    // between consecutive updates.
    visit(ctx->prologue(i));
    auto thisUpdates = visit(ctx->update1(i));
    // The string representation of the Update is from the beginning of that
    // updates prologue to the end of the update. The `;` between queries is
    // ignored in the string representation.
    const size_t updateStartPos = ctx->prologue(i)->getStart()->getStartIndex();
    const size_t updateEndPos = ctx->update1(i)->getStop()->getStopIndex();
    auto updateStringRepr = std::string{ad_utility::getUTF8Substring(
        ctx->getStart()->getInputStream()->toString(), updateStartPos,
        updateEndPos - updateStartPos + 1)};
    // Many graph management operations are desugared into multiple updates. We
    // set the string representation of the graph management operation for all
    // the simple update operations.
    ql::ranges::for_each(thisUpdates, [updateStringRepr](ParsedQuery& update) {
      update._originalString = updateStringRepr;
    });
    ad_utility::appendVector(updates, thisUpdates);
    resetStateForMultipleUpdates();
  }

  return updates;
}

// ____________________________________________________________________________________
std::vector<ParsedQuery> Visitor::visit(Parser::Update1Context* ctx) {
  if (ctx->deleteWhere() || ctx->modify() || ctx->clear() || ctx->drop() ||
      ctx->create() || ctx->copy() || ctx->move() || ctx->add() ||
      ctx->load()) {
    return visitAlternative<std::vector<ParsedQuery>>(
        ctx->deleteWhere(), ctx->modify(), ctx->clear(), ctx->drop(),
        ctx->create(), ctx->copy(), ctx->move(), ctx->add(), ctx->load());
  }
  AD_CORRECTNESS_CHECK(ctx->insertData() || ctx->deleteData());
  parsedQuery_._clause = visitAlternative<parsedQuery::UpdateClause>(
      ctx->insertData(), ctx->deleteData());
  parsedQuery_.datasetClauses_ = activeDatasetClauses_;
  return {std::move(parsedQuery_)};
}

// ____________________________________________________________________________________
ParsedQuery Visitor::visit(Parser::LoadContext* ctx) {
  AD_CORRECTNESS_CHECK(visibleVariables_.empty());
  GraphPattern pattern;
  auto iri = visit(ctx->iri());
  // The `LOAD` Update operation is translated into something like
  // `INSERT { ?s ?p ?o } WHERE { LOAD_OP <iri> [SILENT] }`. Where `LOAD_OP` is
  // an internal operation that binds the result of parsing the given RDF
  // document into the variables `?s`, `?p`, and `?o`.
  pattern._graphPatterns.emplace_back(
      parsedQuery::Load{iri, static_cast<bool>(ctx->SILENT())});
  parsedQuery_._rootGraphPattern = std::move(pattern);
  addVisibleVariable(Variable("?s"));
  addVisibleVariable(Variable("?p"));
  addVisibleVariable(Variable("?o"));
  parsedQuery_.registerVariablesVisibleInQueryBody(visibleVariables_);
  visibleVariables_.clear();
  using Quad = SparqlTripleSimpleWithGraph;
  std::vector<Quad> toInsert{
      Quad{Variable("?s"), Variable("?p"), Variable("?o"),
           ctx->graphRef() ? Quad::Graph(visit(ctx->graphRef()))
                           : Quad::Graph(std::monostate{})}};
  parsedQuery_._clause = parsedQuery::UpdateClause{GraphUpdate{toInsert, {}}};
  return parsedQuery_;
}

// Helper functions for some inner parts of graph management operations.
namespace {
// ____________________________________________________________________________________
// Transform a `GraphRefAll` or `GraphOrDefault` into a
// `SparqlTripleSimpleWithGraph::Graph`/`parsedQuery::GroupGraphPattern::GraphSpec`
// (which are the same type).
SparqlTripleSimpleWithGraph::Graph transformGraph(const GraphRefAll& graph) {
  using Graph = SparqlTripleSimpleWithGraph::Graph;
  // This case cannot be handled in this function and must be handled before.
  AD_CORRECTNESS_CHECK(!std::holds_alternative<NAMED>(graph));
  return std::visit(
      ad_utility::OverloadCallOperator{
          [](const ad_utility::triple_component::Iri& iri) -> Graph {
            return iri;
          },
          [](const ALL&) -> Graph { return Variable("?g"); },
          [](const DEFAULT&) -> Graph {
            return ad_utility::triple_component::Iri::fromIriref(
                DEFAULT_GRAPH_IRI);
          },
          [](const NAMED&) -> Graph { AD_FAIL(); }},
      graph);
}

// ____________________________________________________________________________________
SparqlTripleSimpleWithGraph::Graph transformGraph(const GraphOrDefault& graph) {
  using Graph = SparqlTripleSimpleWithGraph::Graph;
  return std::visit(
      ad_utility::OverloadCallOperator{
          [](const ad_utility::triple_component::Iri& iri) -> Graph {
            return iri;
          },
          [](const DEFAULT&) -> Graph {
            return ad_utility::triple_component::Iri::fromIriref(
                DEFAULT_GRAPH_IRI);
          }},
      graph);
}

// ____________________________________________________________________________________
// Make a `GraphPatternOperation` that matches all triples in the given graph.
GraphPatternOperation makeAllTripleGraphPattern(
    parsedQuery::GroupGraphPattern::GraphSpec graph) {
  GraphPattern inner;
  inner._graphPatterns.emplace_back(BasicGraphPattern{
      {{{Variable("?s")}, Variable("?p"), {Variable("?o")}}}});
  return {parsedQuery::GroupGraphPattern{std::move(inner), std::move(graph)}};
}

// ____________________________________________________________________________________
// Make a `SparqlTripleSimpleWithGraph` that templates all triples in the graph.
SparqlTripleSimpleWithGraph makeAllTripleTemplate(
    SparqlTripleSimpleWithGraph::Graph graph) {
  return {
      {Variable("?s")}, {Variable("?p")}, {Variable("?o")}, std::move(graph)};
}
}  // namespace

// ____________________________________________________________________________________
ParsedQuery Visitor::visit(Parser::ClearContext* ctx) {
  return makeClear(visit(ctx->graphRefAll()));
}

// ____________________________________________________________________________________
ParsedQuery Visitor::makeClear(SparqlTripleSimpleWithGraph::Graph graph) {
  parsedQuery_._rootGraphPattern._graphPatterns.push_back(
      makeAllTripleGraphPattern(graph));
  parsedQuery_._clause = parsedQuery::UpdateClause{
      GraphUpdate{{}, {makeAllTripleTemplate(std::move(graph))}}};
  parsedQuery_.datasetClauses_ = activeDatasetClauses_;
  return parsedQuery_;
}

// ____________________________________________________________________________________
ParsedQuery Visitor::makeClear(const GraphRefAll& graph) {
  if (std::holds_alternative<NAMED>(graph)) {
    // We first select all graphs and then filter out the default graph, to get
    // only the named graphs. `Variable("?g")` selects all graphs.
    parsedQuery_._rootGraphPattern._graphPatterns.push_back(
        makeAllTripleGraphPattern(Variable("?g")));
    // TODO<joka921,qup> Extend the graph filtering s.t. we can exclude a single
    //  graph more efficiently
    auto e = SparqlExpressionPimpl{
        createExpression<sparqlExpression::NotEqualExpression>(
            std::make_unique<sparqlExpression::VariableExpression>(
                Variable("?g")),
            std::make_unique<sparqlExpression::IriExpression>(
                TripleComponent::Iri::fromIriref(DEFAULT_GRAPH_IRI))),
        absl::StrCat("?g != ", DEFAULT_GRAPH_IRI)};
    parsedQuery_._rootGraphPattern._filters.emplace_back(std::move(e));
    parsedQuery_._clause = parsedQuery::UpdateClause{
        GraphUpdate{{}, {makeAllTripleTemplate(Variable("?g"))}}};
    parsedQuery_.datasetClauses_ = activeDatasetClauses_;
    return parsedQuery_;
  }

  return makeClear(transformGraph(graph));
}

// ____________________________________________________________________________________
ParsedQuery Visitor::makeAdd(const GraphOrDefault& source,
                             const GraphOrDefault& target) {
  parsedQuery_._rootGraphPattern._graphPatterns.push_back(
      makeAllTripleGraphPattern(transformGraph(source)));
  parsedQuery_._clause = parsedQuery::UpdateClause{
      GraphUpdate{{makeAllTripleTemplate(transformGraph(target))}, {}}};
  parsedQuery_.datasetClauses_ = activeDatasetClauses_;
  return parsedQuery_;
}

// ____________________________________________________________________________________
ParsedQuery Visitor::visit(Parser::DropContext* ctx) {
  return makeClear(visit(ctx->graphRefAll()));
}

// ____________________________________________________________________________________
std::vector<ParsedQuery> Visitor::visit(const Parser::CreateContext*) {
  // Create is a no-op because we don't explicitly record the existence of empty
  // graphs.
  return {};
}

// ____________________________________________________________________________________
std::vector<ParsedQuery> Visitor::visit(Parser::AddContext* ctx) {
  AD_CORRECTNESS_CHECK(ctx->graphOrDefault().size() == 2);
  auto from = visit(ctx->graphOrDefault()[0]);
  auto to = visit(ctx->graphOrDefault()[1]);

  if (from == to) {
    return {};
  }

  return {makeAdd(from, to)};
}

// _____________________________________________________________________________
std::vector<ParsedQuery> Visitor::makeCopy(const GraphOrDefault& from,
                                           const GraphOrDefault& to) {
  std::vector<ParsedQuery> updates{makeClear(transformGraph(to))};
  resetStateForMultipleUpdates();
  updates.push_back(makeAdd(from, to));

  return updates;
}

// ____________________________________________________________________________________
std::pair<GraphOrDefault, GraphOrDefault> Visitor::visitFromTo(
    std::vector<Parser::GraphOrDefaultContext*> ctxs) {
  AD_CORRECTNESS_CHECK(ctxs.size() == 2);
  return {visit(ctxs[0]), visit(ctxs[1])};
};

// ____________________________________________________________________________________
std::vector<ParsedQuery> Visitor::visit(Parser::MoveContext* ctx) {
  auto [from, to] = visitFromTo(ctx->graphOrDefault());

  if (from == to) {
    return {};
  }

  std::vector<ParsedQuery> updates = makeCopy(from, to);
  resetStateForMultipleUpdates();
  updates.push_back(makeClear(transformGraph(from)));

  return updates;
}

// ____________________________________________________________________________________
std::vector<ParsedQuery> Visitor::visit(Parser::CopyContext* ctx) {
  auto [from, to] = visitFromTo(ctx->graphOrDefault());

  if (from == to) {
    return {};
  }

  return makeCopy(from, to);
}

// ____________________________________________________________________________________
GraphUpdate Visitor::visit(Parser::InsertDataContext* ctx) {
  return {visit(ctx->quadData()).toTriplesWithGraph(std::monostate{}), {}};
}

// ____________________________________________________________________________________
GraphUpdate Visitor::visit(Parser::DeleteDataContext* ctx) {
  return {{}, visit(ctx->quadData()).toTriplesWithGraph(std::monostate{})};
}

// ____________________________________________________________________________________
ParsedQuery Visitor::visit(Parser::DeleteWhereContext* ctx) {
  AD_CORRECTNESS_CHECK(visibleVariables_.empty());
  parsedQuery_.datasetClauses_ = activeDatasetClauses_;
  GraphPattern pattern;
  auto triples = visit(ctx->quadPattern());
  pattern._graphPatterns = triples.toGraphPatternOperations();
  parsedQuery_._rootGraphPattern = std::move(pattern);
  // The query body and template are identical. No need to check that variables
  // are visible. But they need to be registered.
  triples.forAllVariables([this](const Variable& v) { addVisibleVariable(v); });
  parsedQuery_.registerVariablesVisibleInQueryBody(visibleVariables_);
  visibleVariables_.clear();
  parsedQuery_._clause = parsedQuery::UpdateClause{
      GraphUpdate{{}, triples.toTriplesWithGraph(std::monostate{})}};
  return parsedQuery_;
}

// ____________________________________________________________________________________
ParsedQuery Visitor::visit(Parser::ModifyContext* ctx) {
  auto ensureVariableIsVisible = [&ctx, this](const Variable& v) {
    if (!ad_utility::contains(parsedQuery_.getVisibleVariables(), v)) {
      reportError(ctx, absl::StrCat("Variable ", v.name(),
                                    " was not bound in the query body."));
    }
  };
  auto visitTemplateClause = [&ensureVariableIsVisible, this](
                                 auto* ctx, auto* target,
                                 const auto& defaultGraph) {
    if (ctx) {
      auto quads = this->visit(ctx);
      quads.forAllVariables(ensureVariableIsVisible);
      *target = quads.toTriplesWithGraph(defaultGraph);
    }
  };

  using Iri = TripleComponent::Iri;
  // The graph specified in the `WITH` clause or `std::monostate{}` if there was
  // no with clause.
  auto withGraph = [&ctx, this]() -> SparqlTripleSimpleWithGraph::Graph {
    std::optional<Iri> with;
    if (ctx->iri() && datasetsAreFixed_) {
      reportError(ctx->iri(),
                  "`WITH` is disallowed in section 2.2.3 of the SPARQL "
                  "1.1 protocol standard if the `using-graph-uri` or "
                  "`using-named-graph-uri` http parameters are used");
    }
    visitIf(&with, ctx->iri());
    if (with.has_value()) {
      return std::move(with.value());
    }
    return std::monostate{};
  }();

  AD_CORRECTNESS_CHECK(visibleVariables_.empty());
  parsedQuery_.datasetClauses_ =
      setAndGetDatasetClauses(visitVector(ctx->usingClause()));

  // If there is no USING clause, but a WITH clause, then the graph specified in
  // the WITH clause is used as the default graph in the WHERE clause of this
  // update.
  if (const auto* withGraphIri = std::get_if<Iri>(&withGraph);
      parsedQuery_.datasetClauses_.isUnconstrainedOrWithClause() &&
      withGraphIri != nullptr) {
    parsedQuery_.datasetClauses_ =
        parsedQuery::DatasetClauses::fromWithClause(*withGraphIri);
  }

  auto graphPattern = visit(ctx->groupGraphPattern());
  parsedQuery_._rootGraphPattern = std::move(graphPattern);
  parsedQuery_.registerVariablesVisibleInQueryBody(visibleVariables_);
  visibleVariables_.clear();
  auto op = GraphUpdate{};

  // If there was a `WITH` clause, then the specified graph is used for all
  // triples inside the INSERT/DELETE templates that are outside explicit `GRAPH
  // {}` clauses.
  visitTemplateClause(ctx->insertClause(), &op.toInsert_, withGraph);
  visitTemplateClause(ctx->deleteClause(), &op.toDelete_, withGraph);
  parsedQuery_._clause = parsedQuery::UpdateClause{op};

  return parsedQuery_;
}

// ____________________________________________________________________________________
Quads Visitor::visit(Parser::DeleteClauseContext* ctx) {
  return visit(ctx->quadPattern());
}

// ____________________________________________________________________________________
Quads Visitor::visit(Parser::InsertClauseContext* ctx) {
  return visit(ctx->quadPattern());
}

// ____________________________________________________________________________________
GraphOrDefault Visitor::visit(Parser::GraphOrDefaultContext* ctx) {
  if (ctx->iri()) {
    return visit(ctx->iri());
  } else {
    return DEFAULT{};
  }
}

// ____________________________________________________________________________________
GraphRef Visitor::visit(Parser::GraphRefContext* ctx) {
  return visit(ctx->iri());
}

// ____________________________________________________________________________________
GraphRefAll Visitor::visit(Parser::GraphRefAllContext* ctx) {
  if (ctx->graphRef()) {
    return visit(ctx->graphRef());
  } else if (ctx->DEFAULT()) {
    return DEFAULT{};
  } else if (ctx->NAMED()) {
    return NAMED{};
  } else if (ctx->ALL()) {
    return ALL{};
  } else {
    AD_FAIL();
  }
}

// ____________________________________________________________________________________
Quads Visitor::visit(Parser::QuadPatternContext* ctx) {
  return visit(ctx->quads());
}

// ____________________________________________________________________________________
Quads Visitor::visit(Parser::QuadDataContext* ctx) {
  auto quads = visit(ctx->quads());
  quads.forAllVariables([&ctx](const Variable& v) {
    reportError(ctx->quads(),
                "Variables (" + v.name() + ") are not allowed here.");
  });
  return quads;
}

// ____________________________________________________________________________________
Quads Visitor::visit(Parser::QuadsContext* ctx) {
  // The ordering of the individual triplesTemplate and quadsNotTriples is not
  // relevant and also not known.
  Quads quads;
  quads.freeTriples_ = ad_utility::flatten(visitVector(ctx->triplesTemplate()));
  for (auto& [graph, triples] : visitVector(ctx->quadsNotTriples())) {
    quads.graphTriples_.emplace_back(std::move(graph), std::move(triples));
  }
  return quads;
}

// ____________________________________________________________________________________
Quads::GraphBlock Visitor::visit(Parser::QuadsNotTriplesContext* ctx) {
  auto graph = visit(ctx->varOrIri());
  // Short circuit when the triples section is empty
  if (!ctx->triplesTemplate()) {
    return {graph, {}};
  }

  return {graph, visit(ctx->triplesTemplate())};
}

// _____________________________________________________________________________
void Visitor::selectExistsVariables(SparqlFilter& filter) const {
  for (SparqlExpression* sparqlExpression :
       filter.expression_.getExistsExpressions()) {
    auto* existsExpression = dynamic_cast<ExistsExpression*>(sparqlExpression);
    AD_CORRECTNESS_CHECK(existsExpression);
    existsExpression->selectVariables(visibleVariables_);
  }
}

// _____________________________________________________________________________
GraphPattern Visitor::visit(Parser::GroupGraphPatternContext* ctx) {
  GraphPattern pattern;

  // The following code makes sure that the variables from outside the graph
  // pattern are NOT visible inside the graph pattern, but the variables from
  // the graph pattern are visible outside the graph pattern.
  auto visibleVariablesSoFar = std::move(visibleVariables_);
  visibleVariables_.clear();
  auto mergeVariables =
      ad_utility::makeOnDestructionDontThrowDuringStackUnwinding(
          [this, &visibleVariablesSoFar]() {
            std::swap(visibleVariables_, visibleVariablesSoFar);
            visibleVariables_.insert(visibleVariables_.end(),
                                     visibleVariablesSoFar.begin(),
                                     visibleVariablesSoFar.end());
          });
  if (ctx->subSelect()) {
    auto parsedQuerySoFar = std::exchange(parsedQuery_, ParsedQuery{});
    auto [subquery, valuesOpt] = visit(ctx->subSelect());
    pattern._graphPatterns.emplace_back(std::move(subquery));
    if (valuesOpt.has_value()) {
      pattern._graphPatterns.emplace_back(std::move(valuesOpt.value()));
    }
    parsedQuery_ = std::move(parsedQuerySoFar);
    return pattern;
  }
  AD_CORRECTNESS_CHECK(ctx->groupGraphPatternSub());
  auto [subOps, filters] = visit(ctx->groupGraphPatternSub());
  pattern._graphPatterns = std::move(subOps);
  for (auto& filter : filters) {
    selectExistsVariables(filter);
    if (auto langFilterData = filter.expression_.getLanguageFilterExpression();
        langFilterData.has_value()) {
      const auto& [variable, language] = langFilterData.value();
      if (pattern.addLanguageFilter(variable, language)) {
        continue;
      }
    }
    pattern._filters.push_back(std::move(filter));
  }
  return pattern;
}

Visitor::OperationsAndFilters Visitor::visit(
    Parser::GroupGraphPatternSubContext* ctx) {
  vector<GraphPatternOperation> ops;
  vector<SparqlFilter> filters;

  auto filter = [&filters](SparqlFilter filter) {
    filters.emplace_back(std::move(filter));
  };
  auto op = [&ops](GraphPatternOperation op) {
    ops.emplace_back(std::move(op));
  };

  if (ctx->triplesBlock()) {
    ops.emplace_back(visit(ctx->triplesBlock()));
  }
  for (auto& [graphPattern, triples] :
       visitVector(ctx->graphPatternNotTriplesAndMaybeTriples())) {
    std::visit(ad_utility::OverloadCallOperator{filter, op},
               std::move(graphPattern));

    // TODO<C++23>: use `optional.transform` for this pattern.
    if (!triples.has_value()) {
      continue;
    }
    if (ops.empty() || !std::holds_alternative<BasicGraphPattern>(ops.back())) {
      ops.emplace_back(BasicGraphPattern{});
    }
    std::get<BasicGraphPattern>(ops.back())
        .appendTriples(std::move(triples.value()));
  }
  return {std::move(ops), std::move(filters)};
}

Visitor::OperationOrFilterAndMaybeTriples Visitor::visit(
    Parser::GraphPatternNotTriplesAndMaybeTriplesContext* ctx) {
  return {visit(ctx->graphPatternNotTriples()),
          visitOptional(ctx->triplesBlock())};
}

// ____________________________________________________________________________________
BasicGraphPattern Visitor::visit(Parser::TriplesBlockContext* ctx) {
  auto registerIfVariable = [this](const auto& variant) {
    if (holds_alternative<Variable>(variant)) {
      addVisibleVariable(std::get<Variable>(variant));
    }
  };
  auto convertAndRegisterTriple =
      [&registerIfVariable](
          const TripleWithPropertyPath& triple) -> SparqlTriple {
    registerIfVariable(triple.subject_);
    registerIfVariable(triple.predicate_);
    registerIfVariable(triple.object_);

    return {triple.subject_.toTripleComponent(), triple.predicate_,
            triple.object_.toTripleComponent()};
  };

  BasicGraphPattern triples = {ad_utility::transform(
      visit(ctx->triplesSameSubjectPath()), convertAndRegisterTriple)};
  if (ctx->triplesBlock()) {
    triples.appendTriples(visit(ctx->triplesBlock()));
  }
  return triples;
}

// ____________________________________________________________________________________
Visitor::OperationOrFilter Visitor::visit(
    Parser::GraphPatternNotTriplesContext* ctx) {
  return visitAlternative<std::variant<GraphPatternOperation, SparqlFilter>>(
      ctx->filterR(), ctx->optionalGraphPattern(), ctx->minusGraphPattern(),
      ctx->bind(), ctx->inlineData(), ctx->groupOrUnionGraphPattern(),
      ctx->graphGraphPattern(), ctx->serviceGraphPattern());
}

// ____________________________________________________________________________________
GraphPatternOperation Visitor::visit(Parser::OptionalGraphPatternContext* ctx) {
  auto pattern = visit(ctx->groupGraphPattern());
  return GraphPatternOperation{parsedQuery::Optional{std::move(pattern)}};
}

GraphPatternOperation Visitor::visitPathQuery(
    Parser::ServiceGraphPatternContext* ctx) {
  auto parsePathQuery = [](parsedQuery::PathQuery& pathQuery,
                           const parsedQuery::GraphPatternOperation& op) {
    if (std::holds_alternative<parsedQuery::BasicGraphPattern>(op)) {
      pathQuery.addBasicPattern(std::get<parsedQuery::BasicGraphPattern>(op));
    } else if (std::holds_alternative<parsedQuery::GroupGraphPattern>(op)) {
      pathQuery.addGraph(op);
    } else {
      throw parsedQuery::PathSearchException(
          "Unsupported element in pathSearch."
          "PathQuery may only consist of triples for configuration"
          "And a { group graph pattern } specifying edges.");
    }
  };

  parsedQuery::GraphPattern graphPattern = visit(ctx->groupGraphPattern());
  parsedQuery::PathQuery pathQuery;
  for (const auto& op : graphPattern._graphPatterns) {
    parsePathQuery(pathQuery, op);
  }

  return pathQuery;
}

GraphPatternOperation Visitor::visitSpatialQuery(
    Parser::ServiceGraphPatternContext* ctx) {
  auto parseSpatialQuery = [ctx](parsedQuery::SpatialQuery& spatialQuery,
                                 const parsedQuery::GraphPatternOperation& op) {
    if (std::holds_alternative<parsedQuery::BasicGraphPattern>(op)) {
      spatialQuery.addBasicPattern(
          std::get<parsedQuery::BasicGraphPattern>(op));
    } else if (std::holds_alternative<parsedQuery::GroupGraphPattern>(op)) {
      spatialQuery.addGraph(op);
    } else {
      reportError(
          ctx,
          "Unsupported element in spatialQuery."
          "spatialQuery may only consist of triples for configuration"
          "And a { group graph pattern } specifying the right join table.");
    }
  };

  parsedQuery::GraphPattern graphPattern = visit(ctx->groupGraphPattern());
  parsedQuery::SpatialQuery spatialQuery;
  for (const auto& op : graphPattern._graphPatterns) {
    parseSpatialQuery(spatialQuery, op);
  }

  try {
    // We convert the spatial query to a spatial join configuration and discard
    // its result here to detect errors early and report them to the user with
    // highlighting. It's only a small struct so not much is wasted.
    spatialQuery.toSpatialJoinConfiguration();
  } catch (const std::exception& ex) {
    reportError(ctx, ex.what());
  }

  return spatialQuery;
}

GraphPatternOperation Visitor::visitTextSearchQuery(
    Parser::ServiceGraphPatternContext* ctx) {
  auto parseTextSearchQuery =
      [ctx](parsedQuery::TextSearchQuery& textSearchQuery,
            const parsedQuery::GraphPatternOperation& op) {
        if (std::holds_alternative<parsedQuery::BasicGraphPattern>(op)) {
          textSearchQuery.addBasicPattern(
              std::get<parsedQuery::BasicGraphPattern>(op));
        } else {
          reportError(
              ctx,
              "Unsupported element in textSearchQuery. "
              "textSearchQuery may only consist of triples for configuration");
        }
      };

  parsedQuery::GraphPattern graphPattern = visit(ctx->groupGraphPattern());
  parsedQuery::TextSearchQuery textSearchQuery;
  for (const auto& op : graphPattern._graphPatterns) {
    parseTextSearchQuery(textSearchQuery, op);
  }

  return textSearchQuery;
}

// Parsing for the `serviceGraphPattern` rule.
GraphPatternOperation Visitor::visit(Parser::ServiceGraphPatternContext* ctx) {
  // Get the IRI and if a variable is specified, report that we do not support
  // it yet.
  //
  // NOTE: According to the grammar, this should either be a `Variable` or an
  // `Iri`, but due to (not very good) technical reasons, the `visit` returns a
  // `std::variant<Variable, GraphTerm>`, where `GraphTerm` is a
  // `std::variant<Literal, BlankNode, Iri>`, hence the `AD_CONTRACT_CHECK`.
  //
  // TODO: Also support variables. The semantics is to make a connection for
  // each IRI matching the variable and take the union of the results.
  VarOrIri varOrIri = visit(ctx->varOrIri());
  using Iri = TripleComponent::Iri;
  auto serviceIri =
      std::visit(ad_utility::OverloadCallOperator{
                     [&ctx](const Variable&) -> Iri {
                       reportNotSupported(ctx->varOrIri(),
                                          "Variable endpoint in SERVICE is");
                     },
                     [](const Iri& iri) -> Iri { return iri; }},
                 varOrIri);

  if (serviceIri.toStringRepresentation() == PATH_SEARCH_IRI) {
    return visitPathQuery(ctx);
  } else if (serviceIri.toStringRepresentation() == SPATIAL_SEARCH_IRI) {
    return visitSpatialQuery(ctx);
  } else if (serviceIri.toStringRepresentation() == TEXT_SEARCH_IRI) {
    return visitTextSearchQuery(ctx);
  }
  // Parse the body of the SERVICE query. Add the visible variables from the
  // SERVICE clause to the visible variables so far, but also remember them
  // separately (with duplicates removed) because we need them in `Service.cpp`
  // when computing the result for this operation.
  std::vector<Variable> visibleVariablesSoFar = std::move(visibleVariables_);
  parsedQuery::GraphPattern graphPattern = visit(ctx->groupGraphPattern());
  // Note: The `visit` call in the line above has filled the `visibleVariables_`
  // member with all the variables visible inside the graph pattern.
  std::vector<Variable> visibleVariablesServiceQuery =
      ad_utility::removeDuplicates(visibleVariables_);
  visibleVariables_ = std::move(visibleVariablesSoFar);
  visibleVariables_.insert(visibleVariables_.end(),
                           visibleVariablesServiceQuery.begin(),
                           visibleVariablesServiceQuery.end());
  // Create suitable `parsedQuery::Service` object and return it.
  return parsedQuery::Service{
      std::move(visibleVariablesServiceQuery), std::move(serviceIri),
      prologueString_, getOriginalInputForContext(ctx->groupGraphPattern()),
      static_cast<bool>(ctx->SILENT())};
}

// ____________________________________________________________________________
parsedQuery::GraphPatternOperation Visitor::visit(
    Parser::GraphGraphPatternContext* ctx) {
  auto varOrIri = visit(ctx->varOrIri());
  auto group = visit(ctx->groupGraphPattern());
  return std::visit(
      ad_utility::OverloadCallOperator{
          [this, &group](const Variable& graphVar) {
            addVisibleVariable(graphVar);
            return parsedQuery::GroupGraphPattern{std::move(group), graphVar};
          },
          [&group](const TripleComponent::Iri& graphIri) {
            return parsedQuery::GroupGraphPattern{std::move(group), graphIri};
          }},
      varOrIri);
}

// Parsing for the `expression` rule.
sparqlExpression::SparqlExpression::Ptr Visitor::visit(
    Parser::ExpressionContext* ctx) {
  return visit(ctx->conditionalOrExpression());
}

// Parsing for the `whereClause` rule.
Visitor::PatternAndVisibleVariables Visitor::visit(
    Parser::WhereClauseContext* ctx) {
  // Get the variables visible in this WHERE clause separately from the visible
  // variables so far because they might not all be visible in the outer query.
  // Adding appropriately to the visible variables so far is then taken care of
  // in `visit(SubSelectContext*)`.
  std::vector<Variable> visibleVariablesSoFar = std::move(visibleVariables_);
  auto graphPatternWhereClause = visit(ctx->groupGraphPattern());
  // Using `std::exchange` as per Johannes' suggestion. I am slightly irritated
  // that this calls the move constructor AND the move assignment operator for
  // the second argument, since this is a potential performance issue (not in
  // this case though).
  auto visibleVariablesWhereClause =
      std::exchange(visibleVariables_, std::move(visibleVariablesSoFar));
  return {std::move(graphPatternWhereClause),
          std::move(visibleVariablesWhereClause)};
}

// ____________________________________________________________________________________
SolutionModifiers Visitor::visit(Parser::SolutionModifierContext* ctx) {
  SolutionModifiers modifiers;
  visitIf(&modifiers.groupByVariables_, ctx->groupClause());
  visitIf(&modifiers.havingClauses_, ctx->havingClause());
  visitIf(&modifiers.orderBy_, ctx->orderClause());
  visitIf(&modifiers.limitOffset_, ctx->limitOffsetClauses());
  return modifiers;
}

// ____________________________________________________________________________________
LimitOffsetClause Visitor::visit(Parser::LimitOffsetClausesContext* ctx) {
  LimitOffsetClause clause{};
  visitIf(&clause._limit, ctx->limitClause());
  visitIf(&clause._offset, ctx->offsetClause());
  visitIf(&clause.textLimit_, ctx->textLimitClause());
  return clause;
}

// ____________________________________________________________________________________
vector<SparqlFilter> Visitor::visit(Parser::HavingClauseContext* ctx) {
  return visitVector(ctx->havingCondition());
}

// ____________________________________________________________________________________
SparqlFilter Visitor::visit(Parser::HavingConditionContext* ctx) {
  return {visitExpressionPimpl(ctx->constraint())};
}

// ____________________________________________________________________________________
OrderClause Visitor::visit(Parser::OrderClauseContext* ctx) {
  auto orderKeys = visitVector(ctx->orderCondition());

  if (ctx->internalSortBy) {
    auto isDescending = [](const auto& variant) {
      return std::visit([](const auto& k) { return k.isDescending_; }, variant);
    };
    if (ql::ranges::any_of(orderKeys, isDescending)) {
      reportError(ctx,
                  "When using the `INTERNAL SORT BY` modifier, all sorted "
                  "variables have to be ascending");
    }
    return {IsInternalSort::True, std::move(orderKeys)};
  } else {
    AD_CONTRACT_CHECK(ctx->orderBy);
    return {IsInternalSort::False, std::move(orderKeys)};
  }
}

// ____________________________________________________________________________________
vector<GroupKey> Visitor::visit(Parser::GroupClauseContext* ctx) {
  return visitVector(ctx->groupCondition());
}

// ____________________________________________________________________________________
std::optional<parsedQuery::ConstructClause> Visitor::visit(
    Parser::ConstructTemplateContext* ctx) {
  if (ctx->constructTriples()) {
    isInsideConstructTriples_ = true;
    auto cleanup =
        absl::Cleanup{[this]() { isInsideConstructTriples_ = false; }};
    return parsedQuery::ConstructClause{visit(ctx->constructTriples())};
  } else {
    return std::nullopt;
  }
}

// ____________________________________________________________________________________
RdfEscaping::NormalizedRDFString Visitor::visit(Parser::StringContext* ctx) {
  return RdfEscaping::normalizeRDFLiteral(ctx->getText());
}

// ____________________________________________________________________________________
TripleComponent::Iri Visitor::visit(Parser::IriContext* ctx) {
  string langtag =
      ctx->PREFIX_LANGTAG() ? ctx->PREFIX_LANGTAG()->getText() : "";
  return TripleComponent::Iri::fromIriref(
      langtag + visitAlternative<string>(ctx->iriref(), ctx->prefixedName()));
}

// ____________________________________________________________________________________
string Visitor::visit(Parser::IrirefContext* ctx) const {
  if (baseIri_.empty()) {
    return ctx->getText();
  }
  // TODO<RobinTF> Avoid unnecessary string copies because of conversion.
  // Handle IRIs with base IRI.
  return std::move(
      ad_utility::triple_component::Iri::fromIrirefConsiderBase(
          ctx->getText(), baseIri_.getBaseIri(false), baseIri_.getBaseIri(true))
          .toStringRepresentation());
}

// ____________________________________________________________________________________
string Visitor::visit(Parser::PrefixedNameContext* ctx) {
  return visitAlternative<std::string>(ctx->pnameLn(), ctx->pnameNs());
}

// ____________________________________________________________________________________
string Visitor::visit(Parser::PnameLnContext* ctx) {
  string text = ctx->getText();
  auto pos = text.find(':');
  auto pnameNS = text.substr(0, pos);
  auto pnLocal = text.substr(pos + 1);
  if (!prefixMap_.contains(pnameNS)) {
    // TODO<joka921> : proper name
    reportError(ctx, "Prefix " + pnameNS +
                         " was not registered using a PREFIX declaration");
  }
  auto inner = prefixMap_[pnameNS];
  // strip the trailing ">"
  inner = inner.substr(0, inner.size() - 1);
  return inner + RdfEscaping::unescapePrefixedIri(pnLocal) + ">";
}

// ____________________________________________________________________________________
string Visitor::visit(Parser::PnameNsContext* ctx) {
  auto text = ctx->getText();
  auto prefix = text.substr(0, text.length() - 1);
  if (!prefixMap_.contains(prefix)) {
    // TODO<joka921> : proper name
    reportError(ctx, "Prefix " + prefix +
                         " was not registered using a PREFIX declaration");
  }
  return prefixMap_[prefix];
}

// ____________________________________________________________________________________
DatasetClause SparqlQleverVisitor::visit(Parser::UsingClauseContext* ctx) {
  if (datasetsAreFixed_) {
    reportError(ctx,
                "`USING [NAMED]` is disallowed in section 2.2.3 of the SPARQL "
                "1.1 protocol standard if the `using-graph-uri` or "
                "`using-named-graph-uri` http parameters are used");
  }
  if (ctx->NAMED()) {
    return {.dataset_ = visit(ctx->iri()), .isNamed_ = true};
  } else {
    return {.dataset_ = visit(ctx->iri()), .isNamed_ = false};
  }
}

// ____________________________________________________________________________________
void Visitor::visit(Parser::PrologueContext* ctx) {
  // Process in an interleaved way, so PREFIX statements are processed correctly
  // to only use the BASE IRIs defined before them, not after them.
  for (auto* child : ctx->children) {
    if (auto* baseDecl = dynamic_cast<Parser::BaseDeclContext*>(child)) {
      visit(baseDecl);
    } else {
      auto* prefixDecl = dynamic_cast<Parser::PrefixDeclContext*>(child);
      AD_CORRECTNESS_CHECK(prefixDecl != nullptr);
      visit(prefixDecl);
    }
  }
  // Remember the whole prologue (we need this when we encounter a SERVICE
  // clause, see `visit(ServiceGraphPatternContext*)` below.
  if (ctx->getStart() && ctx->getStop()) {
    prologueString_ = getOriginalInputForContext(ctx);
  }
}

// ____________________________________________________________________________________
void Visitor::visit(Parser::BaseDeclContext* ctx) {
  auto rawIri = ctx->iriref()->getText();
  bool hasScheme = ctre::starts_with<"<[A-Za-z]*[A-Za-z0-9+-.]:">(rawIri);
  if (!hasScheme) {
    reportError(
        ctx,
        "The base IRI must be an absolute IRI with a scheme, was: " + rawIri);
  }
  baseIri_ = TripleComponent::Iri::fromIriref(visit(ctx->iriref()));
}

// ____________________________________________________________________________________
void Visitor::visit(Parser::PrefixDeclContext* ctx) {
  auto text = ctx->PNAME_NS()->getText();
  // Remove the ':' at the end of the PNAME_NS
  auto prefixLabel = text.substr(0, text.length() - 1);
  auto prefixIri = visit(ctx->iriref());
  prefixMap_[prefixLabel] = prefixIri;
}

// ____________________________________________________________________________________
ParsedQuery Visitor::visit(Parser::SelectQueryContext* ctx) {
  parsedQuery_._clause = visit(ctx->selectClause());
  parsedQuery_.datasetClauses_ =
      setAndGetDatasetClauses(visitVector(ctx->datasetClause()));
  visitWhereClause(ctx->whereClause(), parsedQuery_);
  parsedQuery_.addSolutionModifiers(visit(ctx->solutionModifier()));
  return parsedQuery_;
}

// ____________________________________________________________________________________
Visitor::SubQueryAndMaybeValues Visitor::visit(Parser::SubSelectContext* ctx) {
  ParsedQuery& query = parsedQuery_;
  query._clause = visit(ctx->selectClause());
  visitWhereClause(ctx->whereClause(), query);
  query.addSolutionModifiers(visit(ctx->solutionModifier()));
  auto values = visit(ctx->valuesClause());
  // Variables that are selected in this query are visible in the parent query.
  for (const auto& variable : query.selectClause().getSelectedVariables()) {
    addVisibleVariable(variable);
  }
  return {parsedQuery::Subquery{std::move(query)}, std::move(values)};
}

// ____________________________________________________________________________________
GroupKey Visitor::visit(Parser::GroupConditionContext* ctx) {
  if (ctx->var() && !ctx->expression()) {
    return Variable{ctx->var()->getText()};
  } else if (ctx->builtInCall() || ctx->functionCall()) {
    // builtInCall and functionCall are both also an Expression
    return (ctx->builtInCall() ? visitExpressionPimpl(ctx->builtInCall())
                               : visitExpressionPimpl(ctx->functionCall()));
  } else {
    AD_CORRECTNESS_CHECK(ctx->expression());
    auto expr = visitExpressionPimpl(ctx->expression());
    if (ctx->AS() && ctx->var()) {
      return Alias{std::move(expr), visit(ctx->var())};
    } else {
      return expr;
    }
  }
}

// ____________________________________________________________________________________
OrderKey Visitor::visit(Parser::OrderConditionContext* ctx) {
  auto visitExprOrderKey = [this](bool isDescending,
                                  auto* context) -> OrderKey {
    auto expr = visitExpressionPimpl(context);
    if (auto exprIsVariable = expr.getVariableOrNullopt();
        exprIsVariable.has_value()) {
      return VariableOrderKey{exprIsVariable.value(), isDescending};
    } else {
      return ExpressionOrderKey{std::move(expr), isDescending};
    }
  };

  if (ctx->var()) {
    return VariableOrderKey(visit(ctx->var()));
  } else if (ctx->constraint()) {
    return visitExprOrderKey(false, ctx->constraint());
  } else {
    AD_CORRECTNESS_CHECK(ctx->brackettedExpression());
    return visitExprOrderKey(ctx->DESC() != nullptr,
                             ctx->brackettedExpression());
  }
}

// ____________________________________________________________________________________
uint64_t Visitor::visit(Parser::LimitClauseContext* ctx) {
  return visit(ctx->integer());
}

// ____________________________________________________________________________________
uint64_t Visitor::visit(Parser::OffsetClauseContext* ctx) {
  return visit(ctx->integer());
}

// ____________________________________________________________________________________
uint64_t Visitor::visit(Parser::TextLimitClauseContext* ctx) {
  return visit(ctx->integer());
}

// ____________________________________________________________________________________
SparqlValues Visitor::visit(Parser::InlineDataOneVarContext* ctx) {
  SparqlValues values;
  values._variables.push_back(visit(ctx->var()));
  for (auto& dataBlockValue : ctx->dataBlockValue()) {
    values._values.push_back({visit(dataBlockValue)});
  }
  return values;
}

// ____________________________________________________________________________________
SparqlValues Visitor::visit(Parser::InlineDataFullContext* ctx) {
  SparqlValues values;
  values._variables = visitVector(ctx->var());
  values._values = visitVector(ctx->dataBlockSingle());
  if (std::any_of(values._values.begin(), values._values.end(),
                  [numVars = values._variables.size()](const auto& inner) {
                    return inner.size() != numVars;
                  })) {
    reportError(ctx,
                "The number of values in every data block must "
                "match the number of variables in a values clause.");
  }
  return values;
}

// ____________________________________________________________________________________
vector<TripleComponent> Visitor::visit(Parser::DataBlockSingleContext* ctx) {
  if (ctx->NIL()) {
    return {};
  }
  return visitVector(ctx->dataBlockValue());
}

// ____________________________________________________________________________________
TripleComponent Visitor::visit(Parser::DataBlockValueContext* ctx) {
  // Return a string
  if (ctx->iri()) {
    return visit(ctx->iri());
  } else if (ctx->rdfLiteral()) {
    return RdfStringParser<TurtleParser<Tokenizer>>::parseTripleObject(
        visit(ctx->rdfLiteral()));
  } else if (ctx->numericLiteral()) {
    return std::visit(
        [](auto intOrDouble) { return TripleComponent{intOrDouble}; },
        visit(ctx->numericLiteral()));
  } else if (ctx->UNDEF()) {
    return TripleComponent::UNDEF{};
  } else {
    AD_CORRECTNESS_CHECK(ctx->booleanLiteral());
    return TripleComponent{visit(ctx->booleanLiteral())};
  }
}

// ____________________________________________________________________________________
GraphPatternOperation Visitor::visit(Parser::MinusGraphPatternContext* ctx) {
  auto visibleVariables = std::move(visibleVariables_);
  GraphPatternOperation operation{
      parsedQuery::Minus{visit(ctx->groupGraphPattern())}};
  // Make sure that the variables from the minus graph pattern are NOT added to
  // visible variables.
  visibleVariables_ = std::move(visibleVariables);
  return operation;
}

// ____________________________________________________________________________________
namespace {
GraphPattern wrap(GraphPatternOperation op) {
  auto pattern = GraphPattern();
  pattern._graphPatterns.emplace_back(std::move(op));
  return pattern;
}
}  // namespace

// ____________________________________________________________________________________
GraphPatternOperation Visitor::visit(
    Parser::GroupOrUnionGraphPatternContext* ctx) {
  auto children = visitVector(ctx->groupGraphPattern());
  if (children.size() > 1) {
    // https://en.cppreference.com/w/cpp/algorithm/accumulate
    // a similar thing is done in QueryPlaner::uniteGraphPatterns
    auto foldOp = [](GraphPatternOperation op1, GraphPattern op2) {
      return GraphPatternOperation{
          parsedQuery::Union{wrap(std::move(op1)), std::move(op2)}};
    };
    // TODO<joka921> QLever should support Nary UNIONs directly.
    return std::accumulate(std::next(children.begin(), 2), children.end(),
                           GraphPatternOperation{parsedQuery::Union{
                               std::move(children[0]), std::move(children[1])}},
                           foldOp);
  } else {
    return GraphPatternOperation{
        parsedQuery::GroupGraphPattern{std::move(children[0])}};
  }
}

// ____________________________________________________________________________________
template <typename Context>
void Visitor::warnOrThrowIfUnboundVariables(
    Context* ctx, const SparqlExpressionPimpl& expression,
    std::string_view clauseName) {
  for (const auto& var : expression.containedVariables()) {
    if (!ad_utility::contains(visibleVariables_, *var)) {
      auto message = absl::StrCat(
          "The variable ", var->name(), " was used in the expression of a ",
          clauseName, " clause but was not previously bound in the query");
      if (RuntimeParameters().get<"throw-on-unbound-variables">()) {
        reportError(ctx, message);
      } else {
        parsedQuery_.addWarning(std::move(message));
      }
    }
  }
}

// ____________________________________________________________________________________
SparqlFilter Visitor::visit(Parser::FilterRContext* ctx) {
  // NOTE: We cannot add a warning or throw an exception if the FILTER
  // expression contains unbound variables, because the variables of the FILTER
  // might be bound after the filter appears in the query (which is perfectly
  // legal).
  return SparqlFilter{visitExpressionPimpl(ctx->constraint())};
}

// ____________________________________________________________________________________
ExpressionPtr Visitor::visit(Parser::ConstraintContext* ctx) {
  return visitAlternative<ExpressionPtr>(
      ctx->brackettedExpression(), ctx->builtInCall(), ctx->functionCall());
}

// ____________________________________________________________________________________
ExpressionPtr Visitor::visit(Parser::FunctionCallContext* ctx) {
  return processIriFunctionCall(visit(ctx->iri()), visit(ctx->argList()), ctx);
}

// ____________________________________________________________________________________
vector<Visitor::ExpressionPtr> Visitor::visit(Parser::ArgListContext* ctx) {
  // If no arguments, return empty expression vector.
  if (ctx->NIL()) {
    return std::vector<ExpressionPtr>{};
  }
  // The grammar allows an optional DISTINCT before the argument list (the
  // whole list, not the individual arguments), but we currently don't support
  // it.
  if (ctx->DISTINCT()) {
    reportNotSupported(
        ctx, "DISTINCT for the argument lists of an IRI functions is ");
  }
  // Visit the expression of each argument.
  return visitVector(ctx->expression());
}

// ____________________________________________________________________________________
std::vector<ExpressionPtr> Visitor::visit(Parser::ExpressionListContext* ctx) {
  if (ctx->NIL()) {
    return {};
  }
  return visitVector(ctx->expression());
}

// ____________________________________________________________________________________
Triples Visitor::visit(Parser::ConstructTriplesContext* ctx) {
  auto result = visit(ctx->triplesSameSubject());
  if (ctx->constructTriples()) {
    ad_utility::appendVector(result, visit(ctx->constructTriples()));
  }
  return result;
}

// ____________________________________________________________________________________
Triples Visitor::visit(Parser::TriplesTemplateContext* ctx) {
  return ad_utility::flatten(visitVector(ctx->triplesSameSubject()));
}

// ____________________________________________________________________________________
Triples Visitor::visit(Parser::TriplesSameSubjectContext* ctx) {
  Triples triples;
  if (ctx->varOrTerm()) {
    GraphTerm subject = visit(ctx->varOrTerm());
    AD_CONTRACT_CHECK(ctx->propertyListNotEmpty());
    auto propertyList = visit(ctx->propertyListNotEmpty());
    for (auto& tuple : propertyList.first) {
      triples.push_back({subject, std::move(tuple[0]), std::move(tuple[1])});
    }
    ad_utility::appendVector(triples, std::move(propertyList.second));
  } else {
    AD_CORRECTNESS_CHECK(ctx->triplesNode());
    auto tripleNodes = visit(ctx->triplesNode());
    ad_utility::appendVector(triples, std::move(tripleNodes.second));
    AD_CONTRACT_CHECK(ctx->propertyList());
    auto propertyList = visit(ctx->propertyList());
    for (auto& tuple : propertyList.first) {
      triples.push_back(
          {tripleNodes.first, std::move(tuple[0]), std::move(tuple[1])});
    }
    ad_utility::appendVector(triples, std::move(propertyList.second));
  }
  return triples;
}

// ____________________________________________________________________________________
PredicateObjectPairsAndTriples Visitor::visit(
    Parser::PropertyListContext* ctx) {
  return ctx->propertyListNotEmpty() ? visit(ctx->propertyListNotEmpty())
                                     : PredicateObjectPairsAndTriples{
                                           PredicateObjectPairs{}, Triples{}};
}

// ____________________________________________________________________________________
PredicateObjectPairsAndTriples Visitor::visit(
    Parser::PropertyListNotEmptyContext* ctx) {
  PredicateObjectPairs triplesWithoutSubject;
  Triples additionalTriples;
  auto verbs = ctx->verb();
  auto objectLists = ctx->objectList();
  for (size_t i = 0; i < verbs.size(); i++) {
    // TODO use zip-style approach once C++ supports ranges
    auto objectList = visit(objectLists.at(i));
    auto verb = visit(verbs.at(i));
    for (auto& object : objectList.first) {
      triplesWithoutSubject.push_back({verb, std::move(object)});
    }
    ad_utility::appendVector(additionalTriples, std::move(objectList.second));
  }
  return {std::move(triplesWithoutSubject), std::move(additionalTriples)};
}

// ____________________________________________________________________________________
GraphTerm Visitor::visit(Parser::VerbContext* ctx) {
  if (ctx->varOrIri()) {
    // This is an artefact of there being two distinct Iri types.
    return std::visit(ad_utility::OverloadCallOperator{
                          [](const Variable& v) -> GraphTerm { return v; },
                          [](const TripleComponent::Iri& i) -> GraphTerm {
                            return Iri(i.toStringRepresentation());
                          }},
                      visit(ctx->varOrIri()));
  } else {
    // Special keyword 'a'
    AD_CORRECTNESS_CHECK(ctx->getText() == "a");
    return GraphTerm{Iri{a.toStringRepresentation()}};
  }
}

// ____________________________________________________________________________________
ObjectsAndTriples Visitor::visit(Parser::ObjectListContext* ctx) {
  Objects objects;
  Triples additionalTriples;
  auto objectContexts = ctx->objectR();
  for (auto& objectContext : objectContexts) {
    auto graphNode = visit(objectContext);
    ad_utility::appendVector(additionalTriples, std::move(graphNode.second));
    objects.push_back(std::move(graphNode.first));
  }
  return {std::move(objects), std::move(additionalTriples)};
}

// ____________________________________________________________________________________
SubjectOrObjectAndTriples Visitor::visit(Parser::ObjectRContext* ctx) {
  return visit(ctx->graphNode());
}

// ____________________________________________________________________________________
template <typename Context>
void Visitor::setMatchingWordAndScoreVisibleIfPresent(
    // If a triple `?var ql:contains-word "words"` or `?var ql:contains-entity
    // <entity>` is contained in the query, then the variable
    // `?ql_textscore_var` is implicitly created and visible in the query body.
    // Similarly, if a triple `?var ql:contains-word "words"` is contained in
    // the query, then the variable `ql_matchingword_var` is implicitly created
    // and visible in the query body.
    Context* ctx, const TripleWithPropertyPath& triple) {
  const auto& [subject, predicate, object] = triple;

  auto* var = std::get_if<Variable>(&subject);
  auto* propertyPath = std::get_if<PropertyPath>(&predicate);

  if (!var || !propertyPath) {
    return;
  }

  if (propertyPath->asString() == CONTAINS_WORD_PREDICATE) {
    string name = object.toSparql();
    if (!((name.starts_with('"') && name.ends_with('"')) ||
          (name.starts_with('\'') && name.ends_with('\'')))) {
      reportError(ctx,
                  "ql:contains-word has to be followed by a string in quotes");
    }
    for (std::string_view s : std::vector<std::string>(
             absl::StrSplit(name.substr(1, name.size() - 2), ' '))) {
      addVisibleVariable(var->getWordScoreVariable(s, s.ends_with('*')));
      if (!s.ends_with('*')) {
        continue;
      }
      addVisibleVariable(var->getMatchingWordVariable(
          ad_utility::utf8ToLower(s.substr(0, s.size() - 1))));
    }
  } else if (propertyPath->asString() == CONTAINS_ENTITY_PREDICATE) {
    if (const auto* entVar = std::get_if<Variable>(&object)) {
      addVisibleVariable(var->getEntityScoreVariable(*entVar));
    } else {
      addVisibleVariable(var->getEntityScoreVariable(object.toSparql()));
    }
  }
}

// ___________________________________________________________________________
vector<TripleWithPropertyPath> Visitor::visit(
    Parser::TriplesSameSubjectPathContext* ctx) {
  /*
  // If a triple `?var ql:contains-word "words"` or `?var ql:contains-entity
  // <entity>` is contained in the query, then the variable `?ql_textscore_var`
  // is implicitly created and visible in the query body.
  // Similarly if a triple `?var ql:contains-word "words"` is contained in the
  // query, then the variable `ql_matchingword_var` is implicitly created and
  // visible in the query body.
  auto setMatchingWordAndScoreVisibleIfPresent =
      [this, ctx](GraphTerm& subject, VarOrPath& predicate, GraphTerm& object) {
        auto* var = std::get_if<Variable>(&subject);
        auto* propertyPath = std::get_if<PropertyPath>(&predicate);

        if (!var || !propertyPath) {
          return;
        }

        if (propertyPath->asString() == CONTAINS_WORD_PREDICATE) {
          string name = object.toSparql();
          if (!((name.starts_with('"') && name.ends_with('"')) ||
                (name.starts_with('\'') && name.ends_with('\'')))) {
            reportError(
                ctx,
                "ql:contains-word has to be followed by a string in quotes");
          }
          for (std::string_view s : std::vector<std::string>(
                   absl::StrSplit(name.substr(1, name.size() - 2), ' '))) {
            if (!s.ends_with('*')) {
              continue;
            }
            addVisibleVariable(var->getMatchingWordVariable(
                ad_utility::utf8ToLower(s.substr(0, s.size() - 1))));
          }
        } else if (propertyPath->asString() == CONTAINS_ENTITY_PREDICATE) {
          if (const auto* entVar = std::get_if<Variable>(&object)) {
            addVisibleVariable(var->getScoreVariable(*entVar));
          } else {
            addVisibleVariable(var->getScoreVariable(object.toSparql()));
          }
        }
      };
      */

  // Assemble the final result from a set of given `triples` and possibly empty
  // `additionalTriples`, the given `subject` and the given pairs of
  // `[predicate, object]`
  using TripleVec = std::vector<TripleWithPropertyPath>;
  auto assembleResult = [this, ctx](TripleVec triples, GraphTerm subject,
                                    PathObjectPairs predicateObjectPairs,
                                    TripleVec additionalTriples) {
    for (auto&& [predicate, object] : std::move(predicateObjectPairs)) {
      triples.emplace_back(subject, std::move(predicate), std::move(object));
    }
    ql::ranges::copy(additionalTriples, std::back_inserter(triples));
    for (const auto& triple : triples) {
      setMatchingWordAndScoreVisibleIfPresent(ctx, triple);
    }
    return triples;
  };
  if (ctx->varOrTerm()) {
    auto subject = visit(ctx->varOrTerm());
    auto [tuples, triples] = visit(ctx->propertyListPathNotEmpty());
    return assembleResult(std::move(triples), std::move(subject),
                          std::move(tuples), {});
  } else {
    AD_CORRECTNESS_CHECK(ctx->triplesNodePath());
    auto [subject, result] = visit(ctx->triplesNodePath());
    auto additionalTriples = visit(ctx->propertyListPath());
    if (additionalTriples.has_value()) {
      auto& [tuples, triples] = additionalTriples.value();
      return assembleResult(std::move(result), std::move(subject),
                            std::move(tuples), std::move(triples));
    } else {
      return assembleResult(std::move(result), std::move(subject), {}, {});
    }
  }
}

// ___________________________________________________________________________
std::optional<PathObjectPairsAndTriples> Visitor::visit(
    Parser::PropertyListPathContext* ctx) {
  return visitOptional(ctx->propertyListPathNotEmpty());
}

// ___________________________________________________________________________
PathObjectPairsAndTriples Visitor::visit(
    Parser::PropertyListPathNotEmptyContext* ctx) {
  PathObjectPairsAndTriples result = visit(ctx->tupleWithPath());
  auto& [pairs, triples] = result;
  vector<PathObjectPairsAndTriples> pairsAndTriples =
      visitVector(ctx->tupleWithoutPath());
  for (auto& [newPairs, newTriples] : pairsAndTriples) {
    ql::ranges::move(newPairs, std::back_inserter(pairs));
    ql::ranges::move(newTriples, std::back_inserter(triples));
  }
  return result;
}

// ____________________________________________________________________________________
PropertyPath Visitor::visit(Parser::VerbPathContext* ctx) {
  return visit(ctx->path());
}

// ____________________________________________________________________________________
Variable Visitor::visit(Parser::VerbSimpleContext* ctx) {
  return visit(ctx->var());
}

// ____________________________________________________________________________________
PathObjectPairsAndTriples Visitor::visit(Parser::TupleWithoutPathContext* ctx) {
  VarOrPath predicate = visit(ctx->verbPathOrSimple());
  ObjectsAndTriples objectList = visit(ctx->objectList());
  auto predicateObjectPairs = joinPredicateAndObject(predicate, objectList);
  std::vector<TripleWithPropertyPath> triples;
  auto toVarOrPath = [](GraphTerm term) -> VarOrPath {
    if (std::holds_alternative<Variable>(term)) {
      return std::get<Variable>(term);
    } else {
      return PropertyPath::fromIri(
          ad_utility::triple_component::Iri::fromStringRepresentation(
              term.toSparql()));
    }
  };
  for (auto& triple : objectList.second) {
    triples.emplace_back(triple[0], toVarOrPath(triple[1]), triple[2]);
  }
  return {std::move(predicateObjectPairs), std::move(triples)};
}

// ____________________________________________________________________________________
PathObjectPairsAndTriples Visitor::visit(Parser::TupleWithPathContext* ctx) {
  VarOrPath predicate = visit(ctx->verbPathOrSimple());
  ObjectsAndPathTriples objectList = visit(ctx->objectListPath());
  auto predicateObjectPairs = joinPredicateAndObject(predicate, objectList);
  return {predicateObjectPairs, std::move(objectList.second)};
}

// ____________________________________________________________________________________
VarOrPath Visitor::visit(Parser::VerbPathOrSimpleContext* ctx) {
  return visitAlternative<ad_utility::sparql_types::VarOrPath>(
      ctx->verbPath(), ctx->verbSimple());
}

// ___________________________________________________________________________
ObjectsAndPathTriples Visitor::visit(Parser::ObjectListPathContext* ctx) {
  auto objectAndTriplesVec = visitVector(ctx->objectPath());
  // First collect all the objects.
  std::vector<GraphTerm> objects;
  ql::ranges::copy(
      objectAndTriplesVec | ql::views::transform(ad_utility::first),
      std::back_inserter(objects));

  // Collect all the triples. Node: `views::join` flattens the input.
  std::vector<TripleWithPropertyPath> triples;
  ql::ranges::copy(objectAndTriplesVec |
                       ql::views::transform(ad_utility::second) |
                       ql::views::join,
                   std::back_inserter(triples));
  return {std::move(objects), std::move(triples)};
}

// ____________________________________________________________________________________
SubjectOrObjectAndPathTriples Visitor::visit(Parser::ObjectPathContext* ctx) {
  return visit(ctx->graphNodePath());
}

// ____________________________________________________________________________________
PropertyPath Visitor::visit(Parser::PathContext* ctx) {
  return visit(ctx->pathAlternative());
}

// ____________________________________________________________________________________
PropertyPath Visitor::visit(Parser::PathAlternativeContext* ctx) {
  auto alternatives = visitVector(ctx->pathSequence());
  if (alternatives.size() == 1) {
    return std::move(alternatives.at(0));
  }
  return PropertyPath::makeAlternative(std::move(alternatives));
}

// ____________________________________________________________________________________
PropertyPath Visitor::visit(Parser::PathSequenceContext* ctx) {
  auto sequence = visitVector(ctx->pathEltOrInverse());
  if (sequence.size() == 1) {
    return std::move(sequence.at(0));
  }
  return PropertyPath::makeSequence(std::move(sequence));
}

// ____________________________________________________________________________________
PropertyPath Visitor::visit(Parser::PathEltContext* ctx) {
  PropertyPath p = visit(ctx->pathPrimary());

  if (ctx->pathMod()) {
    auto [min, max] = visit(ctx->pathMod());
    p = PropertyPath::makeWithLength(std::move(p), min, max);
  }
  return p;
}

// ____________________________________________________________________________________
PropertyPath Visitor::visit(Parser::PathEltOrInverseContext* ctx) {
  PropertyPath p = visit(ctx->pathElt());

  if (ctx->negationOperator) {
    p = PropertyPath::makeInverse(std::move(p));
  }

  return p;
}

// ____________________________________________________________________________________
std::pair<size_t, size_t> Visitor::visit(Parser::PathModContext* ctx) {
  std::string mod = ctx->getText();
  if (mod == "*") {
    return {0, std::numeric_limits<size_t>::max()};
  } else if (mod == "+") {
    return {1, std::numeric_limits<size_t>::max()};
  } else {
    AD_CORRECTNESS_CHECK(mod == "?");
    return {0, 1};
  }
}

// ____________________________________________________________________________________
PropertyPath Visitor::visit(Parser::PathPrimaryContext* ctx) {
  if (ctx->iri()) {
    return PropertyPath::fromIri(visit(ctx->iri()));
  } else if (ctx->path()) {
    return visit(ctx->path());
  } else if (ctx->pathNegatedPropertySet()) {
    return visit(ctx->pathNegatedPropertySet());
  } else {
    AD_CORRECTNESS_CHECK(ctx->getText() == "a");
    // Special keyword 'a'
    return PropertyPath::fromIri(a);
  }
}

// ____________________________________________________________________________________
PropertyPath Visitor::visit(Parser::PathNegatedPropertySetContext* ctx) {
  return PropertyPath::makeNegated(visitVector(ctx->pathOneInPropertySet()));
}

// ____________________________________________________________________________________
PropertyPath Visitor::visit(Parser::PathOneInPropertySetContext* ctx) {
  auto iri = ctx->iri() ? visit(ctx->iri()) : a;
  const std::string& text = ctx->getText();
  AD_CORRECTNESS_CHECK((iri == a) == (text == "a" || text == "^a"));
  auto propertyPath = PropertyPath::fromIri(std::move(iri));
  if (text.starts_with("^")) {
    return PropertyPath::makeInverse(propertyPath);
  }
  return propertyPath;
}

// ____________________________________________________________________________________
uint64_t Visitor::visit(Parser::IntegerContext* ctx) {
  try {
    // unsigned long long int might be larger than 8 bytes as per the standard.
    // If that were the case this could lead to overflows.
    // TODO<joka921> Use `std::from_chars` but first check for the compiler
    //  support.
    static_assert(sizeof(unsigned long long int) == sizeof(uint64_t));
    return std::stoull(ctx->getText());
  } catch (const std::out_of_range&) {
    reportNotSupported(ctx, "Integer " + ctx->getText() +
                                " does not fit into 64 bits. This is ");
  }
}

// ____________________________________________________________________________________
SubjectOrObjectAndTriples Visitor::visit(Parser::TriplesNodeContext* ctx) {
  return visitAlternative<SubjectOrObjectAndTriples>(
      ctx->collection(), ctx->blankNodePropertyList());
}

// ____________________________________________________________________________________
SubjectOrObjectAndTriples Visitor::visit(
    Parser::BlankNodePropertyListContext* ctx) {
  GraphTerm term = newBlankNodeOrVariable();
  Triples triples;
  auto propertyList = visit(ctx->propertyListNotEmpty());
  for (auto& [predicate, object] : propertyList.first) {
    triples.push_back({term, std::move(predicate), std::move(object)});
  }
  ad_utility::appendVector(triples, std::move(propertyList.second));
  return {std::move(term), std::move(triples)};
}

// ____________________________________________________________________________________
SubjectOrObjectAndPathTriples Visitor::visit(
    Parser::TriplesNodePathContext* ctx) {
  return visitAlternative<SubjectOrObjectAndPathTriples>(
      ctx->blankNodePropertyListPath(), ctx->collectionPath());
}

// ____________________________________________________________________________________
SubjectOrObjectAndPathTriples Visitor::visit(
    Parser::BlankNodePropertyListPathContext* ctx) {
  auto subject = parsedQuery_.getNewInternalVariable();
  auto [predicateObjects, triples] = visit(ctx->propertyListPathNotEmpty());
  for (auto& [predicate, object] : predicateObjects) {
    triples.emplace_back(subject, std::move(predicate), std::move(object));
  }
  return {std::move(subject), triples};
}

// _____________________________________________________________________________
template <typename TripleType, typename Func>
TripleType Visitor::toRdfCollection(std::vector<TripleType> elements,
                                    Func iriStringToPredicate) {
  typename TripleType::second_type triples;
  GraphTerm nextTerm{Iri{"<http://www.w3.org/1999/02/22-rdf-syntax-ns#nil>"}};
  for (auto& graphNode : ql::ranges::reverse_view(elements)) {
    GraphTerm currentTerm = newBlankNodeOrVariable();
    triples.push_back(
        {currentTerm,
         iriStringToPredicate(
             "<http://www.w3.org/1999/02/22-rdf-syntax-ns#first>"),
         std::move(graphNode.first)});
    triples.push_back({currentTerm,
                       iriStringToPredicate(
                           "<http://www.w3.org/1999/02/22-rdf-syntax-ns#rest>"),
                       std::move(nextTerm)});
    nextTerm = std::move(currentTerm);

    ad_utility::appendVector(triples, std::move(graphNode.second));
  }
  return {std::move(nextTerm), std::move(triples)};
}

// _____________________________________________________________________________
SubjectOrObjectAndTriples Visitor::visit(Parser::CollectionContext* ctx) {
  return toRdfCollection(visitVector(ctx->graphNode()), [](std::string iri) {
    return GraphTerm{Iri{std::move(iri)}};
  });
}

// _____________________________________________________________________________
SubjectOrObjectAndPathTriples Visitor::visit(
    Parser::CollectionPathContext* ctx) {
  return toRdfCollection(
      visitVector(ctx->graphNodePath()), [](std::string_view iri) {
        return PropertyPath::fromIri(
            ad_utility::triple_component::Iri::fromIriref(iri));
      });
}

// ____________________________________________________________________________________
SubjectOrObjectAndTriples Visitor::visit(Parser::GraphNodeContext* ctx) {
  if (ctx->varOrTerm()) {
    return {visit(ctx->varOrTerm()), Triples{}};
  } else {
    AD_CORRECTNESS_CHECK(ctx->triplesNode());
    return visit(ctx->triplesNode());
  }
}

// ____________________________________________________________________________________
SubjectOrObjectAndPathTriples Visitor::visit(
    Parser::GraphNodePathContext* ctx) {
  if (ctx->varOrTerm()) {
    return {visit(ctx->varOrTerm()), {}};
  } else {
    AD_CORRECTNESS_CHECK(ctx->triplesNodePath());
    return visit(ctx->triplesNodePath());
  }
}

// ____________________________________________________________________________________
GraphTerm Visitor::visit(Parser::VarOrTermContext* ctx) {
  return visitAlternative<GraphTerm>(ctx->var(), ctx->graphTerm());
}

// ____________________________________________________________________________________
VarOrIri Visitor::visit(Parser::VarOrIriContext* ctx) {
  return visitAlternative<VarOrIri>(ctx->var(), ctx->iri());
}

// ____________________________________________________________________________________
GraphTerm Visitor::visit(Parser::GraphTermContext* ctx) {
  if (ctx->blankNode()) {
    return visit(ctx->blankNode());
  } else if (ctx->iri()) {
    // TODO<joka921> Unify.
    return Iri{std::string{visit(ctx->iri()).toStringRepresentation()}};
  } else if (ctx->NIL()) {
    return Iri{"<http://www.w3.org/1999/02/22-rdf-syntax-ns#nil>"};
  } else {
    return visitAlternative<Literal>(ctx->numericLiteral(),
                                     ctx->booleanLiteral(), ctx->rdfLiteral());
  }
}

// ____________________________________________________________________________________
ExpressionPtr Visitor::visit(Parser::ConditionalOrExpressionContext* ctx) {
  auto childContexts = ctx->conditionalAndExpression();
  auto children = visitVector(ctx->conditionalAndExpression());
  AD_CONTRACT_CHECK(!children.empty());
  auto result = std::move(children.front());
  std::for_each(children.begin() + 1, children.end(),
                [&result](ExpressionPtr& ptr) {
                  result = sparqlExpression::makeOrExpression(std::move(result),
                                                              std::move(ptr));
                });
  result->descriptor() = ctx->getText();
  return result;
}

// ____________________________________________________________________________________
ExpressionPtr Visitor::visit(Parser::ConditionalAndExpressionContext* ctx) {
  auto children = visitVector(ctx->valueLogical());
  AD_CONTRACT_CHECK(!children.empty());
  auto result = std::move(children.front());
  std::for_each(children.begin() + 1, children.end(),
                [&result](ExpressionPtr& ptr) {
                  result = sparqlExpression::makeAndExpression(
                      std::move(result), std::move(ptr));
                });
  result->descriptor() = ctx->getText();
  return result;
}

// ____________________________________________________________________________________
ExpressionPtr Visitor::visit(Parser::ValueLogicalContext* ctx) {
  return visit(ctx->relationalExpression());
}

// ___________________________________________________________________________
ExpressionPtr Visitor::visit(Parser::RelationalExpressionContext* ctx) {
  auto children = visitVector(ctx->numericExpression());

  if (ctx->expressionList()) {
    auto lhs = visitVector(ctx->numericExpression());
    AD_CORRECTNESS_CHECK(lhs.size() == 1);
    auto expressions = visit(ctx->expressionList());
    auto inExpression = std::make_unique<InExpression>(std::move(lhs.at(0)),
                                                       std::move(expressions));
    if (ctx->notToken) {
      return makeUnaryNegateExpression(std::move(inExpression));
    } else {
      return inExpression;
    }
  }
  AD_CONTRACT_CHECK(children.size() == 1 || children.size() == 2);
  if (children.size() == 1) {
    return std::move(children[0]);
  }

  auto make = [&](auto t) {
    using Expr = typename decltype(t)::type;
    return createExpression<Expr>(std::move(children[0]),
                                  std::move(children[1]));
  };

  std::string relation = ctx->children[1]->getText();
  if (relation == "=") {
    return make(ti<EqualExpression>);
  } else if (relation == "!=") {
    return make(ti<NotEqualExpression>);
  } else if (relation == "<") {
    return make(ti<LessThanExpression>);
  } else if (relation == ">") {
    return make(ti<GreaterThanExpression>);
  } else if (relation == "<=") {
    return make(ti<LessEqualExpression>);
  } else {
    AD_CORRECTNESS_CHECK(relation == ">=");
    return make(ti<GreaterEqualExpression>);
  }
}

// ____________________________________________________________________________________
ExpressionPtr Visitor::visit(Parser::NumericExpressionContext* ctx) {
  return visit(ctx->additiveExpression());
}

// ____________________________________________________________________________________
ExpressionPtr Visitor::visit(Parser::AdditiveExpressionContext* ctx) {
  auto result = visit(ctx->multiplicativeExpression());

  for (OperatorAndExpression& signAndExpression :
       visitVector(ctx->multiplicativeExpressionWithSign())) {
    switch (signAndExpression.operator_) {
      case Operator::Plus:
        result = sparqlExpression::makeAddExpression(
            std::move(result), std::move(signAndExpression.expression_));
        break;
      case Operator::Minus:
        result = sparqlExpression::makeSubtractExpression(
            std::move(result), std::move(signAndExpression.expression_));
        break;
      default:
        AD_FAIL();
    }
  }
  return result;
}

// ____________________________________________________________________________________
Visitor::OperatorAndExpression Visitor::visit(
    Parser::MultiplicativeExpressionWithSignContext* ctx) {
  return visitAlternative<OperatorAndExpression>(
      ctx->plusSubexpression(), ctx->minusSubexpression(),
      ctx->multiplicativeExpressionWithLeadingSignButNoSpace());
}

// ____________________________________________________________________________________
Visitor::OperatorAndExpression Visitor::visit(
    Parser::PlusSubexpressionContext* ctx) {
  return {Operator::Plus, visit(ctx->multiplicativeExpression())};
}

// ____________________________________________________________________________________
Visitor::OperatorAndExpression Visitor::visit(
    Parser::MinusSubexpressionContext* ctx) {
  return {Operator::Minus, visit(ctx->multiplicativeExpression())};
}

// ____________________________________________________________________________________
Visitor::OperatorAndExpression Visitor::visit(
    Parser::MultiplicativeExpressionWithLeadingSignButNoSpaceContext* ctx) {
  Operator op =
      ctx->numericLiteralPositive() ? Operator::Plus : Operator::Minus;

  // Helper function that inverts a number if  the leading sign of this
  // expression is `-`
  auto invertIfNecessary = [ctx](auto number) {
    return ctx->numericLiteralPositive() ? number : -number;
  };

  // Create the initial expression from a double literal
  auto createFromDouble = [&](double d) -> ExpressionPtr {
    return std::make_unique<sparqlExpression::IdExpression>(
        Id::makeFromDouble(invertIfNecessary(d)));
  };
  auto createFromInt = [&](int64_t i) -> ExpressionPtr {
    return std::make_unique<sparqlExpression::IdExpression>(
        Id::makeFromInt(invertIfNecessary(i)));
  };

  auto literalAsVariant = visitAlternative<IntOrDouble>(
      ctx->numericLiteralPositive(), ctx->numericLiteralNegative());

  auto expression = std::visit(
      ad_utility::OverloadCallOperator{createFromInt, createFromDouble},
      literalAsVariant);

  for (OperatorAndExpression& opAndExp :
       visitVector(ctx->multiplyOrDivideExpression())) {
    switch (opAndExp.operator_) {
      case Operator::Multiply:
        expression = sparqlExpression::makeMultiplyExpression(
            std::move(expression), std::move(opAndExp.expression_));
        break;
      case Operator::Divide:
        expression = sparqlExpression::makeDivideExpression(
            std::move(expression), std::move(opAndExp.expression_));
        break;
      default:
        AD_FAIL();
    }
  }
  return {op, std::move(expression)};
}

// ____________________________________________________________________________________
ExpressionPtr Visitor::visit(Parser::MultiplicativeExpressionContext* ctx) {
  auto result = visit(ctx->unaryExpression());

  for (OperatorAndExpression& opAndExp :
       visitVector(ctx->multiplyOrDivideExpression())) {
    switch (opAndExp.operator_) {
      case Operator::Multiply:
        result = sparqlExpression::makeMultiplyExpression(
            std::move(result), std::move(opAndExp.expression_));
        break;
      case Operator::Divide:
        result = sparqlExpression::makeDivideExpression(
            std::move(result), std::move(opAndExp.expression_));
        break;
      default:
        AD_FAIL();
    }
  }
  return result;
}

// ____________________________________________________________________________________
Visitor::OperatorAndExpression Visitor::visit(
    Parser::MultiplyOrDivideExpressionContext* ctx) {
  return visitAlternative<OperatorAndExpression>(ctx->multiplyExpression(),
                                                 ctx->divideExpression());
}

// ____________________________________________________________________________________
Visitor::OperatorAndExpression Visitor::visit(
    Parser::MultiplyExpressionContext* ctx) {
  return {Operator::Multiply, visit(ctx->unaryExpression())};
}

// ____________________________________________________________________________________
Visitor::OperatorAndExpression Visitor::visit(
    Parser::DivideExpressionContext* ctx) {
  return {Operator::Divide, visit(ctx->unaryExpression())};
}

// ____________________________________________________________________________________
ExpressionPtr Visitor::visit(Parser::UnaryExpressionContext* ctx) {
  auto child = visit(ctx->primaryExpression());
  if (ctx->children[0]->getText() == "-") {
    return sparqlExpression::makeUnaryMinusExpression(std::move(child));
  } else if (ctx->children[0]->getText() == "!") {
    return sparqlExpression::makeUnaryNegateExpression(std::move(child));
  } else {
    // no sign or an explicit '+'
    return child;
  }
}

// ____________________________________________________________________________________
ExpressionPtr Visitor::visit(Parser::PrimaryExpressionContext* ctx) {
  using std::make_unique;
  using namespace sparqlExpression;

  if (ctx->rdfLiteral()) {
    auto tripleComponent =
        RdfStringParser<TurtleParser<TokenizerCtre>>::parseTripleObject(
            visit(ctx->rdfLiteral()));
    AD_CORRECTNESS_CHECK(!tripleComponent.isIri() &&
                         !tripleComponent.isString());
    if (tripleComponent.isLiteral()) {
      return make_unique<StringLiteralExpression>(tripleComponent.getLiteral());
    } else {
      return make_unique<IdExpression>(
          tripleComponent.toValueIdIfNotString().value());
    }
  } else if (ctx->numericLiteral()) {
    auto integralWrapper = [](int64_t x) {
      return ExpressionPtr{make_unique<IdExpression>(Id::makeFromInt(x))};
    };
    auto doubleWrapper = [](double x) {
      return ExpressionPtr{make_unique<IdExpression>(Id::makeFromDouble(x))};
    };
    return std::visit(
        ad_utility::OverloadCallOperator{integralWrapper, doubleWrapper},
        visit(ctx->numericLiteral()));
  } else if (ctx->booleanLiteral()) {
    return make_unique<IdExpression>(
        Id::makeFromBool(visit(ctx->booleanLiteral())));
  } else if (ctx->var()) {
    return make_unique<VariableExpression>(visit(ctx->var()));
  } else {
    return visitAlternative<ExpressionPtr>(
        ctx->builtInCall(), ctx->iriOrFunction(), ctx->brackettedExpression());
  }
}

// ____________________________________________________________________________________
ExpressionPtr Visitor::visit(Parser::BrackettedExpressionContext* ctx) {
  return visit(ctx->expression());
}

// ____________________________________________________________________________________
ExpressionPtr Visitor::visit([[maybe_unused]] Parser::BuiltInCallContext* ctx) {
  if (ctx->aggregate()) {
    return visit(ctx->aggregate());
  } else if (ctx->regexExpression()) {
    return visit(ctx->regexExpression());
  } else if (ctx->langExpression()) {
    return visit(ctx->langExpression());
  } else if (ctx->substringExpression()) {
    return visit(ctx->substringExpression());
  } else if (ctx->strReplaceExpression()) {
    return visit(ctx->strReplaceExpression());
  } else if (ctx->existsFunc()) {
    return visit(ctx->existsFunc());
  } else if (ctx->notExistsFunc()) {
    return visit(ctx->notExistsFunc());
  }
  // Get the function name and the arguments. Note that we do not have to check
  // the number of arguments like for `processIriFunctionCall`, since the number
  // of arguments is fixed by the grammar and we wouldn't even get here if the
  // number were wrong. Hence only the `AD_CONTRACT_CHECK`s.
  AD_CONTRACT_CHECK(!ctx->children.empty());
  auto functionName = ad_utility::getLowercase(ctx->children[0]->getText());
  auto argList = visitVector(ctx->expression());
  using namespace sparqlExpression;
  // Create the expression using the matching factory function from
  // `NaryExpression.h`.
  auto createUnary = CPP_template_lambda(&argList)(typename F)(F function)(
      requires std::is_invocable_r_v<ExpressionPtr, F, ExpressionPtr>) {
    AD_CORRECTNESS_CHECK(argList.size() == 1, argList.size());
    return function(std::move(argList[0]));
  };

  auto createBinary = CPP_template_lambda(&argList)(typename F)(F function)(
      requires std::is_invocable_r_v<ExpressionPtr, F, ExpressionPtr,
                                     ExpressionPtr>) {
    AD_CORRECTNESS_CHECK(argList.size() == 2);
    return function(std::move(argList[0]), std::move(argList[1]));
  };

  auto createTernary = CPP_template_lambda(&argList)(typename F)(F function)(
      requires std::is_invocable_r_v<ExpressionPtr, F, ExpressionPtr,
                                     ExpressionPtr, ExpressionPtr>) {
    AD_CORRECTNESS_CHECK(argList.size() == 3);
    return function(std::move(argList[0]), std::move(argList[1]),
                    std::move(argList[2]));
  };
  if (functionName == "str") {
    return createUnary(&makeStrExpression);
  } else if (functionName == "iri" || functionName == "uri") {
    AD_CORRECTNESS_CHECK(argList.size() == 1, argList.size());
    return makeIriOrUriExpression(std::move(argList[0]),
                                  std::make_unique<IriExpression>(baseIri_));
  } else if (functionName == "strlang") {
    return createBinary(&makeStrLangTagExpression);
  } else if (functionName == "strdt") {
    return createBinary(&makeStrIriDtExpression);
  } else if (functionName == "strlen") {
    return createUnary(&makeStrlenExpression);
  } else if (functionName == "strbefore") {
    return createBinary(&makeStrBeforeExpression);
  } else if (functionName == "strafter") {
    return createBinary(&makeStrAfterExpression);
  } else if (functionName == "contains") {
    return createBinary(&makeContainsExpression);
  } else if (functionName == "strends") {
    return createBinary(&makeStrEndsExpression);
  } else if (functionName == "strstarts") {
    return createBinary(&makeStrStartsExpression);
  } else if (functionName == "ucase") {
    return createUnary(&makeUppercaseExpression);
  } else if (functionName == "lcase") {
    return createUnary(&makeLowercaseExpression);
  } else if (functionName == "year") {
    return createUnary(&makeYearExpression);
  } else if (functionName == "month") {
    return createUnary(&makeMonthExpression);
  } else if (functionName == "day") {
    return createUnary(&makeDayExpression);
  } else if (functionName == "tz") {
    return createUnary(&makeTimezoneStrExpression);
  } else if (functionName == "timezone") {
    return createUnary(&makeTimezoneExpression);
  } else if (functionName == "now") {
    AD_CONTRACT_CHECK(argList.empty());
    return std::make_unique<NowDatetimeExpression>(startTime_);
  } else if (functionName == "hours") {
    return createUnary(&makeHoursExpression);
  } else if (functionName == "minutes") {
    return createUnary(&makeMinutesExpression);
  } else if (functionName == "seconds") {
    return createUnary(&makeSecondsExpression);
  } else if (functionName == "md5") {
    return createUnary(&makeMD5Expression);
  } else if (functionName == "sha1") {
    return createUnary(&makeSHA1Expression);
  } else if (functionName == "sha256") {
    return createUnary(&makeSHA256Expression);
  } else if (functionName == "sha384") {
    return createUnary(&makeSHA384Expression);
  } else if (functionName == "sha512") {
    return createUnary(&makeSHA512Expression);
  } else if (functionName == "rand") {
    AD_CONTRACT_CHECK(argList.empty());
    return std::make_unique<RandomExpression>();
  } else if (functionName == "uuid") {
    AD_CONTRACT_CHECK(argList.empty());
    return std::make_unique<UuidExpression>();
  } else if (functionName == "struuid") {
    AD_CONTRACT_CHECK(argList.empty());
    return std::make_unique<StrUuidExpression>();
  } else if (functionName == "ceil") {
    return createUnary(&makeCeilExpression);
  } else if (functionName == "abs") {
    return createUnary(&makeAbsExpression);
  } else if (functionName == "round") {
    return createUnary(&makeRoundExpression);
  } else if (functionName == "floor") {
    return createUnary(&makeFloorExpression);
  } else if (functionName == "if") {
    return createTernary(&makeIfExpression);
  } else if (functionName == "coalesce") {
    AD_CORRECTNESS_CHECK(ctx->expressionList());
    return makeCoalesceExpression(visit(ctx->expressionList()));
  } else if (functionName == "encode_for_uri") {
    return createUnary(&makeEncodeForUriExpression);
  } else if (functionName == "concat") {
    AD_CORRECTNESS_CHECK(ctx->expressionList());
    return makeConcatExpression(visit(ctx->expressionList()));
  } else if (functionName == "isiri" || functionName == "isuri") {
    return createUnary(&makeIsIriExpression);
  } else if (functionName == "isblank") {
    return createUnary(&makeIsBlankExpression);
  } else if (functionName == "isliteral") {
    return createUnary(&makeIsLiteralExpression);
  } else if (functionName == "isnumeric") {
    return createUnary(&makeIsNumericExpression);
  } else if (functionName == "datatype") {
    return createUnary(&makeDatatypeExpression);
  } else if (functionName == "langmatches") {
    return createBinary(&makeLangMatchesExpression);
  } else if (functionName == "bound") {
    return makeBoundExpression(
        std::make_unique<VariableExpression>(visit(ctx->var())));
  } else if (functionName == "bnode") {
    if (ctx->NIL()) {
      return makeUniqueBlankNodeExpression();
    } else {
      return createUnary(&makeBlankNodeExpression);
    }
  } else {
    reportError(
        ctx,
        absl::StrCat("Built-in function \"", functionName,
                     "\"  not yet implemented; if you need it, just add it to ",
                     "SparqlQleverVisitor.cpp::visitTypesafe(Parser::"
                     "BuiltInCallContext ",
                     "following the already implemented functions there"));
  }
}

// _____________________________________________________________________________
ExpressionPtr Visitor::visit(Parser::RegexExpressionContext* ctx) {
  const auto& exp = ctx->expression();
  const auto& numArgs = exp.size();
  AD_CONTRACT_CHECK(numArgs >= 2 && numArgs <= 3);
  auto flags = numArgs == 3 ? visitOptional(exp[2]) : std::nullopt;
  try {
    return makeRegexExpression(visit(exp[0]), visit(exp[1]),
                               std::move(flags).value_or(nullptr));
  } catch (const std::exception& e) {
    reportError(ctx, e.what());
  }
}

// ____________________________________________________________________________________
ExpressionPtr Visitor::visit(Parser::LangExpressionContext* ctx) {
  // The number of children for expression LANG() is fixed to one by the
  // grammar (or definition of the parser).
  return sparqlExpression::makeLangExpression(visit(ctx->expression()));
}

// ____________________________________________________________________________________
SparqlExpression::Ptr Visitor::visit(Parser::SubstringExpressionContext* ctx) {
  auto children = visitVector(ctx->expression());
  AD_CORRECTNESS_CHECK(children.size() == 2 || children.size() == 3);
  if (children.size() == 2) {
    children.push_back(
        std::make_unique<IdExpression>(Id::makeFromInt(Id::maxInt)));
  }
  AD_CONTRACT_CHECK(children.size() == 3);
  return sparqlExpression::makeSubstrExpression(std::move(children.at(0)),
                                                std::move(children.at(1)),
                                                std::move(children.at(2)));
}

// ____________________________________________________________________________________
SparqlExpression::Ptr Visitor::visit(Parser::StrReplaceExpressionContext* ctx) {
  auto children = visitVector(ctx->expression());
  AD_CORRECTNESS_CHECK(children.size() == 3 || children.size() == 4);
  return makeReplaceExpression(
      std::move(children.at(0)), std::move(children.at(1)),
      std::move(children.at(2)),
      children.size() == 4 ? std::move(children.at(3)) : nullptr);
}

// ____________________________________________________________________________
ExpressionPtr Visitor::visitExists(Parser::GroupGraphPatternContext* pattern,
                                   bool negate) {
  // The argument of 'EXISTS` is a `GroupGraphPattern` that is independent from
  // the rest of the query (except for the `FROM` and `FROM NAMED` clauses,
  // which also apply to the argument of `EXISTS`). We therefore have to back up
  // and restore all global state when parsing `EXISTS`.
  auto queryBackup = std::exchange(parsedQuery_, ParsedQuery{});
  auto visibleVariablesBackup = std::move(visibleVariables_);
  visibleVariables_.clear();

  // Parse the argument of `EXISTS`.
  auto group = visit(pattern);
  ParsedQuery argumentOfExists =
      std::exchange(parsedQuery_, std::move(queryBackup));
  SelectClause& selectClause = argumentOfExists.selectClause();
  // Even though we set the `SELECT` clause to `*`, we will limit the visible
  // variables to a potentially smaller subset when finishing the parsing of the
  // current group.
  selectClause.setAsterisk();
  // `ExistsExpression`s are not parsed like regular `SparqlExpression`s, so
  // they don't have a proper hierarchy of dependent variables. Because of that,
  // we need to manually add all variables that are visible after parsing the
  // body of `EXISTS`.
  for (const Variable& variable : visibleVariables_) {
    selectClause.addVisibleVariable(variable);
  }
  argumentOfExists._rootGraphPattern = std::move(group);

  // The argument of `EXISTS` inherits the `FROM` and `FROM NAMED` clauses from
  // the outer query.
  argumentOfExists.datasetClauses_ = activeDatasetClauses_;
  visibleVariables_ = std::move(visibleVariablesBackup);
  auto exists = std::make_unique<sparqlExpression::ExistsExpression>(
      std::move(argumentOfExists));

  // Handle `NOT EXISTS` (which is syntactically distinct from `! EXISTS`) by
  // simply negating the `ExistsExpression`.
  if (negate) {
    return sparqlExpression::makeUnaryNegateExpression(std::move(exists));
  } else {
    return exists;
  }
}

// ____________________________________________________________________________________
ExpressionPtr Visitor::visit(Parser::ExistsFuncContext* ctx) {
  return visitExists(ctx->groupGraphPattern(), false);
}

// ____________________________________________________________________________________
ExpressionPtr Visitor::visit(Parser::NotExistsFuncContext* ctx) {
  return visitExists(ctx->groupGraphPattern(), true);
}

// ____________________________________________________________________________________
ExpressionPtr Visitor::visit(Parser::AggregateContext* ctx) {
  using namespace sparqlExpression;
  const auto& children = ctx->children;
  std::string functionName =
      ad_utility::getLowercase(children.at(0)->getText());

  const bool distinct = ql::ranges::any_of(children, [](auto* child) {
    return ad_utility::getLowercase(child->getText()) == "distinct";
  });
  // the only case that there is no child expression is COUNT(*), so we can
  // check this outside the if below.
  if (!ctx->expression()) {
    AD_CORRECTNESS_CHECK(functionName == "count");
    return makeCountStarExpression(distinct);
  }
  auto childExpression = visit(ctx->expression());
  auto makePtr = [&](auto t, auto&&... additionalArgs) {
    using ExpressionType = typename decltype(t)::type;
    ExpressionPtr result{std::make_unique<ExpressionType>(
        distinct, std::move(childExpression), AD_FWD(additionalArgs)...)};
    result->descriptor() = ctx->getText();
    return result;
  };

  if (functionName == "count") {
    return makePtr(ti<CountExpression>);
  } else if (functionName == "sum") {
    return makePtr(ti<SumExpression>);
  } else if (functionName == "max") {
    return makePtr(ti<MaxExpression>);
  } else if (functionName == "min") {
    return makePtr(ti<MinExpression>);
  } else if (functionName == "avg") {
    return makePtr(ti<AvgExpression>);
  } else if (functionName == "group_concat") {
    // Use a space as a default separator

    std::string separator;
    if (ctx->string()) {
      // TODO: The string rule also allow triple quoted strings with different
      //  escaping rules. These are currently not handled. They should be
      //  parsed into a typesafe format with a unique representation.
      separator = visit(ctx->string()).get();
      // If there was a separator, we have to strip the quotation marks
      AD_CONTRACT_CHECK(separator.size() >= 2);
      separator = separator.substr(1, separator.size() - 2);
    } else {
      separator = " "s;
    }

    return makePtr(ti<GroupConcatExpression>, std::move(separator));
  } else if (functionName == "stdev") {
    return makePtr(ti<StdevExpression>);
  } else {
    AD_CORRECTNESS_CHECK(functionName == "sample");
    return makePtr(ti<SampleExpression>);
  }
}

// ____________________________________________________________________________________
ExpressionPtr Visitor::visit(Parser::IriOrFunctionContext* ctx) {
  // Case 1: Just an IRI.
  if (ctx->argList() == nullptr) {
    return std::make_unique<sparqlExpression::IriExpression>(visit(ctx->iri()));
  }
  // Case 2: Function call, where the function name is an IRI.
  return processIriFunctionCall(visit(ctx->iri()), visit(ctx->argList()), ctx);
}

// ____________________________________________________________________________________
std::string Visitor::visit(Parser::RdfLiteralContext* ctx) {
  // TODO: This should really be an RdfLiteral class that stores a unified
  //  version of the string, and the langtag/datatype separately.
  string ret = ctx->string()->getText();
  if (ctx->LANGTAG()) {
    ret += ctx->LANGTAG()->getText();
  } else if (ctx->iri()) {
    // TODO<joka921> Also unify the two Literal classes...
    ret += ("^^" + std::string{visit(ctx->iri()).toStringRepresentation()});
  }
  return ret;
}

// ____________________________________________________________________________________
std::variant<int64_t, double> Visitor::visit(
    Parser::NumericLiteralContext* ctx) {
  return visitAlternative<std::variant<int64_t, double>>(
      ctx->numericLiteralUnsigned(), ctx->numericLiteralPositive(),
      ctx->numericLiteralNegative());
}

// ____________________________________________________________________________________
namespace {
template <typename Ctx>
std::variant<int64_t, double> parseNumericLiteral(Ctx* ctx, bool parseAsInt) {
  try {
    if (parseAsInt) {
      return std::stoll(ctx->getText());
    } else {
      return std::stod(ctx->getText());
    }
  } catch (const std::out_of_range& range) {
    SparqlQleverVisitor::reportError(ctx, "Could not parse numeric literal \"" +
                                              ctx->getText() +
                                              "\" because it is out of range.");
  }
}
}  // namespace

// ____________________________________________________________________________________
std::variant<int64_t, double> Visitor::visit(
    Parser::NumericLiteralUnsignedContext* ctx) {
  return parseNumericLiteral(ctx, ctx->INTEGER());
}

// ____________________________________________________________________________________
std::variant<int64_t, double> Visitor::visit(
    Parser::NumericLiteralPositiveContext* ctx) {
  return parseNumericLiteral(ctx, ctx->INTEGER_POSITIVE());
}

// ____________________________________________________________________________________
std::variant<int64_t, double> Visitor::visit(
    Parser::NumericLiteralNegativeContext* ctx) {
  return parseNumericLiteral(ctx, ctx->INTEGER_NEGATIVE());
}

// ____________________________________________________________________________________
bool Visitor::visit(Parser::BooleanLiteralContext* ctx) {
  return ctx->getText() == "true";
}

// ____________________________________________________________________________________
GraphTerm Visitor::visit(Parser::BlankNodeContext* ctx) {
  if (ctx->ANON()) {
    return newBlankNodeOrVariable();
  } else {
    AD_CORRECTNESS_CHECK(ctx->BLANK_NODE_LABEL());
    if (isInsideConstructTriples_) {
      // Strip `_:` prefix from string.
      constexpr size_t length = std::string_view{"_:"}.length();
      const string label = ctx->BLANK_NODE_LABEL()->getText().substr(length);
      // `False` means the blank node is not automatically generated, but
      // explicitly specified in the query.
      return BlankNode{false, label};
    } else {
      return ParsedQuery::blankNodeToInternalVariable(
          ctx->BLANK_NODE_LABEL()->getText());
    }
  }
}

// ____________________________________________________________________________________
CPP_template_def(typename Ctx)(
    requires Visitor::voidWhenVisited<Visitor, Ctx>) void Visitor::
    visitVector(const vector<Ctx*>& childContexts) {
  for (const auto& child : childContexts) {
    visit(child);
  }
}

// ____________________________________________________________________________________
CPP_template_def(typename Ctx)(
    requires CPP_NOT(Visitor::voidWhenVisited<Visitor, Ctx>))
    [[nodiscard]] auto Visitor::visitVector(
        const std::vector<Ctx*>& childContexts)
        -> std::vector<decltype(visit(childContexts[0]))> {
  std::vector<decltype(visit(childContexts[0]))> children;
  for (const auto& child : childContexts) {
    children.emplace_back(visit(child));
  }
  return children;
}

// ____________________________________________________________________________________
template <typename Out, typename... Contexts>
Out Visitor::visitAlternative(Contexts*... ctxs) {
  // Check that exactly one of the `ctxs` is not `nullptr`.
  AD_CONTRACT_CHECK(1u == (... + static_cast<bool>(ctxs)));
  if constexpr (std::is_void_v<Out>) {
    (..., visitIf(ctxs));
  } else {
    std::optional<Out> out;
    // Visit the one `context` which is not null and write the result to
    // `out`.
    (..., visitIf<std::optional<Out>, Out>(&out, ctxs));
    return std::move(out.value());
  }
}

// ____________________________________________________________________________________
template <typename Ctx>
auto Visitor::visitOptional(Ctx* ctx) -> std::optional<decltype(visit(ctx))> {
  if (ctx) {
    return visit(ctx);
  } else {
    return std::nullopt;
  }
}

// ____________________________________________________________________________________
template <typename Target, typename Intermediate, typename Ctx>
void Visitor::visitIf(Target* target, Ctx* ctx) {
  if (ctx) {
    *target = Intermediate{visit(ctx)};
  }
}

// _____________________________________________________________________________
CPP_template_def(typename Ctx)(requires Visitor::voidWhenVisited<
                               Visitor, Ctx>) void Visitor::visitIf(Ctx* ctx) {
  if (ctx) {
    visit(ctx);
  }
}

// _____________________________________________________________________________
void Visitor::reportError(const antlr4::ParserRuleContext* ctx,
                          const std::string& msg) {
  throw InvalidSparqlQueryException{
      msg, ad_utility::antlr_utility::generateAntlrExceptionMetadata(ctx)};
}

// _____________________________________________________________________________
void Visitor::reportNotSupported(const antlr4::ParserRuleContext* ctx,
                                 const std::string& feature) {
  throw NotSupportedException{
      feature + " currently not supported by QLever.",
      ad_utility::antlr_utility::generateAntlrExceptionMetadata(ctx)};
}

// _____________________________________________________________________________
void SparqlQleverVisitor::visitWhereClause(
    Parser::WhereClauseContext* whereClauseContext, ParsedQuery& query) {
  if (!whereClauseContext) {
    return;
  }
  auto [pattern, visibleVariables] = visit(whereClauseContext);
  query._rootGraphPattern = std::move(pattern);
  query.registerVariablesVisibleInQueryBody(visibleVariables);
}<|MERGE_RESOLUTION|>--- conflicted
+++ resolved
@@ -189,11 +189,8 @@
       {"latitude", &makeLatitudeExpression},
       {"centroid", &makeCentroidExpression},
       {"envelope", &makeEnvelopeExpression},
-<<<<<<< HEAD
-      {"metricLength", &makeMetricLengthExpression}};
-=======
+      {"metricLength", &makeMetricLengthExpression},
       {"geometryType", &makeGeometryTypeExpression}};
->>>>>>> 27208d34
   using enum SpatialJoinType;
   static const BinaryFuncTable geoBinaryFuncs{
       {"metricDistance", &makeMetricDistExpression},
