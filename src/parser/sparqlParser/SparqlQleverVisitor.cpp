--- conflicted
+++ resolved
@@ -98,55 +98,11 @@
 }
 
 // ___________________________________________________________________________
-<<<<<<< HEAD
 PathTuples joinPredicateAndObject(const VarOrPath& predicate,
                                   ObjectList objectList) {
-=======
-namespace {
-string stripAndLowercaseKeywordLiteral(std::string_view lit) {
-  if (lit.size() > 2 && lit[0] == '"' && lit.back() == '"') {
-    auto stripped = lit.substr(1, lit.size() - 2);
-    return ad_utility::getLowercaseUtf8(stripped);
-  }
-  return std::string{lit};
-}
-
-// ___________________________________________________________________________
-template <typename Current, typename... Others>
-constexpr const ad_utility::Last<Current, Others...>* unwrapVariant(
-    const auto& arg) {
-  if constexpr (sizeof...(Others) == 0) {
-    return &arg;
-  } else if constexpr (ad_utility::isSimilar<decltype(arg), Current>) {
-    if (const auto ptr = std::get_if<ad_utility::First<Others...>>(&arg)) {
-      return unwrapVariant<Others...>(*ptr);
-    }
-    return nullptr;
-  } else {
-    return unwrapVariant<Others...>(arg);
-  }
-}
-}  // namespace
-
-// ___________________________________________________________________________
-PathTuples joinPredicateAndObject(VarOrPath predicate, ObjectList objectList) {
->>>>>>> 7539be61
   PathTuples tuples;
   tuples.reserve(objectList.first.size());
   for (auto& object : objectList.first) {
-<<<<<<< HEAD
-=======
-    // TODO The fulltext index should perform the splitting of its keywords,
-    //  and not the SparqlParser.
-    if (const PropertyPath* path = std::get_if<PropertyPath>(&predicate)) {
-      if (path->asString() == CONTAINS_WORD_PREDICATE) {
-        if (const Literal* literal =
-                unwrapVariant<VarOrTerm, GraphTerm, Literal>(object)) {
-          object = Literal{stripAndLowercaseKeywordLiteral(literal->literal())};
-        }
-      }
-    }
->>>>>>> 7539be61
     tuples.emplace_back(predicate, std::move(object));
   }
   return tuples;
@@ -413,24 +369,9 @@
   auto visitBlankNode = [](const BlankNode& blankNode) -> TripleComponent {
     return blankNode.toSparql();
   };
-<<<<<<< HEAD
-  auto literal = [](const Literal& literal) {
+  auto visitLiteral = [](const Literal& literal) {
     return TurtleStringParser<TokenizerCtre>::parseTripleObject(
         literal.toSparql());
-=======
-  auto visitLiteral = [](const Literal& literal) {
-    // Problem: ql:contains-word causes the " to be stripped.
-    // TODO: Move stripAndLowercaseKeywordLiteral out to this point or
-    //  rewrite the Turtle Parser s.t. this code can be integrated into the
-    //  visitor. In this case the turtle parser should output the
-    //  corresponding modell class.
-    try {
-      return TurtleStringParser<TokenizerCtre>::parseTripleObject(
-          literal.toSparql());
-    } catch (const TurtleStringParser<TokenizerCtre>::ParseException&) {
-      return TripleComponent{literal.toSparql()};
-    }
->>>>>>> 7539be61
   };
   auto visitGraphTerm = [&visitIri, &visitBlankNode,
                          &visitLiteral](const GraphTerm& graphTerm) {
