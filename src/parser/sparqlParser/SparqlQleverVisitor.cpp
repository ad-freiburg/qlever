--- conflicted
+++ resolved
@@ -1447,13 +1447,9 @@
 // ____________________________________________________________________________________
 ExpressionPtr Visitor::visit([[maybe_unused]] Parser::BuiltInCallContext* ctx) {
   if (ctx->aggregate()) {
-<<<<<<< HEAD
-    return visitTypesafe(ctx->aggregate());
+    return visit(ctx->aggregate());
   } else if (ctx->regexExpression()) {
-    return visitTypesafe(ctx->regexExpression());
-=======
-    return visit(ctx->aggregate());
->>>>>>> f9f0a5bf
+    return visit(ctx->regexExpression());
     // TODO: Implement built-in calls according to the following examples.
     //
     // } else if (ad_utility::getLowercase(ctx->children[0]->getText()) ==
@@ -1473,9 +1469,8 @@
     //   return createExpression<sparqlExpression::DistExpression>(
     //       std::move(children[0]), std::move(children[1]));
   } else {
-    reportError(ctx,
-                "Built-in function not yet implemented (only aggregates like "
-                "COUNT so far)");
+    reportNotSupported(ctx,
+                "Built-in functions (other than aggregates and REGEX) are ");
   }
 }
 
