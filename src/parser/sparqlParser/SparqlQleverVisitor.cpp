// Copyright 2021 - 2025, University of Freiburg
// Chair of Algorithms and Data Structures
// Authors: Julian Mundhahs <mundhahj@tf.uni-freiburg.de>
//          Hannah Bast <bast@cs.uni-freiburg.de>
//          Johannes Kalmbach <kalmbach@cs.uni-freiburg.de>

#include "parser/sparqlParser/SparqlQleverVisitor.h"

#include <absl/strings/str_split.h>

#include <string>
#include <vector>

#include "absl/time/time.h"
#include "engine/sparqlExpressions/CountStarExpression.h"
#include "engine/sparqlExpressions/ExistsExpression.h"
#include "engine/sparqlExpressions/GroupConcatExpression.h"
#include "engine/sparqlExpressions/LiteralExpression.h"
#include "engine/sparqlExpressions/NaryExpression.h"
#include "engine/sparqlExpressions/NowDatetimeExpression.h"
#include "engine/sparqlExpressions/RandomExpression.h"
#include "engine/sparqlExpressions/RegexExpression.h"
#include "engine/sparqlExpressions/RelationalExpressions.h"
#include "engine/sparqlExpressions/SampleExpression.h"
#include "engine/sparqlExpressions/StdevExpression.h"
#include "engine/sparqlExpressions/UuidExpressions.h"
#include "global/Constants.h"
#include "global/RuntimeParameters.h"
#include "parser/GraphPatternOperation.h"
#include "parser/MagicServiceIriConstants.h"
#include "parser/MagicServiceQuery.h"
#include "parser/NamedCachedQuery.h"
#include "parser/RdfParser.h"
#include "parser/SparqlParser.h"
#include "parser/SpatialQuery.h"
#include "parser/TokenizerCtre.h"
#include "parser/data/Variable.h"
#include "util/StringUtils.h"
#include "util/TransparentFunctors.h"
#include "util/antlr/GenerateAntlrExceptionMetadata.h"

using namespace ad_utility::sparql_types;
using namespace sparqlExpression;
using namespace updateClause;
using ExpressionPtr = sparqlExpression::SparqlExpression::Ptr;
using SparqlExpressionPimpl = sparqlExpression::SparqlExpressionPimpl;
using SelectClause = parsedQuery::SelectClause;
using GraphPattern = parsedQuery::GraphPattern;
using Bind = parsedQuery::Bind;
using Values = parsedQuery::Values;
using BasicGraphPattern = parsedQuery::BasicGraphPattern;
using GraphPatternOperation = parsedQuery::GraphPatternOperation;
using SparqlValues = parsedQuery::SparqlValues;

using Visitor = SparqlQleverVisitor;
using Parser = SparqlAutomaticParser;

namespace {
constexpr std::string_view a =
    "<http://www.w3.org/1999/02/22-rdf-syntax-ns#type>";
}

// _____________________________________________________________________________
BlankNode Visitor::newBlankNode() {
  std::string label = std::to_string(_blankNodeCounter);
  _blankNodeCounter++;
  // true means automatically generated
  return {true, std::move(label)};
}

// _____________________________________________________________________________
GraphTerm Visitor::newBlankNodeOrVariable() {
  if (isInsideConstructTriples_) {
    return GraphTerm{newBlankNode()};
  } else {
    return parsedQuery_.getNewInternalVariable();
  }
}

// _____________________________________________________________________________
std::string Visitor::getOriginalInputForContext(
    const antlr4::ParserRuleContext* context) {
  const auto& fullInput = context->getStart()->getInputStream()->toString();
  size_t posBeg = context->getStart()->getStartIndex();
  size_t posEnd = context->getStop()->getStopIndex();
  // Note that `getUTF8Substring` returns a `std::string_view`. We copy this to
  // a `std::string` because it's not clear whether the original string still
  // exists when the result of this call is used. Not performance-critical.
  return std::string{
      ad_utility::getUTF8Substring(fullInput, posBeg, posEnd - posBeg + 1)};
}

// _____________________________________________________________________________
std::string Visitor::currentTimeAsXsdString() {
  return absl::FormatTime("%Y-%m-%dT%H:%M:%E3S%Ez", absl::Now(),
                          absl::LocalTimeZone());
}

// ___________________________________________________________________________
ExpressionPtr Visitor::processIriFunctionCall(
    const TripleComponent::Iri& iri, std::vector<ExpressionPtr> argList,
    const antlr4::ParserRuleContext* ctx) {
  std::string_view functionName = asStringViewUnsafe(iri.getContent());
  std::string_view prefixName;
  // Helper lambda that checks if `functionName` starts with the given prefix.
  // If yes, remove the prefix from `functionName` and set
  // `prefixName` to the short name of the prefix; see `global/Constants.h`.
  auto checkPrefix = [&functionName, &prefixName](
                         std::pair<std::string_view, std::string_view> prefix) {
    if (functionName.starts_with(prefix.second)) {
      prefixName = prefix.first;
      functionName.remove_prefix(prefix.second.size());
      return true;
    } else {
      return false;
    }
  };

  // Helper lambda that checks the number of arguments and throws an error
  // if it's not right. The `functionName` and `prefixName` are used for the
  // error message.
  auto checkNumArgs = [&argList, &ctx, &functionName,
                       &prefixName](size_t numArgs) {
    static std::array<std::string, 6> wordForNumArgs = {
        "no", "one", "two", "three", "four", "five"};
    if (argList.size() != numArgs) {
      reportError(ctx,
                  absl::StrCat("Function ", prefixName, functionName, " takes ",
                               numArgs < 5 ? wordForNumArgs[numArgs]
                                           : std::to_string(numArgs),
                               numArgs == 1 ? " argument" : " arguments"));
    }
  };

  using namespace sparqlExpression;
  // Create `SparqlExpression` with one child.
  auto createUnary =
      CPP_template_lambda(&argList, &checkNumArgs)(typename F)(F function)(
          requires std::is_invocable_r_v<ExpressionPtr, F, ExpressionPtr>) {
    checkNumArgs(1);  // Check is unary.
    return function(std::move(argList[0]));
  };
  // Create `SparqlExpression` with two children.
  auto createBinary =
      CPP_template_lambda(&argList, &checkNumArgs)(typename F)(F function)(
          requires std::is_invocable_r_v<ExpressionPtr, F, ExpressionPtr,
                                         ExpressionPtr>) {
    checkNumArgs(2);  // Check is binary.
    return function(std::move(argList[0]), std::move(argList[1]));
  };

  // Geo functions.
  if (checkPrefix(GEOF_PREFIX)) {
    if (functionName == "distance") {
      return createBinary(&makeDistExpression);
    } else if (functionName == "longitude") {
      return createUnary(&makeLongitudeExpression);
    } else if (functionName == "latitude") {
      return createUnary(&makeLatitudeExpression);
    }
  }

  // Math functions.
  if (checkPrefix(MATH_PREFIX)) {
    if (functionName == "log") {
      return createUnary(&makeLogExpression);
    } else if (functionName == "exp") {
      return createUnary(&makeExpExpression);
    } else if (functionName == "sqrt") {
      return createUnary(&makeSqrtExpression);
    } else if (functionName == "sin") {
      return createUnary(&makeSinExpression);
    } else if (functionName == "cos") {
      return createUnary(&makeCosExpression);
    } else if (functionName == "tan") {
      return createUnary(&makeTanExpression);
    } else if (functionName == "pow") {
      return createBinary(&makePowExpression);
    }
  }

  // XSD conversion functions.
  if (checkPrefix(XSD_PREFIX)) {
    if (functionName == "integer" || functionName == "int") {
      return createUnary(&makeConvertToIntExpression);
    }
    if (functionName == "decimal") {
      return createUnary(&makeConvertToDecimalExpression);
    }
    // We currently don't have a float type, so we just convert to double.
    if (functionName == "double" || functionName == "float") {
      return createUnary(&makeConvertToDoubleExpression);
    }
    if (functionName == "boolean") {
      return createUnary(&makeConvertToBooleanExpression);
    }
    if (functionName == "string") {
      return createUnary(&makeConvertToStringExpression);
    }
    if (functionName == "dateTime") {
      return createUnary(&makeConvertToDateTimeExpression);
    }
    if (functionName == "date") {
      return createUnary(&makeConvertToDateExpression);
    }
  }

  // QLever-internal functions.
  //
  // NOTE: Predicates like `ql:has-predicate` etc. are handled elsewhere.
  if (checkPrefix(QL_PREFIX)) {
    if (functionName == "isGeoPoint") {
      return createUnary(&makeIsGeoPointExpression);
    }
  }

  // If none of the above matched, report unknown function.
  reportNotSupported(ctx,
                     "Function \""s + iri.toStringRepresentation() + "\" is");
}

void Visitor::addVisibleVariable(Variable var) {
  visibleVariables_.emplace_back(std::move(var));
}

// ___________________________________________________________________________
PathObjectPairs joinPredicateAndObject(const VarOrPath& predicate,
                                       auto objectList) {
  PathObjectPairs tuples;
  tuples.reserve(objectList.first.size());
  for (auto& object : objectList.first) {
    tuples.emplace_back(predicate, std::move(object));
  }
  return tuples;
}

// ___________________________________________________________________________
SparqlExpressionPimpl Visitor::visitExpressionPimpl(auto* ctx) {
  return {visit(ctx), getOriginalInputForContext(ctx)};
}

// ____________________________________________________________________________________
ParsedQuery Visitor::visit(Parser::QueryContext* ctx) {
  // The prologue (BASE and PREFIX declarations)  only affects the internal
  // state of the visitor.
  visit(ctx->prologue());
  auto query =
      visitAlternative<ParsedQuery>(ctx->selectQuery(), ctx->constructQuery(),
                                    ctx->describeQuery(), ctx->askQuery());

  query.postQueryValuesClause_ = visit(ctx->valuesClause());

  query._originalString = ctx->getStart()->getInputStream()->toString();

  return query;
}

// ____________________________________________________________________________________
void SparqlQleverVisitor::resetStateForMultipleUpdates() {
  _blankNodeCounter = 0;
  numGraphPatterns_ = 0;
  visibleVariables_ = {};
  activeDatasetClauses_ = {};
  prologueString_ = {};
  parsedQuery_ = {};
  isInsideConstructTriples_ = false;
}

// ____________________________________________________________________________________
std::vector<ParsedQuery> Visitor::visit(Parser::QueryOrUpdateContext* ctx) {
  if (ctx->update() && ctx->update()->update1().empty()) {
    // An empty query currently matches the `update()` rule. We handle this
    // case manually to get a better error message. If an update query doesn't
    // have an `update1()`, then it consists of a (possibly empty) prologue, but
    // has not actual content, see the grammar in `SparqlAutomatic.g4` for
    // details.
    reportError(ctx->update(),
                "Empty query (this includes queries that only consist "
                "of comments or prefix declarations).");
  }
  return visitAlternative<std::vector<ParsedQuery>>(ctx->query(),
                                                    ctx->update());
}

// ____________________________________________________________________________________
SelectClause Visitor::visit(Parser::SelectClauseContext* ctx) {
  SelectClause select;

  select.distinct_ = static_cast<bool>(ctx->DISTINCT());
  select.reduced_ = static_cast<bool>(ctx->REDUCED());

  if (ctx->asterisk) {
    select.setAsterisk();
  } else {
    select.setSelected(visitVector(ctx->varOrAlias()));
  }
  return select;
}

// ____________________________________________________________________________________
VarOrAlias Visitor::visit(Parser::VarOrAliasContext* ctx) {
  return visitAlternative<VarOrAlias>(ctx->var(), ctx->alias());
}

// ____________________________________________________________________________________
Alias Visitor::visit(Parser::AliasContext* ctx) {
  // A SPARQL alias has only one child, namely the contents within
  // parentheses.
  return visit(ctx->aliasWithoutBrackets());
}

// ____________________________________________________________________________________
Alias Visitor::visit(Parser::AliasWithoutBracketsContext* ctx) {
  return {visitExpressionPimpl(ctx->expression()), visit(ctx->var())};
}

// ____________________________________________________________________________________
parsedQuery::BasicGraphPattern Visitor::toGraphPattern(
    const ad_utility::sparql_types::Triples& triples) {
  parsedQuery::BasicGraphPattern pattern{};
  pattern._triples.reserve(triples.size());
  auto toTripleComponent = []<typename T>(const T& item) {
    namespace tc = ad_utility::triple_component;
    if constexpr (ad_utility::isSimilar<T, Variable>) {
      return TripleComponent{item};
    } else if constexpr (ad_utility::isSimilar<T, BlankNode>) {
      // Blank Nodes in the pattern are to be treated as internal variables
      // inside WHERE.
      return TripleComponent{
          ParsedQuery::blankNodeToInternalVariable(item.toSparql())};
    } else {
      static_assert(ad_utility::SimilarToAny<T, Literal, Iri>);
      return RdfStringParser<TurtleParser<Tokenizer>>::parseTripleObject(
          item.toSparql());
    }
  };
  auto toPropertyPath = []<typename T>(const T& item) -> PropertyPath {
    if constexpr (ad_utility::isSimilar<T, Variable>) {
      return PropertyPath::fromVariable(item);
    } else if constexpr (ad_utility::isSimilar<T, Iri>) {
      return PropertyPath::fromIri(item.toSparql());
    } else {
      static_assert(ad_utility::SimilarToAny<T, Literal, BlankNode>);
      // This case can only happen if there's a bug in the SPARQL parser.
      AD_THROW("Literals or blank nodes are not valid predicates.");
    }
  };
  for (const auto& triple : triples) {
    auto subject = std::visit(toTripleComponent, triple.at(0));
    auto predicate = std::visit(toPropertyPath, triple.at(1));
    auto object = std::visit(toTripleComponent, triple.at(2));
    pattern._triples.emplace_back(std::move(subject), std::move(predicate),
                                  std::move(object));
  }
  return pattern;
}

// ____________________________________________________________________________________
ParsedQuery Visitor::visit(Parser::ConstructQueryContext* ctx) {
  ParsedQuery query;
  query.datasetClauses_ = parsedQuery::DatasetClauses::fromClauses(
      visitVector(ctx->datasetClause()));
  activeDatasetClauses_ = query.datasetClauses_;
  if (ctx->constructTemplate()) {
    query._clause = visit(ctx->constructTemplate())
                        .value_or(parsedQuery::ConstructClause{});
    visitWhereClause(ctx->whereClause(), query);
  } else {
    // For `CONSTRUCT WHERE`, the CONSTRUCT template and the WHERE clause are
    // syntactically the same, so we set the flag to true to keep the blank
    // nodes, and convert them into variables during `toGraphPattern`.
    isInsideConstructTriples_ = true;
    auto cleanup =
        absl::Cleanup{[this]() { isInsideConstructTriples_ = false; }};
    query._clause = parsedQuery::ConstructClause{
        visitOptional(ctx->triplesTemplate()).value_or(Triples{})};
    query._rootGraphPattern._graphPatterns.emplace_back(
        toGraphPattern(query.constructClause().triples_));
  }
  query.addSolutionModifiers(visit(ctx->solutionModifier()));

  return query;
}

// ____________________________________________________________________________________
ParsedQuery Visitor::visit(Parser::DescribeQueryContext* ctx) {
  auto describeClause = parsedQuery::Describe{};
  auto describedResources = visitVector(ctx->varOrIri());

  // Convert the describe resources (variables or IRIs) from the format that the
  // parser delivers to the one that the `parsedQuery::Describe` struct expects.
  std::vector<Variable> describedVariables;
  for (GraphTerm& resource : describedResources) {
    if (std::holds_alternative<Variable>(resource)) {
      const auto& variable = std::get<Variable>(resource);
      describeClause.resources_.emplace_back(variable);
      describedVariables.push_back(variable);
    } else {
      AD_CORRECTNESS_CHECK(std::holds_alternative<Iri>(resource));
      auto iri =
          TripleComponent::Iri::fromIriref(std::get<Iri>(resource).toSparql());
      describeClause.resources_.emplace_back(std::move(iri));
    }
  }

  // Parse the FROM and FROM NAMED clauses.
  activeDatasetClauses_ = parsedQuery::DatasetClauses::fromClauses(
      visitVector(ctx->datasetClause()));
  describeClause.datasetClauses_ = activeDatasetClauses_;

  // Parse the WHERE clause and construct a SELECT query from it. For `DESCRIBE
  // *`, add each visible variable as a resource to describe.
  visitWhereClause(ctx->whereClause(), parsedQuery_);
  if (describedResources.empty()) {
    const auto& visibleVariables =
        parsedQuery_.selectClause().getVisibleVariables();
    ql::ranges::copy(visibleVariables,
                     std::back_inserter(describeClause.resources_));
    describedVariables = visibleVariables;
  }
  auto& selectClause = parsedQuery_.selectClause();
  selectClause.setSelected(std::move(describedVariables));
  describeClause.whereClause_ = std::move(parsedQuery_);

  // Set up the final `ParsedQuery` object for the DESCRIBE query. The clause is
  // a CONSTRUCT query of the form `CONSTRUCT { ?subject ?predicate ?object} {
  // ... }`, with the `parsedQuery::Describe` object from above as the root
  // graph pattern. The solution modifiers (in particular ORDER BY) are part of
  // the CONSTRUCT query.
  //
  // NOTE: The dataset clauses are stored once in `parsedQuery_.datasetClauses_`
  // (which pertains to the CONSTRUCT query that computes the result of the
  // DESCRIBE), and once in `parsedQuery_.describeClause_.datasetClauses_`
  // (which pertains to the SELECT query that computes the resources to be
  // described).
  parsedQuery_ = ParsedQuery{};
  parsedQuery_.addSolutionModifiers(visit(ctx->solutionModifier()));
  parsedQuery_._rootGraphPattern._graphPatterns.emplace_back(
      std::move(describeClause));
  parsedQuery_.datasetClauses_ = activeDatasetClauses_;
  auto constructClause = ParsedQuery::ConstructClause{};
  using G = GraphTerm;
  using V = Variable;
  constructClause.triples_.push_back(
      std::array{G(V("?subject")), G(V("?predicate")), G(V("?object"))});
  parsedQuery_._clause = std::move(constructClause);

  return parsedQuery_;
}

// ____________________________________________________________________________________
ParsedQuery Visitor::visit(Parser::AskQueryContext* ctx) {
  parsedQuery_._clause = ParsedQuery::AskClause{};
  parsedQuery_.datasetClauses_ = parsedQuery::DatasetClauses::fromClauses(
      visitVector(ctx->datasetClause()));
  activeDatasetClauses_ = parsedQuery_.datasetClauses_;
  visitWhereClause(ctx->whereClause(), parsedQuery_);
  // NOTE: It can make sense to have solution modifiers with an ASK query, for
  // example, a GROUP BY with a HAVING.
  auto getSolutionModifiers = [this, ctx]() {
    auto solutionModifiers = visit(ctx->solutionModifier());
    const auto& limitOffset = solutionModifiers.limitOffset_;
    if (!limitOffset.isUnconstrained() || limitOffset.textLimit_.has_value()) {
      reportError(
          ctx->solutionModifier(),
          "ASK queries may not contain LIMIT, OFFSET, or TEXTLIMIT clauses");
    }
    solutionModifiers.limitOffset_._limit = 1;
    return solutionModifiers;
  };
  parsedQuery_.addSolutionModifiers(getSolutionModifiers());
  return parsedQuery_;
}

// ____________________________________________________________________________________
DatasetClause Visitor::visit(Parser::DatasetClauseContext* ctx) {
  if (ctx->defaultGraphClause()) {
    return {.dataset_ = visit(ctx->defaultGraphClause()), .isNamed_ = false};
  } else {
    AD_CORRECTNESS_CHECK(ctx->namedGraphClause());
    return {.dataset_ = visit(ctx->namedGraphClause()), .isNamed_ = true};
  }
}

// ____________________________________________________________________________________
TripleComponent::Iri Visitor::visit(Parser::DefaultGraphClauseContext* ctx) {
  return visit(ctx->sourceSelector());
}

// ____________________________________________________________________________________
TripleComponent::Iri Visitor::visit(Parser::NamedGraphClauseContext* ctx) {
  return visit(ctx->sourceSelector());
}

// ____________________________________________________________________________________
TripleComponent::Iri Visitor::visit(Parser::SourceSelectorContext* ctx) {
  return visit(ctx->iri());
}

// ____________________________________________________________________________________
Variable Visitor::visit(Parser::VarContext* ctx) {
  // `false` for the second argument means: The variable name is already
  // validated by the grammar, no need to check it again (which would lead to an
  // infinite loop here).
  return Variable{ctx->getText(), false};
}

// ____________________________________________________________________________________
GraphPatternOperation Visitor::visit(Parser::BindContext* ctx) {
  Variable target = visit(ctx->var());
  if (ad_utility::contains(visibleVariables_, target)) {
    reportError(
        ctx,
        absl::StrCat(
            "The target variable ", target.name(),
            " of an AS clause was already used before in the query body."));
  }

  auto expression = visitExpressionPimpl(ctx->expression());
  warnOrThrowIfUnboundVariables(ctx, expression, "BIND");
  addVisibleVariable(target);
  return GraphPatternOperation{Bind{std::move(expression), std::move(target)}};
}

// ____________________________________________________________________________________
GraphPatternOperation Visitor::visit(Parser::InlineDataContext* ctx) {
  Values values = visit(ctx->dataBlock());
  for (const auto& variable : values._inlineValues._variables) {
    addVisibleVariable(variable);
  }
  return GraphPatternOperation{std::move(values)};
}

// ____________________________________________________________________________________
Values Visitor::visit(Parser::DataBlockContext* ctx) {
  return visitAlternative<Values>(ctx->inlineDataOneVar(),
                                  ctx->inlineDataFull());
}

// ____________________________________________________________________________________
std::optional<Values> Visitor::visit(Parser::ValuesClauseContext* ctx) {
  return visitOptional(ctx->dataBlock());
}

// ____________________________________________________________________________
std::vector<ParsedQuery> Visitor::visit(Parser::UpdateContext* ctx) {
  std::vector<ParsedQuery> updates{};

  AD_CORRECTNESS_CHECK(ctx->prologue().size() >= ctx->update1().size());
  for (size_t i = 0; i < ctx->update1().size(); ++i) {
    // The prologue (BASE and PREFIX declarations) only affects the internal
    // state of the visitor. The standard mentions that prefixes are shared
    // between consecutive updates.
    visit(ctx->prologue(i));
    auto thisUpdate = visit(ctx->update1(i));
    // The string representation of the Update is from the beginning of that
    // updates prologue to the end of the update. The `;` between queries is
    // ignored in the string representation.
    const size_t updateStartPos = ctx->prologue(i)->getStart()->getStartIndex();
    const size_t updateEndPos = ctx->update1(i)->getStop()->getStopIndex();
    thisUpdate._originalString = std::string{ad_utility::getUTF8Substring(
        ctx->getStart()->getInputStream()->toString(), updateStartPos,
        updateEndPos - updateStartPos + 1)};
    updates.push_back(std::move(thisUpdate));
    resetStateForMultipleUpdates();
  }

  return updates;
}

// ____________________________________________________________________________________
ParsedQuery Visitor::visit(Parser::Update1Context* ctx) {
  if (ctx->deleteWhere() || ctx->modify()) {
    return visitAlternative<ParsedQuery>(ctx->deleteWhere(), ctx->modify());
  } else {
    parsedQuery_._clause = visitAlternative<parsedQuery::UpdateClause>(
        ctx->load(), ctx->clear(), ctx->drop(), ctx->create(), ctx->add(),
        ctx->move(), ctx->copy(), ctx->insertData(), ctx->deleteData());
  }

  return std::move(parsedQuery_);
}

// ____________________________________________________________________________________
Load Visitor::visit(Parser::LoadContext* ctx) {
  return Load{
      static_cast<bool>(ctx->SILENT()), visit(ctx->iri()),
      ctx->graphRef() ? visit(ctx->graphRef()) : std::optional<GraphRef>{}};
}

// ____________________________________________________________________________________
Clear Visitor::visit(Parser::ClearContext* ctx) {
  return Clear{static_cast<bool>(ctx->SILENT()), visit(ctx->graphRefAll())};
}

// ____________________________________________________________________________________
Drop Visitor::visit(Parser::DropContext* ctx) {
  return Drop{static_cast<bool>(ctx->SILENT()), visit(ctx->graphRefAll())};
}

// ____________________________________________________________________________________
Create Visitor::visit(Parser::CreateContext* ctx) {
  return Create{static_cast<bool>(ctx->SILENT()), visit(ctx->graphRef())};
}

// ____________________________________________________________________________________
Add Visitor::visit(Parser::AddContext* ctx) {
  AD_CORRECTNESS_CHECK(ctx->graphOrDefault().size() == 2);
  return Add{static_cast<bool>(ctx->SILENT()),
             visit(ctx->graphOrDefault().at(0)),
             visit(ctx->graphOrDefault().at(1))};
}

// ____________________________________________________________________________________
Move Visitor::visit(Parser::MoveContext* ctx) {
  AD_CORRECTNESS_CHECK(ctx->graphOrDefault().size() == 2);
  return Move{static_cast<bool>(ctx->SILENT()),
              visit(ctx->graphOrDefault().at(0)),
              visit(ctx->graphOrDefault().at(1))};
}

// ____________________________________________________________________________________
Copy Visitor::visit(Parser::CopyContext* ctx) {
  return Copy{static_cast<bool>(ctx->SILENT()), visit(ctx->graphOrDefault()[0]),
              visit(ctx->graphOrDefault()[1])};
}

// ____________________________________________________________________________________
GraphUpdate Visitor::visit(Parser::InsertDataContext* ctx) {
  return {visit(ctx->quadData()), {}};
}

// ____________________________________________________________________________________
GraphUpdate Visitor::visit(Parser::DeleteDataContext* ctx) {
  return {{}, visit(ctx->quadData())};
}

// ____________________________________________________________________________________
ParsedQuery Visitor::visit(Parser::DeleteWhereContext* ctx) {
  auto registerIfVariable = [this](const TripleComponent& component) {
    if (component.isVariable()) {
      addVisibleVariable(component.getVariable());
    }
  };
  auto transformAndRegisterTriple =
      [registerIfVariable](const SparqlTripleSimple& triple) {
        registerIfVariable(triple.s_);
        registerIfVariable(triple.p_);
        registerIfVariable(triple.o_);

        // The predicate comes from a rule in the grammar (`verb`) which only
        // allows variables and IRIs.
        AD_CORRECTNESS_CHECK(triple.p_.isVariable() || triple.p_.isIri());
        return SparqlTriple::fromSimple(triple);
      };
  AD_CORRECTNESS_CHECK(visibleVariables_.empty());
  GraphPattern pattern;
  auto triples = visit(ctx->quadPattern());
  pattern._graphPatterns.emplace_back(BasicGraphPattern{
      ad_utility::transform(triples, transformAndRegisterTriple)});
  parsedQuery_._rootGraphPattern = std::move(pattern);
  parsedQuery_.registerVariablesVisibleInQueryBody(visibleVariables_);
  visibleVariables_.clear();
  // The query body and template are identical. Variables will always be visible
  // - no need to check that.
  parsedQuery_._clause =
      parsedQuery::UpdateClause{GraphUpdate{{}, std::move(triples)}};

  return parsedQuery_;
}

// ____________________________________________________________________________________
ParsedQuery Visitor::visit(Parser::ModifyContext* ctx) {
  auto isVisibleIfVariable = [this](const TripleComponent& component) {
    if (component.isVariable()) {
      return ql::ranges::find(parsedQuery_.getVisibleVariables(),
                              component.getVariable()) !=
             parsedQuery_.getVisibleVariables().end();
    } else {
      return true;
    }
  };
  auto isVisibleIfVariableGraph =
      [this](const SparqlTripleSimpleWithGraph::Graph& graph) {
        if (std::holds_alternative<Variable>(graph)) {
          return ad_utility::contains(parsedQuery_.getVisibleVariables(),
                                      std::get<Variable>(graph));
        } else {
          return true;
        }
      };
  auto checkTriples =
      [&isVisibleIfVariable, &ctx, &isVisibleIfVariableGraph](
          const std::vector<SparqlTripleSimpleWithGraph>& triples) {
        for (auto& triple : triples) {
          if (!(isVisibleIfVariable(triple.s_) &&
                isVisibleIfVariable(triple.p_) &&
                isVisibleIfVariable(triple.o_) &&
                isVisibleIfVariableGraph(triple.g_))) {
            reportError(ctx,
                        absl::StrCat("A triple contains a variable that was "
                                     "not bound in the query body."));
          }
        }
      };
  AD_CORRECTNESS_CHECK(visibleVariables_.empty());
  auto graphPattern = visit(ctx->groupGraphPattern());
  parsedQuery_.datasetClauses_ =
      parsedQuery::DatasetClauses::fromClauses(visitVector(ctx->usingClause()));
  parsedQuery_._rootGraphPattern = std::move(graphPattern);
  parsedQuery_.registerVariablesVisibleInQueryBody(visibleVariables_);
  visibleVariables_.clear();
  auto op = GraphUpdate{};
  visitIf(&op.toInsert_, ctx->insertClause());
  checkTriples(op.toInsert_);
  visitIf(&op.toDelete_, ctx->deleteClause());
  checkTriples(op.toDelete_);
  visitIf(&op.with_, ctx->iri());
  parsedQuery_._clause = parsedQuery::UpdateClause{op};

  return parsedQuery_;
}

// ____________________________________________________________________________________
vector<SparqlTripleSimpleWithGraph> Visitor::visit(
    Parser::DeleteClauseContext* ctx) {
  return visit(ctx->quadPattern());
}

// ____________________________________________________________________________________
vector<SparqlTripleSimpleWithGraph> Visitor::visit(
    Parser::InsertClauseContext* ctx) {
  return visit(ctx->quadPattern());
}

// ____________________________________________________________________________________
GraphOrDefault Visitor::visit(Parser::GraphOrDefaultContext* ctx) {
  if (ctx->iri()) {
    return visit(ctx->iri());
  } else {
    return DEFAULT{};
  }
}

// ____________________________________________________________________________________
GraphRef Visitor::visit(Parser::GraphRefContext* ctx) {
  return visit(ctx->iri());
}

// ____________________________________________________________________________________
GraphRefAll Visitor::visit(Parser::GraphRefAllContext* ctx) {
  if (ctx->graphRef()) {
    return visit(ctx->graphRef());
  } else if (ctx->DEFAULT()) {
    return DEFAULT{};
  } else if (ctx->NAMED()) {
    return NAMED{};
  } else if (ctx->ALL()) {
    return ALL{};
  } else {
    AD_FAIL();
  }
}

// ____________________________________________________________________________________
vector<SparqlTripleSimpleWithGraph> Visitor::visit(
    Parser::QuadPatternContext* ctx) {
  return visit(ctx->quads());
}

// ____________________________________________________________________________________
vector<SparqlTripleSimpleWithGraph> Visitor::visit(
    Parser::QuadDataContext* ctx) {
  auto quads = visit(ctx->quads());
  auto checkAndReportVar = [&ctx](const TripleComponent& term) {
    if (term.isVariable()) {
      reportError(ctx->quads(), "Variables (" + term.getVariable().name() +
                                    ") are not allowed here.");
    }
  };

  for (const auto& quad : quads) {
    checkAndReportVar(quad.s_);
    checkAndReportVar(quad.p_);
    checkAndReportVar(quad.o_);
    if (std::holds_alternative<Variable>(quad.g_)) {
      reportError(ctx->quads(), "Variables are not allowed as graph names.");
    }
  }

  return quads;
}

// ____________________________________________________________________________________
vector<SparqlTripleSimpleWithGraph> Visitor::transformTriplesTemplate(
    Parser::TriplesTemplateContext* ctx,
    const SparqlTripleSimpleWithGraph::Graph& graph) {
  auto convertTriple = [&graph](const std::array<GraphTerm, 3>& triple)
      -> SparqlTripleSimpleWithGraph {
    return {visitGraphTerm(triple[0]), visitGraphTerm(triple[1]),
            visitGraphTerm(triple[2]), graph};
  };

  return ad_utility::transform(visit(ctx), convertTriple);
}

// ____________________________________________________________________________________
vector<SparqlTripleSimpleWithGraph> Visitor::visit(Parser::QuadsContext* ctx) {
  // The ordering of the individual triplesTemplate and quadsNotTriples is not
  // relevant and also not known.
  auto triplesWithGraph = ad_utility::transform(
      ctx->triplesTemplate(), [this](Parser::TriplesTemplateContext* ctx) {
        return transformTriplesTemplate(ctx, std::monostate{});
      });
  ql::ranges::move(visitVector(ctx->quadsNotTriples()),
                   std::back_inserter(triplesWithGraph));
  return ad_utility::flatten(std::move(triplesWithGraph));
}

// ____________________________________________________________________________________
vector<SparqlTripleSimpleWithGraph> Visitor::visit(
    Parser::QuadsNotTriplesContext* ctx) {
  // Short circuit when the triples section is empty
  if (!ctx->triplesTemplate()) {
    return {};
  }

  auto graphTerm = visit(ctx->varOrIri());
  SparqlTripleSimpleWithGraph::Graph graph = graphTerm.visit(
      [&ctx]<typename T>(
          const T& element) -> SparqlTripleSimpleWithGraph::Graph {
        if constexpr (std::is_same_v<T, Variable> || std::is_same_v<T, Iri>) {
          return element;
        } else {
          static_assert(std::is_same_v<T, BlankNode> ||
                        std::is_same_v<T, Literal>);
          reportError(ctx->varOrIri(),
                      "Only IRIs and variables are allowed as graph names.");
        }
      });

  return transformTriplesTemplate(ctx->triplesTemplate(), graph);
}

// ____________________________________________________________________________________
GraphPattern Visitor::visit(Parser::GroupGraphPatternContext* ctx) {
  GraphPattern pattern;

  // The following code makes sure that the variables from outside the graph
  // pattern are NOT visible inside the graph pattern, but the variables from
  // the graph pattern are visible outside the graph pattern.
  auto visibleVariablesSoFar = std::move(visibleVariables_);
  visibleVariables_.clear();
  auto mergeVariables =
      ad_utility::makeOnDestructionDontThrowDuringStackUnwinding(
          [this, &visibleVariablesSoFar]() {
            std::swap(visibleVariables_, visibleVariablesSoFar);
            visibleVariables_.insert(visibleVariables_.end(),
                                     visibleVariablesSoFar.begin(),
                                     visibleVariablesSoFar.end());
          });
  if (ctx->subSelect()) {
    auto parsedQuerySoFar = std::exchange(parsedQuery_, ParsedQuery{});
    auto [subquery, valuesOpt] = visit(ctx->subSelect());
    pattern._graphPatterns.emplace_back(std::move(subquery));
    if (valuesOpt.has_value()) {
      pattern._graphPatterns.emplace_back(std::move(valuesOpt.value()));
    }
    parsedQuery_ = std::move(parsedQuerySoFar);
    return pattern;
  }
  AD_CORRECTNESS_CHECK(ctx->groupGraphPatternSub());
  auto [subOps, filters] = visit(ctx->groupGraphPatternSub());
  pattern._graphPatterns = std::move(subOps);
  for (auto& filter : filters) {
    if (auto langFilterData = filter.expression_.getLanguageFilterExpression();
        langFilterData.has_value()) {
      const auto& [variable, language] = langFilterData.value();
      if (pattern.addLanguageFilter(variable, language)) {
        continue;
      }
    }
    pattern._filters.push_back(std::move(filter));
  }
  return pattern;
}

Visitor::OperationsAndFilters Visitor::visit(
    Parser::GroupGraphPatternSubContext* ctx) {
  vector<GraphPatternOperation> ops;
  vector<SparqlFilter> filters;

  auto filter = [&filters](SparqlFilter filter) {
    filters.emplace_back(std::move(filter));
  };
  auto op = [&ops](GraphPatternOperation op) {
    ops.emplace_back(std::move(op));
  };

  if (ctx->triplesBlock()) {
    ops.emplace_back(visit(ctx->triplesBlock()));
  }
  for (auto& [graphPattern, triples] :
       visitVector(ctx->graphPatternNotTriplesAndMaybeTriples())) {
    std::visit(ad_utility::OverloadCallOperator{filter, op},
               std::move(graphPattern));

    // TODO<C++23>: use `optional.transform` for this pattern.
    if (!triples.has_value()) {
      continue;
    }
    if (ops.empty() || !std::holds_alternative<BasicGraphPattern>(ops.back())) {
      ops.emplace_back(BasicGraphPattern{});
    }
    std::get<BasicGraphPattern>(ops.back())
        .appendTriples(std::move(triples.value()));
  }
  return {std::move(ops), std::move(filters)};
}

Visitor::OperationOrFilterAndMaybeTriples Visitor::visit(
    Parser::GraphPatternNotTriplesAndMaybeTriplesContext* ctx) {
  return {visit(ctx->graphPatternNotTriples()),
          visitOptional(ctx->triplesBlock())};
}

// ____________________________________________________________________________________
BasicGraphPattern Visitor::visit(Parser::TriplesBlockContext* ctx) {
  auto varToPropertyPath = [](const Variable& var) {
    return PropertyPath::fromVariable(var);
  };
  auto propertyPathIdentity = [](const PropertyPath& path) { return path; };
  auto visitVarOrPath =
      [&varToPropertyPath, &propertyPathIdentity](
          const ad_utility::sparql_types::VarOrPath& varOrPath) {
        return std::visit(
            ad_utility::OverloadCallOperator{varToPropertyPath,
                                             propertyPathIdentity},
            varOrPath);
      };
  auto registerIfVariable = [this](const auto& variant) {
    if (holds_alternative<Variable>(variant)) {
      addVisibleVariable(std::get<Variable>(variant));
    }
  };
  auto convertAndRegisterTriple =
      [&visitVarOrPath, &registerIfVariable](
          const TripleWithPropertyPath& triple) -> SparqlTriple {
    registerIfVariable(triple.subject_);
    registerIfVariable(triple.predicate_);
    registerIfVariable(triple.object_);

    return {visitGraphTerm(triple.subject_), visitVarOrPath(triple.predicate_),
            visitGraphTerm(triple.object_)};
  };

  BasicGraphPattern triples = {ad_utility::transform(
      visit(ctx->triplesSameSubjectPath()), convertAndRegisterTriple)};
  if (ctx->triplesBlock()) {
    triples.appendTriples(visit(ctx->triplesBlock()));
  }
  return triples;
}

// ____________________________________________________________________________________
Visitor::OperationOrFilter Visitor::visit(
    Parser::GraphPatternNotTriplesContext* ctx) {
  return visitAlternative<std::variant<GraphPatternOperation, SparqlFilter>>(
      ctx->filterR(), ctx->optionalGraphPattern(), ctx->minusGraphPattern(),
      ctx->bind(), ctx->inlineData(), ctx->groupOrUnionGraphPattern(),
      ctx->graphGraphPattern(), ctx->serviceGraphPattern());
}

// ____________________________________________________________________________________
GraphPatternOperation Visitor::visit(Parser::OptionalGraphPatternContext* ctx) {
  auto pattern = visit(ctx->groupGraphPattern());
  return GraphPatternOperation{parsedQuery::Optional{std::move(pattern)}};
}

GraphPatternOperation Visitor::visitPathQuery(
    Parser::ServiceGraphPatternContext* ctx) {
  auto parsePathQuery = [](parsedQuery::PathQuery& pathQuery,
                           const parsedQuery::GraphPatternOperation& op) {
    if (std::holds_alternative<parsedQuery::BasicGraphPattern>(op)) {
      pathQuery.addBasicPattern(std::get<parsedQuery::BasicGraphPattern>(op));
    } else if (std::holds_alternative<parsedQuery::GroupGraphPattern>(op)) {
      pathQuery.addGraph(op);
    } else {
      throw parsedQuery::PathSearchException(
          "Unsupported element in pathSearch."
          "PathQuery may only consist of triples for configuration"
          "And a { group graph pattern } specifying edges.");
    }
  };

  parsedQuery::GraphPattern graphPattern = visit(ctx->groupGraphPattern());
  parsedQuery::PathQuery pathQuery;
  for (const auto& op : graphPattern._graphPatterns) {
    parsePathQuery(pathQuery, op);
  }

  return pathQuery;
}

// _____________________________________________________________________________
GraphPatternOperation Visitor::visitNamedCachedQuery(
    const TripleComponent::Iri& target,
    Parser::ServiceGraphPatternContext* ctx) {
  auto parseContent = [ctx](parsedQuery::NamedCachedQuery& namedQuery,
                            const parsedQuery::GraphPatternOperation& op) {
    if (std::holds_alternative<parsedQuery::BasicGraphPattern>(op)) {
      namedQuery.addBasicPattern(std::get<parsedQuery::BasicGraphPattern>(op));
    } else if (std::holds_alternative<parsedQuery::GroupGraphPattern>(op)) {
      namedQuery.addGraph(op);
    } else {
      reportError(ctx,
                  "Unsupported element in named cached query."
                  "A named cached query currently must have an empty body");
    }
  };

  auto view = asStringViewUnsafe(target.getContent());
  AD_CORRECTNESS_CHECK(view.starts_with(NAMED_CACHED_QUERY_PREFIX));
  // Remove the prefix
  view.remove_prefix(NAMED_CACHED_QUERY_PREFIX.size());

  parsedQuery::GraphPattern graphPattern = visit(ctx->groupGraphPattern());
  parsedQuery::NamedCachedQuery namedQuery{std::string{view}};
  for (const auto& op : graphPattern._graphPatterns) {
    parseContent(namedQuery, op);
  }
  [[maybe_unused]] const auto& validated =
      namedQuery.validateAndGetIdentifier();
  return namedQuery;
}

GraphPatternOperation Visitor::visitSpatialQuery(
    Parser::ServiceGraphPatternContext* ctx) {
  auto parseSpatialQuery = [ctx](parsedQuery::SpatialQuery& spatialQuery,
                                 const parsedQuery::GraphPatternOperation& op) {
    if (std::holds_alternative<parsedQuery::BasicGraphPattern>(op)) {
      spatialQuery.addBasicPattern(
          std::get<parsedQuery::BasicGraphPattern>(op));
    } else if (std::holds_alternative<parsedQuery::GroupGraphPattern>(op)) {
      spatialQuery.addGraph(op);
    } else {
      reportError(
          ctx,
          "Unsupported element in spatialQuery."
          "spatialQuery may only consist of triples for configuration"
          "And a { group graph pattern } specifying the right join table.");
    }
  };

  parsedQuery::GraphPattern graphPattern = visit(ctx->groupGraphPattern());
  parsedQuery::SpatialQuery spatialQuery;
  for (const auto& op : graphPattern._graphPatterns) {
    parseSpatialQuery(spatialQuery, op);
  }

  try {
    // We convert the spatial query to a spatial join configuration and discard
    // its result here to detect errors early and report them to the user with
    // highlighting. It's only a small struct so not much is wasted.
    spatialQuery.toSpatialJoinConfiguration();
  } catch (const std::exception& ex) {
    reportError(ctx, ex.what());
  }

  return spatialQuery;
}

GraphPatternOperation Visitor::visitTextSearchQuery(
    Parser::ServiceGraphPatternContext* ctx) {
  auto parseTextSearchQuery =
      [ctx](parsedQuery::TextSearchQuery& textSearchQuery,
            const parsedQuery::GraphPatternOperation& op) {
        if (std::holds_alternative<parsedQuery::BasicGraphPattern>(op)) {
          textSearchQuery.addBasicPattern(
              std::get<parsedQuery::BasicGraphPattern>(op));
        } else {
          reportError(
              ctx,
              "Unsupported element in textSearchQuery. "
              "textSearchQuery may only consist of triples for configuration");
        }
      };

  parsedQuery::GraphPattern graphPattern = visit(ctx->groupGraphPattern());
  parsedQuery::TextSearchQuery textSearchQuery;
  for (const auto& op : graphPattern._graphPatterns) {
    parseTextSearchQuery(textSearchQuery, op);
  }

  return textSearchQuery;
}

// Parsing for the `serviceGraphPattern` rule.
GraphPatternOperation Visitor::visit(Parser::ServiceGraphPatternContext* ctx) {
  // Get the IRI and if a variable is specified, report that we do not support
  // it yet.
  //
  // NOTE: According to the grammar, this should either be a `Variable` or an
  // `Iri`, but due to (not very good) technical reasons, the `visit` returns a
  // `std::variant<Variable, GraphTerm>`, where `GraphTerm` is a
  // `std::variant<Literal, BlankNode, Iri>`, hence the `AD_CONTRACT_CHECK`.
  //
  // TODO: Also support variables. The semantics is to make a connection for
  // each IRI matching the variable and take the union of the results.
  GraphTerm varOrIri = visit(ctx->varOrIri());
  if (std::holds_alternative<Variable>(varOrIri)) {
    reportNotSupported(ctx->varOrIri(), "Variable endpoint in SERVICE is");
  }
  AD_CONTRACT_CHECK(std::holds_alternative<Iri>(varOrIri));
  auto serviceIri =
      TripleComponent::Iri::fromIriref(std::get<Iri>(varOrIri).iri());

  if (serviceIri.toStringRepresentation() == PATH_SEARCH_IRI) {
    return visitPathQuery(ctx);
  } else if (serviceIri.toStringRepresentation() == SPATIAL_SEARCH_IRI) {
    return visitSpatialQuery(ctx);
<<<<<<< HEAD
  } else if (asStringViewUnsafe(serviceIri.getContent())
                 .starts_with(NAMED_CACHED_QUERY_PREFIX)) {
    return visitNamedCachedQuery(serviceIri, ctx);
=======
  } else if (serviceIri.toStringRepresentation() == TEXT_SEARCH_IRI) {
    return visitTextSearchQuery(ctx);
>>>>>>> b76c0c86
  }
  // Parse the body of the SERVICE query. Add the visible variables from the
  // SERVICE clause to the visible variables so far, but also remember them
  // separately (with duplicates removed) because we need them in `Service.cpp`
  // when computing the result for this operation.
  std::vector<Variable> visibleVariablesSoFar = std::move(visibleVariables_);
  parsedQuery::GraphPattern graphPattern = visit(ctx->groupGraphPattern());
  // Note: The `visit` call in the line above has filled the `visibleVariables_`
  // member with all the variables visible inside the graph pattern.
  std::vector<Variable> visibleVariablesServiceQuery =
      ad_utility::removeDuplicates(visibleVariables_);
  visibleVariables_ = std::move(visibleVariablesSoFar);
  visibleVariables_.insert(visibleVariables_.end(),
                           visibleVariablesServiceQuery.begin(),
                           visibleVariablesServiceQuery.end());
  // Create suitable `parsedQuery::Service` object and return it.
  return parsedQuery::Service{
      std::move(visibleVariablesServiceQuery), std::move(serviceIri),
      prologueString_, getOriginalInputForContext(ctx->groupGraphPattern()),
      static_cast<bool>(ctx->SILENT())};
}

// ____________________________________________________________________________
parsedQuery::GraphPatternOperation Visitor::visit(
    Parser::GraphGraphPatternContext* ctx) {
  auto varOrIri = visit(ctx->varOrIri());
  auto group = visit(ctx->groupGraphPattern());
  if (std::holds_alternative<Variable>(varOrIri)) {
    const auto& graphVar = std::get<Variable>(varOrIri);
    addVisibleVariable(graphVar);
    return parsedQuery::GroupGraphPattern{std::move(group), graphVar};
  }
  AD_CORRECTNESS_CHECK(std::holds_alternative<Iri>(varOrIri));
  auto& iri = std::get<Iri>(varOrIri);
  return parsedQuery::GroupGraphPattern{
      std::move(group), TripleComponent::Iri::fromIriref(iri.toSparql())};
}

// Parsing for the `expression` rule.
sparqlExpression::SparqlExpression::Ptr Visitor::visit(
    Parser::ExpressionContext* ctx) {
  return visit(ctx->conditionalOrExpression());
}

// Parsing for the `whereClause` rule.
Visitor::PatternAndVisibleVariables Visitor::visit(
    Parser::WhereClauseContext* ctx) {
  // Get the variables visible in this WHERE clause separately from the visible
  // variables so far because they might not all be visible in the outer query.
  // Adding appropriately to the visible variables so far is then taken care of
  // in `visit(SubSelectContext*)`.
  std::vector<Variable> visibleVariablesSoFar = std::move(visibleVariables_);
  auto graphPatternWhereClause = visit(ctx->groupGraphPattern());
  // Using `std::exchange` as per Johannes' suggestion. I am slightly irritated
  // that this calls the move constructor AND the move assignment operator for
  // the second argument, since this is a potential performance issue (not in
  // this case though).
  auto visibleVariablesWhereClause =
      std::exchange(visibleVariables_, std::move(visibleVariablesSoFar));
  return {std::move(graphPatternWhereClause),
          std::move(visibleVariablesWhereClause)};
}

// ____________________________________________________________________________________
SolutionModifiers Visitor::visit(Parser::SolutionModifierContext* ctx) {
  SolutionModifiers modifiers;
  visitIf(&modifiers.groupByVariables_, ctx->groupClause());
  visitIf(&modifiers.havingClauses_, ctx->havingClause());
  visitIf(&modifiers.orderBy_, ctx->orderClause());
  visitIf(&modifiers.limitOffset_, ctx->limitOffsetClauses());
  return modifiers;
}

// ____________________________________________________________________________________
LimitOffsetClause Visitor::visit(Parser::LimitOffsetClausesContext* ctx) {
  LimitOffsetClause clause{};
  visitIf(&clause._limit, ctx->limitClause());
  visitIf(&clause._offset, ctx->offsetClause());
  visitIf(&clause.textLimit_, ctx->textLimitClause());
  return clause;
}

// ____________________________________________________________________________________
vector<SparqlFilter> Visitor::visit(Parser::HavingClauseContext* ctx) {
  return visitVector(ctx->havingCondition());
}

// ____________________________________________________________________________________
SparqlFilter Visitor::visit(Parser::HavingConditionContext* ctx) {
  return {visitExpressionPimpl(ctx->constraint())};
}

// ____________________________________________________________________________________
OrderClause Visitor::visit(Parser::OrderClauseContext* ctx) {
  auto orderKeys = visitVector(ctx->orderCondition());

  if (ctx->internalSortBy) {
    auto isDescending = [](const auto& variant) {
      return std::visit([](const auto& k) { return k.isDescending_; }, variant);
    };
    if (ql::ranges::any_of(orderKeys, isDescending)) {
      reportError(ctx,
                  "When using the `INTERNAL SORT BY` modifier, all sorted "
                  "variables have to be ascending");
    }
    return {IsInternalSort::True, std::move(orderKeys)};
  } else {
    AD_CONTRACT_CHECK(ctx->orderBy);
    return {IsInternalSort::False, std::move(orderKeys)};
  }
}

// ____________________________________________________________________________________
vector<GroupKey> Visitor::visit(Parser::GroupClauseContext* ctx) {
  return visitVector(ctx->groupCondition());
}

// ____________________________________________________________________________________
std::optional<parsedQuery::ConstructClause> Visitor::visit(
    Parser::ConstructTemplateContext* ctx) {
  if (ctx->constructTriples()) {
    isInsideConstructTriples_ = true;
    auto cleanup =
        absl::Cleanup{[this]() { isInsideConstructTriples_ = false; }};
    return parsedQuery::ConstructClause{visit(ctx->constructTriples())};
  } else {
    return std::nullopt;
  }
}

// ____________________________________________________________________________________
RdfEscaping::NormalizedRDFString Visitor::visit(Parser::StringContext* ctx) {
  return RdfEscaping::normalizeRDFLiteral(ctx->getText());
}

// ____________________________________________________________________________________
TripleComponent::Iri Visitor::visit(Parser::IriContext* ctx) {
  string langtag =
      ctx->PREFIX_LANGTAG() ? ctx->PREFIX_LANGTAG()->getText() : "";
  return TripleComponent::Iri::fromIriref(
      langtag + visitAlternative<string>(ctx->iriref(), ctx->prefixedName()));
}

// ____________________________________________________________________________________
string Visitor::visit(Parser::IrirefContext* ctx) const {
  if (baseIri_.empty()) {
    return ctx->getText();
  }
  // TODO<RobinTF> Avoid unnecessary string copies because of conversion.
  // Handle IRIs with base IRI.
  return std::move(
      ad_utility::triple_component::Iri::fromIrirefConsiderBase(
          ctx->getText(), baseIri_.getBaseIri(false), baseIri_.getBaseIri(true))
          .toStringRepresentation());
}

// ____________________________________________________________________________________
string Visitor::visit(Parser::PrefixedNameContext* ctx) {
  return visitAlternative<std::string>(ctx->pnameLn(), ctx->pnameNs());
}

// ____________________________________________________________________________________
string Visitor::visit(Parser::PnameLnContext* ctx) {
  string text = ctx->getText();
  auto pos = text.find(':');
  auto pnameNS = text.substr(0, pos);
  auto pnLocal = text.substr(pos + 1);
  if (!prefixMap_.contains(pnameNS)) {
    // TODO<joka921> : proper name
    reportError(ctx, "Prefix " + pnameNS +
                         " was not registered using a PREFIX declaration");
  }
  auto inner = prefixMap_[pnameNS];
  // strip the trailing ">"
  inner = inner.substr(0, inner.size() - 1);
  return inner + RdfEscaping::unescapePrefixedIri(pnLocal) + ">";
}

// ____________________________________________________________________________________
string Visitor::visit(Parser::PnameNsContext* ctx) {
  auto text = ctx->getText();
  auto prefix = text.substr(0, text.length() - 1);
  if (!prefixMap_.contains(prefix)) {
    // TODO<joka921> : proper name
    reportError(ctx, "Prefix " + prefix +
                         " was not registered using a PREFIX declaration");
  }
  return prefixMap_[prefix];
}

// ____________________________________________________________________________________
DatasetClause SparqlQleverVisitor::visit(Parser::UsingClauseContext* ctx) {
  if (ctx->NAMED()) {
    return {.dataset_ = visit(ctx->iri()), .isNamed_ = true};
  } else {
    return {.dataset_ = visit(ctx->iri()), .isNamed_ = false};
  }
}

// ____________________________________________________________________________________
void Visitor::visit(Parser::PrologueContext* ctx) {
  // Process in an interleaved way, so PREFIX statements are processed correctly
  // to only use the BASE IRIs defined before them, not after them.
  for (auto* child : ctx->children) {
    if (auto* baseDecl = dynamic_cast<Parser::BaseDeclContext*>(child)) {
      visit(baseDecl);
    } else {
      auto* prefixDecl = dynamic_cast<Parser::PrefixDeclContext*>(child);
      AD_CORRECTNESS_CHECK(prefixDecl != nullptr);
      visit(prefixDecl);
    }
  }
  // Remember the whole prologue (we need this when we encounter a SERVICE
  // clause, see `visit(ServiceGraphPatternContext*)` below.
  if (ctx->getStart() && ctx->getStop()) {
    prologueString_ = getOriginalInputForContext(ctx);
  }
}

// ____________________________________________________________________________________
void Visitor::visit(Parser::BaseDeclContext* ctx) {
  auto rawIri = ctx->iriref()->getText();
  bool hasScheme = ctre::starts_with<"<[A-Za-z]*[A-Za-z0-9+-.]:">(rawIri);
  if (!hasScheme) {
    reportError(
        ctx,
        "The base IRI must be an absolute IRI with a scheme, was: " + rawIri);
  }
  baseIri_ = TripleComponent::Iri::fromIriref(visit(ctx->iriref()));
}

// ____________________________________________________________________________________
void Visitor::visit(Parser::PrefixDeclContext* ctx) {
  auto text = ctx->PNAME_NS()->getText();
  // Remove the ':' at the end of the PNAME_NS
  auto prefixLabel = text.substr(0, text.length() - 1);
  auto prefixIri = visit(ctx->iriref());
  prefixMap_[prefixLabel] = prefixIri;
}

// ____________________________________________________________________________________
ParsedQuery Visitor::visit(Parser::SelectQueryContext* ctx) {
  parsedQuery_._clause = visit(ctx->selectClause());
  parsedQuery_.datasetClauses_ = parsedQuery::DatasetClauses::fromClauses(
      visitVector(ctx->datasetClause()));
  activeDatasetClauses_ = parsedQuery_.datasetClauses_;
  visitWhereClause(ctx->whereClause(), parsedQuery_);
  parsedQuery_.addSolutionModifiers(visit(ctx->solutionModifier()));
  return parsedQuery_;
}

// ____________________________________________________________________________________
Visitor::SubQueryAndMaybeValues Visitor::visit(Parser::SubSelectContext* ctx) {
  ParsedQuery& query = parsedQuery_;
  query._clause = visit(ctx->selectClause());
  visitWhereClause(ctx->whereClause(), query);
  query.addSolutionModifiers(visit(ctx->solutionModifier()));
  auto values = visit(ctx->valuesClause());
  // Variables that are selected in this query are visible in the parent query.
  for (const auto& variable : query.selectClause().getSelectedVariables()) {
    addVisibleVariable(variable);
  }
  return {parsedQuery::Subquery{std::move(query)}, std::move(values)};
}

// ____________________________________________________________________________________
GroupKey Visitor::visit(Parser::GroupConditionContext* ctx) {
  if (ctx->var() && !ctx->expression()) {
    return Variable{ctx->var()->getText()};
  } else if (ctx->builtInCall() || ctx->functionCall()) {
    // builtInCall and functionCall are both also an Expression
    return (ctx->builtInCall() ? visitExpressionPimpl(ctx->builtInCall())
                               : visitExpressionPimpl(ctx->functionCall()));
  } else {
    AD_CORRECTNESS_CHECK(ctx->expression());
    auto expr = visitExpressionPimpl(ctx->expression());
    if (ctx->AS() && ctx->var()) {
      return Alias{std::move(expr), visit(ctx->var())};
    } else {
      return expr;
    }
  }
}

// ____________________________________________________________________________________
OrderKey Visitor::visit(Parser::OrderConditionContext* ctx) {
  auto visitExprOrderKey = [this](bool isDescending,
                                  auto* context) -> OrderKey {
    auto expr = visitExpressionPimpl(context);
    if (auto exprIsVariable = expr.getVariableOrNullopt();
        exprIsVariable.has_value()) {
      return VariableOrderKey{exprIsVariable.value(), isDescending};
    } else {
      return ExpressionOrderKey{std::move(expr), isDescending};
    }
  };

  if (ctx->var()) {
    return VariableOrderKey(visit(ctx->var()));
  } else if (ctx->constraint()) {
    return visitExprOrderKey(false, ctx->constraint());
  } else {
    AD_CORRECTNESS_CHECK(ctx->brackettedExpression());
    return visitExprOrderKey(ctx->DESC() != nullptr,
                             ctx->brackettedExpression());
  }
}

// ____________________________________________________________________________________
uint64_t Visitor::visit(Parser::LimitClauseContext* ctx) {
  return visit(ctx->integer());
}

// ____________________________________________________________________________________
uint64_t Visitor::visit(Parser::OffsetClauseContext* ctx) {
  return visit(ctx->integer());
}

// ____________________________________________________________________________________
uint64_t Visitor::visit(Parser::TextLimitClauseContext* ctx) {
  return visit(ctx->integer());
}

// ____________________________________________________________________________________
SparqlValues Visitor::visit(Parser::InlineDataOneVarContext* ctx) {
  SparqlValues values;
  values._variables.push_back(visit(ctx->var()));
  for (auto& dataBlockValue : ctx->dataBlockValue()) {
    values._values.push_back({visit(dataBlockValue)});
  }
  return values;
}

// ____________________________________________________________________________________
SparqlValues Visitor::visit(Parser::InlineDataFullContext* ctx) {
  SparqlValues values;
  values._variables = visitVector(ctx->var());
  values._values = visitVector(ctx->dataBlockSingle());
  if (std::any_of(values._values.begin(), values._values.end(),
                  [numVars = values._variables.size()](const auto& inner) {
                    return inner.size() != numVars;
                  })) {
    reportError(ctx,
                "The number of values in every data block must "
                "match the number of variables in a values clause.");
  }
  return values;
}

// ____________________________________________________________________________________
vector<TripleComponent> Visitor::visit(Parser::DataBlockSingleContext* ctx) {
  if (ctx->NIL()) {
    return {};
  }
  return visitVector(ctx->dataBlockValue());
}

// ____________________________________________________________________________________
TripleComponent Visitor::visit(Parser::DataBlockValueContext* ctx) {
  // Return a string
  if (ctx->iri()) {
    return visit(ctx->iri());
  } else if (ctx->rdfLiteral()) {
    return RdfStringParser<TurtleParser<Tokenizer>>::parseTripleObject(
        visit(ctx->rdfLiteral()));
  } else if (ctx->numericLiteral()) {
    return std::visit(
        [](auto intOrDouble) { return TripleComponent{intOrDouble}; },
        visit(ctx->numericLiteral()));
  } else if (ctx->UNDEF()) {
    return TripleComponent::UNDEF{};
  } else {
    AD_CORRECTNESS_CHECK(ctx->booleanLiteral());
    return TripleComponent{visit(ctx->booleanLiteral())};
  }
}

// ____________________________________________________________________________________
GraphPatternOperation Visitor::visit(Parser::MinusGraphPatternContext* ctx) {
  return GraphPatternOperation{
      parsedQuery::Minus{visit(ctx->groupGraphPattern())}};
}

// ____________________________________________________________________________________
namespace {
GraphPattern wrap(GraphPatternOperation op) {
  auto pattern = GraphPattern();
  pattern._graphPatterns.emplace_back(std::move(op));
  return pattern;
}
}  // namespace

// ____________________________________________________________________________________
GraphPatternOperation Visitor::visit(
    Parser::GroupOrUnionGraphPatternContext* ctx) {
  auto children = visitVector(ctx->groupGraphPattern());
  if (children.size() > 1) {
    // https://en.cppreference.com/w/cpp/algorithm/accumulate
    // a similar thing is done in QueryPlaner::uniteGraphPatterns
    auto foldOp = [](GraphPatternOperation op1, GraphPattern op2) {
      return GraphPatternOperation{
          parsedQuery::Union{wrap(std::move(op1)), std::move(op2)}};
    };
    // TODO<joka921> QLever should support Nary UNIONs directly.
    return std::accumulate(std::next(children.begin(), 2), children.end(),
                           GraphPatternOperation{parsedQuery::Union{
                               std::move(children[0]), std::move(children[1])}},
                           foldOp);
  } else {
    return GraphPatternOperation{
        parsedQuery::GroupGraphPattern{std::move(children[0])}};
  }
}

// ____________________________________________________________________________________
void Visitor::warnOrThrowIfUnboundVariables(
    auto* ctx, const SparqlExpressionPimpl& expression,
    std::string_view clauseName) {
  for (const auto& var : expression.containedVariables()) {
    if (!ad_utility::contains(visibleVariables_, *var)) {
      auto message = absl::StrCat(
          "The variable ", var->name(), " was used in the expression of a ",
          clauseName, " clause but was not previously bound in the query");
      if (RuntimeParameters().get<"throw-on-unbound-variables">()) {
        reportError(ctx, message);
      } else {
        parsedQuery_.addWarning(std::move(message));
      }
    }
  }
}

// ____________________________________________________________________________________
SparqlFilter Visitor::visit(Parser::FilterRContext* ctx) {
  // NOTE: We cannot add a warning or throw an exception if the FILTER
  // expression contains unbound variables, because the variables of the FILTER
  // might be bound after the filter appears in the query (which is perfectly
  // legal).
  return SparqlFilter{visitExpressionPimpl(ctx->constraint())};
}

// ____________________________________________________________________________________
ExpressionPtr Visitor::visit(Parser::ConstraintContext* ctx) {
  return visitAlternative<ExpressionPtr>(
      ctx->brackettedExpression(), ctx->builtInCall(), ctx->functionCall());
}

// ____________________________________________________________________________________
ExpressionPtr Visitor::visit(Parser::FunctionCallContext* ctx) {
  return processIriFunctionCall(visit(ctx->iri()), visit(ctx->argList()), ctx);
}

// ____________________________________________________________________________________
vector<Visitor::ExpressionPtr> Visitor::visit(Parser::ArgListContext* ctx) {
  // If no arguments, return empty expression vector.
  if (ctx->NIL()) {
    return std::vector<ExpressionPtr>{};
  }
  // The grammar allows an optional DISTINCT before the argument list (the
  // whole list, not the individual arguments), but we currently don't support
  // it.
  if (ctx->DISTINCT()) {
    reportNotSupported(
        ctx, "DISTINCT for the argument lists of an IRI functions is ");
  }
  // Visit the expression of each argument.
  return visitVector(ctx->expression());
}

// ____________________________________________________________________________________
std::vector<ExpressionPtr> Visitor::visit(Parser::ExpressionListContext* ctx) {
  if (ctx->NIL()) {
    return {};
  }
  return visitVector(ctx->expression());
}

// ____________________________________________________________________________________
Triples Visitor::visit(Parser::ConstructTriplesContext* ctx) {
  auto result = visit(ctx->triplesSameSubject());
  if (ctx->constructTriples()) {
    ad_utility::appendVector(result, visit(ctx->constructTriples()));
  }
  return result;
}

// ____________________________________________________________________________________
Triples Visitor::visit(Parser::TriplesTemplateContext* ctx) {
  return ad_utility::flatten(visitVector(ctx->triplesSameSubject()));
}

// ____________________________________________________________________________________
Triples Visitor::visit(Parser::TriplesSameSubjectContext* ctx) {
  Triples triples;
  if (ctx->varOrTerm()) {
    GraphTerm subject = visit(ctx->varOrTerm());
    AD_CONTRACT_CHECK(ctx->propertyListNotEmpty());
    auto propertyList = visit(ctx->propertyListNotEmpty());
    for (auto& tuple : propertyList.first) {
      triples.push_back({subject, std::move(tuple[0]), std::move(tuple[1])});
    }
    ad_utility::appendVector(triples, std::move(propertyList.second));
  } else {
    AD_CORRECTNESS_CHECK(ctx->triplesNode());
    auto tripleNodes = visit(ctx->triplesNode());
    ad_utility::appendVector(triples, std::move(tripleNodes.second));
    AD_CONTRACT_CHECK(ctx->propertyList());
    auto propertyList = visit(ctx->propertyList());
    for (auto& tuple : propertyList.first) {
      triples.push_back(
          {tripleNodes.first, std::move(tuple[0]), std::move(tuple[1])});
    }
    ad_utility::appendVector(triples, std::move(propertyList.second));
  }
  return triples;
}

// ____________________________________________________________________________________
PredicateObjectPairsAndTriples Visitor::visit(
    Parser::PropertyListContext* ctx) {
  return ctx->propertyListNotEmpty() ? visit(ctx->propertyListNotEmpty())
                                     : PredicateObjectPairsAndTriples{
                                           PredicateObjectPairs{}, Triples{}};
}

// ____________________________________________________________________________________
PredicateObjectPairsAndTriples Visitor::visit(
    Parser::PropertyListNotEmptyContext* ctx) {
  PredicateObjectPairs triplesWithoutSubject;
  Triples additionalTriples;
  auto verbs = ctx->verb();
  auto objectLists = ctx->objectList();
  for (size_t i = 0; i < verbs.size(); i++) {
    // TODO use zip-style approach once C++ supports ranges
    auto objectList = visit(objectLists.at(i));
    auto verb = visit(verbs.at(i));
    for (auto& object : objectList.first) {
      triplesWithoutSubject.push_back({verb, std::move(object)});
    }
    ad_utility::appendVector(additionalTriples, std::move(objectList.second));
  }
  return {std::move(triplesWithoutSubject), std::move(additionalTriples)};
}

// ____________________________________________________________________________________
GraphTerm Visitor::visit(Parser::VerbContext* ctx) {
  if (ctx->varOrIri()) {
    return visit(ctx->varOrIri());
  } else {
    // Special keyword 'a'
    AD_CORRECTNESS_CHECK(ctx->getText() == "a");
    return GraphTerm{Iri{std::string{a}}};
  }
}

// ____________________________________________________________________________________
ObjectsAndTriples Visitor::visit(Parser::ObjectListContext* ctx) {
  Objects objects;
  Triples additionalTriples;
  auto objectContexts = ctx->objectR();
  for (auto& objectContext : objectContexts) {
    auto graphNode = visit(objectContext);
    ad_utility::appendVector(additionalTriples, std::move(graphNode.second));
    objects.push_back(std::move(graphNode.first));
  }
  return {std::move(objects), std::move(additionalTriples)};
}

// ____________________________________________________________________________________
SubjectOrObjectAndTriples Visitor::visit(Parser::ObjectRContext* ctx) {
  return visit(ctx->graphNode());
}

// ____________________________________________________________________________________
void Visitor::setMatchingWordAndScoreVisibleIfPresent(
    // If a triple `?var ql:contains-word "words"` or `?var ql:contains-entity
    // <entity>` is contained in the query, then the variable
    // `?ql_textscore_var` is implicitly created and visible in the query body.
    // Similarly, if a triple `?var ql:contains-word "words"` is contained in
    // the query, then the variable `ql_matchingword_var` is implicitly created
    // and visible in the query body.
    auto* ctx, const TripleWithPropertyPath& triple) {
  const auto& [subject, predicate, object] = triple;

  auto* var = std::get_if<Variable>(&subject);
  auto* propertyPath = std::get_if<PropertyPath>(&predicate);

  if (!var || !propertyPath) {
    return;
  }

  if (propertyPath->asString() == CONTAINS_WORD_PREDICATE) {
    string name = object.toSparql();
    if (!((name.starts_with('"') && name.ends_with('"')) ||
          (name.starts_with('\'') && name.ends_with('\'')))) {
      reportError(ctx,
                  "ql:contains-word has to be followed by a string in quotes");
    }
    for (std::string_view s : std::vector<std::string>(
             absl::StrSplit(name.substr(1, name.size() - 2), ' '))) {
      addVisibleVariable(var->getWordScoreVariable(s, s.ends_with('*')));
      if (!s.ends_with('*')) {
        continue;
      }
      addVisibleVariable(var->getMatchingWordVariable(
          ad_utility::utf8ToLower(s.substr(0, s.size() - 1))));
    }
  } else if (propertyPath->asString() == CONTAINS_ENTITY_PREDICATE) {
    if (const auto* entVar = std::get_if<Variable>(&object)) {
      addVisibleVariable(var->getEntityScoreVariable(*entVar));
    } else {
      addVisibleVariable(var->getEntityScoreVariable(object.toSparql()));
    }
  }
}

// ___________________________________________________________________________
vector<TripleWithPropertyPath> Visitor::visit(
    Parser::TriplesSameSubjectPathContext* ctx) {
  /*
  // If a triple `?var ql:contains-word "words"` or `?var ql:contains-entity
  // <entity>` is contained in the query, then the variable `?ql_textscore_var`
  // is implicitly created and visible in the query body.
  // Similarly if a triple `?var ql:contains-word "words"` is contained in the
  // query, then the variable `ql_matchingword_var` is implicitly created and
  // visible in the query body.
  auto setMatchingWordAndScoreVisibleIfPresent =
      [this, ctx](GraphTerm& subject, VarOrPath& predicate, GraphTerm& object) {
        auto* var = std::get_if<Variable>(&subject);
        auto* propertyPath = std::get_if<PropertyPath>(&predicate);

        if (!var || !propertyPath) {
          return;
        }

        if (propertyPath->asString() == CONTAINS_WORD_PREDICATE) {
          string name = object.toSparql();
          if (!((name.starts_with('"') && name.ends_with('"')) ||
                (name.starts_with('\'') && name.ends_with('\'')))) {
            reportError(
                ctx,
                "ql:contains-word has to be followed by a string in quotes");
          }
          for (std::string_view s : std::vector<std::string>(
                   absl::StrSplit(name.substr(1, name.size() - 2), ' '))) {
            if (!s.ends_with('*')) {
              continue;
            }
            addVisibleVariable(var->getMatchingWordVariable(
                ad_utility::utf8ToLower(s.substr(0, s.size() - 1))));
          }
        } else if (propertyPath->asString() == CONTAINS_ENTITY_PREDICATE) {
          if (const auto* entVar = std::get_if<Variable>(&object)) {
            addVisibleVariable(var->getScoreVariable(*entVar));
          } else {
            addVisibleVariable(var->getScoreVariable(object.toSparql()));
          }
        }
      };
      */

  // Assemble the final result from a set of given `triples` and possibly empty
  // `additionalTriples`, the given `subject` and the given pairs of
  // `[predicate, object]`
  using TripleVec = std::vector<TripleWithPropertyPath>;
  auto assembleResult = [this, ctx](TripleVec triples, GraphTerm subject,
                                    PathObjectPairs predicateObjectPairs,
                                    TripleVec additionalTriples) {
    for (auto&& [predicate, object] : std::move(predicateObjectPairs)) {
      triples.emplace_back(subject, std::move(predicate), std::move(object));
    }
    ql::ranges::copy(additionalTriples, std::back_inserter(triples));
    for (const auto& triple : triples) {
      setMatchingWordAndScoreVisibleIfPresent(ctx, triple);
    }
    return triples;
  };
  if (ctx->varOrTerm()) {
    auto subject = visit(ctx->varOrTerm());
    auto [tuples, triples] = visit(ctx->propertyListPathNotEmpty());
    return assembleResult(std::move(triples), std::move(subject),
                          std::move(tuples), {});
  } else {
    AD_CORRECTNESS_CHECK(ctx->triplesNodePath());
    auto [subject, result] = visit(ctx->triplesNodePath());
    auto additionalTriples = visit(ctx->propertyListPath());
    if (additionalTriples.has_value()) {
      auto& [tuples, triples] = additionalTriples.value();
      return assembleResult(std::move(result), std::move(subject),
                            std::move(tuples), std::move(triples));
    } else {
      return assembleResult(std::move(result), std::move(subject), {}, {});
    }
  }
}

// ___________________________________________________________________________
std::optional<PathObjectPairsAndTriples> Visitor::visit(
    Parser::PropertyListPathContext* ctx) {
  return visitOptional(ctx->propertyListPathNotEmpty());
}

// ___________________________________________________________________________
PathObjectPairsAndTriples Visitor::visit(
    Parser::PropertyListPathNotEmptyContext* ctx) {
  PathObjectPairsAndTriples result = visit(ctx->tupleWithPath());
  auto& [pairs, triples] = result;
  vector<PathObjectPairsAndTriples> pairsAndTriples =
      visitVector(ctx->tupleWithoutPath());
  for (auto& [newPairs, newTriples] : pairsAndTriples) {
    ql::ranges::move(newPairs, std::back_inserter(pairs));
    ql::ranges::move(newTriples, std::back_inserter(triples));
  }
  return result;
}

// ____________________________________________________________________________________
PropertyPath Visitor::visit(Parser::VerbPathContext* ctx) {
  PropertyPath p = visit(ctx->path());
  // TODO move computeCanBeNull into PropertyPath constructor.
  p.computeCanBeNull();
  return p;
}

// ____________________________________________________________________________________
Variable Visitor::visit(Parser::VerbSimpleContext* ctx) {
  return visit(ctx->var());
}

// ____________________________________________________________________________________
PathObjectPairsAndTriples Visitor::visit(Parser::TupleWithoutPathContext* ctx) {
  VarOrPath predicate = visit(ctx->verbPathOrSimple());
  ObjectsAndTriples objectList = visit(ctx->objectList());
  auto predicateObjectPairs = joinPredicateAndObject(predicate, objectList);
  std::vector<TripleWithPropertyPath> triples;
  auto toVarOrPath = [](GraphTerm term) -> VarOrPath {
    if (std::holds_alternative<Variable>(term)) {
      return std::get<Variable>(term);
    } else {
      return PropertyPath::fromIri(term.toSparql());
    }
  };
  for (auto& triple : objectList.second) {
    triples.emplace_back(triple[0], toVarOrPath(triple[1]), triple[2]);
  }
  return {std::move(predicateObjectPairs), std::move(triples)};
}

// ____________________________________________________________________________________
PathObjectPairsAndTriples Visitor::visit(Parser::TupleWithPathContext* ctx) {
  VarOrPath predicate = visit(ctx->verbPathOrSimple());
  ObjectsAndPathTriples objectList = visit(ctx->objectListPath());
  auto predicateObjectPairs = joinPredicateAndObject(predicate, objectList);
  return {predicateObjectPairs, std::move(objectList.second)};
}

// ____________________________________________________________________________________
VarOrPath Visitor::visit(Parser::VerbPathOrSimpleContext* ctx) {
  return visitAlternative<ad_utility::sparql_types::VarOrPath>(
      ctx->verbPath(), ctx->verbSimple());
}

// ___________________________________________________________________________
ObjectsAndPathTriples Visitor::visit(Parser::ObjectListPathContext* ctx) {
  auto objectAndTriplesVec = visitVector(ctx->objectPath());
  // First collect all the objects.
  std::vector<GraphTerm> objects;
  ql::ranges::copy(
      objectAndTriplesVec | ql::views::transform(ad_utility::first),
      std::back_inserter(objects));

  // Collect all the triples. Node: `views::join` flattens the input.
  std::vector<TripleWithPropertyPath> triples;
  ql::ranges::copy(objectAndTriplesVec |
                       ql::views::transform(ad_utility::second) |
                       ql::views::join,
                   std::back_inserter(triples));
  return {std::move(objects), std::move(triples)};
}

// ____________________________________________________________________________________
SubjectOrObjectAndPathTriples Visitor::visit(Parser::ObjectPathContext* ctx) {
  return visit(ctx->graphNodePath());
}

// ____________________________________________________________________________________
PropertyPath Visitor::visit(Parser::PathContext* ctx) {
  return visit(ctx->pathAlternative());
}

// ____________________________________________________________________________________
PropertyPath Visitor::visit(Parser::PathAlternativeContext* ctx) {
  return PropertyPath::makeAlternative(visitVector(ctx->pathSequence()));
}

// ____________________________________________________________________________________
PropertyPath Visitor::visit(Parser::PathSequenceContext* ctx) {
  return PropertyPath::makeSequence(visitVector(ctx->pathEltOrInverse()));
}

// ____________________________________________________________________________________
PropertyPath Visitor::visit(Parser::PathEltContext* ctx) {
  PropertyPath p = visit(ctx->pathPrimary());

  if (ctx->pathMod()) {
    std::string modifier = ctx->pathMod()->getText();
    p = PropertyPath::makeModified(p, modifier);
  }
  return p;
}

// ____________________________________________________________________________________
PropertyPath Visitor::visit(Parser::PathEltOrInverseContext* ctx) {
  PropertyPath p = visit(ctx->pathElt());

  if (ctx->negationOperator) {
    p = PropertyPath::makeInverse(std::move(p));
  }

  return p;
}

// ____________________________________________________________________________________
void Visitor::visit(Parser::PathModContext*) {
  // This rule is only used by the `PathElt` rule which should have handled the
  // content of this rule.
  AD_FAIL();
}

// ____________________________________________________________________________________
PropertyPath Visitor::visit(Parser::PathPrimaryContext* ctx) {
  // TODO: implement a strong Iri type, s.t. the ctx->iri() case can become a
  //  simple `return visit(...)`. Then the three cases which are not the
  //  `special a` case can be merged into a `visitAlternative(...)`.
  if (ctx->iri()) {
    return PropertyPath::fromIri(
        std::string{visit(ctx->iri()).toStringRepresentation()});
  } else if (ctx->path()) {
    return visit(ctx->path());
  } else if (ctx->pathNegatedPropertySet()) {
    return visit(ctx->pathNegatedPropertySet());
  } else {
    AD_CORRECTNESS_CHECK(ctx->getText() == "a");
    // Special keyword 'a'
    return PropertyPath::fromIri(std::string{a});
  }
}

// ____________________________________________________________________________________
PropertyPath Visitor::visit(Parser::PathNegatedPropertySetContext* ctx) {
  return PropertyPath::makeNegated(visitVector(ctx->pathOneInPropertySet()));
}

// ____________________________________________________________________________________
PropertyPath Visitor::visit(Parser::PathOneInPropertySetContext* ctx) {
  std::string iri = ctx->iri()
                        ? std::move(visit(ctx->iri()).toStringRepresentation())
                        : std::string{a};
  const std::string& text = ctx->getText();
  AD_CORRECTNESS_CHECK((iri == a) == (text == "a" || text == "^a"));
  auto propertyPath = PropertyPath::fromIri(std::move(iri));
  if (text.starts_with("^")) {
    return PropertyPath::makeInverse(propertyPath);
  }
  return propertyPath;
}

// ____________________________________________________________________________________
uint64_t Visitor::visit(Parser::IntegerContext* ctx) {
  try {
    // unsigned long long int might be larger than 8 bytes as per the standard.
    // If that were the case this could lead to overflows.
    // TODO<joka921> Use `std::from_chars` but first check for the compiler
    //  support.
    static_assert(sizeof(unsigned long long int) == sizeof(uint64_t));
    return std::stoull(ctx->getText());
  } catch (const std::out_of_range&) {
    reportNotSupported(ctx, "Integer " + ctx->getText() +
                                " does not fit into 64 bits. This is ");
  }
}

// ____________________________________________________________________________________
SubjectOrObjectAndTriples Visitor::visit(Parser::TriplesNodeContext* ctx) {
  return visitAlternative<SubjectOrObjectAndTriples>(
      ctx->collection(), ctx->blankNodePropertyList());
}

// ____________________________________________________________________________________
SubjectOrObjectAndTriples Visitor::visit(
    Parser::BlankNodePropertyListContext* ctx) {
  GraphTerm term = newBlankNodeOrVariable();
  Triples triples;
  auto propertyList = visit(ctx->propertyListNotEmpty());
  for (auto& [predicate, object] : propertyList.first) {
    triples.push_back({term, std::move(predicate), std::move(object)});
  }
  ad_utility::appendVector(triples, std::move(propertyList.second));
  return {std::move(term), std::move(triples)};
}

// ____________________________________________________________________________________
SubjectOrObjectAndPathTriples Visitor::visit(
    Parser::TriplesNodePathContext* ctx) {
  return visitAlternative<SubjectOrObjectAndPathTriples>(
      ctx->blankNodePropertyListPath(), ctx->collectionPath());
}

// ____________________________________________________________________________________
SubjectOrObjectAndPathTriples Visitor::visit(
    Parser::BlankNodePropertyListPathContext* ctx) {
  auto subject = parsedQuery_.getNewInternalVariable();
  auto [predicateObjects, triples] = visit(ctx->propertyListPathNotEmpty());
  for (auto& [predicate, object] : predicateObjects) {
    triples.emplace_back(subject, std::move(predicate), std::move(object));
  }
  return {std::move(subject), triples};
}

// _____________________________________________________________________________
template <typename TripleType, typename Func>
TripleType Visitor::toRdfCollection(std::vector<TripleType> elements,
                                    Func iriStringToPredicate) {
  typename TripleType::second_type triples;
  GraphTerm nextTerm{Iri{"<http://www.w3.org/1999/02/22-rdf-syntax-ns#nil>"}};
  for (auto graphNode : Reversed{elements}) {
    GraphTerm currentTerm = newBlankNodeOrVariable();
    triples.push_back(
        {currentTerm,
         iriStringToPredicate(
             "<http://www.w3.org/1999/02/22-rdf-syntax-ns#first>"),
         std::move(graphNode.first)});
    triples.push_back({currentTerm,
                       iriStringToPredicate(
                           "<http://www.w3.org/1999/02/22-rdf-syntax-ns#rest>"),
                       std::move(nextTerm)});
    nextTerm = std::move(currentTerm);

    ad_utility::appendVector(triples, std::move(graphNode.second));
  }
  return {std::move(nextTerm), std::move(triples)};
}

// _____________________________________________________________________________
SubjectOrObjectAndTriples Visitor::visit(Parser::CollectionContext* ctx) {
  return toRdfCollection(visitVector(ctx->graphNode()), [](std::string iri) {
    return GraphTerm{Iri{std::move(iri)}};
  });
}

// _____________________________________________________________________________
SubjectOrObjectAndPathTriples Visitor::visit(
    Parser::CollectionPathContext* ctx) {
  return toRdfCollection(
      visitVector(ctx->graphNodePath()),
      [](std::string iri) { return PropertyPath::fromIri(std::move(iri)); });
}

// ____________________________________________________________________________________
SubjectOrObjectAndTriples Visitor::visit(Parser::GraphNodeContext* ctx) {
  if (ctx->varOrTerm()) {
    return {visit(ctx->varOrTerm()), Triples{}};
  } else {
    AD_CORRECTNESS_CHECK(ctx->triplesNode());
    return visit(ctx->triplesNode());
  }
}

// ____________________________________________________________________________________
SubjectOrObjectAndPathTriples Visitor::visit(
    Parser::GraphNodePathContext* ctx) {
  if (ctx->varOrTerm()) {
    return {visit(ctx->varOrTerm()), {}};
  } else {
    AD_CORRECTNESS_CHECK(ctx->triplesNodePath());
    return visit(ctx->triplesNodePath());
  }
}

// ____________________________________________________________________________________
GraphTerm Visitor::visit(Parser::VarOrTermContext* ctx) {
  return visitAlternative<GraphTerm>(ctx->var(), ctx->graphTerm());
}

// ____________________________________________________________________________________
GraphTerm Visitor::visit(Parser::VarOrIriContext* ctx) {
  if (ctx->var()) {
    return visit(ctx->var());
  } else {
    AD_CORRECTNESS_CHECK(ctx->iri());
    // TODO<qup42> If `visit` returns an `Iri` and `GraphTerm` can be
    // constructed from an `Iri`, this whole function becomes
    // `visitAlternative`.
    // TODO<joka921> If we unify the two IRI and Literal types (the ones from
    // the parser and from the `TripleComponent`, then this becomes much
    // simpler.
    return GraphTerm{
        Iri{std::string{visit(ctx->iri()).toStringRepresentation()}}};
  }
}

// ____________________________________________________________________________________
GraphTerm Visitor::visit(Parser::GraphTermContext* ctx) {
  if (ctx->blankNode()) {
    return visit(ctx->blankNode());
  } else if (ctx->iri()) {
    // TODO<joka921> Unify.
    return Iri{std::string{visit(ctx->iri()).toStringRepresentation()}};
  } else if (ctx->NIL()) {
    return Iri{"<http://www.w3.org/1999/02/22-rdf-syntax-ns#nil>"};
  } else {
    return visitAlternative<Literal>(ctx->numericLiteral(),
                                     ctx->booleanLiteral(), ctx->rdfLiteral());
  }
}

// ____________________________________________________________________________________
ExpressionPtr Visitor::visit(Parser::ConditionalOrExpressionContext* ctx) {
  auto childContexts = ctx->conditionalAndExpression();
  auto children = visitVector(ctx->conditionalAndExpression());
  AD_CONTRACT_CHECK(!children.empty());
  auto result = std::move(children.front());
  std::for_each(children.begin() + 1, children.end(),
                [&result](ExpressionPtr& ptr) {
                  result = sparqlExpression::makeOrExpression(std::move(result),
                                                              std::move(ptr));
                });
  result->descriptor() = ctx->getText();
  return result;
}

// ____________________________________________________________________________________
ExpressionPtr Visitor::visit(Parser::ConditionalAndExpressionContext* ctx) {
  auto children = visitVector(ctx->valueLogical());
  AD_CONTRACT_CHECK(!children.empty());
  auto result = std::move(children.front());
  std::for_each(children.begin() + 1, children.end(),
                [&result](ExpressionPtr& ptr) {
                  result = sparqlExpression::makeAndExpression(
                      std::move(result), std::move(ptr));
                });
  result->descriptor() = ctx->getText();
  return result;
}

// ____________________________________________________________________________________
ExpressionPtr Visitor::visit(Parser::ValueLogicalContext* ctx) {
  return visit(ctx->relationalExpression());
}

// ___________________________________________________________________________
ExpressionPtr Visitor::visit(Parser::RelationalExpressionContext* ctx) {
  auto children = visitVector(ctx->numericExpression());

  if (ctx->expressionList()) {
    auto lhs = visitVector(ctx->numericExpression());
    AD_CORRECTNESS_CHECK(lhs.size() == 1);
    auto expressions = visit(ctx->expressionList());
    auto inExpression = std::make_unique<InExpression>(std::move(lhs.at(0)),
                                                       std::move(expressions));
    if (ctx->notToken) {
      return makeUnaryNegateExpression(std::move(inExpression));
    } else {
      return inExpression;
    }
  }
  AD_CONTRACT_CHECK(children.size() == 1 || children.size() == 2);
  if (children.size() == 1) {
    return std::move(children[0]);
  }

  auto make = [&]<typename Expr>() {
    return createExpression<Expr>(std::move(children[0]),
                                  std::move(children[1]));
  };
  std::string relation = ctx->children[1]->getText();
  if (relation == "=") {
    return make.operator()<EqualExpression>();
  } else if (relation == "!=") {
    return make.operator()<NotEqualExpression>();
  } else if (relation == "<") {
    return make.operator()<LessThanExpression>();
  } else if (relation == ">") {
    return make.operator()<GreaterThanExpression>();
  } else if (relation == "<=") {
    return make.operator()<LessEqualExpression>();
  } else {
    AD_CORRECTNESS_CHECK(relation == ">=");
    return make.operator()<GreaterEqualExpression>();
  }
}

// ____________________________________________________________________________________
ExpressionPtr Visitor::visit(Parser::NumericExpressionContext* ctx) {
  return visit(ctx->additiveExpression());
}

// ____________________________________________________________________________________
ExpressionPtr Visitor::visit(Parser::AdditiveExpressionContext* ctx) {
  auto result = visit(ctx->multiplicativeExpression());

  for (OperatorAndExpression& signAndExpression :
       visitVector(ctx->multiplicativeExpressionWithSign())) {
    switch (signAndExpression.operator_) {
      case Operator::Plus:
        result = sparqlExpression::makeAddExpression(
            std::move(result), std::move(signAndExpression.expression_));
        break;
      case Operator::Minus:
        result = sparqlExpression::makeSubtractExpression(
            std::move(result), std::move(signAndExpression.expression_));
        break;
      default:
        AD_FAIL();
    }
  }
  return result;
}

// ____________________________________________________________________________________
Visitor::OperatorAndExpression Visitor::visit(
    Parser::MultiplicativeExpressionWithSignContext* ctx) {
  return visitAlternative<OperatorAndExpression>(
      ctx->plusSubexpression(), ctx->minusSubexpression(),
      ctx->multiplicativeExpressionWithLeadingSignButNoSpace());
}

// ____________________________________________________________________________________
Visitor::OperatorAndExpression Visitor::visit(
    Parser::PlusSubexpressionContext* ctx) {
  return {Operator::Plus, visit(ctx->multiplicativeExpression())};
}

// ____________________________________________________________________________________
Visitor::OperatorAndExpression Visitor::visit(
    Parser::MinusSubexpressionContext* ctx) {
  return {Operator::Minus, visit(ctx->multiplicativeExpression())};
}

// ____________________________________________________________________________________
Visitor::OperatorAndExpression Visitor::visit(
    Parser::MultiplicativeExpressionWithLeadingSignButNoSpaceContext* ctx) {
  Operator op =
      ctx->numericLiteralPositive() ? Operator::Plus : Operator::Minus;

  // Helper function that inverts a number if  the leading sign of this
  // expression is `-`
  auto invertIfNecessary = [ctx](auto number) {
    return ctx->numericLiteralPositive() ? number : -number;
  };

  // Create the initial expression from a double literal
  auto createFromDouble = [&](double d) -> ExpressionPtr {
    return std::make_unique<sparqlExpression::IdExpression>(
        Id::makeFromDouble(invertIfNecessary(d)));
  };
  auto createFromInt = [&](int64_t i) -> ExpressionPtr {
    return std::make_unique<sparqlExpression::IdExpression>(
        Id::makeFromInt(invertIfNecessary(i)));
  };

  auto literalAsVariant = visitAlternative<IntOrDouble>(
      ctx->numericLiteralPositive(), ctx->numericLiteralNegative());

  auto expression = std::visit(
      ad_utility::OverloadCallOperator{createFromInt, createFromDouble},
      literalAsVariant);

  for (OperatorAndExpression& opAndExp :
       visitVector(ctx->multiplyOrDivideExpression())) {
    switch (opAndExp.operator_) {
      case Operator::Multiply:
        expression = sparqlExpression::makeMultiplyExpression(
            std::move(expression), std::move(opAndExp.expression_));
        break;
      case Operator::Divide:
        expression = sparqlExpression::makeDivideExpression(
            std::move(expression), std::move(opAndExp.expression_));
        break;
      default:
        AD_FAIL();
    }
  }
  return {op, std::move(expression)};
}

// ____________________________________________________________________________________
ExpressionPtr Visitor::visit(Parser::MultiplicativeExpressionContext* ctx) {
  auto result = visit(ctx->unaryExpression());

  for (OperatorAndExpression& opAndExp :
       visitVector(ctx->multiplyOrDivideExpression())) {
    switch (opAndExp.operator_) {
      case Operator::Multiply:
        result = sparqlExpression::makeMultiplyExpression(
            std::move(result), std::move(opAndExp.expression_));
        break;
      case Operator::Divide:
        result = sparqlExpression::makeDivideExpression(
            std::move(result), std::move(opAndExp.expression_));
        break;
      default:
        AD_FAIL();
    }
  }
  return result;
}

// ____________________________________________________________________________________
Visitor::OperatorAndExpression Visitor::visit(
    Parser::MultiplyOrDivideExpressionContext* ctx) {
  return visitAlternative<OperatorAndExpression>(ctx->multiplyExpression(),
                                                 ctx->divideExpression());
}

// ____________________________________________________________________________________
Visitor::OperatorAndExpression Visitor::visit(
    Parser::MultiplyExpressionContext* ctx) {
  return {Operator::Multiply, visit(ctx->unaryExpression())};
}

// ____________________________________________________________________________________
Visitor::OperatorAndExpression Visitor::visit(
    Parser::DivideExpressionContext* ctx) {
  return {Operator::Divide, visit(ctx->unaryExpression())};
}

// ____________________________________________________________________________________
ExpressionPtr Visitor::visit(Parser::UnaryExpressionContext* ctx) {
  auto child = visit(ctx->primaryExpression());
  if (ctx->children[0]->getText() == "-") {
    return sparqlExpression::makeUnaryMinusExpression(std::move(child));
  } else if (ctx->children[0]->getText() == "!") {
    return sparqlExpression::makeUnaryNegateExpression(std::move(child));
  } else {
    // no sign or an explicit '+'
    return child;
  }
}

// ____________________________________________________________________________________
ExpressionPtr Visitor::visit(Parser::PrimaryExpressionContext* ctx) {
  using std::make_unique;
  using namespace sparqlExpression;

  if (ctx->rdfLiteral()) {
    auto tripleComponent =
        RdfStringParser<TurtleParser<TokenizerCtre>>::parseTripleObject(
            visit(ctx->rdfLiteral()));
    AD_CORRECTNESS_CHECK(!tripleComponent.isIri() &&
                         !tripleComponent.isString());
    if (tripleComponent.isLiteral()) {
      return make_unique<StringLiteralExpression>(tripleComponent.getLiteral());
    } else {
      return make_unique<IdExpression>(
          tripleComponent.toValueIdIfNotString().value());
    }
  } else if (ctx->numericLiteral()) {
    auto integralWrapper = [](int64_t x) {
      return ExpressionPtr{make_unique<IdExpression>(Id::makeFromInt(x))};
    };
    auto doubleWrapper = [](double x) {
      return ExpressionPtr{make_unique<IdExpression>(Id::makeFromDouble(x))};
    };
    return std::visit(
        ad_utility::OverloadCallOperator{integralWrapper, doubleWrapper},
        visit(ctx->numericLiteral()));
  } else if (ctx->booleanLiteral()) {
    return make_unique<IdExpression>(
        Id::makeFromBool(visit(ctx->booleanLiteral())));
  } else if (ctx->var()) {
    return make_unique<VariableExpression>(visit(ctx->var()));
  } else {
    return visitAlternative<ExpressionPtr>(
        ctx->builtInCall(), ctx->iriOrFunction(), ctx->brackettedExpression());
  }
}

// ____________________________________________________________________________________
ExpressionPtr Visitor::visit(Parser::BrackettedExpressionContext* ctx) {
  return visit(ctx->expression());
}

// ____________________________________________________________________________________
ExpressionPtr Visitor::visit([[maybe_unused]] Parser::BuiltInCallContext* ctx) {
  if (ctx->aggregate()) {
    return visit(ctx->aggregate());
  } else if (ctx->regexExpression()) {
    return visit(ctx->regexExpression());
  } else if (ctx->langExpression()) {
    return visit(ctx->langExpression());
  } else if (ctx->substringExpression()) {
    return visit(ctx->substringExpression());
  } else if (ctx->strReplaceExpression()) {
    return visit(ctx->strReplaceExpression());
  } else if (ctx->existsFunc()) {
    return visit(ctx->existsFunc());
  } else if (ctx->notExistsFunc()) {
    return visit(ctx->notExistsFunc());
  }
  // Get the function name and the arguments. Note that we do not have to check
  // the number of arguments like for `processIriFunctionCall`, since the number
  // of arguments is fixed by the grammar and we wouldn't even get here if the
  // number were wrong. Hence only the `AD_CONTRACT_CHECK`s.
  AD_CONTRACT_CHECK(!ctx->children.empty());
  auto functionName = ad_utility::getLowercase(ctx->children[0]->getText());
  auto argList = visitVector(ctx->expression());
  using namespace sparqlExpression;
  // Create the expression using the matching factory function from
  // `NaryExpression.h`.
  auto createUnary = CPP_template_lambda(&argList)(typename F)(F function)(
      requires std::is_invocable_r_v<ExpressionPtr, F, ExpressionPtr>) {
    AD_CORRECTNESS_CHECK(argList.size() == 1, argList.size());
    return function(std::move(argList[0]));
  };

  auto createBinary = CPP_template_lambda(&argList)(typename F)(F function)(
      requires std::is_invocable_r_v<ExpressionPtr, F, ExpressionPtr,
                                     ExpressionPtr>) {
    AD_CORRECTNESS_CHECK(argList.size() == 2);
    return function(std::move(argList[0]), std::move(argList[1]));
  };

  auto createTernary = CPP_template_lambda(&argList)(typename F)(F function)(
      requires std::is_invocable_r_v<ExpressionPtr, F, ExpressionPtr,
                                     ExpressionPtr, ExpressionPtr>) {
    AD_CORRECTNESS_CHECK(argList.size() == 3);
    return function(std::move(argList[0]), std::move(argList[1]),
                    std::move(argList[2]));
  };
  if (functionName == "str") {
    return createUnary(&makeStrExpression);
  } else if (functionName == "iri" || functionName == "uri") {
    AD_CORRECTNESS_CHECK(argList.size() == 1, argList.size());
    return makeIriOrUriExpression(std::move(argList[0]),
                                  std::make_unique<IriExpression>(baseIri_));
  } else if (functionName == "strlang") {
    return createBinary(&makeStrLangTagExpression);
  } else if (functionName == "strdt") {
    return createBinary(&makeStrIriDtExpression);
  } else if (functionName == "strlen") {
    return createUnary(&makeStrlenExpression);
  } else if (functionName == "strbefore") {
    return createBinary(&makeStrBeforeExpression);
  } else if (functionName == "strafter") {
    return createBinary(&makeStrAfterExpression);
  } else if (functionName == "contains") {
    return createBinary(&makeContainsExpression);
  } else if (functionName == "strends") {
    return createBinary(&makeStrEndsExpression);
  } else if (functionName == "strstarts") {
    return createBinary(&makeStrStartsExpression);
  } else if (functionName == "ucase") {
    return createUnary(&makeUppercaseExpression);
  } else if (functionName == "lcase") {
    return createUnary(&makeLowercaseExpression);
  } else if (functionName == "year") {
    return createUnary(&makeYearExpression);
  } else if (functionName == "month") {
    return createUnary(&makeMonthExpression);
  } else if (functionName == "day") {
    return createUnary(&makeDayExpression);
  } else if (functionName == "tz") {
    return createUnary(&makeTimezoneStrExpression);
  } else if (functionName == "timezone") {
    return createUnary(&makeTimezoneExpression);
  } else if (functionName == "now") {
    AD_CONTRACT_CHECK(argList.empty());
    return std::make_unique<NowDatetimeExpression>(startTime_);
  } else if (functionName == "hours") {
    return createUnary(&makeHoursExpression);
  } else if (functionName == "minutes") {
    return createUnary(&makeMinutesExpression);
  } else if (functionName == "seconds") {
    return createUnary(&makeSecondsExpression);
  } else if (functionName == "md5") {
    return createUnary(&makeMD5Expression);
  } else if (functionName == "sha1") {
    return createUnary(&makeSHA1Expression);
  } else if (functionName == "sha256") {
    return createUnary(&makeSHA256Expression);
  } else if (functionName == "sha384") {
    return createUnary(&makeSHA384Expression);
  } else if (functionName == "sha512") {
    return createUnary(&makeSHA512Expression);
  } else if (functionName == "rand") {
    AD_CONTRACT_CHECK(argList.empty());
    return std::make_unique<RandomExpression>();
  } else if (functionName == "uuid") {
    AD_CONTRACT_CHECK(argList.empty());
    return std::make_unique<UuidExpression>();
  } else if (functionName == "struuid") {
    AD_CONTRACT_CHECK(argList.empty());
    return std::make_unique<StrUuidExpression>();
  } else if (functionName == "ceil") {
    return createUnary(&makeCeilExpression);
  } else if (functionName == "abs") {
    return createUnary(&makeAbsExpression);
  } else if (functionName == "round") {
    return createUnary(&makeRoundExpression);
  } else if (functionName == "floor") {
    return createUnary(&makeFloorExpression);
  } else if (functionName == "if") {
    return createTernary(&makeIfExpression);
  } else if (functionName == "coalesce") {
    AD_CORRECTNESS_CHECK(ctx->expressionList());
    return makeCoalesceExpression(visit(ctx->expressionList()));
  } else if (functionName == "encode_for_uri") {
    return createUnary(&makeEncodeForUriExpression);
  } else if (functionName == "concat") {
    AD_CORRECTNESS_CHECK(ctx->expressionList());
    return makeConcatExpression(visit(ctx->expressionList()));
  } else if (functionName == "isiri" || functionName == "isuri") {
    return createUnary(&makeIsIriExpression);
  } else if (functionName == "isblank") {
    return createUnary(&makeIsBlankExpression);
  } else if (functionName == "isliteral") {
    return createUnary(&makeIsLiteralExpression);
  } else if (functionName == "isnumeric") {
    return createUnary(&makeIsNumericExpression);
  } else if (functionName == "datatype") {
    return createUnary(&makeDatatypeExpression);
  } else if (functionName == "langmatches") {
    return createBinary(&makeLangMatchesExpression);
  } else if (functionName == "bound") {
    return makeBoundExpression(
        std::make_unique<VariableExpression>(visit(ctx->var())));
  } else {
    reportError(
        ctx,
        absl::StrCat("Built-in function \"", functionName,
                     "\"  not yet implemented; if you need it, just add it to ",
                     "SparqlQleverVisitor.cpp::visitTypesafe(Parser::"
                     "BuiltInCallContext ",
                     "following the already implemented functions there"));
  }
}

// _____________________________________________________________________________
ExpressionPtr Visitor::visit(Parser::RegexExpressionContext* ctx) {
  const auto& exp = ctx->expression();
  const auto& numArgs = exp.size();
  AD_CONTRACT_CHECK(numArgs >= 2 && numArgs <= 3);
  auto flags = numArgs == 3 ? visitOptional(exp[2]) : std::nullopt;
  try {
    return std::make_unique<sparqlExpression::RegexExpression>(
        visit(exp[0]), visit(exp[1]), std::move(flags));
  } catch (const std::exception& e) {
    reportError(ctx, e.what());
  }
}

// ____________________________________________________________________________________
ExpressionPtr Visitor::visit(Parser::LangExpressionContext* ctx) {
  // The number of children for expression LANG() is fixed to one by the
  // grammar (or definition of the parser).
  return sparqlExpression::makeLangExpression(visit(ctx->expression()));
}

// ____________________________________________________________________________________
SparqlExpression::Ptr Visitor::visit(Parser::SubstringExpressionContext* ctx) {
  auto children = visitVector(ctx->expression());
  AD_CORRECTNESS_CHECK(children.size() == 2 || children.size() == 3);
  if (children.size() == 2) {
    children.push_back(
        std::make_unique<IdExpression>(Id::makeFromInt(Id::maxInt)));
  }
  AD_CONTRACT_CHECK(children.size() == 3);
  return sparqlExpression::makeSubstrExpression(std::move(children.at(0)),
                                                std::move(children.at(1)),
                                                std::move(children.at(2)));
}

// ____________________________________________________________________________________
SparqlExpression::Ptr Visitor::visit(Parser::StrReplaceExpressionContext* ctx) {
  auto children = visitVector(ctx->expression());
  AD_CORRECTNESS_CHECK(children.size() == 3 || children.size() == 4);
  return makeReplaceExpression(
      std::move(children.at(0)), std::move(children.at(1)),
      std::move(children.at(2)),
      children.size() == 4 ? std::move(children.at(3)) : nullptr);
}

// ____________________________________________________________________________
ExpressionPtr Visitor::visitExists(Parser::GroupGraphPatternContext* pattern,
                                   bool negate) {
  // The argument of 'EXISTS` is a `GroupGraphPattern` that is independent from
  // the rest of the query (except for the `FROM` and `FROM NAMED` clauses,
  // which also apply to the argument of `EXISTS`). We therefore have to back up
  // and restore all global state when parsing `EXISTS`.
  auto queryBackup = std::exchange(parsedQuery_, ParsedQuery{});
  auto visibleVariablesBackup = std::move(visibleVariables_);
  visibleVariables_.clear();

  // Parse the argument of `EXISTS`.
  auto group = visit(pattern);
  ParsedQuery argumentOfExists =
      std::exchange(parsedQuery_, std::move(queryBackup));
  argumentOfExists.selectClause().setAsterisk();
  argumentOfExists._rootGraphPattern = std::move(group);

  // The argument of `EXISTS` inherits the `FROM` and `FROM NAMED` clauses from
  // the outer query.
  argumentOfExists.datasetClauses_ = activeDatasetClauses_;
  visibleVariables_ = std::move(visibleVariablesBackup);
  auto exists = std::make_unique<sparqlExpression::ExistsExpression>(
      std::move(argumentOfExists));

  // Handle `NOT EXISTS` (which is syntactically distinct from `! EXISTS`) by
  // simply negating the `ExistsExpression`.
  if (negate) {
    return sparqlExpression::makeUnaryNegateExpression(std::move(exists));
  } else {
    return exists;
  }
}

// ____________________________________________________________________________________
ExpressionPtr Visitor::visit(Parser::ExistsFuncContext* ctx) {
  return visitExists(ctx->groupGraphPattern(), false);
}

// ____________________________________________________________________________________
ExpressionPtr Visitor::visit(Parser::NotExistsFuncContext* ctx) {
  return visitExists(ctx->groupGraphPattern(), true);
}

// ____________________________________________________________________________________
ExpressionPtr Visitor::visit(Parser::AggregateContext* ctx) {
  using namespace sparqlExpression;
  const auto& children = ctx->children;
  std::string functionName =
      ad_utility::getLowercase(children.at(0)->getText());

  const bool distinct = ql::ranges::any_of(children, [](auto* child) {
    return ad_utility::getLowercase(child->getText()) == "distinct";
  });
  // the only case that there is no child expression is COUNT(*), so we can
  // check this outside the if below.
  if (!ctx->expression()) {
    AD_CORRECTNESS_CHECK(functionName == "count");
    return makeCountStarExpression(distinct);
  }
  auto childExpression = visit(ctx->expression());
  auto makePtr = [&]<typename ExpressionType>(auto&&... additionalArgs) {
    ExpressionPtr result{std::make_unique<ExpressionType>(
        distinct, std::move(childExpression), AD_FWD(additionalArgs)...)};
    result->descriptor() = ctx->getText();
    return result;
  };

  if (functionName == "count") {
    return makePtr.operator()<CountExpression>();
  } else if (functionName == "sum") {
    return makePtr.operator()<SumExpression>();
  } else if (functionName == "max") {
    return makePtr.operator()<MaxExpression>();
  } else if (functionName == "min") {
    return makePtr.operator()<MinExpression>();
  } else if (functionName == "avg") {
    return makePtr.operator()<AvgExpression>();
  } else if (functionName == "group_concat") {
    // Use a space as a default separator

    std::string separator;
    if (ctx->string()) {
      // TODO: The string rule also allow triple quoted strings with different
      //  escaping rules. These are currently not handled. They should be
      //  parsed into a typesafe format with a unique representation.
      separator = visit(ctx->string()).get();
      // If there was a separator, we have to strip the quotation marks
      AD_CONTRACT_CHECK(separator.size() >= 2);
      separator = separator.substr(1, separator.size() - 2);
    } else {
      separator = " "s;
    }

    return makePtr.operator()<GroupConcatExpression>(std::move(separator));
  } else if (functionName == "stdev") {
    return makePtr.operator()<StdevExpression>();
  } else {
    AD_CORRECTNESS_CHECK(functionName == "sample");
    return makePtr.operator()<SampleExpression>();
  }
}

// ____________________________________________________________________________________
ExpressionPtr Visitor::visit(Parser::IriOrFunctionContext* ctx) {
  // Case 1: Just an IRI.
  if (ctx->argList() == nullptr) {
    return std::make_unique<sparqlExpression::IriExpression>(visit(ctx->iri()));
  }
  // Case 2: Function call, where the function name is an IRI.
  return processIriFunctionCall(visit(ctx->iri()), visit(ctx->argList()), ctx);
}

// ____________________________________________________________________________________
std::string Visitor::visit(Parser::RdfLiteralContext* ctx) {
  // TODO: This should really be an RdfLiteral class that stores a unified
  //  version of the string, and the langtag/datatype separately.
  string ret = ctx->string()->getText();
  if (ctx->LANGTAG()) {
    ret += ctx->LANGTAG()->getText();
  } else if (ctx->iri()) {
    // TODO<joka921> Also unify the two Literal classes...
    ret += ("^^" + std::string{visit(ctx->iri()).toStringRepresentation()});
  }
  return ret;
}

// ____________________________________________________________________________________
std::variant<int64_t, double> Visitor::visit(
    Parser::NumericLiteralContext* ctx) {
  return visitAlternative<std::variant<int64_t, double>>(
      ctx->numericLiteralUnsigned(), ctx->numericLiteralPositive(),
      ctx->numericLiteralNegative());
}

// ____________________________________________________________________________________
namespace {
template <typename Ctx>
std::variant<int64_t, double> parseNumericLiteral(Ctx* ctx, bool parseAsInt) {
  try {
    if (parseAsInt) {
      return std::stoll(ctx->getText());
    } else {
      return std::stod(ctx->getText());
    }
  } catch (const std::out_of_range& range) {
    SparqlQleverVisitor::reportError(ctx, "Could not parse numeric literal \"" +
                                              ctx->getText() +
                                              "\" because it is out of range.");
  }
}
}  // namespace

// ____________________________________________________________________________________
std::variant<int64_t, double> Visitor::visit(
    Parser::NumericLiteralUnsignedContext* ctx) {
  return parseNumericLiteral(ctx, ctx->INTEGER());
}

// ____________________________________________________________________________________
std::variant<int64_t, double> Visitor::visit(
    Parser::NumericLiteralPositiveContext* ctx) {
  return parseNumericLiteral(ctx, ctx->INTEGER_POSITIVE());
}

// ____________________________________________________________________________________
std::variant<int64_t, double> Visitor::visit(
    Parser::NumericLiteralNegativeContext* ctx) {
  return parseNumericLiteral(ctx, ctx->INTEGER_NEGATIVE());
}

// ____________________________________________________________________________________
bool Visitor::visit(Parser::BooleanLiteralContext* ctx) {
  return ctx->getText() == "true";
}

// ____________________________________________________________________________________
GraphTerm Visitor::visit(Parser::BlankNodeContext* ctx) {
  if (ctx->ANON()) {
    return newBlankNodeOrVariable();
  } else {
    AD_CORRECTNESS_CHECK(ctx->BLANK_NODE_LABEL());
    if (isInsideConstructTriples_) {
      // Strip `_:` prefix from string.
      constexpr size_t length = std::string_view{"_:"}.length();
      const string label = ctx->BLANK_NODE_LABEL()->getText().substr(length);
      // `False` means the blank node is not automatically generated, but
      // explicitly specified in the query.
      return BlankNode{false, label};
    } else {
      return ParsedQuery::blankNodeToInternalVariable(
          ctx->BLANK_NODE_LABEL()->getText());
    }
  }
}

// ____________________________________________________________________________________
CPP_template_def(typename Ctx)(
    requires Visitor::voidWhenVisited<Visitor, Ctx>) void Visitor::
    visitVector(const vector<Ctx*>& childContexts) {
  for (const auto& child : childContexts) {
    visit(child);
  }
}

// ____________________________________________________________________________________
CPP_template_def(typename Ctx)(
    requires CPP_NOT(Visitor::voidWhenVisited<Visitor, Ctx>))
    [[nodiscard]] auto Visitor::visitVector(
        const std::vector<Ctx*>& childContexts)
        -> std::vector<decltype(visit(childContexts[0]))> {
  std::vector<decltype(visit(childContexts[0]))> children;
  for (const auto& child : childContexts) {
    children.emplace_back(visit(child));
  }
  return children;
}

// ____________________________________________________________________________________
template <typename Out, typename... Contexts>
Out Visitor::visitAlternative(Contexts*... ctxs) {
  // Check that exactly one of the `ctxs` is not `nullptr`.
  AD_CONTRACT_CHECK(1u == (... + static_cast<bool>(ctxs)));
  if constexpr (std::is_void_v<Out>) {
    (..., visitIf(ctxs));
  } else {
    std::optional<Out> out;
    // Visit the one `context` which is not null and write the result to
    // `out`.
    (..., visitIf<std::optional<Out>, Out>(&out, ctxs));
    return std::move(out.value());
  }
}

// ____________________________________________________________________________________
template <typename Ctx>
auto Visitor::visitOptional(Ctx* ctx) -> std::optional<decltype(visit(ctx))> {
  if (ctx) {
    return visit(ctx);
  } else {
    return std::nullopt;
  }
}

// ____________________________________________________________________________________
template <typename Target, typename Intermediate, typename Ctx>
void Visitor::visitIf(Target* target, Ctx* ctx) {
  if (ctx) {
    *target = Intermediate{visit(ctx)};
  }
}

// _____________________________________________________________________________
CPP_template_def(typename Ctx)(requires Visitor::voidWhenVisited<
                               Visitor, Ctx>) void Visitor::visitIf(Ctx* ctx) {
  if (ctx) {
    visit(ctx);
  }
}

// _____________________________________________________________________________
void Visitor::reportError(const antlr4::ParserRuleContext* ctx,
                          const std::string& msg) {
  throw InvalidSparqlQueryException{
      msg, ad_utility::antlr_utility::generateAntlrExceptionMetadata(ctx)};
}

// _____________________________________________________________________________
void Visitor::reportNotSupported(const antlr4::ParserRuleContext* ctx,
                                 const std::string& feature) {
  throw NotSupportedException{
      feature + " currently not supported by QLever.",
      ad_utility::antlr_utility::generateAntlrExceptionMetadata(ctx)};
}

// _____________________________________________________________________________
TripleComponent SparqlQleverVisitor::visitGraphTerm(
    const GraphTerm& graphTerm) {
  return graphTerm.visit([]<typename T>(const T& element) -> TripleComponent {
    if constexpr (std::is_same_v<T, Variable>) {
      return element;
    } else if constexpr (std::is_same_v<T, Literal> || std::is_same_v<T, Iri>) {
      return RdfStringParser<TurtleParser<TokenizerCtre>>::parseTripleObject(
          element.toSparql());
    } else {
      return element.toSparql();
    }
  });
}

// _____________________________________________________________________________
void SparqlQleverVisitor::visitWhereClause(
    Parser::WhereClauseContext* whereClauseContext, ParsedQuery& query) {
  if (!whereClauseContext) {
    return;
  }
  auto [pattern, visibleVariables] = visit(whereClauseContext);
  query._rootGraphPattern = std::move(pattern);
  query.registerVariablesVisibleInQueryBody(visibleVariables);
}<|MERGE_RESOLUTION|>--- conflicted
+++ resolved
@@ -1119,14 +1119,11 @@
     return visitPathQuery(ctx);
   } else if (serviceIri.toStringRepresentation() == SPATIAL_SEARCH_IRI) {
     return visitSpatialQuery(ctx);
-<<<<<<< HEAD
+  } else if (serviceIri.toStringRepresentation() == TEXT_SEARCH_IRI) {
+    return visitTextSearchQuery(ctx);
   } else if (asStringViewUnsafe(serviceIri.getContent())
                  .starts_with(NAMED_CACHED_QUERY_PREFIX)) {
     return visitNamedCachedQuery(serviceIri, ctx);
-=======
-  } else if (serviceIri.toStringRepresentation() == TEXT_SEARCH_IRI) {
-    return visitTextSearchQuery(ctx);
->>>>>>> b76c0c86
   }
   // Parse the body of the SERVICE query. Add the visible variables from the
   // SERVICE clause to the visible variables so far, but also remember them
