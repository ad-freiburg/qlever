// Copyright 2021 - 2024, University of Freiburg
// Chair of Algorithms and Data Structures
// Authors:
//   2021 -    Hannah Bast <bast@cs.uni-freiburg.de>
//   2022      Julian Mundhahs <mundhahj@tf.uni-freiburg.de>
//   2022 -    Johannes Kalmbach <kalmbach@cs.uni-freiburg.de>

#include "parser/sparqlParser/SparqlQleverVisitor.h"

#include <absl/strings/str_join.h>
#include <absl/strings/str_split.h>

#include <string>
#include <vector>

#include "absl/time/time.h"
#include "engine/sparqlExpressions/CountStarExpression.h"
#include "engine/sparqlExpressions/GroupConcatExpression.h"
#include "engine/sparqlExpressions/LiteralExpression.h"
#include "engine/sparqlExpressions/NowDatetimeExpression.h"
#include "engine/sparqlExpressions/RandomExpression.h"
#include "engine/sparqlExpressions/RegexExpression.h"
#include "engine/sparqlExpressions/RelationalExpressions.h"
#include "engine/sparqlExpressions/SampleExpression.h"
#include "engine/sparqlExpressions/UuidExpressions.h"
#include "parser/SparqlParser.h"
#include "parser/TokenizerCtre.h"
#include "parser/TurtleParser.h"
#include "parser/data/Variable.h"
#include "util/StringUtils.h"
#include "util/TransparentFunctors.h"
#include "util/antlr/GenerateAntlrExceptionMetadata.h"

using namespace ad_utility::sparql_types;
using namespace sparqlExpression;
using ExpressionPtr = sparqlExpression::SparqlExpression::Ptr;
using SparqlExpressionPimpl = sparqlExpression::SparqlExpressionPimpl;
using SelectClause = parsedQuery::SelectClause;
using GraphPattern = parsedQuery::GraphPattern;
using Bind = parsedQuery::Bind;
using Values = parsedQuery::Values;
using BasicGraphPattern = parsedQuery::BasicGraphPattern;
using GraphPatternOperation = parsedQuery::GraphPatternOperation;
using SparqlValues = parsedQuery::SparqlValues;

using Visitor = SparqlQleverVisitor;
using Parser = SparqlAutomaticParser;

// _____________________________________________________________________________
std::string Visitor::getOriginalInputForContext(
    const antlr4::ParserRuleContext* context) {
  const auto& fullInput = context->getStart()->getInputStream()->toString();
  size_t posBeg = context->getStart()->getStartIndex();
  size_t posEnd = context->getStop()->getStopIndex();
  // Note that `getUTF8Substring` returns a `std::string_view`. We copy this to
  // a `std::string` because it's not clear whether the original string still
  // exists when the result of this call is used. Not performance-critical.
  return std::string{
      ad_utility::getUTF8Substring(fullInput, posBeg, posEnd - posBeg + 1)};
}

// _____________________________________________________________________________
std::string Visitor::currentTimeAsXsdString() {
  return absl::FormatTime("%Y-%m-%dT%H:%M:%E3S%Ez", absl::Now(),
                          absl::LocalTimeZone());
}

// ___________________________________________________________________________
ExpressionPtr Visitor::processIriFunctionCall(
    const TripleComponent::Iri& iri, std::vector<ExpressionPtr> argList,
    const antlr4::ParserRuleContext* ctx) {
  std::string_view functionName = asStringViewUnsafe(iri.getContent());
  std::string_view prefixName;
  // Helper lambda that checks if `functionName` starts with the given prefix.
  // If yes, remove the prefix from `functionName` and set
  // `prefixName` to the short name of the prefix; see `global/Constants.h`.
  auto checkPrefix = [&functionName, &prefixName](
                         std::pair<std::string_view, std::string_view> prefix) {
    if (functionName.starts_with(prefix.second)) {
      prefixName = prefix.first;
      functionName.remove_prefix(prefix.second.size());
      return true;
    } else {
      return false;
    }
  };
  // Helper lambda that checks the number of arguments and throws an error
  // if it's not right. The `functionName` and `prefixName` are used for the
  // error message.
  auto checkNumArgs = [&argList, &ctx, &functionName,
                       &prefixName](size_t numArgs) {
    static std::array<std::string, 6> wordForNumArgs = {
        "no", "one", "two", "three", "four", "five"};
    if (argList.size() != numArgs) {
      reportError(ctx,
                  absl::StrCat("Function ", prefixName, functionName, " takes ",
                               numArgs < 5 ? wordForNumArgs[numArgs]
                                           : std::to_string(numArgs),
                               numArgs == 1 ? " argument" : " arguments"));
    }
  };
  // Geo functions.
  if (checkPrefix(GEOF_PREFIX)) {
    if (functionName == "distance") {
      checkNumArgs(2);
      return sparqlExpression::makeDistExpression(std::move(argList[0]),
                                                  std::move(argList[1]));
    } else if (functionName == "longitude") {
      checkNumArgs(1);
      return sparqlExpression::makeLongitudeExpression(std::move(argList[0]));
    } else if (functionName == "latitude") {
      checkNumArgs(1);
      return sparqlExpression::makeLatitudeExpression(std::move(argList[0]));
    }
  } else if (checkPrefix(MATH_PREFIX)) {
    if (functionName == "log") {
      checkNumArgs(1);
      return sparqlExpression::makeLogExpression(std::move(argList[0]));
    } else if (functionName == "exp") {
      checkNumArgs(1);
      return sparqlExpression::makeExpExpression(std::move(argList[0]));
    } else if (functionName == "sqrt") {
      checkNumArgs(1);
      return sparqlExpression::makeSqrtExpression(std::move(argList[0]));
    } else if (functionName == "sin") {
      checkNumArgs(1);
      return sparqlExpression::makeSinExpression(std::move(argList[0]));
    } else if (functionName == "cos") {
      checkNumArgs(1);
      return sparqlExpression::makeCosExpression(std::move(argList[0]));
    } else if (functionName == "tan") {
      checkNumArgs(1);
      return sparqlExpression::makeTanExpression(std::move(argList[0]));
    }
  } else if (checkPrefix(XSD_PREFIX)) {
    if (functionName == "integer" || functionName == "int") {
      checkNumArgs(1);
      return sparqlExpression::makeConvertToIntExpression(
          std::move(argList[0]));
    } else if (functionName == "double" || functionName == "decimal") {
      checkNumArgs(1);
      return sparqlExpression::makeConvertToDoubleExpression(
          std::move(argList[0]));
    }
  }
  reportNotSupported(ctx,
                     "Function \""s + iri.toStringRepresentation() + "\" is");
}

void Visitor::addVisibleVariable(Variable var) {
  visibleVariables_.emplace_back(std::move(var));
}

// ___________________________________________________________________________
PathObjectPairs joinPredicateAndObject(const VarOrPath& predicate,
                                       auto objectList) {
  PathObjectPairs tuples;
  tuples.reserve(objectList.first.size());
  for (auto& object : objectList.first) {
    tuples.emplace_back(predicate, std::move(object));
  }
  return tuples;
}

// ___________________________________________________________________________
SparqlExpressionPimpl Visitor::visitExpressionPimpl(
    auto* ctx, [[maybe_unused]] bool allowLanguageFilters) {
  return {visit(ctx), getOriginalInputForContext(ctx)};
}

// ____________________________________________________________________________________
ParsedQuery Visitor::visit(Parser::QueryContext* ctx) {
  // The prologue (BASE and PREFIX declarations)  only affects the internal
  // state of the visitor.
  visit(ctx->prologue());
  auto query =
      visitAlternative<ParsedQuery>(ctx->selectQuery(), ctx->constructQuery(),
                                    ctx->describeQuery(), ctx->askQuery());

  query._originalString = ctx->getStart()->getInputStream()->toString();

  return query;
}

// ____________________________________________________________________________________
ParsedQuery Visitor::visit(Parser::QueryOrUpdateContext* ctx) {
  if (ctx->update()) {
    // An empty query currently matches the `update()` rule. We handle this
    // case manually to get a better error message. If an update query doesn't
    // have an `update1()`, then it consists of a (possibly empty) prologue, but
    // has not actual content, see the grammar in `SparqlAutomatic.g4` for
    // details.
    if (!ctx->update()->update1()) {
      reportError(ctx->update(),
                  "Empty query (this includes queries that only consist "
                  "of comments or prefix declarations).");
    }
    reportNotSupported(ctx->update(), "SPARQL 1.1 Update is");
  } else {
    return visit(ctx->query());
  }
}

// ____________________________________________________________________________________
SelectClause Visitor::visit(Parser::SelectClauseContext* ctx) {
  SelectClause select;

  select.distinct_ = static_cast<bool>(ctx->DISTINCT());
  select.reduced_ = static_cast<bool>(ctx->REDUCED());

  if (ctx->asterisk) {
    select.setAsterisk();
  } else {
    select.setSelected(visitVector(ctx->varOrAlias()));
  }
  return select;
}

// ____________________________________________________________________________________
VarOrAlias Visitor::visit(Parser::VarOrAliasContext* ctx) {
  return visitAlternative<VarOrAlias>(ctx->var(), ctx->alias());
}

// ____________________________________________________________________________________
Alias Visitor::visit(Parser::AliasContext* ctx) {
  // A SPARQL alias has only one child, namely the contents within
  // parentheses.
  return visit(ctx->aliasWithoutBrackets());
}

// ____________________________________________________________________________________
Alias Visitor::visit(Parser::AliasWithoutBracketsContext* ctx) {
  return {visitExpressionPimpl(ctx->expression()), visit(ctx->var())};
}

// ____________________________________________________________________________________
ParsedQuery Visitor::visit(Parser::ConstructQueryContext* ctx) {
  visitVector(ctx->datasetClause());
  ParsedQuery query;
  if (ctx->constructTemplate()) {
    query._clause = visit(ctx->constructTemplate())
                        .value_or(parsedQuery::ConstructClause{});
    auto [pattern, visibleVariables] = visit(ctx->whereClause());
    query._rootGraphPattern = std::move(pattern);
    query.registerVariablesVisibleInQueryBody(visibleVariables);
  } else {
    query._clause = parsedQuery::ConstructClause{
        visitOptional(ctx->triplesTemplate()).value_or(Triples{})};
  }
  query.addSolutionModifiers(visit(ctx->solutionModifier()));

  return query;
}

// ____________________________________________________________________________________
ParsedQuery Visitor::visit(const Parser::DescribeQueryContext* ctx) {
  reportNotSupported(ctx, "DESCRIBE queries are");
}

// ____________________________________________________________________________________
ParsedQuery Visitor::visit(const Parser::AskQueryContext* ctx) {
  reportNotSupported(ctx, "ASK queries are");
}

// ____________________________________________________________________________________
void Visitor::visit(const Parser::DatasetClauseContext* ctx) {
  reportNotSupported(ctx, "FROM clauses are");
}

// ____________________________________________________________________________________
void Visitor::visit(Parser::DefaultGraphClauseContext*) {
  // This rule is only used by the `DatasetClause` rule which also is not
  // supported and should already have thrown an exception.
  AD_FAIL();
}

// ____________________________________________________________________________________
void Visitor::visit(Parser::NamedGraphClauseContext* ctx) {
  reportNotSupported(ctx, "FROM NAMED clauses are");
}

// ____________________________________________________________________________________
TripleComponent::Iri Visitor::visit(Parser::SourceSelectorContext* ctx) {
  return visit(ctx->iri());
}

// ____________________________________________________________________________________
Variable Visitor::visit(Parser::VarContext* ctx) {
  return Variable{ctx->getText()};
}

// ____________________________________________________________________________________
GraphPatternOperation Visitor::visit(Parser::BindContext* ctx) {
  Variable target = visit(ctx->var());
  if (ad_utility::contains(visibleVariables_, target)) {
    reportError(
        ctx,
        absl::StrCat(
            "The target variable ", target.name(),
            " of an AS clause was already used before in the query body."));
  }

  auto expression = visitExpressionPimpl(ctx->expression());
  if (disableSomeChecksOnlyForTesting_ ==
      DisableSomeChecksOnlyForTesting::False) {
    for (const auto& var : expression.containedVariables()) {
      if (!ad_utility::contains(visibleVariables_, *var)) {
        reportError(ctx,
                    absl::StrCat("The variable ", var->name(),
                                 " was used in the expression of a BIND clause "
                                 "but was not previously bound in the query."));
      }
    }
  }
  addVisibleVariable(target);
  return GraphPatternOperation{Bind{std::move(expression), std::move(target)}};
}

// ____________________________________________________________________________________
GraphPatternOperation Visitor::visit(Parser::InlineDataContext* ctx) {
  Values values = visit(ctx->dataBlock());
  for (const auto& variable : values._inlineValues._variables) {
    addVisibleVariable(variable);
  }
  return GraphPatternOperation{std::move(values)};
}

// ____________________________________________________________________________________
Values Visitor::visit(Parser::DataBlockContext* ctx) {
  return visitAlternative<Values>(ctx->inlineDataOneVar(),
                                  ctx->inlineDataFull());
}

// ____________________________________________________________________________________
std::optional<Values> Visitor::visit(Parser::ValuesClauseContext* ctx) {
  return visitOptional(ctx->dataBlock());
}

// ____________________________________________________________________________________
ParsedQuery Visitor::visit(Parser::UpdateContext* ctx) {
  visit(ctx->prologue());

  auto query = visit(ctx->update1());

  if (ctx->update()) {
    parsedQuery_ = ParsedQuery{};
    reportNotSupported(ctx->update(), "Multiple updates in one query are");
  }

  return query;
}

// ____________________________________________________________________________________
ParsedQuery Visitor::visit(Parser::Update1Context* ctx) {
  if (ctx->modify()) {
    return visit(ctx->modify());
  } else if (ctx->clear()) {
    return visit(ctx->clear());
  }

  parsedQuery_._clause = parsedQuery::UpdateClause();

  if (ctx->insertData() || ctx->deleteData()) {
    // handles insertData and deleteData cases
    visitIf(&parsedQuery_.updateClause().toInsert_, ctx->insertData());
    visitIf(&parsedQuery_.updateClause().toDelete_, ctx->deleteData());
  } else if (ctx->deleteWhere()) {
    auto [toDelete, pattern] = visit(ctx->deleteWhere());
    parsedQuery_.updateClause().toDelete_ = std::move(toDelete);
    parsedQuery_._rootGraphPattern = std::move(pattern);
  } else {
    visitAlternative<void>(ctx->load(), ctx->drop(), ctx->add(), ctx->move(),
                           ctx->copy(), ctx->create());
    AD_FAIL();
  }

  return parsedQuery_;
}

// ____________________________________________________________________________________
void Visitor::visit(const Parser::LoadContext* ctx) const {
  reportNotSupported(ctx, "SPARQL 1.1 Update Load is");
}

// ____________________________________________________________________________________
ParsedQuery Visitor::visit(Parser::ClearContext* ctx) {
  auto graphRef = visit(ctx->graphRefAll());

  if (holds_alternative<DEFAULT>(graphRef)) {
    parsedQuery_._clause = parsedQuery::UpdateClause();
    parsedQuery_.updateClause().toDelete_ = {
        {Variable("?s"), Variable("?p"), Variable("?o")}};
    parsedQuery_._rootGraphPattern._graphPatterns.emplace_back(
        BasicGraphPattern{{{Variable("?s"), "?p", Variable("?o")}}});
    return parsedQuery_;
  } else {
    reportNotSupported(ctx, "Named Graphs are");
  }
}

// ____________________________________________________________________________________
void Visitor::visit(const Parser::DropContext* ctx) const {
  reportNotSupported(ctx, "SPARQL 1.1 Update Drop is");
}

// ____________________________________________________________________________________
void Visitor::visit(const Parser::CreateContext* ctx) const {
  reportNotSupported(ctx, "SPARQL 1.1 Update Create is");
}

// ____________________________________________________________________________________
void Visitor::visit(const Parser::AddContext* ctx) const {
  reportNotSupported(ctx, "SPARQL 1.1 Update Add is");
}

// ____________________________________________________________________________________
void Visitor::visit(const Parser::MoveContext* ctx) const {
  reportNotSupported(ctx, "SPARQL 1.1 Update Move is");
}

// ____________________________________________________________________________________
void Visitor::visit(const Parser::CopyContext* ctx) const {
  reportNotSupported(ctx, "SPARQL 1.1 Update Copy is");
}

// ____________________________________________________________________________________
vector<SparqlTripleSimple> Visitor::visit(Parser::InsertDataContext* ctx) {
  return visit(ctx->quadData());
}

// ____________________________________________________________________________________
vector<SparqlTripleSimple> Visitor::visit(Parser::DeleteDataContext* ctx) {
  return visit(ctx->quadData());
}

// ____________________________________________________________________________________
std::pair<vector<SparqlTripleSimple>, ParsedQuery::GraphPattern> Visitor::visit(
    Parser::DeleteWhereContext* ctx) {
  auto triples = visit(ctx->quadPattern());
  auto registerIfVariable = [this](const TripleComponent& component) {
    if (component.isVariable()) {
      addVisibleVariable(component.getVariable());
    }
  };
  auto transformAndRegisterTriple =
      [registerIfVariable](const SparqlTripleSimple& triple) {
        registerIfVariable(triple.s_);
        registerIfVariable(triple.p_);
        registerIfVariable(triple.o_);

        // The predicate comes from a rule in the grammar (`verb`) which only
        // allows variables and IRIs.
        AD_CORRECTNESS_CHECK(triple.p_.isVariable() || triple.p_.isIri());
        return SparqlTriple::fromSimple(triple);
      };
  GraphPattern pattern;
  pattern._graphPatterns.emplace_back(BasicGraphPattern{
      ad_utility::transform(triples, transformAndRegisterTriple)});

  return {std::move(triples), std::move(pattern)};
}

// ____________________________________________________________________________________
ParsedQuery Visitor::visit(Parser::ModifyContext* ctx) {
  if (ctx->iri()) {
    reportNotSupported(ctx->iri(), "Named graphs are");
  }
  if (!ctx->usingClause().empty()) {
    reportNotSupported(ctx->usingClause(0),
                       "USING inside an DELETE or INSERT is");
  }

  parsedQuery_._rootGraphPattern = visit(ctx->groupGraphPattern());

  parsedQuery_._clause = parsedQuery::UpdateClause();
  visitIf(&parsedQuery_.updateClause().toInsert_, ctx->insertClause());
  visitIf(&parsedQuery_.updateClause().toDelete_, ctx->deleteClause());

  return parsedQuery_;
}

// ____________________________________________________________________________________
vector<SparqlTripleSimple> Visitor::visit(Parser::DeleteClauseContext* ctx) {
  return visit(ctx->quadPattern());
}

// ____________________________________________________________________________________
vector<SparqlTripleSimple> Visitor::visit(Parser::InsertClauseContext* ctx) {
  return visit(ctx->quadPattern());
}

// ____________________________________________________________________________________
GraphOrDefault Visitor::visit(Parser::GraphOrDefaultContext* ctx) {
  if (ctx->iri()) {
    return visit(ctx->iri());
  } else {
    return DEFAULT{};
  }
}

// ____________________________________________________________________________________
GraphRef Visitor::visit(Parser::GraphRefContext* ctx) {
  return visit(ctx->iri());
}

// ____________________________________________________________________________________
GraphRefAll Visitor::visit(Parser::GraphRefAllContext* ctx) {
  if (ctx->graphRef()) {
    return visit(ctx->graphRef());
  } else if (ctx->DEFAULT()) {
    return DEFAULT{};
  } else if (ctx->NAMED()) {
    return NAMED{};
  } else if (ctx->ALL()) {
    return ALL{};
  } else {
    AD_FAIL();
  }
}

// ____________________________________________________________________________________
vector<SparqlTripleSimple> Visitor::visit(Parser::QuadPatternContext* ctx) {
  return visit(ctx->quads());
}

// ____________________________________________________________________________________
vector<SparqlTripleSimple> Visitor::visit(Parser::QuadDataContext* ctx) {
  auto quads = visit(ctx->quads());
  auto checkAndReportVar = [&ctx](const TripleComponent& term) {
    if (term.isVariable()) {
      reportError(ctx->quads(), "Variables (" + term.getVariable().name() +
                                    ") are not allowed here.");
    }
  };

  for (const auto& quad : quads) {
    checkAndReportVar(quad.s_);
    checkAndReportVar(quad.p_);
    checkAndReportVar(quad.o_);
  }

  return quads;
}

// ____________________________________________________________________________________
vector<SparqlTripleSimple> Visitor::visit(Parser::QuadsContext* ctx) {
  if (!ctx->quadsNotTriples().empty()) {
    // Could also be default; disallow completely for now.
    reportNotSupported(ctx->quadsNotTriples(0), "Named graphs are");
  }

  AD_CORRECTNESS_CHECK(ctx->triplesTemplate().size() == 1);

  auto convertTriple =
      [](const std::array<GraphTerm, 3>& triple) -> SparqlTripleSimple {
    return {visitGraphTerm(triple[0]), visitGraphTerm(triple[1]),
            visitGraphTerm(triple[2])};
  };

  return ad_utility::transform(visit(ctx->triplesTemplate(0)), convertTriple);
}

// ____________________________________________________________________________________
GraphPattern Visitor::visit(Parser::GroupGraphPatternContext* ctx) {
  GraphPattern pattern;

  // The following code makes sure that the variables from outside the graph
  // pattern are NOT visible inside the graph pattern, but the variables from
  // the graph pattern are visible outside the graph pattern.
  auto visibleVariablesSoFar = std::move(visibleVariables_);
  visibleVariables_.clear();
  auto mergeVariables =
      ad_utility::makeOnDestructionDontThrowDuringStackUnwinding(
          [this, &visibleVariablesSoFar]() {
            std::swap(visibleVariables_, visibleVariablesSoFar);
            visibleVariables_.insert(visibleVariables_.end(),
                                     visibleVariablesSoFar.begin(),
                                     visibleVariablesSoFar.end());
          });
  if (ctx->subSelect()) {
    auto parsedQuerySoFar = std::exchange(parsedQuery_, ParsedQuery{});
    auto [subquery, valuesOpt] = visit(ctx->subSelect());
    pattern._graphPatterns.emplace_back(std::move(subquery));
    if (valuesOpt.has_value()) {
      pattern._graphPatterns.emplace_back(std::move(valuesOpt.value()));
    }
    parsedQuery_ = std::move(parsedQuerySoFar);
    return pattern;
  } else {
    AD_CORRECTNESS_CHECK(ctx->groupGraphPatternSub());
    auto [subOps, filters] = visit(ctx->groupGraphPatternSub());
    pattern._graphPatterns = std::move(subOps);
    for (auto& filter : filters) {
      if (auto langFilterData =
              filter.expression_.getLanguageFilterExpression();
          langFilterData.has_value()) {
        const auto& [variable, language] = langFilterData.value();
        pattern.addLanguageFilter(variable, language);
      } else {
        pattern._filters.push_back(std::move(filter));
      }
    }
    return pattern;
  }
}

Visitor::OperationsAndFilters Visitor::visit(
    Parser::GroupGraphPatternSubContext* ctx) {
  vector<GraphPatternOperation> ops;
  vector<SparqlFilter> filters;

  auto filter = [&filters](SparqlFilter filter) {
    filters.emplace_back(std::move(filter));
  };
  auto op = [&ops](GraphPatternOperation op) {
    ops.emplace_back(std::move(op));
  };

  if (ctx->triplesBlock()) {
    ops.emplace_back(visit(ctx->triplesBlock()));
  }
  for (auto& [graphPattern, triples] :
       visitVector(ctx->graphPatternNotTriplesAndMaybeTriples())) {
    std::visit(ad_utility::OverloadCallOperator{filter, op},
               std::move(graphPattern));

    // TODO<C++23>: use `optional.transform` for this pattern.
    if (!triples.has_value()) {
      continue;
    }
    if (ops.empty() || !std::holds_alternative<BasicGraphPattern>(ops.back())) {
      ops.emplace_back(BasicGraphPattern{});
    }
    std::get<BasicGraphPattern>(ops.back())
        .appendTriples(std::move(triples.value()));
  }
  return {std::move(ops), std::move(filters)};
}

Visitor::OperationOrFilterAndMaybeTriples Visitor::visit(
    Parser::GraphPatternNotTriplesAndMaybeTriplesContext* ctx) {
  return {visit(ctx->graphPatternNotTriples()),
          visitOptional(ctx->triplesBlock())};
}

// ____________________________________________________________________________________
BasicGraphPattern Visitor::visit(Parser::TriplesBlockContext* ctx) {
<<<<<<< HEAD
  auto visitGraphTerm = [](const GraphTerm& graphTerm) {
    return graphTerm.visit([]<typename T>(const T& element) -> TripleComponent {
      if constexpr (std::is_same_v<T, Variable>) {
        return element;
      } else if constexpr (std::is_same_v<T, Literal> ||
                           std::is_same_v<T, Iri>) {
        return TurtleStringParser<
            TurtleParser<TokenizerCtre>>::parseTripleObject(element.toSparql());
      } else {
        return element.toSparql();
      }
    });
  };
=======
>>>>>>> 4a18d3ba
  auto varToPropertyPath = [](const Variable& var) {
    return PropertyPath::fromVariable(var);
  };
  auto propertyPathIdentity = [](const PropertyPath& path) { return path; };
  auto visitVarOrPath =
      [&varToPropertyPath, &propertyPathIdentity](
          const ad_utility::sparql_types::VarOrPath& varOrPath) {
        return std::visit(
            ad_utility::OverloadCallOperator{varToPropertyPath,
                                             propertyPathIdentity},
            varOrPath);
      };
  auto registerIfVariable = [this](const auto& variant) {
    if (holds_alternative<Variable>(variant)) {
      addVisibleVariable(std::get<Variable>(variant));
    }
  };
  auto convertAndRegisterTriple =
      [&visitVarOrPath, &registerIfVariable](
          const TripleWithPropertyPath& triple) -> SparqlTriple {
    registerIfVariable(triple.subject_);
    registerIfVariable(triple.predicate_);
    registerIfVariable(triple.object_);

    return {visitGraphTerm(triple.subject_), visitVarOrPath(triple.predicate_),
            visitGraphTerm(triple.object_)};
  };

  BasicGraphPattern triples = {ad_utility::transform(
      visit(ctx->triplesSameSubjectPath()), convertAndRegisterTriple)};
  if (ctx->triplesBlock()) {
    triples.appendTriples(visit(ctx->triplesBlock()));
  }
  return triples;
}

// ____________________________________________________________________________________
Visitor::OperationOrFilter Visitor::visit(
    Parser::GraphPatternNotTriplesContext* ctx) {
  return visitAlternative<std::variant<GraphPatternOperation, SparqlFilter>>(
      ctx->filterR(), ctx->optionalGraphPattern(), ctx->minusGraphPattern(),
      ctx->bind(), ctx->inlineData(), ctx->groupOrUnionGraphPattern(),
      ctx->graphGraphPattern(), ctx->serviceGraphPattern());
}

// ____________________________________________________________________________________
GraphPatternOperation Visitor::visit(Parser::OptionalGraphPatternContext* ctx) {
  auto pattern = visit(ctx->groupGraphPattern());
  return GraphPatternOperation{parsedQuery::Optional{std::move(pattern)}};
}

// Parsing for the `serviceGraphPattern` rule.
parsedQuery::Service Visitor::visit(Parser::ServiceGraphPatternContext* ctx) {
  // If SILENT is specified, report that we do not support it yet.
  //
  // TODO: Support it, it's not hard. The semantics of SILENT is that if no
  // result can be obtained from the remote endpoint, then do as if the SERVICE
  // clause would not be there = the result is the neutral element.
  if (ctx->SILENT()) {
    reportNotSupported(ctx, "SILENT modifier in SERVICE is");
  }
  // Get the IRI and if a variable is specified, report that we do not support
  // it yet.
  //
  // NOTE: According to the grammar, this should either be a `Variable` or an
  // `Iri`, but due to (not very good) technical reasons, the `visit` returns a
  // `std::variant<Variable, GraphTerm>`, where `GraphTerm` is a
  // `std::variant<Literal, BlankNode, Iri>`, hence the `AD_CONTRACT_CHECK`.
  //
  // TODO: Also support variables. The semantics is to make a connection for
  // each IRI matching the variable and take the union of the results.
  GraphTerm varOrIri = visit(ctx->varOrIri());
  if (std::holds_alternative<Variable>(varOrIri)) {
    reportNotSupported(ctx->varOrIri(), "Variable endpoint in SERVICE is");
  }
  AD_CONTRACT_CHECK(std::holds_alternative<Iri>(varOrIri));
  Iri serviceIri = std::get<Iri>(varOrIri);
  // Parse the body of the SERVICE query. Add the visible variables from the
  // SERVICE clause to the visible variables so far, but also remember them
  // separately (with duplicates removed) because we need them in `Service.cpp`
  // when computing the result for this operation.
  std::vector<Variable> visibleVariablesSoFar = std::move(visibleVariables_);
  parsedQuery::GraphPattern graphPattern = visit(ctx->groupGraphPattern());
  // Note: The `visit` call in the line above has filled the `visibleVariables_`
  // member with all the variables visible inside the graph pattern.
  std::vector<Variable> visibleVariablesServiceQuery =
      ad_utility::removeDuplicates(visibleVariables_);
  visibleVariables_ = std::move(visibleVariablesSoFar);
  visibleVariables_.insert(visibleVariables_.end(),
                           visibleVariablesServiceQuery.begin(),
                           visibleVariablesServiceQuery.end());
  // Create suitable `parsedQuery::Service` object and return it.
  return {std::move(visibleVariablesServiceQuery), std::move(serviceIri),
          prologueString_,
          getOriginalInputForContext(ctx->groupGraphPattern())};
}

// ____________________________________________________________________________
parsedQuery::GraphPatternOperation Visitor::visit(
    const Parser::GraphGraphPatternContext* ctx) {
  reportNotSupported(ctx, "Named Graphs (FROM, GRAPH) are");
}

// Parsing for the `expression` rule.
sparqlExpression::SparqlExpression::Ptr Visitor::visit(
    Parser::ExpressionContext* ctx) {
  return visit(ctx->conditionalOrExpression());
}

// Parsing for the `whereClause` rule.
Visitor::PatternAndVisibleVariables Visitor::visit(
    Parser::WhereClauseContext* ctx) {
  // Get the variables visible in this WHERE clause separately from the visible
  // variables so far because they might not all be visible in the outer query.
  // Adding appropriately to the visible variables so far is then taken care of
  // in `visit(SubSelectContext*)`.
  std::vector<Variable> visibleVariablesSoFar = std::move(visibleVariables_);
  auto graphPatternWhereClause = visit(ctx->groupGraphPattern());
  // Using `std::exchange` as per Johannes' suggestion. I am slightly irritated
  // that this calls the move constructor AND the move assignment operator for
  // the second argument, since this is a potential performance issue (not in
  // this case though).
  auto visibleVariablesWhereClause =
      std::exchange(visibleVariables_, std::move(visibleVariablesSoFar));
  return {std::move(graphPatternWhereClause),
          std::move(visibleVariablesWhereClause)};
}

// ____________________________________________________________________________________
SolutionModifiers Visitor::visit(Parser::SolutionModifierContext* ctx) {
  SolutionModifiers modifiers;
  visitIf(&modifiers.groupByVariables_, ctx->groupClause());
  visitIf(&modifiers.havingClauses_, ctx->havingClause());
  visitIf(&modifiers.orderBy_, ctx->orderClause());
  visitIf(&modifiers.limitOffset_, ctx->limitOffsetClauses());
  return modifiers;
}

// ____________________________________________________________________________________
LimitOffsetClause Visitor::visit(Parser::LimitOffsetClausesContext* ctx) {
  LimitOffsetClause clause{};
  visitIf(&clause._limit, ctx->limitClause());
  visitIf(&clause._offset, ctx->offsetClause());
  visitIf(&clause.textLimit_, ctx->textLimitClause());
  return clause;
}

// ____________________________________________________________________________________
vector<SparqlFilter> Visitor::visit(Parser::HavingClauseContext* ctx) {
  return visitVector(ctx->havingCondition());
}

// ____________________________________________________________________________________
SparqlFilter Visitor::visit(Parser::HavingConditionContext* ctx) {
  return {visitExpressionPimpl(ctx->constraint())};
}

// ____________________________________________________________________________________
OrderClause Visitor::visit(Parser::OrderClauseContext* ctx) {
  auto orderKeys = visitVector(ctx->orderCondition());

  if (ctx->internalSortBy) {
    auto isDescending = [](const auto& variant) {
      return std::visit([](const auto& k) { return k.isDescending_; }, variant);
    };
    if (std::ranges::any_of(orderKeys, isDescending)) {
      reportError(ctx,
                  "When using the `INTERNAL SORT BY` modifier, all sorted "
                  "variables have to be ascending");
    }
    return {IsInternalSort::True, std::move(orderKeys)};
  } else {
    AD_CONTRACT_CHECK(ctx->orderBy);
    return {IsInternalSort::False, std::move(orderKeys)};
  }
}

// ____________________________________________________________________________________
vector<GroupKey> Visitor::visit(Parser::GroupClauseContext* ctx) {
  return visitVector(ctx->groupCondition());
}

// ____________________________________________________________________________________
std::optional<parsedQuery::ConstructClause> Visitor::visit(
    Parser::ConstructTemplateContext* ctx) {
  if (ctx->constructTriples()) {
    isInsideConstructTriples_ = true;
    auto cleanup =
        absl::Cleanup{[this]() { isInsideConstructTriples_ = false; }};
    return parsedQuery::ConstructClause{visit(ctx->constructTriples())};
  } else {
    return std::nullopt;
  }
}

// ____________________________________________________________________________________
RdfEscaping::NormalizedRDFString Visitor::visit(Parser::StringContext* ctx) {
  return RdfEscaping::normalizeRDFLiteral(ctx->getText());
}

// ____________________________________________________________________________________
TripleComponent::Iri Visitor::visit(Parser::IriContext* ctx) {
  string langtag =
      ctx->PREFIX_LANGTAG() ? ctx->PREFIX_LANGTAG()->getText() : "";
  return TripleComponent::Iri::fromIriref(
      langtag + visitAlternative<string>(ctx->iriref(), ctx->prefixedName()));
}

// ____________________________________________________________________________________
string Visitor::visit(Parser::IrirefContext* ctx) {
  return RdfEscaping::unescapeIriref(ctx->getText());
}

// ____________________________________________________________________________________
string Visitor::visit(Parser::PrefixedNameContext* ctx) {
  return visitAlternative<std::string>(ctx->pnameLn(), ctx->pnameNs());
}

// ____________________________________________________________________________________
string Visitor::visit(Parser::PnameLnContext* ctx) {
  string text = ctx->getText();
  auto pos = text.find(':');
  auto pnameNS = text.substr(0, pos);
  auto pnLocal = text.substr(pos + 1);
  if (!prefixMap_.contains(pnameNS)) {
    // TODO<joka921> : proper name
    reportError(ctx, "Prefix " + pnameNS +
                         " was not registered using a PREFIX declaration");
  }
  auto inner = prefixMap_[pnameNS];
  // strip the trailing ">"
  inner = inner.substr(0, inner.size() - 1);
  return inner + RdfEscaping::unescapePrefixedIri(pnLocal) + ">";
}

// ____________________________________________________________________________________
string Visitor::visit(Parser::PnameNsContext* ctx) {
  auto text = ctx->getText();
  auto prefix = text.substr(0, text.length() - 1);
  if (!prefixMap_.contains(prefix)) {
    // TODO<joka921> : proper name
    reportError(ctx, "Prefix " + prefix +
                         " was not registered using a PREFIX declaration");
  }
  return prefixMap_[prefix];
}

// ____________________________________________________________________________________
void Visitor::visit(Parser::PrologueContext* ctx) {
  visitVector(ctx->baseDecl());
  visitVector(ctx->prefixDecl());
  // Remember the whole prologue (we need this when we encounter a SERVICE
  // clause, see `visit(ServiceGraphPatternContext*)` below.
  if (ctx->getStart() && ctx->getStop()) {
    prologueString_ = getOriginalInputForContext(ctx);
  }
}

// ____________________________________________________________________________________
void Visitor::visit(const Parser::BaseDeclContext* ctx) {
  reportNotSupported(ctx, "BASE declarations are");
}

// ____________________________________________________________________________________
void Visitor::visit(Parser::PrefixDeclContext* ctx) {
  auto text = ctx->PNAME_NS()->getText();
  // Remove the ':' at the end of the PNAME_NS
  auto prefixLabel = text.substr(0, text.length() - 1);
  auto prefixIri = visit(ctx->iriref());
  prefixMap_[prefixLabel] = prefixIri;
}

// ____________________________________________________________________________________
ParsedQuery Visitor::visit(Parser::SelectQueryContext* ctx) {
  parsedQuery_._clause = visit(ctx->selectClause());
  visitVector(ctx->datasetClause());
  auto [pattern, visibleVariables] = visit(ctx->whereClause());
  parsedQuery_._rootGraphPattern = std::move(pattern);
  parsedQuery_.registerVariablesVisibleInQueryBody(visibleVariables);
  parsedQuery_.addSolutionModifiers(visit(ctx->solutionModifier()));
  return parsedQuery_;
}

// ____________________________________________________________________________________
Visitor::SubQueryAndMaybeValues Visitor::visit(Parser::SubSelectContext* ctx) {
  ParsedQuery& query = parsedQuery_;
  query._clause = visit(ctx->selectClause());
  auto [pattern, visibleVariables] = visit(ctx->whereClause());
  query._rootGraphPattern = std::move(pattern);
  query.setNumInternalVariables(numInternalVariables_);
  query.registerVariablesVisibleInQueryBody(visibleVariables);
  query.addSolutionModifiers(visit(ctx->solutionModifier()));
  numInternalVariables_ = query.getNumInternalVariables();
  auto values = visit(ctx->valuesClause());
  // Variables that are selected in this query are visible in the parent query.
  for (const auto& variable : query.selectClause().getSelectedVariables()) {
    addVisibleVariable(variable);
  }
  return {parsedQuery::Subquery{std::move(query)}, std::move(values)};
}

// ____________________________________________________________________________________
GroupKey Visitor::visit(Parser::GroupConditionContext* ctx) {
  if (ctx->var() && !ctx->expression()) {
    return Variable{ctx->var()->getText()};
  } else if (ctx->builtInCall() || ctx->functionCall()) {
    // builtInCall and functionCall are both also an Expression
    return (ctx->builtInCall() ? visitExpressionPimpl(ctx->builtInCall())
                               : visitExpressionPimpl(ctx->functionCall()));
  } else {
    AD_CORRECTNESS_CHECK(ctx->expression());
    auto expr = visitExpressionPimpl(ctx->expression());
    if (ctx->AS() && ctx->var()) {
      return Alias{std::move(expr), visit(ctx->var())};
    } else {
      return expr;
    }
  }
}

// ____________________________________________________________________________________
OrderKey Visitor::visit(Parser::OrderConditionContext* ctx) {
  auto visitExprOrderKey = [this](bool isDescending,
                                  auto* context) -> OrderKey {
    auto expr = visitExpressionPimpl(context);
    if (auto exprIsVariable = expr.getVariableOrNullopt();
        exprIsVariable.has_value()) {
      return VariableOrderKey{exprIsVariable.value(), isDescending};
    } else {
      return ExpressionOrderKey{std::move(expr), isDescending};
    }
  };

  if (ctx->var()) {
    return VariableOrderKey(visit(ctx->var()));
  } else if (ctx->constraint()) {
    return visitExprOrderKey(false, ctx->constraint());
  } else {
    AD_CORRECTNESS_CHECK(ctx->brackettedExpression());
    return visitExprOrderKey(ctx->DESC() != nullptr,
                             ctx->brackettedExpression());
  }
}

// ____________________________________________________________________________________
uint64_t Visitor::visit(Parser::LimitClauseContext* ctx) {
  return visit(ctx->integer());
}

// ____________________________________________________________________________________
uint64_t Visitor::visit(Parser::OffsetClauseContext* ctx) {
  return visit(ctx->integer());
}

// ____________________________________________________________________________________
uint64_t Visitor::visit(Parser::TextLimitClauseContext* ctx) {
  return visit(ctx->integer());
}

// ____________________________________________________________________________________
SparqlValues Visitor::visit(Parser::InlineDataOneVarContext* ctx) {
  SparqlValues values;
  values._variables.push_back(visit(ctx->var()));
  for (auto& dataBlockValue : ctx->dataBlockValue()) {
    values._values.push_back({visit(dataBlockValue)});
  }
  return values;
}

// ____________________________________________________________________________________
SparqlValues Visitor::visit(Parser::InlineDataFullContext* ctx) {
  SparqlValues values;
  values._variables = visitVector(ctx->var());
  values._values = visitVector(ctx->dataBlockSingle());
  if (std::any_of(values._values.begin(), values._values.end(),
                  [numVars = values._variables.size()](const auto& inner) {
                    return inner.size() != numVars;
                  })) {
    reportError(ctx,
                "The number of values in every data block must "
                "match the number of variables in a values clause.");
  }
  return values;
}

// ____________________________________________________________________________________
vector<TripleComponent> Visitor::visit(Parser::DataBlockSingleContext* ctx) {
  if (ctx->NIL()) {
    return {};
  }
  return visitVector(ctx->dataBlockValue());
}

// ____________________________________________________________________________________
TripleComponent Visitor::visit(Parser::DataBlockValueContext* ctx) {
  // Return a string
  if (ctx->iri()) {
    return visit(ctx->iri());
  } else if (ctx->rdfLiteral()) {
    return TurtleStringParser<TurtleParser<TokenizerCtre>>::parseTripleObject(
        visit(ctx->rdfLiteral()));
  } else if (ctx->numericLiteral()) {
    return std::visit(
        [](auto intOrDouble) { return TripleComponent{intOrDouble}; },
        visit(ctx->numericLiteral()));
  } else if (ctx->UNDEF()) {
    return TripleComponent::UNDEF{};
  } else {
    AD_CORRECTNESS_CHECK(ctx->booleanLiteral());
    return TripleComponent{visit(ctx->booleanLiteral())};
  }
}

// ____________________________________________________________________________________
GraphPatternOperation Visitor::visit(Parser::MinusGraphPatternContext* ctx) {
  return GraphPatternOperation{
      parsedQuery::Minus{visit(ctx->groupGraphPattern())}};
}

// ____________________________________________________________________________________
namespace {
GraphPattern wrap(GraphPatternOperation op) {
  auto pattern = GraphPattern();
  pattern._graphPatterns.emplace_back(std::move(op));
  return pattern;
}
}  // namespace

// ____________________________________________________________________________________
GraphPatternOperation Visitor::visit(
    Parser::GroupOrUnionGraphPatternContext* ctx) {
  auto children = visitVector(ctx->groupGraphPattern());
  if (children.size() > 1) {
    // https://en.cppreference.com/w/cpp/algorithm/accumulate
    // a similar thing is done in QueryPlaner::uniteGraphPatterns
    auto foldOp = [](GraphPatternOperation op1, GraphPattern op2) {
      return GraphPatternOperation{
          parsedQuery::Union{wrap(std::move(op1)), std::move(op2)}};
    };
    // TODO<joka921> QLever should support Nary UNIONs directly.
    return std::accumulate(std::next(children.begin(), 2), children.end(),
                           GraphPatternOperation{parsedQuery::Union{
                               std::move(children[0]), std::move(children[1])}},
                           foldOp);
  } else {
    return GraphPatternOperation{
        parsedQuery::GroupGraphPattern{std::move(children[0])}};
  }
}

// ____________________________________________________________________________________
SparqlFilter Visitor::visit(Parser::FilterRContext* ctx) {
  // The second argument means that the expression `LANG(?var) = "language"` is
  // allowed.
  return SparqlFilter{visitExpressionPimpl(ctx->constraint(), true)};
}

// ____________________________________________________________________________________
ExpressionPtr Visitor::visit(Parser::ConstraintContext* ctx) {
  return visitAlternative<ExpressionPtr>(
      ctx->brackettedExpression(), ctx->builtInCall(), ctx->functionCall());
}

// ____________________________________________________________________________________
ExpressionPtr Visitor::visit(Parser::FunctionCallContext* ctx) {
  return processIriFunctionCall(visit(ctx->iri()), visit(ctx->argList()), ctx);
}

// ____________________________________________________________________________________
vector<Visitor::ExpressionPtr> Visitor::visit(Parser::ArgListContext* ctx) {
  // If no arguments, return empty expression vector.
  if (ctx->NIL()) {
    return std::vector<ExpressionPtr>{};
  }
  // The grammar allows an optional DISTINCT before the argument list (the
  // whole list, not the individual arguments), but we currently don't support
  // it.
  if (ctx->DISTINCT()) {
    reportNotSupported(
        ctx, "DISTINCT for the argument lists of an IRI functions is ");
  }
  // Visit the expression of each argument.
  return visitVector(ctx->expression());
}

// ____________________________________________________________________________________
std::vector<ExpressionPtr> Visitor::visit(Parser::ExpressionListContext* ctx) {
  if (ctx->NIL()) {
    return {};
  }
  return visitVector(ctx->expression());
}

// ____________________________________________________________________________________
template <typename Context>
Triples Visitor::parseTriplesConstruction(Context* ctx) {
  auto result = visit(ctx->triplesSameSubject());
  Context* subContext = [](Context* ctx) -> Context* {
    if constexpr (std::is_same_v<Context, Parser::ConstructTriplesContext>) {
      return ctx->constructTriples();
    } else if constexpr (std::is_same_v<Context,
                                        Parser::TriplesTemplateContext>) {
      return ctx->triplesTemplate();
    }
  }(ctx);
  if (subContext) {
    auto newTriples = visit(subContext);
    ad_utility::appendVector(result, std::move(newTriples));
  }
  return result;
}

// ____________________________________________________________________________________
Triples Visitor::visit(Parser::ConstructTriplesContext* ctx) {
  return parseTriplesConstruction(ctx);
}

// ____________________________________________________________________________________
Triples Visitor::visit(Parser::TriplesTemplateContext* ctx) {
  return parseTriplesConstruction(ctx);
}

// ____________________________________________________________________________________
Triples Visitor::visit(Parser::TriplesSameSubjectContext* ctx) {
  Triples triples;
  if (ctx->varOrTerm()) {
    GraphTerm subject = visit(ctx->varOrTerm());
    AD_CONTRACT_CHECK(ctx->propertyListNotEmpty());
    auto propertyList = visit(ctx->propertyListNotEmpty());
    for (auto& tuple : propertyList.first) {
      triples.push_back({subject, std::move(tuple[0]), std::move(tuple[1])});
    }
    ad_utility::appendVector(triples, std::move(propertyList.second));
  } else {
    AD_CORRECTNESS_CHECK(ctx->triplesNode());
    auto tripleNodes = visit(ctx->triplesNode());
    ad_utility::appendVector(triples, std::move(tripleNodes.second));
    AD_CONTRACT_CHECK(ctx->propertyList());
    auto propertyList = visit(ctx->propertyList());
    for (auto& tuple : propertyList.first) {
      triples.push_back(
          {tripleNodes.first, std::move(tuple[0]), std::move(tuple[1])});
    }
    ad_utility::appendVector(triples, std::move(propertyList.second));
  }
  return triples;
}

// ____________________________________________________________________________________
PredicateObjectPairsAndTriples Visitor::visit(
    Parser::PropertyListContext* ctx) {
  return ctx->propertyListNotEmpty() ? visit(ctx->propertyListNotEmpty())
                                     : PredicateObjectPairsAndTriples{
                                           PredicateObjectPairs{}, Triples{}};
}

// ____________________________________________________________________________________
PredicateObjectPairsAndTriples Visitor::visit(
    Parser::PropertyListNotEmptyContext* ctx) {
  PredicateObjectPairs triplesWithoutSubject;
  Triples additionalTriples;
  auto verbs = ctx->verb();
  auto objectLists = ctx->objectList();
  for (size_t i = 0; i < verbs.size(); i++) {
    // TODO use zip-style approach once C++ supports ranges
    auto objectList = visit(objectLists.at(i));
    auto verb = visit(verbs.at(i));
    for (auto& object : objectList.first) {
      triplesWithoutSubject.push_back({verb, std::move(object)});
    }
    ad_utility::appendVector(additionalTriples, std::move(objectList.second));
  }
  return {std::move(triplesWithoutSubject), std::move(additionalTriples)};
}

// ____________________________________________________________________________________
GraphTerm Visitor::visit(Parser::VerbContext* ctx) {
  if (ctx->varOrIri()) {
    return visit(ctx->varOrIri());
  } else {
    // Special keyword 'a'
    AD_CORRECTNESS_CHECK(ctx->getText() == "a");
    return GraphTerm{Iri{"<http://www.w3.org/1999/02/22-rdf-syntax-ns#type>"}};
  }
}

// ____________________________________________________________________________________
ObjectsAndTriples Visitor::visit(Parser::ObjectListContext* ctx) {
  Objects objects;
  Triples additionalTriples;
  auto objectContexts = ctx->objectR();
  for (auto& objectContext : objectContexts) {
    auto graphNode = visit(objectContext);
    ad_utility::appendVector(additionalTriples, std::move(graphNode.second));
    objects.push_back(std::move(graphNode.first));
  }
  return {std::move(objects), std::move(additionalTriples)};
}

// ____________________________________________________________________________________
SubjectOrObjectAndTriples Visitor::visit(Parser::ObjectRContext* ctx) {
  return visit(ctx->graphNode());
}

// ____________________________________________________________________________________
void Visitor::setMatchingWordAndScoreVisibleIfPresent(
    // If a triple `?var ql:contains-word "words"` or `?var ql:contains-entity
    // <entity>` is contained in the query, then the variable
    // `?ql_textscore_var` is implicitly created and visible in the query body.
    // Similarly, if a triple `?var ql:contains-word "words"` is contained in
    // the query, then the variable `ql_matchingword_var` is implicitly created
    // and visible in the query body.
    auto* ctx, const TripleWithPropertyPath& triple) {
  const auto& [subject, predicate, object] = triple;

  auto* var = std::get_if<Variable>(&subject);
  auto* propertyPath = std::get_if<PropertyPath>(&predicate);

  if (!var || !propertyPath) {
    return;
  }

  if (propertyPath->asString() == CONTAINS_WORD_PREDICATE) {
    string name = object.toSparql();
    if (!((name.starts_with('"') && name.ends_with('"')) ||
          (name.starts_with('\'') && name.ends_with('\'')))) {
      reportError(ctx,
                  "ql:contains-word has to be followed by a string in quotes");
    }
    for (std::string_view s : std::vector<std::string>(
             absl::StrSplit(name.substr(1, name.size() - 2), ' '))) {
      if (!s.ends_with('*')) {
        continue;
      }
      addVisibleVariable(var->getMatchingWordVariable(
          ad_utility::utf8ToLower(s.substr(0, s.size() - 1))));
    }
  } else if (propertyPath->asString() == CONTAINS_ENTITY_PREDICATE) {
    if (const auto* entVar = std::get_if<Variable>(&object)) {
      addVisibleVariable(var->getScoreVariable(*entVar));
    } else {
      addVisibleVariable(var->getScoreVariable(object.toSparql()));
    }
  }
}

// ___________________________________________________________________________
vector<TripleWithPropertyPath> Visitor::visit(
    Parser::TriplesSameSubjectPathContext* ctx) {
  /*
  // If a triple `?var ql:contains-word "words"` or `?var ql:contains-entity
  // <entity>` is contained in the query, then the variable `?ql_textscore_var`
  // is implicitly created and visible in the query body.
  // Similarly if a triple `?var ql:contains-word "words"` is contained in the
  // query, then the variable `ql_matchingword_var` is implicitly created and
  // visible in the query body.
  auto setMatchingWordAndScoreVisibleIfPresent =
      [this, ctx](GraphTerm& subject, VarOrPath& predicate, GraphTerm& object) {
        auto* var = std::get_if<Variable>(&subject);
        auto* propertyPath = std::get_if<PropertyPath>(&predicate);

        if (!var || !propertyPath) {
          return;
        }

        if (propertyPath->asString() == CONTAINS_WORD_PREDICATE) {
          string name = object.toSparql();
          if (!((name.starts_with('"') && name.ends_with('"')) ||
                (name.starts_with('\'') && name.ends_with('\'')))) {
            reportError(
                ctx,
                "ql:contains-word has to be followed by a string in quotes");
          }
          for (std::string_view s : std::vector<std::string>(
                   absl::StrSplit(name.substr(1, name.size() - 2), ' '))) {
            if (!s.ends_with('*')) {
              continue;
            }
            addVisibleVariable(var->getMatchingWordVariable(
                ad_utility::utf8ToLower(s.substr(0, s.size() - 1))));
          }
        } else if (propertyPath->asString() == CONTAINS_ENTITY_PREDICATE) {
          if (const auto* entVar = std::get_if<Variable>(&object)) {
            addVisibleVariable(var->getScoreVariable(*entVar));
          } else {
            addVisibleVariable(var->getScoreVariable(object.toSparql()));
          }
        }
      };
      */

  // Assemble the final result from a set of given `triples` and possibly empty
  // `additionalTriples`, the given `subject` and the given pairs of
  // `[predicate, object]`
  using TripleVec = std::vector<TripleWithPropertyPath>;
  auto assembleResult = [this, ctx](TripleVec triples, GraphTerm subject,
                                    PathObjectPairs predicateObjectPairs,
                                    TripleVec additionalTriples) {
    for (auto&& [predicate, object] : std::move(predicateObjectPairs)) {
      triples.emplace_back(subject, std::move(predicate), std::move(object));
    }
    std::ranges::copy(additionalTriples, std::back_inserter(triples));
    for (const auto& triple : triples) {
      setMatchingWordAndScoreVisibleIfPresent(ctx, triple);
    }
    return triples;
  };
  if (ctx->varOrTerm()) {
    auto subject = visit(ctx->varOrTerm());
    auto [tuples, triples] = visit(ctx->propertyListPathNotEmpty());
    return assembleResult(std::move(triples), std::move(subject),
                          std::move(tuples), {});
  } else {
    AD_CORRECTNESS_CHECK(ctx->triplesNodePath());
    auto [subject, result] = visit(ctx->triplesNodePath());
    auto additionalTriples = visit(ctx->propertyListPath());
    if (additionalTriples.has_value()) {
      auto& [tuples, triples] = additionalTriples.value();
      return assembleResult(std::move(result), std::move(subject),
                            std::move(tuples), std::move(triples));
    } else {
      return assembleResult(std::move(result), std::move(subject), {}, {});
    }
  }
}

// ___________________________________________________________________________
std::optional<PathObjectPairsAndTriples> Visitor::visit(
    Parser::PropertyListPathContext* ctx) {
  return visitOptional(ctx->propertyListPathNotEmpty());
}

// ___________________________________________________________________________
PathObjectPairsAndTriples Visitor::visit(
    Parser::PropertyListPathNotEmptyContext* ctx) {
  PathObjectPairsAndTriples result = visit(ctx->tupleWithPath());
  auto& [pairs, triples] = result;
  vector<PathObjectPairsAndTriples> pairsAndTriples =
      visitVector(ctx->tupleWithoutPath());
  for (auto& [newPairs, newTriples] : pairsAndTriples) {
    std::ranges::move(newPairs, std::back_inserter(pairs));
    std::ranges::move(newTriples, std::back_inserter(triples));
  }
  return result;
}

// ____________________________________________________________________________________
PropertyPath Visitor::visit(Parser::VerbPathContext* ctx) {
  PropertyPath p = visit(ctx->path());
  // TODO move computeCanBeNull into PropertyPath constructor.
  p.computeCanBeNull();
  return p;
}

// ____________________________________________________________________________________
Variable Visitor::visit(Parser::VerbSimpleContext* ctx) {
  return visit(ctx->var());
}

// ____________________________________________________________________________________
PathObjectPairsAndTriples Visitor::visit(Parser::TupleWithoutPathContext* ctx) {
  VarOrPath predicate = visit(ctx->verbPathOrSimple());
  ObjectsAndTriples objectList = visit(ctx->objectList());
  auto predicateObjectPairs = joinPredicateAndObject(predicate, objectList);
  std::vector<TripleWithPropertyPath> triples;
  auto toVarOrPath = [](GraphTerm term) -> VarOrPath {
    if (std::holds_alternative<Variable>(term)) {
      return std::get<Variable>(term);
    } else {
      return PropertyPath::fromIri(term.toSparql());
    }
  };
  for (auto& triple : objectList.second) {
    triples.emplace_back(triple[0], toVarOrPath(triple[1]), triple[2]);
  }
  return {std::move(predicateObjectPairs), std::move(triples)};
}

// ____________________________________________________________________________________
PathObjectPairsAndTriples Visitor::visit(Parser::TupleWithPathContext* ctx) {
  VarOrPath predicate = visit(ctx->verbPathOrSimple());
  ObjectsAndPathTriples objectList = visit(ctx->objectListPath());
  auto predicateObjectPairs = joinPredicateAndObject(predicate, objectList);
  return {predicateObjectPairs, std::move(objectList.second)};
}

// ____________________________________________________________________________________
VarOrPath Visitor::visit(Parser::VerbPathOrSimpleContext* ctx) {
  return visitAlternative<ad_utility::sparql_types::VarOrPath>(
      ctx->verbPath(), ctx->verbSimple());
}

// ___________________________________________________________________________
ObjectsAndPathTriples Visitor::visit(Parser::ObjectListPathContext* ctx) {
  auto objectAndTriplesVec = visitVector(ctx->objectPath());
  // First collect all the objects.
  std::vector<GraphTerm> objects;
  std::ranges::copy(
      objectAndTriplesVec | std::views::transform(ad_utility::first),
      std::back_inserter(objects));

  // Collect all the triples. Node: `views::join` flattens the input.
  std::vector<TripleWithPropertyPath> triples;
  std::ranges::copy(objectAndTriplesVec |
                        std::views::transform(ad_utility::second) |
                        std::views::join,
                    std::back_inserter(triples));
  return {std::move(objects), std::move(triples)};
}

// ____________________________________________________________________________________
SubjectOrObjectAndPathTriples Visitor::visit(Parser::ObjectPathContext* ctx) {
  return visit(ctx->graphNodePath());
}

// ____________________________________________________________________________________
PropertyPath Visitor::visit(Parser::PathContext* ctx) {
  return visit(ctx->pathAlternative());
}

// ____________________________________________________________________________________
PropertyPath Visitor::visit(Parser::PathAlternativeContext* ctx) {
  return PropertyPath::makeAlternative(visitVector(ctx->pathSequence()));
}

// ____________________________________________________________________________________
PropertyPath Visitor::visit(Parser::PathSequenceContext* ctx) {
  return PropertyPath::makeSequence(visitVector(ctx->pathEltOrInverse()));
}

// ____________________________________________________________________________________
PropertyPath Visitor::visit(Parser::PathEltContext* ctx) {
  PropertyPath p = visit(ctx->pathPrimary());

  if (ctx->pathMod()) {
    std::string modifier = ctx->pathMod()->getText();
    p = PropertyPath::makeModified(p, modifier);
  }
  return p;
}

// ____________________________________________________________________________________
PropertyPath Visitor::visit(Parser::PathEltOrInverseContext* ctx) {
  PropertyPath p = visit(ctx->pathElt());

  if (ctx->negationOperator) {
    p = PropertyPath::makeInverse(std::move(p));
  }

  return p;
}

// ____________________________________________________________________________________
void Visitor::visit(Parser::PathModContext*) {
  // This rule is only used by the `PathElt` rule which should have handled the
  // content of this rule.
  AD_FAIL();
}

// ____________________________________________________________________________________
PropertyPath Visitor::visit(Parser::PathPrimaryContext* ctx) {
  // TODO: implement a strong Iri type, s.t. the ctx->iri() case can become a
  //  simple `return visit(...)`. Then the three cases which are not the
  //  `special a` case can be merged into a `visitAlternative(...)`.
  if (ctx->iri()) {
    return PropertyPath::fromIri(
        std::string{visit(ctx->iri()).toStringRepresentation()});
  } else if (ctx->path()) {
    return visit(ctx->path());
  } else if (ctx->pathNegatedPropertySet()) {
    return visit(ctx->pathNegatedPropertySet());
  } else {
    AD_CORRECTNESS_CHECK(ctx->getText() == "a");
    // Special keyword 'a'
    return PropertyPath::fromIri(
        "<http://www.w3.org/1999/02/22-rdf-syntax-ns#type>");
  }
}

// ____________________________________________________________________________________
PropertyPath Visitor::visit(const Parser::PathNegatedPropertySetContext* ctx) {
  reportNotSupported(ctx, "\"!\" inside a property path is ");
}

// ____________________________________________________________________________________
PropertyPath Visitor::visit(Parser::PathOneInPropertySetContext*) {
  // This rule is only used by the `PathNegatedPropertySet` rule which also is
  // not supported and should already have thrown an exception.
  AD_FAIL();
}

// ____________________________________________________________________________________
uint64_t Visitor::visit(Parser::IntegerContext* ctx) {
  try {
    // unsigned long long int might be larger than 8 bytes as per the standard.
    // If that were the case this could lead to overflows.
    // TODO<joka921> Use `std::from_chars` but first check for the compiler
    //  support.
    static_assert(sizeof(unsigned long long int) == sizeof(uint64_t));
    return std::stoull(ctx->getText());
  } catch (const std::out_of_range&) {
    reportNotSupported(ctx, "Integer " + ctx->getText() +
                                " does not fit into 64 bits. This is ");
  }
}

// ____________________________________________________________________________________
SubjectOrObjectAndTriples Visitor::visit(Parser::TriplesNodeContext* ctx) {
  return visitAlternative<SubjectOrObjectAndTriples>(
      ctx->collection(), ctx->blankNodePropertyList());
}

// ____________________________________________________________________________________
SubjectOrObjectAndTriples Visitor::visit(
    Parser::BlankNodePropertyListContext* ctx) {
  GraphTerm term = [this]() -> GraphTerm {
    if (isInsideConstructTriples_) {
      return GraphTerm{newBlankNode()};
    } else {
      return parsedQuery_.getNewInternalVariable();
    }
  }();
  Triples triples;
  auto propertyList = visit(ctx->propertyListNotEmpty());
  for (auto& [predicate, object] : propertyList.first) {
    triples.push_back({term, std::move(predicate), std::move(object)});
  }
  ad_utility::appendVector(triples, std::move(propertyList.second));
  return {std::move(term), std::move(triples)};
}

// ____________________________________________________________________________________
SubjectOrObjectAndPathTriples Visitor::visit(
    Parser::TriplesNodePathContext* ctx) {
  return visitAlternative<SubjectOrObjectAndPathTriples>(
      ctx->blankNodePropertyListPath(), ctx->collectionPath());
}

// ____________________________________________________________________________________
SubjectOrObjectAndPathTriples Visitor::visit(
    Parser::BlankNodePropertyListPathContext* ctx) {
  auto subject = parsedQuery_.getNewInternalVariable();
  auto [predicateObjects, triples] = visit(ctx->propertyListPathNotEmpty());
  for (auto& [predicate, object] : predicateObjects) {
    triples.emplace_back(subject, std::move(predicate), std::move(object));
  }
  return {std::move(subject), triples};
}

// ____________________________________________________________________________________
SubjectOrObjectAndTriples Visitor::visit(Parser::CollectionContext* ctx) {
  Triples triples;
  GraphTerm nextTerm{Iri{"<http://www.w3.org/1999/02/22-rdf-syntax-ns#nil>"}};
  auto nodes = ctx->graphNode();
  for (auto context : Reversed{nodes}) {
    GraphTerm currentTerm{newBlankNode()};
    auto graphNode = visit(context);

    triples.push_back(
        {currentTerm,
         GraphTerm{Iri{"<http://www.w3.org/1999/02/22-rdf-syntax-ns#first>"}},
         std::move(graphNode.first)});
    triples.push_back(
        {currentTerm,
         GraphTerm{Iri{"<http://www.w3.org/1999/02/22-rdf-syntax-ns#rest>"}},
         std::move(nextTerm)});
    nextTerm = std::move(currentTerm);

    ad_utility::appendVector(triples, std::move(graphNode.second));
  }
  return {std::move(nextTerm), std::move(triples)};
}

// ____________________________________________________________________________________
SubjectOrObjectAndPathTriples Visitor::visit(
    Parser::CollectionPathContext* ctx) {
  throwCollectionsNotSupported(ctx);
}

// ____________________________________________________________________________________
SubjectOrObjectAndTriples Visitor::visit(Parser::GraphNodeContext* ctx) {
  if (ctx->varOrTerm()) {
    return {visit(ctx->varOrTerm()), Triples{}};
  } else {
    AD_CORRECTNESS_CHECK(ctx->triplesNode());
    return visit(ctx->triplesNode());
  }
}

// ____________________________________________________________________________________
SubjectOrObjectAndPathTriples Visitor::visit(
    Parser::GraphNodePathContext* ctx) {
  if (ctx->varOrTerm()) {
    return {visit(ctx->varOrTerm()), {}};
  } else {
    AD_CORRECTNESS_CHECK(ctx->triplesNodePath());
    return visit(ctx->triplesNodePath());
  }
}

// ____________________________________________________________________________________
GraphTerm Visitor::visit(Parser::VarOrTermContext* ctx) {
  return visitAlternative<GraphTerm>(ctx->var(), ctx->graphTerm());
}

// ____________________________________________________________________________________
GraphTerm Visitor::visit(Parser::VarOrIriContext* ctx) {
  if (ctx->var()) {
    return visit(ctx->var());
  } else {
    AD_CORRECTNESS_CHECK(ctx->iri());
    // TODO<qup42> If `visit` returns an `Iri` and `GraphTerm` can be
    // constructed from an `Iri`, this whole function becomes
    // `visitAlternative`.
    // TODO<joka921> If we unify the two IRI and Literal types (the ones from
    // the parser and from the `TripleComponent`, then this becomes much
    // simpler.
    return GraphTerm{
        Iri{std::string{visit(ctx->iri()).toStringRepresentation()}}};
  }
}

// ____________________________________________________________________________________
GraphTerm Visitor::visit(Parser::GraphTermContext* ctx) {
  if (ctx->blankNode()) {
    return visit(ctx->blankNode());
  } else if (ctx->iri()) {
    // TODO<joka921> Unify.
    return Iri{std::string{visit(ctx->iri()).toStringRepresentation()}};
  } else if (ctx->NIL()) {
    return Iri{"<http://www.w3.org/1999/02/22-rdf-syntax-ns#nil>"};
  } else {
    return visitAlternative<Literal>(ctx->numericLiteral(),
                                     ctx->booleanLiteral(), ctx->rdfLiteral());
  }
}

// ____________________________________________________________________________________
ExpressionPtr Visitor::visit(Parser::ConditionalOrExpressionContext* ctx) {
  auto childContexts = ctx->conditionalAndExpression();
  auto children = visitVector(ctx->conditionalAndExpression());
  AD_CONTRACT_CHECK(!children.empty());
  auto result = std::move(children.front());
  std::for_each(children.begin() + 1, children.end(),
                [&result](ExpressionPtr& ptr) {
                  result = sparqlExpression::makeOrExpression(std::move(result),
                                                              std::move(ptr));
                });
  result->descriptor() = ctx->getText();
  return result;
}

// ____________________________________________________________________________________
ExpressionPtr Visitor::visit(Parser::ConditionalAndExpressionContext* ctx) {
  auto children = visitVector(ctx->valueLogical());
  AD_CONTRACT_CHECK(!children.empty());
  auto result = std::move(children.front());
  std::for_each(children.begin() + 1, children.end(),
                [&result](ExpressionPtr& ptr) {
                  result = sparqlExpression::makeAndExpression(
                      std::move(result), std::move(ptr));
                });
  result->descriptor() = ctx->getText();
  return result;
}

// ____________________________________________________________________________________
ExpressionPtr Visitor::visit(Parser::ValueLogicalContext* ctx) {
  return visit(ctx->relationalExpression());
}

// ___________________________________________________________________________
ExpressionPtr Visitor::visit(Parser::RelationalExpressionContext* ctx) {
  auto children = visitVector(ctx->numericExpression());

  if (ctx->expressionList()) {
    auto lhs = visitVector(ctx->numericExpression());
    AD_CORRECTNESS_CHECK(lhs.size() == 1);
    auto expressions = visit(ctx->expressionList());
    auto inExpression = std::make_unique<InExpression>(std::move(lhs.at(0)),
                                                       std::move(expressions));
    if (ctx->notToken) {
      return makeUnaryNegateExpression(std::move(inExpression));
    } else {
      return inExpression;
    }
  }
  AD_CONTRACT_CHECK(children.size() == 1 || children.size() == 2);
  if (children.size() == 1) {
    return std::move(children[0]);
  }

  auto make = [&]<typename Expr>() {
    return createExpression<Expr>(std::move(children[0]),
                                  std::move(children[1]));
  };
  std::string relation = ctx->children[1]->getText();
  if (relation == "=") {
    return make.operator()<EqualExpression>();
  } else if (relation == "!=") {
    return make.operator()<NotEqualExpression>();
  } else if (relation == "<") {
    return make.operator()<LessThanExpression>();
  } else if (relation == ">") {
    return make.operator()<GreaterThanExpression>();
  } else if (relation == "<=") {
    return make.operator()<LessEqualExpression>();
  } else {
    AD_CORRECTNESS_CHECK(relation == ">=");
    return make.operator()<GreaterEqualExpression>();
  }
}

// ____________________________________________________________________________________
ExpressionPtr Visitor::visit(Parser::NumericExpressionContext* ctx) {
  return visit(ctx->additiveExpression());
}

// ____________________________________________________________________________________
ExpressionPtr Visitor::visit(Parser::AdditiveExpressionContext* ctx) {
  auto result = visit(ctx->multiplicativeExpression());

  for (OperatorAndExpression& signAndExpression :
       visitVector(ctx->multiplicativeExpressionWithSign())) {
    switch (signAndExpression.operator_) {
      case Operator::Plus:
        result = sparqlExpression::makeAddExpression(
            std::move(result), std::move(signAndExpression.expression_));
        break;
      case Operator::Minus:
        result = sparqlExpression::makeSubtractExpression(
            std::move(result), std::move(signAndExpression.expression_));
        break;
      default:
        AD_FAIL();
    }
  }
  return result;
}

// ____________________________________________________________________________________
Visitor::OperatorAndExpression Visitor::visit(
    Parser::MultiplicativeExpressionWithSignContext* ctx) {
  return visitAlternative<OperatorAndExpression>(
      ctx->plusSubexpression(), ctx->minusSubexpression(),
      ctx->multiplicativeExpressionWithLeadingSignButNoSpace());
}

// ____________________________________________________________________________________
Visitor::OperatorAndExpression Visitor::visit(
    Parser::PlusSubexpressionContext* ctx) {
  return {Operator::Plus, visit(ctx->multiplicativeExpression())};
}

// ____________________________________________________________________________________
Visitor::OperatorAndExpression Visitor::visit(
    Parser::MinusSubexpressionContext* ctx) {
  return {Operator::Minus, visit(ctx->multiplicativeExpression())};
}

// ____________________________________________________________________________________
Visitor::OperatorAndExpression Visitor::visit(
    Parser::MultiplicativeExpressionWithLeadingSignButNoSpaceContext* ctx) {
  Operator op =
      ctx->numericLiteralPositive() ? Operator::Plus : Operator::Minus;

  // Helper function that inverts a number if  the leading sign of this
  // expression is `-`
  auto invertIfNecessary = [ctx](auto number) {
    return ctx->numericLiteralPositive() ? number : -number;
  };

  // Create the initial expression from a double literal
  auto createFromDouble = [&](double d) -> ExpressionPtr {
    return std::make_unique<sparqlExpression::IdExpression>(
        Id::makeFromDouble(invertIfNecessary(d)));
  };
  auto createFromInt = [&](int64_t i) -> ExpressionPtr {
    return std::make_unique<sparqlExpression::IdExpression>(
        Id::makeFromInt(invertIfNecessary(i)));
  };

  auto literalAsVariant = visitAlternative<IntOrDouble>(
      ctx->numericLiteralPositive(), ctx->numericLiteralNegative());

  auto expression = std::visit(
      ad_utility::OverloadCallOperator{createFromInt, createFromDouble},
      literalAsVariant);

  for (OperatorAndExpression& opAndExp :
       visitVector(ctx->multiplyOrDivideExpression())) {
    switch (opAndExp.operator_) {
      case Operator::Multiply:
        expression = sparqlExpression::makeMultiplyExpression(
            std::move(expression), std::move(opAndExp.expression_));
        break;
      case Operator::Divide:
        expression = sparqlExpression::makeDivideExpression(
            std::move(expression), std::move(opAndExp.expression_));
        break;
      default:
        AD_FAIL();
    }
  }
  return {op, std::move(expression)};
}

// ____________________________________________________________________________________
ExpressionPtr Visitor::visit(Parser::MultiplicativeExpressionContext* ctx) {
  auto result = visit(ctx->unaryExpression());

  for (OperatorAndExpression& opAndExp :
       visitVector(ctx->multiplyOrDivideExpression())) {
    switch (opAndExp.operator_) {
      case Operator::Multiply:
        result = sparqlExpression::makeMultiplyExpression(
            std::move(result), std::move(opAndExp.expression_));
        break;
      case Operator::Divide:
        result = sparqlExpression::makeDivideExpression(
            std::move(result), std::move(opAndExp.expression_));
        break;
      default:
        AD_FAIL();
    }
  }
  return result;
}

// ____________________________________________________________________________________
Visitor::OperatorAndExpression Visitor::visit(
    Parser::MultiplyOrDivideExpressionContext* ctx) {
  return visitAlternative<OperatorAndExpression>(ctx->multiplyExpression(),
                                                 ctx->divideExpression());
}

// ____________________________________________________________________________________
Visitor::OperatorAndExpression Visitor::visit(
    Parser::MultiplyExpressionContext* ctx) {
  return {Operator::Multiply, visit(ctx->unaryExpression())};
}

// ____________________________________________________________________________________
Visitor::OperatorAndExpression Visitor::visit(
    Parser::DivideExpressionContext* ctx) {
  return {Operator::Divide, visit(ctx->unaryExpression())};
}

// ____________________________________________________________________________________
ExpressionPtr Visitor::visit(Parser::UnaryExpressionContext* ctx) {
  auto child = visit(ctx->primaryExpression());
  if (ctx->children[0]->getText() == "-") {
    return sparqlExpression::makeUnaryMinusExpression(std::move(child));
  } else if (ctx->children[0]->getText() == "!") {
    return sparqlExpression::makeUnaryNegateExpression(std::move(child));
  } else {
    // no sign or an explicit '+'
    return child;
  }
}

// ____________________________________________________________________________________
ExpressionPtr Visitor::visit(Parser::PrimaryExpressionContext* ctx) {
  using std::make_unique;
  using namespace sparqlExpression;

  if (ctx->rdfLiteral()) {
    auto tripleComponent =
        TurtleStringParser<TurtleParser<TokenizerCtre>>::parseTripleObject(
            visit(ctx->rdfLiteral()));
    AD_CORRECTNESS_CHECK(!tripleComponent.isIri() &&
                         !tripleComponent.isString());
    if (tripleComponent.isLiteral()) {
      return make_unique<StringLiteralExpression>(tripleComponent.getLiteral());
    } else {
      return make_unique<IdExpression>(
          tripleComponent.toValueIdIfNotString().value());
    }
  } else if (ctx->numericLiteral()) {
    auto integralWrapper = [](int64_t x) {
      return ExpressionPtr{make_unique<IdExpression>(Id::makeFromInt(x))};
    };
    auto doubleWrapper = [](double x) {
      return ExpressionPtr{make_unique<IdExpression>(Id::makeFromDouble(x))};
    };
    return std::visit(
        ad_utility::OverloadCallOperator{integralWrapper, doubleWrapper},
        visit(ctx->numericLiteral()));
  } else if (ctx->booleanLiteral()) {
    return make_unique<IdExpression>(
        Id::makeFromBool(visit(ctx->booleanLiteral())));
  } else if (ctx->var()) {
    return make_unique<VariableExpression>(visit(ctx->var()));
  } else {
    return visitAlternative<ExpressionPtr>(
        ctx->builtInCall(), ctx->iriOrFunction(), ctx->brackettedExpression());
  }
}

// ____________________________________________________________________________________
ExpressionPtr Visitor::visit(Parser::BrackettedExpressionContext* ctx) {
  return visit(ctx->expression());
}

// ____________________________________________________________________________________
ExpressionPtr Visitor::visit([[maybe_unused]] Parser::BuiltInCallContext* ctx) {
  if (ctx->aggregate()) {
    return visit(ctx->aggregate());
  } else if (ctx->regexExpression()) {
    return visit(ctx->regexExpression());
  } else if (ctx->langExpression()) {
    return visit(ctx->langExpression());
  } else if (ctx->substringExpression()) {
    return visit(ctx->substringExpression());
  } else if (ctx->strReplaceExpression()) {
    return visit(ctx->strReplaceExpression());
  }
  // Get the function name and the arguments. Note that we do not have to check
  // the number of arguments like for `processIriFunctionCall`, since the number
  // of arguments is fixed by the grammar and we wouldn't even get here if the
  // number were wrong. Hence only the `AD_CONTRACT_CHECK`s.
  AD_CONTRACT_CHECK(!ctx->children.empty());
  auto functionName = ad_utility::getLowercase(ctx->children[0]->getText());
  auto argList = visitVector(ctx->expression());
  using namespace sparqlExpression;
  // Create the expression using the matching factory function from
  // `NaryExpression.h`.
  auto createUnary = [&argList]<typename Function>(Function function)
      requires std::is_invocable_r_v<ExpressionPtr, Function, ExpressionPtr> {
    AD_CORRECTNESS_CHECK(argList.size() == 1, argList.size());
    return function(std::move(argList[0]));
  };
  auto createBinary = [&argList]<typename Function>(Function function)
      requires std::is_invocable_r_v<ExpressionPtr, Function, ExpressionPtr,
                                     ExpressionPtr> {
    AD_CORRECTNESS_CHECK(argList.size() == 2);
    return function(std::move(argList[0]), std::move(argList[1]));
  };
  auto createTernary = [&argList]<typename Function>(Function function)
      requires std::is_invocable_r_v<ExpressionPtr, Function, ExpressionPtr,
                                     ExpressionPtr, ExpressionPtr> {
    AD_CORRECTNESS_CHECK(argList.size() == 3);
    return function(std::move(argList[0]), std::move(argList[1]),
                    std::move(argList[2]));
  };
  if (functionName == "str") {
    return createUnary(&makeStrExpression);
  } else if (functionName == "iri" || functionName == "uri") {
    return createUnary(&makeIriOrUriExpression);
  } else if (functionName == "strlang") {
    return createBinary(&makeStrLangTagExpression);
  } else if (functionName == "strdt") {
    return createBinary(&makeStrIriDtExpression);
  } else if (functionName == "strlen") {
    return createUnary(&makeStrlenExpression);
  } else if (functionName == "strbefore") {
    return createBinary(&makeStrBeforeExpression);
  } else if (functionName == "strafter") {
    return createBinary(&makeStrAfterExpression);
  } else if (functionName == "contains") {
    return createBinary(&makeContainsExpression);
  } else if (functionName == "strends") {
    return createBinary(&makeStrEndsExpression);
  } else if (functionName == "strstarts") {
    return createBinary(&makeStrStartsExpression);
  } else if (functionName == "ucase") {
    return createUnary(&makeUppercaseExpression);
  } else if (functionName == "lcase") {
    return createUnary(&makeLowercaseExpression);
  } else if (functionName == "year") {
    return createUnary(&makeYearExpression);
  } else if (functionName == "month") {
    return createUnary(&makeMonthExpression);
  } else if (functionName == "day") {
    return createUnary(&makeDayExpression);
  } else if (functionName == "tz") {
    return createUnary(&makeTimezoneStrExpression);
  } else if (functionName == "timezone") {
    return createUnary(&makeTimezoneExpression);
  } else if (functionName == "now") {
    AD_CONTRACT_CHECK(argList.empty());
    return std::make_unique<NowDatetimeExpression>(startTime_);
  } else if (functionName == "hours") {
    return createUnary(&makeHoursExpression);
  } else if (functionName == "minutes") {
    return createUnary(&makeMinutesExpression);
  } else if (functionName == "seconds") {
    return createUnary(&makeSecondsExpression);
  } else if (functionName == "md5") {
    return createUnary(&makeMD5Expression);
  } else if (functionName == "sha1") {
    return createUnary(&makeSHA1Expression);
  } else if (functionName == "sha256") {
    return createUnary(&makeSHA256Expression);
  } else if (functionName == "sha384") {
    return createUnary(&makeSHA384Expression);
  } else if (functionName == "sha512") {
    return createUnary(&makeSHA512Expression);
  } else if (functionName == "rand") {
    AD_CONTRACT_CHECK(argList.empty());
    return std::make_unique<RandomExpression>();
  } else if (functionName == "uuid") {
    AD_CONTRACT_CHECK(argList.empty());
    return std::make_unique<UuidExpression>();
  } else if (functionName == "struuid") {
    AD_CONTRACT_CHECK(argList.empty());
    return std::make_unique<StrUuidExpression>();
  } else if (functionName == "ceil") {
    return createUnary(&makeCeilExpression);
  } else if (functionName == "abs") {
    return createUnary(&makeAbsExpression);
  } else if (functionName == "round") {
    return createUnary(&makeRoundExpression);
  } else if (functionName == "floor") {
    return createUnary(&makeFloorExpression);
  } else if (functionName == "if") {
    return createTernary(&makeIfExpression);
  } else if (functionName == "coalesce") {
    AD_CORRECTNESS_CHECK(ctx->expressionList());
    return makeCoalesceExpression(visit(ctx->expressionList()));
  } else if (functionName == "encode_for_uri") {
    return createUnary(&makeEncodeForUriExpression);
  } else if (functionName == "concat") {
    AD_CORRECTNESS_CHECK(ctx->expressionList());
    return makeConcatExpression(visit(ctx->expressionList()));
  } else if (functionName == "isiri") {
    return createUnary(&makeIsIriExpression);
  } else if (functionName == "isblank") {
    return createUnary(&makeIsBlankExpression);
  } else if (functionName == "isliteral") {
    return createUnary(&makeIsLiteralExpression);
  } else if (functionName == "isnumeric") {
    return createUnary(&makeIsNumericExpression);
  } else if (functionName == "datatype") {
    return createUnary(&makeDatatypeExpression);
  } else if (functionName == "langmatches") {
    return createBinary(&makeLangMatchesExpression);
  } else if (functionName == "bound") {
    return makeBoundExpression(
        std::make_unique<VariableExpression>(visit(ctx->var())));
  } else {
    reportError(
        ctx,
        absl::StrCat("Built-in function \"", functionName,
                     "\"  not yet implemented; if you need it, just add it to ",
                     "SparqlQleverVisitor.cpp::visitTypesafe(Parser::"
                     "BuiltInCallContext ",
                     "following the already implemented functions there"));
  }
}

// _____________________________________________________________________________
ExpressionPtr Visitor::visit(Parser::RegexExpressionContext* ctx) {
  const auto& exp = ctx->expression();
  const auto& numArgs = exp.size();
  AD_CONTRACT_CHECK(numArgs >= 2 && numArgs <= 3);
  auto flags = numArgs == 3 ? visitOptional(exp[2]) : std::nullopt;
  try {
    return std::make_unique<sparqlExpression::RegexExpression>(
        visit(exp[0]), visit(exp[1]), std::move(flags));
  } catch (const std::exception& e) {
    reportError(ctx, e.what());
  }
}

// ____________________________________________________________________________________
ExpressionPtr Visitor::visit(Parser::LangExpressionContext* ctx) {
  // The number of children for expression LANG() is fixed to one by the
  // grammar (or definition of the parser).
  return sparqlExpression::makeLangExpression(visit(ctx->expression()));
}

// ____________________________________________________________________________________
SparqlExpression::Ptr Visitor::visit(Parser::SubstringExpressionContext* ctx) {
  auto children = visitVector(ctx->expression());
  AD_CORRECTNESS_CHECK(children.size() == 2 || children.size() == 3);
  if (children.size() == 2) {
    children.push_back(
        std::make_unique<IdExpression>(Id::makeFromInt(Id::maxInt)));
  }
  AD_CONTRACT_CHECK(children.size() == 3);
  return sparqlExpression::makeSubstrExpression(std::move(children.at(0)),
                                                std::move(children.at(1)),
                                                std::move(children.at(2)));
}

// ____________________________________________________________________________________
SparqlExpression::Ptr Visitor::visit(Parser::StrReplaceExpressionContext* ctx) {
  auto children = visitVector(ctx->expression());
  AD_CORRECTNESS_CHECK(children.size() == 3 || children.size() == 4);
  if (children.size() == 4) {
    reportError(
        ctx,
        "REPLACE expressions with four arguments (including regex flags) are "
        "currently not supported by QLever. You can however incorporate flags "
        "directly into a regex by prepending `(?<flags>)` to your regex. For "
        "example `(?i)[ei]` will match the regex `[ei]` in a case-insensitive "
        "way.");
  }
  return sparqlExpression::makeReplaceExpression(std::move(children.at(0)),
                                                 std::move(children.at(1)),
                                                 std::move(children.at(2)));
}

// ____________________________________________________________________________________
void Visitor::visit(const Parser::ExistsFuncContext* ctx) {
  reportNotSupported(ctx, "The EXISTS function is");
}

// ____________________________________________________________________________________
void Visitor::visit(const Parser::NotExistsFuncContext* ctx) {
  reportNotSupported(ctx, "The NOT EXISTS function is");
}

// ____________________________________________________________________________________
ExpressionPtr Visitor::visit(Parser::AggregateContext* ctx) {
  using namespace sparqlExpression;
  const auto& children = ctx->children;
  std::string functionName =
      ad_utility::getLowercase(children.at(0)->getText());

  const bool distinct = std::ranges::any_of(children, [](auto* child) {
    return ad_utility::getLowercase(child->getText()) == "distinct";
  });
  // the only case that there is no child expression is COUNT(*), so we can
  // check this outside the if below.
  if (!ctx->expression()) {
    AD_CORRECTNESS_CHECK(functionName == "count");
    return makeCountStarExpression(distinct);
  }
  auto childExpression = visit(ctx->expression());
  auto makePtr = [&]<typename ExpressionType>(auto&&... additionalArgs) {
    ExpressionPtr result{std::make_unique<ExpressionType>(
        distinct, std::move(childExpression), AD_FWD(additionalArgs)...)};
    result->descriptor() = ctx->getText();
    return result;
  };

  if (functionName == "count") {
    return makePtr.operator()<CountExpression>();
  } else if (functionName == "sum") {
    return makePtr.operator()<SumExpression>();
  } else if (functionName == "max") {
    return makePtr.operator()<MaxExpression>();
  } else if (functionName == "min") {
    return makePtr.operator()<MinExpression>();
  } else if (functionName == "avg") {
    return makePtr.operator()<AvgExpression>();
  } else if (functionName == "group_concat") {
    // Use a space as a default separator

    std::string separator;
    if (ctx->string()) {
      // TODO: The string rule also allow triple quoted strings with different
      //  escaping rules. These are currently not handled. They should be parsed
      //  into a typesafe format with a unique representation.
      separator = visit(ctx->string()).get();
      // If there was a separator, we have to strip the quotation marks
      AD_CONTRACT_CHECK(separator.size() >= 2);
      separator = separator.substr(1, separator.size() - 2);
    } else {
      separator = " "s;
    }

    return makePtr.operator()<GroupConcatExpression>(std::move(separator));
  } else {
    AD_CORRECTNESS_CHECK(functionName == "sample");
    return makePtr.operator()<SampleExpression>();
  }
}

// ____________________________________________________________________________________
ExpressionPtr Visitor::visit(Parser::IriOrFunctionContext* ctx) {
  // Case 1: Just an IRI.
  if (ctx->argList() == nullptr) {
    return std::make_unique<sparqlExpression::IriExpression>(visit(ctx->iri()));
  }
  // Case 2: Function call, where the function name is an IRI.
  return processIriFunctionCall(visit(ctx->iri()), visit(ctx->argList()), ctx);
}

// ____________________________________________________________________________________
std::string Visitor::visit(Parser::RdfLiteralContext* ctx) {
  // TODO: This should really be an RdfLiteral class that stores a unified
  //  version of the string, and the langtag/datatype separately.
  string ret = ctx->string()->getText();
  if (ctx->LANGTAG()) {
    ret += ctx->LANGTAG()->getText();
  } else if (ctx->iri()) {
    // TODO<joka921> Also unify the two Literal classes...
    ret += ("^^" + std::string{visit(ctx->iri()).toStringRepresentation()});
  }
  return ret;
}

// ____________________________________________________________________________________
std::variant<int64_t, double> Visitor::visit(
    Parser::NumericLiteralContext* ctx) {
  return visitAlternative<std::variant<int64_t, double>>(
      ctx->numericLiteralUnsigned(), ctx->numericLiteralPositive(),
      ctx->numericLiteralNegative());
}

// ____________________________________________________________________________________
namespace {
template <typename Ctx>
std::variant<int64_t, double> parseNumericLiteral(Ctx* ctx, bool parseAsInt) {
  try {
    if (parseAsInt) {
      return std::stoll(ctx->getText());
    } else {
      return std::stod(ctx->getText());
    }
  } catch (const std::out_of_range& range) {
    SparqlQleverVisitor::reportError(ctx, "Could not parse numeric literal \"" +
                                              ctx->getText() +
                                              "\" because it is out of range.");
  }
}
}  // namespace

// ____________________________________________________________________________________
std::variant<int64_t, double> Visitor::visit(
    Parser::NumericLiteralUnsignedContext* ctx) {
  return parseNumericLiteral(ctx, ctx->INTEGER());
}

// ____________________________________________________________________________________
std::variant<int64_t, double> Visitor::visit(
    Parser::NumericLiteralPositiveContext* ctx) {
  return parseNumericLiteral(ctx, ctx->INTEGER_POSITIVE());
}

// ____________________________________________________________________________________
std::variant<int64_t, double> Visitor::visit(
    Parser::NumericLiteralNegativeContext* ctx) {
  return parseNumericLiteral(ctx, ctx->INTEGER_NEGATIVE());
}

// ____________________________________________________________________________________
bool Visitor::visit(Parser::BooleanLiteralContext* ctx) {
  return ctx->getText() == "true";
}

// ____________________________________________________________________________________
GraphTerm Visitor::visit(Parser::BlankNodeContext* ctx) {
  if (ctx->ANON()) {
    if (isInsideConstructTriples_) {
      return newBlankNode();
    } else {
      return parsedQuery_.getNewInternalVariable();
    }
  } else {
    AD_CORRECTNESS_CHECK(ctx->BLANK_NODE_LABEL());
    if (isInsideConstructTriples_) {
      // Strip `_:` prefix from string.
      constexpr size_t length = std::string_view{"_:"}.length();
      const string label = ctx->BLANK_NODE_LABEL()->getText().substr(length);
      // `False` means the blank node is not automatically generated, but
      // explicitly specified in the query.
      return BlankNode{false, label};
    } else {
      return ParsedQuery::blankNodeToInternalVariable(
          ctx->BLANK_NODE_LABEL()->getText());
    }
  }
}

// ____________________________________________________________________________________
template <typename Ctx>
void Visitor::visitVector(const std::vector<Ctx*>& childContexts)
    requires voidWhenVisited<Visitor, Ctx> {
  for (const auto& child : childContexts) {
    visit(child);
  }
}

// ____________________________________________________________________________________
template <typename Ctx>
[[nodiscard]] auto Visitor::visitVector(const std::vector<Ctx*>& childContexts)
    -> std::vector<decltype(visit(childContexts[0]))>
    requires(!voidWhenVisited<Visitor, Ctx>) {
  std::vector<decltype(visit(childContexts[0]))> children;
  for (const auto& child : childContexts) {
    children.emplace_back(visit(child));
  }
  return children;
}

// ____________________________________________________________________________________
template <typename Out, typename... Contexts>
Out Visitor::visitAlternative(Contexts*... ctxs) {
  // Check that exactly one of the `ctxs` is not `nullptr`.
  AD_CONTRACT_CHECK(1u == (... + static_cast<bool>(ctxs)));
  if constexpr (std::is_void_v<Out>) {
    (..., visitIf(ctxs));
  } else {
    std::optional<Out> out;
    // Visit the one `context` which is not null and write the result to `out`.
    (..., visitIf<std::optional<Out>, Out>(&out, ctxs));
    return std::move(out.value());
  }
}

// ____________________________________________________________________________________
template <typename Ctx>
auto Visitor::visitOptional(Ctx* ctx) -> std::optional<decltype(visit(ctx))> {
  if (ctx) {
    return visit(ctx);
  } else {
    return std::nullopt;
  }
}

// ____________________________________________________________________________________
template <typename Target, typename Intermediate, typename Ctx>
void Visitor::visitIf(Target* target, Ctx* ctx) {
  if (ctx) {
    *target = Intermediate{visit(ctx)};
  }
}

// _____________________________________________________________________________
template <typename Ctx>
void Visitor::visitIf(Ctx* ctx) requires voidWhenVisited<Visitor, Ctx> {
  if (ctx) {
    visit(ctx);
  }
}

// _____________________________________________________________________________
void Visitor::reportError(const antlr4::ParserRuleContext* ctx,
                          const std::string& msg) {
  throw InvalidSparqlQueryException{
      msg, ad_utility::antlr_utility::generateAntlrExceptionMetadata(ctx)};
}

// _____________________________________________________________________________
void Visitor::reportNotSupported(const antlr4::ParserRuleContext* ctx,
                                 const std::string& feature) {
  throw NotSupportedException{
      feature + " currently not supported by QLever.",
      ad_utility::antlr_utility::generateAntlrExceptionMetadata(ctx)};
}

// _____________________________________________________________________________
TripleComponent SparqlQleverVisitor::visitGraphTerm(
    const GraphTerm& graphTerm) {
  return graphTerm.visit([]<typename T>(const T& element) -> TripleComponent {
    if constexpr (std::is_same_v<T, Variable>) {
      return element;
    } else if constexpr (std::is_same_v<T, Literal> || std::is_same_v<T, Iri>) {
      return TurtleStringParser<TokenizerCtre>::parseTripleObject(
          element.toSparql());
    } else {
      return element.toSparql();
    }
  });
}<|MERGE_RESOLUTION|>--- conflicted
+++ resolved
@@ -275,13 +275,17 @@
 }
 
 // ____________________________________________________________________________________
-void Visitor::visit(Parser::NamedGraphClauseContext* ctx) {
-  reportNotSupported(ctx, "FROM NAMED clauses are");
-}
-
-// ____________________________________________________________________________________
-TripleComponent::Iri Visitor::visit(Parser::SourceSelectorContext* ctx) {
-  return visit(ctx->iri());
+void Visitor::visit(Parser::NamedGraphClauseContext*) {
+  // This rule is only used by the `DatasetClause` rule which also is not
+  // supported and should already have thrown an exception.
+  AD_FAIL();
+}
+
+// ____________________________________________________________________________________
+void Visitor::visit(Parser::SourceSelectorContext*) {
+  // This rule is only indirectly used by the `DatasetClause` rule which also is
+  // not supported and should already have thrown an exception.
+  AD_FAIL();
 }
 
 // ____________________________________________________________________________________
@@ -645,22 +649,6 @@
 
 // ____________________________________________________________________________________
 BasicGraphPattern Visitor::visit(Parser::TriplesBlockContext* ctx) {
-<<<<<<< HEAD
-  auto visitGraphTerm = [](const GraphTerm& graphTerm) {
-    return graphTerm.visit([]<typename T>(const T& element) -> TripleComponent {
-      if constexpr (std::is_same_v<T, Variable>) {
-        return element;
-      } else if constexpr (std::is_same_v<T, Literal> ||
-                           std::is_same_v<T, Iri>) {
-        return TurtleStringParser<
-            TurtleParser<TokenizerCtre>>::parseTripleObject(element.toSparql());
-      } else {
-        return element.toSparql();
-      }
-    });
-  };
-=======
->>>>>>> 4a18d3ba
   auto varToPropertyPath = [](const Variable& var) {
     return PropertyPath::fromVariable(var);
   };
@@ -1060,7 +1048,7 @@
   if (ctx->iri()) {
     return visit(ctx->iri());
   } else if (ctx->rdfLiteral()) {
-    return TurtleStringParser<TurtleParser<TokenizerCtre>>::parseTripleObject(
+    return TurtleStringParser<TokenizerCtre>::parseTripleObject(
         visit(ctx->rdfLiteral()));
   } else if (ctx->numericLiteral()) {
     return std::visit(
@@ -1928,9 +1916,8 @@
   using namespace sparqlExpression;
 
   if (ctx->rdfLiteral()) {
-    auto tripleComponent =
-        TurtleStringParser<TurtleParser<TokenizerCtre>>::parseTripleObject(
-            visit(ctx->rdfLiteral()));
+    auto tripleComponent = TurtleStringParser<TokenizerCtre>::parseTripleObject(
+        visit(ctx->rdfLiteral()));
     AD_CORRECTNESS_CHECK(!tripleComponent.isIri() &&
                          !tripleComponent.isString());
     if (tripleComponent.isLiteral()) {
