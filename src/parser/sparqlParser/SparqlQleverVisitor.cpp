// Copyright 2021 - 2025, University of Freiburg
// Chair of Algorithms and Data Structures
// Authors: Julian Mundhahs <mundhahj@tf.uni-freiburg.de>
//          Hannah Bast <bast@cs.uni-freiburg.de>
//          Johannes Kalmbach <kalmbach@cs.uni-freiburg.de>

#include "parser/sparqlParser/SparqlQleverVisitor.h"

#include <absl/strings/str_split.h>

#include <string>
#include <vector>

<<<<<<< HEAD
#include "absl/strings/str_join.h"
#include "engine/sparqlExpressions/ContainsExpression.h"
#include "engine/sparqlExpressions/LangExpression.h"
=======
#include "absl/time/time.h"
#include "engine/sparqlExpressions/CountStarExpression.h"
#include "engine/sparqlExpressions/ExistsExpression.h"
#include "engine/sparqlExpressions/GroupConcatExpression.h"
#include "engine/sparqlExpressions/LiteralExpression.h"
#include "engine/sparqlExpressions/NaryExpression.h"
#include "engine/sparqlExpressions/NowDatetimeExpression.h"
>>>>>>> 1854a25b
#include "engine/sparqlExpressions/RandomExpression.h"
#include "engine/sparqlExpressions/RegexExpression.h"
#include "engine/sparqlExpressions/RelationalExpressions.h"
#include "engine/sparqlExpressions/SampleExpression.h"
#include "engine/sparqlExpressions/StdevExpression.h"
#include "engine/sparqlExpressions/UuidExpressions.h"
#include "global/Constants.h"
#include "global/RuntimeParameters.h"
#include "parser/GraphPatternOperation.h"
#include "parser/MagicServiceIriConstants.h"
#include "parser/MagicServiceQuery.h"
#include "parser/RdfParser.h"
#include "parser/SparqlParser.h"
#include "parser/SpatialQuery.h"
#include "parser/TokenizerCtre.h"
#include "parser/data/Variable.h"
#include "util/StringUtils.h"
#include "util/TransparentFunctors.h"
#include "util/antlr/GenerateAntlrExceptionMetadata.h"

using namespace ad_utility::sparql_types;
using namespace sparqlExpression;
using namespace updateClause;
using ExpressionPtr = sparqlExpression::SparqlExpression::Ptr;
using SparqlExpressionPimpl = sparqlExpression::SparqlExpressionPimpl;
using SelectClause = parsedQuery::SelectClause;
using GraphPattern = parsedQuery::GraphPattern;
using Bind = parsedQuery::Bind;
using Values = parsedQuery::Values;
using BasicGraphPattern = parsedQuery::BasicGraphPattern;
using GraphPatternOperation = parsedQuery::GraphPatternOperation;
using SparqlValues = parsedQuery::SparqlValues;

using Visitor = SparqlQleverVisitor;
using Parser = SparqlAutomaticParser;

namespace {
constexpr std::string_view a =
    "<http://www.w3.org/1999/02/22-rdf-syntax-ns#type>";
}

// _____________________________________________________________________________
BlankNode Visitor::newBlankNode() {
  std::string label = std::to_string(_blankNodeCounter);
  _blankNodeCounter++;
  // true means automatically generated
  return {true, std::move(label)};
}

// _____________________________________________________________________________
GraphTerm Visitor::newBlankNodeOrVariable() {
  if (isInsideConstructTriples_) {
    return GraphTerm{newBlankNode()};
  } else {
    return parsedQuery_.getNewInternalVariable();
  }
}

// _____________________________________________________________________________
std::string Visitor::getOriginalInputForContext(
    const antlr4::ParserRuleContext* context) {
  const auto& fullInput = context->getStart()->getInputStream()->toString();
  size_t posBeg = context->getStart()->getStartIndex();
  size_t posEnd = context->getStop()->getStopIndex();
  // Note that `getUTF8Substring` returns a `std::string_view`. We copy this to
  // a `std::string` because it's not clear whether the original string still
  // exists when the result of this call is used. Not performance-critical.
  return std::string{
      ad_utility::getUTF8Substring(fullInput, posBeg, posEnd - posBeg + 1)};
}

// _____________________________________________________________________________
std::string Visitor::currentTimeAsXsdString() {
  return absl::FormatTime("%Y-%m-%dT%H:%M:%E3S%Ez", absl::Now(),
                          absl::LocalTimeZone());
}

// ___________________________________________________________________________
ExpressionPtr Visitor::processIriFunctionCall(
    const TripleComponent::Iri& iri, std::vector<ExpressionPtr> argList,
    const antlr4::ParserRuleContext* ctx) {
  std::string_view functionName = asStringViewUnsafe(iri.getContent());
  std::string_view prefixName;
  // Helper lambda that checks if `functionName` starts with the given prefix.
  // If yes, remove the prefix from `functionName` and set
  // `prefixName` to the short name of the prefix; see `global/Constants.h`.
  auto checkPrefix = [&functionName, &prefixName](
                         std::pair<std::string_view, std::string_view> prefix) {
    if (functionName.starts_with(prefix.second)) {
      prefixName = prefix.first;
      functionName.remove_prefix(prefix.second.size());
      return true;
    } else {
      return false;
    }
  };

  // Helper lambda that checks the number of arguments and throws an error
  // if it's not right. The `functionName` and `prefixName` are used for the
  // error message.
  auto checkNumArgs = [&argList, &ctx, &functionName,
                       &prefixName](size_t numArgs) {
    static std::array<std::string, 6> wordForNumArgs = {
        "no", "one", "two", "three", "four", "five"};
    if (argList.size() != numArgs) {
      reportError(ctx,
                  absl::StrCat("Function ", prefixName, functionName, " takes ",
                               numArgs < 5 ? wordForNumArgs[numArgs]
                                           : std::to_string(numArgs),
                               numArgs == 1 ? " argument" : " arguments"));
    }
  };

  using namespace sparqlExpression;
  // Create `SparqlExpression` with one child.
  auto createUnary =
      CPP_template_lambda(&argList, &checkNumArgs)(typename F)(F function)(
          requires std::is_invocable_r_v<ExpressionPtr, F, ExpressionPtr>) {
    checkNumArgs(1);  // Check is unary.
    return function(std::move(argList[0]));
  };
  // Create `SparqlExpression` with two children.
  auto createBinary =
      CPP_template_lambda(&argList, &checkNumArgs)(typename F)(F function)(
          requires std::is_invocable_r_v<ExpressionPtr, F, ExpressionPtr,
                                         ExpressionPtr>) {
    checkNumArgs(2);  // Check is binary.
    return function(std::move(argList[0]), std::move(argList[1]));
  };

  // Geo functions.
  if (checkPrefix(GEOF_PREFIX)) {
    if (functionName == "distance") {
      return createBinary(&makeDistExpression);
    } else if (functionName == "longitude") {
      return createUnary(&makeLongitudeExpression);
    } else if (functionName == "latitude") {
      return createUnary(&makeLatitudeExpression);
    }
  }

  // Math functions.
  if (checkPrefix(MATH_PREFIX)) {
    if (functionName == "log") {
      return createUnary(&makeLogExpression);
    } else if (functionName == "exp") {
      return createUnary(&makeExpExpression);
    } else if (functionName == "sqrt") {
      return createUnary(&makeSqrtExpression);
    } else if (functionName == "sin") {
      return createUnary(&makeSinExpression);
    } else if (functionName == "cos") {
      return createUnary(&makeCosExpression);
    } else if (functionName == "tan") {
      return createUnary(&makeTanExpression);
    } else if (functionName == "pow") {
      return createBinary(&makePowExpression);
    }
  }

  // XSD conversion functions.
  if (checkPrefix(XSD_PREFIX)) {
    if (functionName == "integer" || functionName == "int") {
      return createUnary(&makeConvertToIntExpression);
    }
    if (functionName == "decimal") {
      return createUnary(&makeConvertToDecimalExpression);
    }
    // We currently don't have a float type, so we just convert to double.
    if (functionName == "double" || functionName == "float") {
      return createUnary(&makeConvertToDoubleExpression);
    }
    if (functionName == "boolean") {
      return createUnary(&makeConvertToBooleanExpression);
    }
    if (functionName == "string") {
      return createUnary(&makeConvertToStringExpression);
    }
    if (functionName == "dateTime") {
      return createUnary(&makeConvertToDateTimeExpression);
    }
    if (functionName == "date") {
      return createUnary(&makeConvertToDateExpression);
    }
  }

  // QLever-internal functions.
  //
  // NOTE: Predicates like `ql:has-predicate` etc. are handled elsewhere.
  if (checkPrefix(QL_PREFIX)) {
    if (functionName == "isGeoPoint") {
      return createUnary(&makeIsGeoPointExpression);
    }
  } else if (checkPrefix(GEO_RTREE_PREFIX)) {
    if (functionName == "boundingBoxContains") {
      checkNumArgs(2);
      return std::make_unique<ContainsExpression>(std::move(argList[0]),
                                                  std::move(argList[1]));
    }
  }

<<<<<<< HEAD
  reportNotSupported(ctx, "Function \"" + iri + "\" is");
=======
  // If none of the above matched, report unknown function.
  reportNotSupported(ctx,
                     "Function \""s + iri.toStringRepresentation() + "\" is");
>>>>>>> 1854a25b
}

void Visitor::addVisibleVariable(Variable var) {
  visibleVariables_.emplace_back(std::move(var));
}

// ___________________________________________________________________________
PathObjectPairs joinPredicateAndObject(const VarOrPath& predicate,
                                       auto objectList) {
  PathObjectPairs tuples;
  tuples.reserve(objectList.first.size());
  for (auto& object : objectList.first) {
    tuples.emplace_back(predicate, std::move(object));
  }
  return tuples;
}

// ___________________________________________________________________________
SparqlExpressionPimpl Visitor::visitExpressionPimpl(auto* ctx) {
  return {visit(ctx), getOriginalInputForContext(ctx)};
}

// ____________________________________________________________________________________
ParsedQuery Visitor::visit(Parser::QueryContext* ctx) {
  // The prologue (BASE and PREFIX declarations)  only affects the internal
  // state of the visitor.
  visit(ctx->prologue());
  auto query =
      visitAlternative<ParsedQuery>(ctx->selectQuery(), ctx->constructQuery(),
                                    ctx->describeQuery(), ctx->askQuery());

  query.postQueryValuesClause_ = visit(ctx->valuesClause());

  query._originalString = ctx->getStart()->getInputStream()->toString();

  return query;
}

// ____________________________________________________________________________________
void SparqlQleverVisitor::resetStateForMultipleUpdates() {
  _blankNodeCounter = 0;
  numGraphPatterns_ = 0;
  visibleVariables_ = {};
  activeDatasetClauses_ = {};
  prologueString_ = {};
  parsedQuery_ = {};
  isInsideConstructTriples_ = false;
}

// ____________________________________________________________________________________
std::vector<ParsedQuery> Visitor::visit(Parser::QueryOrUpdateContext* ctx) {
  if (ctx->update() && ctx->update()->update1().empty()) {
    // An empty query currently matches the `update()` rule. We handle this
    // case manually to get a better error message. If an update query doesn't
    // have an `update1()`, then it consists of a (possibly empty) prologue, but
    // has not actual content, see the grammar in `SparqlAutomatic.g4` for
    // details.
    reportError(ctx->update(),
                "Empty query (this includes queries that only consist "
                "of comments or prefix declarations).");
  }
  return visitAlternative<std::vector<ParsedQuery>>(ctx->query(),
                                                    ctx->update());
}

// ____________________________________________________________________________________
SelectClause Visitor::visit(Parser::SelectClauseContext* ctx) {
  SelectClause select;

  select.distinct_ = static_cast<bool>(ctx->DISTINCT());
  select.reduced_ = static_cast<bool>(ctx->REDUCED());

  if (ctx->asterisk) {
    select.setAsterisk();
  } else {
    select.setSelected(visitVector(ctx->varOrAlias()));
  }
  return select;
}

// ____________________________________________________________________________________
VarOrAlias Visitor::visit(Parser::VarOrAliasContext* ctx) {
  return visitAlternative<VarOrAlias>(ctx->var(), ctx->alias());
}

// ____________________________________________________________________________________
Alias Visitor::visit(Parser::AliasContext* ctx) {
  // A SPARQL alias has only one child, namely the contents within
  // parentheses.
  return visit(ctx->aliasWithoutBrackets());
}

// ____________________________________________________________________________________
Alias Visitor::visit(Parser::AliasWithoutBracketsContext* ctx) {
  return {visitExpressionPimpl(ctx->expression()), visit(ctx->var())};
}

// ____________________________________________________________________________________
parsedQuery::BasicGraphPattern Visitor::toGraphPattern(
    const ad_utility::sparql_types::Triples& triples) {
  parsedQuery::BasicGraphPattern pattern{};
  pattern._triples.reserve(triples.size());
  auto toTripleComponent = []<typename T>(const T& item) {
    namespace tc = ad_utility::triple_component;
    if constexpr (ad_utility::isSimilar<T, Variable>) {
      return TripleComponent{item};
    } else if constexpr (ad_utility::isSimilar<T, BlankNode>) {
      // Blank Nodes in the pattern are to be treated as internal variables
      // inside WHERE.
      return TripleComponent{
          ParsedQuery::blankNodeToInternalVariable(item.toSparql())};
    } else {
      static_assert(ad_utility::SimilarToAny<T, Literal, Iri>);
      return RdfStringParser<TurtleParser<Tokenizer>>::parseTripleObject(
          item.toSparql());
    }
  };
  auto toPropertyPath = []<typename T>(const T& item) -> PropertyPath {
    if constexpr (ad_utility::isSimilar<T, Variable>) {
      return PropertyPath::fromVariable(item);
    } else if constexpr (ad_utility::isSimilar<T, Iri>) {
      return PropertyPath::fromIri(item.toSparql());
    } else {
      static_assert(ad_utility::SimilarToAny<T, Literal, BlankNode>);
      // This case can only happen if there's a bug in the SPARQL parser.
      AD_THROW("Literals or blank nodes are not valid predicates.");
    }
  };
  for (const auto& triple : triples) {
    auto subject = std::visit(toTripleComponent, triple.at(0));
    auto predicate = std::visit(toPropertyPath, triple.at(1));
    auto object = std::visit(toTripleComponent, triple.at(2));
    pattern._triples.emplace_back(std::move(subject), std::move(predicate),
                                  std::move(object));
  }
  return pattern;
}

// ____________________________________________________________________________________
ParsedQuery Visitor::visit(Parser::ConstructQueryContext* ctx) {
  ParsedQuery query;
  query.datasetClauses_ = parsedQuery::DatasetClauses::fromClauses(
      visitVector(ctx->datasetClause()));
  activeDatasetClauses_ = query.datasetClauses_;
  if (ctx->constructTemplate()) {
    query._clause = visit(ctx->constructTemplate())
                        .value_or(parsedQuery::ConstructClause{});
    visitWhereClause(ctx->whereClause(), query);
  } else {
    // For `CONSTRUCT WHERE`, the CONSTRUCT template and the WHERE clause are
    // syntactically the same, so we set the flag to true to keep the blank
    // nodes, and convert them into variables during `toGraphPattern`.
    isInsideConstructTriples_ = true;
    auto cleanup =
        absl::Cleanup{[this]() { isInsideConstructTriples_ = false; }};
    query._clause = parsedQuery::ConstructClause{
        visitOptional(ctx->triplesTemplate()).value_or(Triples{})};
    query._rootGraphPattern._graphPatterns.emplace_back(
        toGraphPattern(query.constructClause().triples_));
  }
  query.addSolutionModifiers(visit(ctx->solutionModifier()));

  return query;
}

// ____________________________________________________________________________________
ParsedQuery Visitor::visit(Parser::DescribeQueryContext* ctx) {
  auto describeClause = parsedQuery::Describe{};
  auto describedResources = visitVector(ctx->varOrIri());

  // Convert the describe resources (variables or IRIs) from the format that the
  // parser delivers to the one that the `parsedQuery::Describe` struct expects.
  std::vector<Variable> describedVariables;
  for (GraphTerm& resource : describedResources) {
    if (std::holds_alternative<Variable>(resource)) {
      const auto& variable = std::get<Variable>(resource);
      describeClause.resources_.emplace_back(variable);
      describedVariables.push_back(variable);
    } else {
      AD_CORRECTNESS_CHECK(std::holds_alternative<Iri>(resource));
      auto iri =
          TripleComponent::Iri::fromIriref(std::get<Iri>(resource).toSparql());
      describeClause.resources_.emplace_back(std::move(iri));
    }
  }

  // Parse the FROM and FROM NAMED clauses.
  activeDatasetClauses_ = parsedQuery::DatasetClauses::fromClauses(
      visitVector(ctx->datasetClause()));
  describeClause.datasetClauses_ = activeDatasetClauses_;

  // Parse the WHERE clause and construct a SELECT query from it. For `DESCRIBE
  // *`, add each visible variable as a resource to describe.
  visitWhereClause(ctx->whereClause(), parsedQuery_);
  if (describedResources.empty()) {
    const auto& visibleVariables =
        parsedQuery_.selectClause().getVisibleVariables();
    ql::ranges::copy(visibleVariables,
                     std::back_inserter(describeClause.resources_));
    describedVariables = visibleVariables;
  }
  auto& selectClause = parsedQuery_.selectClause();
  selectClause.setSelected(std::move(describedVariables));
  describeClause.whereClause_ = std::move(parsedQuery_);

  // Set up the final `ParsedQuery` object for the DESCRIBE query. The clause is
  // a CONSTRUCT query of the form `CONSTRUCT { ?subject ?predicate ?object} {
  // ... }`, with the `parsedQuery::Describe` object from above as the root
  // graph pattern. The solution modifiers (in particular ORDER BY) are part of
  // the CONSTRUCT query.
  //
  // NOTE: The dataset clauses are stored once in `parsedQuery_.datasetClauses_`
  // (which pertains to the CONSTRUCT query that computes the result of the
  // DESCRIBE), and once in `parsedQuery_.describeClause_.datasetClauses_`
  // (which pertains to the SELECT query that computes the resources to be
  // described).
  parsedQuery_ = ParsedQuery{};
  parsedQuery_.addSolutionModifiers(visit(ctx->solutionModifier()));
  parsedQuery_._rootGraphPattern._graphPatterns.emplace_back(
      std::move(describeClause));
  parsedQuery_.datasetClauses_ = activeDatasetClauses_;
  auto constructClause = ParsedQuery::ConstructClause{};
  using G = GraphTerm;
  using V = Variable;
  constructClause.triples_.push_back(
      std::array{G(V("?subject")), G(V("?predicate")), G(V("?object"))});
  parsedQuery_._clause = std::move(constructClause);

  return parsedQuery_;
}

// ____________________________________________________________________________________
ParsedQuery Visitor::visit(Parser::AskQueryContext* ctx) {
  parsedQuery_._clause = ParsedQuery::AskClause{};
  parsedQuery_.datasetClauses_ = parsedQuery::DatasetClauses::fromClauses(
      visitVector(ctx->datasetClause()));
  activeDatasetClauses_ = parsedQuery_.datasetClauses_;
  visitWhereClause(ctx->whereClause(), parsedQuery_);
  // NOTE: It can make sense to have solution modifiers with an ASK query, for
  // example, a GROUP BY with a HAVING.
  auto getSolutionModifiers = [this, ctx]() {
    auto solutionModifiers = visit(ctx->solutionModifier());
    const auto& limitOffset = solutionModifiers.limitOffset_;
    if (!limitOffset.isUnconstrained() || limitOffset.textLimit_.has_value()) {
      reportError(
          ctx->solutionModifier(),
          "ASK queries may not contain LIMIT, OFFSET, or TEXTLIMIT clauses");
    }
    solutionModifiers.limitOffset_._limit = 1;
    return solutionModifiers;
  };
  parsedQuery_.addSolutionModifiers(getSolutionModifiers());
  return parsedQuery_;
}

// ____________________________________________________________________________________
DatasetClause Visitor::visit(Parser::DatasetClauseContext* ctx) {
  if (ctx->defaultGraphClause()) {
    return {.dataset_ = visit(ctx->defaultGraphClause()), .isNamed_ = false};
  } else {
    AD_CORRECTNESS_CHECK(ctx->namedGraphClause());
    return {.dataset_ = visit(ctx->namedGraphClause()), .isNamed_ = true};
  }
}

// ____________________________________________________________________________________
TripleComponent::Iri Visitor::visit(Parser::DefaultGraphClauseContext* ctx) {
  return visit(ctx->sourceSelector());
}

// ____________________________________________________________________________________
TripleComponent::Iri Visitor::visit(Parser::NamedGraphClauseContext* ctx) {
  return visit(ctx->sourceSelector());
}

// ____________________________________________________________________________________
TripleComponent::Iri Visitor::visit(Parser::SourceSelectorContext* ctx) {
  return visit(ctx->iri());
}

// ____________________________________________________________________________________
Variable Visitor::visit(Parser::VarContext* ctx) {
  // `false` for the second argument means: The variable name is already
  // validated by the grammar, no need to check it again (which would lead to an
  // infinite loop here).
  return Variable{ctx->getText(), false};
}

// ____________________________________________________________________________________
GraphPatternOperation Visitor::visit(Parser::BindContext* ctx) {
  Variable target = visit(ctx->var());
  if (ad_utility::contains(visibleVariables_, target)) {
    reportError(
        ctx,
        absl::StrCat(
            "The target variable ", target.name(),
            " of an AS clause was already used before in the query body."));
  }

  auto expression = visitExpressionPimpl(ctx->expression());
  warnOrThrowIfUnboundVariables(ctx, expression, "BIND");
  addVisibleVariable(target);
  return GraphPatternOperation{Bind{std::move(expression), std::move(target)}};
}

// ____________________________________________________________________________________
GraphPatternOperation Visitor::visit(Parser::InlineDataContext* ctx) {
  Values values = visit(ctx->dataBlock());
  for (const auto& variable : values._inlineValues._variables) {
    addVisibleVariable(variable);
  }
  return GraphPatternOperation{std::move(values)};
}

// ____________________________________________________________________________________
Values Visitor::visit(Parser::DataBlockContext* ctx) {
  return visitAlternative<Values>(ctx->inlineDataOneVar(),
                                  ctx->inlineDataFull());
}

// ____________________________________________________________________________________
std::optional<Values> Visitor::visit(Parser::ValuesClauseContext* ctx) {
  return visitOptional(ctx->dataBlock());
}

// ____________________________________________________________________________
std::vector<ParsedQuery> Visitor::visit(Parser::UpdateContext* ctx) {
  std::vector<ParsedQuery> updates{};

  AD_CORRECTNESS_CHECK(ctx->prologue().size() >= ctx->update1().size());
  for (size_t i = 0; i < ctx->update1().size(); ++i) {
    // The prologue (BASE and PREFIX declarations) only affects the internal
    // state of the visitor. The standard mentions that prefixes are shared
    // between consecutive updates.
    visit(ctx->prologue(i));
    auto thisUpdate = visit(ctx->update1(i));
    // The string representation of the Update is from the beginning of that
    // updates prologue to the end of the update. The `;` between queries is
    // ignored in the string representation.
    const size_t updateStartPos = ctx->prologue(i)->getStart()->getStartIndex();
    const size_t updateEndPos = ctx->update1(i)->getStop()->getStopIndex();
    thisUpdate._originalString = std::string{ad_utility::getUTF8Substring(
        ctx->getStart()->getInputStream()->toString(), updateStartPos,
        updateEndPos - updateStartPos + 1)};
    updates.push_back(std::move(thisUpdate));
    resetStateForMultipleUpdates();
  }

  return updates;
}

// ____________________________________________________________________________________
ParsedQuery Visitor::visit(Parser::Update1Context* ctx) {
  if (ctx->deleteWhere() || ctx->modify()) {
    return visitAlternative<ParsedQuery>(ctx->deleteWhere(), ctx->modify());
  } else {
    parsedQuery_._clause = visitAlternative<parsedQuery::UpdateClause>(
        ctx->load(), ctx->clear(), ctx->drop(), ctx->create(), ctx->add(),
        ctx->move(), ctx->copy(), ctx->insertData(), ctx->deleteData());
  }

  return std::move(parsedQuery_);
}

// ____________________________________________________________________________________
Load Visitor::visit(Parser::LoadContext* ctx) {
  return Load{
      static_cast<bool>(ctx->SILENT()), visit(ctx->iri()),
      ctx->graphRef() ? visit(ctx->graphRef()) : std::optional<GraphRef>{}};
}

// ____________________________________________________________________________________
Clear Visitor::visit(Parser::ClearContext* ctx) {
  return Clear{static_cast<bool>(ctx->SILENT()), visit(ctx->graphRefAll())};
}

// ____________________________________________________________________________________
Drop Visitor::visit(Parser::DropContext* ctx) {
  return Drop{static_cast<bool>(ctx->SILENT()), visit(ctx->graphRefAll())};
}

// ____________________________________________________________________________________
Create Visitor::visit(Parser::CreateContext* ctx) {
  return Create{static_cast<bool>(ctx->SILENT()), visit(ctx->graphRef())};
}

// ____________________________________________________________________________________
Add Visitor::visit(Parser::AddContext* ctx) {
  AD_CORRECTNESS_CHECK(ctx->graphOrDefault().size() == 2);
  return Add{static_cast<bool>(ctx->SILENT()),
             visit(ctx->graphOrDefault().at(0)),
             visit(ctx->graphOrDefault().at(1))};
}

// ____________________________________________________________________________________
Move Visitor::visit(Parser::MoveContext* ctx) {
  AD_CORRECTNESS_CHECK(ctx->graphOrDefault().size() == 2);
  return Move{static_cast<bool>(ctx->SILENT()),
              visit(ctx->graphOrDefault().at(0)),
              visit(ctx->graphOrDefault().at(1))};
}

// ____________________________________________________________________________________
Copy Visitor::visit(Parser::CopyContext* ctx) {
  return Copy{static_cast<bool>(ctx->SILENT()), visit(ctx->graphOrDefault()[0]),
              visit(ctx->graphOrDefault()[1])};
}

// ____________________________________________________________________________________
GraphUpdate Visitor::visit(Parser::InsertDataContext* ctx) {
  return {visit(ctx->quadData()), {}};
}

// ____________________________________________________________________________________
GraphUpdate Visitor::visit(Parser::DeleteDataContext* ctx) {
  return {{}, visit(ctx->quadData())};
}

// ____________________________________________________________________________________
ParsedQuery Visitor::visit(Parser::DeleteWhereContext* ctx) {
  auto registerIfVariable = [this](const TripleComponent& component) {
    if (component.isVariable()) {
      addVisibleVariable(component.getVariable());
    }
  };
  auto transformAndRegisterTriple =
      [registerIfVariable](const SparqlTripleSimple& triple) {
        registerIfVariable(triple.s_);
        registerIfVariable(triple.p_);
        registerIfVariable(triple.o_);

        // The predicate comes from a rule in the grammar (`verb`) which only
        // allows variables and IRIs.
        AD_CORRECTNESS_CHECK(triple.p_.isVariable() || triple.p_.isIri());
        return SparqlTriple::fromSimple(triple);
      };
  AD_CORRECTNESS_CHECK(visibleVariables_.empty());
  GraphPattern pattern;
  auto triples = visit(ctx->quadPattern());
  pattern._graphPatterns.emplace_back(BasicGraphPattern{
      ad_utility::transform(triples, transformAndRegisterTriple)});
  parsedQuery_._rootGraphPattern = std::move(pattern);
  parsedQuery_.registerVariablesVisibleInQueryBody(visibleVariables_);
  visibleVariables_.clear();
  // The query body and template are identical. Variables will always be visible
  // - no need to check that.
  parsedQuery_._clause =
      parsedQuery::UpdateClause{GraphUpdate{{}, std::move(triples)}};

  return parsedQuery_;
}

// ____________________________________________________________________________________
ParsedQuery Visitor::visit(Parser::ModifyContext* ctx) {
  auto isVisibleIfVariable = [this](const TripleComponent& component) {
    if (component.isVariable()) {
      return ql::ranges::find(parsedQuery_.getVisibleVariables(),
                              component.getVariable()) !=
             parsedQuery_.getVisibleVariables().end();
    } else {
      return true;
    }
  };
  auto isVisibleIfVariableGraph =
      [this](const SparqlTripleSimpleWithGraph::Graph& graph) {
        if (std::holds_alternative<Variable>(graph)) {
          return ad_utility::contains(parsedQuery_.getVisibleVariables(),
                                      std::get<Variable>(graph));
        } else {
          return true;
        }
      };
  auto checkTriples =
      [&isVisibleIfVariable, &ctx, &isVisibleIfVariableGraph](
          const std::vector<SparqlTripleSimpleWithGraph>& triples) {
        for (auto& triple : triples) {
          if (!(isVisibleIfVariable(triple.s_) &&
                isVisibleIfVariable(triple.p_) &&
                isVisibleIfVariable(triple.o_) &&
                isVisibleIfVariableGraph(triple.g_))) {
            reportError(ctx,
                        absl::StrCat("A triple contains a variable that was "
                                     "not bound in the query body."));
          }
        }
      };
  AD_CORRECTNESS_CHECK(visibleVariables_.empty());
  auto graphPattern = visit(ctx->groupGraphPattern());
  parsedQuery_.datasetClauses_ =
      parsedQuery::DatasetClauses::fromClauses(visitVector(ctx->usingClause()));
  parsedQuery_._rootGraphPattern = std::move(graphPattern);
  parsedQuery_.registerVariablesVisibleInQueryBody(visibleVariables_);
  visibleVariables_.clear();
  auto op = GraphUpdate{};
  visitIf(&op.toInsert_, ctx->insertClause());
  checkTriples(op.toInsert_);
  visitIf(&op.toDelete_, ctx->deleteClause());
  checkTriples(op.toDelete_);
  visitIf(&op.with_, ctx->iri());
  parsedQuery_._clause = parsedQuery::UpdateClause{op};

  return parsedQuery_;
}

// ____________________________________________________________________________________
vector<SparqlTripleSimpleWithGraph> Visitor::visit(
    Parser::DeleteClauseContext* ctx) {
  return visit(ctx->quadPattern());
}

// ____________________________________________________________________________________
vector<SparqlTripleSimpleWithGraph> Visitor::visit(
    Parser::InsertClauseContext* ctx) {
  return visit(ctx->quadPattern());
}

// ____________________________________________________________________________________
GraphOrDefault Visitor::visit(Parser::GraphOrDefaultContext* ctx) {
  if (ctx->iri()) {
    return visit(ctx->iri());
  } else {
    return DEFAULT{};
  }
}

// ____________________________________________________________________________________
GraphRef Visitor::visit(Parser::GraphRefContext* ctx) {
  return visit(ctx->iri());
}

// ____________________________________________________________________________________
GraphRefAll Visitor::visit(Parser::GraphRefAllContext* ctx) {
  if (ctx->graphRef()) {
    return visit(ctx->graphRef());
  } else if (ctx->DEFAULT()) {
    return DEFAULT{};
  } else if (ctx->NAMED()) {
    return NAMED{};
  } else if (ctx->ALL()) {
    return ALL{};
  } else {
    AD_FAIL();
  }
}

// ____________________________________________________________________________________
vector<SparqlTripleSimpleWithGraph> Visitor::visit(
    Parser::QuadPatternContext* ctx) {
  return visit(ctx->quads());
}

// ____________________________________________________________________________________
vector<SparqlTripleSimpleWithGraph> Visitor::visit(
    Parser::QuadDataContext* ctx) {
  auto quads = visit(ctx->quads());
  auto checkAndReportVar = [&ctx](const TripleComponent& term) {
    if (term.isVariable()) {
      reportError(ctx->quads(), "Variables (" + term.getVariable().name() +
                                    ") are not allowed here.");
    }
  };

  for (const auto& quad : quads) {
    checkAndReportVar(quad.s_);
    checkAndReportVar(quad.p_);
    checkAndReportVar(quad.o_);
    if (std::holds_alternative<Variable>(quad.g_)) {
      reportError(ctx->quads(), "Variables are not allowed as graph names.");
    }
  }

  return quads;
}

// ____________________________________________________________________________________
vector<SparqlTripleSimpleWithGraph> Visitor::transformTriplesTemplate(
    Parser::TriplesTemplateContext* ctx,
    const SparqlTripleSimpleWithGraph::Graph& graph) {
  auto convertTriple = [&graph](const std::array<GraphTerm, 3>& triple)
      -> SparqlTripleSimpleWithGraph {
    return {visitGraphTerm(triple[0]), visitGraphTerm(triple[1]),
            visitGraphTerm(triple[2]), graph};
  };

  return ad_utility::transform(visit(ctx), convertTriple);
}

// ____________________________________________________________________________________
vector<SparqlTripleSimpleWithGraph> Visitor::visit(Parser::QuadsContext* ctx) {
  // The ordering of the individual triplesTemplate and quadsNotTriples is not
  // relevant and also not known.
  auto triplesWithGraph = ad_utility::transform(
      ctx->triplesTemplate(), [this](Parser::TriplesTemplateContext* ctx) {
        return transformTriplesTemplate(ctx, std::monostate{});
      });
  ql::ranges::move(visitVector(ctx->quadsNotTriples()),
                   std::back_inserter(triplesWithGraph));
  return ad_utility::flatten(std::move(triplesWithGraph));
}

// ____________________________________________________________________________________
vector<SparqlTripleSimpleWithGraph> Visitor::visit(
    Parser::QuadsNotTriplesContext* ctx) {
  // Short circuit when the triples section is empty
  if (!ctx->triplesTemplate()) {
    return {};
  }

  auto graphTerm = visit(ctx->varOrIri());
  SparqlTripleSimpleWithGraph::Graph graph = graphTerm.visit(
      [&ctx]<typename T>(
          const T& element) -> SparqlTripleSimpleWithGraph::Graph {
        if constexpr (std::is_same_v<T, Variable> || std::is_same_v<T, Iri>) {
          return element;
        } else {
          static_assert(std::is_same_v<T, BlankNode> ||
                        std::is_same_v<T, Literal>);
          reportError(ctx->varOrIri(),
                      "Only IRIs and variables are allowed as graph names.");
        }
      });

  return transformTriplesTemplate(ctx->triplesTemplate(), graph);
}

// ____________________________________________________________________________________
GraphPattern Visitor::visit(Parser::GroupGraphPatternContext* ctx) {
  GraphPattern pattern;

  // The following code makes sure that the variables from outside the graph
  // pattern are NOT visible inside the graph pattern, but the variables from
  // the graph pattern are visible outside the graph pattern.
  auto visibleVariablesSoFar = std::move(visibleVariables_);
  visibleVariables_.clear();
  auto mergeVariables =
      ad_utility::makeOnDestructionDontThrowDuringStackUnwinding(
          [this, &visibleVariablesSoFar]() {
            std::swap(visibleVariables_, visibleVariablesSoFar);
            visibleVariables_.insert(visibleVariables_.end(),
                                     visibleVariablesSoFar.begin(),
                                     visibleVariablesSoFar.end());
          });
  if (ctx->subSelect()) {
    auto parsedQuerySoFar = std::exchange(parsedQuery_, ParsedQuery{});
    auto [subquery, valuesOpt] = visit(ctx->subSelect());
    pattern._graphPatterns.emplace_back(std::move(subquery));
    if (valuesOpt.has_value()) {
      pattern._graphPatterns.emplace_back(std::move(valuesOpt.value()));
    }
    parsedQuery_ = std::move(parsedQuerySoFar);
    return pattern;
  }
  AD_CORRECTNESS_CHECK(ctx->groupGraphPatternSub());
  auto [subOps, filters] = visit(ctx->groupGraphPatternSub());
  pattern._graphPatterns = std::move(subOps);
  for (auto& filter : filters) {
    if (auto langFilterData = filter.expression_.getLanguageFilterExpression();
        langFilterData.has_value()) {
      const auto& [variable, language] = langFilterData.value();
      if (pattern.addLanguageFilter(variable, language)) {
        continue;
      }
    }
    pattern._filters.push_back(std::move(filter));
  }
  return pattern;
}

Visitor::OperationsAndFilters Visitor::visit(
    Parser::GroupGraphPatternSubContext* ctx) {
  vector<GraphPatternOperation> ops;
  vector<SparqlFilter> filters;

  auto filter = [&filters](SparqlFilter filter) {
    filters.emplace_back(std::move(filter));
  };
  auto op = [&ops](GraphPatternOperation op) {
    ops.emplace_back(std::move(op));
  };

  if (ctx->triplesBlock()) {
    ops.emplace_back(visit(ctx->triplesBlock()));
  }
  for (auto& [graphPattern, triples] :
       visitVector(ctx->graphPatternNotTriplesAndMaybeTriples())) {
    std::visit(ad_utility::OverloadCallOperator{filter, op},
               std::move(graphPattern));

    // TODO<C++23>: use `optional.transform` for this pattern.
    if (!triples.has_value()) {
      continue;
    }
    if (ops.empty() || !std::holds_alternative<BasicGraphPattern>(ops.back())) {
      ops.emplace_back(BasicGraphPattern{});
    }
    std::get<BasicGraphPattern>(ops.back())
        .appendTriples(std::move(triples.value()));
  }
  return {std::move(ops), std::move(filters)};
}

Visitor::OperationOrFilterAndMaybeTriples Visitor::visit(
    Parser::GraphPatternNotTriplesAndMaybeTriplesContext* ctx) {
  return {visit(ctx->graphPatternNotTriples()),
          visitOptional(ctx->triplesBlock())};
}

// ____________________________________________________________________________________
BasicGraphPattern Visitor::visit(Parser::TriplesBlockContext* ctx) {
  auto varToPropertyPath = [](const Variable& var) {
    return PropertyPath::fromVariable(var);
  };
  auto propertyPathIdentity = [](const PropertyPath& path) { return path; };
  auto visitVarOrPath =
      [&varToPropertyPath, &propertyPathIdentity](
          const ad_utility::sparql_types::VarOrPath& varOrPath) {
        return std::visit(
            ad_utility::OverloadCallOperator{varToPropertyPath,
                                             propertyPathIdentity},
            varOrPath);
      };
  auto registerIfVariable = [this](const auto& variant) {
    if (holds_alternative<Variable>(variant)) {
      addVisibleVariable(std::get<Variable>(variant));
    }
  };
  auto convertAndRegisterTriple =
      [&visitVarOrPath, &registerIfVariable](
          const TripleWithPropertyPath& triple) -> SparqlTriple {
    registerIfVariable(triple.subject_);
    registerIfVariable(triple.predicate_);
    registerIfVariable(triple.object_);

    return {visitGraphTerm(triple.subject_), visitVarOrPath(triple.predicate_),
            visitGraphTerm(triple.object_)};
  };

  BasicGraphPattern triples = {ad_utility::transform(
      visit(ctx->triplesSameSubjectPath()), convertAndRegisterTriple)};
  if (ctx->triplesBlock()) {
    triples.appendTriples(visit(ctx->triplesBlock()));
  }
  return triples;
}

// ____________________________________________________________________________________
Visitor::OperationOrFilter Visitor::visit(
    Parser::GraphPatternNotTriplesContext* ctx) {
  return visitAlternative<std::variant<GraphPatternOperation, SparqlFilter>>(
      ctx->filterR(), ctx->optionalGraphPattern(), ctx->minusGraphPattern(),
      ctx->bind(), ctx->inlineData(), ctx->groupOrUnionGraphPattern(),
      ctx->graphGraphPattern(), ctx->serviceGraphPattern());
}

// ____________________________________________________________________________________
GraphPatternOperation Visitor::visit(Parser::OptionalGraphPatternContext* ctx) {
  auto pattern = visit(ctx->groupGraphPattern());
  return GraphPatternOperation{parsedQuery::Optional{std::move(pattern)}};
}

GraphPatternOperation Visitor::visitPathQuery(
    Parser::ServiceGraphPatternContext* ctx) {
  auto parsePathQuery = [](parsedQuery::PathQuery& pathQuery,
                           const parsedQuery::GraphPatternOperation& op) {
    if (std::holds_alternative<parsedQuery::BasicGraphPattern>(op)) {
      pathQuery.addBasicPattern(std::get<parsedQuery::BasicGraphPattern>(op));
    } else if (std::holds_alternative<parsedQuery::GroupGraphPattern>(op)) {
      pathQuery.addGraph(op);
    } else {
      throw parsedQuery::PathSearchException(
          "Unsupported element in pathSearch."
          "PathQuery may only consist of triples for configuration"
          "And a { group graph pattern } specifying edges.");
    }
  };

  parsedQuery::GraphPattern graphPattern = visit(ctx->groupGraphPattern());
  parsedQuery::PathQuery pathQuery;
  for (const auto& op : graphPattern._graphPatterns) {
    parsePathQuery(pathQuery, op);
  }

  return pathQuery;
}

GraphPatternOperation Visitor::visitSpatialQuery(
    Parser::ServiceGraphPatternContext* ctx) {
  auto parseSpatialQuery = [ctx](parsedQuery::SpatialQuery& spatialQuery,
                                 const parsedQuery::GraphPatternOperation& op) {
    if (std::holds_alternative<parsedQuery::BasicGraphPattern>(op)) {
      spatialQuery.addBasicPattern(
          std::get<parsedQuery::BasicGraphPattern>(op));
    } else if (std::holds_alternative<parsedQuery::GroupGraphPattern>(op)) {
      spatialQuery.addGraph(op);
    } else {
      reportError(
          ctx,
          "Unsupported element in spatialQuery."
          "spatialQuery may only consist of triples for configuration"
          "And a { group graph pattern } specifying the right join table.");
    }
  };

  parsedQuery::GraphPattern graphPattern = visit(ctx->groupGraphPattern());
  parsedQuery::SpatialQuery spatialQuery;
  for (const auto& op : graphPattern._graphPatterns) {
    parseSpatialQuery(spatialQuery, op);
  }

  try {
    // We convert the spatial query to a spatial join configuration and discard
    // its result here to detect errors early and report them to the user with
    // highlighting. It's only a small struct so not much is wasted.
    spatialQuery.toSpatialJoinConfiguration();
  } catch (const std::exception& ex) {
    reportError(ctx, ex.what());
  }

  return spatialQuery;
}

GraphPatternOperation Visitor::visitTextSearchQuery(
    Parser::ServiceGraphPatternContext* ctx) {
  auto parseTextSearchQuery =
      [ctx](parsedQuery::TextSearchQuery& textSearchQuery,
            const parsedQuery::GraphPatternOperation& op) {
        if (std::holds_alternative<parsedQuery::BasicGraphPattern>(op)) {
          textSearchQuery.addBasicPattern(
              std::get<parsedQuery::BasicGraphPattern>(op));
        } else {
          reportError(
              ctx,
              "Unsupported element in textSearchQuery. "
              "textSearchQuery may only consist of triples for configuration");
        }
      };

  parsedQuery::GraphPattern graphPattern = visit(ctx->groupGraphPattern());
  parsedQuery::TextSearchQuery textSearchQuery;
  for (const auto& op : graphPattern._graphPatterns) {
    parseTextSearchQuery(textSearchQuery, op);
  }

  return textSearchQuery;
}

// Parsing for the `serviceGraphPattern` rule.
GraphPatternOperation Visitor::visit(Parser::ServiceGraphPatternContext* ctx) {
  // Get the IRI and if a variable is specified, report that we do not support
  // it yet.
  //
  // NOTE: According to the grammar, this should either be a `Variable` or an
  // `Iri`, but due to (not very good) technical reasons, the `visit` returns a
  // `std::variant<Variable, GraphTerm>`, where `GraphTerm` is a
  // `std::variant<Literal, BlankNode, Iri>`, hence the `AD_CONTRACT_CHECK`.
  //
  // TODO: Also support variables. The semantics is to make a connection for
  // each IRI matching the variable and take the union of the results.
  GraphTerm varOrIri = visit(ctx->varOrIri());
  if (std::holds_alternative<Variable>(varOrIri)) {
    reportNotSupported(ctx->varOrIri(), "Variable endpoint in SERVICE is");
  }
  AD_CONTRACT_CHECK(std::holds_alternative<Iri>(varOrIri));
  auto serviceIri =
      TripleComponent::Iri::fromIriref(std::get<Iri>(varOrIri).iri());

  if (serviceIri.toStringRepresentation() == PATH_SEARCH_IRI) {
    return visitPathQuery(ctx);
  } else if (serviceIri.toStringRepresentation() == SPATIAL_SEARCH_IRI) {
    return visitSpatialQuery(ctx);
  } else if (serviceIri.toStringRepresentation() == TEXT_SEARCH_IRI) {
    return visitTextSearchQuery(ctx);
  }
  // Parse the body of the SERVICE query. Add the visible variables from the
  // SERVICE clause to the visible variables so far, but also remember them
  // separately (with duplicates removed) because we need them in `Service.cpp`
  // when computing the result for this operation.
  std::vector<Variable> visibleVariablesSoFar = std::move(visibleVariables_);
  parsedQuery::GraphPattern graphPattern = visit(ctx->groupGraphPattern());
  // Note: The `visit` call in the line above has filled the `visibleVariables_`
  // member with all the variables visible inside the graph pattern.
  std::vector<Variable> visibleVariablesServiceQuery =
      ad_utility::removeDuplicates(visibleVariables_);
  visibleVariables_ = std::move(visibleVariablesSoFar);
  visibleVariables_.insert(visibleVariables_.end(),
                           visibleVariablesServiceQuery.begin(),
                           visibleVariablesServiceQuery.end());
  // Create suitable `parsedQuery::Service` object and return it.
  return parsedQuery::Service{
      std::move(visibleVariablesServiceQuery), std::move(serviceIri),
      prologueString_, getOriginalInputForContext(ctx->groupGraphPattern()),
      static_cast<bool>(ctx->SILENT())};
}

// ____________________________________________________________________________
parsedQuery::GraphPatternOperation Visitor::visit(
    Parser::GraphGraphPatternContext* ctx) {
  auto varOrIri = visit(ctx->varOrIri());
  auto group = visit(ctx->groupGraphPattern());
  if (std::holds_alternative<Variable>(varOrIri)) {
    const auto& graphVar = std::get<Variable>(varOrIri);
    addVisibleVariable(graphVar);
    return parsedQuery::GroupGraphPattern{std::move(group), graphVar};
  }
  AD_CORRECTNESS_CHECK(std::holds_alternative<Iri>(varOrIri));
  auto& iri = std::get<Iri>(varOrIri);
  return parsedQuery::GroupGraphPattern{
      std::move(group), TripleComponent::Iri::fromIriref(iri.toSparql())};
}

// Parsing for the `expression` rule.
sparqlExpression::SparqlExpression::Ptr Visitor::visit(
    Parser::ExpressionContext* ctx) {
  return visit(ctx->conditionalOrExpression());
}

// Parsing for the `whereClause` rule.
Visitor::PatternAndVisibleVariables Visitor::visit(
    Parser::WhereClauseContext* ctx) {
  // Get the variables visible in this WHERE clause separately from the visible
  // variables so far because they might not all be visible in the outer query.
  // Adding appropriately to the visible variables so far is then taken care of
  // in `visit(SubSelectContext*)`.
  std::vector<Variable> visibleVariablesSoFar = std::move(visibleVariables_);
  auto graphPatternWhereClause = visit(ctx->groupGraphPattern());
  // Using `std::exchange` as per Johannes' suggestion. I am slightly irritated
  // that this calls the move constructor AND the move assignment operator for
  // the second argument, since this is a potential performance issue (not in
  // this case though).
  auto visibleVariablesWhereClause =
      std::exchange(visibleVariables_, std::move(visibleVariablesSoFar));
  return {std::move(graphPatternWhereClause),
          std::move(visibleVariablesWhereClause)};
}

// ____________________________________________________________________________________
SolutionModifiers Visitor::visit(Parser::SolutionModifierContext* ctx) {
  SolutionModifiers modifiers;
  visitIf(&modifiers.groupByVariables_, ctx->groupClause());
  visitIf(&modifiers.havingClauses_, ctx->havingClause());
  visitIf(&modifiers.orderBy_, ctx->orderClause());
  visitIf(&modifiers.limitOffset_, ctx->limitOffsetClauses());
  return modifiers;
}

// ____________________________________________________________________________________
LimitOffsetClause Visitor::visit(Parser::LimitOffsetClausesContext* ctx) {
  LimitOffsetClause clause{};
  visitIf(&clause._limit, ctx->limitClause());
  visitIf(&clause._offset, ctx->offsetClause());
  visitIf(&clause.textLimit_, ctx->textLimitClause());
  return clause;
}

// ____________________________________________________________________________________
vector<SparqlFilter> Visitor::visit(Parser::HavingClauseContext* ctx) {
  return visitVector(ctx->havingCondition());
}

// ____________________________________________________________________________________
SparqlFilter Visitor::visit(Parser::HavingConditionContext* ctx) {
  return {visitExpressionPimpl(ctx->constraint())};
}

// ____________________________________________________________________________________
OrderClause Visitor::visit(Parser::OrderClauseContext* ctx) {
  auto orderKeys = visitVector(ctx->orderCondition());

  if (ctx->internalSortBy) {
    auto isDescending = [](const auto& variant) {
      return std::visit([](const auto& k) { return k.isDescending_; }, variant);
    };
    if (ql::ranges::any_of(orderKeys, isDescending)) {
      reportError(ctx,
                  "When using the `INTERNAL SORT BY` modifier, all sorted "
                  "variables have to be ascending");
    }
    return {IsInternalSort::True, std::move(orderKeys)};
  } else {
    AD_CONTRACT_CHECK(ctx->orderBy);
    return {IsInternalSort::False, std::move(orderKeys)};
  }
}

// ____________________________________________________________________________________
vector<GroupKey> Visitor::visit(Parser::GroupClauseContext* ctx) {
  return visitVector(ctx->groupCondition());
}

// ____________________________________________________________________________________
std::optional<parsedQuery::ConstructClause> Visitor::visit(
    Parser::ConstructTemplateContext* ctx) {
  if (ctx->constructTriples()) {
    isInsideConstructTriples_ = true;
    auto cleanup =
        absl::Cleanup{[this]() { isInsideConstructTriples_ = false; }};
    return parsedQuery::ConstructClause{visit(ctx->constructTriples())};
  } else {
    return std::nullopt;
  }
}

// ____________________________________________________________________________________
RdfEscaping::NormalizedRDFString Visitor::visit(Parser::StringContext* ctx) {
  return RdfEscaping::normalizeRDFLiteral(ctx->getText());
}

// ____________________________________________________________________________________
TripleComponent::Iri Visitor::visit(Parser::IriContext* ctx) {
  string langtag =
      ctx->PREFIX_LANGTAG() ? ctx->PREFIX_LANGTAG()->getText() : "";
  return TripleComponent::Iri::fromIriref(
      langtag + visitAlternative<string>(ctx->iriref(), ctx->prefixedName()));
}

// ____________________________________________________________________________________
string Visitor::visit(Parser::IrirefContext* ctx) const {
  if (baseIri_.empty()) {
    return ctx->getText();
  }
  // TODO<RobinTF> Avoid unnecessary string copies because of conversion.
  // Handle IRIs with base IRI.
  return std::move(
      ad_utility::triple_component::Iri::fromIrirefConsiderBase(
          ctx->getText(), baseIri_.getBaseIri(false), baseIri_.getBaseIri(true))
          .toStringRepresentation());
}

// ____________________________________________________________________________________
string Visitor::visit(Parser::PrefixedNameContext* ctx) {
  return visitAlternative<std::string>(ctx->pnameLn(), ctx->pnameNs());
}

// ____________________________________________________________________________________
string Visitor::visit(Parser::PnameLnContext* ctx) {
  string text = ctx->getText();
  auto pos = text.find(':');
  auto pnameNS = text.substr(0, pos);
  auto pnLocal = text.substr(pos + 1);
  if (!prefixMap_.contains(pnameNS)) {
    // TODO<joka921> : proper name
    reportError(ctx, "Prefix " + pnameNS +
                         " was not registered using a PREFIX declaration");
  }
  auto inner = prefixMap_[pnameNS];
  // strip the trailing ">"
  inner = inner.substr(0, inner.size() - 1);
  return inner + RdfEscaping::unescapePrefixedIri(pnLocal) + ">";
}

// ____________________________________________________________________________________
string Visitor::visit(Parser::PnameNsContext* ctx) {
  auto text = ctx->getText();
  auto prefix = text.substr(0, text.length() - 1);
  if (!prefixMap_.contains(prefix)) {
    // TODO<joka921> : proper name
    reportError(ctx, "Prefix " + prefix +
                         " was not registered using a PREFIX declaration");
  }
  return prefixMap_[prefix];
}

// ____________________________________________________________________________________
DatasetClause SparqlQleverVisitor::visit(Parser::UsingClauseContext* ctx) {
  if (ctx->NAMED()) {
    return {.dataset_ = visit(ctx->iri()), .isNamed_ = true};
  } else {
    return {.dataset_ = visit(ctx->iri()), .isNamed_ = false};
  }
}

// ____________________________________________________________________________________
void Visitor::visit(Parser::PrologueContext* ctx) {
  // Process in an interleaved way, so PREFIX statements are processed correctly
  // to only use the BASE IRIs defined before them, not after them.
  for (auto* child : ctx->children) {
    if (auto* baseDecl = dynamic_cast<Parser::BaseDeclContext*>(child)) {
      visit(baseDecl);
    } else {
      auto* prefixDecl = dynamic_cast<Parser::PrefixDeclContext*>(child);
      AD_CORRECTNESS_CHECK(prefixDecl != nullptr);
      visit(prefixDecl);
    }
  }
  // Remember the whole prologue (we need this when we encounter a SERVICE
  // clause, see `visit(ServiceGraphPatternContext*)` below.
  if (ctx->getStart() && ctx->getStop()) {
    prologueString_ = getOriginalInputForContext(ctx);
  }
}

// ____________________________________________________________________________________
void Visitor::visit(Parser::BaseDeclContext* ctx) {
  auto rawIri = ctx->iriref()->getText();
  bool hasScheme = ctre::starts_with<"<[A-Za-z]*[A-Za-z0-9+-.]:">(rawIri);
  if (!hasScheme) {
    reportError(
        ctx,
        "The base IRI must be an absolute IRI with a scheme, was: " + rawIri);
  }
  baseIri_ = TripleComponent::Iri::fromIriref(visit(ctx->iriref()));
}

// ____________________________________________________________________________________
void Visitor::visit(Parser::PrefixDeclContext* ctx) {
  auto text = ctx->PNAME_NS()->getText();
  // Remove the ':' at the end of the PNAME_NS
  auto prefixLabel = text.substr(0, text.length() - 1);
  auto prefixIri = visit(ctx->iriref());
  prefixMap_[prefixLabel] = prefixIri;
}

// ____________________________________________________________________________________
ParsedQuery Visitor::visit(Parser::SelectQueryContext* ctx) {
  parsedQuery_._clause = visit(ctx->selectClause());
  parsedQuery_.datasetClauses_ = parsedQuery::DatasetClauses::fromClauses(
      visitVector(ctx->datasetClause()));
  activeDatasetClauses_ = parsedQuery_.datasetClauses_;
  visitWhereClause(ctx->whereClause(), parsedQuery_);
  parsedQuery_.addSolutionModifiers(visit(ctx->solutionModifier()));
  return parsedQuery_;
}

// ____________________________________________________________________________________
Visitor::SubQueryAndMaybeValues Visitor::visit(Parser::SubSelectContext* ctx) {
  ParsedQuery& query = parsedQuery_;
  query._clause = visit(ctx->selectClause());
  visitWhereClause(ctx->whereClause(), query);
  query.addSolutionModifiers(visit(ctx->solutionModifier()));
  auto values = visit(ctx->valuesClause());
  // Variables that are selected in this query are visible in the parent query.
  for (const auto& variable : query.selectClause().getSelectedVariables()) {
    addVisibleVariable(variable);
  }
  return {parsedQuery::Subquery{std::move(query)}, std::move(values)};
}

// ____________________________________________________________________________________
GroupKey Visitor::visit(Parser::GroupConditionContext* ctx) {
  if (ctx->var() && !ctx->expression()) {
    return Variable{ctx->var()->getText()};
  } else if (ctx->builtInCall() || ctx->functionCall()) {
    // builtInCall and functionCall are both also an Expression
    return (ctx->builtInCall() ? visitExpressionPimpl(ctx->builtInCall())
                               : visitExpressionPimpl(ctx->functionCall()));
  } else {
    AD_CORRECTNESS_CHECK(ctx->expression());
    auto expr = visitExpressionPimpl(ctx->expression());
    if (ctx->AS() && ctx->var()) {
      return Alias{std::move(expr), visit(ctx->var())};
    } else {
      return expr;
    }
  }
}

// ____________________________________________________________________________________
OrderKey Visitor::visit(Parser::OrderConditionContext* ctx) {
  auto visitExprOrderKey = [this](bool isDescending,
                                  auto* context) -> OrderKey {
    auto expr = visitExpressionPimpl(context);
    if (auto exprIsVariable = expr.getVariableOrNullopt();
        exprIsVariable.has_value()) {
      return VariableOrderKey{exprIsVariable.value(), isDescending};
    } else {
      return ExpressionOrderKey{std::move(expr), isDescending};
    }
  };

  if (ctx->var()) {
    return VariableOrderKey(visit(ctx->var()));
  } else if (ctx->constraint()) {
    return visitExprOrderKey(false, ctx->constraint());
  } else {
    AD_CORRECTNESS_CHECK(ctx->brackettedExpression());
    return visitExprOrderKey(ctx->DESC() != nullptr,
                             ctx->brackettedExpression());
  }
}

// ____________________________________________________________________________________
uint64_t Visitor::visit(Parser::LimitClauseContext* ctx) {
  return visit(ctx->integer());
}

// ____________________________________________________________________________________
uint64_t Visitor::visit(Parser::OffsetClauseContext* ctx) {
  return visit(ctx->integer());
}

// ____________________________________________________________________________________
uint64_t Visitor::visit(Parser::TextLimitClauseContext* ctx) {
  return visit(ctx->integer());
}

// ____________________________________________________________________________________
SparqlValues Visitor::visit(Parser::InlineDataOneVarContext* ctx) {
  SparqlValues values;
  values._variables.push_back(visit(ctx->var()));
  for (auto& dataBlockValue : ctx->dataBlockValue()) {
    values._values.push_back({visit(dataBlockValue)});
  }
  return values;
}

// ____________________________________________________________________________________
SparqlValues Visitor::visit(Parser::InlineDataFullContext* ctx) {
  SparqlValues values;
  values._variables = visitVector(ctx->var());
  values._values = visitVector(ctx->dataBlockSingle());
  if (std::any_of(values._values.begin(), values._values.end(),
                  [numVars = values._variables.size()](const auto& inner) {
                    return inner.size() != numVars;
                  })) {
    reportError(ctx,
                "The number of values in every data block must "
                "match the number of variables in a values clause.");
  }
  return values;
}

// ____________________________________________________________________________________
vector<TripleComponent> Visitor::visit(Parser::DataBlockSingleContext* ctx) {
  if (ctx->NIL()) {
    return {};
  }
  return visitVector(ctx->dataBlockValue());
}

// ____________________________________________________________________________________
TripleComponent Visitor::visit(Parser::DataBlockValueContext* ctx) {
  // Return a string
  if (ctx->iri()) {
    return visit(ctx->iri());
  } else if (ctx->rdfLiteral()) {
    return RdfStringParser<TurtleParser<Tokenizer>>::parseTripleObject(
        visit(ctx->rdfLiteral()));
  } else if (ctx->numericLiteral()) {
    return std::visit(
        [](auto intOrDouble) { return TripleComponent{intOrDouble}; },
        visit(ctx->numericLiteral()));
  } else if (ctx->UNDEF()) {
    return TripleComponent::UNDEF{};
  } else {
    AD_CORRECTNESS_CHECK(ctx->booleanLiteral());
    return TripleComponent{visit(ctx->booleanLiteral())};
  }
}

// ____________________________________________________________________________________
GraphPatternOperation Visitor::visit(Parser::MinusGraphPatternContext* ctx) {
  return GraphPatternOperation{
      parsedQuery::Minus{visit(ctx->groupGraphPattern())}};
}

// ____________________________________________________________________________________
namespace {
GraphPattern wrap(GraphPatternOperation op) {
  auto pattern = GraphPattern();
  pattern._graphPatterns.emplace_back(std::move(op));
  return pattern;
}
}  // namespace

// ____________________________________________________________________________________
GraphPatternOperation Visitor::visit(
    Parser::GroupOrUnionGraphPatternContext* ctx) {
  auto children = visitVector(ctx->groupGraphPattern());
  if (children.size() > 1) {
    // https://en.cppreference.com/w/cpp/algorithm/accumulate
    // a similar thing is done in QueryPlaner::uniteGraphPatterns
    auto foldOp = [](GraphPatternOperation op1, GraphPattern op2) {
      return GraphPatternOperation{
          parsedQuery::Union{wrap(std::move(op1)), std::move(op2)}};
    };
    // TODO<joka921> QLever should support Nary UNIONs directly.
    return std::accumulate(std::next(children.begin(), 2), children.end(),
                           GraphPatternOperation{parsedQuery::Union{
                               std::move(children[0]), std::move(children[1])}},
                           foldOp);
  } else {
    return GraphPatternOperation{
        parsedQuery::GroupGraphPattern{std::move(children[0])}};
  }
}

// ____________________________________________________________________________________
void Visitor::warnOrThrowIfUnboundVariables(
    auto* ctx, const SparqlExpressionPimpl& expression,
    std::string_view clauseName) {
  for (const auto& var : expression.containedVariables()) {
    if (!ad_utility::contains(visibleVariables_, *var)) {
      auto message = absl::StrCat(
          "The variable ", var->name(), " was used in the expression of a ",
          clauseName, " clause but was not previously bound in the query");
      if (RuntimeParameters().get<"throw-on-unbound-variables">()) {
        reportError(ctx, message);
      } else {
        parsedQuery_.addWarning(std::move(message));
      }
    }
  }
}

// ____________________________________________________________________________________
SparqlFilter Visitor::visit(Parser::FilterRContext* ctx) {
  // NOTE: We cannot add a warning or throw an exception if the FILTER
  // expression contains unbound variables, because the variables of the FILTER
  // might be bound after the filter appears in the query (which is perfectly
  // legal).
  return SparqlFilter{visitExpressionPimpl(ctx->constraint())};
}

// ____________________________________________________________________________________
ExpressionPtr Visitor::visit(Parser::ConstraintContext* ctx) {
  return visitAlternative<ExpressionPtr>(
      ctx->brackettedExpression(), ctx->builtInCall(), ctx->functionCall());
}

// ____________________________________________________________________________________
ExpressionPtr Visitor::visit(Parser::FunctionCallContext* ctx) {
  return processIriFunctionCall(visit(ctx->iri()), visit(ctx->argList()), ctx);
}

// ____________________________________________________________________________________
vector<Visitor::ExpressionPtr> Visitor::visit(Parser::ArgListContext* ctx) {
  // If no arguments, return empty expression vector.
  if (ctx->NIL()) {
    return std::vector<ExpressionPtr>{};
  }
  // The grammar allows an optional DISTINCT before the argument list (the
  // whole list, not the individual arguments), but we currently don't support
  // it.
  if (ctx->DISTINCT()) {
    reportNotSupported(
        ctx, "DISTINCT for the argument lists of an IRI functions is ");
  }
  // Visit the expression of each argument.
  return visitVector(ctx->expression());
}

// ____________________________________________________________________________________
std::vector<ExpressionPtr> Visitor::visit(Parser::ExpressionListContext* ctx) {
  if (ctx->NIL()) {
    return {};
  }
  return visitVector(ctx->expression());
}

// ____________________________________________________________________________________
Triples Visitor::visit(Parser::ConstructTriplesContext* ctx) {
  auto result = visit(ctx->triplesSameSubject());
  if (ctx->constructTriples()) {
    ad_utility::appendVector(result, visit(ctx->constructTriples()));
  }
  return result;
}

// ____________________________________________________________________________________
Triples Visitor::visit(Parser::TriplesTemplateContext* ctx) {
  return ad_utility::flatten(visitVector(ctx->triplesSameSubject()));
}

// ____________________________________________________________________________________
Triples Visitor::visit(Parser::TriplesSameSubjectContext* ctx) {
  Triples triples;
  if (ctx->varOrTerm()) {
    GraphTerm subject = visit(ctx->varOrTerm());
    AD_CONTRACT_CHECK(ctx->propertyListNotEmpty());
    auto propertyList = visit(ctx->propertyListNotEmpty());
    for (auto& tuple : propertyList.first) {
      triples.push_back({subject, std::move(tuple[0]), std::move(tuple[1])});
    }
    ad_utility::appendVector(triples, std::move(propertyList.second));
  } else {
    AD_CORRECTNESS_CHECK(ctx->triplesNode());
    auto tripleNodes = visit(ctx->triplesNode());
    ad_utility::appendVector(triples, std::move(tripleNodes.second));
    AD_CONTRACT_CHECK(ctx->propertyList());
    auto propertyList = visit(ctx->propertyList());
    for (auto& tuple : propertyList.first) {
      triples.push_back(
          {tripleNodes.first, std::move(tuple[0]), std::move(tuple[1])});
    }
    ad_utility::appendVector(triples, std::move(propertyList.second));
  }
  return triples;
}

// ____________________________________________________________________________________
PredicateObjectPairsAndTriples Visitor::visit(
    Parser::PropertyListContext* ctx) {
  return ctx->propertyListNotEmpty() ? visit(ctx->propertyListNotEmpty())
                                     : PredicateObjectPairsAndTriples{
                                           PredicateObjectPairs{}, Triples{}};
}

// ____________________________________________________________________________________
PredicateObjectPairsAndTriples Visitor::visit(
    Parser::PropertyListNotEmptyContext* ctx) {
  PredicateObjectPairs triplesWithoutSubject;
  Triples additionalTriples;
  auto verbs = ctx->verb();
  auto objectLists = ctx->objectList();
  for (size_t i = 0; i < verbs.size(); i++) {
    // TODO use zip-style approach once C++ supports ranges
    auto objectList = visit(objectLists.at(i));
    auto verb = visit(verbs.at(i));
    for (auto& object : objectList.first) {
      triplesWithoutSubject.push_back({verb, std::move(object)});
    }
    ad_utility::appendVector(additionalTriples, std::move(objectList.second));
  }
  return {std::move(triplesWithoutSubject), std::move(additionalTriples)};
}

// ____________________________________________________________________________________
GraphTerm Visitor::visit(Parser::VerbContext* ctx) {
  if (ctx->varOrIri()) {
    return visit(ctx->varOrIri());
  } else {
    // Special keyword 'a'
    AD_CORRECTNESS_CHECK(ctx->getText() == "a");
    return GraphTerm{Iri{std::string{a}}};
  }
}

// ____________________________________________________________________________________
ObjectsAndTriples Visitor::visit(Parser::ObjectListContext* ctx) {
  Objects objects;
  Triples additionalTriples;
  auto objectContexts = ctx->objectR();
  for (auto& objectContext : objectContexts) {
    auto graphNode = visit(objectContext);
    ad_utility::appendVector(additionalTriples, std::move(graphNode.second));
    objects.push_back(std::move(graphNode.first));
  }
  return {std::move(objects), std::move(additionalTriples)};
}

// ____________________________________________________________________________________
<<<<<<< HEAD
ad_utility::sparql_types::Node Visitor::visit(Parser::ObjectRContext* ctx) {
=======
SubjectOrObjectAndTriples Visitor::visit(Parser::ObjectRContext* ctx) {
>>>>>>> 1854a25b
  return visit(ctx->graphNode());
}

// ____________________________________________________________________________________
void Visitor::setMatchingWordAndScoreVisibleIfPresent(
    // If a triple `?var ql:contains-word "words"` or `?var ql:contains-entity
    // <entity>` is contained in the query, then the variable
    // `?ql_textscore_var` is implicitly created and visible in the query body.
    // Similarly, if a triple `?var ql:contains-word "words"` is contained in
    // the query, then the variable `ql_matchingword_var` is implicitly created
    // and visible in the query body.
    auto* ctx, const TripleWithPropertyPath& triple) {
  const auto& [subject, predicate, object] = triple;

  auto* var = std::get_if<Variable>(&subject);
  auto* propertyPath = std::get_if<PropertyPath>(&predicate);

  if (!var || !propertyPath) {
    return;
  }

  if (propertyPath->asString() == CONTAINS_WORD_PREDICATE) {
    string name = object.toSparql();
    if (!((name.starts_with('"') && name.ends_with('"')) ||
          (name.starts_with('\'') && name.ends_with('\'')))) {
      reportError(ctx,
                  "ql:contains-word has to be followed by a string in quotes");
    }
    for (std::string_view s : std::vector<std::string>(
             absl::StrSplit(name.substr(1, name.size() - 2), ' '))) {
      addVisibleVariable(var->getWordScoreVariable(s, s.ends_with('*')));
      if (!s.ends_with('*')) {
        continue;
      }
      addVisibleVariable(var->getMatchingWordVariable(
          ad_utility::utf8ToLower(s.substr(0, s.size() - 1))));
    }
  } else if (propertyPath->asString() == CONTAINS_ENTITY_PREDICATE) {
    if (const auto* entVar = std::get_if<Variable>(&object)) {
      addVisibleVariable(var->getEntityScoreVariable(*entVar));
    } else {
      addVisibleVariable(var->getEntityScoreVariable(object.toSparql()));
    }
  }
}

// ___________________________________________________________________________
vector<TripleWithPropertyPath> Visitor::visit(
    Parser::TriplesSameSubjectPathContext* ctx) {
  /*
  // If a triple `?var ql:contains-word "words"` or `?var ql:contains-entity
  // <entity>` is contained in the query, then the variable `?ql_textscore_var`
  // is implicitly created and visible in the query body.
  // Similarly if a triple `?var ql:contains-word "words"` is contained in the
  // query, then the variable `ql_matchingword_var` is implicitly created and
  // visible in the query body.
  auto setMatchingWordAndScoreVisibleIfPresent =
      [this, ctx](GraphTerm& subject, VarOrPath& predicate, GraphTerm& object) {
        auto* var = std::get_if<Variable>(&subject);
        auto* propertyPath = std::get_if<PropertyPath>(&predicate);

        if (!var || !propertyPath) {
          return;
        }

        if (propertyPath->asString() == CONTAINS_WORD_PREDICATE) {
          string name = object.toSparql();
          if (!((name.starts_with('"') && name.ends_with('"')) ||
                (name.starts_with('\'') && name.ends_with('\'')))) {
            reportError(
                ctx,
                "ql:contains-word has to be followed by a string in quotes");
          }
          for (std::string_view s : std::vector<std::string>(
                   absl::StrSplit(name.substr(1, name.size() - 2), ' '))) {
            if (!s.ends_with('*')) {
              continue;
            }
            addVisibleVariable(var->getMatchingWordVariable(
                ad_utility::utf8ToLower(s.substr(0, s.size() - 1))));
          }
        } else if (propertyPath->asString() == CONTAINS_ENTITY_PREDICATE) {
          if (const auto* entVar = std::get_if<Variable>(&object)) {
            addVisibleVariable(var->getScoreVariable(*entVar));
          } else {
            addVisibleVariable(var->getScoreVariable(object.toSparql()));
          }
        }
      };
      */

  // Assemble the final result from a set of given `triples` and possibly empty
  // `additionalTriples`, the given `subject` and the given pairs of
  // `[predicate, object]`
  using TripleVec = std::vector<TripleWithPropertyPath>;
  auto assembleResult = [this, ctx](TripleVec triples, GraphTerm subject,
                                    PathObjectPairs predicateObjectPairs,
                                    TripleVec additionalTriples) {
    for (auto&& [predicate, object] : std::move(predicateObjectPairs)) {
      triples.emplace_back(subject, std::move(predicate), std::move(object));
    }
    ql::ranges::copy(additionalTriples, std::back_inserter(triples));
    for (const auto& triple : triples) {
      setMatchingWordAndScoreVisibleIfPresent(ctx, triple);
    }
    return triples;
  };
  if (ctx->varOrTerm()) {
    auto subject = visit(ctx->varOrTerm());
    auto [tuples, triples] = visit(ctx->propertyListPathNotEmpty());
    return assembleResult(std::move(triples), std::move(subject),
                          std::move(tuples), {});
  } else {
    AD_CORRECTNESS_CHECK(ctx->triplesNodePath());
    auto [subject, result] = visit(ctx->triplesNodePath());
    auto additionalTriples = visit(ctx->propertyListPath());
    if (additionalTriples.has_value()) {
      auto& [tuples, triples] = additionalTriples.value();
      return assembleResult(std::move(result), std::move(subject),
                            std::move(tuples), std::move(triples));
    } else {
      return assembleResult(std::move(result), std::move(subject), {}, {});
    }
  }
}

// ___________________________________________________________________________
std::optional<PathObjectPairsAndTriples> Visitor::visit(
    Parser::PropertyListPathContext* ctx) {
  return visitOptional(ctx->propertyListPathNotEmpty());
}

// ___________________________________________________________________________
PathObjectPairsAndTriples Visitor::visit(
    Parser::PropertyListPathNotEmptyContext* ctx) {
  PathObjectPairsAndTriples result = visit(ctx->tupleWithPath());
  auto& [pairs, triples] = result;
  vector<PathObjectPairsAndTriples> pairsAndTriples =
      visitVector(ctx->tupleWithoutPath());
  for (auto& [newPairs, newTriples] : pairsAndTriples) {
    ql::ranges::move(newPairs, std::back_inserter(pairs));
    ql::ranges::move(newTriples, std::back_inserter(triples));
  }
  return result;
}

// ____________________________________________________________________________________
PropertyPath Visitor::visit(Parser::VerbPathContext* ctx) {
  PropertyPath p = visit(ctx->path());
  // TODO move computeCanBeNull into PropertyPath constructor.
  p.computeCanBeNull();
  return p;
}

// ____________________________________________________________________________________
Variable Visitor::visit(Parser::VerbSimpleContext* ctx) {
  return visit(ctx->var());
}

// ____________________________________________________________________________________
PathObjectPairsAndTriples Visitor::visit(Parser::TupleWithoutPathContext* ctx) {
  VarOrPath predicate = visit(ctx->verbPathOrSimple());
  ObjectsAndTriples objectList = visit(ctx->objectList());
  auto predicateObjectPairs = joinPredicateAndObject(predicate, objectList);
  std::vector<TripleWithPropertyPath> triples;
  auto toVarOrPath = [](GraphTerm term) -> VarOrPath {
    if (std::holds_alternative<Variable>(term)) {
      return std::get<Variable>(term);
    } else {
      return PropertyPath::fromIri(term.toSparql());
    }
  };
  for (auto& triple : objectList.second) {
    triples.emplace_back(triple[0], toVarOrPath(triple[1]), triple[2]);
  }
  return {std::move(predicateObjectPairs), std::move(triples)};
}

// ____________________________________________________________________________________
PathObjectPairsAndTriples Visitor::visit(Parser::TupleWithPathContext* ctx) {
  VarOrPath predicate = visit(ctx->verbPathOrSimple());
  ObjectsAndPathTriples objectList = visit(ctx->objectListPath());
  auto predicateObjectPairs = joinPredicateAndObject(predicate, objectList);
  return {predicateObjectPairs, std::move(objectList.second)};
}

// ____________________________________________________________________________________
VarOrPath Visitor::visit(Parser::VerbPathOrSimpleContext* ctx) {
  return visitAlternative<ad_utility::sparql_types::VarOrPath>(
      ctx->verbPath(), ctx->verbSimple());
}

// ___________________________________________________________________________
ObjectsAndPathTriples Visitor::visit(Parser::ObjectListPathContext* ctx) {
  auto objectAndTriplesVec = visitVector(ctx->objectPath());
  // First collect all the objects.
  std::vector<GraphTerm> objects;
  ql::ranges::copy(
      objectAndTriplesVec | ql::views::transform(ad_utility::first),
      std::back_inserter(objects));

  // Collect all the triples. Node: `views::join` flattens the input.
  std::vector<TripleWithPropertyPath> triples;
  ql::ranges::copy(objectAndTriplesVec |
                       ql::views::transform(ad_utility::second) |
                       ql::views::join,
                   std::back_inserter(triples));
  return {std::move(objects), std::move(triples)};
}

// ____________________________________________________________________________________
SubjectOrObjectAndPathTriples Visitor::visit(Parser::ObjectPathContext* ctx) {
  return visit(ctx->graphNodePath());
}

// ____________________________________________________________________________________
PropertyPath Visitor::visit(Parser::PathContext* ctx) {
  return visit(ctx->pathAlternative());
}

// ____________________________________________________________________________________
PropertyPath Visitor::visit(Parser::PathAlternativeContext* ctx) {
  return PropertyPath::makeAlternative(visitVector(ctx->pathSequence()));
}

// ____________________________________________________________________________________
PropertyPath Visitor::visit(Parser::PathSequenceContext* ctx) {
  return PropertyPath::makeSequence(visitVector(ctx->pathEltOrInverse()));
}

// ____________________________________________________________________________________
PropertyPath Visitor::visit(Parser::PathEltContext* ctx) {
  PropertyPath p = visit(ctx->pathPrimary());

  if (ctx->pathMod()) {
    std::string modifier = ctx->pathMod()->getText();
    p = PropertyPath::makeModified(p, modifier);
  }
  return p;
}

// ____________________________________________________________________________________
PropertyPath Visitor::visit(Parser::PathEltOrInverseContext* ctx) {
  PropertyPath p = visit(ctx->pathElt());

  if (ctx->negationOperator) {
    p = PropertyPath::makeInverse(std::move(p));
  }

  return p;
}

// ____________________________________________________________________________________
void Visitor::visit(Parser::PathModContext*) {
  // This rule is only used by the `PathElt` rule which should have handled the
  // content of this rule.
  AD_FAIL();
}

// ____________________________________________________________________________________
PropertyPath Visitor::visit(Parser::PathPrimaryContext* ctx) {
  // TODO: implement a strong Iri type, s.t. the ctx->iri() case can become a
  //  simple `return visit(...)`. Then the three cases which are not the
  //  `special a` case can be merged into a `visitAlternative(...)`.
  if (ctx->iri()) {
    return PropertyPath::fromIri(
        std::string{visit(ctx->iri()).toStringRepresentation()});
  } else if (ctx->path()) {
    return visit(ctx->path());
  } else if (ctx->pathNegatedPropertySet()) {
    return visit(ctx->pathNegatedPropertySet());
  } else {
    AD_CORRECTNESS_CHECK(ctx->getText() == "a");
    // Special keyword 'a'
    return PropertyPath::fromIri(std::string{a});
  }
}

// ____________________________________________________________________________________
PropertyPath Visitor::visit(Parser::PathNegatedPropertySetContext* ctx) {
  return PropertyPath::makeNegated(visitVector(ctx->pathOneInPropertySet()));
}

// ____________________________________________________________________________________
PropertyPath Visitor::visit(Parser::PathOneInPropertySetContext* ctx) {
  std::string iri = ctx->iri()
                        ? std::move(visit(ctx->iri()).toStringRepresentation())
                        : std::string{a};
  const std::string& text = ctx->getText();
  AD_CORRECTNESS_CHECK((iri == a) == (text == "a" || text == "^a"));
  auto propertyPath = PropertyPath::fromIri(std::move(iri));
  if (text.starts_with("^")) {
    return PropertyPath::makeInverse(propertyPath);
  }
  return propertyPath;
}

// ____________________________________________________________________________________
uint64_t Visitor::visit(Parser::IntegerContext* ctx) {
  try {
    // unsigned long long int might be larger than 8 bytes as per the standard.
    // If that were the case this could lead to overflows.
    // TODO<joka921> Use `std::from_chars` but first check for the compiler
    //  support.
    static_assert(sizeof(unsigned long long int) == sizeof(uint64_t));
    return std::stoull(ctx->getText());
  } catch (const std::out_of_range&) {
    reportNotSupported(ctx, "Integer " + ctx->getText() +
                                " does not fit into 64 bits. This is ");
  }
}

// ____________________________________________________________________________________
<<<<<<< HEAD
ad_utility::sparql_types::Node Visitor::visit(Parser::TriplesNodeContext* ctx) {
  return visitAlternative<Node>(ctx->collection(),
                                ctx->blankNodePropertyList());
}

// ____________________________________________________________________________________
ad_utility::sparql_types::Node Visitor::visit(
    Parser::BlankNodePropertyListContext* ctx) {
  VarOrTerm var{GraphTerm{newBlankNode()}};
=======
SubjectOrObjectAndTriples Visitor::visit(Parser::TriplesNodeContext* ctx) {
  return visitAlternative<SubjectOrObjectAndTriples>(
      ctx->collection(), ctx->blankNodePropertyList());
}

// ____________________________________________________________________________________
SubjectOrObjectAndTriples Visitor::visit(
    Parser::BlankNodePropertyListContext* ctx) {
  GraphTerm term = newBlankNodeOrVariable();
>>>>>>> 1854a25b
  Triples triples;
  auto propertyList = visit(ctx->propertyListNotEmpty());
  for (auto& [predicate, object] : propertyList.first) {
    triples.push_back({term, std::move(predicate), std::move(object)});
  }
  ad_utility::appendVector(triples, std::move(propertyList.second));
  return {std::move(term), std::move(triples)};
}

// ____________________________________________________________________________________
SubjectOrObjectAndPathTriples Visitor::visit(
    Parser::TriplesNodePathContext* ctx) {
  return visitAlternative<SubjectOrObjectAndPathTriples>(
      ctx->blankNodePropertyListPath(), ctx->collectionPath());
}

// ____________________________________________________________________________________
SubjectOrObjectAndPathTriples Visitor::visit(
    Parser::BlankNodePropertyListPathContext* ctx) {
  auto subject = parsedQuery_.getNewInternalVariable();
  auto [predicateObjects, triples] = visit(ctx->propertyListPathNotEmpty());
  for (auto& [predicate, object] : predicateObjects) {
    triples.emplace_back(subject, std::move(predicate), std::move(object));
  }
  return {std::move(subject), triples};
}

<<<<<<< HEAD
// ____________________________________________________________________________________
ad_utility::sparql_types::Node Visitor::visit(Parser::CollectionContext* ctx) {
  Triples triples;
  VarOrTerm nextElement{
      GraphTerm{Iri{"<http://www.w3.org/1999/02/22-rdf-syntax-ns#nil>"}}};
  auto nodes = ctx->graphNode();
  for (auto context : Reversed{nodes}) {
    VarOrTerm currentVar{GraphTerm{newBlankNode()}};
    auto graphNode = visit(context);

=======
// _____________________________________________________________________________
template <typename TripleType, typename Func>
TripleType Visitor::toRdfCollection(std::vector<TripleType> elements,
                                    Func iriStringToPredicate) {
  typename TripleType::second_type triples;
  GraphTerm nextTerm{Iri{"<http://www.w3.org/1999/02/22-rdf-syntax-ns#nil>"}};
  for (auto& graphNode : ql::ranges::reverse_view(elements)) {
    GraphTerm currentTerm = newBlankNodeOrVariable();
>>>>>>> 1854a25b
    triples.push_back(
        {currentTerm,
         iriStringToPredicate(
             "<http://www.w3.org/1999/02/22-rdf-syntax-ns#first>"),
         std::move(graphNode.first)});
    triples.push_back({currentTerm,
                       iriStringToPredicate(
                           "<http://www.w3.org/1999/02/22-rdf-syntax-ns#rest>"),
                       std::move(nextTerm)});
    nextTerm = std::move(currentTerm);

    ad_utility::appendVector(triples, std::move(graphNode.second));
  }
  return {std::move(nextTerm), std::move(triples)};
}

// _____________________________________________________________________________
SubjectOrObjectAndTriples Visitor::visit(Parser::CollectionContext* ctx) {
  return toRdfCollection(visitVector(ctx->graphNode()), [](std::string iri) {
    return GraphTerm{Iri{std::move(iri)}};
  });
}

// _____________________________________________________________________________
SubjectOrObjectAndPathTriples Visitor::visit(
    Parser::CollectionPathContext* ctx) {
  return toRdfCollection(
      visitVector(ctx->graphNodePath()),
      [](std::string iri) { return PropertyPath::fromIri(std::move(iri)); });
}

// ____________________________________________________________________________________
<<<<<<< HEAD
ad_utility::sparql_types::Node Visitor::visit(Parser::GraphNodeContext* ctx) {
=======
SubjectOrObjectAndTriples Visitor::visit(Parser::GraphNodeContext* ctx) {
>>>>>>> 1854a25b
  if (ctx->varOrTerm()) {
    return {visit(ctx->varOrTerm()), Triples{}};
  } else {
    AD_CORRECTNESS_CHECK(ctx->triplesNode());
    return visit(ctx->triplesNode());
  }
}

// ____________________________________________________________________________________
SubjectOrObjectAndPathTriples Visitor::visit(
    Parser::GraphNodePathContext* ctx) {
  if (ctx->varOrTerm()) {
    return {visit(ctx->varOrTerm()), {}};
  } else {
    AD_CORRECTNESS_CHECK(ctx->triplesNodePath());
    return visit(ctx->triplesNodePath());
  }
}

// ____________________________________________________________________________________
GraphTerm Visitor::visit(Parser::VarOrTermContext* ctx) {
  return visitAlternative<GraphTerm>(ctx->var(), ctx->graphTerm());
}

// ____________________________________________________________________________________
GraphTerm Visitor::visit(Parser::VarOrIriContext* ctx) {
  if (ctx->var()) {
    return visit(ctx->var());
  } else {
    AD_CORRECTNESS_CHECK(ctx->iri());
    // TODO<qup42> If `visit` returns an `Iri` and `GraphTerm` can be
    // constructed from an `Iri`, this whole function becomes
    // `visitAlternative`.
    // TODO<joka921> If we unify the two IRI and Literal types (the ones from
    // the parser and from the `TripleComponent`, then this becomes much
    // simpler.
    return GraphTerm{
        Iri{std::string{visit(ctx->iri()).toStringRepresentation()}}};
  }
}

// ____________________________________________________________________________________
GraphTerm Visitor::visit(Parser::GraphTermContext* ctx) {
  if (ctx->blankNode()) {
    return visit(ctx->blankNode());
  } else if (ctx->iri()) {
    // TODO<joka921> Unify.
    return Iri{std::string{visit(ctx->iri()).toStringRepresentation()}};
  } else if (ctx->NIL()) {
    return Iri{"<http://www.w3.org/1999/02/22-rdf-syntax-ns#nil>"};
  } else {
    return visitAlternative<Literal>(ctx->numericLiteral(),
                                     ctx->booleanLiteral(), ctx->rdfLiteral());
  }
}

// ____________________________________________________________________________________
ExpressionPtr Visitor::visit(Parser::ConditionalOrExpressionContext* ctx) {
  auto childContexts = ctx->conditionalAndExpression();
  auto children = visitVector(ctx->conditionalAndExpression());
  AD_CONTRACT_CHECK(!children.empty());
  auto result = std::move(children.front());
  std::for_each(children.begin() + 1, children.end(),
                [&result](ExpressionPtr& ptr) {
                  result = sparqlExpression::makeOrExpression(std::move(result),
                                                              std::move(ptr));
                });
  result->descriptor() = ctx->getText();
  return result;
}

// ____________________________________________________________________________________
ExpressionPtr Visitor::visit(Parser::ConditionalAndExpressionContext* ctx) {
  auto children = visitVector(ctx->valueLogical());
  AD_CONTRACT_CHECK(!children.empty());
  auto result = std::move(children.front());
  std::for_each(children.begin() + 1, children.end(),
                [&result](ExpressionPtr& ptr) {
                  result = sparqlExpression::makeAndExpression(
                      std::move(result), std::move(ptr));
                });
  result->descriptor() = ctx->getText();
  return result;
}

// ____________________________________________________________________________________
ExpressionPtr Visitor::visit(Parser::ValueLogicalContext* ctx) {
  return visit(ctx->relationalExpression());
}

// ___________________________________________________________________________
ExpressionPtr Visitor::visit(Parser::RelationalExpressionContext* ctx) {
  auto children = visitVector(ctx->numericExpression());

  if (ctx->expressionList()) {
    auto lhs = visitVector(ctx->numericExpression());
    AD_CORRECTNESS_CHECK(lhs.size() == 1);
    auto expressions = visit(ctx->expressionList());
    auto inExpression = std::make_unique<InExpression>(std::move(lhs.at(0)),
                                                       std::move(expressions));
    if (ctx->notToken) {
      return makeUnaryNegateExpression(std::move(inExpression));
    } else {
      return inExpression;
    }
  }
  AD_CONTRACT_CHECK(children.size() == 1 || children.size() == 2);
  if (children.size() == 1) {
    return std::move(children[0]);
  }

  auto make = [&]<typename Expr>() {
    return createExpression<Expr>(std::move(children[0]),
                                  std::move(children[1]));
  };
  std::string relation = ctx->children[1]->getText();
  if (relation == "=") {
    return make.operator()<EqualExpression>();
  } else if (relation == "!=") {
    return make.operator()<NotEqualExpression>();
  } else if (relation == "<") {
    return make.operator()<LessThanExpression>();
  } else if (relation == ">") {
    return make.operator()<GreaterThanExpression>();
  } else if (relation == "<=") {
    return make.operator()<LessEqualExpression>();
  } else {
    AD_CORRECTNESS_CHECK(relation == ">=");
    return make.operator()<GreaterEqualExpression>();
  }
}

// ____________________________________________________________________________________
ExpressionPtr Visitor::visit(Parser::NumericExpressionContext* ctx) {
  return visit(ctx->additiveExpression());
}

// ____________________________________________________________________________________
ExpressionPtr Visitor::visit(Parser::AdditiveExpressionContext* ctx) {
  auto result = visit(ctx->multiplicativeExpression());

  for (OperatorAndExpression& signAndExpression :
       visitVector(ctx->multiplicativeExpressionWithSign())) {
    switch (signAndExpression.operator_) {
      case Operator::Plus:
        result = sparqlExpression::makeAddExpression(
            std::move(result), std::move(signAndExpression.expression_));
        break;
      case Operator::Minus:
        result = sparqlExpression::makeSubtractExpression(
            std::move(result), std::move(signAndExpression.expression_));
        break;
      default:
        AD_FAIL();
    }
  }
  return result;
}

// ____________________________________________________________________________________
Visitor::OperatorAndExpression Visitor::visit(
    Parser::MultiplicativeExpressionWithSignContext* ctx) {
  return visitAlternative<OperatorAndExpression>(
      ctx->plusSubexpression(), ctx->minusSubexpression(),
      ctx->multiplicativeExpressionWithLeadingSignButNoSpace());
}

// ____________________________________________________________________________________
Visitor::OperatorAndExpression Visitor::visit(
    Parser::PlusSubexpressionContext* ctx) {
  return {Operator::Plus, visit(ctx->multiplicativeExpression())};
}

// ____________________________________________________________________________________
Visitor::OperatorAndExpression Visitor::visit(
    Parser::MinusSubexpressionContext* ctx) {
  return {Operator::Minus, visit(ctx->multiplicativeExpression())};
}

// ____________________________________________________________________________________
Visitor::OperatorAndExpression Visitor::visit(
    Parser::MultiplicativeExpressionWithLeadingSignButNoSpaceContext* ctx) {
  Operator op =
      ctx->numericLiteralPositive() ? Operator::Plus : Operator::Minus;

  // Helper function that inverts a number if  the leading sign of this
  // expression is `-`
  auto invertIfNecessary = [ctx](auto number) {
    return ctx->numericLiteralPositive() ? number : -number;
  };

  // Create the initial expression from a double literal
  auto createFromDouble = [&](double d) -> ExpressionPtr {
    return std::make_unique<sparqlExpression::IdExpression>(
        Id::makeFromDouble(invertIfNecessary(d)));
  };
  auto createFromInt = [&](int64_t i) -> ExpressionPtr {
    return std::make_unique<sparqlExpression::IdExpression>(
        Id::makeFromInt(invertIfNecessary(i)));
  };

  auto literalAsVariant = visitAlternative<IntOrDouble>(
      ctx->numericLiteralPositive(), ctx->numericLiteralNegative());

  auto expression = std::visit(
      ad_utility::OverloadCallOperator{createFromInt, createFromDouble},
      literalAsVariant);

  for (OperatorAndExpression& opAndExp :
       visitVector(ctx->multiplyOrDivideExpression())) {
    switch (opAndExp.operator_) {
      case Operator::Multiply:
        expression = sparqlExpression::makeMultiplyExpression(
            std::move(expression), std::move(opAndExp.expression_));
        break;
      case Operator::Divide:
        expression = sparqlExpression::makeDivideExpression(
            std::move(expression), std::move(opAndExp.expression_));
        break;
      default:
        AD_FAIL();
    }
  }
  return {op, std::move(expression)};
}

// ____________________________________________________________________________________
ExpressionPtr Visitor::visit(Parser::MultiplicativeExpressionContext* ctx) {
  auto result = visit(ctx->unaryExpression());

  for (OperatorAndExpression& opAndExp :
       visitVector(ctx->multiplyOrDivideExpression())) {
    switch (opAndExp.operator_) {
      case Operator::Multiply:
        result = sparqlExpression::makeMultiplyExpression(
            std::move(result), std::move(opAndExp.expression_));
        break;
      case Operator::Divide:
        result = sparqlExpression::makeDivideExpression(
            std::move(result), std::move(opAndExp.expression_));
        break;
      default:
        AD_FAIL();
    }
  }
  return result;
}

// ____________________________________________________________________________________
Visitor::OperatorAndExpression Visitor::visit(
    Parser::MultiplyOrDivideExpressionContext* ctx) {
  return visitAlternative<OperatorAndExpression>(ctx->multiplyExpression(),
                                                 ctx->divideExpression());
}

// ____________________________________________________________________________________
Visitor::OperatorAndExpression Visitor::visit(
    Parser::MultiplyExpressionContext* ctx) {
  return {Operator::Multiply, visit(ctx->unaryExpression())};
}

// ____________________________________________________________________________________
Visitor::OperatorAndExpression Visitor::visit(
    Parser::DivideExpressionContext* ctx) {
  return {Operator::Divide, visit(ctx->unaryExpression())};
}

// ____________________________________________________________________________________
ExpressionPtr Visitor::visit(Parser::UnaryExpressionContext* ctx) {
  auto child = visit(ctx->primaryExpression());
  if (ctx->children[0]->getText() == "-") {
    return sparqlExpression::makeUnaryMinusExpression(std::move(child));
  } else if (ctx->children[0]->getText() == "!") {
    return sparqlExpression::makeUnaryNegateExpression(std::move(child));
  } else {
    // no sign or an explicit '+'
    return child;
  }
}

// ____________________________________________________________________________________
ExpressionPtr Visitor::visit(Parser::PrimaryExpressionContext* ctx) {
  using std::make_unique;
  using namespace sparqlExpression;

  if (ctx->rdfLiteral()) {
    auto tripleComponent =
        RdfStringParser<TurtleParser<TokenizerCtre>>::parseTripleObject(
            visit(ctx->rdfLiteral()));
    AD_CORRECTNESS_CHECK(!tripleComponent.isIri() &&
                         !tripleComponent.isString());
    if (tripleComponent.isLiteral()) {
      return make_unique<StringLiteralExpression>(tripleComponent.getLiteral());
    } else {
      return make_unique<IdExpression>(
          tripleComponent.toValueIdIfNotString().value());
    }
  } else if (ctx->numericLiteral()) {
    auto integralWrapper = [](int64_t x) {
      return ExpressionPtr{make_unique<IdExpression>(Id::makeFromInt(x))};
    };
    auto doubleWrapper = [](double x) {
      return ExpressionPtr{make_unique<IdExpression>(Id::makeFromDouble(x))};
    };
    return std::visit(
        ad_utility::OverloadCallOperator{integralWrapper, doubleWrapper},
        visit(ctx->numericLiteral()));
  } else if (ctx->booleanLiteral()) {
    return make_unique<IdExpression>(
        Id::makeFromBool(visit(ctx->booleanLiteral())));
  } else if (ctx->var()) {
    return make_unique<VariableExpression>(visit(ctx->var()));
  } else {
    return visitAlternative<ExpressionPtr>(
        ctx->builtInCall(), ctx->iriOrFunction(), ctx->brackettedExpression());
  }
}

// ____________________________________________________________________________________
ExpressionPtr Visitor::visit(Parser::BrackettedExpressionContext* ctx) {
  return visit(ctx->expression());
}

// ____________________________________________________________________________________
ExpressionPtr Visitor::visit([[maybe_unused]] Parser::BuiltInCallContext* ctx) {
  if (ctx->aggregate()) {
    return visit(ctx->aggregate());
  } else if (ctx->regexExpression()) {
    return visit(ctx->regexExpression());
  } else if (ctx->langExpression()) {
    return visit(ctx->langExpression());
  } else if (ctx->substringExpression()) {
    return visit(ctx->substringExpression());
  } else if (ctx->strReplaceExpression()) {
    return visit(ctx->strReplaceExpression());
  } else if (ctx->existsFunc()) {
    return visit(ctx->existsFunc());
  } else if (ctx->notExistsFunc()) {
    return visit(ctx->notExistsFunc());
  }
  // Get the function name and the arguments. Note that we do not have to check
  // the number of arguments like for `processIriFunctionCall`, since the number
  // of arguments is fixed by the grammar and we wouldn't even get here if the
  // number were wrong. Hence only the `AD_CONTRACT_CHECK`s.
  AD_CONTRACT_CHECK(!ctx->children.empty());
  auto functionName = ad_utility::getLowercase(ctx->children[0]->getText());
  auto argList = visitVector(ctx->expression());
  using namespace sparqlExpression;
  // Create the expression using the matching factory function from
  // `NaryExpression.h`.
  auto createUnary = CPP_template_lambda(&argList)(typename F)(F function)(
      requires std::is_invocable_r_v<ExpressionPtr, F, ExpressionPtr>) {
    AD_CORRECTNESS_CHECK(argList.size() == 1, argList.size());
    return function(std::move(argList[0]));
  };

  auto createBinary = CPP_template_lambda(&argList)(typename F)(F function)(
      requires std::is_invocable_r_v<ExpressionPtr, F, ExpressionPtr,
                                     ExpressionPtr>) {
    AD_CORRECTNESS_CHECK(argList.size() == 2);
    return function(std::move(argList[0]), std::move(argList[1]));
  };

  auto createTernary = CPP_template_lambda(&argList)(typename F)(F function)(
      requires std::is_invocable_r_v<ExpressionPtr, F, ExpressionPtr,
                                     ExpressionPtr, ExpressionPtr>) {
    AD_CORRECTNESS_CHECK(argList.size() == 3);
    return function(std::move(argList[0]), std::move(argList[1]),
                    std::move(argList[2]));
  };
  if (functionName == "str") {
    return createUnary(&makeStrExpression);
  } else if (functionName == "iri" || functionName == "uri") {
    AD_CORRECTNESS_CHECK(argList.size() == 1, argList.size());
    return makeIriOrUriExpression(std::move(argList[0]),
                                  std::make_unique<IriExpression>(baseIri_));
  } else if (functionName == "strlang") {
    return createBinary(&makeStrLangTagExpression);
  } else if (functionName == "strdt") {
    return createBinary(&makeStrIriDtExpression);
  } else if (functionName == "strlen") {
    return createUnary(&makeStrlenExpression);
  } else if (functionName == "strbefore") {
    return createBinary(&makeStrBeforeExpression);
  } else if (functionName == "strafter") {
    return createBinary(&makeStrAfterExpression);
  } else if (functionName == "contains") {
    return createBinary(&makeContainsExpression);
  } else if (functionName == "strends") {
    return createBinary(&makeStrEndsExpression);
  } else if (functionName == "strstarts") {
    return createBinary(&makeStrStartsExpression);
  } else if (functionName == "ucase") {
    return createUnary(&makeUppercaseExpression);
  } else if (functionName == "lcase") {
    return createUnary(&makeLowercaseExpression);
  } else if (functionName == "year") {
    return createUnary(&makeYearExpression);
  } else if (functionName == "month") {
    return createUnary(&makeMonthExpression);
  } else if (functionName == "day") {
    return createUnary(&makeDayExpression);
  } else if (functionName == "tz") {
    return createUnary(&makeTimezoneStrExpression);
  } else if (functionName == "timezone") {
    return createUnary(&makeTimezoneExpression);
  } else if (functionName == "now") {
    AD_CONTRACT_CHECK(argList.empty());
    return std::make_unique<NowDatetimeExpression>(startTime_);
  } else if (functionName == "hours") {
    return createUnary(&makeHoursExpression);
  } else if (functionName == "minutes") {
    return createUnary(&makeMinutesExpression);
  } else if (functionName == "seconds") {
    return createUnary(&makeSecondsExpression);
  } else if (functionName == "md5") {
    return createUnary(&makeMD5Expression);
  } else if (functionName == "sha1") {
    return createUnary(&makeSHA1Expression);
  } else if (functionName == "sha256") {
    return createUnary(&makeSHA256Expression);
  } else if (functionName == "sha384") {
    return createUnary(&makeSHA384Expression);
  } else if (functionName == "sha512") {
    return createUnary(&makeSHA512Expression);
  } else if (functionName == "rand") {
    AD_CONTRACT_CHECK(argList.empty());
    return std::make_unique<RandomExpression>();
  } else if (functionName == "uuid") {
    AD_CONTRACT_CHECK(argList.empty());
    return std::make_unique<UuidExpression>();
  } else if (functionName == "struuid") {
    AD_CONTRACT_CHECK(argList.empty());
    return std::make_unique<StrUuidExpression>();
  } else if (functionName == "ceil") {
    return createUnary(&makeCeilExpression);
  } else if (functionName == "abs") {
    return createUnary(&makeAbsExpression);
  } else if (functionName == "round") {
    return createUnary(&makeRoundExpression);
  } else if (functionName == "floor") {
    return createUnary(&makeFloorExpression);
  } else if (functionName == "if") {
    return createTernary(&makeIfExpression);
  } else if (functionName == "coalesce") {
    AD_CORRECTNESS_CHECK(ctx->expressionList());
    return makeCoalesceExpression(visit(ctx->expressionList()));
  } else if (functionName == "encode_for_uri") {
    return createUnary(&makeEncodeForUriExpression);
  } else if (functionName == "concat") {
    AD_CORRECTNESS_CHECK(ctx->expressionList());
    return makeConcatExpression(visit(ctx->expressionList()));
  } else if (functionName == "isiri" || functionName == "isuri") {
    return createUnary(&makeIsIriExpression);
  } else if (functionName == "isblank") {
    return createUnary(&makeIsBlankExpression);
  } else if (functionName == "isliteral") {
    return createUnary(&makeIsLiteralExpression);
  } else if (functionName == "isnumeric") {
    return createUnary(&makeIsNumericExpression);
  } else if (functionName == "datatype") {
    return createUnary(&makeDatatypeExpression);
  } else if (functionName == "langmatches") {
    return createBinary(&makeLangMatchesExpression);
  } else if (functionName == "bound") {
    return makeBoundExpression(
        std::make_unique<VariableExpression>(visit(ctx->var())));
  } else {
    reportError(
        ctx,
        absl::StrCat("Built-in function \"", functionName,
                     "\"  not yet implemented; if you need it, just add it to ",
                     "SparqlQleverVisitor.cpp::visitTypesafe(Parser::"
                     "BuiltInCallContext ",
                     "following the already implemented functions there"));
  }
}

// _____________________________________________________________________________
ExpressionPtr Visitor::visit(Parser::RegexExpressionContext* ctx) {
  const auto& exp = ctx->expression();
  const auto& numArgs = exp.size();
  AD_CONTRACT_CHECK(numArgs >= 2 && numArgs <= 3);
  auto flags = numArgs == 3 ? visitOptional(exp[2]) : std::nullopt;
  try {
    return std::make_unique<sparqlExpression::RegexExpression>(
        visit(exp[0]), visit(exp[1]), std::move(flags));
  } catch (const std::exception& e) {
    reportError(ctx, e.what());
  }
}

// ____________________________________________________________________________________
ExpressionPtr Visitor::visit(Parser::LangExpressionContext* ctx) {
  // The number of children for expression LANG() is fixed to one by the
  // grammar (or definition of the parser).
  return sparqlExpression::makeLangExpression(visit(ctx->expression()));
}

// ____________________________________________________________________________________
SparqlExpression::Ptr Visitor::visit(Parser::SubstringExpressionContext* ctx) {
  auto children = visitVector(ctx->expression());
  AD_CORRECTNESS_CHECK(children.size() == 2 || children.size() == 3);
  if (children.size() == 2) {
    children.push_back(
        std::make_unique<IdExpression>(Id::makeFromInt(Id::maxInt)));
  }
  AD_CONTRACT_CHECK(children.size() == 3);
  return sparqlExpression::makeSubstrExpression(std::move(children.at(0)),
                                                std::move(children.at(1)),
                                                std::move(children.at(2)));
}

// ____________________________________________________________________________________
SparqlExpression::Ptr Visitor::visit(Parser::StrReplaceExpressionContext* ctx) {
  auto children = visitVector(ctx->expression());
  AD_CORRECTNESS_CHECK(children.size() == 3 || children.size() == 4);
  return makeReplaceExpression(
      std::move(children.at(0)), std::move(children.at(1)),
      std::move(children.at(2)),
      children.size() == 4 ? std::move(children.at(3)) : nullptr);
}

// ____________________________________________________________________________
ExpressionPtr Visitor::visitExists(Parser::GroupGraphPatternContext* pattern,
                                   bool negate) {
  // The argument of 'EXISTS` is a `GroupGraphPattern` that is independent from
  // the rest of the query (except for the `FROM` and `FROM NAMED` clauses,
  // which also apply to the argument of `EXISTS`). We therefore have to back up
  // and restore all global state when parsing `EXISTS`.
  auto queryBackup = std::exchange(parsedQuery_, ParsedQuery{});
  auto visibleVariablesBackup = std::move(visibleVariables_);
  visibleVariables_.clear();

  // Parse the argument of `EXISTS`.
  auto group = visit(pattern);
  ParsedQuery argumentOfExists =
      std::exchange(parsedQuery_, std::move(queryBackup));
  argumentOfExists.selectClause().setAsterisk();
  argumentOfExists._rootGraphPattern = std::move(group);

  // The argument of `EXISTS` inherits the `FROM` and `FROM NAMED` clauses from
  // the outer query.
  argumentOfExists.datasetClauses_ = activeDatasetClauses_;
  visibleVariables_ = std::move(visibleVariablesBackup);
  auto exists = std::make_unique<sparqlExpression::ExistsExpression>(
      std::move(argumentOfExists));

  // Handle `NOT EXISTS` (which is syntactically distinct from `! EXISTS`) by
  // simply negating the `ExistsExpression`.
  if (negate) {
    return sparqlExpression::makeUnaryNegateExpression(std::move(exists));
  } else {
    return exists;
  }
}

// ____________________________________________________________________________________
ExpressionPtr Visitor::visit(Parser::ExistsFuncContext* ctx) {
  return visitExists(ctx->groupGraphPattern(), false);
}

// ____________________________________________________________________________________
ExpressionPtr Visitor::visit(Parser::NotExistsFuncContext* ctx) {
  return visitExists(ctx->groupGraphPattern(), true);
}

// ____________________________________________________________________________________
ExpressionPtr Visitor::visit(Parser::AggregateContext* ctx) {
  using namespace sparqlExpression;
  const auto& children = ctx->children;
  std::string functionName =
      ad_utility::getLowercase(children.at(0)->getText());

  const bool distinct = ql::ranges::any_of(children, [](auto* child) {
    return ad_utility::getLowercase(child->getText()) == "distinct";
  });
  // the only case that there is no child expression is COUNT(*), so we can
  // check this outside the if below.
  if (!ctx->expression()) {
    AD_CORRECTNESS_CHECK(functionName == "count");
    return makeCountStarExpression(distinct);
  }
  auto childExpression = visit(ctx->expression());
  auto makePtr = [&]<typename ExpressionType>(auto&&... additionalArgs) {
    ExpressionPtr result{std::make_unique<ExpressionType>(
        distinct, std::move(childExpression), AD_FWD(additionalArgs)...)};
    result->descriptor() = ctx->getText();
    return result;
  };

  if (functionName == "count") {
    return makePtr.operator()<CountExpression>();
  } else if (functionName == "sum") {
    return makePtr.operator()<SumExpression>();
  } else if (functionName == "max") {
    return makePtr.operator()<MaxExpression>();
  } else if (functionName == "min") {
    return makePtr.operator()<MinExpression>();
  } else if (functionName == "avg") {
    return makePtr.operator()<AvgExpression>();
  } else if (functionName == "group_concat") {
    // Use a space as a default separator

    std::string separator;
    if (ctx->string()) {
      // TODO: The string rule also allow triple quoted strings with different
      //  escaping rules. These are currently not handled. They should be
      //  parsed into a typesafe format with a unique representation.
      separator = visit(ctx->string()).get();
      // If there was a separator, we have to strip the quotation marks
      AD_CONTRACT_CHECK(separator.size() >= 2);
      separator = separator.substr(1, separator.size() - 2);
    } else {
      separator = " "s;
    }

    return makePtr.operator()<GroupConcatExpression>(std::move(separator));
  } else if (functionName == "stdev") {
    return makePtr.operator()<StdevExpression>();
  } else {
    AD_CORRECTNESS_CHECK(functionName == "sample");
    return makePtr.operator()<SampleExpression>();
  }
}

// ____________________________________________________________________________________
ExpressionPtr Visitor::visit(Parser::IriOrFunctionContext* ctx) {
  // Case 1: Just an IRI.
  if (ctx->argList() == nullptr) {
    return std::make_unique<sparqlExpression::IriExpression>(visit(ctx->iri()));
  }
  // Case 2: Function call, where the function name is an IRI.
  return processIriFunctionCall(visit(ctx->iri()), visit(ctx->argList()), ctx);
}

// ____________________________________________________________________________________
std::string Visitor::visit(Parser::RdfLiteralContext* ctx) {
  // TODO: This should really be an RdfLiteral class that stores a unified
  //  version of the string, and the langtag/datatype separately.
  string ret = ctx->string()->getText();
  if (ctx->LANGTAG()) {
    ret += ctx->LANGTAG()->getText();
  } else if (ctx->iri()) {
    // TODO<joka921> Also unify the two Literal classes...
    ret += ("^^" + std::string{visit(ctx->iri()).toStringRepresentation()});
  }
  return ret;
}

// ____________________________________________________________________________________
std::variant<int64_t, double> Visitor::visit(
    Parser::NumericLiteralContext* ctx) {
  return visitAlternative<std::variant<int64_t, double>>(
      ctx->numericLiteralUnsigned(), ctx->numericLiteralPositive(),
      ctx->numericLiteralNegative());
}

// ____________________________________________________________________________________
namespace {
template <typename Ctx>
std::variant<int64_t, double> parseNumericLiteral(Ctx* ctx, bool parseAsInt) {
  try {
    if (parseAsInt) {
      return std::stoll(ctx->getText());
    } else {
      return std::stod(ctx->getText());
    }
  } catch (const std::out_of_range& range) {
    SparqlQleverVisitor::reportError(ctx, "Could not parse numeric literal \"" +
                                              ctx->getText() +
                                              "\" because it is out of range.");
  }
}
}  // namespace

// ____________________________________________________________________________________
std::variant<int64_t, double> Visitor::visit(
    Parser::NumericLiteralUnsignedContext* ctx) {
  return parseNumericLiteral(ctx, ctx->INTEGER());
}

// ____________________________________________________________________________________
std::variant<int64_t, double> Visitor::visit(
    Parser::NumericLiteralPositiveContext* ctx) {
  return parseNumericLiteral(ctx, ctx->INTEGER_POSITIVE());
}

// ____________________________________________________________________________________
std::variant<int64_t, double> Visitor::visit(
    Parser::NumericLiteralNegativeContext* ctx) {
  return parseNumericLiteral(ctx, ctx->INTEGER_NEGATIVE());
}

// ____________________________________________________________________________________
bool Visitor::visit(Parser::BooleanLiteralContext* ctx) {
  return ctx->getText() == "true";
}

// ____________________________________________________________________________________
GraphTerm Visitor::visit(Parser::BlankNodeContext* ctx) {
  if (ctx->ANON()) {
    return newBlankNodeOrVariable();
  } else {
    AD_CORRECTNESS_CHECK(ctx->BLANK_NODE_LABEL());
    if (isInsideConstructTriples_) {
      // Strip `_:` prefix from string.
      constexpr size_t length = std::string_view{"_:"}.length();
      const string label = ctx->BLANK_NODE_LABEL()->getText().substr(length);
      // `False` means the blank node is not automatically generated, but
      // explicitly specified in the query.
      return BlankNode{false, label};
    } else {
      return ParsedQuery::blankNodeToInternalVariable(
          ctx->BLANK_NODE_LABEL()->getText());
    }
  }
}

// ____________________________________________________________________________________
CPP_template_def(typename Ctx)(
    requires Visitor::voidWhenVisited<Visitor, Ctx>) void Visitor::
    visitVector(const vector<Ctx*>& childContexts) {
  for (const auto& child : childContexts) {
    visit(child);
  }
}

// ____________________________________________________________________________________
CPP_template_def(typename Ctx)(
    requires CPP_NOT(Visitor::voidWhenVisited<Visitor, Ctx>))
    [[nodiscard]] auto Visitor::visitVector(
        const std::vector<Ctx*>& childContexts)
        -> std::vector<decltype(visit(childContexts[0]))> {
  std::vector<decltype(visit(childContexts[0]))> children;
  for (const auto& child : childContexts) {
    children.emplace_back(visit(child));
  }
  return children;
}

// ____________________________________________________________________________________
template <typename Out, typename... Contexts>
Out Visitor::visitAlternative(Contexts*... ctxs) {
  // Check that exactly one of the `ctxs` is not `nullptr`.
  AD_CONTRACT_CHECK(1u == (... + static_cast<bool>(ctxs)));
  if constexpr (std::is_void_v<Out>) {
    (..., visitIf(ctxs));
  } else {
    std::optional<Out> out;
    // Visit the one `context` which is not null and write the result to
    // `out`.
    (..., visitIf<std::optional<Out>, Out>(&out, ctxs));
    return std::move(out.value());
  }
}

// ____________________________________________________________________________________
template <typename Ctx>
auto Visitor::visitOptional(Ctx* ctx) -> std::optional<decltype(visit(ctx))> {
  if (ctx) {
    return visit(ctx);
  } else {
    return std::nullopt;
  }
}

// ____________________________________________________________________________________
template <typename Target, typename Intermediate, typename Ctx>
void Visitor::visitIf(Target* target, Ctx* ctx) {
  if (ctx) {
    *target = Intermediate{visit(ctx)};
  }
}

// _____________________________________________________________________________
CPP_template_def(typename Ctx)(requires Visitor::voidWhenVisited<
                               Visitor, Ctx>) void Visitor::visitIf(Ctx* ctx) {
  if (ctx) {
    visit(ctx);
  }
}

// _____________________________________________________________________________
void Visitor::reportError(const antlr4::ParserRuleContext* ctx,
                          const std::string& msg) {
  throw InvalidSparqlQueryException{
      msg, ad_utility::antlr_utility::generateAntlrExceptionMetadata(ctx)};
}

// _____________________________________________________________________________
void Visitor::reportNotSupported(const antlr4::ParserRuleContext* ctx,
                                 const std::string& feature) {
  throw NotSupportedException{
      feature + " currently not supported by QLever.",
      ad_utility::antlr_utility::generateAntlrExceptionMetadata(ctx)};
}

// _____________________________________________________________________________
TripleComponent SparqlQleverVisitor::visitGraphTerm(
    const GraphTerm& graphTerm) {
  return graphTerm.visit([]<typename T>(const T& element) -> TripleComponent {
    if constexpr (std::is_same_v<T, Variable>) {
      return element;
    } else if constexpr (std::is_same_v<T, Literal> || std::is_same_v<T, Iri>) {
      return RdfStringParser<TurtleParser<TokenizerCtre>>::parseTripleObject(
          element.toSparql());
    } else {
      return element.toSparql();
    }
  });
}

// _____________________________________________________________________________
void SparqlQleverVisitor::visitWhereClause(
    Parser::WhereClauseContext* whereClauseContext, ParsedQuery& query) {
  if (!whereClauseContext) {
    return;
  }
  auto [pattern, visibleVariables] = visit(whereClauseContext);
  query._rootGraphPattern = std::move(pattern);
  query.registerVariablesVisibleInQueryBody(visibleVariables);
}<|MERGE_RESOLUTION|>--- conflicted
+++ resolved
@@ -11,19 +11,14 @@
 #include <string>
 #include <vector>
 
-<<<<<<< HEAD
-#include "absl/strings/str_join.h"
+#include "absl/time/time.h"
 #include "engine/sparqlExpressions/ContainsExpression.h"
-#include "engine/sparqlExpressions/LangExpression.h"
-=======
-#include "absl/time/time.h"
 #include "engine/sparqlExpressions/CountStarExpression.h"
 #include "engine/sparqlExpressions/ExistsExpression.h"
 #include "engine/sparqlExpressions/GroupConcatExpression.h"
 #include "engine/sparqlExpressions/LiteralExpression.h"
 #include "engine/sparqlExpressions/NaryExpression.h"
 #include "engine/sparqlExpressions/NowDatetimeExpression.h"
->>>>>>> 1854a25b
 #include "engine/sparqlExpressions/RandomExpression.h"
 #include "engine/sparqlExpressions/RegexExpression.h"
 #include "engine/sparqlExpressions/RelationalExpressions.h"
@@ -208,6 +203,12 @@
     if (functionName == "date") {
       return createUnary(&makeConvertToDateExpression);
     }
+  } else if (checkPrefix(GEO_RTREE_PREFIX)) {
+    if (functionName == "boundingBoxContains") {
+      checkNumArgs(2);
+      return std::make_unique<ContainsExpression>(std::move(argList[0]),
+                                                  std::move(argList[1]));
+    }
   }
 
   // QLever-internal functions.
@@ -217,21 +218,11 @@
     if (functionName == "isGeoPoint") {
       return createUnary(&makeIsGeoPointExpression);
     }
-  } else if (checkPrefix(GEO_RTREE_PREFIX)) {
-    if (functionName == "boundingBoxContains") {
-      checkNumArgs(2);
-      return std::make_unique<ContainsExpression>(std::move(argList[0]),
-                                                  std::move(argList[1]));
-    }
-  }
-
-<<<<<<< HEAD
-  reportNotSupported(ctx, "Function \"" + iri + "\" is");
-=======
+  }
+
   // If none of the above matched, report unknown function.
   reportNotSupported(ctx,
                      "Function \""s + iri.toStringRepresentation() + "\" is");
->>>>>>> 1854a25b
 }
 
 void Visitor::addVisibleVariable(Variable var) {
@@ -1673,11 +1664,7 @@
 }
 
 // ____________________________________________________________________________________
-<<<<<<< HEAD
-ad_utility::sparql_types::Node Visitor::visit(Parser::ObjectRContext* ctx) {
-=======
 SubjectOrObjectAndTriples Visitor::visit(Parser::ObjectRContext* ctx) {
->>>>>>> 1854a25b
   return visit(ctx->graphNode());
 }
 
@@ -1991,17 +1978,6 @@
 }
 
 // ____________________________________________________________________________________
-<<<<<<< HEAD
-ad_utility::sparql_types::Node Visitor::visit(Parser::TriplesNodeContext* ctx) {
-  return visitAlternative<Node>(ctx->collection(),
-                                ctx->blankNodePropertyList());
-}
-
-// ____________________________________________________________________________________
-ad_utility::sparql_types::Node Visitor::visit(
-    Parser::BlankNodePropertyListContext* ctx) {
-  VarOrTerm var{GraphTerm{newBlankNode()}};
-=======
 SubjectOrObjectAndTriples Visitor::visit(Parser::TriplesNodeContext* ctx) {
   return visitAlternative<SubjectOrObjectAndTriples>(
       ctx->collection(), ctx->blankNodePropertyList());
@@ -2011,7 +1987,6 @@
 SubjectOrObjectAndTriples Visitor::visit(
     Parser::BlankNodePropertyListContext* ctx) {
   GraphTerm term = newBlankNodeOrVariable();
->>>>>>> 1854a25b
   Triples triples;
   auto propertyList = visit(ctx->propertyListNotEmpty());
   for (auto& [predicate, object] : propertyList.first) {
@@ -2039,18 +2014,6 @@
   return {std::move(subject), triples};
 }
 
-<<<<<<< HEAD
-// ____________________________________________________________________________________
-ad_utility::sparql_types::Node Visitor::visit(Parser::CollectionContext* ctx) {
-  Triples triples;
-  VarOrTerm nextElement{
-      GraphTerm{Iri{"<http://www.w3.org/1999/02/22-rdf-syntax-ns#nil>"}}};
-  auto nodes = ctx->graphNode();
-  for (auto context : Reversed{nodes}) {
-    VarOrTerm currentVar{GraphTerm{newBlankNode()}};
-    auto graphNode = visit(context);
-
-=======
 // _____________________________________________________________________________
 template <typename TripleType, typename Func>
 TripleType Visitor::toRdfCollection(std::vector<TripleType> elements,
@@ -2059,7 +2022,6 @@
   GraphTerm nextTerm{Iri{"<http://www.w3.org/1999/02/22-rdf-syntax-ns#nil>"}};
   for (auto& graphNode : ql::ranges::reverse_view(elements)) {
     GraphTerm currentTerm = newBlankNodeOrVariable();
->>>>>>> 1854a25b
     triples.push_back(
         {currentTerm,
          iriStringToPredicate(
@@ -2092,11 +2054,7 @@
 }
 
 // ____________________________________________________________________________________
-<<<<<<< HEAD
-ad_utility::sparql_types::Node Visitor::visit(Parser::GraphNodeContext* ctx) {
-=======
 SubjectOrObjectAndTriples Visitor::visit(Parser::GraphNodeContext* ctx) {
->>>>>>> 1854a25b
   if (ctx->varOrTerm()) {
     return {visit(ctx->varOrTerm()), Triples{}};
   } else {
