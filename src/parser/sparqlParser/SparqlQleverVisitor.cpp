// Copyright 2021, University of Freiburg,
// Chair of Algorithms and Data Structures
// Authors:
//   Hannah Bast <bast@cs.uni-freiburg.de>
//   2022 Julian Mundhahs <mundhahj@tf.uni-freiburg.de>

#include "parser/sparqlParser/SparqlQleverVisitor.h"

#include <string>
#include <vector>

<<<<<<< HEAD
#include "../../engine/sparqlExpressions/RelationalExpressions.h"

using namespace sparqlExpression;
=======
#include "parser/SparqlParser.h"
#include "parser/TokenizerCtre.h"
#include "parser/TurtleParser.h"

using namespace ad_utility::sparql_types;
using ExpressionPtr = sparqlExpression::SparqlExpression::Ptr;
using SparqlExpressionPimpl = sparqlExpression::SparqlExpressionPimpl;
using SelectClause = parsedQuery::SelectClause;
using GraphPattern = parsedQuery::GraphPattern;
using Bind = parsedQuery::Bind;
using Values = parsedQuery::Values;
using BasicGraphPattern = parsedQuery::BasicGraphPattern;
using GraphPatternOperation = parsedQuery::GraphPatternOperation;
using SparqlValues = parsedQuery::SparqlValues;

using Visitor = SparqlQleverVisitor;
using Parser = SparqlAutomaticParser;

>>>>>>> 9b197d2c
// ___________________________________________________________________________
ExpressionPtr Visitor::processIriFunctionCall(
    const std::string& iri, std::vector<ExpressionPtr> argList) {
  // Lambda that checks the number of arguments and throws an error if it's
  // not right.
  auto checkNumArgs = [&argList](const std::string_view prefix,
                                 const std::string_view functionName,
                                 size_t numArgs) {
    static std::array<std::string, 6> wordForNumArgs = {
        "no", "one", "two", "three", "four", "five"};
    if (argList.size() != numArgs) {
      throw ParseException{absl::StrCat(
          "Function ", prefix, functionName, " takes ",
          numArgs < 5 ? wordForNumArgs[numArgs] : std::to_string(numArgs),
          numArgs == 1 ? " argument" : " arguments")};
    }
  };

  constexpr static std::string_view geofPrefix =
      "<http://www.opengis.net/def/function/geosparql/";
  std::string_view iriView = iri;
  if (iriView.starts_with(geofPrefix)) {
    iriView.remove_prefix(geofPrefix.size());
    AD_CHECK(iriView.ends_with('>'));
    iriView.remove_suffix(1);
    if (iriView == "distance") {
      checkNumArgs("geof:", iriView, 2);
      return createExpression<sparqlExpression::DistExpression>(
          std::move(argList[0]), std::move(argList[1]));
    } else if (iriView == "longitude") {
      checkNumArgs("geof:", iriView, 1);
      return createExpression<sparqlExpression::LongitudeExpression>(
          std::move(argList[0]));
    } else if (iriView == "latitude") {
      checkNumArgs("geof:", iriView, 1);
      return createExpression<sparqlExpression::LatitudeExpression>(
          std::move(argList[0]));
    }
  }
  throw ParseException{"Function \"" + iri + "\" not supported"};
}
<<<<<<< HEAD
// ___________________________________________________________________________
auto SparqlQleverVisitor::visitTypesafe(
    SparqlAutomaticParser::RelationalExpressionContext* ctx) -> ExpressionPtr {
  auto children = visitVector<ExpressionPtr>(ctx->numericExpression());

  if (ctx->expressionList()) {
    throw ParseException{
        "IN/ NOT IN in expressions is currently not supported by QLever."};
  }
  AD_CHECK(children.size() == 1 || children.size() == 2);
  if (children.size() == 1) {
    return std::move(children[0]);
  }

  auto make = [&]<typename Expr>() {
    return createExpression<Expr>(std::move(children[0]),
                                  std::move(children[1]));
  };
  std::string relation = ctx->children[1]->getText();
  if (relation == "=") {
    return make.operator()<EqualExpression>();
  } else if (relation == "!=") {
    return make.operator()<NotEqualExpression>();
  } else if (relation == "<") {
    return make.operator()<LessThanExpression>();
  } else if (relation == ">") {
    return make.operator()<GreaterThanExpression>();
  } else if (relation == "<=") {
    return make.operator()<LessEqualExpression>();
  } else if (relation == ">=") {
    return make.operator()<relational::GreaterEqualExpression>();
  } else {
    AD_FAIL();
  }
=======

void Visitor::addVisibleVariable(string var) {
  addVisibleVariable(Variable{std::move(var)});
}

void Visitor::addVisibleVariable(Variable var) {
  visibleVariables_.back().emplace_back(std::move(var));
}

// ___________________________________________________________________________
namespace {
string stripAndLowercaseKeywordLiteral(std::string_view lit) {
  if (lit.size() > 2 && lit[0] == '"' && lit.back() == '"') {
    auto stripped = lit.substr(1, lit.size() - 2);
    return ad_utility::getLowercaseUtf8(stripped);
  }
  return std::string{lit};
}

// ___________________________________________________________________________
template <typename Current, typename... Others>
constexpr const ad_utility::Last<Current, Others...>* unwrapVariant(
    const auto& arg) {
  if constexpr (sizeof...(Others) > 0) {
    if constexpr (ad_utility::isSimilar<decltype(arg), Current>) {
      if (const auto ptr = std::get_if<ad_utility::First<Others...>>(&arg)) {
        return unwrapVariant<Others...>(*ptr);
      }
      return nullptr;
    } else {
      return unwrapVariant<Others...>(arg);
    }
  } else {
    return &arg;
  }
}
}  // namespace

// ___________________________________________________________________________
PathTuples joinPredicateAndObject(VarOrPath predicate, ObjectList objectList) {
  PathTuples tuples;
  for (auto& object : objectList.first) {
    // TODO The fulltext index should perform the splitting of its keywords,
    //  and not the SparqlParser.
    if (PropertyPath* path = std::get_if<PropertyPath>(&predicate)) {
      if (path->asString() == CONTAINS_WORD_PREDICATE ||
          // TODO _NS no longer needed?
          path->asString() == CONTAINS_WORD_PREDICATE_NS) {
        if (const Literal* literal =
                unwrapVariant<VarOrTerm, GraphTerm, Literal>(object)) {
          object = Literal{stripAndLowercaseKeywordLiteral(literal->literal())};
        }
      }
    }
    tuples.push_back({predicate, std::move(object)});
  }
  return tuples;
}

// ____________________________________________________________________________________
std::variant<ParsedQuery, Triples> Visitor::visitTypesafe(
    Parser::QueryContext* ctx) {
  // The prologue (BASE and PREFIX declarations)  only affects the internal
  // state of the visitor.
  visitTypesafe(ctx->prologue());
  if (ctx->selectQuery()) {
    return visitTypesafe(ctx->selectQuery());
  }
  if (ctx->constructQuery()) {
    return visitTypesafe(ctx->constructQuery());
  }
  reportError(ctx, "QLever only supports select and construct queries");
}

// ____________________________________________________________________________________
SelectClause Visitor::visitTypesafe(Parser::SelectClauseContext* ctx) {
  SelectClause select;

  select.distinct_ = static_cast<bool>(ctx->DISTINCT());
  select.reduced_ = static_cast<bool>(ctx->REDUCED());

  if (ctx->asterisk) {
    select.setAsterisk();
  } else {
    select.setSelected(visitVector(ctx->varOrAlias()));
  }
  return select;
}

// ____________________________________________________________________________________
VarOrAlias Visitor::visitTypesafe(Parser::VarOrAliasContext* ctx) {
  return visitAlternative<VarOrAlias>(ctx->var(), ctx->alias());
}

// ____________________________________________________________________________________
Alias Visitor::visitTypesafe(Parser::AliasContext* ctx) {
  // A SPARQL alias has only one child, namely the contents within
  // parentheses.
  return visitTypesafe(ctx->aliasWithoutBrackets());
}

// ____________________________________________________________________________________
Alias Visitor::visitTypesafe(Parser::AliasWithoutBracketsContext* ctx) {
  return {{visitTypesafe(ctx->expression())}, visitTypesafe(ctx->var())};
}

// ____________________________________________________________________________________
Triples Visitor::visitTypesafe(Parser::ConstructQueryContext* ctx) {
  if (!ctx->datasetClause().empty()) {
    reportError(ctx, "Datasets are not supported");
  }
  // TODO: once where clause is supported also process whereClause and
  // solutionModifiers
  if (ctx->constructTemplate()) {
    return visitTypesafe(ctx->constructTemplate()).value_or(Triples{});
  } else {
    return {};
  }
}

// ____________________________________________________________________________________
Variable Visitor::visitTypesafe(Parser::VarContext* ctx) {
  return Variable{ctx->getText()};
}

// ____________________________________________________________________________________
GraphPatternOperation Visitor::visitTypesafe(Parser::BindContext* ctx) {
  addVisibleVariable(ctx->var()->getText());
  return GraphPatternOperation{
      Bind{{visitTypesafe(ctx->expression())}, visitTypesafe(ctx->var())}};
}

// ____________________________________________________________________________________
GraphPatternOperation Visitor::visitTypesafe(Parser::InlineDataContext* ctx) {
  Values values = visitTypesafe(ctx->dataBlock());
  for (const auto& variable : values._inlineValues._variables) {
    addVisibleVariable(variable);
  }
  return GraphPatternOperation{std::move(values)};
}

// ____________________________________________________________________________________
Values Visitor::visitTypesafe(Parser::DataBlockContext* ctx) {
  return visitAlternative<Values>(ctx->inlineDataOneVar(),
                                  ctx->inlineDataFull());
}

// ____________________________________________________________________________________
std::optional<Values> Visitor::visitTypesafe(Parser::ValuesClauseContext* ctx) {
  return visitOptional(ctx->dataBlock());
}

// ____________________________________________________________________________________
GraphPattern Visitor::visitTypesafe(Parser::GroupGraphPatternContext* ctx) {
  GraphPattern pattern;
  pattern._id = numGraphPatterns_++;
  if (ctx->subSelect()) {
    auto [subquery, valuesOpt] = visitTypesafe(ctx->subSelect());
    pattern._graphPatterns.emplace_back(std::move(subquery));
    if (valuesOpt.has_value()) {
      pattern._graphPatterns.emplace_back(std::move(valuesOpt.value()));
    }
    return pattern;
  } else if (ctx->groupGraphPatternSub()) {
    auto [subOps, filters] = visitTypesafe(ctx->groupGraphPatternSub());

    if (subOps.empty()) {
      reportError(ctx,
                  "QLever currently doesn't support empty GroupGraphPatterns "
                  "and WHERE clauses");
    }

    pattern._graphPatterns = std::move(subOps);
    for (auto& filter : filters) {
      if (filter._type == SparqlFilter::LANG_MATCHES) {
        pattern.addLanguageFilter(filter._lhs, filter._rhs);
      } else {
        pattern._filters.push_back(std::move(filter));
      }
    }
    return pattern;
  } else {
    AD_FAIL();  // Unreachable
  }
}

Visitor::OperationsAndFilters Visitor::visitTypesafe(
    Parser::GroupGraphPatternSubContext* ctx) {
  vector<GraphPatternOperation> ops;
  vector<SparqlFilter> filters;

  auto filter = [&filters](SparqlFilter filter) {
    filters.emplace_back(std::move(filter));
  };
  auto op = [&ops](GraphPatternOperation op) {
    ops.emplace_back(std::move(op));
  };

  if (ctx->triplesBlock()) {
    ops.emplace_back(visitTypesafe(ctx->triplesBlock()));
  }
  auto others = visitVector(ctx->graphPatternNotTriplesAndMaybeTriples());
  for (auto& [graphPattern, triples] : others) {
    std::visit(ad_utility::OverloadCallOperator{filter, op},
               std::move(graphPattern));

    // TODO<C++23>: use `optional.transform` for this pattern.
    if (!triples.has_value()) {
      continue;
    }
    if (ops.empty() || !std::holds_alternative<BasicGraphPattern>(ops.back())) {
      ops.emplace_back(BasicGraphPattern{});
    }
    std::get<BasicGraphPattern>(ops.back())
        .appendTriples(std::move(triples.value()));
  }
  return {std::move(ops), std::move(filters)};
}

Visitor::OperationOrFilterAndMaybeTriples Visitor::visitTypesafe(
    Parser::GraphPatternNotTriplesAndMaybeTriplesContext* ctx) {
  return {visitTypesafe(ctx->graphPatternNotTriples()),
          visitOptional(ctx->triplesBlock())};
}

// ____________________________________________________________________________________
BasicGraphPattern Visitor::visitTypesafe(Parser::TriplesBlockContext* ctx) {
  auto iri = [](const Iri& iri) -> TripleComponent { return iri.toSparql(); };
  auto blankNode = [](const BlankNode& blankNode) -> TripleComponent {
    return blankNode.toSparql();
  };
  auto literal = [](const Literal& literal) {
    // Problem: ql:contains-word causes the " to be stripped.
    // TODO: Move stripAndLowercaseKeywordLiteral out to this point or
    //  rewrite the Turtle Parser s.t. this code can be integrated into the
    //  visitor. In this case the turtle parser should output the
    //  corresponding modell class.
    try {
      return TurtleStringParser<TokenizerCtre>::parseTripleObject(
          literal.toSparql());
    } catch (const TurtleStringParser<TokenizerCtre>::ParseException&) {
      return TripleComponent{literal.toSparql()};
    }
  };
  auto graphTerm = [&iri, &blankNode, &literal](const GraphTerm& term) {
    return term.visit(
        ad_utility::OverloadCallOperator{iri, blankNode, literal});
  };
  auto varTriple = [](const Variable& var) {
    return TripleComponent{var.name()};
  };
  auto varOrTerm = [&varTriple, &graphTerm](VarOrTerm varOrTerm) {
    return varOrTerm.visit(
        ad_utility::OverloadCallOperator{varTriple, graphTerm});
  };

  auto varPath = [](const Variable& var) {
    return PropertyPath::fromVariable(var);
  };
  auto path = [](const PropertyPath& path) { return path; };
  auto varOrPath = [&varPath,
                    &path](ad_utility::sparql_types::VarOrPath varOrPath) {
    return std::visit(ad_utility::OverloadCallOperator{varPath, path},
                      std::move(varOrPath));
  };

  auto registerIfVariable = [this](const auto& variant) {
    if (holds_alternative<Variable>(variant)) {
      addVisibleVariable(std::get<Variable>(variant));
    }
  };

  auto convertAndRegisterTriple =
      [&varOrTerm, &varOrPath,
       &registerIfVariable](TripleWithPropertyPath&& triple) -> SparqlTriple {
    registerIfVariable(triple.subject_);
    registerIfVariable(triple.predicate_);
    registerIfVariable(triple.object_);

    return {varOrTerm(std::move(triple.subject_)),
            varOrPath(std::move(triple.predicate_)),
            varOrTerm(std::move(triple.object_))};
  };

  BasicGraphPattern triples = {ad_utility::transform(
      visitTypesafe(ctx->triplesSameSubjectPath()), convertAndRegisterTriple)};
  if (ctx->triplesBlock()) {
    triples.appendTriples(visitTypesafe(ctx->triplesBlock()));
  }
  return triples;
}

// ____________________________________________________________________________________
Visitor::OperationOrFilter Visitor::visitTypesafe(
    Parser::GraphPatternNotTriplesContext* ctx) {
  if (ctx->graphGraphPattern() || ctx->serviceGraphPattern()) {
    reportError(ctx,
                "GraphGraphPattern or ServiceGraphPattern are not supported.");
  } else {
    return visitAlternative<std::variant<GraphPatternOperation, SparqlFilter>>(
        ctx->filterR(), ctx->optionalGraphPattern(), ctx->minusGraphPattern(),
        ctx->bind(), ctx->inlineData(), ctx->groupOrUnionGraphPattern());
  }
}

// ____________________________________________________________________________________
GraphPatternOperation Visitor::visitTypesafe(
    Parser::OptionalGraphPatternContext* ctx) {
  auto pattern = visitTypesafe(ctx->groupGraphPattern());
  return GraphPatternOperation{parsedQuery::Optional{std::move(pattern)}};
}

// ____________________________________________________________________________________
sparqlExpression::SparqlExpression::Ptr Visitor::visitTypesafe(
    Parser::ExpressionContext* ctx) {
  return visitTypesafe(ctx->conditionalOrExpression());
}

// ____________________________________________________________________________________
Visitor::PatternAndVisibleVariables Visitor::visitTypesafe(
    Parser::WhereClauseContext* ctx) {
  visibleVariables_.emplace_back();
  auto pattern = visitTypesafe(ctx->groupGraphPattern());
  auto visible = std::move(visibleVariables_.back());
  visibleVariables_.pop_back();
  return {std::move(pattern), std::move(visible)};
}

// ____________________________________________________________________________________
SolutionModifiers Visitor::visitTypesafe(Parser::SolutionModifierContext* ctx) {
  SolutionModifiers modifiers;
  visitIf(&modifiers.groupByVariables_, ctx->groupClause());
  visitIf(&modifiers.havingClauses_, ctx->havingClause());
  visitIf(&modifiers.orderBy_, ctx->orderClause());
  visitIf(&modifiers.limitOffset_, ctx->limitOffsetClauses());
  return modifiers;
}

// ____________________________________________________________________________________
LimitOffsetClause Visitor::visitTypesafe(
    Parser::LimitOffsetClausesContext* ctx) {
  LimitOffsetClause clause{};
  visitIf(&clause._limit, ctx->limitClause());
  visitIf(&clause._offset, ctx->offsetClause());
  visitIf(&clause._textLimit, ctx->textLimitClause());
  return clause;
}

// ____________________________________________________________________________________
vector<SparqlFilter> Visitor::visitTypesafe(Parser::HavingClauseContext* ctx) {
  return visitVector(ctx->havingCondition());
}

namespace {
SparqlFilter parseFilter(auto* ctx,
                         const SparqlQleverVisitor::PrefixMap& prefixMap) {
  try {
    return SparqlParser::parseFilterExpression(ctx->getText(), prefixMap);
  } catch (const std::bad_optional_access& error) {
    throw ParseException("The expression " + ctx->getText() +
                         " is currently not supported by Qlever inside a "
                         "FILTER or HAVING clause.");
  } catch (const ParseException& error) {
    throw ParseException("The expression " + ctx->getText() +
                         " is currently not supported by Qlever inside a "
                         "FILTER or HAVING clause. Details: " +
                         error.what());
  }
}
}  // namespace

// ____________________________________________________________________________________
SparqlFilter Visitor::visitTypesafe(Parser::HavingConditionContext* ctx) {
  SparqlFilter filter = parseFilter(ctx, _prefixMap);
  if (filter._type == SparqlFilter::LANG_MATCHES) {
    throw ParseException(
        "Language filter in HAVING clause currently not "
        "supported by QLever. Got: " +
        ctx->getText());
  } else {
    return filter;
  }
}

// ____________________________________________________________________________________
vector<OrderKey> Visitor::visitTypesafe(Parser::OrderClauseContext* ctx) {
  return visitVector(ctx->orderCondition());
}

// ____________________________________________________________________________________
vector<GroupKey> Visitor::visitTypesafe(Parser::GroupClauseContext* ctx) {
  return visitVector(ctx->groupCondition());
}

// ____________________________________________________________________________________
std::optional<Triples> Visitor::visitTypesafe(
    Parser::ConstructTemplateContext* ctx) {
  return visitOptional(ctx->constructTriples());
}

// ____________________________________________________________________________________
string Visitor::visitTypesafe(Parser::StringContext* ctx) {
  // TODO: The string rule also allow triple quoted strings with different
  //  escaping rules. These are currently not handled. They should be parsed
  //  into a typesafe format with a unique representation.
  return ctx->getText();
}

// ____________________________________________________________________________________
string Visitor::visitTypesafe(Parser::IriContext* ctx) {
  // TODO return an IRI, not a std::string.
  string langtag =
      ctx->PREFIX_LANGTAG() ? ctx->PREFIX_LANGTAG()->getText() : "";
  if (ctx->iriref()) {
    return langtag + visitTypesafe(ctx->iriref());
  } else {
    AD_CHECK(ctx->prefixedName())
    return langtag + visitTypesafe(ctx->prefixedName());
  }
}

// ____________________________________________________________________________________
string Visitor::visitTypesafe(Parser::IrirefContext* ctx) {
  return RdfEscaping::unescapeIriref(ctx->getText());
}

// ____________________________________________________________________________________
string Visitor::visitTypesafe(Parser::PrefixedNameContext* ctx) {
  return visitAlternative<std::string>(ctx->pnameLn(), ctx->pnameNs());
}

// ____________________________________________________________________________________
string Visitor::visitTypesafe(Parser::PnameLnContext* ctx) {
  string text = ctx->getText();
  auto pos = text.find(':');
  auto pnameNS = text.substr(0, pos);
  auto pnLocal = text.substr(pos + 1);
  if (!_prefixMap.contains(pnameNS)) {
    // TODO<joka921> : proper name
    reportError(ctx, "Prefix " + pnameNS +
                         " was not registered using a PREFIX declaration");
  }
  auto inner = _prefixMap[pnameNS];
  // strip the trailing ">"
  inner = inner.substr(0, inner.size() - 1);
  return inner + RdfEscaping::unescapePrefixedIri(pnLocal) + ">";
}

// ____________________________________________________________________________________
string Visitor::visitTypesafe(Parser::PnameNsContext* ctx) {
  auto text = ctx->getText();
  auto prefix = text.substr(0, text.length() - 1);
  if (!_prefixMap.contains(prefix)) {
    // TODO<joka921> : proper name
    reportError(ctx, "Prefix " + prefix +
                         " was not registered using a PREFIX declaration");
  }
  return _prefixMap[prefix];
}

// ____________________________________________________________________________________
SparqlQleverVisitor::PrefixMap SparqlQleverVisitor::visitTypesafe(
    SparqlAutomaticParser::PrologueContext* ctx) {
  if (!ctx->baseDecl().empty()) {
    reportError(ctx->baseDecl(0), "BaseDecl is not supported.");
  }
  for (const auto& prefix : ctx->prefixDecl()) {
    visitTypesafe(prefix);
  }
  // TODO: we return a part of our internal state here. This will go away when
  //  queries can be parsed completely with ANTLR.
  return _prefixMap;
}

// ____________________________________________________________________________________
SparqlPrefix SparqlQleverVisitor::visitTypesafe(
    SparqlAutomaticParser::BaseDeclContext* ctx) {
  reportError(ctx, "BaseDecl is not supported.");
}

// ____________________________________________________________________________________
SparqlPrefix SparqlQleverVisitor::visitTypesafe(
    SparqlAutomaticParser::PrefixDeclContext* ctx) {
  auto text = ctx->PNAME_NS()->getText();
  // Remove the ':' at the end of the PNAME_NS
  auto prefixLabel = text.substr(0, text.length() - 1);
  auto prefixIri = visitTypesafe(ctx->iriref());
  _prefixMap[prefixLabel] = prefixIri;
  return {prefixLabel, prefixIri};
}

// ____________________________________________________________________________________
ParsedQuery Visitor::visitTypesafe(Parser::SelectQueryContext* ctx) {
  ParsedQuery query;
  query._clause = visitTypesafe(ctx->selectClause());
  if (!ctx->datasetClause().empty()) {
    // TODO: see if it is possible to extend reportError s.t. it can also take
    //  vector<ParserRuleContext>.
    reportError(ctx->datasetClause(0),
                "QLever currently doesn't support FROM clauses");
  }
  auto [pattern, visibleVariables] = visitTypesafe(ctx->whereClause());
  query._rootGraphPattern = std::move(pattern);
  query.registerVariablesVisibleInQueryBody(visibleVariables);
  query.addSolutionModifiers(visitTypesafe(ctx->solutionModifier()));
  // TODO: move up to visitTypesafe(QueryContext*)
  query._originalString = ctx->getStart()->getInputStream()->toString();

  return query;
}

// ____________________________________________________________________________________
Visitor::SubQueryAndMaybeValues Visitor::visitTypesafe(
    Parser::SubSelectContext* ctx) {
  ParsedQuery query;
  query._clause = visitTypesafe(ctx->selectClause());
  auto [pattern, visibleVariables] = visitTypesafe(ctx->whereClause());
  query._rootGraphPattern = std::move(pattern);
  query.setNumInternalVariables(numInternalVariables_);
  query.registerVariablesVisibleInQueryBody(visibleVariables);
  query.addSolutionModifiers(visitTypesafe(ctx->solutionModifier()));
  numInternalVariables_ = query.getNumInternalVariables();
  auto values = visitTypesafe(ctx->valuesClause());
  // Variables that are selected in this query are visible in the parent query.
  for (const auto& variable : query.selectClause().getSelectedVariables()) {
    addVisibleVariable(variable);
  }
  query._numGraphPatterns = numGraphPatterns_++;
  return {parsedQuery::Subquery{std::move(query)}, std::move(values)};
}

// ____________________________________________________________________________________
GroupKey Visitor::visitTypesafe(Parser::GroupConditionContext* ctx) {
  // TODO<qup42> Deploy an abstraction `visitExpressionPimpl(someContext*)` that
  // performs exactly those two steps and is also used in all the other places
  // where we currently call
  // `SparqlExpressionPimpl(visitTypesafe(ctx->something()))` manually.
  auto makeExpression = [&ctx, this](auto* subCtx) -> GroupKey {
    auto expr = SparqlExpressionPimpl{visitTypesafe(subCtx)};
    expr.setDescriptor(ctx->getText());
    return expr;
  };
  if (ctx->var() && !ctx->expression()) {
    return Variable{ctx->var()->getText()};
  } else if (ctx->builtInCall() || ctx->functionCall()) {
    // builtInCall and functionCall are both also an Expression
    return (ctx->builtInCall() ? makeExpression(ctx->builtInCall())
                               : makeExpression(ctx->functionCall()));
  } else if (ctx->expression()) {
    auto expr = SparqlExpressionPimpl{visitTypesafe(ctx->expression())};
    if (ctx->AS() && ctx->var()) {
      return Alias{std::move(expr), visitTypesafe(ctx->var())};
    } else {
      return expr;
    }
  }
  AD_FAIL();  // Should be unreachable.
}

// ____________________________________________________________________________________
OrderKey Visitor::visitTypesafe(Parser::OrderConditionContext* ctx) {
  auto visitExprOrderKey = [this](bool isDescending,
                                  auto* context) -> OrderKey {
    auto expr = SparqlExpressionPimpl{visitTypesafe(context)};
    if (auto exprIsVariable = expr.getVariableOrNullopt();
        exprIsVariable.has_value()) {
      return VariableOrderKey{exprIsVariable.value(), isDescending};
    } else {
      return ExpressionOrderKey{std::move(expr), isDescending};
    }
  };

  if (ctx->var()) {
    return VariableOrderKey(visitTypesafe(ctx->var()));
  } else if (ctx->constraint()) {
    return visitExprOrderKey(false, ctx->constraint());
  } else if (ctx->brackettedExpression()) {
    return visitExprOrderKey(ctx->DESC() != nullptr,
                             ctx->brackettedExpression());
  }
  AD_FAIL();  // Should be unreachable.
}

// ____________________________________________________________________________________
unsigned long long int Visitor::visitTypesafe(Parser::LimitClauseContext* ctx) {
  return visitTypesafe(ctx->integer());
}

// ____________________________________________________________________________________
unsigned long long int Visitor::visitTypesafe(
    Parser::OffsetClauseContext* ctx) {
  return visitTypesafe(ctx->integer());
}

// ____________________________________________________________________________________
unsigned long long int Visitor::visitTypesafe(
    Parser::TextLimitClauseContext* ctx) {
  return visitTypesafe(ctx->integer());
}

// ____________________________________________________________________________________
SparqlValues Visitor::visitTypesafe(Parser::InlineDataOneVarContext* ctx) {
  SparqlValues values;
  auto var = visitTypesafe(ctx->var());
  values._variables.push_back(var.name());
  if (ctx->dataBlockValue().empty())
    reportError(ctx,
                "No values were specified in Values "
                "clause. This is not supported by QLever.");
  for (auto& dataBlockValue : ctx->dataBlockValue()) {
    values._values.push_back({visitTypesafe(dataBlockValue)});
  }
  return values;
}

// ____________________________________________________________________________________
SparqlValues Visitor::visitTypesafe(Parser::InlineDataFullContext* ctx) {
  SparqlValues values;
  if (ctx->dataBlockSingle().empty())
    reportError(ctx,
                "No values were specified in Values "
                "clause. This is not supported by QLever.");
  if (ctx->NIL())
    reportError(ctx,
                "No variables were specified in Values "
                "clause. This is not supported by QLever.");
  for (auto& var : ctx->var()) {
    values._variables.push_back(visitTypesafe(var).name());
  }
  values._values = visitVector(ctx->dataBlockSingle());
  if (std::any_of(values._values.begin(), values._values.end(),
                  [numVars = values._variables.size()](const auto& inner) {
                    return inner.size() != numVars;
                  })) {
    reportError(ctx,
                "The number of values in every data block must "
                "match the number of variables in a values clause.");
  }
  return values;
}

// ____________________________________________________________________________________
vector<std::string> Visitor::visitTypesafe(
    Parser::DataBlockSingleContext* ctx) {
  if (ctx->NIL())
    reportError(ctx,
                "No values were specified in DataBlock."
                "This is not supported by QLever.");
  return visitVector(ctx->dataBlockValue());
}

// ____________________________________________________________________________________
std::string Visitor::visitTypesafe(Parser::DataBlockValueContext* ctx) {
  // Return a string
  if (ctx->iri()) {
    return visitTypesafe(ctx->iri());
  } else if (ctx->rdfLiteral()) {
    return visitTypesafe(ctx->rdfLiteral());
  } else if (ctx->numericLiteral()) {
    // TODO implement
    reportError(ctx, "Numbers in values clauses are not supported.");
  } else if (ctx->booleanLiteral()) {
    // TODO implement
    reportError(ctx, "Booleans in values clauses are not supported.");
  } else if (ctx->UNDEF()) {
    // TODO implement
    reportError(ctx, "UNDEF in values clauses is not supported.");
  }
  AD_FAIL()  // Should be unreachable.
}

// ____________________________________________________________________________________
GraphPatternOperation Visitor::visitTypesafe(
    Parser::MinusGraphPatternContext* ctx) {
  return GraphPatternOperation{
      parsedQuery::Minus{visitTypesafe(ctx->groupGraphPattern())}};
}

// ____________________________________________________________________________________
namespace {
GraphPattern wrap(GraphPatternOperation op) {
  auto pattern = GraphPattern();
  pattern._graphPatterns.emplace_back(std::move(op));
  return pattern;
}
}  // namespace

// ____________________________________________________________________________________
GraphPatternOperation Visitor::visitTypesafe(
    Parser::GroupOrUnionGraphPatternContext* ctx) {
  auto children = visitVector(ctx->groupGraphPattern());
  if (children.size() > 1) {
    // https://en.cppreference.com/w/cpp/algorithm/accumulate
    // a similar thing is done in QueryPlaner::uniteGraphPatterns
    auto foldOp = [](GraphPatternOperation op1, GraphPattern op2) {
      return GraphPatternOperation{
          parsedQuery::Union{wrap(std::move(op1)), std::move(op2)}};
    };
    // TODO<joka921> QLever should support Nary UNIONs directly.
    return std::accumulate(std::next(children.begin(), 2), children.end(),
                           GraphPatternOperation{parsedQuery::Union{
                               std::move(children[0]), std::move(children[1])}},
                           foldOp);
  } else {
    return GraphPatternOperation{
        parsedQuery::GroupGraphPattern{std::move(children[0])}};
  }
}

// ____________________________________________________________________________________
SparqlFilter Visitor::visitTypesafe(Parser::FilterRContext* ctx) {
  return parseFilter(ctx->constraint(), _prefixMap);
}

// ____________________________________________________________________________________
ExpressionPtr Visitor::visitTypesafe(Parser::ConstraintContext* ctx) {
  return visitAlternative<ExpressionPtr>(
      ctx->brackettedExpression(), ctx->builtInCall(), ctx->functionCall());
}

// ____________________________________________________________________________________
ExpressionPtr Visitor::visitTypesafe(Parser::FunctionCallContext* ctx) {
  return processIriFunctionCall(visitTypesafe(ctx->iri()),
                                visitTypesafe(ctx->argList()));
}

// ____________________________________________________________________________________
vector<Visitor::ExpressionPtr> Visitor::visitTypesafe(
    Parser::ArgListContext* ctx) {
  // If no arguments, return empty expression vector.
  if (ctx->NIL()) {
    return std::vector<ExpressionPtr>{};
  }
  // The grammar allows an optional DISTICT before the argument list (the
  // whole list, not the individual arguments), but we currently don't support
  // it.
  if (ctx->DISTINCT()) {
    reportError(
        ctx, "DISTINCT for argument lists of IRI functions are not supported");
  }
  // Visit the expression of each argument.
  return visitVector(ctx->expression());
}

// ____________________________________________________________________________________
Triples Visitor::visitTypesafe(Parser::ConstructTriplesContext* ctx) {
  auto result = visitTypesafe(ctx->triplesSameSubject());
  if (ctx->constructTriples()) {
    auto newTriples = visitTypesafe(ctx->constructTriples());
    ad_utility::appendVector(result, std::move(newTriples));
  }
  return result;
}

// ____________________________________________________________________________________
Triples Visitor::visitTypesafe(Parser::TriplesSameSubjectContext* ctx) {
  Triples triples;
  if (ctx->varOrTerm()) {
    VarOrTerm subject = visitTypesafe(ctx->varOrTerm());
    AD_CHECK(ctx->propertyListNotEmpty());
    auto propertyList = visitTypesafe(ctx->propertyListNotEmpty());
    for (auto& tuple : propertyList.first) {
      triples.push_back({subject, std::move(tuple[0]), std::move(tuple[1])});
    }
    ad_utility::appendVector(triples, std::move(propertyList.second));
  } else if (ctx->triplesNode()) {
    auto tripleNodes = visitTriplesNode(ctx->triplesNode()).as<Node>();
    ad_utility::appendVector(triples, std::move(tripleNodes.second));
    AD_CHECK(ctx->propertyList());
    auto propertyList = visitTypesafe(ctx->propertyList());
    for (auto& tuple : propertyList.first) {
      triples.push_back(
          {tripleNodes.first, std::move(tuple[0]), std::move(tuple[1])});
    }
    ad_utility::appendVector(triples, std::move(propertyList.second));
  } else {
    // Invalid grammar
    AD_FAIL();
  }
  return triples;
}

// ____________________________________________________________________________________
PropertyList Visitor::visitTypesafe(Parser::PropertyListContext* ctx) {
  return ctx->propertyListNotEmpty()
             ? visitTypesafe(ctx->propertyListNotEmpty())
             : PropertyList{Tuples{}, Triples{}};
}

// ____________________________________________________________________________________
PropertyList Visitor::visitTypesafe(Parser::PropertyListNotEmptyContext* ctx) {
  Tuples triplesWithoutSubject;
  Triples additionalTriples;
  auto verbs = ctx->verb();
  auto objectLists = ctx->objectList();
  for (size_t i = 0; i < verbs.size(); i++) {
    // TODO use zip-style approach once C++ supports ranges
    auto objectList = visitTypesafe(objectLists.at(i));
    auto verb = visitTypesafe(verbs.at(i));
    for (auto& object : objectList.first) {
      triplesWithoutSubject.push_back({verb, std::move(object)});
    }
    ad_utility::appendVector(additionalTriples, std::move(objectList.second));
  }
  return {std::move(triplesWithoutSubject), std::move(additionalTriples)};
}

// ____________________________________________________________________________________
VarOrTerm Visitor::visitTypesafe(Parser::VerbContext* ctx) {
  // TODO<qup42, joka921> Is there a way to make this visitAlternative in the
  // presence of the a case?
  if (ctx->varOrIri()) {
    return visitTypesafe(ctx->varOrIri());
  } else if (ctx->getText() == "a") {
    // Special keyword 'a'
    return GraphTerm{Iri{"<http://www.w3.org/1999/02/22-rdf-syntax-ns#type>"}};
  } else {
    AD_FAIL()  // Should be unreachable.
  }
}

// ____________________________________________________________________________________
ObjectList Visitor::visitTypesafe(Parser::ObjectListContext* ctx) {
  Objects objects;
  Triples additionalTriples;
  auto objectContexts = ctx->objectR();
  for (auto& objectContext : objectContexts) {
    auto graphNode = visitTypesafe(objectContext);
    ad_utility::appendVector(additionalTriples, std::move(graphNode.second));
    objects.push_back(std::move(graphNode.first));
  }
  return {std::move(objects), std::move(additionalTriples)};
}

// ____________________________________________________________________________________
Node Visitor::visitTypesafe(Parser::ObjectRContext* ctx) {
  return visitTypesafe(ctx->graphNode());
}

// ___________________________________________________________________________
vector<TripleWithPropertyPath> SparqlQleverVisitor::visitTypesafe(
    SparqlAutomaticParser::TriplesSameSubjectPathContext* ctx) {
  if (ctx->varOrTerm()) {
    vector<TripleWithPropertyPath> triples;
    auto subject = visitTypesafe(ctx->varOrTerm());
    auto tuples = visitTypesafe(ctx->propertyListPathNotEmpty());
    for (auto& [predicate, object] : tuples) {
      // TODO<clang,c++20> clang does not yet support emplace_back for
      // aggregates.
      triples.push_back(TripleWithPropertyPath{subject, std::move(predicate),
                                               std::move(object)});
    }
    return triples;
  } else if (ctx->triplesNodePath()) {
    throwCollectionsAndBlankNodePathsNotSupported(ctx->triplesNodePath());
  } else {
    AD_FAIL()  // Should be unreachable.
  }
}

// ___________________________________________________________________________
std::optional<PathTuples> SparqlQleverVisitor::visitTypesafe(
    SparqlAutomaticParser::PropertyListPathContext* ctx) {
  return visitOptional(ctx->propertyListPathNotEmpty());
}

// ___________________________________________________________________________
PathTuples SparqlQleverVisitor::visitTypesafe(
    SparqlAutomaticParser::PropertyListPathNotEmptyContext* ctx) {
  PathTuples tuples = visitTypesafe(ctx->tupleWithPath());
  vector<PathTuples> tuplesWithoutPaths = visitVector(ctx->tupleWithoutPath());
  for (auto& tuplesWithoutPath : tuplesWithoutPaths) {
    tuples.insert(tuples.end(), tuplesWithoutPath.begin(),
                  tuplesWithoutPath.end());
  }
  return tuples;
}

// ____________________________________________________________________________________
PropertyPath Visitor::visitTypesafe(Parser::VerbPathContext* ctx) {
  PropertyPath p = visitTypesafe(ctx->path());
  // TODO move computeCanBeNull into PropertyPath constructor.
  p.computeCanBeNull();
  return p;
}

// ____________________________________________________________________________________
Variable Visitor::visitTypesafe(Parser::VerbSimpleContext* ctx) {
  return visitTypesafe(ctx->var());
}

// ____________________________________________________________________________________
PathTuples SparqlQleverVisitor::visitTypesafe(
    SparqlAutomaticParser::TupleWithoutPathContext* ctx) {
  VarOrPath predicate = visitTypesafe(ctx->verbPathOrSimple());
  ObjectList objectList = visitTypesafe(ctx->objectList());
  return joinPredicateAndObject(predicate, objectList);
}

// ____________________________________________________________________________________
PathTuples SparqlQleverVisitor::visitTypesafe(
    SparqlAutomaticParser::TupleWithPathContext* ctx) {
  VarOrPath predicate = visitTypesafe(ctx->verbPathOrSimple());
  ObjectList objectList = visitTypesafe(ctx->objectListPath());
  return joinPredicateAndObject(predicate, objectList);
}

// ____________________________________________________________________________________
VarOrPath Visitor::visitTypesafe(Parser::VerbPathOrSimpleContext* ctx) {
  return visitAlternative<ad_utility::sparql_types::VarOrPath>(
      ctx->verbPath(), ctx->verbSimple());
}

// ___________________________________________________________________________
ObjectList SparqlQleverVisitor::visitTypesafe(
    SparqlAutomaticParser::ObjectListPathContext* ctx) {
  // The second parameter is empty because collections and blank not paths,
  // which might add additional triples, are currently not supported.
  // When this is implemented they will be returned by visit(ObjectPathContext).
  return {visitVector(ctx->objectPath()), {}};
}

// ____________________________________________________________________________________
VarOrTerm Visitor::visitTypesafe(Parser::ObjectPathContext* ctx) {
  return visitTypesafe(ctx->graphNodePath());
}

// ____________________________________________________________________________________
PropertyPath Visitor::visitTypesafe(Parser::PathContext* ctx) {
  return visitTypesafe(ctx->pathAlternative());
}

// ____________________________________________________________________________________
PropertyPath Visitor::visitTypesafe(Parser::PathAlternativeContext* ctx) {
  return PropertyPath::makeAlternative(visitVector(ctx->pathSequence()));
}

// ____________________________________________________________________________________
PropertyPath Visitor::visitTypesafe(Parser::PathSequenceContext* ctx) {
  return PropertyPath::makeSequence(visitVector(ctx->pathEltOrInverse()));
}

// ____________________________________________________________________________________
PropertyPath Visitor::visitTypesafe(Parser::PathEltContext* ctx) {
  PropertyPath p = visitTypesafe(ctx->pathPrimary());

  if (ctx->pathMod()) {
    // TODO move case distinction +/*/? into PropertyPath.
    if (ctx->pathMod()->getText() == "+") {
      p = PropertyPath::makeTransitiveMin(p, 1);
    } else if (ctx->pathMod()->getText() == "?") {
      p = PropertyPath::makeTransitiveMax(p, 1);
    } else if (ctx->pathMod()->getText() == "*") {
      p = PropertyPath::makeTransitive(p);
    } else {
      AD_FAIL()  // Should be unreachable.
    }
  }

  return p;
}

// ____________________________________________________________________________________
PropertyPath Visitor::visitTypesafe(Parser::PathEltOrInverseContext* ctx) {
  PropertyPath p = visitTypesafe(ctx->pathElt());

  if (ctx->negationOperator) {
    p = PropertyPath::makeInverse(std::move(p));
  }

  return p;
}

// ____________________________________________________________________________________
PropertyPath Visitor::visitTypesafe(Parser::PathPrimaryContext* ctx) {
  // TODO<qup42, joka921> Is there a way to make this visitAlternative in the
  // presence of the a case?
  if (ctx->iri()) {
    return PropertyPath::fromIri(visitTypesafe(ctx->iri()));
  } else if (ctx->path()) {
    return visitTypesafe(ctx->path());
  } else if (ctx->pathNegatedPropertySet()) {
    return visitTypesafe(ctx->pathNegatedPropertySet());
  } else if (ctx->getText() == "a") {
    // Special keyword 'a'
    return PropertyPath::fromIri(
        "<http://www.w3.org/1999/02/22-rdf-syntax-ns#type>");
  }
  AD_FAIL()  // Should be unreachable.
}

// ____________________________________________________________________________________
PropertyPath Visitor::visitTypesafe(
    Parser::PathNegatedPropertySetContext* ctx) {
  reportError(ctx, "\"!\" inside a property path is not supported by QLever.");
}

// ____________________________________________________________________________________
unsigned long long int Visitor::visitTypesafe(Parser::IntegerContext* ctx) {
  try {
    return std::stoull(ctx->getText());
  } catch (const std::out_of_range&) {
    reportError(
        ctx,
        "Integer " + ctx->getText() +
            " does not fit into 64 bits. This is not supported by QLever.");
  }
}

// ____________________________________________________________________________________
Node Visitor::visitTypesafe(Parser::TriplesNodeContext* ctx) {
  return visitAlternative<Node>(ctx->collection(),
                                ctx->blankNodePropertyList());
}

// ____________________________________________________________________________________
Node Visitor::visitTypesafe(Parser::BlankNodePropertyListContext* ctx) {
  VarOrTerm var{GraphTerm{newBlankNode()}};
  Triples triples;
  auto propertyList = visitTypesafe(ctx->propertyListNotEmpty());
  for (auto& tuple : propertyList.first) {
    triples.push_back({var, std::move(tuple[0]), std::move(tuple[1])});
  }
  ad_utility::appendVector(triples, std::move(propertyList.second));
  return {std::move(var), std::move(triples)};
}

// ____________________________________________________________________________________
Node Visitor::visitTypesafe(Parser::CollectionContext* ctx) {
  Triples triples;
  VarOrTerm nextElement{
      GraphTerm{Iri{"<http://www.w3.org/1999/02/22-rdf-syntax-ns#nil>"}}};
  auto nodes = ctx->graphNode();
  for (auto context : Reversed{nodes}) {
    VarOrTerm currentVar{GraphTerm{newBlankNode()}};
    auto graphNode = visitTypesafe(context);

    triples.push_back(
        {currentVar,
         VarOrTerm{GraphTerm{
             Iri{"<http://www.w3.org/1999/02/22-rdf-syntax-ns#first>"}}},
         std::move(graphNode.first)});
    triples.push_back(
        {currentVar,
         VarOrTerm{GraphTerm{
             Iri{"<http://www.w3.org/1999/02/22-rdf-syntax-ns#rest>"}}},
         std::move(nextElement)});
    nextElement = std::move(currentVar);

    ad_utility::appendVector(triples, std::move(graphNode.second));
  }
  return {std::move(nextElement), std::move(triples)};
}

// ____________________________________________________________________________________
Node Visitor::visitTypesafe(Parser::GraphNodeContext* ctx) {
  if (ctx->varOrTerm()) {
    return {visitTypesafe(ctx->varOrTerm()), Triples{}};
  } else if (ctx->triplesNode()) {
    return visitTriplesNode(ctx->triplesNode()).as<Node>();
  } else {
    AD_FAIL();
  }
}

// ____________________________________________________________________________________
VarOrTerm SparqlQleverVisitor::visitTypesafe(
    SparqlAutomaticParser::GraphNodePathContext* ctx) {
  if (ctx->varOrTerm()) {
    return visitTypesafe(ctx->varOrTerm());
  } else if (ctx->triplesNodePath()) {
    throwCollectionsAndBlankNodePathsNotSupported(ctx->triplesNodePath());
  } else {
    AD_FAIL()  // Should be unreachable.
  }
}

// ____________________________________________________________________________________
VarOrTerm Visitor::visitTypesafe(Parser::VarOrTermContext* ctx) {
  return visitAlternative<VarOrTerm>(ctx->var(), ctx->graphTerm());
}

// ____________________________________________________________________________________
VarOrTerm Visitor::visitTypesafe(Parser::VarOrIriContext* ctx) {
  if (ctx->var()) {
    return visitTypesafe(ctx->var());
  } else if (ctx->iri()) {
    // TODO<qup42> If `visitTypesafe` returns an `Iri` and `VarOrTerm` can be
    // constructed from an `Iri`, this whole function becomes
    // `visitAlternative`.
    return GraphTerm{Iri{visitTypesafe(ctx->iri())}};
  } else {
    AD_FAIL()  // Should be unreachable.
  }
}

// ____________________________________________________________________________________
GraphTerm Visitor::visitTypesafe(Parser::GraphTermContext* ctx) {
  if (ctx->blankNode()) {
    return visitTypesafe(ctx->blankNode());
  } else if (ctx->iri()) {
    return Iri{visitTypesafe(ctx->iri())};
  } else if (ctx->NIL()) {
    return Iri{"<http://www.w3.org/1999/02/22-rdf-syntax-ns#nil>"};
  } else {
    return visitAlternative<Literal>(ctx->numericLiteral(),
                                     ctx->booleanLiteral(), ctx->rdfLiteral());
  }
}

// ____________________________________________________________________________________
ExpressionPtr Visitor::visitTypesafe(
    Parser::ConditionalOrExpressionContext* ctx) {
  auto childContexts = ctx->conditionalAndExpression();
  auto children = visitVector(ctx->conditionalAndExpression());
  AD_CHECK(!children.empty());
  auto result = std::move(children.front());
  using C = sparqlExpression::OrExpression::Children;
  std::for_each(children.begin() + 1, children.end(),
                [&result](ExpressionPtr& ptr) {
                  result = std::make_unique<sparqlExpression::OrExpression>(
                      C{std::move(result), std::move(ptr)});
                });
  result->descriptor() = ctx->getText();
  return result;
}

// ____________________________________________________________________________________
ExpressionPtr Visitor::visitTypesafe(
    Parser::ConditionalAndExpressionContext* ctx) {
  auto children = visitVector(ctx->valueLogical());
  AD_CHECK(!children.empty());
  auto result = std::move(children.front());
  using C = sparqlExpression::AndExpression::Children;
  std::for_each(children.begin() + 1, children.end(),
                [&result](ExpressionPtr& ptr) {
                  result = std::make_unique<sparqlExpression::AndExpression>(
                      C{std::move(result), std::move(ptr)});
                });
  result->descriptor() = ctx->getText();
  return result;
}

// ____________________________________________________________________________________
ExpressionPtr Visitor::visitTypesafe(Parser::ValueLogicalContext* ctx) {
  return visitTypesafe(ctx->relationalExpression());
}

// ____________________________________________________________________________________
ExpressionPtr Visitor::visitTypesafe(Parser::RelationalExpressionContext* ctx) {
  auto childContexts = ctx->numericExpression();

  if (childContexts.size() == 1) {
    return visitTypesafe(childContexts[0]);
  }
  if (false) {
    // TODO<joka921> Once we have reviewed and merged the EqualsExpression,
    // this can be uncommented.
    /*
   if (ctx->children[1]->getText() == "=") {
     auto leftChild = std::move(
         visitNumericExpression(childContexts[0]).as<ExpressionPtr>());
     auto rightChild = std::move(
         visitNumericExpression(childContexts[1]).as<ExpressionPtr>());

     return
   ExpressionPtr{std::make_unique<sparqlExpression::EqualsExpression>(
         std::move(leftChild), std::move(rightChild))};

     */
  } else {
    reportError(
        ctx,
        "This parser does not yet support relational expressions = < etc.");
  }
}

// ____________________________________________________________________________________
ExpressionPtr Visitor::visitTypesafe(Parser::NumericExpressionContext* ctx) {
  return visitTypesafe(ctx->additiveExpression());
}

// ____________________________________________________________________________________
ExpressionPtr Visitor::visitTypesafe(Parser::AdditiveExpressionContext* ctx) {
  auto children = visitVector(ctx->multiplicativeExpression());
  auto opTypes = visitOperationTags(ctx->children, {"+", "-"});

  if (!ctx->strangeMultiplicativeSubexprOfAdditive().empty()) {
    reportError(ctx,
                "You currently have to put a space between a +/- and the "
                "number after it.");
  }

  AD_CHECK(!children.empty());
  AD_CHECK(children.size() == opTypes.size() + 1);

  auto result = std::move(children.front());
  auto childIt = children.begin() + 1;
  auto opIt = opTypes.begin();
  while (childIt != children.end()) {
    if (*opIt == "+") {
      result = createExpression<sparqlExpression::AddExpression>(
          std::move(result), std::move(*childIt));
    } else if (*opIt == "-") {
      result = createExpression<sparqlExpression::SubtractExpression>(
          std::move(result), std::move(*childIt));
    } else {
      AD_FAIL();
    }
    ++childIt;
    ++opIt;
  }
  return result;
}

// ____________________________________________________________________________________
ExpressionPtr Visitor::visitTypesafe(
    Parser::MultiplicativeExpressionContext* ctx) {
  auto children = visitVector(ctx->unaryExpression());
  auto opTypes = visitOperationTags(ctx->children, {"*", "/"});

  AD_CHECK(!children.empty());
  AD_CHECK(children.size() == opTypes.size() + 1);

  auto result = std::move(children.front());
  auto childIt = children.begin() + 1;
  auto opIt = opTypes.begin();
  while (childIt != children.end()) {
    if (*opIt == "*") {
      result = createExpression<sparqlExpression::MultiplyExpression>(
          std::move(result), std::move(*childIt));
    } else if (*opIt == "/") {
      result = createExpression<sparqlExpression::DivideExpression>(
          std::move(result), std::move(*childIt));
    } else {
      AD_FAIL();
    }
    ++childIt;
    ++opIt;
  }
  return result;
}

// ____________________________________________________________________________________
ExpressionPtr Visitor::visitTypesafe(Parser::UnaryExpressionContext* ctx) {
  auto child = visitTypesafe(ctx->primaryExpression());
  if (ctx->children[0]->getText() == "-") {
    return createExpression<sparqlExpression::UnaryMinusExpression>(
        std::move(child));
  } else if (ctx->getText() == "!") {
    return createExpression<sparqlExpression::UnaryNegateExpression>(
        std::move(child));
  } else {
    // no sign or an explicit '+'
    return child;
  }
}

// ____________________________________________________________________________________
ExpressionPtr Visitor::visitTypesafe(Parser::PrimaryExpressionContext* ctx) {
  using std::make_unique;
  using namespace sparqlExpression;

  if (ctx->rdfLiteral()) {
    // TODO<joka921> : handle strings with value datatype that are
    // not in the knowledge base correctly.
    return make_unique<StringOrIriExpression>(ctx->rdfLiteral()->getText());
  } else if (ctx->numericLiteral()) {
    auto integralWrapper = [](int64_t x) {
      return ExpressionPtr{make_unique<IntExpression>(x)};
    };
    auto doubleWrapper = [](double x) {
      return ExpressionPtr{make_unique<DoubleExpression>(x)};
    };
    return std::visit(
        ad_utility::OverloadCallOperator{integralWrapper, doubleWrapper},
        visitTypesafe(ctx->numericLiteral()));
  } else if (ctx->booleanLiteral()) {
    return make_unique<BoolExpression>(visitTypesafe(ctx->booleanLiteral()));
  } else if (ctx->var()) {
    return make_unique<VariableExpression>(visitTypesafe(ctx->var()));
  } else {
    return visitAlternative<ExpressionPtr>(
        ctx->builtInCall(), ctx->iriOrFunction(), ctx->brackettedExpression());
  }
}

// ____________________________________________________________________________________
ExpressionPtr Visitor::visitTypesafe(Parser::BrackettedExpressionContext* ctx) {
  return visitTypesafe(ctx->expression());
}

// ____________________________________________________________________________________
ExpressionPtr Visitor::visitTypesafe(
    [[maybe_unused]] Parser::BuiltInCallContext* ctx) {
  if (ctx->aggregate()) {
    return visitTypesafe(ctx->aggregate());
    // TODO: Implement built-in calls according to the following examples.
    //
    // } else if (ad_utility::getLowercase(ctx->children[0]->getText()) ==
    //            "sqr") {
    //   if (ctx->expression().size() != 1) {
    //     throw ParseException{"SQR needs one argument"};
    //   }
    //   auto children = visitVector<ExpressionPtr>(ctx->expression());
    //   return createExpression<sparqlExpression::SquareExpression>(
    //       std::move(children[0]));
    // } else if (ad_utility::getLowercase(ctx->children[0]->getText()) ==
    //            "dist") {
    //   if (ctx->expression().size() != 2) {
    //     throw ParseException{"DIST needs two arguments"};
    //   }
    //   auto children = visitVector<ExpressionPtr>(ctx->expression());
    //   return createExpression<sparqlExpression::DistExpression>(
    //       std::move(children[0]), std::move(children[1]));
  } else {
    reportError(ctx,
                "Built-in function not yet implemented (only aggregates like "
                "COUNT so far)");
  }
}

// ____________________________________________________________________________________
ExpressionPtr Visitor::visitTypesafe(Parser::AggregateContext* ctx) {
  using namespace sparqlExpression;
  // the only case that there is no child expression is COUNT(*), so we can
  // check this outside the if below.
  if (!ctx->expression()) {
    reportError(ctx,
                "This parser currently doesn't support COUNT(*), please "
                "specify an explicit expression for the COUNT");
  }
  auto childExpression = visitTypesafe(ctx->expression());
  auto children = ctx->children;
  bool distinct = false;
  for (const auto& child : children) {
    if (ad_utility::getLowercase(child->getText()) == "distinct") {
      distinct = true;
    }
  }
  auto makePtr = [&]<typename ExpressionType>(auto&&... additionalArgs) {
    ExpressionPtr result{std::make_unique<ExpressionType>(
        distinct, std::move(childExpression), AD_FWD(additionalArgs)...)};
    result->descriptor() = ctx->getText();
    return result;
  };

  std::string functionName = ad_utility::getLowercase(children[0]->getText());

  if (functionName == "count") {
    return makePtr.operator()<CountExpression>();
  } else if (functionName == "sum") {
    return makePtr.operator()<SumExpression>();
  } else if (functionName == "max") {
    return makePtr.operator()<MaxExpression>();
  } else if (functionName == "min") {
    return makePtr.operator()<MinExpression>();
  } else if (functionName == "avg") {
    return makePtr.operator()<AvgExpression>();
  } else if (functionName == "group_concat") {
    // Use a space as a default separator

    std::string separator;
    if (ctx->string()) {
      // TODO: The string rule also allow triple quoted strings with different
      //  escaping rules. These are currently not handled. They should be parsed
      //  into a typesafe format with a unique representation.
      separator = visitTypesafe(ctx->string());
      // If there was a separator, we have to strip the quotation marks
      AD_CHECK(separator.size() >= 2);
      separator = separator.substr(1, separator.size() - 2);
    } else {
      separator = " "s;
    }

    return makePtr.operator()<GroupConcatExpression>(std::move(separator));
  } else if (functionName == "sample") {
    return makePtr.operator()<SampleExpression>();
  }
  AD_FAIL()  // Should be unreachable.
}

// ____________________________________________________________________________________
ExpressionPtr Visitor::visitTypesafe(Parser::IriOrFunctionContext* ctx) {
  // Case 1: Just an IRI.
  if (ctx->argList() == nullptr) {
    return std::make_unique<sparqlExpression::StringOrIriExpression>(
        ctx->getText());
  }
  // Case 2: Function call, where the function name is an IRI.
  return processIriFunctionCall(visitTypesafe(ctx->iri()),
                                visitTypesafe(ctx->argList()));
}

// ____________________________________________________________________________________
std::string Visitor::visitTypesafe(Parser::RdfLiteralContext* ctx) {
  // TODO: This should really be an RdfLiteral class that stores a unified
  //  version of the string, and the langtag/datatype separately.
  string ret = visitTypesafe(ctx->string());
  if (ctx->LANGTAG()) {
    ret += ctx->LANGTAG()->getText();
  } else if (ctx->iri()) {
    ret += ("^^" + visitTypesafe(ctx->iri()));
  }
  return ret;
}

// ____________________________________________________________________________________
std::variant<int64_t, double> Visitor::visitTypesafe(
    Parser::NumericLiteralContext* ctx) {
  return visitAlternative<std::variant<int64_t, double>>(
      ctx->numericLiteralUnsigned(), ctx->numericLiteralPositive(),
      ctx->numericLiteralNegative());
}

// ____________________________________________________________________________________
namespace {
template <typename Ctx>
std::variant<int64_t, double> parseNumericLiteral(Ctx* ctx, bool parseAsInt) {
  try {
    if (parseAsInt) {
      return std::stoll(ctx->getText());
    } else {
      return std::stod(ctx->getText());
    }
  } catch (const std::out_of_range& range) {
    throw ParseException("Could not parse Numeric Literal \"" + ctx->getText() +
                         "\". It is out of range. Reason: " + range.what());
  }
}
}  // namespace

// ____________________________________________________________________________________
std::variant<int64_t, double> Visitor::visitTypesafe(
    Parser::NumericLiteralUnsignedContext* ctx) {
  return parseNumericLiteral(ctx, ctx->INTEGER());
}

// ____________________________________________________________________________________
std::variant<int64_t, double> Visitor::visitTypesafe(
    Parser::NumericLiteralPositiveContext* ctx) {
  return parseNumericLiteral(ctx, ctx->INTEGER_POSITIVE());
}

// ____________________________________________________________________________________
std::variant<int64_t, double> Visitor::visitTypesafe(
    Parser::NumericLiteralNegativeContext* ctx) {
  return parseNumericLiteral(ctx, ctx->INTEGER_NEGATIVE());
}

// ____________________________________________________________________________________
bool Visitor::visitTypesafe(Parser::BooleanLiteralContext* ctx) {
  return ctx->getText() == "true";
}

// ____________________________________________________________________________________
BlankNode Visitor::visitTypesafe(Parser::BlankNodeContext* ctx) {
  if (ctx->ANON()) {
    return newBlankNode();
  }
  if (ctx->BLANK_NODE_LABEL()) {
    // strip _: prefix from string
    constexpr size_t length = std::string_view{"_:"}.length();
    const string label = ctx->BLANK_NODE_LABEL()->getText().substr(length);
    // false means the query explicitly contains a blank node label
    return {false, label};
  }
  // invalid grammar
  AD_FAIL();
}

// ____________________________________________________________________________________

template <typename Ctx>
auto Visitor::visitVector(const std::vector<Ctx*>& childContexts)
    -> std::vector<decltype(visitTypesafe(childContexts[0]))> {
  std::vector<decltype(visitTypesafe(childContexts[0]))> children;
  for (const auto& child : childContexts) {
    children.emplace_back(std::move(visitTypesafe(child)));
  }
  return children;
}

// ____________________________________________________________________________________

template <typename Out, typename... Contexts>
Out Visitor::visitAlternative(Contexts*... ctxs) {
  // Check that exactly one of the `ctxs` is not `nullptr`.
  AD_CHECK(1u == (... + static_cast<bool>(ctxs)));
  std::optional<Out> out;
  // Visit the one `context` which is not null and write the result to `out`.
  (..., visitIf<std::optional<Out>, Out>(&out, ctxs));
  return std::move(out.value());
}

// ____________________________________________________________________________________
template <typename Ctx>
auto Visitor::visitOptional(Ctx* ctx)
    -> std::optional<decltype(visitTypesafe(ctx))> {
  if (ctx) {
    return visitTypesafe(ctx);
  } else {
    return std::nullopt;
  }
}

// ____________________________________________________________________________________
template <typename Target, typename Intermediate, typename Ctx>
void Visitor::visitIf(Target* target, Ctx* ctx) {
  if (ctx) {
    *target = Intermediate{visitTypesafe(ctx)};
  }
}

// ____________________________________________________________________________________
void Visitor::reportError(antlr4::ParserRuleContext* ctx,
                          const std::string& msg) {
  throw ParseException{
      absl::StrCat("Clause \"", ctx->getText(), "\" at line ",
                   ctx->getStart()->getLine(), ":",
                   ctx->getStart()->getCharPositionInLine(), " ", msg),
      generateMetadata(ctx)};
>>>>>>> 9b197d2c
}<|MERGE_RESOLUTION|>--- conflicted
+++ resolved
@@ -9,16 +9,13 @@
 #include <string>
 #include <vector>
 
-<<<<<<< HEAD
-#include "../../engine/sparqlExpressions/RelationalExpressions.h"
-
-using namespace sparqlExpression;
-=======
 #include "parser/SparqlParser.h"
 #include "parser/TokenizerCtre.h"
 #include "parser/TurtleParser.h"
+#include "engine/sparqlExpressions//RelationExpressions.cpp"
 
 using namespace ad_utility::sparql_types;
+using namespace sparqlExpression;
 using ExpressionPtr = sparqlExpression::SparqlExpression::Ptr;
 using SparqlExpressionPimpl = sparqlExpression::SparqlExpressionPimpl;
 using SelectClause = parsedQuery::SelectClause;
@@ -32,7 +29,6 @@
 using Visitor = SparqlQleverVisitor;
 using Parser = SparqlAutomaticParser;
 
->>>>>>> 9b197d2c
 // ___________________________________________________________________________
 ExpressionPtr Visitor::processIriFunctionCall(
     const std::string& iri, std::vector<ExpressionPtr> argList) {
@@ -74,7 +70,6 @@
   }
   throw ParseException{"Function \"" + iri + "\" not supported"};
 }
-<<<<<<< HEAD
 // ___________________________________________________________________________
 auto SparqlQleverVisitor::visitTypesafe(
     SparqlAutomaticParser::RelationalExpressionContext* ctx) -> ExpressionPtr {
@@ -109,7 +104,7 @@
   } else {
     AD_FAIL();
   }
-=======
+}
 
 void Visitor::addVisibleVariable(string var) {
   addVisibleVariable(Variable{std::move(var)});
@@ -1632,5 +1627,4 @@
                    ctx->getStart()->getLine(), ":",
                    ctx->getStart()->getCharPositionInLine(), " ", msg),
       generateMetadata(ctx)};
->>>>>>> 9b197d2c
 }