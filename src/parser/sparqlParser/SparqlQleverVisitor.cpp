// Copyright 2021 - 2025, University of Freiburg
// Chair of Algorithms and Data Structures
// Authors: Julian Mundhahs <mundhahj@tf.uni-freiburg.de>
//          Hannah Bast <bast@cs.uni-freiburg.de>
//          Johannes Kalmbach <kalmbach@cs.uni-freiburg.de>
//
// Copyright 2025, Bayerische Motoren Werke Aktiengesellschaft (BMW AG)

#include "parser/sparqlParser/SparqlQleverVisitor.h"

#include <absl/functional/function_ref.h>
#include <absl/strings/str_split.h>
#include <absl/time/time.h>

#include <ctre-unicode.hpp>
#include <string>
#include <unordered_map>
#include <vector>

#include "backports/StartsWithAndEndsWith.h"
#include "engine/SpatialJoinConfig.h"
#include "engine/sparqlExpressions/BlankNodeExpression.h"
#include "engine/sparqlExpressions/CountStarExpression.h"
#include "engine/sparqlExpressions/ExistsExpression.h"
#include "engine/sparqlExpressions/GroupConcatExpression.h"
#include "engine/sparqlExpressions/LiteralExpression.h"
#include "engine/sparqlExpressions/NaryExpression.h"
#include "engine/sparqlExpressions/NowDatetimeExpression.h"
#include "engine/sparqlExpressions/RandomExpression.h"
#include "engine/sparqlExpressions/RegexExpression.h"
#include "engine/sparqlExpressions/RelationalExpressions.h"
#include "engine/sparqlExpressions/SampleExpression.h"
#include "engine/sparqlExpressions/SparqlExpression.h"
#include "engine/sparqlExpressions/StdevExpression.h"
#include "engine/sparqlExpressions/UuidExpressions.h"
#include "generated/SparqlAutomaticParser.h"
#include "global/Constants.h"
#include "global/RuntimeParameters.h"
#include "parser/GraphPatternOperation.h"
#include "parser/MagicServiceIriConstants.h"
#include "parser/MagicServiceQuery.h"
#include "parser/NamedCachedResult.h"
#include "parser/Quads.h"
#include "parser/RdfParser.h"
#include "parser/SparqlParser.h"
#include "parser/SpatialQuery.h"
#include "parser/TokenizerCtre.h"
#include "rdfTypes/GeometryInfo.h"
#include "rdfTypes/Variable.h"
#include "util/StringUtils.h"
#include "util/TransparentFunctors.h"
#include "util/TypeIdentity.h"
#include "util/antlr/GenerateAntlrExceptionMetadata.h"

namespace {
// CTRE regex pattern for C++17 compatibility
constexpr ctll::fixed_string iriSchemeRegex = "<[A-Za-z]*[A-Za-z0-9+-.]:";
}  // namespace

using namespace ad_utility::sparql_types;
using namespace ad_utility::use_type_identity;
using namespace sparqlExpression;
using namespace updateClause;
using ExpressionPtr = sparqlExpression::SparqlExpression::Ptr;
using SparqlExpressionPimpl = sparqlExpression::SparqlExpressionPimpl;
using SelectClause = parsedQuery::SelectClause;
using GraphPattern = parsedQuery::GraphPattern;
using Bind = parsedQuery::Bind;
using Values = parsedQuery::Values;
using BasicGraphPattern = parsedQuery::BasicGraphPattern;
using GraphPatternOperation = parsedQuery::GraphPatternOperation;
using SparqlValues = parsedQuery::SparqlValues;

using Visitor = SparqlQleverVisitor;
using Parser = SparqlAutomaticParser;

namespace {
const ad_utility::triple_component::Iri a =
    ad_utility::triple_component::Iri::fromIriref(
        "<http://www.w3.org/1999/02/22-rdf-syntax-ns#type>");
}  // namespace

// _____________________________________________________________________________
Variable Visitor::getNewInternalVariable() {
  return Variable{
      absl::StrCat(QLEVER_INTERNAL_VARIABLE_PREFIX, numInternalVariables_++)};
}

// _____________________________________________________________________________
auto Visitor::makeInternalVariableGenerator() {
  return [this]() { return getNewInternalVariable(); };
}

// _____________________________________________________________________________
BlankNode Visitor::newBlankNode() {
  std::string label = std::to_string(_blankNodeCounter);
  _blankNodeCounter++;
  // true means automatically generated
  return {true, std::move(label)};
}

// _____________________________________________________________________________
GraphTerm Visitor::newBlankNodeOrVariable() {
  if (treatBlankNodesAs_ == TreatBlankNodesAs::BlankNodes) {
    return GraphTerm{newBlankNode()};
  } else {
    AD_CORRECTNESS_CHECK(treatBlankNodesAs_ ==
                         TreatBlankNodesAs::InternalVariables);
    return getNewInternalVariable();
  }
}

// _____________________________________________________________________________
Variable Visitor::blankNodeToInternalVariable(std::string_view blankNode) {
  AD_CONTRACT_CHECK(ql::starts_with(blankNode, "_:"));
  return Variable{absl::StrCat(QLEVER_INTERNAL_BLANKNODE_VARIABLE_PREFIX,
                               blankNode.substr(2))};
}

// _____________________________________________________________________________
std::string Visitor::getOriginalInputForContext(
    const antlr4::ParserRuleContext* context) {
  const auto& fullInput = context->getStart()->getInputStream()->toString();
  size_t posBeg = context->getStart()->getStartIndex();
  size_t posEnd = context->getStop()->getStopIndex();
  // Note that `getUTF8Substring` returns a `std::string_view`. We copy this to
  // a `std::string` because it's not clear whether the original string still
  // exists when the result of this call is used. Not performance-critical.
  return std::string{
      ad_utility::getUTF8Substring(fullInput, posBeg, posEnd - posBeg + 1)};
}

// _____________________________________________________________________________
std::string Visitor::currentTimeAsXsdString() {
  return absl::FormatTime("%Y-%m-%dT%H:%M:%E3S%Ez", absl::Now(),
                          absl::LocalTimeZone());
}

// ___________________________________________________________________________
ExpressionPtr Visitor::processIriFunctionCall(
    const TripleComponent::Iri& iri, std::vector<ExpressionPtr> argList,
    const antlr4::ParserRuleContext* ctx) {
  std::string_view functionName = asStringViewUnsafe(iri.getContent());
  std::string_view prefixName;
  // Helper lambda that checks if `functionName` starts with the given prefix.
  // If yes, remove the prefix from `functionName` and set
  // `prefixName` to the short name of the prefix; see `global/Constants.h`.
  auto checkPrefix = [&functionName, &prefixName](
                         std::pair<std::string_view, std::string_view> prefix) {
    if (ql::starts_with(functionName, prefix.second)) {
      prefixName = prefix.first;
      functionName.remove_prefix(prefix.second.size());
      return true;
    } else {
      return false;
    }
  };

  // Helper lambda that checks the number of arguments and throws an error
  // if it's not right. The `functionName` and `prefixName` are used for the
  // error message.
  auto checkNumArgs = [&argList, &ctx, &functionName,
                       &prefixName](size_t numArgs) {
    static std::array<std::string, 6> wordForNumArgs = {
        "no", "one", "two", "three", "four", "five"};
    if (argList.size() != numArgs) {
      reportError(ctx,
                  absl::StrCat("Function ", prefixName, functionName, " takes ",
                               numArgs < 5 ? wordForNumArgs[numArgs]
                                           : std::to_string(numArgs),
                               numArgs == 1 ? " argument" : " arguments"));
    }
  };

  using namespace sparqlExpression;
  // Create `SparqlExpression` with one child.
  auto createUnary = CPP_template_lambda(&argList, &checkNumArgs)(typename F)(
      F function)(requires std::is_invocable_r_v<ExpressionPtr, F,
                                                 ExpressionPtr>) {
    checkNumArgs(1);  // Check is unary.
    return function(std::move(argList[0]));
  };
  // Create `SparqlExpression` with two children.
  auto createBinary = CPP_template_lambda(&argList, &checkNumArgs)(typename F)(
      F function)(requires std::is_invocable_r_v<
                  ExpressionPtr, F, ExpressionPtr, ExpressionPtr>) {
    checkNumArgs(2);  // Check is binary.
    return function(std::move(argList[0]), std::move(argList[1]));
  };
  // Create `SparqlExpression` with two or three children (currently used for
  // backward-compatible geof:distance function)
  auto createBinaryOrTernary = CPP_template_lambda(&argList)(typename F)(
      F function)(requires std::is_invocable_r_v<
                  ExpressionPtr, F, ExpressionPtr, ExpressionPtr,
                  std::optional<ExpressionPtr>>) {
    if (argList.size() == 2) {
      return function(std::move(argList[0]), std::move(argList[1]),
                      std::nullopt);
    } else if (argList.size() == 3) {
      return function(std::move(argList[0]), std::move(argList[1]),
                      std::move(argList[2]));
    } else {
      AD_THROW(
          "Incorrect number of arguments: two or optionally three required");
    }
  };

  using Ptr = sparqlExpression::SparqlExpression::Ptr;
  using UnaryFuncTable =
      std::unordered_map<std::string_view, absl::FunctionRef<Ptr(Ptr)>>;
  using BinaryFuncTable =
      std::unordered_map<std::string_view, absl::FunctionRef<Ptr(Ptr, Ptr)>>;

  // Geo functions.
  using enum ad_utility::BoundingCoordinate;
  static const UnaryFuncTable geoUnaryFuncs{
      {"longitude", &makeLongitudeExpression},
      {"latitude", &makeLatitudeExpression},
      {"centroid", &makeCentroidExpression},
      {"envelope", &makeEnvelopeExpression},
      {"geometryType", &makeGeometryTypeExpression},
      {"minX", &makeBoundingCoordinateExpression<MIN_X>},
      {"minY", &makeBoundingCoordinateExpression<MIN_Y>},
      {"maxX", &makeBoundingCoordinateExpression<MAX_X>},
      {"maxY", &makeBoundingCoordinateExpression<MAX_Y>},
<<<<<<< HEAD
      {"numGeometries", &makeNumGeometriesExpression},
      {"metricLength", &makeMetricLengthExpression},
=======
      {"metricArea", &makeMetricAreaExpression},
>>>>>>> ae697834
  };
  using enum SpatialJoinType;
  static const BinaryFuncTable geoBinaryFuncs{
      {"metricDistance", &makeMetricDistExpression},
<<<<<<< HEAD
      {"length", &makeLengthExpression},
=======
      {"area", &makeAreaExpression},
>>>>>>> ae697834
      // Geometric relation functions
      {"sfIntersects", &makeGeoRelationExpression<INTERSECTS>},
      {"sfContains", &makeGeoRelationExpression<CONTAINS>},
      {"sfCovers", &makeGeoRelationExpression<COVERS>},
      {"sfCrosses", &makeGeoRelationExpression<CROSSES>},
      {"sfTouches", &makeGeoRelationExpression<TOUCHES>},
      {"sfEquals", &makeGeoRelationExpression<EQUALS>},
      {"sfOverlaps", &makeGeoRelationExpression<OVERLAPS>},
      {"sfWithin", &makeGeoRelationExpression<WITHIN>}};
  if (checkPrefix(GEOF_PREFIX)) {
    if (functionName == "distance") {
      return createBinaryOrTernary(&makeDistWithUnitExpression);
    } else if (geoUnaryFuncs.contains(functionName)) {
      return createUnary(geoUnaryFuncs.at(functionName));
    } else if (geoBinaryFuncs.contains(functionName)) {
      return createBinary(geoBinaryFuncs.at(functionName));
    }
  }

  // Math functions.
  static const UnaryFuncTable mathFuncs{
      {"log", &makeLogExpression},   {"exp", &makeExpExpression},
      {"sqrt", &makeSqrtExpression}, {"sin", &makeSinExpression},
      {"cos", &makeCosExpression},   {"tan", &makeTanExpression},
  };
  if (checkPrefix(MATH_PREFIX)) {
    if (mathFuncs.contains(functionName)) {
      return createUnary(mathFuncs.at(functionName));
    } else if (functionName == "pow") {
      return createBinary(&makePowExpression);
    }
  }

  // XSD conversion functions.
  static const UnaryFuncTable convertFuncs{
      {"integer", &makeConvertToIntExpression},
      {"int", &makeConvertToIntExpression},
      {"decimal", &makeConvertToDecimalExpression},
      {"double", &makeConvertToDoubleExpression},
      // We currently don't have a float type, so we just convert to double.
      {"float", &makeConvertToDoubleExpression},
      {"boolean", &makeConvertToBooleanExpression},
      {"string", &makeConvertToStringExpression},
      {"dateTime", &makeConvertToDateTimeExpression},
      {"date", &makeConvertToDateExpression},
  };
  if (checkPrefix(XSD_PREFIX) && convertFuncs.contains(functionName)) {
    return createUnary(convertFuncs.at(functionName));
  }

  // QLever-internal functions.
  //
  // NOTE: Predicates like `ql:has-predicate` etc. are handled elsewhere.
  if (checkPrefix(QL_PREFIX)) {
    if (functionName == "isGeoPoint") {
      return createUnary(&makeIsGeoPointExpression);
    }
  }

  if (getRuntimeParameter<&RuntimeParameters::syntaxTestMode_>()) {
    // In the syntax test mode we silently create an expression that always
    // returns `UNDEF`.
    return std::make_unique<sparqlExpression::IdExpression>(
        Id::makeUndefined());
  } else {
    // If none of the above matched, report unknown function.
    reportNotSupported(ctx,
                       "Function \""s + iri.toStringRepresentation() + "\" is");
  }
}

void Visitor::addVisibleVariable(Variable var) {
  visibleVariables_.emplace_back(std::move(var));
}

// ___________________________________________________________________________
template <typename List>
PathObjectPairs joinPredicateAndObject(const VarOrPath& predicate,
                                       List objectList) {
  PathObjectPairs tuples;
  tuples.reserve(objectList.first.size());
  for (auto& object : objectList.first) {
    tuples.emplace_back(predicate, std::move(object));
  }
  return tuples;
}

// ___________________________________________________________________________
template <typename Context>
SparqlExpressionPimpl Visitor::visitExpressionPimpl(Context* ctx) {
  return {visit(ctx), getOriginalInputForContext(ctx)};
}

// ____________________________________________________________________________________
ParsedQuery Visitor::visit(Parser::QueryContext* ctx) {
  // The prologue (BASE and PREFIX declarations)  only affects the internal
  // state of the visitor.
  visit(ctx->prologue());
  auto query =
      visitAlternative<ParsedQuery>(ctx->selectQuery(), ctx->constructQuery(),
                                    ctx->describeQuery(), ctx->askQuery());

  query.postQueryValuesClause_ = visit(ctx->valuesClause());

  query._originalString = ctx->getStart()->getInputStream()->toString();

  return query;
}

// ____________________________________________________________________________________
void SparqlQleverVisitor::resetStateForMultipleUpdates() {
  // The following fields are not reset:
  // - prefixMap_ and baseIri_: prefixes carry over between chained updates
  // - datasetsAreFixed_: set for the whole request which can contain multiple
  // operations
  // - activeDatasetClauses_: if `datasetsAreFixed_` is true
  _blankNodeCounter = 0;
  numGraphPatterns_ = 0;
  visibleVariables_ = {};
  // When fixed datasets are given for a request (see SPARQL Protocol), these
  // cannot be changed by a SPARQL operation but are also constant for chained
  // updates.
  if (!datasetsAreFixed_) {
    activeDatasetClauses_ = {};
  }
  prologueString_ = {};
  parsedQuery_ = {};
  treatBlankNodesAs_ = TreatBlankNodesAs::InternalVariables;
}

// ____________________________________________________________________________________
SelectClause Visitor::visit(Parser::SelectClauseContext* ctx) {
  SelectClause select;

  select.distinct_ = static_cast<bool>(ctx->DISTINCT());
  select.reduced_ = static_cast<bool>(ctx->REDUCED());

  if (ctx->asterisk) {
    select.setAsterisk();
  } else {
    select.setSelected(visitVector(ctx->varOrAlias()));
  }
  return select;
}

// ____________________________________________________________________________________
VarOrAlias Visitor::visit(Parser::VarOrAliasContext* ctx) {
  return visitAlternative<VarOrAlias>(ctx->var(), ctx->alias());
}

// ____________________________________________________________________________________
Alias Visitor::visit(Parser::AliasContext* ctx) {
  // A SPARQL alias has only one child, namely the contents within
  // parentheses.
  return visit(ctx->aliasWithoutBrackets());
}

// ____________________________________________________________________________________
Alias Visitor::visit(Parser::AliasWithoutBracketsContext* ctx) {
  return {visitExpressionPimpl(ctx->expression()), visit(ctx->var())};
}

// ____________________________________________________________________________________
parsedQuery::BasicGraphPattern Visitor::toGraphPattern(
    const ad_utility::sparql_types::Triples& triples) const {
  parsedQuery::BasicGraphPattern pattern{};
  pattern._triples.reserve(triples.size());
  auto toTripleComponent = [this](const auto& item) {
    using T = std::decay_t<decltype(item)>;
    namespace tc = ad_utility::triple_component;
    if constexpr (ad_utility::SimilarToAny<T, Variable, TripleComponent>) {
      return TripleComponent{item};
    } else if constexpr (ad_utility::isSimilar<T, BlankNode>) {
      // Blank Nodes in the pattern are to be treated as internal variables
      // inside WHERE.
      return TripleComponent{blankNodeToInternalVariable(item.toSparql())};
    } else if constexpr (ad_utility::isSimilar<T, Iri>) {
      // Try to encode the IRI first, otherwise use the standard conversion
      auto iriString = item.toSparql();
      if (auto encodedId = encodedIriManager_->encode(iriString)) {
        return TripleComponent{*encodedId};
      }
      return RdfStringParser<TurtleParser<Tokenizer>>::parseTripleObject(
          iriString);
    } else {
      static_assert(ad_utility::isSimilar<T, Literal>);
      return RdfStringParser<TurtleParser<Tokenizer>>::parseTripleObject(
          item.toSparql());
    }
  };
  auto toPredicate = [](const auto& item) -> VarOrPath {
    using T = std::decay_t<decltype(item)>;
    if constexpr (ad_utility::isSimilar<T, Variable>) {
      return item;
    } else if constexpr (ad_utility::isSimilar<T, Iri>) {
      return PropertyPath::fromIri(
          ad_utility::triple_component::Iri::fromStringRepresentation(
              item.toSparql()));
    } else {
      static_assert(ad_utility::SimilarToAny<T, Literal, BlankNode>);
      // This case can only happen if there's a bug in the SPARQL parser.
      AD_THROW("Literals or blank nodes are not valid predicates.");
    }
  };
  for (const auto& triple : triples) {
    auto subject = std::visit(toTripleComponent, triple.at(0));
    auto predicate = std::visit(toPredicate, triple.at(1));
    auto object = std::visit(toTripleComponent, triple.at(2));
    pattern._triples.emplace_back(std::move(subject), std::move(predicate),
                                  std::move(object));
  }
  return pattern;
}

// ____________________________________________________________________________________
const parsedQuery::DatasetClauses& SparqlQleverVisitor::setAndGetDatasetClauses(
    const std::vector<DatasetClause>& clauses) {
  if (!datasetsAreFixed_) {
    activeDatasetClauses_ = parsedQuery::DatasetClauses::fromClauses(clauses);
  }
  return activeDatasetClauses_;
}

// ____________________________________________________________________________________
ParsedQuery Visitor::visit(Parser::ConstructQueryContext* ctx) {
  ParsedQuery query;
  query.datasetClauses_ =
      setAndGetDatasetClauses(visitVector(ctx->datasetClause()));
  if (ctx->constructTemplate()) {
    query._clause = visit(ctx->constructTemplate())
                        .value_or(parsedQuery::ConstructClause{});
    visitWhereClause(ctx->whereClause(), query);
  } else {
    // For `CONSTRUCT WHERE`, the CONSTRUCT template and the WHERE clause are
    // syntactically the same, so we keep the blank nodes, and convert them into
    // variables during `toGraphPattern`.
    auto cleanup = setBlankNodeTreatmentForScope(TreatBlankNodesAs::BlankNodes);
    query._clause = parsedQuery::ConstructClause{
        visitOptional(ctx->triplesTemplate()).value_or(Triples{})};
    query._rootGraphPattern._graphPatterns.emplace_back(
        toGraphPattern(query.constructClause().triples_));
  }
  query.addSolutionModifiers(visit(ctx->solutionModifier()),
                             makeInternalVariableGenerator());

  return query;
}

// ____________________________________________________________________________________
ParsedQuery Visitor::visit(Parser::DescribeQueryContext* ctx) {
  auto describeClause = parsedQuery::Describe{};
  auto describedResources = visitVector(ctx->varOrIri());

  // Convert the describe resources (variables or IRIs) from the format that the
  // parser delivers to the one that the `parsedQuery::Describe` struct expects.
  std::vector<Variable> describedVariables;
  for (VarOrIri& resource : describedResources) {
    std::visit(ad_utility::OverloadCallOperator{
                   [&describeClause, &describedVariables](const Variable& var) {
                     describeClause.resources_.emplace_back(var);
                     describedVariables.push_back(var);
                   },
                   [&describeClause](const TripleComponent::Iri& iri) {
                     describeClause.resources_.emplace_back(iri);
                   }},
               resource);
  }

  // Parse the FROM and FROM NAMED clauses.
  describeClause.datasetClauses_ =
      setAndGetDatasetClauses(visitVector(ctx->datasetClause()));

  // Parse the WHERE clause and construct a SELECT query from it. For `DESCRIBE
  // *`, add each visible variable as a resource to describe.
  visitWhereClause(ctx->whereClause(), parsedQuery_);
  if (describedResources.empty()) {
    const auto& visibleVariables =
        parsedQuery_.selectClause().getVisibleVariables();
    ql::ranges::copy(visibleVariables,
                     std::back_inserter(describeClause.resources_));
    describedVariables = visibleVariables;
  }
  auto& selectClause = parsedQuery_.selectClause();
  selectClause.setSelected(std::move(describedVariables));
  describeClause.whereClause_ = std::move(parsedQuery_);

  // Set up the final `ParsedQuery` object for the DESCRIBE query. The clause is
  // a CONSTRUCT query of the form `CONSTRUCT { ?subject ?predicate ?object} {
  // ... }`, with the `parsedQuery::Describe` object from above as the root
  // graph pattern. The solution modifiers (in particular ORDER BY) are part of
  // the CONSTRUCT query.
  //
  // NOTE: The dataset clauses are stored once in `parsedQuery_.datasetClauses_`
  // (which pertains to the CONSTRUCT query that computes the result of the
  // DESCRIBE), and once in `parsedQuery_.describeClause_.datasetClauses_`
  // (which pertains to the SELECT query that computes the resources to be
  // described).
  parsedQuery_ = ParsedQuery{};
  parsedQuery_.addSolutionModifiers(visit(ctx->solutionModifier()),
                                    makeInternalVariableGenerator());
  parsedQuery_._rootGraphPattern._graphPatterns.emplace_back(
      std::move(describeClause));
  parsedQuery_.datasetClauses_ = activeDatasetClauses_;
  auto constructClause = ParsedQuery::ConstructClause{};
  using G = GraphTerm;
  using V = Variable;
  constructClause.triples_.push_back(
      std::array{G(V("?subject")), G(V("?predicate")), G(V("?object"))});
  parsedQuery_._clause = std::move(constructClause);

  return parsedQuery_;
}

// ____________________________________________________________________________________
ParsedQuery Visitor::visit(Parser::AskQueryContext* ctx) {
  parsedQuery_._clause = ParsedQuery::AskClause{};
  parsedQuery_.datasetClauses_ =
      setAndGetDatasetClauses(visitVector(ctx->datasetClause()));
  visitWhereClause(ctx->whereClause(), parsedQuery_);
  // NOTE: It can make sense to have solution modifiers with an ASK query, for
  // example, a GROUP BY with a HAVING.
  auto getSolutionModifiers = [this, ctx]() {
    auto solutionModifiers = visit(ctx->solutionModifier());
    const auto& limitOffset = solutionModifiers.limitOffset_;
    if (!limitOffset.isUnconstrained() || limitOffset.textLimit_.has_value()) {
      reportError(
          ctx->solutionModifier(),
          "ASK queries may not contain LIMIT, OFFSET, or TEXTLIMIT clauses");
    }
    solutionModifiers.limitOffset_._limit = 1;
    return solutionModifiers;
  };
  parsedQuery_.addSolutionModifiers(getSolutionModifiers(),
                                    makeInternalVariableGenerator());
  return parsedQuery_;
}

// ____________________________________________________________________________________
DatasetClause Visitor::visit(Parser::DatasetClauseContext* ctx) {
  if (ctx->defaultGraphClause()) {
    return {.dataset_ = visit(ctx->defaultGraphClause()), .isNamed_ = false};
  } else {
    AD_CORRECTNESS_CHECK(ctx->namedGraphClause());
    return {.dataset_ = visit(ctx->namedGraphClause()), .isNamed_ = true};
  }
}

// ____________________________________________________________________________________
TripleComponent::Iri Visitor::visit(Parser::DefaultGraphClauseContext* ctx) {
  return visit(ctx->sourceSelector());
}

// ____________________________________________________________________________________
TripleComponent::Iri Visitor::visit(Parser::NamedGraphClauseContext* ctx) {
  return visit(ctx->sourceSelector());
}

// ____________________________________________________________________________________
TripleComponent::Iri Visitor::visit(Parser::SourceSelectorContext* ctx) {
  return visit(ctx->iri());
}

// ____________________________________________________________________________________
Variable Visitor::visit(Parser::VarContext* ctx) {
  // `false` for the second argument means: The variable name is already
  // validated by the grammar, no need to check it again (which would lead to an
  // infinite loop here).
  return Variable{ctx->getText(), false};
}

// ____________________________________________________________________________________
GraphPatternOperation Visitor::visit(Parser::BindContext* ctx) {
  Variable target = visit(ctx->var());
  if (ad_utility::contains(visibleVariables_, target)) {
    reportError(
        ctx,
        absl::StrCat(
            "The target variable ", target.name(),
            " of an AS clause was already used before in the query body."));
  }

  auto expression = visitExpressionPimpl(ctx->expression());
  warnOrThrowIfUnboundVariables(ctx, expression, "BIND");
  addVisibleVariable(target);
  return GraphPatternOperation{Bind{std::move(expression), std::move(target)}};
}

// ____________________________________________________________________________________
GraphPatternOperation Visitor::visit(Parser::InlineDataContext* ctx) {
  Values values = visit(ctx->dataBlock());
  for (const auto& variable : values._inlineValues._variables) {
    addVisibleVariable(variable);
  }
  return GraphPatternOperation{std::move(values)};
}

// ____________________________________________________________________________________
Values Visitor::visit(Parser::DataBlockContext* ctx) {
  return visitAlternative<Values>(ctx->inlineDataOneVar(),
                                  ctx->inlineDataFull());
}

// ____________________________________________________________________________________
std::optional<Values> Visitor::visit(Parser::ValuesClauseContext* ctx) {
  return visitOptional(ctx->dataBlock());
}

// ____________________________________________________________________________
std::vector<ParsedQuery> Visitor::visit(Parser::UpdateContext* ctx) {
  std::vector<ParsedQuery> updates{};

  AD_CORRECTNESS_CHECK(ctx->prologue().size() >= ctx->update1().size());
  for (size_t i = 0; i < ctx->update1().size(); ++i) {
    // The prologue (BASE and PREFIX declarations) only affects the internal
    // state of the visitor. The standard mentions that prefixes are shared
    // between consecutive updates.
    visit(ctx->prologue(i));
    auto thisUpdates = visit(ctx->update1(i));
    // The string representation of the Update is from the beginning of that
    // updates prologue to the end of the update. The `;` between queries is
    // ignored in the string representation.
    const size_t updateStartPos = ctx->prologue(i)->getStart()->getStartIndex();
    const size_t updateEndPos = ctx->update1(i)->getStop()->getStopIndex();
    auto updateStringRepr = std::string{ad_utility::getUTF8Substring(
        ctx->getStart()->getInputStream()->toString(), updateStartPos,
        updateEndPos - updateStartPos + 1)};
    // Many graph management operations are desugared into multiple updates. We
    // set the string representation of the graph management operation for all
    // the simple update operations.
    ql::ranges::for_each(thisUpdates, [updateStringRepr](ParsedQuery& update) {
      update._originalString = updateStringRepr;
    });
    ad_utility::appendVector(updates, thisUpdates);
    resetStateForMultipleUpdates();
  }

  return updates;
}

// ____________________________________________________________________________________
std::vector<ParsedQuery> Visitor::visit(Parser::Update1Context* ctx) {
  if (ctx->deleteWhere() || ctx->modify() || ctx->clear() || ctx->drop() ||
      ctx->create() || ctx->copy() || ctx->move() || ctx->add() ||
      ctx->load()) {
    return visitAlternative<std::vector<ParsedQuery>>(
        ctx->deleteWhere(), ctx->modify(), ctx->clear(), ctx->drop(),
        ctx->create(), ctx->copy(), ctx->move(), ctx->add(), ctx->load());
  }
  AD_CORRECTNESS_CHECK(ctx->insertData() || ctx->deleteData());
  parsedQuery_._clause = visitAlternative<parsedQuery::UpdateClause>(
      ctx->insertData(), ctx->deleteData());
  parsedQuery_.datasetClauses_ = activeDatasetClauses_;
  return {std::move(parsedQuery_)};
}

// ____________________________________________________________________________________
ParsedQuery Visitor::visit(Parser::LoadContext* ctx) {
  AD_CORRECTNESS_CHECK(visibleVariables_.empty());
  GraphPattern pattern;
  auto iri = visit(ctx->iri());
  // The `LOAD` Update operation is translated into something like
  // `INSERT { ?s ?p ?o } WHERE { LOAD_OP <iri> [SILENT] }`. Where `LOAD_OP` is
  // an internal operation that binds the result of parsing the given RDF
  // document into the variables `?s`, `?p`, and `?o`.
  pattern._graphPatterns.emplace_back(
      parsedQuery::Load{iri, static_cast<bool>(ctx->SILENT())});
  parsedQuery_._rootGraphPattern = std::move(pattern);
  addVisibleVariable(Variable("?s"));
  addVisibleVariable(Variable("?p"));
  addVisibleVariable(Variable("?o"));
  parsedQuery_.registerVariablesVisibleInQueryBody(visibleVariables_);
  visibleVariables_.clear();
  using Quad = SparqlTripleSimpleWithGraph;
  std::vector<Quad> toInsert{
      Quad{Variable("?s"), Variable("?p"), Variable("?o"),
           ctx->graphRef() ? Quad::Graph(visit(ctx->graphRef()))
                           : Quad::Graph(std::monostate{})}};
  parsedQuery_._clause =
      parsedQuery::UpdateClause{GraphUpdate{{toInsert, LocalVocab{}}, {}}};
  return parsedQuery_;
}

// Helper functions for some inner parts of graph management operations.
namespace {
// _____________________________________________________________________________
TripleComponent::Iri transformGraph(const GraphOrDefault& graph) {
  return std::visit(
      ad_utility::OverloadCallOperator{
          [](const ad_utility::triple_component::Iri& iri) { return iri; },
          [](const DEFAULT&) {
            return ad_utility::triple_component::Iri::fromIriref(
                DEFAULT_GRAPH_IRI);
          }},
      graph);
}

// _____________________________________________________________________________
// Make a `GraphPatternOperation` that matches all triples in the given graph.
GraphPatternOperation makeAllTripleGraphPattern(TripleComponent::Iri graphIri) {
  GraphPattern inner;
  inner._graphPatterns.emplace_back(BasicGraphPattern{
      {{{Variable("?s")}, Variable("?p"), {Variable("?o")}}}});
  return {
      parsedQuery::GroupGraphPattern{std::move(inner), std::move(graphIri)}};
}

// _____________________________________________________________________________
// Make a `GraphPatternOperation` that matches all triples in either all graphs,
// or just named graphs, depending on the value of `behaviour`.
GraphPatternOperation makeAllTripleGraphPattern(
    Variable graphVariable,
    parsedQuery::GroupGraphPattern::GraphVariableBehaviour behaviour) {
  GraphPattern inner;
  inner._graphPatterns.emplace_back(BasicGraphPattern{
      {{{Variable("?s")}, Variable("?p"), {Variable("?o")}}}});
  return {parsedQuery::GroupGraphPattern{std::move(inner),
                                         std::move(graphVariable), behaviour}};
}

// ____________________________________________________________________________________
// Make a `SparqlTripleSimpleWithGraph` that templates all triples in the graph.
SparqlTripleSimpleWithGraph makeAllTripleTemplate(
    SparqlTripleSimpleWithGraph::Graph graph) {
  return {
      {Variable("?s")}, {Variable("?p")}, {Variable("?o")}, std::move(graph)};
}
}  // namespace

// ____________________________________________________________________________________
ParsedQuery Visitor::visit(Parser::ClearContext* ctx) {
  return makeClear(visit(ctx->graphRefAll()));
}

// ____________________________________________________________________________________
ParsedQuery Visitor::makeClear(const GraphRefAll& graph) {
  using GVB = parsedQuery::GroupGraphPattern::GraphVariableBehaviour;
  using P =
      std::pair<GraphPatternOperation, SparqlTripleSimpleWithGraph::Graph>;
  auto [graphPattern, updatePattern] = std::visit(
      ad_utility::OverloadCallOperator{
          [](const GraphRef& graph) -> P {
            return {makeAllTripleGraphPattern(graph), graph};
          },
          [](const DEFAULT&) -> P {
            auto defaultGraph = ad_utility::triple_component::Iri::fromIriref(
                DEFAULT_GRAPH_IRI);
            auto copy = defaultGraph;
            return {makeAllTripleGraphPattern(std::move(defaultGraph)),
                    std::move(copy)};
          },
          [](const NAMED&) -> P {
            return {makeAllTripleGraphPattern(Variable{"?g"}, GVB::NAMED),
                    Variable{"?g"}};
          },
          [](const ALL&) -> P {
            return {makeAllTripleGraphPattern(Variable{"?g"}, GVB::ALL),
                    Variable{"?g"}};
          }},
      graph);
  parsedQuery_._rootGraphPattern._graphPatterns.push_back(
      std::move(graphPattern));
  parsedQuery_._clause = parsedQuery::UpdateClause{GraphUpdate{
      {}, {{makeAllTripleTemplate(std::move(updatePattern))}, LocalVocab{}}}};
  parsedQuery_.datasetClauses_ = activeDatasetClauses_;
  return parsedQuery_;
}

// ____________________________________________________________________________________
ParsedQuery Visitor::makeAdd(const GraphOrDefault& source,
                             const GraphOrDefault& target) {
  parsedQuery_._rootGraphPattern._graphPatterns.push_back(
      makeAllTripleGraphPattern(transformGraph(source)));
  parsedQuery_._clause = parsedQuery::UpdateClause{GraphUpdate{
      {{makeAllTripleTemplate(transformGraph(target))}, LocalVocab{}}, {}}};
  parsedQuery_.datasetClauses_ = activeDatasetClauses_;
  return parsedQuery_;
}

// ____________________________________________________________________________________
ParsedQuery Visitor::visit(Parser::DropContext* ctx) {
  return makeClear(visit(ctx->graphRefAll()));
}

// ____________________________________________________________________________________
std::vector<ParsedQuery> Visitor::visit(const Parser::CreateContext*) {
  // Create is a no-op because we don't explicitly record the existence of empty
  // graphs.
  return {};
}

// ____________________________________________________________________________________
std::vector<ParsedQuery> Visitor::visit(Parser::AddContext* ctx) {
  AD_CORRECTNESS_CHECK(ctx->graphOrDefault().size() == 2);
  auto from = visit(ctx->graphOrDefault()[0]);
  auto to = visit(ctx->graphOrDefault()[1]);

  if (from == to) {
    return {};
  }

  return {makeAdd(from, to)};
}

// _____________________________________________________________________________
std::vector<ParsedQuery> Visitor::makeCopy(const GraphOrDefault& from,
                                           const GraphOrDefault& to) {
  std::vector<ParsedQuery> updates{makeClear(transformGraph(to))};
  resetStateForMultipleUpdates();
  updates.push_back(makeAdd(from, to));

  return updates;
}

// ____________________________________________________________________________________
std::pair<GraphOrDefault, GraphOrDefault> Visitor::visitFromTo(
    std::vector<Parser::GraphOrDefaultContext*> ctxs) {
  AD_CORRECTNESS_CHECK(ctxs.size() == 2);
  return {visit(ctxs[0]), visit(ctxs[1])};
};

// ____________________________________________________________________________________
std::vector<ParsedQuery> Visitor::visit(Parser::MoveContext* ctx) {
  auto [from, to] = visitFromTo(ctx->graphOrDefault());

  if (from == to) {
    return {};
  }

  std::vector<ParsedQuery> updates = makeCopy(from, to);
  resetStateForMultipleUpdates();
  updates.push_back(makeClear(transformGraph(from)));

  return updates;
}

// ____________________________________________________________________________________
std::vector<ParsedQuery> Visitor::visit(Parser::CopyContext* ctx) {
  auto [from, to] = visitFromTo(ctx->graphOrDefault());

  if (from == to) {
    return {};
  }

  return makeCopy(from, to);
}

// ____________________________________________________________________________________
GraphUpdate Visitor::visit(Parser::InsertDataContext* ctx) {
  Quads::BlankNodeAdder bn{{}, {}, blankNodeManager_};
  return {visit(ctx->quadData()).toTriplesWithGraph(std::monostate{}, bn), {}};
}

// ____________________________________________________________________________________
GraphUpdate Visitor::visit(Parser::DeleteDataContext* ctx) {
  Quads::BlankNodeAdder bn{{}, {}, blankNodeManager_};
  auto cleanup = setBlankNodeTreatmentForScope(TreatBlankNodesAs::Illegal);
  auto quads = visit(ctx->quadData());
  return {{}, quads.toTriplesWithGraph(std::monostate{}, bn)};
}

// ____________________________________________________________________________________
ParsedQuery Visitor::visit(Parser::DeleteWhereContext* ctx) {
  AD_CORRECTNESS_CHECK(visibleVariables_.empty());
  parsedQuery_.datasetClauses_ = activeDatasetClauses_;
  GraphPattern pattern;
  auto cleanup = setBlankNodeTreatmentForScope(TreatBlankNodesAs::Illegal);
  auto triples = visit(ctx->quadPattern());
  pattern._graphPatterns = triples.toGraphPatternOperations();
  parsedQuery_._rootGraphPattern = std::move(pattern);
  // The query body and template are identical. No need to check that variables
  // are visible. But they need to be registered.
  triples.forAllVariables([this](const Variable& v) { addVisibleVariable(v); });
  parsedQuery_.registerVariablesVisibleInQueryBody(visibleVariables_);
  visibleVariables_.clear();
  Quads::BlankNodeAdder bn{{}, {}, blankNodeManager_};
  parsedQuery_._clause = parsedQuery::UpdateClause{
      GraphUpdate{{}, triples.toTriplesWithGraph(std::monostate{}, bn)}};
  return parsedQuery_;
}

// ____________________________________________________________________________________
ParsedQuery Visitor::visit(Parser::ModifyContext* ctx) {
  auto ensureVariableIsVisible = [&ctx, this](const Variable& v) {
    if (!ad_utility::contains(parsedQuery_.getVisibleVariables(), v)) {
      reportError(ctx, absl::StrCat("Variable ", v.name(),
                                    " was not bound in the query body."));
    }
  };
  auto visitTemplateClause = [&ensureVariableIsVisible, this](
                                 auto* ctx, auto* target,
                                 const auto& defaultGraph) {
    if (ctx) {
      auto quads = this->visit(ctx);
      quads.forAllVariables(ensureVariableIsVisible);
      Quads::BlankNodeAdder bn{{}, {}, blankNodeManager_};
      *target = quads.toTriplesWithGraph(defaultGraph, bn);
    }
  };

  using Iri = TripleComponent::Iri;
  // The graph specified in the `WITH` clause or `std::monostate{}` if there was
  // no with clause.
  auto withGraph = [&ctx, this]() -> SparqlTripleSimpleWithGraph::Graph {
    std::optional<Iri> with;
    if (ctx->iri() && datasetsAreFixed_) {
      reportError(ctx->iri(),
                  "`WITH` is disallowed in section 2.2.3 of the SPARQL "
                  "1.1 protocol standard if the `using-graph-uri` or "
                  "`using-named-graph-uri` http parameters are used");
    }
    visitIf(&with, ctx->iri());
    if (with.has_value()) {
      return std::move(with.value());
    }
    return std::monostate{};
  }();

  AD_CORRECTNESS_CHECK(visibleVariables_.empty());
  parsedQuery_.datasetClauses_ =
      setAndGetDatasetClauses(visitVector(ctx->usingClause()));

  // If there is no USING clause, but a WITH clause, then the graph specified in
  // the WITH clause is used as the default graph in the WHERE clause of this
  // update.
  if (const auto* withGraphIri = std::get_if<Iri>(&withGraph);
      parsedQuery_.datasetClauses_.isUnconstrainedOrWithClause() &&
      withGraphIri != nullptr) {
    parsedQuery_.datasetClauses_ =
        parsedQuery::DatasetClauses::fromWithClause(*withGraphIri);
  }

  auto graphPattern = visit(ctx->groupGraphPattern());
  parsedQuery_._rootGraphPattern = std::move(graphPattern);
  parsedQuery_.registerVariablesVisibleInQueryBody(visibleVariables_);
  visibleVariables_.clear();
  auto op = GraphUpdate{};

  // If there was a `WITH` clause, then the specified graph is used for all
  // triples inside the INSERT/DELETE templates that are outside explicit `GRAPH
  // {}` clauses.
  auto cleanup = setBlankNodeTreatmentForScope(TreatBlankNodesAs::BlankNodes);
  visitTemplateClause(ctx->insertClause(), &op.toInsert_, withGraph);
  // We use an explicit scope s.t. the restoration of the original
  // blank node treatment via the `cleanup`s works correctly.
  {
    auto innerCleanup =
        setBlankNodeTreatmentForScope(TreatBlankNodesAs::Illegal);
    visitTemplateClause(ctx->deleteClause(), &op.toDelete_, withGraph);
  }
  parsedQuery_._clause = parsedQuery::UpdateClause{op};

  return parsedQuery_;
}

// ____________________________________________________________________________________
Quads Visitor::visit(Parser::DeleteClauseContext* ctx) {
  return visit(ctx->quadPattern());
}

// ____________________________________________________________________________________
Quads Visitor::visit(Parser::InsertClauseContext* ctx) {
  return visit(ctx->quadPattern());
}

// ____________________________________________________________________________________
GraphOrDefault Visitor::visit(Parser::GraphOrDefaultContext* ctx) {
  if (ctx->iri()) {
    return visit(ctx->iri());
  } else {
    return DEFAULT{};
  }
}

// ____________________________________________________________________________________
GraphRef Visitor::visit(Parser::GraphRefContext* ctx) {
  return visit(ctx->iri());
}

// ____________________________________________________________________________________
GraphRefAll Visitor::visit(Parser::GraphRefAllContext* ctx) {
  if (ctx->graphRef()) {
    return visit(ctx->graphRef());
  } else if (ctx->DEFAULT()) {
    return DEFAULT{};
  } else if (ctx->NAMED()) {
    return NAMED{};
  } else if (ctx->ALL()) {
    return ALL{};
  } else {
    AD_FAIL();
  }
}

// ____________________________________________________________________________________
Quads Visitor::visit(Parser::QuadPatternContext* ctx) {
  return visit(ctx->quads());
}

// ____________________________________________________________________________________
Quads Visitor::visit(Parser::QuadDataContext* ctx) {
  // Inside the `QuadData` rule, blank nodes are treated as blank nodes,
  // not as variables.
  auto cleanup = setBlankNodeTreatmentForScope(TreatBlankNodesAs::BlankNodes);
  auto quads = visit(ctx->quads());
  quads.forAllVariables([&ctx](const Variable& v) {
    reportError(ctx->quads(),
                "Variables (" + v.name() + ") are not allowed here.");
  });
  return quads;
}

// ____________________________________________________________________________________
Quads Visitor::visit(Parser::QuadsContext* ctx) {
  // The ordering of the individual triplesTemplate and quadsNotTriples is not
  // relevant and also not known.
  Quads quads;
  quads.freeTriples_ = ad_utility::flatten(visitVector(ctx->triplesTemplate()));
  for (auto& [graph, triples] : visitVector(ctx->quadsNotTriples())) {
    quads.graphTriples_.emplace_back(std::move(graph), std::move(triples));
  }
  return quads;
}

// ____________________________________________________________________________________
Quads::GraphBlock Visitor::visit(Parser::QuadsNotTriplesContext* ctx) {
  auto graph = visit(ctx->varOrIri());
  // Short circuit when the triples section is empty
  if (!ctx->triplesTemplate()) {
    return {graph, {}};
  }

  return {graph, visit(ctx->triplesTemplate())};
}

// _____________________________________________________________________________
void Visitor::selectExistsVariables(SparqlFilter& filter) const {
  for (SparqlExpression* sparqlExpression :
       filter.expression_.getExistsExpressions()) {
    auto* existsExpression = dynamic_cast<ExistsExpression*>(sparqlExpression);
    AD_CORRECTNESS_CHECK(existsExpression);
    existsExpression->selectVariables(visibleVariables_);
  }
}

// _____________________________________________________________________________
GraphPattern Visitor::visit(Parser::GroupGraphPatternContext* ctx) {
  GraphPattern pattern;

  // The following code makes sure that the variables from outside the graph
  // pattern are NOT visible inside the graph pattern, but the variables from
  // the graph pattern are visible outside the graph pattern.
  auto visibleVariablesSoFar = std::move(visibleVariables_);
  visibleVariables_.clear();
  auto mergeVariables =
      ad_utility::makeOnDestructionDontThrowDuringStackUnwinding(
          [this, &visibleVariablesSoFar]() {
            std::swap(visibleVariables_, visibleVariablesSoFar);
            visibleVariables_.insert(visibleVariables_.end(),
                                     visibleVariablesSoFar.begin(),
                                     visibleVariablesSoFar.end());
          });
  if (ctx->subSelect()) {
    auto parsedQuerySoFar = std::exchange(parsedQuery_, ParsedQuery{});
    auto [subquery, valuesOpt] = visit(ctx->subSelect());
    pattern._graphPatterns.emplace_back(std::move(subquery));
    if (valuesOpt.has_value()) {
      pattern._graphPatterns.emplace_back(std::move(valuesOpt.value()));
    }
    parsedQuery_ = std::move(parsedQuerySoFar);
    return pattern;
  }
  AD_CORRECTNESS_CHECK(ctx->groupGraphPatternSub());
  auto [subOps, filters] = visit(ctx->groupGraphPatternSub());
  pattern._graphPatterns = std::move(subOps);
  for (auto& filter : filters) {
    selectExistsVariables(filter);
    if (auto langFilterData = filter.expression_.getLanguageFilterExpression();
        langFilterData.has_value()) {
      const auto& [variable, language] = langFilterData.value();
      if (pattern.addLanguageFilter(variable, language)) {
        continue;
      }
    }
    pattern._filters.push_back(std::move(filter));
  }
  return pattern;
}

Visitor::OperationsAndFilters Visitor::visit(
    Parser::GroupGraphPatternSubContext* ctx) {
  std::vector<GraphPatternOperation> ops;
  std::vector<SparqlFilter> filters;

  auto filter = [&filters](SparqlFilter filter) {
    filters.emplace_back(std::move(filter));
  };
  auto op = [&ops](GraphPatternOperation op) {
    ops.emplace_back(std::move(op));
  };

  if (ctx->triplesBlock()) {
    ops.emplace_back(visit(ctx->triplesBlock()));
  }
  for (auto& [graphPattern, triples] :
       visitVector(ctx->graphPatternNotTriplesAndMaybeTriples())) {
    std::visit(ad_utility::OverloadCallOperator{filter, op},
               std::move(graphPattern));

    // TODO<C++23>: use `optional.transform` for this pattern.
    if (!triples.has_value()) {
      continue;
    }
    if (ops.empty() || !std::holds_alternative<BasicGraphPattern>(ops.back())) {
      ops.emplace_back(BasicGraphPattern{});
    }
    std::get<BasicGraphPattern>(ops.back())
        .appendTriples(std::move(triples.value()));
  }
  return {std::move(ops), std::move(filters)};
}

Visitor::OperationOrFilterAndMaybeTriples Visitor::visit(
    Parser::GraphPatternNotTriplesAndMaybeTriplesContext* ctx) {
  return {visit(ctx->graphPatternNotTriples()),
          visitOptional(ctx->triplesBlock())};
}

// ____________________________________________________________________________________
BasicGraphPattern Visitor::visit(Parser::TriplesBlockContext* ctx) {
  auto registerIfVariable = [this](const auto& variant) {
    if (holds_alternative<Variable>(variant)) {
      addVisibleVariable(std::get<Variable>(variant));
    }
  };
  auto convertAndRegisterTriple =
      [&registerIfVariable,
       this](const TripleWithPropertyPath& triple) -> SparqlTriple {
    registerIfVariable(triple.subject_);
    registerIfVariable(triple.predicate_);
    registerIfVariable(triple.object_);

    return {graphTermToTripleComponentWithEncoding(triple.subject_),
            triple.predicate_,
            graphTermToTripleComponentWithEncoding(triple.object_)};
  };

  BasicGraphPattern triples = {ad_utility::transform(
      visit(ctx->triplesSameSubjectPath()), convertAndRegisterTriple)};
  if (ctx->triplesBlock()) {
    triples.appendTriples(visit(ctx->triplesBlock()));
  }
  return triples;
}

// ____________________________________________________________________________________
Visitor::OperationOrFilter Visitor::visit(
    Parser::GraphPatternNotTriplesContext* ctx) {
  return visitAlternative<std::variant<GraphPatternOperation, SparqlFilter>>(
      ctx->filterR(), ctx->optionalGraphPattern(), ctx->minusGraphPattern(),
      ctx->bind(), ctx->inlineData(), ctx->groupOrUnionGraphPattern(),
      ctx->graphGraphPattern(), ctx->serviceGraphPattern());
}

// ____________________________________________________________________________________
GraphPatternOperation Visitor::visit(Parser::OptionalGraphPatternContext* ctx) {
  auto pattern = visit(ctx->groupGraphPattern());
  return GraphPatternOperation{parsedQuery::Optional{std::move(pattern)}};
}

// _____________________________________________________________________________
void Visitor::parseBodyOfMagicServiceQuery(
    parsedQuery::MagicServiceQuery& target,
    Parser::ServiceGraphPatternContext* ctx, std::string_view operationName) {
  auto parseGraphPattern = [operationName](
                               parsedQuery::MagicServiceQuery& pathQuery,
                               const parsedQuery::GraphPatternOperation& op) {
    if (std::holds_alternative<parsedQuery::BasicGraphPattern>(op)) {
      pathQuery.addBasicPattern(std::get<parsedQuery::BasicGraphPattern>(op));
    } else if (std::holds_alternative<parsedQuery::GroupGraphPattern>(op)) {
      pathQuery.addGraph(op);
    } else {
      throw std::runtime_error{absl::StrCat(
          "Unsupported element in a magic service query of type `",
          operationName,
          "`. Only triples and `{ group graph patterns }` are allowed ")};
    }
  };

  parsedQuery::GraphPattern graphPattern = visit(ctx->groupGraphPattern());
  try {
    for (const auto& op : graphPattern._graphPatterns) {
      parseGraphPattern(target, op);
    }
  } catch (const std::exception& e) {
    // Annotate the occurring exceptions with the correct position inside the
    // query.
    reportError(ctx->groupGraphPattern(), e.what());
  }
}

// _____________________________________________________________________________
GraphPatternOperation Visitor::visitPathQuery(
    Parser::ServiceGraphPatternContext* ctx) {
  parsedQuery::PathQuery pathQuery;
  parseBodyOfMagicServiceQuery(pathQuery, ctx, "path search");
  return pathQuery;
}

// _____________________________________________________________________________
GraphPatternOperation Visitor::visitNamedCachedResult(
    const TripleComponent::Iri& target,
    Parser::ServiceGraphPatternContext* ctx) {
  parsedQuery::NamedCachedResult namedQuery{target};
  parseBodyOfMagicServiceQuery(namedQuery, ctx, "named cached query");
  return namedQuery;
}

// _____________________________________________________________________________
GraphPatternOperation Visitor::visitSpatialQuery(
    Parser::ServiceGraphPatternContext* ctx) {
  parsedQuery::SpatialQuery spatialQuery;
  parseBodyOfMagicServiceQuery(spatialQuery, ctx, "spatial join");

  try {
    // We convert the spatial query to a spatial join configuration and discard
    // its result here to detect errors early and report them to the user with
    // highlighting. It's only a small struct so not much is wasted.
    [[maybe_unused]] auto&& _ = spatialQuery.toSpatialJoinConfiguration();
  } catch (const std::exception& ex) {
    reportError(ctx, ex.what());
  }

  return spatialQuery;
}

GraphPatternOperation Visitor::visitTextSearchQuery(
    Parser::ServiceGraphPatternContext* ctx) {
  parsedQuery::TextSearchQuery textSearchQuery;
  parseBodyOfMagicServiceQuery(textSearchQuery, ctx, "full text search");

  return textSearchQuery;
}

// Parsing for the `serviceGraphPattern` rule.
GraphPatternOperation Visitor::visit(Parser::ServiceGraphPatternContext* ctx) {
  // Get the IRI and if a variable is specified, report that we do not support
  // it yet.
  //
  // NOTE: According to the grammar, this should either be a `Variable` or an
  // `Iri`, but due to (not very good) technical reasons, the `visit` returns a
  // `std::variant<Variable, GraphTerm>`, where `GraphTerm` is a
  // `std::variant<Literal, BlankNode, Iri>`, hence the `AD_CONTRACT_CHECK`.
  //
  // TODO: Also support variables. The semantics is to make a connection for
  // each IRI matching the variable and take the union of the results.
  VarOrIri varOrIri = visit(ctx->varOrIri());
  using Iri = TripleComponent::Iri;
  auto serviceIri =
      std::visit(ad_utility::OverloadCallOperator{
                     [&ctx](const Variable&) -> Iri {
                       reportNotSupported(ctx->varOrIri(),
                                          "Variable endpoint in SERVICE is");
                     },
                     [](const Iri& iri) -> Iri { return iri; }},
                 varOrIri);

  if (serviceIri.toStringRepresentation() == PATH_SEARCH_IRI) {
    return visitPathQuery(ctx);
  } else if (serviceIri.toStringRepresentation() == SPATIAL_SEARCH_IRI) {
    return visitSpatialQuery(ctx);
  } else if (serviceIri.toStringRepresentation() == TEXT_SEARCH_IRI) {
    return visitTextSearchQuery(ctx);
  } else if (ql::starts_with(asStringViewUnsafe(serviceIri.getContent()),
                             CACHED_RESULT_WITH_NAME_PREFIX)) {
    return visitNamedCachedResult(serviceIri, ctx);
  }
  // Parse the body of the SERVICE query. Add the visible variables from the
  // SERVICE clause to the visible variables so far, but also remember them
  // separately (with duplicates removed) because we need them in `Service.cpp`
  // when computing the result for this operation.
  std::vector<Variable> visibleVariablesSoFar = std::move(visibleVariables_);
  parsedQuery::GraphPattern graphPattern = visit(ctx->groupGraphPattern());
  // Note: The `visit` call in the line above has filled the `visibleVariables_`
  // member with all the variables visible inside the graph pattern.
  std::vector<Variable> visibleVariablesServiceQuery =
      ad_utility::removeDuplicates(visibleVariables_);
  visibleVariables_ = std::move(visibleVariablesSoFar);
  visibleVariables_.insert(visibleVariables_.end(),
                           visibleVariablesServiceQuery.begin(),
                           visibleVariablesServiceQuery.end());
  // Create suitable `parsedQuery::Service` object and return it.
  return parsedQuery::Service{
      std::move(visibleVariablesServiceQuery), std::move(serviceIri),
      prologueString_, getOriginalInputForContext(ctx->groupGraphPattern()),
      static_cast<bool>(ctx->SILENT())};
}

// ____________________________________________________________________________
parsedQuery::GraphPatternOperation Visitor::visit(
    Parser::GraphGraphPatternContext* ctx) {
  auto varOrIri = visit(ctx->varOrIri());
  auto group = visit(ctx->groupGraphPattern());
  return std::visit(
      ad_utility::OverloadCallOperator{
          [this, &group](const Variable& graphVar) {
            addVisibleVariable(graphVar);
            bool includeDefaultGraph = getRuntimeParameter<
                &RuntimeParameters::treatDefaultGraphAsNamedGraph_>();
            using GVB = parsedQuery::GroupGraphPattern::GraphVariableBehaviour;
            return parsedQuery::GroupGraphPattern{
                std::move(group), graphVar,
                includeDefaultGraph ? GVB::ALL : GVB::NAMED};
          },
          [&group](const TripleComponent::Iri& graphIri) {
            return parsedQuery::GroupGraphPattern{std::move(group), graphIri};
          }},
      varOrIri);
}

// Parsing for the `expression` rule.
sparqlExpression::SparqlExpression::Ptr Visitor::visit(
    Parser::ExpressionContext* ctx) {
  return visit(ctx->conditionalOrExpression());
}

// Parsing for the `whereClause` rule.
Visitor::PatternAndVisibleVariables Visitor::visit(
    Parser::WhereClauseContext* ctx) {
  // Get the variables visible in this WHERE clause separately from the visible
  // variables so far because they might not all be visible in the outer query.
  // Adding appropriately to the visible variables so far is then taken care of
  // in `visit(SubSelectContext*)`.
  std::vector<Variable> visibleVariablesSoFar = std::move(visibleVariables_);
  auto graphPatternWhereClause = visit(ctx->groupGraphPattern());
  // Using `std::exchange` as per Johannes' suggestion. I am slightly irritated
  // that this calls the move constructor AND the move assignment operator for
  // the second argument, since this is a potential performance issue (not in
  // this case though).
  auto visibleVariablesWhereClause =
      std::exchange(visibleVariables_, std::move(visibleVariablesSoFar));
  return {std::move(graphPatternWhereClause),
          std::move(visibleVariablesWhereClause)};
}

// ____________________________________________________________________________________
SolutionModifiers Visitor::visit(Parser::SolutionModifierContext* ctx) {
  SolutionModifiers modifiers;
  visitIf(&modifiers.groupByVariables_, ctx->groupClause());
  visitIf(&modifiers.havingClauses_, ctx->havingClause());
  visitIf(&modifiers.orderBy_, ctx->orderClause());
  visitIf(&modifiers.limitOffset_, ctx->limitOffsetClauses());
  return modifiers;
}

// ____________________________________________________________________________________
LimitOffsetClause Visitor::visit(Parser::LimitOffsetClausesContext* ctx) {
  LimitOffsetClause clause{};
  visitIf(&clause._limit, ctx->limitClause());
  visitIf(&clause._offset, ctx->offsetClause());
  visitIf(&clause.textLimit_, ctx->textLimitClause());
  return clause;
}

// ____________________________________________________________________________________
std::vector<SparqlFilter> Visitor::visit(Parser::HavingClauseContext* ctx) {
  return visitVector(ctx->havingCondition());
}

// ____________________________________________________________________________________
SparqlFilter Visitor::visit(Parser::HavingConditionContext* ctx) {
  return {visitExpressionPimpl(ctx->constraint())};
}

// ____________________________________________________________________________________
OrderClause Visitor::visit(Parser::OrderClauseContext* ctx) {
  auto orderKeys = visitVector(ctx->orderCondition());

  if (ctx->internalSortBy) {
    auto isDescending = [](const auto& variant) {
      return std::visit([](const auto& k) { return k.isDescending_; }, variant);
    };
    if (ql::ranges::any_of(orderKeys, isDescending)) {
      reportError(ctx,
                  "When using the `INTERNAL SORT BY` modifier, all sorted "
                  "variables have to be ascending");
    }
    return {IsInternalSort::True, std::move(orderKeys)};
  } else {
    AD_CONTRACT_CHECK(ctx->orderBy);
    return {IsInternalSort::False, std::move(orderKeys)};
  }
}

// ____________________________________________________________________________________
std::vector<GroupKey> Visitor::visit(Parser::GroupClauseContext* ctx) {
  return visitVector(ctx->groupCondition());
}

// ____________________________________________________________________________________
std::optional<parsedQuery::ConstructClause> Visitor::visit(
    Parser::ConstructTemplateContext* ctx) {
  if (ctx->constructTriples()) {
    auto cleanup = setBlankNodeTreatmentForScope(TreatBlankNodesAs::BlankNodes);
    return parsedQuery::ConstructClause{visit(ctx->constructTriples())};
  } else {
    return std::nullopt;
  }
}

// ____________________________________________________________________________________
RdfEscaping::NormalizedRDFString Visitor::visit(Parser::StringContext* ctx) {
  return RdfEscaping::normalizeRDFLiteral(ctx->getText());
}

// ____________________________________________________________________________________
TripleComponent::Iri Visitor::visit(Parser::IriContext* ctx) {
  std::string langtag =
      ctx->PREFIX_LANGTAG() ? ctx->PREFIX_LANGTAG()->getText() : "";
  return TripleComponent::Iri::fromIriref(
      langtag +
      visitAlternative<std::string>(ctx->iriref(), ctx->prefixedName()));
}

// ____________________________________________________________________________________
std::string Visitor::visit(Parser::IrirefContext* ctx) const {
  if (baseIri_.empty()) {
    return ctx->getText();
  }
  // TODO<RobinTF> Avoid unnecessary string copies because of conversion.
  // Handle IRIs with base IRI.
  return std::move(
      ad_utility::triple_component::Iri::fromIrirefConsiderBase(
          ctx->getText(), baseIri_.getBaseIri(false), baseIri_.getBaseIri(true))
          .toStringRepresentation());
}

// ____________________________________________________________________________________
std::string Visitor::visit(Parser::PrefixedNameContext* ctx) {
  return visitAlternative<std::string>(ctx->pnameLn(), ctx->pnameNs());
}

// ____________________________________________________________________________________
std::string Visitor::visit(Parser::PnameLnContext* ctx) {
  std::string text = ctx->getText();
  auto pos = text.find(':');
  auto pnameNS = text.substr(0, pos);
  auto pnLocal = text.substr(pos + 1);
  if (!prefixMap_.contains(pnameNS)) {
    // TODO<joka921> : proper name
    reportError(ctx, "Prefix " + pnameNS +
                         " was not registered using a PREFIX declaration");
  }
  auto inner = prefixMap_[pnameNS];
  // strip the trailing ">"
  inner = inner.substr(0, inner.size() - 1);
  return inner + RdfEscaping::unescapePrefixedIri(pnLocal) + ">";
}

// ____________________________________________________________________________________
std::string Visitor::visit(Parser::PnameNsContext* ctx) {
  auto text = ctx->getText();
  auto prefix = text.substr(0, text.length() - 1);
  if (!prefixMap_.contains(prefix)) {
    // TODO<joka921> : proper name
    reportError(ctx, "Prefix " + prefix +
                         " was not registered using a PREFIX declaration");
  }
  return prefixMap_[prefix];
}

// ____________________________________________________________________________________
DatasetClause SparqlQleverVisitor::visit(Parser::UsingClauseContext* ctx) {
  if (datasetsAreFixed_) {
    reportError(ctx,
                "`USING [NAMED]` is disallowed in section 2.2.3 of the SPARQL "
                "1.1 protocol standard if the `using-graph-uri` or "
                "`using-named-graph-uri` http parameters are used");
  }
  if (ctx->NAMED()) {
    return {.dataset_ = visit(ctx->iri()), .isNamed_ = true};
  } else {
    return {.dataset_ = visit(ctx->iri()), .isNamed_ = false};
  }
}

// ____________________________________________________________________________________
void Visitor::visit(Parser::PrologueContext* ctx) {
  // Process in an interleaved way, so PREFIX statements are processed correctly
  // to only use the BASE IRIs defined before them, not after them.
  for (auto* child : ctx->children) {
    if (auto* baseDecl = dynamic_cast<Parser::BaseDeclContext*>(child)) {
      visit(baseDecl);
    } else {
      auto* prefixDecl = dynamic_cast<Parser::PrefixDeclContext*>(child);
      AD_CORRECTNESS_CHECK(prefixDecl != nullptr);
      visit(prefixDecl);
    }
  }
  // Remember the whole prologue (we need this when we encounter a SERVICE
  // clause, see `visit(ServiceGraphPatternContext*)` below.
  if (ctx->getStart() && ctx->getStop()) {
    prologueString_ = getOriginalInputForContext(ctx);
  }
}

// ____________________________________________________________________________________
void Visitor::visit(Parser::BaseDeclContext* ctx) {
  auto rawIri = ctx->iriref()->getText();
  bool hasScheme = ctre::starts_with<iriSchemeRegex>(rawIri);
  if (!hasScheme) {
    reportError(
        ctx,
        "The base IRI must be an absolute IRI with a scheme, was: " + rawIri);
  }
  baseIri_ = TripleComponent::Iri::fromIriref(visit(ctx->iriref()));
}

// ____________________________________________________________________________________
void Visitor::visit(Parser::PrefixDeclContext* ctx) {
  auto text = ctx->PNAME_NS()->getText();
  // Remove the ':' at the end of the PNAME_NS
  auto prefixLabel = text.substr(0, text.length() - 1);
  auto prefixIri = visit(ctx->iriref());
  prefixMap_[prefixLabel] = prefixIri;
}

// ____________________________________________________________________________________
ParsedQuery Visitor::visit(Parser::SelectQueryContext* ctx) {
  parsedQuery_._clause = visit(ctx->selectClause());
  parsedQuery_.datasetClauses_ =
      setAndGetDatasetClauses(visitVector(ctx->datasetClause()));
  visitWhereClause(ctx->whereClause(), parsedQuery_);
  parsedQuery_.addSolutionModifiers(visit(ctx->solutionModifier()),
                                    makeInternalVariableGenerator());
  return parsedQuery_;
}

// ____________________________________________________________________________________
Visitor::SubQueryAndMaybeValues Visitor::visit(Parser::SubSelectContext* ctx) {
  ParsedQuery& query = parsedQuery_;
  query._clause = visit(ctx->selectClause());
  visitWhereClause(ctx->whereClause(), query);
  query.addSolutionModifiers(visit(ctx->solutionModifier()),
                             makeInternalVariableGenerator());
  auto values = visit(ctx->valuesClause());
  // Variables that are selected in this query are visible in the parent query.
  for (const auto& variable : query.selectClause().getSelectedVariables()) {
    addVisibleVariable(variable);
  }
  return {parsedQuery::Subquery{std::move(query)}, std::move(values)};
}

// ____________________________________________________________________________________
GroupKey Visitor::visit(Parser::GroupConditionContext* ctx) {
  if (ctx->var() && !ctx->expression()) {
    return Variable{ctx->var()->getText()};
  } else if (ctx->builtInCall() || ctx->functionCall()) {
    // builtInCall and functionCall are both also an Expression
    return (ctx->builtInCall() ? visitExpressionPimpl(ctx->builtInCall())
                               : visitExpressionPimpl(ctx->functionCall()));
  } else {
    AD_CORRECTNESS_CHECK(ctx->expression());
    auto expr = visitExpressionPimpl(ctx->expression());
    if (ctx->AS() && ctx->var()) {
      return Alias{std::move(expr), visit(ctx->var())};
    } else {
      return expr;
    }
  }
}

// ____________________________________________________________________________________
OrderKey Visitor::visit(Parser::OrderConditionContext* ctx) {
  auto visitExprOrderKey = [this](bool isDescending,
                                  auto* context) -> OrderKey {
    auto expr = visitExpressionPimpl(context);
    if (auto exprIsVariable = expr.getVariableOrNullopt();
        exprIsVariable.has_value()) {
      return VariableOrderKey{exprIsVariable.value(), isDescending};
    } else {
      return ExpressionOrderKey{std::move(expr), isDescending};
    }
  };

  if (ctx->var()) {
    return VariableOrderKey(visit(ctx->var()));
  } else if (ctx->constraint()) {
    return visitExprOrderKey(false, ctx->constraint());
  } else {
    AD_CORRECTNESS_CHECK(ctx->brackettedExpression());
    return visitExprOrderKey(ctx->DESC() != nullptr,
                             ctx->brackettedExpression());
  }
}

// ____________________________________________________________________________________
uint64_t Visitor::visit(Parser::LimitClauseContext* ctx) {
  return visit(ctx->integer());
}

// ____________________________________________________________________________________
uint64_t Visitor::visit(Parser::OffsetClauseContext* ctx) {
  return visit(ctx->integer());
}

// ____________________________________________________________________________________
uint64_t Visitor::visit(Parser::TextLimitClauseContext* ctx) {
  return visit(ctx->integer());
}

// ____________________________________________________________________________________
SparqlValues Visitor::visit(Parser::InlineDataOneVarContext* ctx) {
  SparqlValues values;
  values._variables.push_back(visit(ctx->var()));
  for (auto& dataBlockValue : ctx->dataBlockValue()) {
    values._values.push_back({visit(dataBlockValue)});
  }
  return values;
}

// ____________________________________________________________________________________
SparqlValues Visitor::visit(Parser::InlineDataFullContext* ctx) {
  SparqlValues values;
  values._variables = visitVector(ctx->var());
  values._values = visitVector(ctx->dataBlockSingle());
  if (std::any_of(values._values.begin(), values._values.end(),
                  [numVars = values._variables.size()](const auto& inner) {
                    return inner.size() != numVars;
                  })) {
    reportError(ctx,
                "The number of values in every data block must "
                "match the number of variables in a values clause.");
  }
  return values;
}

// ____________________________________________________________________________________
std::vector<TripleComponent> Visitor::visit(
    Parser::DataBlockSingleContext* ctx) {
  if (ctx->NIL()) {
    return {};
  }
  return visitVector(ctx->dataBlockValue());
}

// ____________________________________________________________________________________
TripleComponent Visitor::visit(Parser::DataBlockValueContext* ctx) {
  // Return a string
  if (ctx->iri()) {
    return visit(ctx->iri());
  } else if (ctx->rdfLiteral()) {
    return RdfStringParser<TurtleParser<Tokenizer>>::parseTripleObject(
        visit(ctx->rdfLiteral()));
  } else if (ctx->numericLiteral()) {
    return std::visit(
        [](auto intOrDouble) { return TripleComponent{intOrDouble}; },
        visit(ctx->numericLiteral()));
  } else if (ctx->UNDEF()) {
    return TripleComponent::UNDEF{};
  } else {
    AD_CORRECTNESS_CHECK(ctx->booleanLiteral());
    return TripleComponent{visit(ctx->booleanLiteral())};
  }
}

// ____________________________________________________________________________________
GraphPatternOperation Visitor::visit(Parser::MinusGraphPatternContext* ctx) {
  auto visibleVariables = std::move(visibleVariables_);
  GraphPatternOperation operation{
      parsedQuery::Minus{visit(ctx->groupGraphPattern())}};
  // Make sure that the variables from the minus graph pattern are NOT added to
  // visible variables.
  visibleVariables_ = std::move(visibleVariables);
  return operation;
}

// ____________________________________________________________________________________
namespace {
GraphPattern wrap(GraphPatternOperation op) {
  auto pattern = GraphPattern();
  pattern._graphPatterns.emplace_back(std::move(op));
  return pattern;
}
}  // namespace

// ____________________________________________________________________________________
GraphPatternOperation Visitor::visit(
    Parser::GroupOrUnionGraphPatternContext* ctx) {
  auto children = visitVector(ctx->groupGraphPattern());
  if (children.size() > 1) {
    // https://en.cppreference.com/w/cpp/algorithm/accumulate
    // a similar thing is done in QueryPlaner::uniteGraphPatterns
    auto foldOp = [](GraphPatternOperation op1, GraphPattern op2) {
      return GraphPatternOperation{
          parsedQuery::Union{wrap(std::move(op1)), std::move(op2)}};
    };
    // TODO<joka921> QLever should support Nary UNIONs directly.
    return std::accumulate(std::next(children.begin(), 2), children.end(),
                           GraphPatternOperation{parsedQuery::Union{
                               std::move(children[0]), std::move(children[1])}},
                           foldOp);
  } else {
    return GraphPatternOperation{
        parsedQuery::GroupGraphPattern{std::move(children[0])}};
  }
}

// ____________________________________________________________________________________
template <typename Context>
void Visitor::warnOrThrowIfUnboundVariables(
    Context* ctx, const SparqlExpressionPimpl& expression,
    std::string_view clauseName) {
  for (const auto& var : expression.containedVariables()) {
    if (!ad_utility::contains(visibleVariables_, *var)) {
      auto message = absl::StrCat(
          "The variable ", var->name(), " was used in the expression of a ",
          clauseName, " clause but was not previously bound in the query");
      if (getRuntimeParameter<&RuntimeParameters::throwOnUnboundVariables_>()) {
        reportError(ctx, message);
      } else {
        parsedQuery_.addWarning(std::move(message));
      }
    }
  }
}

// ____________________________________________________________________________________
SparqlFilter Visitor::visit(Parser::FilterRContext* ctx) {
  // NOTE: We cannot add a warning or throw an exception if the FILTER
  // expression contains unbound variables, because the variables of the FILTER
  // might be bound after the filter appears in the query (which is perfectly
  // legal).
  return SparqlFilter{visitExpressionPimpl(ctx->constraint())};
}

// ____________________________________________________________________________________
ExpressionPtr Visitor::visit(Parser::ConstraintContext* ctx) {
  return visitAlternative<ExpressionPtr>(
      ctx->brackettedExpression(), ctx->builtInCall(), ctx->functionCall());
}

// ____________________________________________________________________________________
ExpressionPtr Visitor::visit(Parser::FunctionCallContext* ctx) {
  return processIriFunctionCall(visit(ctx->iri()), visit(ctx->argList()), ctx);
}

// ____________________________________________________________________________________
std::vector<Visitor::ExpressionPtr> Visitor::visit(
    Parser::ArgListContext* ctx) {
  // If no arguments, return empty expression vector.
  if (ctx->NIL()) {
    return std::vector<ExpressionPtr>{};
  }
  // The grammar allows an optional DISTINCT before the argument list (the
  // whole list, not the individual arguments), but we currently don't support
  // it.
  if (ctx->DISTINCT()) {
    reportNotSupported(
        ctx, "DISTINCT for the argument lists of an IRI functions is ");
  }
  // Visit the expression of each argument.
  return visitVector(ctx->expression());
}

// ____________________________________________________________________________________
std::vector<ExpressionPtr> Visitor::visit(Parser::ExpressionListContext* ctx) {
  if (ctx->NIL()) {
    return {};
  }
  return visitVector(ctx->expression());
}

// ____________________________________________________________________________________
Triples Visitor::visit(Parser::ConstructTriplesContext* ctx) {
  auto result = visit(ctx->triplesSameSubject());
  if (ctx->constructTriples()) {
    ad_utility::appendVector(result, visit(ctx->constructTriples()));
  }
  return result;
}

// ____________________________________________________________________________________
Triples Visitor::visit(Parser::TriplesTemplateContext* ctx) {
  return ad_utility::flatten(visitVector(ctx->triplesSameSubject()));
}

// ____________________________________________________________________________________
Triples Visitor::visit(Parser::TriplesSameSubjectContext* ctx) {
  Triples triples;
  if (ctx->varOrTerm()) {
    GraphTerm subject = visit(ctx->varOrTerm());
    AD_CONTRACT_CHECK(ctx->propertyListNotEmpty());
    auto propertyList = visit(ctx->propertyListNotEmpty());
    for (auto& tuple : propertyList.first) {
      triples.push_back({subject, std::move(tuple[0]), std::move(tuple[1])});
    }
    ad_utility::appendVector(triples, std::move(propertyList.second));
  } else {
    AD_CORRECTNESS_CHECK(ctx->triplesNode());
    auto tripleNodes = visit(ctx->triplesNode());
    ad_utility::appendVector(triples, std::move(tripleNodes.second));
    AD_CONTRACT_CHECK(ctx->propertyList());
    auto propertyList = visit(ctx->propertyList());
    for (auto& tuple : propertyList.first) {
      triples.push_back(
          {tripleNodes.first, std::move(tuple[0]), std::move(tuple[1])});
    }
    ad_utility::appendVector(triples, std::move(propertyList.second));
  }
  return triples;
}

// ____________________________________________________________________________________
PredicateObjectPairsAndTriples Visitor::visit(
    Parser::PropertyListContext* ctx) {
  return ctx->propertyListNotEmpty() ? visit(ctx->propertyListNotEmpty())
                                     : PredicateObjectPairsAndTriples{
                                           PredicateObjectPairs{}, Triples{}};
}

// ____________________________________________________________________________________
PredicateObjectPairsAndTriples Visitor::visit(
    Parser::PropertyListNotEmptyContext* ctx) {
  PredicateObjectPairs triplesWithoutSubject;
  Triples additionalTriples;
  auto verbs = ctx->verb();
  auto objectLists = ctx->objectList();
  for (size_t i = 0; i < verbs.size(); i++) {
    // TODO use zip-style approach once C++ supports ranges
    auto objectList = visit(objectLists.at(i));
    auto verb = visit(verbs.at(i));
    for (auto& object : objectList.first) {
      triplesWithoutSubject.push_back({verb, std::move(object)});
    }
    ad_utility::appendVector(additionalTriples, std::move(objectList.second));
  }
  return {std::move(triplesWithoutSubject), std::move(additionalTriples)};
}

// ____________________________________________________________________________________
GraphTerm Visitor::visit(Parser::VerbContext* ctx) {
  if (ctx->varOrIri()) {
    // This is an artefact of there being two distinct Iri types.
    return std::visit(ad_utility::OverloadCallOperator{
                          [](const Variable& v) -> GraphTerm { return v; },
                          [](const TripleComponent::Iri& i) -> GraphTerm {
                            return Iri(i.toStringRepresentation());
                          }},
                      visit(ctx->varOrIri()));
  } else {
    // Special keyword 'a'
    AD_CORRECTNESS_CHECK(ctx->getText() == "a");
    return GraphTerm{Iri{a.toStringRepresentation()}};
  }
}

// ____________________________________________________________________________________
ObjectsAndTriples Visitor::visit(Parser::ObjectListContext* ctx) {
  Objects objects;
  Triples additionalTriples;
  auto objectContexts = ctx->objectR();
  for (auto& objectContext : objectContexts) {
    auto graphNode = visit(objectContext);
    ad_utility::appendVector(additionalTriples, std::move(graphNode.second));
    objects.push_back(std::move(graphNode.first));
  }
  return {std::move(objects), std::move(additionalTriples)};
}

// ____________________________________________________________________________________
SubjectOrObjectAndTriples Visitor::visit(Parser::ObjectRContext* ctx) {
  return visit(ctx->graphNode());
}

// ____________________________________________________________________________________
template <typename Context>
void Visitor::setMatchingWordAndScoreVisibleIfPresent(
    // If a triple `?var ql:contains-word "words"` or `?var ql:contains-entity
    // <entity>` is contained in the query, then the variable
    // `?ql_textscore_var` is implicitly created and visible in the query body.
    // Similarly, if a triple `?var ql:contains-word "words"` is contained in
    // the query, then the variable `ql_matchingword_var` is implicitly created
    // and visible in the query body.
    Context* ctx, const TripleWithPropertyPath& triple) {
  const auto& [subject, predicate, object] = triple;

  auto* var = std::get_if<Variable>(&subject);
  auto* propertyPath = std::get_if<PropertyPath>(&predicate);

  if (!var || !propertyPath) {
    return;
  }

  if (propertyPath->asString() == CONTAINS_WORD_PREDICATE) {
    std::string name = object.toSparql();
    if (!((ql::starts_with(name, '"') && ql::ends_with(name, '"')) ||
          (ql::starts_with(name, '\'') && ql::ends_with(name, '\'')))) {
      reportError(ctx,
                  "ql:contains-word has to be followed by a string in quotes");
    }
    for (std::string_view s : std::vector<std::string>(
             absl::StrSplit(name.substr(1, name.size() - 2), ' '))) {
      addVisibleVariable(var->getWordScoreVariable(s, ql::ends_with(s, '*')));
      if (!ql::ends_with(s, '*')) {
        continue;
      }
      addVisibleVariable(var->getMatchingWordVariable(
          ad_utility::utf8ToLower(s.substr(0, s.size() - 1))));
    }
  } else if (propertyPath->asString() == CONTAINS_ENTITY_PREDICATE) {
    if (const auto* entVar = std::get_if<Variable>(&object)) {
      addVisibleVariable(var->getEntityScoreVariable(*entVar));
    } else {
      addVisibleVariable(var->getEntityScoreVariable(object.toSparql()));
    }
  }
}

// ___________________________________________________________________________
std::vector<TripleWithPropertyPath> Visitor::visit(
    Parser::TriplesSameSubjectPathContext* ctx) {
  /*
  // If a triple `?var ql:contains-word "words"` or `?var ql:contains-entity
  // <entity>` is contained in the query, then the variable `?ql_textscore_var`
  // is implicitly created and visible in the query body.
  // Similarly if a triple `?var ql:contains-word "words"` is contained in the
  // query, then the variable `ql_matchingword_var` is implicitly created and
  // visible in the query body.
  auto setMatchingWordAndScoreVisibleIfPresent =
      [this, ctx](GraphTerm& subject, VarOrPath& predicate, GraphTerm& object) {
        auto* var = std::get_if<Variable>(&subject);
        auto* propertyPath = std::get_if<PropertyPath>(&predicate);

        if (!var || !propertyPath) {
          return;
        }

        if (propertyPath->asString() == CONTAINS_WORD_PREDICATE) {
          string name = object.toSparql();
          if (!((ql::starts_with(name, '"') && ql::ends_with(name, '"')) ||
                (ql::starts_with(name, '\'') && ql::ends_with(name, '\'')))) {
            reportError(
                ctx,
                "ql:contains-word has to be followed by a string in quotes");
          }
          for (std::string_view s : std::vector<std::string>(
                   absl::StrSplit(name.substr(1, name.size() - 2), ' '))) {
            if (!ql::ends_with(s, '*')) {
              continue;
            }
            addVisibleVariable(var->getMatchingWordVariable(
                ad_utility::utf8ToLower(s.substr(0, s.size() - 1))));
          }
        } else if (propertyPath->asString() == CONTAINS_ENTITY_PREDICATE) {
          if (const auto* entVar = std::get_if<Variable>(&object)) {
            addVisibleVariable(var->getScoreVariable(*entVar));
          } else {
            addVisibleVariable(var->getScoreVariable(object.toSparql()));
          }
        }
      };
      */

  // Assemble the final result from a set of given `triples` and possibly empty
  // `additionalTriples`, the given `subject` and the given pairs of
  // `[predicate, object]`
  using TripleVec = std::vector<TripleWithPropertyPath>;
  auto assembleResult = [this, ctx](TripleVec triples, GraphTerm subject,
                                    PathObjectPairs predicateObjectPairs,
                                    TripleVec additionalTriples) {
    for (auto&& [predicate, object] : std::move(predicateObjectPairs)) {
      triples.emplace_back(subject, std::move(predicate), std::move(object));
    }
    ql::ranges::copy(additionalTriples, std::back_inserter(triples));
    for (const auto& triple : triples) {
      setMatchingWordAndScoreVisibleIfPresent(ctx, triple);
    }
    return triples;
  };
  if (ctx->varOrTerm()) {
    auto subject = visit(ctx->varOrTerm());
    auto [tuples, triples] = visit(ctx->propertyListPathNotEmpty());
    return assembleResult(std::move(triples), std::move(subject),
                          std::move(tuples), {});
  } else {
    AD_CORRECTNESS_CHECK(ctx->triplesNodePath());
    auto [subject, result] = visit(ctx->triplesNodePath());
    auto additionalTriples = visit(ctx->propertyListPath());
    if (additionalTriples.has_value()) {
      auto& [tuples, triples] = additionalTriples.value();
      return assembleResult(std::move(result), std::move(subject),
                            std::move(tuples), std::move(triples));
    } else {
      return assembleResult(std::move(result), std::move(subject), {}, {});
    }
  }
}

// ___________________________________________________________________________
std::optional<PathObjectPairsAndTriples> Visitor::visit(
    Parser::PropertyListPathContext* ctx) {
  return visitOptional(ctx->propertyListPathNotEmpty());
}

// ___________________________________________________________________________
PathObjectPairsAndTriples Visitor::visit(
    Parser::PropertyListPathNotEmptyContext* ctx) {
  PathObjectPairsAndTriples result = visit(ctx->tupleWithPath());
  auto& [pairs, triples] = result;
  std::vector<PathObjectPairsAndTriples> pairsAndTriples =
      visitVector(ctx->tupleWithoutPath());
  for (auto& [newPairs, newTriples] : pairsAndTriples) {
    ql::ranges::move(newPairs, std::back_inserter(pairs));
    ql::ranges::move(newTriples, std::back_inserter(triples));
  }
  return result;
}

// ____________________________________________________________________________________
PropertyPath Visitor::visit(Parser::VerbPathContext* ctx) {
  return visit(ctx->path());
}

// ____________________________________________________________________________________
Variable Visitor::visit(Parser::VerbSimpleContext* ctx) {
  return visit(ctx->var());
}

// ____________________________________________________________________________________
PathObjectPairsAndTriples Visitor::visit(Parser::TupleWithoutPathContext* ctx) {
  VarOrPath predicate = visit(ctx->verbPathOrSimple());
  ObjectsAndTriples objectList = visit(ctx->objectList());
  auto predicateObjectPairs = joinPredicateAndObject(predicate, objectList);
  std::vector<TripleWithPropertyPath> triples;
  auto toVarOrPath = [](GraphTerm term) -> VarOrPath {
    if (std::holds_alternative<Variable>(term)) {
      return std::get<Variable>(term);
    } else {
      return PropertyPath::fromIri(
          ad_utility::triple_component::Iri::fromStringRepresentation(
              term.toSparql()));
    }
  };
  for (auto& triple : objectList.second) {
    triples.emplace_back(triple[0], toVarOrPath(triple[1]), triple[2]);
  }
  return {std::move(predicateObjectPairs), std::move(triples)};
}

// ____________________________________________________________________________________
PathObjectPairsAndTriples Visitor::visit(Parser::TupleWithPathContext* ctx) {
  VarOrPath predicate = visit(ctx->verbPathOrSimple());
  ObjectsAndPathTriples objectList = visit(ctx->objectListPath());
  auto predicateObjectPairs = joinPredicateAndObject(predicate, objectList);
  return {predicateObjectPairs, std::move(objectList.second)};
}

// ____________________________________________________________________________________
VarOrPath Visitor::visit(Parser::VerbPathOrSimpleContext* ctx) {
  return visitAlternative<ad_utility::sparql_types::VarOrPath>(
      ctx->verbPath(), ctx->verbSimple());
}

// ___________________________________________________________________________
ObjectsAndPathTriples Visitor::visit(Parser::ObjectListPathContext* ctx) {
  auto objectAndTriplesVec = visitVector(ctx->objectPath());
  // First collect all the objects.
  std::vector<GraphTerm> objects;
  ql::ranges::copy(
      objectAndTriplesVec | ql::views::transform(ad_utility::first),
      std::back_inserter(objects));

  // Collect all the triples. Node: `views::join` flattens the input.
  std::vector<TripleWithPropertyPath> triples;
  ql::ranges::copy(objectAndTriplesVec |
                       ql::views::transform(ad_utility::second) |
                       ql::views::join,
                   std::back_inserter(triples));
  return {std::move(objects), std::move(triples)};
}

// ____________________________________________________________________________________
SubjectOrObjectAndPathTriples Visitor::visit(Parser::ObjectPathContext* ctx) {
  return visit(ctx->graphNodePath());
}

// ____________________________________________________________________________________
PropertyPath Visitor::visit(Parser::PathContext* ctx) {
  return visit(ctx->pathAlternative());
}

// ____________________________________________________________________________________
PropertyPath Visitor::visit(Parser::PathAlternativeContext* ctx) {
  auto alternatives = visitVector(ctx->pathSequence());
  if (alternatives.size() == 1) {
    return std::move(alternatives.at(0));
  }
  return PropertyPath::makeAlternative(std::move(alternatives));
}

// ____________________________________________________________________________________
PropertyPath Visitor::visit(Parser::PathSequenceContext* ctx) {
  auto sequence = visitVector(ctx->pathEltOrInverse());
  if (sequence.size() == 1) {
    return std::move(sequence.at(0));
  }
  return PropertyPath::makeSequence(std::move(sequence));
}

// ____________________________________________________________________________________
PropertyPath Visitor::visit(Parser::PathEltContext* ctx) {
  PropertyPath p = visit(ctx->pathPrimary());

  if (ctx->pathMod()) {
    auto [min, max] = visit(ctx->pathMod());
    p = PropertyPath::makeWithLength(std::move(p), min, max);
  }
  return p;
}

// ____________________________________________________________________________________
PropertyPath Visitor::visit(Parser::PathEltOrInverseContext* ctx) {
  PropertyPath p = visit(ctx->pathElt());

  if (ctx->negationOperator) {
    p = PropertyPath::makeInverse(std::move(p));
  }

  return p;
}

// ____________________________________________________________________________________
std::pair<size_t, size_t> Visitor::visit(Parser::PathModContext* ctx) {
  std::string mod = ctx->getText();
  if (mod == "*") {
    return {0, std::numeric_limits<size_t>::max()};
  } else if (mod == "+") {
    return {1, std::numeric_limits<size_t>::max()};
  } else {
    AD_CORRECTNESS_CHECK(mod == "?");
    return {0, 1};
  }
}

// ____________________________________________________________________________________
PropertyPath Visitor::visit(Parser::PathPrimaryContext* ctx) {
  if (ctx->iri()) {
    return PropertyPath::fromIri(visit(ctx->iri()));
  } else if (ctx->path()) {
    return visit(ctx->path());
  } else if (ctx->pathNegatedPropertySet()) {
    return visit(ctx->pathNegatedPropertySet());
  } else {
    AD_CORRECTNESS_CHECK(ctx->getText() == "a");
    // Special keyword 'a'
    return PropertyPath::fromIri(a);
  }
}

// ____________________________________________________________________________________
PropertyPath Visitor::visit(Parser::PathNegatedPropertySetContext* ctx) {
  return PropertyPath::makeNegated(visitVector(ctx->pathOneInPropertySet()));
}

// ____________________________________________________________________________________
PropertyPath Visitor::visit(Parser::PathOneInPropertySetContext* ctx) {
  const std::string& text = ctx->getText();
  auto iri = [this, &text, ctx]() {
    if (ctx->iri()) {
      return visit(ctx->iri());
    }
    AD_CORRECTNESS_CHECK(text == "a" || text == "^a");
    return a;
  }();
  auto propertyPath = PropertyPath::fromIri(std::move(iri));
  if (ql::starts_with(text, "^")) {
    return PropertyPath::makeInverse(propertyPath);
  }
  return propertyPath;
}

// ____________________________________________________________________________________
uint64_t Visitor::visit(Parser::IntegerContext* ctx) {
  try {
    // unsigned long long int might be larger than 8 bytes as per the standard.
    // If that were the case this could lead to overflows.
    // TODO<joka921> Use `std::from_chars` but first check for the compiler
    //  support.
    static_assert(sizeof(unsigned long long int) == sizeof(uint64_t));
    return std::stoull(ctx->getText());
  } catch (const std::out_of_range&) {
    reportNotSupported(ctx, "Integer " + ctx->getText() +
                                " does not fit into 64 bits. This is ");
  }
}

// ____________________________________________________________________________________
SubjectOrObjectAndTriples Visitor::visit(Parser::TriplesNodeContext* ctx) {
  return visitAlternative<SubjectOrObjectAndTriples>(
      ctx->collection(), ctx->blankNodePropertyList());
}

// ____________________________________________________________________________________
SubjectOrObjectAndTriples Visitor::visit(
    Parser::BlankNodePropertyListContext* ctx) {
  GraphTerm term = newBlankNodeOrVariable();
  Triples triples;
  auto propertyList = visit(ctx->propertyListNotEmpty());
  for (auto& [predicate, object] : propertyList.first) {
    triples.push_back({term, std::move(predicate), std::move(object)});
  }
  ad_utility::appendVector(triples, std::move(propertyList.second));
  return {std::move(term), std::move(triples)};
}

// ____________________________________________________________________________________
SubjectOrObjectAndPathTriples Visitor::visit(
    Parser::TriplesNodePathContext* ctx) {
  return visitAlternative<SubjectOrObjectAndPathTriples>(
      ctx->blankNodePropertyListPath(), ctx->collectionPath());
}

// ____________________________________________________________________________________
SubjectOrObjectAndPathTriples Visitor::visit(
    Parser::BlankNodePropertyListPathContext* ctx) {
  auto subject = getNewInternalVariable();
  auto [predicateObjects, triples] = visit(ctx->propertyListPathNotEmpty());
  for (auto& [predicate, object] : predicateObjects) {
    triples.emplace_back(subject, std::move(predicate), std::move(object));
  }
  return {std::move(subject), triples};
}

// _____________________________________________________________________________
template <typename TripleType, typename Func>
TripleType Visitor::toRdfCollection(std::vector<TripleType> elements,
                                    Func iriStringToPredicate) {
  typename TripleType::second_type triples;
  GraphTerm nextTerm{Iri{"<http://www.w3.org/1999/02/22-rdf-syntax-ns#nil>"}};
  for (auto& graphNode : ql::ranges::reverse_view(elements)) {
    GraphTerm currentTerm = newBlankNodeOrVariable();
    triples.push_back(
        {currentTerm,
         iriStringToPredicate(
             "<http://www.w3.org/1999/02/22-rdf-syntax-ns#first>"),
         std::move(graphNode.first)});
    triples.push_back({currentTerm,
                       iriStringToPredicate(
                           "<http://www.w3.org/1999/02/22-rdf-syntax-ns#rest>"),
                       std::move(nextTerm)});
    nextTerm = std::move(currentTerm);

    ad_utility::appendVector(triples, std::move(graphNode.second));
  }
  return {std::move(nextTerm), std::move(triples)};
}

// _____________________________________________________________________________
SubjectOrObjectAndTriples Visitor::visit(Parser::CollectionContext* ctx) {
  return toRdfCollection(visitVector(ctx->graphNode()), [](std::string iri) {
    return GraphTerm{Iri{std::move(iri)}};
  });
}

// _____________________________________________________________________________
SubjectOrObjectAndPathTriples Visitor::visit(
    Parser::CollectionPathContext* ctx) {
  return toRdfCollection(
      visitVector(ctx->graphNodePath()), [](std::string_view iri) {
        return PropertyPath::fromIri(
            ad_utility::triple_component::Iri::fromIriref(iri));
      });
}

// ____________________________________________________________________________________
SubjectOrObjectAndTriples Visitor::visit(Parser::GraphNodeContext* ctx) {
  if (ctx->varOrTerm()) {
    return {visit(ctx->varOrTerm()), Triples{}};
  } else {
    AD_CORRECTNESS_CHECK(ctx->triplesNode());
    return visit(ctx->triplesNode());
  }
}

// ____________________________________________________________________________________
SubjectOrObjectAndPathTriples Visitor::visit(
    Parser::GraphNodePathContext* ctx) {
  if (ctx->varOrTerm()) {
    return {visit(ctx->varOrTerm()), {}};
  } else {
    AD_CORRECTNESS_CHECK(ctx->triplesNodePath());
    return visit(ctx->triplesNodePath());
  }
}

// ____________________________________________________________________________________
GraphTerm Visitor::visit(Parser::VarOrTermContext* ctx) {
  return visitAlternative<GraphTerm>(ctx->var(), ctx->graphTerm());
}

// ____________________________________________________________________________________
VarOrIri Visitor::visit(Parser::VarOrIriContext* ctx) {
  return visitAlternative<VarOrIri>(ctx->var(), ctx->iri());
}

// ____________________________________________________________________________________
GraphTerm Visitor::visit(Parser::GraphTermContext* ctx) {
  if (ctx->blankNode()) {
    return visit(ctx->blankNode());
  } else if (ctx->iri()) {
    // TODO<joka921> Unify.
    return Iri{std::string{visit(ctx->iri()).toStringRepresentation()}};
  } else if (ctx->NIL()) {
    return Iri{"<http://www.w3.org/1999/02/22-rdf-syntax-ns#nil>"};
  } else {
    return visitAlternative<Literal>(ctx->numericLiteral(),
                                     ctx->booleanLiteral(), ctx->rdfLiteral());
  }
}

// ____________________________________________________________________________________
ExpressionPtr Visitor::visit(Parser::ConditionalOrExpressionContext* ctx) {
  auto childContexts = ctx->conditionalAndExpression();
  auto children = visitVector(ctx->conditionalAndExpression());
  AD_CONTRACT_CHECK(!children.empty());
  auto result = std::move(children.front());
  std::for_each(children.begin() + 1, children.end(),
                [&result](ExpressionPtr& ptr) {
                  result = sparqlExpression::makeOrExpression(std::move(result),
                                                              std::move(ptr));
                });
  result->descriptor() = ctx->getText();
  return result;
}

// ____________________________________________________________________________________
ExpressionPtr Visitor::visit(Parser::ConditionalAndExpressionContext* ctx) {
  auto children = visitVector(ctx->valueLogical());
  AD_CONTRACT_CHECK(!children.empty());
  auto result = std::move(children.front());
  std::for_each(children.begin() + 1, children.end(),
                [&result](ExpressionPtr& ptr) {
                  result = sparqlExpression::makeAndExpression(
                      std::move(result), std::move(ptr));
                });
  result->descriptor() = ctx->getText();
  return result;
}

// ____________________________________________________________________________________
ExpressionPtr Visitor::visit(Parser::ValueLogicalContext* ctx) {
  return visit(ctx->relationalExpression());
}

// ___________________________________________________________________________
ExpressionPtr Visitor::visit(Parser::RelationalExpressionContext* ctx) {
  auto children = visitVector(ctx->numericExpression());

  if (ctx->expressionList()) {
    auto lhs = visitVector(ctx->numericExpression());
    AD_CORRECTNESS_CHECK(lhs.size() == 1);
    auto expressions = visit(ctx->expressionList());
    auto inExpression = std::make_unique<InExpression>(std::move(lhs.at(0)),
                                                       std::move(expressions));
    if (ctx->notToken) {
      return makeUnaryNegateExpression(std::move(inExpression));
    } else {
      return inExpression;
    }
  }
  AD_CONTRACT_CHECK(children.size() == 1 || children.size() == 2);
  if (children.size() == 1) {
    return std::move(children[0]);
  }

  auto make = [&](auto t) {
    using Expr = typename decltype(t)::type;
    return createExpression<Expr>(std::move(children[0]),
                                  std::move(children[1]));
  };

  std::string relation = ctx->children[1]->getText();
  if (relation == "=") {
    return make(ti<EqualExpression>);
  } else if (relation == "!=") {
    return make(ti<NotEqualExpression>);
  } else if (relation == "<") {
    return make(ti<LessThanExpression>);
  } else if (relation == ">") {
    return make(ti<GreaterThanExpression>);
  } else if (relation == "<=") {
    return make(ti<LessEqualExpression>);
  } else {
    AD_CORRECTNESS_CHECK(relation == ">=");
    return make(ti<GreaterEqualExpression>);
  }
}

// ____________________________________________________________________________________
ExpressionPtr Visitor::visit(Parser::NumericExpressionContext* ctx) {
  return visit(ctx->additiveExpression());
}

// ____________________________________________________________________________________
ExpressionPtr Visitor::visit(Parser::AdditiveExpressionContext* ctx) {
  auto result = visit(ctx->multiplicativeExpression());

  for (OperatorAndExpression& signAndExpression :
       visitVector(ctx->multiplicativeExpressionWithSign())) {
    switch (signAndExpression.operator_) {
      case Operator::Plus:
        result = sparqlExpression::makeAddExpression(
            std::move(result), std::move(signAndExpression.expression_));
        break;
      case Operator::Minus:
        result = sparqlExpression::makeSubtractExpression(
            std::move(result), std::move(signAndExpression.expression_));
        break;
      default:
        AD_FAIL();
    }
  }
  return result;
}

// ____________________________________________________________________________________
Visitor::OperatorAndExpression Visitor::visit(
    Parser::MultiplicativeExpressionWithSignContext* ctx) {
  return visitAlternative<OperatorAndExpression>(
      ctx->plusSubexpression(), ctx->minusSubexpression(),
      ctx->multiplicativeExpressionWithLeadingSignButNoSpace());
}

// ____________________________________________________________________________________
Visitor::OperatorAndExpression Visitor::visit(
    Parser::PlusSubexpressionContext* ctx) {
  return {Operator::Plus, visit(ctx->multiplicativeExpression())};
}

// ____________________________________________________________________________________
Visitor::OperatorAndExpression Visitor::visit(
    Parser::MinusSubexpressionContext* ctx) {
  return {Operator::Minus, visit(ctx->multiplicativeExpression())};
}

// ____________________________________________________________________________________
Visitor::OperatorAndExpression Visitor::visit(
    Parser::MultiplicativeExpressionWithLeadingSignButNoSpaceContext* ctx) {
  Operator op =
      ctx->numericLiteralPositive() ? Operator::Plus : Operator::Minus;

  // Helper function that inverts a number if  the leading sign of this
  // expression is `-`
  auto invertIfNecessary = [ctx](auto number) {
    return ctx->numericLiteralPositive() ? number : -number;
  };

  // Create the initial expression from a double literal
  auto createFromDouble = [&](double d) -> ExpressionPtr {
    return std::make_unique<sparqlExpression::IdExpression>(
        Id::makeFromDouble(invertIfNecessary(d)));
  };
  auto createFromInt = [&](int64_t i) -> ExpressionPtr {
    return std::make_unique<sparqlExpression::IdExpression>(
        Id::makeFromInt(invertIfNecessary(i)));
  };

  auto literalAsVariant = visitAlternative<IntOrDouble>(
      ctx->numericLiteralPositive(), ctx->numericLiteralNegative());

  auto expression = std::visit(
      ad_utility::OverloadCallOperator{createFromInt, createFromDouble},
      literalAsVariant);

  for (OperatorAndExpression& opAndExp :
       visitVector(ctx->multiplyOrDivideExpression())) {
    switch (opAndExp.operator_) {
      case Operator::Multiply:
        expression = sparqlExpression::makeMultiplyExpression(
            std::move(expression), std::move(opAndExp.expression_));
        break;
      case Operator::Divide:
        expression = sparqlExpression::makeDivideExpression(
            std::move(expression), std::move(opAndExp.expression_));
        break;
      default:
        AD_FAIL();
    }
  }
  return {op, std::move(expression)};
}

// ____________________________________________________________________________________
ExpressionPtr Visitor::visit(Parser::MultiplicativeExpressionContext* ctx) {
  auto result = visit(ctx->unaryExpression());

  for (OperatorAndExpression& opAndExp :
       visitVector(ctx->multiplyOrDivideExpression())) {
    switch (opAndExp.operator_) {
      case Operator::Multiply:
        result = sparqlExpression::makeMultiplyExpression(
            std::move(result), std::move(opAndExp.expression_));
        break;
      case Operator::Divide:
        result = sparqlExpression::makeDivideExpression(
            std::move(result), std::move(opAndExp.expression_));
        break;
      default:
        AD_FAIL();
    }
  }
  return result;
}

// ____________________________________________________________________________________
Visitor::OperatorAndExpression Visitor::visit(
    Parser::MultiplyOrDivideExpressionContext* ctx) {
  return visitAlternative<OperatorAndExpression>(ctx->multiplyExpression(),
                                                 ctx->divideExpression());
}

// ____________________________________________________________________________________
Visitor::OperatorAndExpression Visitor::visit(
    Parser::MultiplyExpressionContext* ctx) {
  return {Operator::Multiply, visit(ctx->unaryExpression())};
}

// ____________________________________________________________________________________
Visitor::OperatorAndExpression Visitor::visit(
    Parser::DivideExpressionContext* ctx) {
  return {Operator::Divide, visit(ctx->unaryExpression())};
}

// ____________________________________________________________________________________
ExpressionPtr Visitor::visit(Parser::UnaryExpressionContext* ctx) {
  auto child = visit(ctx->primaryExpression());
  if (ctx->children[0]->getText() == "-") {
    return sparqlExpression::makeUnaryMinusExpression(std::move(child));
  } else if (ctx->children[0]->getText() == "!") {
    return sparqlExpression::makeUnaryNegateExpression(std::move(child));
  } else {
    // no sign or an explicit '+'
    return child;
  }
}

// ____________________________________________________________________________________
ExpressionPtr Visitor::visit(Parser::PrimaryExpressionContext* ctx) {
  using std::make_unique;
  using namespace sparqlExpression;

  if (ctx->rdfLiteral()) {
    auto tripleComponent =
        RdfStringParser<TurtleParser<TokenizerCtre>>::parseTripleObject(
            visit(ctx->rdfLiteral()));
    AD_CORRECTNESS_CHECK(!tripleComponent.isIri() &&
                         !tripleComponent.isString());
    if (tripleComponent.isLiteral()) {
      return make_unique<StringLiteralExpression>(tripleComponent.getLiteral());
    } else {
      return make_unique<IdExpression>(
          tripleComponent.toValueIdIfNotString(encodedIriManager_).value());
    }
  } else if (ctx->numericLiteral()) {
    auto integralWrapper = [](int64_t x) {
      return ExpressionPtr{make_unique<IdExpression>(Id::makeFromInt(x))};
    };
    auto doubleWrapper = [](double x) {
      return ExpressionPtr{make_unique<IdExpression>(Id::makeFromDouble(x))};
    };
    return std::visit(
        ad_utility::OverloadCallOperator{integralWrapper, doubleWrapper},
        visit(ctx->numericLiteral()));
  } else if (ctx->booleanLiteral()) {
    return make_unique<IdExpression>(
        Id::makeFromBool(visit(ctx->booleanLiteral())));
  } else if (ctx->var()) {
    return make_unique<VariableExpression>(visit(ctx->var()));
  } else {
    return visitAlternative<ExpressionPtr>(
        ctx->builtInCall(), ctx->iriOrFunction(), ctx->brackettedExpression());
  }
}

// ____________________________________________________________________________________
ExpressionPtr Visitor::visit(Parser::BrackettedExpressionContext* ctx) {
  return visit(ctx->expression());
}

// ____________________________________________________________________________________
ExpressionPtr Visitor::visit([[maybe_unused]] Parser::BuiltInCallContext* ctx) {
  if (ctx->aggregate()) {
    return visit(ctx->aggregate());
  } else if (ctx->regexExpression()) {
    return visit(ctx->regexExpression());
  } else if (ctx->langExpression()) {
    return visit(ctx->langExpression());
  } else if (ctx->substringExpression()) {
    return visit(ctx->substringExpression());
  } else if (ctx->strReplaceExpression()) {
    return visit(ctx->strReplaceExpression());
  } else if (ctx->existsFunc()) {
    return visit(ctx->existsFunc());
  } else if (ctx->notExistsFunc()) {
    return visit(ctx->notExistsFunc());
  }
  // Get the function name and the arguments. Note that we do not have to check
  // the number of arguments like for `processIriFunctionCall`, since the number
  // of arguments is fixed by the grammar and we wouldn't even get here if the
  // number were wrong. Hence only the `AD_CONTRACT_CHECK`s.
  AD_CONTRACT_CHECK(!ctx->children.empty());
  auto functionName = ad_utility::getLowercase(ctx->children[0]->getText());
  auto argList = visitVector(ctx->expression());
  using namespace sparqlExpression;
  // Create the expression using the matching factory function from
  // `NaryExpression.h`.
  auto createUnary = CPP_template_lambda(&argList)(typename F)(
      F function)(requires std::is_invocable_r_v<ExpressionPtr, F,
                                                 ExpressionPtr>) {
    AD_CORRECTNESS_CHECK(argList.size() == 1, argList.size());
    return function(std::move(argList[0]));
  };

  auto createBinary = CPP_template_lambda(&argList)(typename F)(
      F function)(requires std::is_invocable_r_v<
                  ExpressionPtr, F, ExpressionPtr, ExpressionPtr>) {
    AD_CORRECTNESS_CHECK(argList.size() == 2);
    return function(std::move(argList[0]), std::move(argList[1]));
  };

  auto createTernary = CPP_template_lambda(&argList)(typename F)(
      F function)(requires std::is_invocable_r_v<ExpressionPtr, F,
                                                 ExpressionPtr, ExpressionPtr,
                                                 ExpressionPtr>) {
    AD_CORRECTNESS_CHECK(argList.size() == 3);
    return function(std::move(argList[0]), std::move(argList[1]),
                    std::move(argList[2]));
  };
  if (functionName == "str") {
    return createUnary(&makeStrExpression);
  } else if (functionName == "iri" || functionName == "uri") {
    AD_CORRECTNESS_CHECK(argList.size() == 1, argList.size());
    return makeIriOrUriExpression(std::move(argList[0]),
                                  std::make_unique<IriExpression>(baseIri_));
  } else if (functionName == "strlang") {
    return createBinary(&makeStrLangTagExpression);
  } else if (functionName == "strdt") {
    return createBinary(&makeStrIriDtExpression);
  } else if (functionName == "strlen") {
    return createUnary(&makeStrlenExpression);
  } else if (functionName == "strbefore") {
    return createBinary(&makeStrBeforeExpression);
  } else if (functionName == "strafter") {
    return createBinary(&makeStrAfterExpression);
  } else if (functionName == "contains") {
    return createBinary(&makeContainsExpression);
  } else if (functionName == "strends") {
    return createBinary(&makeStrEndsExpression);
  } else if (functionName == "strstarts") {
    return createBinary(&makeStrStartsExpression);
  } else if (functionName == "ucase") {
    return createUnary(&makeUppercaseExpression);
  } else if (functionName == "lcase") {
    return createUnary(&makeLowercaseExpression);
  } else if (functionName == "year") {
    return createUnary(&makeYearExpression);
  } else if (functionName == "month") {
    return createUnary(&makeMonthExpression);
  } else if (functionName == "day") {
    return createUnary(&makeDayExpression);
  } else if (functionName == "tz") {
    return createUnary(&makeTimezoneStrExpression);
  } else if (functionName == "timezone") {
    return createUnary(&makeTimezoneExpression);
  } else if (functionName == "now") {
    AD_CONTRACT_CHECK(argList.empty());
    return std::make_unique<NowDatetimeExpression>(startTime_);
  } else if (functionName == "hours") {
    return createUnary(&makeHoursExpression);
  } else if (functionName == "minutes") {
    return createUnary(&makeMinutesExpression);
  } else if (functionName == "seconds") {
    return createUnary(&makeSecondsExpression);
  } else if (functionName == "md5") {
    return createUnary(&makeMD5Expression);
  } else if (functionName == "sha1") {
    return createUnary(&makeSHA1Expression);
  } else if (functionName == "sha256") {
    return createUnary(&makeSHA256Expression);
  } else if (functionName == "sha384") {
    return createUnary(&makeSHA384Expression);
  } else if (functionName == "sha512") {
    return createUnary(&makeSHA512Expression);
  } else if (functionName == "rand") {
    AD_CONTRACT_CHECK(argList.empty());
    return std::make_unique<RandomExpression>();
  } else if (functionName == "uuid") {
    AD_CONTRACT_CHECK(argList.empty());
    return std::make_unique<UuidExpression>();
  } else if (functionName == "struuid") {
    AD_CONTRACT_CHECK(argList.empty());
    return std::make_unique<StrUuidExpression>();
  } else if (functionName == "ceil") {
    return createUnary(&makeCeilExpression);
  } else if (functionName == "abs") {
    return createUnary(&makeAbsExpression);
  } else if (functionName == "round") {
    return createUnary(&makeRoundExpression);
  } else if (functionName == "floor") {
    return createUnary(&makeFloorExpression);
  } else if (functionName == "if") {
    return createTernary(&makeIfExpression);
  } else if (functionName == "coalesce") {
    AD_CORRECTNESS_CHECK(ctx->expressionList());
    return makeCoalesceExpression(visit(ctx->expressionList()));
  } else if (functionName == "encode_for_uri") {
    return createUnary(&makeEncodeForUriExpression);
  } else if (functionName == "concat") {
    AD_CORRECTNESS_CHECK(ctx->expressionList());
    return makeConcatExpression(visit(ctx->expressionList()));
  } else if (functionName == "isiri" || functionName == "isuri") {
    return createUnary(&makeIsIriExpression);
  } else if (functionName == "isblank") {
    return createUnary(&makeIsBlankExpression);
  } else if (functionName == "isliteral") {
    return createUnary(&makeIsLiteralExpression);
  } else if (functionName == "isnumeric") {
    return createUnary(&makeIsNumericExpression);
  } else if (functionName == "datatype") {
    return createUnary(&makeDatatypeExpression);
  } else if (functionName == "langmatches") {
    return createBinary(&makeLangMatchesExpression);
  } else if (functionName == "bound") {
    return makeBoundExpression(
        std::make_unique<VariableExpression>(visit(ctx->var())));
  } else if (functionName == "bnode") {
    if (ctx->NIL()) {
      return makeUniqueBlankNodeExpression();
    } else {
      return createUnary(&makeBlankNodeExpression);
    }
  } else {
    reportError(
        ctx,
        absl::StrCat("Built-in function \"", functionName,
                     "\"  not yet implemented; if you need it, just add it to ",
                     "SparqlQleverVisitor.cpp::visitTypesafe(Parser::"
                     "BuiltInCallContext ",
                     "following the already implemented functions there"));
  }
}

// _____________________________________________________________________________
ExpressionPtr Visitor::visit(Parser::RegexExpressionContext* ctx) {
  const auto& exp = ctx->expression();
  const auto& numArgs = exp.size();
  AD_CONTRACT_CHECK(numArgs >= 2 && numArgs <= 3);
  auto flags = numArgs == 3 ? visitOptional(exp[2]) : std::nullopt;
  try {
    return makeRegexExpression(visit(exp[0]), visit(exp[1]),
                               std::move(flags).value_or(nullptr));
  } catch (const std::exception& e) {
    reportError(ctx, e.what());
  }
}

// ____________________________________________________________________________________
ExpressionPtr Visitor::visit(Parser::LangExpressionContext* ctx) {
  // The number of children for expression LANG() is fixed to one by the
  // grammar (or definition of the parser).
  return sparqlExpression::makeLangExpression(visit(ctx->expression()));
}

// ____________________________________________________________________________________
SparqlExpression::Ptr Visitor::visit(Parser::SubstringExpressionContext* ctx) {
  auto children = visitVector(ctx->expression());
  AD_CORRECTNESS_CHECK(children.size() == 2 || children.size() == 3);
  if (children.size() == 2) {
    children.push_back(
        std::make_unique<IdExpression>(Id::makeFromInt(Id::maxInt)));
  }
  AD_CONTRACT_CHECK(children.size() == 3);
  return sparqlExpression::makeSubstrExpression(std::move(children.at(0)),
                                                std::move(children.at(1)),
                                                std::move(children.at(2)));
}

// ____________________________________________________________________________________
SparqlExpression::Ptr Visitor::visit(Parser::StrReplaceExpressionContext* ctx) {
  auto children = visitVector(ctx->expression());
  AD_CORRECTNESS_CHECK(children.size() == 3 || children.size() == 4);
  return makeReplaceExpression(
      std::move(children.at(0)), std::move(children.at(1)),
      std::move(children.at(2)),
      children.size() == 4 ? std::move(children.at(3)) : nullptr);
}

// ____________________________________________________________________________
ExpressionPtr Visitor::visitExists(Parser::GroupGraphPatternContext* pattern,
                                   bool negate) {
  // The argument of 'EXISTS` is a `GroupGraphPattern` that is independent from
  // the rest of the query (except for the `FROM` and `FROM NAMED` clauses,
  // which also apply to the argument of `EXISTS`). We therefore have to back up
  // and restore all global state when parsing `EXISTS`.
  auto queryBackup = std::exchange(parsedQuery_, ParsedQuery{});
  auto visibleVariablesBackup = std::move(visibleVariables_);
  visibleVariables_.clear();

  // Parse the argument of `EXISTS`.
  auto group = visit(pattern);
  ParsedQuery argumentOfExists =
      std::exchange(parsedQuery_, std::move(queryBackup));
  SelectClause& selectClause = argumentOfExists.selectClause();
  // Even though we set the `SELECT` clause to `*`, we will limit the visible
  // variables to a potentially smaller subset when finishing the parsing of the
  // current group.
  selectClause.setAsterisk();
  // `ExistsExpression`s are not parsed like regular `SparqlExpression`s, so
  // they don't have a proper hierarchy of dependent variables. Because of that,
  // we need to manually add all variables that are visible after parsing the
  // body of `EXISTS`.
  for (const Variable& variable : visibleVariables_) {
    selectClause.addVisibleVariable(variable);
  }
  argumentOfExists._rootGraphPattern = std::move(group);

  // The argument of `EXISTS` inherits the `FROM` and `FROM NAMED` clauses from
  // the outer query.
  argumentOfExists.datasetClauses_ = activeDatasetClauses_;
  visibleVariables_ = std::move(visibleVariablesBackup);
  auto exists = std::make_unique<sparqlExpression::ExistsExpression>(
      std::move(argumentOfExists));

  // Handle `NOT EXISTS` (which is syntactically distinct from `! EXISTS`) by
  // simply negating the `ExistsExpression`.
  if (negate) {
    return sparqlExpression::makeUnaryNegateExpression(std::move(exists));
  } else {
    return exists;
  }
}

// ____________________________________________________________________________________
ExpressionPtr Visitor::visit(Parser::ExistsFuncContext* ctx) {
  return visitExists(ctx->groupGraphPattern(), false);
}

// ____________________________________________________________________________________
ExpressionPtr Visitor::visit(Parser::NotExistsFuncContext* ctx) {
  return visitExists(ctx->groupGraphPattern(), true);
}

// ____________________________________________________________________________________
ExpressionPtr Visitor::visit(Parser::AggregateContext* ctx) {
  using namespace sparqlExpression;
  const auto& children = ctx->children;
  std::string functionName =
      ad_utility::getLowercase(children.at(0)->getText());

  const bool distinct = ql::ranges::any_of(children, [](auto* child) {
    return ad_utility::getLowercase(child->getText()) == "distinct";
  });
  // the only case that there is no child expression is COUNT(*), so we can
  // check this outside the if below.
  if (!ctx->expression()) {
    AD_CORRECTNESS_CHECK(functionName == "count");
    return makeCountStarExpression(distinct);
  }
  auto childExpression = visit(ctx->expression());
  auto makePtr = [&](auto t, auto&&... additionalArgs) {
    using ExpressionType = typename decltype(t)::type;
    ExpressionPtr result{std::make_unique<ExpressionType>(
        distinct, std::move(childExpression), AD_FWD(additionalArgs)...)};
    result->descriptor() = ctx->getText();
    return result;
  };

  if (functionName == "count") {
    return makePtr(ti<CountExpression>);
  } else if (functionName == "sum") {
    return makePtr(ti<SumExpression>);
  } else if (functionName == "max") {
    return makePtr(ti<MaxExpression>);
  } else if (functionName == "min") {
    return makePtr(ti<MinExpression>);
  } else if (functionName == "avg") {
    return makePtr(ti<AvgExpression>);
  } else if (functionName == "group_concat") {
    // Use a space as a default separator

    std::string separator;
    if (ctx->string()) {
      // TODO: The string rule also allow triple quoted strings with different
      //  escaping rules. These are currently not handled. They should be
      //  parsed into a typesafe format with a unique representation.
      separator = visit(ctx->string()).get();
      // If there was a separator, we have to strip the quotation marks
      AD_CONTRACT_CHECK(separator.size() >= 2);
      separator = separator.substr(1, separator.size() - 2);
    } else {
      separator = " "s;
    }

    return makePtr(ti<GroupConcatExpression>, std::move(separator));
  } else if (functionName == "stdev") {
    return makePtr(ti<StdevExpression>);
  } else {
    AD_CORRECTNESS_CHECK(functionName == "sample");
    return makePtr(ti<SampleExpression>);
  }
}

// ____________________________________________________________________________________
ExpressionPtr Visitor::visit(Parser::IriOrFunctionContext* ctx) {
  // Case 1: Just an IRI.
  if (ctx->argList() == nullptr) {
    return std::make_unique<sparqlExpression::IriExpression>(visit(ctx->iri()));
  }
  // Case 2: Function call, where the function name is an IRI.
  return processIriFunctionCall(visit(ctx->iri()), visit(ctx->argList()), ctx);
}

// ____________________________________________________________________________________
std::string Visitor::visit(Parser::RdfLiteralContext* ctx) {
  // TODO: This should really be an RdfLiteral class that stores a unified
  //  version of the string, and the langtag/datatype separately.
  std::string ret = ctx->string()->getText();
  if (ctx->LANGTAG()) {
    ret += ctx->LANGTAG()->getText();
  } else if (ctx->iri()) {
    // TODO<joka921> Also unify the two Literal classes...
    ret += ("^^" + std::string{visit(ctx->iri()).toStringRepresentation()});
  }
  return ret;
}

// ____________________________________________________________________________________
std::variant<int64_t, double> Visitor::visit(
    Parser::NumericLiteralContext* ctx) {
  return visitAlternative<std::variant<int64_t, double>>(
      ctx->numericLiteralUnsigned(), ctx->numericLiteralPositive(),
      ctx->numericLiteralNegative());
}

// ____________________________________________________________________________________
namespace {
template <typename Ctx>
std::variant<int64_t, double> parseNumericLiteral(Ctx* ctx, bool parseAsInt) {
  try {
    if (parseAsInt) {
      return std::stoll(ctx->getText());
    } else {
      return std::stod(ctx->getText());
    }
  } catch (const std::out_of_range& range) {
    SparqlQleverVisitor::reportError(ctx, "Could not parse numeric literal \"" +
                                              ctx->getText() +
                                              "\" because it is out of range.");
  }
}
}  // namespace

// ____________________________________________________________________________________
std::variant<int64_t, double> Visitor::visit(
    Parser::NumericLiteralUnsignedContext* ctx) {
  return parseNumericLiteral(ctx, ctx->INTEGER());
}

// ____________________________________________________________________________________
std::variant<int64_t, double> Visitor::visit(
    Parser::NumericLiteralPositiveContext* ctx) {
  return parseNumericLiteral(ctx, ctx->INTEGER_POSITIVE());
}

// ____________________________________________________________________________________
std::variant<int64_t, double> Visitor::visit(
    Parser::NumericLiteralNegativeContext* ctx) {
  return parseNumericLiteral(ctx, ctx->INTEGER_NEGATIVE());
}

// ____________________________________________________________________________________
bool Visitor::visit(Parser::BooleanLiteralContext* ctx) {
  return ctx->getText() == "true";
}

// ____________________________________________________________________________________
GraphTerm Visitor::visit(Parser::BlankNodeContext* ctx) {
  const auto& mode = treatBlankNodesAs_;
  if (mode == TreatBlankNodesAs::Illegal) {
    reportError(ctx,
                "Blank nodes are not allowed here according to SPARQL 1.1");
  }
  if (ctx->ANON()) {
    return newBlankNodeOrVariable();
  } else {
    AD_CORRECTNESS_CHECK(ctx->BLANK_NODE_LABEL());
    if (mode == TreatBlankNodesAs::BlankNodes) {
      // Strip `_:` prefix from string.
      constexpr size_t length = std::string_view{"_:"}.length();
      const std::string label =
          ctx->BLANK_NODE_LABEL()->getText().substr(length);
      // `False` means the blank node is not automatically generated, but
      // explicitly specified in the query.
      return BlankNode{false, label};
    } else {
      AD_CORRECTNESS_CHECK(mode == TreatBlankNodesAs::InternalVariables);
      return blankNodeToInternalVariable(ctx->BLANK_NODE_LABEL()->getText());
    }
  }
}

// ____________________________________________________________________________________
CPP_template_def(typename Ctx)(
    requires Visitor::voidWhenVisited<Visitor, Ctx>) void Visitor::
    visitVector(const std::vector<Ctx*>& childContexts) {
  for (const auto& child : childContexts) {
    visit(child);
  }
}

// ____________________________________________________________________________________
CPP_template_def(typename Ctx)(
    requires CPP_NOT(Visitor::voidWhenVisited<Visitor, Ctx>))
    [[nodiscard]] auto Visitor::visitVector(
        const std::vector<Ctx*>& childContexts)
        -> std::vector<decltype(visit(childContexts[0]))> {
  std::vector<decltype(visit(childContexts[0]))> children;
  for (const auto& child : childContexts) {
    children.emplace_back(visit(child));
  }
  return children;
}

// ____________________________________________________________________________________
template <typename Out, typename... Contexts>
Out Visitor::visitAlternative(Contexts*... ctxs) {
  // Check that exactly one of the `ctxs` is not `nullptr`.
  AD_CONTRACT_CHECK(1u == (... + static_cast<bool>(ctxs)));
  if constexpr (std::is_void_v<Out>) {
    (..., visitIf(ctxs));
  } else {
    std::optional<Out> out;
    // Visit the one `context` which is not null and write the result to
    // `out`.
    (..., visitIf<std::optional<Out>, Out>(&out, ctxs));
    return std::move(out.value());
  }
}

// ____________________________________________________________________________________
template <typename Ctx>
auto Visitor::visitOptional(Ctx* ctx) -> std::optional<decltype(visit(ctx))> {
  if (ctx) {
    return visit(ctx);
  } else {
    return std::nullopt;
  }
}

// ____________________________________________________________________________________
template <typename Target, typename Intermediate, typename Ctx>
void Visitor::visitIf(Target* target, Ctx* ctx) {
  if (ctx) {
    *target = Intermediate{visit(ctx)};
  }
}

// _____________________________________________________________________________
CPP_template_def(typename Ctx)(requires Visitor::voidWhenVisited<
                               Visitor, Ctx>) void Visitor::visitIf(Ctx* ctx) {
  if (ctx) {
    visit(ctx);
  }
}

// _____________________________________________________________________________
void Visitor::reportError(const antlr4::ParserRuleContext* ctx,
                          const std::string& msg) {
  throw InvalidSparqlQueryException{
      msg, ad_utility::antlr_utility::generateAntlrExceptionMetadata(ctx)};
}

// _____________________________________________________________________________
void Visitor::reportNotSupported(const antlr4::ParserRuleContext* ctx,
                                 const std::string& feature) {
  throw NotSupportedException{
      feature + " currently not supported by QLever.",
      ad_utility::antlr_utility::generateAntlrExceptionMetadata(ctx)};
}

// _____________________________________________________________________________
void SparqlQleverVisitor::visitWhereClause(
    Parser::WhereClauseContext* whereClauseContext, ParsedQuery& query) {
  if (!whereClauseContext) {
    return;
  }
  auto [pattern, visibleVariables] = visit(whereClauseContext);
  query._rootGraphPattern = std::move(pattern);
  query.registerVariablesVisibleInQueryBody(visibleVariables);
}

// _____________________________________________________________________________
TripleComponent SparqlQleverVisitor::graphTermToTripleComponentWithEncoding(
    const GraphTerm& graphTerm) const {
  return graphTerm.visit([this](const auto& element) -> TripleComponent {
    using T = std::decay_t<decltype(element)>;
    if constexpr (std::is_same_v<T, Variable>) {
      return element;
    } else if constexpr (std::is_same_v<T, Iri>) {
      // Try to encode the IRI first, otherwise use the standard conversion
      auto iriString = element.toSparql();
      if (auto encodedId = encodedIriManager_->encode(iriString)) {
        return *encodedId;
      }
      return RdfStringParser<TurtleParser<TokenizerCtre>>::parseTripleObject(
          iriString);
    } else if constexpr (std::is_same_v<T, Literal>) {
      return RdfStringParser<TurtleParser<TokenizerCtre>>::parseTripleObject(
          element.toSparql());
    } else {
      static_assert(std::is_same_v<T, BlankNode>);
      const auto& blankNode = element.toSparql();
      AD_CORRECTNESS_CHECK(ql::starts_with(blankNode, "_:"));
      return Variable{absl::StrCat(QLEVER_INTERNAL_BLANKNODE_VARIABLE_PREFIX,
                                   blankNode.substr(2))};
    }
  });
}<|MERGE_RESOLUTION|>--- conflicted
+++ resolved
@@ -223,21 +223,15 @@
       {"minY", &makeBoundingCoordinateExpression<MIN_Y>},
       {"maxX", &makeBoundingCoordinateExpression<MAX_X>},
       {"maxY", &makeBoundingCoordinateExpression<MAX_Y>},
-<<<<<<< HEAD
       {"numGeometries", &makeNumGeometriesExpression},
       {"metricLength", &makeMetricLengthExpression},
-=======
       {"metricArea", &makeMetricAreaExpression},
->>>>>>> ae697834
   };
   using enum SpatialJoinType;
   static const BinaryFuncTable geoBinaryFuncs{
       {"metricDistance", &makeMetricDistExpression},
-<<<<<<< HEAD
       {"length", &makeLengthExpression},
-=======
       {"area", &makeAreaExpression},
->>>>>>> ae697834
       // Geometric relation functions
       {"sfIntersects", &makeGeoRelationExpression<INTERSECTS>},
       {"sfContains", &makeGeoRelationExpression<CONTAINS>},
