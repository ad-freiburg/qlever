--- conflicted
+++ resolved
@@ -603,34 +603,22 @@
 }
 
 // ____________________________________________________________________________________
-<<<<<<< HEAD
-ParsedQuery Visitor::visit(Parser::Update1Context* ctx) {
-  if (ctx->deleteWhere() || ctx->modify() || ctx->load()) {
-    return visitAlternative<ParsedQuery>(ctx->deleteWhere(), ctx->modify(),
-                                         ctx->load());
-  } else {
-    parsedQuery_._clause = visitAlternative<parsedQuery::UpdateClause>(
-        ctx->clear(), ctx->drop(), ctx->create(), ctx->add(), ctx->move(),
-        ctx->copy(), ctx->insertData(), ctx->deleteData());
-    parsedQuery_.datasetClauses_ = activeDatasetClauses_;
-=======
 std::vector<ParsedQuery> Visitor::visit(Parser::Update1Context* ctx) {
   if (ctx->deleteWhere() || ctx->modify() || ctx->clear() || ctx->drop() ||
-      ctx->create() || ctx->copy() || ctx->move() || ctx->add()) {
+      ctx->create() || ctx->copy() || ctx->move() || ctx->add() ||
+      ctx->load()) {
     return visitAlternative<std::vector<ParsedQuery>>(
         ctx->deleteWhere(), ctx->modify(), ctx->clear(), ctx->drop(),
-        ctx->create(), ctx->copy(), ctx->move(), ctx->add());
->>>>>>> 4ea0154d
-  }
-  AD_CORRECTNESS_CHECK(ctx->load() || ctx->insertData() || ctx->deleteData());
+        ctx->create(), ctx->copy(), ctx->move(), ctx->add(), ctx->load());
+  }
+  AD_CORRECTNESS_CHECK(ctx->insertData() || ctx->deleteData());
   parsedQuery_._clause = visitAlternative<parsedQuery::UpdateClause>(
-      ctx->load(), ctx->insertData(), ctx->deleteData());
+      ctx->insertData(), ctx->deleteData());
   parsedQuery_.datasetClauses_ = activeDatasetClauses_;
   return {std::move(parsedQuery_)};
 }
 
 // ____________________________________________________________________________________
-<<<<<<< HEAD
 ParsedQuery Visitor::visit(Parser::LoadContext* ctx) {
   AD_CORRECTNESS_CHECK(visibleVariables_.empty());
   GraphPattern pattern;
@@ -654,10 +642,6 @@
                            : Quad::Graph(std::monostate{})}};
   parsedQuery_._clause = parsedQuery::UpdateClause{GraphUpdate{toInsert, {}}};
   return parsedQuery_;
-=======
-Load Visitor::visit(Parser::LoadContext* ctx) {
-  reportNotSupported(ctx, "LOAD Update is");
->>>>>>> 4ea0154d
 }
 
 // Helper functions for some inner parts of graph management operations.
