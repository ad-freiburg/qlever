// Copyright 2021 - 2025, University of Freiburg
// Chair of Algorithms and Data Structures
// Authors: Julian Mundhahs <mundhahj@tf.uni-freiburg.de>
//          Hannah Bast <bast@cs.uni-freiburg.de>
//          Johannes Kalmbach <kalmbach@cs.uni-freiburg.de>

#include "parser/sparqlParser/SparqlQleverVisitor.h"

#include <absl/strings/str_split.h>

#include <string>
#include <vector>

#include "absl/time/time.h"
#include "engine/sparqlExpressions/CountStarExpression.h"
#include "engine/sparqlExpressions/ExistsExpression.h"
#include "engine/sparqlExpressions/GroupConcatExpression.h"
#include "engine/sparqlExpressions/LiteralExpression.h"
#include "engine/sparqlExpressions/NaryExpression.h"
#include "engine/sparqlExpressions/NowDatetimeExpression.h"
#include "engine/sparqlExpressions/RandomExpression.h"
#include "engine/sparqlExpressions/RegexExpression.h"
#include "engine/sparqlExpressions/RelationalExpressions.h"
#include "engine/sparqlExpressions/SampleExpression.h"
#include "engine/sparqlExpressions/StdevExpression.h"
#include "engine/sparqlExpressions/UuidExpressions.h"
#include "global/Constants.h"
#include "global/RuntimeParameters.h"
#include "parser/GraphPatternOperation.h"
#include "parser/MagicServiceIriConstants.h"
#include "parser/MagicServiceQuery.h"
#include "parser/RdfParser.h"
#include "parser/SparqlParser.h"
#include "parser/SpatialQuery.h"
#include "parser/TokenizerCtre.h"
#include "parser/data/Variable.h"
#include "util/StringUtils.h"
#include "util/TransparentFunctors.h"
#include "util/antlr/GenerateAntlrExceptionMetadata.h"

using namespace ad_utility::sparql_types;
using namespace sparqlExpression;
using namespace updateClause;
using ExpressionPtr = sparqlExpression::SparqlExpression::Ptr;
using SparqlExpressionPimpl = sparqlExpression::SparqlExpressionPimpl;
using SelectClause = parsedQuery::SelectClause;
using GraphPattern = parsedQuery::GraphPattern;
using Bind = parsedQuery::Bind;
using Values = parsedQuery::Values;
using BasicGraphPattern = parsedQuery::BasicGraphPattern;
using GraphPatternOperation = parsedQuery::GraphPatternOperation;
using SparqlValues = parsedQuery::SparqlValues;

using Visitor = SparqlQleverVisitor;
using Parser = SparqlAutomaticParser;

// _____________________________________________________________________________
std::string Visitor::getOriginalInputForContext(
    const antlr4::ParserRuleContext* context) {
  const auto& fullInput = context->getStart()->getInputStream()->toString();
  size_t posBeg = context->getStart()->getStartIndex();
  size_t posEnd = context->getStop()->getStopIndex();
  // Note that `getUTF8Substring` returns a `std::string_view`. We copy this to
  // a `std::string` because it's not clear whether the original string still
  // exists when the result of this call is used. Not performance-critical.
  return std::string{
      ad_utility::getUTF8Substring(fullInput, posBeg, posEnd - posBeg + 1)};
}

// _____________________________________________________________________________
std::string Visitor::currentTimeAsXsdString() {
  return absl::FormatTime("%Y-%m-%dT%H:%M:%E3S%Ez", absl::Now(),
                          absl::LocalTimeZone());
}

// ___________________________________________________________________________
ExpressionPtr Visitor::processIriFunctionCall(
    const TripleComponent::Iri& iri, std::vector<ExpressionPtr> argList,
    const antlr4::ParserRuleContext* ctx) {
  std::string_view functionName = asStringViewUnsafe(iri.getContent());
  std::string_view prefixName;
  // Helper lambda that checks if `functionName` starts with the given prefix.
  // If yes, remove the prefix from `functionName` and set
  // `prefixName` to the short name of the prefix; see `global/Constants.h`.
  auto checkPrefix = [&functionName, &prefixName](
                         std::pair<std::string_view, std::string_view> prefix) {
    if (functionName.starts_with(prefix.second)) {
      prefixName = prefix.first;
      functionName.remove_prefix(prefix.second.size());
      return true;
    } else {
      return false;
    }
  };

  // Helper lambda that checks the number of arguments and throws an error
  // if it's not right. The `functionName` and `prefixName` are used for the
  // error message.
  auto checkNumArgs = [&argList, &ctx, &functionName,
                       &prefixName](size_t numArgs) {
    static std::array<std::string, 6> wordForNumArgs = {
        "no", "one", "two", "three", "four", "five"};
    if (argList.size() != numArgs) {
      reportError(ctx,
                  absl::StrCat("Function ", prefixName, functionName, " takes ",
                               numArgs < 5 ? wordForNumArgs[numArgs]
                                           : std::to_string(numArgs),
                               numArgs == 1 ? " argument" : " arguments"));
    }
  };

  // Geo functions.
  if (checkPrefix(GEOF_PREFIX)) {
    if (functionName == "distance") {
      checkNumArgs(2);
      return sparqlExpression::makeDistExpression(std::move(argList[0]),
                                                  std::move(argList[1]));
    } else if (functionName == "longitude") {
      checkNumArgs(1);
      return sparqlExpression::makeLongitudeExpression(std::move(argList[0]));
    } else if (functionName == "latitude") {
      checkNumArgs(1);
      return sparqlExpression::makeLatitudeExpression(std::move(argList[0]));
    }
  }

  // Math functions.
  if (checkPrefix(MATH_PREFIX)) {
    if (functionName == "log") {
      checkNumArgs(1);
      return sparqlExpression::makeLogExpression(std::move(argList[0]));
    } else if (functionName == "exp") {
      checkNumArgs(1);
      return sparqlExpression::makeExpExpression(std::move(argList[0]));
    } else if (functionName == "sqrt") {
      checkNumArgs(1);
      return sparqlExpression::makeSqrtExpression(std::move(argList[0]));
    } else if (functionName == "sin") {
      checkNumArgs(1);
      return sparqlExpression::makeSinExpression(std::move(argList[0]));
    } else if (functionName == "cos") {
      checkNumArgs(1);
      return sparqlExpression::makeCosExpression(std::move(argList[0]));
    } else if (functionName == "tan") {
      checkNumArgs(1);
      return sparqlExpression::makeTanExpression(std::move(argList[0]));
    } else if (functionName == "pow") {
      checkNumArgs(2);
      return sparqlExpression::makePowExpression(std::move(argList[0]),
                                                 std::move(argList[1]));
    }
  }

  // XSD conversion functions.
  if (checkPrefix(XSD_PREFIX)) {
    if (functionName == "integer" || functionName == "int") {
      checkNumArgs(1);
      return sparqlExpression::makeConvertToIntExpression(
          std::move(argList[0]));
    }
    if (functionName == "decimal") {
      checkNumArgs(1);
      return sparqlExpression::makeConvertToDecimalExpression(
          std::move(argList[0]));
    }
    // We currently don't have a float type, so we just convert to double.
    if (functionName == "double" || functionName == "float") {
      checkNumArgs(1);
      return sparqlExpression::makeConvertToDoubleExpression(
          std::move(argList[0]));
    }
    if (functionName == "boolean") {
      checkNumArgs(1);
      return sparqlExpression::makeConvertToBooleanExpression(
          std::move(argList[0]));
    }
    if (functionName == "string") {
      checkNumArgs(1);
      return sparqlExpression::makeConvertToStringExpression(
          std::move(argList[0]));
    }
  }

  // QLever-internal functions.
  //
  // NOTE: Predicates like `ql:has-predicate` etc. are handled elsewhere.
  if (checkPrefix(QL_PREFIX)) {
    if (functionName == "isGeoPoint") {
      checkNumArgs(1);
      return sparqlExpression::makeIsGeoPointExpression(std::move(argList[0]));
    }
  }

  // If none of the above matched, report unknown function.
  reportNotSupported(ctx,
                     "Function \""s + iri.toStringRepresentation() + "\" is");
}

void Visitor::addVisibleVariable(Variable var) {
  visibleVariables_.emplace_back(std::move(var));
}

// ___________________________________________________________________________
PathObjectPairs joinPredicateAndObject(const VarOrPath& predicate,
                                       auto objectList) {
  PathObjectPairs tuples;
  tuples.reserve(objectList.first.size());
  for (auto& object : objectList.first) {
    tuples.emplace_back(predicate, std::move(object));
  }
  return tuples;
}

// ___________________________________________________________________________
SparqlExpressionPimpl Visitor::visitExpressionPimpl(auto* ctx) {
  return {visit(ctx), getOriginalInputForContext(ctx)};
}

// ____________________________________________________________________________________
ParsedQuery Visitor::visit(Parser::QueryContext* ctx) {
  // The prologue (BASE and PREFIX declarations)  only affects the internal
  // state of the visitor.
  visit(ctx->prologue());
  auto query =
      visitAlternative<ParsedQuery>(ctx->selectQuery(), ctx->constructQuery(),
                                    ctx->describeQuery(), ctx->askQuery());

  query._originalString = ctx->getStart()->getInputStream()->toString();

  return query;
}

// ____________________________________________________________________________________
ParsedQuery Visitor::visit(Parser::QueryOrUpdateContext* ctx) {
  if (ctx->update() && !ctx->update()->update1()) {
    // An empty query currently matches the `update()` rule. We handle this
    // case manually to get a better error message. If an update query doesn't
    // have an `update1()`, then it consists of a (possibly empty) prologue, but
    // has not actual content, see the grammar in `SparqlAutomatic.g4` for
    // details.
    reportError(ctx->update(),
                "Empty query (this includes queries that only consist "
                "of comments or prefix declarations).");
  }
  return visitAlternative<ParsedQuery>(ctx->query(), ctx->update());
}

// ____________________________________________________________________________________
SelectClause Visitor::visit(Parser::SelectClauseContext* ctx) {
  SelectClause select;

  select.distinct_ = static_cast<bool>(ctx->DISTINCT());
  select.reduced_ = static_cast<bool>(ctx->REDUCED());

  if (ctx->asterisk) {
    select.setAsterisk();
  } else {
    select.setSelected(visitVector(ctx->varOrAlias()));
  }
  return select;
}

// ____________________________________________________________________________________
VarOrAlias Visitor::visit(Parser::VarOrAliasContext* ctx) {
  return visitAlternative<VarOrAlias>(ctx->var(), ctx->alias());
}

// ____________________________________________________________________________________
Alias Visitor::visit(Parser::AliasContext* ctx) {
  // A SPARQL alias has only one child, namely the contents within
  // parentheses.
  return visit(ctx->aliasWithoutBrackets());
}

// ____________________________________________________________________________________
Alias Visitor::visit(Parser::AliasWithoutBracketsContext* ctx) {
  return {visitExpressionPimpl(ctx->expression()), visit(ctx->var())};
}

// ____________________________________________________________________________________
parsedQuery::BasicGraphPattern Visitor::toGraphPattern(
    const ad_utility::sparql_types::Triples& triples) {
  parsedQuery::BasicGraphPattern pattern{};
  pattern._triples.reserve(triples.size());
  auto toTripleComponent = []<typename T>(const T& item) {
    namespace tc = ad_utility::triple_component;
    if constexpr (ad_utility::isSimilar<T, Variable>) {
      return TripleComponent{item};
    } else if constexpr (ad_utility::isSimilar<T, BlankNode>) {
      // Blank Nodes in the pattern are to be treated as internal variables
      // inside WHERE.
      return TripleComponent{
          ParsedQuery::blankNodeToInternalVariable(item.toSparql())};
    } else {
      static_assert(ad_utility::SimilarToAny<T, Literal, Iri>);
      return RdfStringParser<TurtleParser<Tokenizer>>::parseTripleObject(
          item.toSparql());
    }
  };
  auto toPropertyPath = []<typename T>(const T& item) -> PropertyPath {
    if constexpr (ad_utility::isSimilar<T, Variable>) {
      return PropertyPath::fromVariable(item);
    } else if constexpr (ad_utility::isSimilar<T, Iri>) {
      return PropertyPath::fromIri(item.toSparql());
    } else {
      static_assert(ad_utility::SimilarToAny<T, Literal, BlankNode>);
      // This case can only happen if there's a bug in the SPARQL parser.
      AD_THROW("Literals or blank nodes are not valid predicates.");
    }
  };
  for (const auto& triple : triples) {
    auto subject = std::visit(toTripleComponent, triple.at(0));
    auto predicate = std::visit(toPropertyPath, triple.at(1));
    auto object = std::visit(toTripleComponent, triple.at(2));
    pattern._triples.emplace_back(std::move(subject), std::move(predicate),
                                  std::move(object));
  }
  return pattern;
}

// ____________________________________________________________________________________
ParsedQuery Visitor::visit(Parser::ConstructQueryContext* ctx) {
  ParsedQuery query;
  query.datasetClauses_ = parsedQuery::DatasetClauses::fromClauses(
      visitVector(ctx->datasetClause()));
  activeDatasetClauses_ = query.datasetClauses_;
  if (ctx->constructTemplate()) {
    query._clause = visit(ctx->constructTemplate())
                        .value_or(parsedQuery::ConstructClause{});
    visitWhereClause(ctx->whereClause(), query);
  } else {
    // For `CONSTRUCT WHERE`, the CONSTRUCT template and the WHERE clause are
    // syntactically the same, so we set the flag to true to keep the blank
    // nodes, and convert them into variables during `toGraphPattern`.
    isInsideConstructTriples_ = true;
    auto cleanup =
        absl::Cleanup{[this]() { isInsideConstructTriples_ = false; }};
    query._clause = parsedQuery::ConstructClause{
        visitOptional(ctx->triplesTemplate()).value_or(Triples{})};
    query._rootGraphPattern._graphPatterns.emplace_back(
        toGraphPattern(query.constructClause().triples_));
  }
  query.addSolutionModifiers(visit(ctx->solutionModifier()));

  return query;
}

// ____________________________________________________________________________________
ParsedQuery Visitor::visit(Parser::DescribeQueryContext* ctx) {
  auto describeClause = parsedQuery::Describe{};
  auto describedResources = visitVector(ctx->varOrIri());

  // Convert the describe resources (variables or IRIs) from the format that the
  // parser delivers to the one that the `parsedQuery::Describe` struct expects.
  std::vector<Variable> describedVariables;
  for (GraphTerm& resource : describedResources) {
    if (std::holds_alternative<Variable>(resource)) {
      const auto& variable = std::get<Variable>(resource);
      describeClause.resources_.emplace_back(variable);
      describedVariables.push_back(variable);
    } else {
      AD_CORRECTNESS_CHECK(std::holds_alternative<Iri>(resource));
      auto iri =
          TripleComponent::Iri::fromIriref(std::get<Iri>(resource).toSparql());
      describeClause.resources_.emplace_back(std::move(iri));
    }
  }

  // Parse the FROM and FROM NAMED clauses.
  activeDatasetClauses_ = parsedQuery::DatasetClauses::fromClauses(
      visitVector(ctx->datasetClause()));
  describeClause.datasetClauses_ = activeDatasetClauses_;

  // Parse the WHERE clause and construct a SELECT query from it. For `DESCRIBE
  // *`, add each visible variable as a resource to describe.
  visitWhereClause(ctx->whereClause(), parsedQuery_);
  if (describedResources.empty()) {
    const auto& visibleVariables =
        parsedQuery_.selectClause().getVisibleVariables();
    ql::ranges::copy(visibleVariables,
                     std::back_inserter(describeClause.resources_));
    describedVariables = visibleVariables;
  }
  auto& selectClause = parsedQuery_.selectClause();
  selectClause.setSelected(std::move(describedVariables));
  describeClause.whereClause_ = std::move(parsedQuery_);

  // Set up the final `ParsedQuery` object for the DESCRIBE query. The clause is
  // a CONSTRUCT query of the form `CONSTRUCT { ?subject ?predicate ?object} {
  // ... }`, with the `parsedQuery::Describe` object from above as the root
  // graph pattern. The solution modifiers (in particular ORDER BY) are part of
  // the CONSTRUCT query.
  //
  // NOTE: The dataset clauses are stored once in `parsedQuery_.datasetClauses_`
  // (which pertains to the CONSTRUCT query that computes the result of the
  // DESCRIBE), and once in `parsedQuery_.describeClause_.datasetClauses_`
  // (which pertains to the SELECT query that computes the resources to be
  // described).
  parsedQuery_ = ParsedQuery{};
  parsedQuery_.addSolutionModifiers(visit(ctx->solutionModifier()));
  parsedQuery_._rootGraphPattern._graphPatterns.emplace_back(
      std::move(describeClause));
  parsedQuery_.datasetClauses_ = activeDatasetClauses_;
  auto constructClause = ParsedQuery::ConstructClause{};
  using G = GraphTerm;
  using V = Variable;
  constructClause.triples_.push_back(
      std::array{G(V("?subject")), G(V("?predicate")), G(V("?object"))});
  parsedQuery_._clause = std::move(constructClause);

  return parsedQuery_;
}

// ____________________________________________________________________________________
ParsedQuery Visitor::visit(Parser::AskQueryContext* ctx) {
  parsedQuery_._clause = ParsedQuery::AskClause{};
  parsedQuery_.datasetClauses_ = parsedQuery::DatasetClauses::fromClauses(
      visitVector(ctx->datasetClause()));
  activeDatasetClauses_ = parsedQuery_.datasetClauses_;
  visitWhereClause(ctx->whereClause(), parsedQuery_);
  // NOTE: It can make sense to have solution modifiers with an ASK query, for
  // example, a GROUP BY with a HAVING.
  auto getSolutionModifiers = [this, ctx]() {
    auto solutionModifiers = visit(ctx->solutionModifier());
    const auto& limitOffset = solutionModifiers.limitOffset_;
    if (!limitOffset.isUnconstrained() || limitOffset.textLimit_.has_value()) {
      reportError(
          ctx->solutionModifier(),
          "ASK queries may not contain LIMIT, OFFSET, or TEXTLIMIT clauses");
    }
    solutionModifiers.limitOffset_._limit = 1;
    return solutionModifiers;
  };
  parsedQuery_.addSolutionModifiers(getSolutionModifiers());
  return parsedQuery_;
}

// ____________________________________________________________________________________
DatasetClause Visitor::visit(Parser::DatasetClauseContext* ctx) {
  if (ctx->defaultGraphClause()) {
    return {.dataset_ = visit(ctx->defaultGraphClause()), .isNamed_ = false};
  } else {
    AD_CORRECTNESS_CHECK(ctx->namedGraphClause());
    return {.dataset_ = visit(ctx->namedGraphClause()), .isNamed_ = true};
  }
}

// ____________________________________________________________________________________
TripleComponent::Iri Visitor::visit(Parser::DefaultGraphClauseContext* ctx) {
  return visit(ctx->sourceSelector());
}

// ____________________________________________________________________________________
TripleComponent::Iri Visitor::visit(Parser::NamedGraphClauseContext* ctx) {
  return visit(ctx->sourceSelector());
}

// ____________________________________________________________________________________
TripleComponent::Iri Visitor::visit(Parser::SourceSelectorContext* ctx) {
  return visit(ctx->iri());
}

// ____________________________________________________________________________________
Variable Visitor::visit(Parser::VarContext* ctx) {
  // `false` for the second argument means: The variable name is already
  // validated by the grammar, no need to check it again (which would lead to an
  // infinite loop here).
  return Variable{ctx->getText(), false};
}

// ____________________________________________________________________________________
GraphPatternOperation Visitor::visit(Parser::BindContext* ctx) {
  Variable target = visit(ctx->var());
  if (ad_utility::contains(visibleVariables_, target)) {
    reportError(
        ctx,
        absl::StrCat(
            "The target variable ", target.name(),
            " of an AS clause was already used before in the query body."));
  }

  auto expression = visitExpressionPimpl(ctx->expression());
  warnOrThrowIfUnboundVariables(ctx, expression, "BIND");
  addVisibleVariable(target);
  return GraphPatternOperation{Bind{std::move(expression), std::move(target)}};
}

// ____________________________________________________________________________________
GraphPatternOperation Visitor::visit(Parser::InlineDataContext* ctx) {
  Values values = visit(ctx->dataBlock());
  for (const auto& variable : values._inlineValues._variables) {
    addVisibleVariable(variable);
  }
  return GraphPatternOperation{std::move(values)};
}

// ____________________________________________________________________________________
Values Visitor::visit(Parser::DataBlockContext* ctx) {
  return visitAlternative<Values>(ctx->inlineDataOneVar(),
                                  ctx->inlineDataFull());
}

// ____________________________________________________________________________________
std::optional<Values> Visitor::visit(Parser::ValuesClauseContext* ctx) {
  return visitOptional(ctx->dataBlock());
}

// ____________________________________________________________________________
ParsedQuery Visitor::visit(Parser::UpdateContext* ctx) {
  // The prologue (BASE and PREFIX declarations)  only affects the internal
  // state of the visitor.
  visit(ctx->prologue());

  auto update = visit(ctx->update1());

  // More than one operation in a single update request is not yet supported,
  // but a semicolon after a single update is allowed.
  if (ctx->update() && !ctx->update()->getText().empty()) {
    parsedQuery_ = ParsedQuery{};
    reportNotSupported(ctx->update(), "Multiple updates in one query are");
  }

  update._originalString = ctx->getStart()->getInputStream()->toString();

  return update;
}

// ____________________________________________________________________________________
ParsedQuery Visitor::visit(Parser::Update1Context* ctx) {
  if (ctx->deleteWhere() || ctx->modify()) {
    return visitAlternative<ParsedQuery>(ctx->deleteWhere(), ctx->modify());
  } else {
    parsedQuery_._clause = visitAlternative<parsedQuery::UpdateClause>(
        ctx->load(), ctx->clear(), ctx->drop(), ctx->create(), ctx->add(),
        ctx->move(), ctx->copy(), ctx->insertData(), ctx->deleteData());
  }

  return parsedQuery_;
}

// ____________________________________________________________________________________
Load Visitor::visit(Parser::LoadContext* ctx) {
  return Load{
      static_cast<bool>(ctx->SILENT()), visit(ctx->iri()),
      ctx->graphRef() ? visit(ctx->graphRef()) : std::optional<GraphRef>{}};
}

// ____________________________________________________________________________________
Clear Visitor::visit(Parser::ClearContext* ctx) {
  return Clear{static_cast<bool>(ctx->SILENT()), visit(ctx->graphRefAll())};
}

// ____________________________________________________________________________________
Drop Visitor::visit(Parser::DropContext* ctx) {
  return Drop{static_cast<bool>(ctx->SILENT()), visit(ctx->graphRefAll())};
}

// ____________________________________________________________________________________
Create Visitor::visit(Parser::CreateContext* ctx) {
  return Create{static_cast<bool>(ctx->SILENT()), visit(ctx->graphRef())};
}

// ____________________________________________________________________________________
Add Visitor::visit(Parser::AddContext* ctx) {
  AD_CORRECTNESS_CHECK(ctx->graphOrDefault().size() == 2);
  return Add{static_cast<bool>(ctx->SILENT()),
             visit(ctx->graphOrDefault().at(0)),
             visit(ctx->graphOrDefault().at(1))};
}

// ____________________________________________________________________________________
Move Visitor::visit(Parser::MoveContext* ctx) {
  AD_CORRECTNESS_CHECK(ctx->graphOrDefault().size() == 2);
  return Move{static_cast<bool>(ctx->SILENT()),
              visit(ctx->graphOrDefault().at(0)),
              visit(ctx->graphOrDefault().at(1))};
}

// ____________________________________________________________________________________
Copy Visitor::visit(Parser::CopyContext* ctx) {
  return Copy{static_cast<bool>(ctx->SILENT()), visit(ctx->graphOrDefault()[0]),
              visit(ctx->graphOrDefault()[1])};
}

// ____________________________________________________________________________________
GraphUpdate Visitor::visit(Parser::InsertDataContext* ctx) {
  return {visit(ctx->quadData()), {}};
}

// ____________________________________________________________________________________
GraphUpdate Visitor::visit(Parser::DeleteDataContext* ctx) {
  return {{}, visit(ctx->quadData())};
}

// ____________________________________________________________________________________
ParsedQuery Visitor::visit(Parser::DeleteWhereContext* ctx) {
  auto registerIfVariable = [this](const TripleComponent& component) {
    if (component.isVariable()) {
      addVisibleVariable(component.getVariable());
    }
  };
  auto transformAndRegisterTriple =
      [registerIfVariable](const SparqlTripleSimple& triple) {
        registerIfVariable(triple.s_);
        registerIfVariable(triple.p_);
        registerIfVariable(triple.o_);

        // The predicate comes from a rule in the grammar (`verb`) which only
        // allows variables and IRIs.
        AD_CORRECTNESS_CHECK(triple.p_.isVariable() || triple.p_.isIri());
        return SparqlTriple::fromSimple(triple);
      };
  AD_CORRECTNESS_CHECK(visibleVariables_.empty());
  GraphPattern pattern;
  auto triples = visit(ctx->quadPattern());
  pattern._graphPatterns.emplace_back(BasicGraphPattern{
      ad_utility::transform(triples, transformAndRegisterTriple)});
  parsedQuery_._rootGraphPattern = std::move(pattern);
  parsedQuery_.registerVariablesVisibleInQueryBody(visibleVariables_);
  visibleVariables_.clear();
  // The query body and template are identical. Variables will always be visible
  // - no need to check that.
  parsedQuery_._clause =
      parsedQuery::UpdateClause{GraphUpdate{{}, std::move(triples)}};

  return parsedQuery_;
}

// ____________________________________________________________________________________
ParsedQuery Visitor::visit(Parser::ModifyContext* ctx) {
  auto isVisibleIfVariable = [this](const TripleComponent& component) {
    if (component.isVariable()) {
      return ql::ranges::find(parsedQuery_.getVisibleVariables(),
                              component.getVariable()) !=
             parsedQuery_.getVisibleVariables().end();
    } else {
      return true;
    }
  };
  auto isVisibleIfVariableGraph =
      [this](const SparqlTripleSimpleWithGraph::Graph& graph) {
        if (std::holds_alternative<Variable>(graph)) {
          return ad_utility::contains(parsedQuery_.getVisibleVariables(),
                                      std::get<Variable>(graph));
        } else {
          return true;
        }
      };
  auto checkTriples =
      [&isVisibleIfVariable, &ctx, &isVisibleIfVariableGraph](
          const std::vector<SparqlTripleSimpleWithGraph>& triples) {
        for (auto& triple : triples) {
          if (!(isVisibleIfVariable(triple.s_) &&
                isVisibleIfVariable(triple.p_) &&
                isVisibleIfVariable(triple.o_) &&
                isVisibleIfVariableGraph(triple.g_))) {
            reportError(ctx,
                        absl::StrCat("A triple contains a variable that was "
                                     "not bound in the query body."));
          }
        }
      };
  AD_CORRECTNESS_CHECK(visibleVariables_.empty());
  auto graphPattern = visit(ctx->groupGraphPattern());
  parsedQuery_.datasetClauses_ =
      parsedQuery::DatasetClauses::fromClauses(visitVector(ctx->usingClause()));
  parsedQuery_._rootGraphPattern = std::move(graphPattern);
  parsedQuery_.registerVariablesVisibleInQueryBody(visibleVariables_);
  visibleVariables_.clear();
  auto op = GraphUpdate{};
  visitIf(&op.toInsert_, ctx->insertClause());
  checkTriples(op.toInsert_);
  visitIf(&op.toDelete_, ctx->deleteClause());
  checkTriples(op.toDelete_);
  visitIf(&op.with_, ctx->iri());
  parsedQuery_._clause = parsedQuery::UpdateClause{op};

  return parsedQuery_;
}

// ____________________________________________________________________________________
vector<SparqlTripleSimpleWithGraph> Visitor::visit(
    Parser::DeleteClauseContext* ctx) {
  return visit(ctx->quadPattern());
}

// ____________________________________________________________________________________
vector<SparqlTripleSimpleWithGraph> Visitor::visit(
    Parser::InsertClauseContext* ctx) {
  return visit(ctx->quadPattern());
}

// ____________________________________________________________________________________
GraphOrDefault Visitor::visit(Parser::GraphOrDefaultContext* ctx) {
  if (ctx->iri()) {
    return visit(ctx->iri());
  } else {
    return DEFAULT{};
  }
}

// ____________________________________________________________________________________
GraphRef Visitor::visit(Parser::GraphRefContext* ctx) {
  return visit(ctx->iri());
}

// ____________________________________________________________________________________
GraphRefAll Visitor::visit(Parser::GraphRefAllContext* ctx) {
  if (ctx->graphRef()) {
    return visit(ctx->graphRef());
  } else if (ctx->DEFAULT()) {
    return DEFAULT{};
  } else if (ctx->NAMED()) {
    return NAMED{};
  } else if (ctx->ALL()) {
    return ALL{};
  } else {
    AD_FAIL();
  }
}

// ____________________________________________________________________________________
vector<SparqlTripleSimpleWithGraph> Visitor::visit(
    Parser::QuadPatternContext* ctx) {
  return visit(ctx->quads());
}

// ____________________________________________________________________________________
vector<SparqlTripleSimpleWithGraph> Visitor::visit(
    Parser::QuadDataContext* ctx) {
  auto quads = visit(ctx->quads());
  auto checkAndReportVar = [&ctx](const TripleComponent& term) {
    if (term.isVariable()) {
      reportError(ctx->quads(), "Variables (" + term.getVariable().name() +
                                    ") are not allowed here.");
    }
  };

  for (const auto& quad : quads) {
    checkAndReportVar(quad.s_);
    checkAndReportVar(quad.p_);
    checkAndReportVar(quad.o_);
    if (std::holds_alternative<Variable>(quad.g_)) {
      reportError(ctx->quads(), "Variables are not allowed as graph names.");
    }
  }

  return quads;
}

// ____________________________________________________________________________________
vector<SparqlTripleSimpleWithGraph> Visitor::transformTriplesTemplate(
    Parser::TriplesTemplateContext* ctx,
    const SparqlTripleSimpleWithGraph::Graph& graph) {
  auto convertTriple = [&graph](const std::array<GraphTerm, 3>& triple)
      -> SparqlTripleSimpleWithGraph {
    return {visitGraphTerm(triple[0]), visitGraphTerm(triple[1]),
            visitGraphTerm(triple[2]), graph};
  };

  return ad_utility::transform(visit(ctx), convertTriple);
}

// ____________________________________________________________________________________
vector<SparqlTripleSimpleWithGraph> Visitor::visit(Parser::QuadsContext* ctx) {
  // The ordering of the individual triplesTemplate and quadsNotTriples is not
  // relevant and also not known.
  auto triplesWithGraph = ad_utility::transform(
      ctx->triplesTemplate(), [this](Parser::TriplesTemplateContext* ctx) {
        return transformTriplesTemplate(ctx, std::monostate{});
      });
  ql::ranges::move(visitVector(ctx->quadsNotTriples()),
                   std::back_inserter(triplesWithGraph));
  return ad_utility::flatten(std::move(triplesWithGraph));
}

// ____________________________________________________________________________________
vector<SparqlTripleSimpleWithGraph> Visitor::visit(
    Parser::QuadsNotTriplesContext* ctx) {
  // Short circuit when the triples section is empty
  if (!ctx->triplesTemplate()) {
    return {};
  }

  auto graphTerm = visit(ctx->varOrIri());
  SparqlTripleSimpleWithGraph::Graph graph = graphTerm.visit(
      [&ctx]<typename T>(
          const T& element) -> SparqlTripleSimpleWithGraph::Graph {
        if constexpr (std::is_same_v<T, Variable> || std::is_same_v<T, Iri>) {
          return element;
        } else {
          static_assert(std::is_same_v<T, BlankNode> ||
                        std::is_same_v<T, Literal>);
          reportError(ctx->varOrIri(),
                      "Only IRIs and variables are allowed as graph names.");
        }
      });

  return transformTriplesTemplate(ctx->triplesTemplate(), graph);
}

// ____________________________________________________________________________________
GraphPattern Visitor::visit(Parser::GroupGraphPatternContext* ctx) {
  GraphPattern pattern;

  // The following code makes sure that the variables from outside the graph
  // pattern are NOT visible inside the graph pattern, but the variables from
  // the graph pattern are visible outside the graph pattern.
  auto visibleVariablesSoFar = std::move(visibleVariables_);
  visibleVariables_.clear();
  auto mergeVariables =
      ad_utility::makeOnDestructionDontThrowDuringStackUnwinding(
          [this, &visibleVariablesSoFar]() {
            std::swap(visibleVariables_, visibleVariablesSoFar);
            visibleVariables_.insert(visibleVariables_.end(),
                                     visibleVariablesSoFar.begin(),
                                     visibleVariablesSoFar.end());
          });
  if (ctx->subSelect()) {
    auto parsedQuerySoFar = std::exchange(parsedQuery_, ParsedQuery{});
    auto [subquery, valuesOpt] = visit(ctx->subSelect());
    pattern._graphPatterns.emplace_back(std::move(subquery));
    if (valuesOpt.has_value()) {
      pattern._graphPatterns.emplace_back(std::move(valuesOpt.value()));
    }
    parsedQuery_ = std::move(parsedQuerySoFar);
    return pattern;
  } else {
    AD_CORRECTNESS_CHECK(ctx->groupGraphPatternSub());
    auto [subOps, filters] = visit(ctx->groupGraphPatternSub());
    pattern._graphPatterns = std::move(subOps);
    for (auto& filter : filters) {
      if (auto langFilterData =
              filter.expression_.getLanguageFilterExpression();
          langFilterData.has_value()) {
        const auto& [variable, language] = langFilterData.value();
        pattern.addLanguageFilter(variable, language);
      } else {
        pattern._filters.push_back(std::move(filter));
      }
    }
    return pattern;
  }
}

Visitor::OperationsAndFilters Visitor::visit(
    Parser::GroupGraphPatternSubContext* ctx) {
  vector<GraphPatternOperation> ops;
  vector<SparqlFilter> filters;

  auto filter = [&filters](SparqlFilter filter) {
    filters.emplace_back(std::move(filter));
  };
  auto op = [&ops](GraphPatternOperation op) {
    ops.emplace_back(std::move(op));
  };

  if (ctx->triplesBlock()) {
    ops.emplace_back(visit(ctx->triplesBlock()));
  }
  for (auto& [graphPattern, triples] :
       visitVector(ctx->graphPatternNotTriplesAndMaybeTriples())) {
    std::visit(ad_utility::OverloadCallOperator{filter, op},
               std::move(graphPattern));

    // TODO<C++23>: use `optional.transform` for this pattern.
    if (!triples.has_value()) {
      continue;
    }
    if (ops.empty() || !std::holds_alternative<BasicGraphPattern>(ops.back())) {
      ops.emplace_back(BasicGraphPattern{});
    }
    std::get<BasicGraphPattern>(ops.back())
        .appendTriples(std::move(triples.value()));
  }
  return {std::move(ops), std::move(filters)};
}

Visitor::OperationOrFilterAndMaybeTriples Visitor::visit(
    Parser::GraphPatternNotTriplesAndMaybeTriplesContext* ctx) {
  return {visit(ctx->graphPatternNotTriples()),
          visitOptional(ctx->triplesBlock())};
}

// ____________________________________________________________________________________
BasicGraphPattern Visitor::visit(Parser::TriplesBlockContext* ctx) {
  auto varToPropertyPath = [](const Variable& var) {
    return PropertyPath::fromVariable(var);
  };
  auto propertyPathIdentity = [](const PropertyPath& path) { return path; };
  auto visitVarOrPath =
      [&varToPropertyPath, &propertyPathIdentity](
          const ad_utility::sparql_types::VarOrPath& varOrPath) {
        return std::visit(
            ad_utility::OverloadCallOperator{varToPropertyPath,
                                             propertyPathIdentity},
            varOrPath);
      };
  auto registerIfVariable = [this](const auto& variant) {
    if (holds_alternative<Variable>(variant)) {
      addVisibleVariable(std::get<Variable>(variant));
    }
  };
  auto convertAndRegisterTriple =
      [&visitVarOrPath, &registerIfVariable](
          const TripleWithPropertyPath& triple) -> SparqlTriple {
    registerIfVariable(triple.subject_);
    registerIfVariable(triple.predicate_);
    registerIfVariable(triple.object_);

    return {visitGraphTerm(triple.subject_), visitVarOrPath(triple.predicate_),
            visitGraphTerm(triple.object_)};
  };

  BasicGraphPattern triples = {ad_utility::transform(
      visit(ctx->triplesSameSubjectPath()), convertAndRegisterTriple)};
  if (ctx->triplesBlock()) {
    triples.appendTriples(visit(ctx->triplesBlock()));
  }
  return triples;
}

// ____________________________________________________________________________________
Visitor::OperationOrFilter Visitor::visit(
    Parser::GraphPatternNotTriplesContext* ctx) {
  return visitAlternative<std::variant<GraphPatternOperation, SparqlFilter>>(
      ctx->filterR(), ctx->optionalGraphPattern(), ctx->minusGraphPattern(),
      ctx->bind(), ctx->inlineData(), ctx->groupOrUnionGraphPattern(),
      ctx->graphGraphPattern(), ctx->serviceGraphPattern());
}

// ____________________________________________________________________________________
GraphPatternOperation Visitor::visit(Parser::OptionalGraphPatternContext* ctx) {
  auto pattern = visit(ctx->groupGraphPattern());
  return GraphPatternOperation{parsedQuery::Optional{std::move(pattern)}};
}

GraphPatternOperation Visitor::visitPathQuery(
    Parser::ServiceGraphPatternContext* ctx) {
  auto parsePathQuery = [](parsedQuery::PathQuery& pathQuery,
                           const parsedQuery::GraphPatternOperation& op) {
    if (std::holds_alternative<parsedQuery::BasicGraphPattern>(op)) {
      pathQuery.addBasicPattern(std::get<parsedQuery::BasicGraphPattern>(op));
    } else if (std::holds_alternative<parsedQuery::GroupGraphPattern>(op)) {
      pathQuery.addGraph(op);
    } else {
      throw parsedQuery::PathSearchException(
          "Unsupported element in pathSearch."
          "PathQuery may only consist of triples for configuration"
          "And a { group graph pattern } specifying edges.");
    }
  };

  parsedQuery::GraphPattern graphPattern = visit(ctx->groupGraphPattern());
  parsedQuery::PathQuery pathQuery;
  for (const auto& op : graphPattern._graphPatterns) {
    parsePathQuery(pathQuery, op);
  }

  return pathQuery;
}

GraphPatternOperation Visitor::visitSpatialQuery(
    Parser::ServiceGraphPatternContext* ctx) {
  auto parseSpatialQuery = [ctx](parsedQuery::SpatialQuery& spatialQuery,
                                 const parsedQuery::GraphPatternOperation& op) {
    if (std::holds_alternative<parsedQuery::BasicGraphPattern>(op)) {
      spatialQuery.addBasicPattern(
          std::get<parsedQuery::BasicGraphPattern>(op));
    } else if (std::holds_alternative<parsedQuery::GroupGraphPattern>(op)) {
      spatialQuery.addGraph(op);
    } else {
      reportError(
          ctx,
          "Unsupported element in spatialQuery."
          "spatialQuery may only consist of triples for configuration"
          "And a { group graph pattern } specifying the right join table.");
    }
  };

  parsedQuery::GraphPattern graphPattern = visit(ctx->groupGraphPattern());
  parsedQuery::SpatialQuery spatialQuery;
  for (const auto& op : graphPattern._graphPatterns) {
    parseSpatialQuery(spatialQuery, op);
  }

  try {
    // We convert the spatial query to a spatial join configuration and discard
    // its result here to detect errors early and report them to the user with
    // highlighting. It's only a small struct so not much is wasted.
    spatialQuery.toSpatialJoinConfiguration();
  } catch (const std::exception& ex) {
    reportError(ctx, ex.what());
  }

  return spatialQuery;
}

// Parsing for the `serviceGraphPattern` rule.
GraphPatternOperation Visitor::visit(Parser::ServiceGraphPatternContext* ctx) {
  // Get the IRI and if a variable is specified, report that we do not support
  // it yet.
  //
  // NOTE: According to the grammar, this should either be a `Variable` or an
  // `Iri`, but due to (not very good) technical reasons, the `visit` returns a
  // `std::variant<Variable, GraphTerm>`, where `GraphTerm` is a
  // `std::variant<Literal, BlankNode, Iri>`, hence the `AD_CONTRACT_CHECK`.
  //
  // TODO: Also support variables. The semantics is to make a connection for
  // each IRI matching the variable and take the union of the results.
  GraphTerm varOrIri = visit(ctx->varOrIri());
  if (std::holds_alternative<Variable>(varOrIri)) {
    reportNotSupported(ctx->varOrIri(), "Variable endpoint in SERVICE is");
  }
  AD_CONTRACT_CHECK(std::holds_alternative<Iri>(varOrIri));
  auto serviceIri =
      TripleComponent::Iri::fromIriref(std::get<Iri>(varOrIri).iri());

  if (serviceIri.toStringRepresentation() == PATH_SEARCH_IRI) {
    return visitPathQuery(ctx);
  } else if (serviceIri.toStringRepresentation() == SPATIAL_SEARCH_IRI) {
    return visitSpatialQuery(ctx);
  }
  // Parse the body of the SERVICE query. Add the visible variables from the
  // SERVICE clause to the visible variables so far, but also remember them
  // separately (with duplicates removed) because we need them in `Service.cpp`
  // when computing the result for this operation.
  std::vector<Variable> visibleVariablesSoFar = std::move(visibleVariables_);
  parsedQuery::GraphPattern graphPattern = visit(ctx->groupGraphPattern());
  // Note: The `visit` call in the line above has filled the `visibleVariables_`
  // member with all the variables visible inside the graph pattern.
  std::vector<Variable> visibleVariablesServiceQuery =
      ad_utility::removeDuplicates(visibleVariables_);
  visibleVariables_ = std::move(visibleVariablesSoFar);
  visibleVariables_.insert(visibleVariables_.end(),
                           visibleVariablesServiceQuery.begin(),
                           visibleVariablesServiceQuery.end());
  // Create suitable `parsedQuery::Service` object and return it.
  return parsedQuery::Service{
      std::move(visibleVariablesServiceQuery), std::move(serviceIri),
      prologueString_, getOriginalInputForContext(ctx->groupGraphPattern()),
      static_cast<bool>(ctx->SILENT())};
}

// ____________________________________________________________________________
parsedQuery::GraphPatternOperation Visitor::visit(
    Parser::GraphGraphPatternContext* ctx) {
  auto varOrIri = visit(ctx->varOrIri());
  auto group = visit(ctx->groupGraphPattern());
  if (std::holds_alternative<Variable>(varOrIri)) {
    const auto& graphVar = std::get<Variable>(varOrIri);
    addVisibleVariable(graphVar);
    return parsedQuery::GroupGraphPattern{std::move(group), graphVar};
  }
  AD_CORRECTNESS_CHECK(std::holds_alternative<Iri>(varOrIri));
  auto& iri = std::get<Iri>(varOrIri);
  return parsedQuery::GroupGraphPattern{
      std::move(group), TripleComponent::Iri::fromIriref(iri.toSparql())};
}

// Parsing for the `expression` rule.
sparqlExpression::SparqlExpression::Ptr Visitor::visit(
    Parser::ExpressionContext* ctx) {
  return visit(ctx->conditionalOrExpression());
}

// Parsing for the `whereClause` rule.
Visitor::PatternAndVisibleVariables Visitor::visit(
    Parser::WhereClauseContext* ctx) {
  // Get the variables visible in this WHERE clause separately from the visible
  // variables so far because they might not all be visible in the outer query.
  // Adding appropriately to the visible variables so far is then taken care of
  // in `visit(SubSelectContext*)`.
  std::vector<Variable> visibleVariablesSoFar = std::move(visibleVariables_);
  auto graphPatternWhereClause = visit(ctx->groupGraphPattern());
  // Using `std::exchange` as per Johannes' suggestion. I am slightly irritated
  // that this calls the move constructor AND the move assignment operator for
  // the second argument, since this is a potential performance issue (not in
  // this case though).
  auto visibleVariablesWhereClause =
      std::exchange(visibleVariables_, std::move(visibleVariablesSoFar));
  return {std::move(graphPatternWhereClause),
          std::move(visibleVariablesWhereClause)};
}

// ____________________________________________________________________________________
SolutionModifiers Visitor::visit(Parser::SolutionModifierContext* ctx) {
  SolutionModifiers modifiers;
  visitIf(&modifiers.groupByVariables_, ctx->groupClause());
  visitIf(&modifiers.havingClauses_, ctx->havingClause());
  visitIf(&modifiers.orderBy_, ctx->orderClause());
  visitIf(&modifiers.limitOffset_, ctx->limitOffsetClauses());
  return modifiers;
}

// ____________________________________________________________________________________
LimitOffsetClause Visitor::visit(Parser::LimitOffsetClausesContext* ctx) {
  LimitOffsetClause clause{};
  visitIf(&clause._limit, ctx->limitClause());
  visitIf(&clause._offset, ctx->offsetClause());
  visitIf(&clause.textLimit_, ctx->textLimitClause());
  return clause;
}

// ____________________________________________________________________________________
vector<SparqlFilter> Visitor::visit(Parser::HavingClauseContext* ctx) {
  return visitVector(ctx->havingCondition());
}

// ____________________________________________________________________________________
SparqlFilter Visitor::visit(Parser::HavingConditionContext* ctx) {
  return {visitExpressionPimpl(ctx->constraint())};
}

// ____________________________________________________________________________________
OrderClause Visitor::visit(Parser::OrderClauseContext* ctx) {
  auto orderKeys = visitVector(ctx->orderCondition());

  if (ctx->internalSortBy) {
    auto isDescending = [](const auto& variant) {
      return std::visit([](const auto& k) { return k.isDescending_; }, variant);
    };
    if (ql::ranges::any_of(orderKeys, isDescending)) {
      reportError(ctx,
                  "When using the `INTERNAL SORT BY` modifier, all sorted "
                  "variables have to be ascending");
    }
    return {IsInternalSort::True, std::move(orderKeys)};
  } else {
    AD_CONTRACT_CHECK(ctx->orderBy);
    return {IsInternalSort::False, std::move(orderKeys)};
  }
}

// ____________________________________________________________________________________
vector<GroupKey> Visitor::visit(Parser::GroupClauseContext* ctx) {
  return visitVector(ctx->groupCondition());
}

// ____________________________________________________________________________________
std::optional<parsedQuery::ConstructClause> Visitor::visit(
    Parser::ConstructTemplateContext* ctx) {
  if (ctx->constructTriples()) {
    isInsideConstructTriples_ = true;
    auto cleanup =
        absl::Cleanup{[this]() { isInsideConstructTriples_ = false; }};
    return parsedQuery::ConstructClause{visit(ctx->constructTriples())};
  } else {
    return std::nullopt;
  }
}

// ____________________________________________________________________________________
RdfEscaping::NormalizedRDFString Visitor::visit(Parser::StringContext* ctx) {
  return RdfEscaping::normalizeRDFLiteral(ctx->getText());
}

// ____________________________________________________________________________________
TripleComponent::Iri Visitor::visit(Parser::IriContext* ctx) {
  string langtag =
      ctx->PREFIX_LANGTAG() ? ctx->PREFIX_LANGTAG()->getText() : "";
  return TripleComponent::Iri::fromIriref(
      langtag + visitAlternative<string>(ctx->iriref(), ctx->prefixedName()));
}

// ____________________________________________________________________________________
string Visitor::visit(Parser::IrirefContext* ctx) {
  return RdfEscaping::unescapeIriref(ctx->getText());
}

// ____________________________________________________________________________________
string Visitor::visit(Parser::PrefixedNameContext* ctx) {
  return visitAlternative<std::string>(ctx->pnameLn(), ctx->pnameNs());
}

// ____________________________________________________________________________________
string Visitor::visit(Parser::PnameLnContext* ctx) {
  string text = ctx->getText();
  auto pos = text.find(':');
  auto pnameNS = text.substr(0, pos);
  auto pnLocal = text.substr(pos + 1);
  if (!prefixMap_.contains(pnameNS)) {
    // TODO<joka921> : proper name
    reportError(ctx, "Prefix " + pnameNS +
                         " was not registered using a PREFIX declaration");
  }
  auto inner = prefixMap_[pnameNS];
  // strip the trailing ">"
  inner = inner.substr(0, inner.size() - 1);
  return inner + RdfEscaping::unescapePrefixedIri(pnLocal) + ">";
}

// ____________________________________________________________________________________
string Visitor::visit(Parser::PnameNsContext* ctx) {
  auto text = ctx->getText();
  auto prefix = text.substr(0, text.length() - 1);
  if (!prefixMap_.contains(prefix)) {
    // TODO<joka921> : proper name
    reportError(ctx, "Prefix " + prefix +
                         " was not registered using a PREFIX declaration");
  }
  return prefixMap_[prefix];
}

// ____________________________________________________________________________________
DatasetClause SparqlQleverVisitor::visit(Parser::UsingClauseContext* ctx) {
  if (ctx->NAMED()) {
    return {.dataset_ = visit(ctx->iri()), .isNamed_ = true};
  } else {
    return {.dataset_ = visit(ctx->iri()), .isNamed_ = false};
  }
}

// ____________________________________________________________________________________
void Visitor::visit(Parser::PrologueContext* ctx) {
  visitVector(ctx->baseDecl());
  visitVector(ctx->prefixDecl());
  // Remember the whole prologue (we need this when we encounter a SERVICE
  // clause, see `visit(ServiceGraphPatternContext*)` below.
  if (ctx->getStart() && ctx->getStop()) {
    prologueString_ = getOriginalInputForContext(ctx);
  }
}

// ____________________________________________________________________________________
void Visitor::visit(const Parser::BaseDeclContext* ctx) {
  reportNotSupported(ctx, "BASE declarations are");
}

// ____________________________________________________________________________________
void Visitor::visit(Parser::PrefixDeclContext* ctx) {
  auto text = ctx->PNAME_NS()->getText();
  // Remove the ':' at the end of the PNAME_NS
  auto prefixLabel = text.substr(0, text.length() - 1);
  auto prefixIri = visit(ctx->iriref());
  prefixMap_[prefixLabel] = prefixIri;
}

// ____________________________________________________________________________________
ParsedQuery Visitor::visit(Parser::SelectQueryContext* ctx) {
  parsedQuery_._clause = visit(ctx->selectClause());
  parsedQuery_.datasetClauses_ = parsedQuery::DatasetClauses::fromClauses(
      visitVector(ctx->datasetClause()));
  activeDatasetClauses_ = parsedQuery_.datasetClauses_;
  visitWhereClause(ctx->whereClause(), parsedQuery_);
  parsedQuery_.addSolutionModifiers(visit(ctx->solutionModifier()));
  return parsedQuery_;
}

// ____________________________________________________________________________________
Visitor::SubQueryAndMaybeValues Visitor::visit(Parser::SubSelectContext* ctx) {
  ParsedQuery& query = parsedQuery_;
  query._clause = visit(ctx->selectClause());
  visitWhereClause(ctx->whereClause(), query);
  query.setNumInternalVariables(numInternalVariables_);
  query.addSolutionModifiers(visit(ctx->solutionModifier()));
  numInternalVariables_ = query.getNumInternalVariables();
  auto values = visit(ctx->valuesClause());
  // Variables that are selected in this query are visible in the parent query.
  for (const auto& variable : query.selectClause().getSelectedVariables()) {
    addVisibleVariable(variable);
  }
  return {parsedQuery::Subquery{std::move(query)}, std::move(values)};
}

// ____________________________________________________________________________________
GroupKey Visitor::visit(Parser::GroupConditionContext* ctx) {
  if (ctx->var() && !ctx->expression()) {
    return Variable{ctx->var()->getText()};
  } else if (ctx->builtInCall() || ctx->functionCall()) {
    // builtInCall and functionCall are both also an Expression
    return (ctx->builtInCall() ? visitExpressionPimpl(ctx->builtInCall())
                               : visitExpressionPimpl(ctx->functionCall()));
  } else {
    AD_CORRECTNESS_CHECK(ctx->expression());
    auto expr = visitExpressionPimpl(ctx->expression());
    if (ctx->AS() && ctx->var()) {
      return Alias{std::move(expr), visit(ctx->var())};
    } else {
      return expr;
    }
  }
}

// ____________________________________________________________________________________
OrderKey Visitor::visit(Parser::OrderConditionContext* ctx) {
  auto visitExprOrderKey = [this](bool isDescending,
                                  auto* context) -> OrderKey {
    auto expr = visitExpressionPimpl(context);
    if (auto exprIsVariable = expr.getVariableOrNullopt();
        exprIsVariable.has_value()) {
      return VariableOrderKey{exprIsVariable.value(), isDescending};
    } else {
      return ExpressionOrderKey{std::move(expr), isDescending};
    }
  };

  if (ctx->var()) {
    return VariableOrderKey(visit(ctx->var()));
  } else if (ctx->constraint()) {
    return visitExprOrderKey(false, ctx->constraint());
  } else {
    AD_CORRECTNESS_CHECK(ctx->brackettedExpression());
    return visitExprOrderKey(ctx->DESC() != nullptr,
                             ctx->brackettedExpression());
  }
}

// ____________________________________________________________________________________
uint64_t Visitor::visit(Parser::LimitClauseContext* ctx) {
  return visit(ctx->integer());
}

// ____________________________________________________________________________________
uint64_t Visitor::visit(Parser::OffsetClauseContext* ctx) {
  return visit(ctx->integer());
}

// ____________________________________________________________________________________
uint64_t Visitor::visit(Parser::TextLimitClauseContext* ctx) {
  return visit(ctx->integer());
}

// ____________________________________________________________________________________
SparqlValues Visitor::visit(Parser::InlineDataOneVarContext* ctx) {
  SparqlValues values;
  values._variables.push_back(visit(ctx->var()));
  for (auto& dataBlockValue : ctx->dataBlockValue()) {
    values._values.push_back({visit(dataBlockValue)});
  }
  return values;
}

// ____________________________________________________________________________________
SparqlValues Visitor::visit(Parser::InlineDataFullContext* ctx) {
  SparqlValues values;
  values._variables = visitVector(ctx->var());
  values._values = visitVector(ctx->dataBlockSingle());
  if (std::any_of(values._values.begin(), values._values.end(),
                  [numVars = values._variables.size()](const auto& inner) {
                    return inner.size() != numVars;
                  })) {
    reportError(ctx,
                "The number of values in every data block must "
                "match the number of variables in a values clause.");
  }
  return values;
}

// ____________________________________________________________________________________
vector<TripleComponent> Visitor::visit(Parser::DataBlockSingleContext* ctx) {
  if (ctx->NIL()) {
    return {};
  }
  return visitVector(ctx->dataBlockValue());
}

// ____________________________________________________________________________________
TripleComponent Visitor::visit(Parser::DataBlockValueContext* ctx) {
  // Return a string
  if (ctx->iri()) {
    return visit(ctx->iri());
  } else if (ctx->rdfLiteral()) {
    return RdfStringParser<TurtleParser<Tokenizer>>::parseTripleObject(
        visit(ctx->rdfLiteral()));
  } else if (ctx->numericLiteral()) {
    return std::visit(
        [](auto intOrDouble) { return TripleComponent{intOrDouble}; },
        visit(ctx->numericLiteral()));
  } else if (ctx->UNDEF()) {
    return TripleComponent::UNDEF{};
  } else {
    AD_CORRECTNESS_CHECK(ctx->booleanLiteral());
    return TripleComponent{visit(ctx->booleanLiteral())};
  }
}

// ____________________________________________________________________________________
GraphPatternOperation Visitor::visit(Parser::MinusGraphPatternContext* ctx) {
  return GraphPatternOperation{
      parsedQuery::Minus{visit(ctx->groupGraphPattern())}};
}

// ____________________________________________________________________________________
namespace {
GraphPattern wrap(GraphPatternOperation op) {
  auto pattern = GraphPattern();
  pattern._graphPatterns.emplace_back(std::move(op));
  return pattern;
}
}  // namespace

// ____________________________________________________________________________________
GraphPatternOperation Visitor::visit(
    Parser::GroupOrUnionGraphPatternContext* ctx) {
  auto children = visitVector(ctx->groupGraphPattern());
  if (children.size() > 1) {
    // https://en.cppreference.com/w/cpp/algorithm/accumulate
    // a similar thing is done in QueryPlaner::uniteGraphPatterns
    auto foldOp = [](GraphPatternOperation op1, GraphPattern op2) {
      return GraphPatternOperation{
          parsedQuery::Union{wrap(std::move(op1)), std::move(op2)}};
    };
    // TODO<joka921> QLever should support Nary UNIONs directly.
    return std::accumulate(std::next(children.begin(), 2), children.end(),
                           GraphPatternOperation{parsedQuery::Union{
                               std::move(children[0]), std::move(children[1])}},
                           foldOp);
  } else {
    return GraphPatternOperation{
        parsedQuery::GroupGraphPattern{std::move(children[0])}};
  }
}

// ____________________________________________________________________________________
void Visitor::warnOrThrowIfUnboundVariables(
    auto* ctx, const SparqlExpressionPimpl& expression,
    std::string_view clauseName) {
  for (const auto& var : expression.containedVariables()) {
    if (!ad_utility::contains(visibleVariables_, *var)) {
      auto message = absl::StrCat(
          "The variable ", var->name(), " was used in the expression of a ",
          clauseName, " clause but was not previously bound in the query");
      if (RuntimeParameters().get<"throw-on-unbound-variables">()) {
        reportError(ctx, message);
      } else {
        parsedQuery_.addWarning(std::move(message));
      }
    }
  }
}

// ____________________________________________________________________________________
SparqlFilter Visitor::visit(Parser::FilterRContext* ctx) {
  // NOTE: We cannot add a warning or throw an exception if the FILTER
  // expression contains unbound variables, because the variables of the FILTER
  // might be bound after the filter appears in the query (which is perfectly
  // legal).
  return SparqlFilter{visitExpressionPimpl(ctx->constraint())};
}

// ____________________________________________________________________________________
ExpressionPtr Visitor::visit(Parser::ConstraintContext* ctx) {
  return visitAlternative<ExpressionPtr>(
      ctx->brackettedExpression(), ctx->builtInCall(), ctx->functionCall());
}

// ____________________________________________________________________________________
ExpressionPtr Visitor::visit(Parser::FunctionCallContext* ctx) {
  return processIriFunctionCall(visit(ctx->iri()), visit(ctx->argList()), ctx);
}

// ____________________________________________________________________________________
vector<Visitor::ExpressionPtr> Visitor::visit(Parser::ArgListContext* ctx) {
  // If no arguments, return empty expression vector.
  if (ctx->NIL()) {
    return std::vector<ExpressionPtr>{};
  }
  // The grammar allows an optional DISTINCT before the argument list (the
  // whole list, not the individual arguments), but we currently don't support
  // it.
  if (ctx->DISTINCT()) {
    reportNotSupported(
        ctx, "DISTINCT for the argument lists of an IRI functions is ");
  }
  // Visit the expression of each argument.
  return visitVector(ctx->expression());
}

// ____________________________________________________________________________________
std::vector<ExpressionPtr> Visitor::visit(Parser::ExpressionListContext* ctx) {
  if (ctx->NIL()) {
    return {};
  }
  return visitVector(ctx->expression());
}

// ____________________________________________________________________________________
template <typename Context>
Triples Visitor::parseTriplesConstruction(Context* ctx) {
  auto result = visit(ctx->triplesSameSubject());
  Context* subContext = [](Context* ctx) -> Context* {
    if constexpr (std::is_same_v<Context, Parser::ConstructTriplesContext>) {
      return ctx->constructTriples();
    } else if constexpr (std::is_same_v<Context,
                                        Parser::TriplesTemplateContext>) {
      return ctx->triplesTemplate();
    }
  }(ctx);
  if (subContext) {
    auto newTriples = visit(subContext);
    ad_utility::appendVector(result, std::move(newTriples));
  }
  return result;
}

// ____________________________________________________________________________________
Triples Visitor::visit(Parser::ConstructTriplesContext* ctx) {
  return parseTriplesConstruction(ctx);
}

// ____________________________________________________________________________________
Triples Visitor::visit(Parser::TriplesTemplateContext* ctx) {
  return parseTriplesConstruction(ctx);
}

// ____________________________________________________________________________________
Triples Visitor::visit(Parser::TriplesSameSubjectContext* ctx) {
  Triples triples;
  if (ctx->varOrTerm()) {
    GraphTerm subject = visit(ctx->varOrTerm());
    AD_CONTRACT_CHECK(ctx->propertyListNotEmpty());
    auto propertyList = visit(ctx->propertyListNotEmpty());
    for (auto& tuple : propertyList.first) {
      triples.push_back({subject, std::move(tuple[0]), std::move(tuple[1])});
    }
    ad_utility::appendVector(triples, std::move(propertyList.second));
  } else {
    AD_CORRECTNESS_CHECK(ctx->triplesNode());
    auto tripleNodes = visit(ctx->triplesNode());
    ad_utility::appendVector(triples, std::move(tripleNodes.second));
    AD_CONTRACT_CHECK(ctx->propertyList());
    auto propertyList = visit(ctx->propertyList());
    for (auto& tuple : propertyList.first) {
      triples.push_back(
          {tripleNodes.first, std::move(tuple[0]), std::move(tuple[1])});
    }
    ad_utility::appendVector(triples, std::move(propertyList.second));
  }
  return triples;
}

// ____________________________________________________________________________________
PredicateObjectPairsAndTriples Visitor::visit(
    Parser::PropertyListContext* ctx) {
  return ctx->propertyListNotEmpty() ? visit(ctx->propertyListNotEmpty())
                                     : PredicateObjectPairsAndTriples{
                                           PredicateObjectPairs{}, Triples{}};
}

// ____________________________________________________________________________________
PredicateObjectPairsAndTriples Visitor::visit(
    Parser::PropertyListNotEmptyContext* ctx) {
  PredicateObjectPairs triplesWithoutSubject;
  Triples additionalTriples;
  auto verbs = ctx->verb();
  auto objectLists = ctx->objectList();
  for (size_t i = 0; i < verbs.size(); i++) {
    // TODO use zip-style approach once C++ supports ranges
    auto objectList = visit(objectLists.at(i));
    auto verb = visit(verbs.at(i));
    for (auto& object : objectList.first) {
      triplesWithoutSubject.push_back({verb, std::move(object)});
    }
    ad_utility::appendVector(additionalTriples, std::move(objectList.second));
  }
  return {std::move(triplesWithoutSubject), std::move(additionalTriples)};
}

// ____________________________________________________________________________________
GraphTerm Visitor::visit(Parser::VerbContext* ctx) {
  if (ctx->varOrIri()) {
    return visit(ctx->varOrIri());
  } else {
    // Special keyword 'a'
    AD_CORRECTNESS_CHECK(ctx->getText() == "a");
    return GraphTerm{Iri{"<http://www.w3.org/1999/02/22-rdf-syntax-ns#type>"}};
  }
}

// ____________________________________________________________________________________
ObjectsAndTriples Visitor::visit(Parser::ObjectListContext* ctx) {
  Objects objects;
  Triples additionalTriples;
  auto objectContexts = ctx->objectR();
  for (auto& objectContext : objectContexts) {
    auto graphNode = visit(objectContext);
    ad_utility::appendVector(additionalTriples, std::move(graphNode.second));
    objects.push_back(std::move(graphNode.first));
  }
  return {std::move(objects), std::move(additionalTriples)};
}

// ____________________________________________________________________________________
SubjectOrObjectAndTriples Visitor::visit(Parser::ObjectRContext* ctx) {
  return visit(ctx->graphNode());
}

// ____________________________________________________________________________________
void Visitor::setMatchingWordAndScoreVisibleIfPresent(
    // If a triple `?var ql:contains-word "words"` or `?var ql:contains-entity
    // <entity>` is contained in the query, then the variable
    // `?ql_textscore_var` is implicitly created and visible in the query body.
    // Similarly, if a triple `?var ql:contains-word "words"` is contained in
    // the query, then the variable `ql_matchingword_var` is implicitly created
    // and visible in the query body.
    auto* ctx, const TripleWithPropertyPath& triple) {
  const auto& [subject, predicate, object] = triple;

  auto* var = std::get_if<Variable>(&subject);
  auto* propertyPath = std::get_if<PropertyPath>(&predicate);

  if (!var || !propertyPath) {
    return;
  }

  if (propertyPath->asString() == CONTAINS_WORD_PREDICATE) {
    string name = object.toSparql();
    if (!((name.starts_with('"') && name.ends_with('"')) ||
          (name.starts_with('\'') && name.ends_with('\'')))) {
      reportError(ctx,
                  "ql:contains-word has to be followed by a string in quotes");
    }
    for (std::string_view s : std::vector<std::string>(
             absl::StrSplit(name.substr(1, name.size() - 2), ' '))) {
      addVisibleVariable(var->getWordScoreVariable(s, s.ends_with('*')));
      if (!s.ends_with('*')) {
        continue;
      }
      addVisibleVariable(var->getMatchingWordVariable(
          ad_utility::utf8ToLower(s.substr(0, s.size() - 1))));
    }
  } else if (propertyPath->asString() == CONTAINS_ENTITY_PREDICATE) {
    if (const auto* entVar = std::get_if<Variable>(&object)) {
      addVisibleVariable(var->getEntityScoreVariable(*entVar));
    } else {
      addVisibleVariable(var->getEntityScoreVariable(object.toSparql()));
    }
  }
}

// ___________________________________________________________________________
vector<TripleWithPropertyPath> Visitor::visit(
    Parser::TriplesSameSubjectPathContext* ctx) {
  /*
  // If a triple `?var ql:contains-word "words"` or `?var ql:contains-entity
  // <entity>` is contained in the query, then the variable `?ql_textscore_var`
  // is implicitly created and visible in the query body.
  // Similarly if a triple `?var ql:contains-word "words"` is contained in the
  // query, then the variable `ql_matchingword_var` is implicitly created and
  // visible in the query body.
  auto setMatchingWordAndScoreVisibleIfPresent =
      [this, ctx](GraphTerm& subject, VarOrPath& predicate, GraphTerm& object) {
        auto* var = std::get_if<Variable>(&subject);
        auto* propertyPath = std::get_if<PropertyPath>(&predicate);

        if (!var || !propertyPath) {
          return;
        }

        if (propertyPath->asString() == CONTAINS_WORD_PREDICATE) {
          string name = object.toSparql();
          if (!((name.starts_with('"') && name.ends_with('"')) ||
                (name.starts_with('\'') && name.ends_with('\'')))) {
            reportError(
                ctx,
                "ql:contains-word has to be followed by a string in quotes");
          }
          for (std::string_view s : std::vector<std::string>(
                   absl::StrSplit(name.substr(1, name.size() - 2), ' '))) {
            if (!s.ends_with('*')) {
              continue;
            }
            addVisibleVariable(var->getMatchingWordVariable(
                ad_utility::utf8ToLower(s.substr(0, s.size() - 1))));
          }
        } else if (propertyPath->asString() == CONTAINS_ENTITY_PREDICATE) {
          if (const auto* entVar = std::get_if<Variable>(&object)) {
            addVisibleVariable(var->getScoreVariable(*entVar));
          } else {
            addVisibleVariable(var->getScoreVariable(object.toSparql()));
          }
        }
      };
      */

  // Assemble the final result from a set of given `triples` and possibly empty
  // `additionalTriples`, the given `subject` and the given pairs of
  // `[predicate, object]`
  using TripleVec = std::vector<TripleWithPropertyPath>;
  auto assembleResult = [this, ctx](TripleVec triples, GraphTerm subject,
                                    PathObjectPairs predicateObjectPairs,
                                    TripleVec additionalTriples) {
    for (auto&& [predicate, object] : std::move(predicateObjectPairs)) {
      triples.emplace_back(subject, std::move(predicate), std::move(object));
    }
    ql::ranges::copy(additionalTriples, std::back_inserter(triples));
    for (const auto& triple : triples) {
      setMatchingWordAndScoreVisibleIfPresent(ctx, triple);
    }
    return triples;
  };
  if (ctx->varOrTerm()) {
    auto subject = visit(ctx->varOrTerm());
    auto [tuples, triples] = visit(ctx->propertyListPathNotEmpty());
    return assembleResult(std::move(triples), std::move(subject),
                          std::move(tuples), {});
  } else {
    AD_CORRECTNESS_CHECK(ctx->triplesNodePath());
    auto [subject, result] = visit(ctx->triplesNodePath());
    auto additionalTriples = visit(ctx->propertyListPath());
    if (additionalTriples.has_value()) {
      auto& [tuples, triples] = additionalTriples.value();
      return assembleResult(std::move(result), std::move(subject),
                            std::move(tuples), std::move(triples));
    } else {
      return assembleResult(std::move(result), std::move(subject), {}, {});
    }
  }
}

// ___________________________________________________________________________
std::optional<PathObjectPairsAndTriples> Visitor::visit(
    Parser::PropertyListPathContext* ctx) {
  return visitOptional(ctx->propertyListPathNotEmpty());
}

// ___________________________________________________________________________
PathObjectPairsAndTriples Visitor::visit(
    Parser::PropertyListPathNotEmptyContext* ctx) {
  PathObjectPairsAndTriples result = visit(ctx->tupleWithPath());
  auto& [pairs, triples] = result;
  vector<PathObjectPairsAndTriples> pairsAndTriples =
      visitVector(ctx->tupleWithoutPath());
  for (auto& [newPairs, newTriples] : pairsAndTriples) {
    ql::ranges::move(newPairs, std::back_inserter(pairs));
    ql::ranges::move(newTriples, std::back_inserter(triples));
  }
  return result;
}

// ____________________________________________________________________________________
PropertyPath Visitor::visit(Parser::VerbPathContext* ctx) {
  PropertyPath p = visit(ctx->path());
  // TODO move computeCanBeNull into PropertyPath constructor.
  p.computeCanBeNull();
  return p;
}

// ____________________________________________________________________________________
Variable Visitor::visit(Parser::VerbSimpleContext* ctx) {
  return visit(ctx->var());
}

// ____________________________________________________________________________________
PathObjectPairsAndTriples Visitor::visit(Parser::TupleWithoutPathContext* ctx) {
  VarOrPath predicate = visit(ctx->verbPathOrSimple());
  ObjectsAndTriples objectList = visit(ctx->objectList());
  auto predicateObjectPairs = joinPredicateAndObject(predicate, objectList);
  std::vector<TripleWithPropertyPath> triples;
  auto toVarOrPath = [](GraphTerm term) -> VarOrPath {
    if (std::holds_alternative<Variable>(term)) {
      return std::get<Variable>(term);
    } else {
      return PropertyPath::fromIri(term.toSparql());
    }
  };
  for (auto& triple : objectList.second) {
    triples.emplace_back(triple[0], toVarOrPath(triple[1]), triple[2]);
  }
  return {std::move(predicateObjectPairs), std::move(triples)};
}

// ____________________________________________________________________________________
PathObjectPairsAndTriples Visitor::visit(Parser::TupleWithPathContext* ctx) {
  VarOrPath predicate = visit(ctx->verbPathOrSimple());
  ObjectsAndPathTriples objectList = visit(ctx->objectListPath());
  auto predicateObjectPairs = joinPredicateAndObject(predicate, objectList);
  return {predicateObjectPairs, std::move(objectList.second)};
}

// ____________________________________________________________________________________
VarOrPath Visitor::visit(Parser::VerbPathOrSimpleContext* ctx) {
  return visitAlternative<ad_utility::sparql_types::VarOrPath>(
      ctx->verbPath(), ctx->verbSimple());
}

// ___________________________________________________________________________
ObjectsAndPathTriples Visitor::visit(Parser::ObjectListPathContext* ctx) {
  auto objectAndTriplesVec = visitVector(ctx->objectPath());
  // First collect all the objects.
  std::vector<GraphTerm> objects;
  ql::ranges::copy(
      objectAndTriplesVec | ql::views::transform(ad_utility::first),
      std::back_inserter(objects));

  // Collect all the triples. Node: `views::join` flattens the input.
  std::vector<TripleWithPropertyPath> triples;
  ql::ranges::copy(objectAndTriplesVec |
                       ql::views::transform(ad_utility::second) |
                       ql::views::join,
                   std::back_inserter(triples));
  return {std::move(objects), std::move(triples)};
}

// ____________________________________________________________________________________
SubjectOrObjectAndPathTriples Visitor::visit(Parser::ObjectPathContext* ctx) {
  return visit(ctx->graphNodePath());
}

// ____________________________________________________________________________________
PropertyPath Visitor::visit(Parser::PathContext* ctx) {
  return visit(ctx->pathAlternative());
}

// ____________________________________________________________________________________
PropertyPath Visitor::visit(Parser::PathAlternativeContext* ctx) {
  return PropertyPath::makeAlternative(visitVector(ctx->pathSequence()));
}

// ____________________________________________________________________________________
PropertyPath Visitor::visit(Parser::PathSequenceContext* ctx) {
  return PropertyPath::makeSequence(visitVector(ctx->pathEltOrInverse()));
}

// ____________________________________________________________________________________
PropertyPath Visitor::visit(Parser::PathEltContext* ctx) {
  PropertyPath p = visit(ctx->pathPrimary());

  if (ctx->pathMod()) {
    std::string modifier = ctx->pathMod()->getText();
    p = PropertyPath::makeModified(p, modifier);
  }
  return p;
}

// ____________________________________________________________________________________
PropertyPath Visitor::visit(Parser::PathEltOrInverseContext* ctx) {
  PropertyPath p = visit(ctx->pathElt());

  if (ctx->negationOperator) {
    p = PropertyPath::makeInverse(std::move(p));
  }

  return p;
}

// ____________________________________________________________________________________
void Visitor::visit(Parser::PathModContext*) {
  // This rule is only used by the `PathElt` rule which should have handled the
  // content of this rule.
  AD_FAIL();
}

// ____________________________________________________________________________________
PropertyPath Visitor::visit(Parser::PathPrimaryContext* ctx) {
  // TODO: implement a strong Iri type, s.t. the ctx->iri() case can become a
  //  simple `return visit(...)`. Then the three cases which are not the
  //  `special a` case can be merged into a `visitAlternative(...)`.
  if (ctx->iri()) {
    return PropertyPath::fromIri(
        std::string{visit(ctx->iri()).toStringRepresentation()});
  } else if (ctx->path()) {
    return visit(ctx->path());
  } else if (ctx->pathNegatedPropertySet()) {
    return visit(ctx->pathNegatedPropertySet());
  } else {
    AD_CORRECTNESS_CHECK(ctx->getText() == "a");
    // Special keyword 'a'
    return PropertyPath::fromIri(
        "<http://www.w3.org/1999/02/22-rdf-syntax-ns#type>");
  }
}

// ____________________________________________________________________________________
PropertyPath Visitor::visit(const Parser::PathNegatedPropertySetContext* ctx) {
  reportNotSupported(ctx, "\"!\" inside a property path is ");
}

// ____________________________________________________________________________________
PropertyPath Visitor::visit(Parser::PathOneInPropertySetContext*) {
  // This rule is only used by the `PathNegatedPropertySet` rule which also is
  // not supported and should already have thrown an exception.
  AD_FAIL();
}

// ____________________________________________________________________________________
uint64_t Visitor::visit(Parser::IntegerContext* ctx) {
  try {
    // unsigned long long int might be larger than 8 bytes as per the standard.
    // If that were the case this could lead to overflows.
    // TODO<joka921> Use `std::from_chars` but first check for the compiler
    //  support.
    static_assert(sizeof(unsigned long long int) == sizeof(uint64_t));
    return std::stoull(ctx->getText());
  } catch (const std::out_of_range&) {
    reportNotSupported(ctx, "Integer " + ctx->getText() +
                                " does not fit into 64 bits. This is ");
  }
}

// ____________________________________________________________________________________
SubjectOrObjectAndTriples Visitor::visit(Parser::TriplesNodeContext* ctx) {
  return visitAlternative<SubjectOrObjectAndTriples>(
      ctx->collection(), ctx->blankNodePropertyList());
}

// ____________________________________________________________________________________
SubjectOrObjectAndTriples Visitor::visit(
    Parser::BlankNodePropertyListContext* ctx) {
  GraphTerm term = [this]() -> GraphTerm {
    if (isInsideConstructTriples_) {
      return GraphTerm{newBlankNode()};
    } else {
      return parsedQuery_.getNewInternalVariable();
    }
  }();
  Triples triples;
  auto propertyList = visit(ctx->propertyListNotEmpty());
  for (auto& [predicate, object] : propertyList.first) {
    triples.push_back({term, std::move(predicate), std::move(object)});
  }
  ad_utility::appendVector(triples, std::move(propertyList.second));
  return {std::move(term), std::move(triples)};
}

// ____________________________________________________________________________________
SubjectOrObjectAndPathTriples Visitor::visit(
    Parser::TriplesNodePathContext* ctx) {
  return visitAlternative<SubjectOrObjectAndPathTriples>(
      ctx->blankNodePropertyListPath(), ctx->collectionPath());
}

// ____________________________________________________________________________________
SubjectOrObjectAndPathTriples Visitor::visit(
    Parser::BlankNodePropertyListPathContext* ctx) {
  auto subject = parsedQuery_.getNewInternalVariable();
  auto [predicateObjects, triples] = visit(ctx->propertyListPathNotEmpty());
  for (auto& [predicate, object] : predicateObjects) {
    triples.emplace_back(subject, std::move(predicate), std::move(object));
  }
  return {std::move(subject), triples};
}

// ____________________________________________________________________________________
SubjectOrObjectAndTriples Visitor::visit(Parser::CollectionContext* ctx) {
  Triples triples;
  GraphTerm nextTerm{Iri{"<http://www.w3.org/1999/02/22-rdf-syntax-ns#nil>"}};
  auto nodes = ctx->graphNode();
  for (auto context : Reversed{nodes}) {
    GraphTerm currentTerm{newBlankNode()};
    auto graphNode = visit(context);

    triples.push_back(
        {currentTerm,
         GraphTerm{Iri{"<http://www.w3.org/1999/02/22-rdf-syntax-ns#first>"}},
         std::move(graphNode.first)});
    triples.push_back(
        {currentTerm,
         GraphTerm{Iri{"<http://www.w3.org/1999/02/22-rdf-syntax-ns#rest>"}},
         std::move(nextTerm)});
    nextTerm = std::move(currentTerm);

    ad_utility::appendVector(triples, std::move(graphNode.second));
  }
  return {std::move(nextTerm), std::move(triples)};
}

// ____________________________________________________________________________________
SubjectOrObjectAndPathTriples Visitor::visit(
    Parser::CollectionPathContext* ctx) {
  throwCollectionsNotSupported(ctx);
}

// ____________________________________________________________________________________
SubjectOrObjectAndTriples Visitor::visit(Parser::GraphNodeContext* ctx) {
  if (ctx->varOrTerm()) {
    return {visit(ctx->varOrTerm()), Triples{}};
  } else {
    AD_CORRECTNESS_CHECK(ctx->triplesNode());
    return visit(ctx->triplesNode());
  }
}

// ____________________________________________________________________________________
SubjectOrObjectAndPathTriples Visitor::visit(
    Parser::GraphNodePathContext* ctx) {
  if (ctx->varOrTerm()) {
    return {visit(ctx->varOrTerm()), {}};
  } else {
    AD_CORRECTNESS_CHECK(ctx->triplesNodePath());
    return visit(ctx->triplesNodePath());
  }
}

// ____________________________________________________________________________________
GraphTerm Visitor::visit(Parser::VarOrTermContext* ctx) {
  return visitAlternative<GraphTerm>(ctx->var(), ctx->graphTerm());
}

// ____________________________________________________________________________________
GraphTerm Visitor::visit(Parser::VarOrIriContext* ctx) {
  if (ctx->var()) {
    return visit(ctx->var());
  } else {
    AD_CORRECTNESS_CHECK(ctx->iri());
    // TODO<qup42> If `visit` returns an `Iri` and `GraphTerm` can be
    // constructed from an `Iri`, this whole function becomes
    // `visitAlternative`.
    // TODO<joka921> If we unify the two IRI and Literal types (the ones from
    // the parser and from the `TripleComponent`, then this becomes much
    // simpler.
    return GraphTerm{
        Iri{std::string{visit(ctx->iri()).toStringRepresentation()}}};
  }
}

// ____________________________________________________________________________________
GraphTerm Visitor::visit(Parser::GraphTermContext* ctx) {
  if (ctx->blankNode()) {
    return visit(ctx->blankNode());
  } else if (ctx->iri()) {
    // TODO<joka921> Unify.
    return Iri{std::string{visit(ctx->iri()).toStringRepresentation()}};
  } else if (ctx->NIL()) {
    return Iri{"<http://www.w3.org/1999/02/22-rdf-syntax-ns#nil>"};
  } else {
    return visitAlternative<Literal>(ctx->numericLiteral(),
                                     ctx->booleanLiteral(), ctx->rdfLiteral());
  }
}

// ____________________________________________________________________________________
ExpressionPtr Visitor::visit(Parser::ConditionalOrExpressionContext* ctx) {
  auto childContexts = ctx->conditionalAndExpression();
  auto children = visitVector(ctx->conditionalAndExpression());
  AD_CONTRACT_CHECK(!children.empty());
  auto result = std::move(children.front());
  std::for_each(children.begin() + 1, children.end(),
                [&result](ExpressionPtr& ptr) {
                  result = sparqlExpression::makeOrExpression(std::move(result),
                                                              std::move(ptr));
                });
  result->descriptor() = ctx->getText();
  return result;
}

// ____________________________________________________________________________________
ExpressionPtr Visitor::visit(Parser::ConditionalAndExpressionContext* ctx) {
  auto children = visitVector(ctx->valueLogical());
  AD_CONTRACT_CHECK(!children.empty());
  auto result = std::move(children.front());
  std::for_each(children.begin() + 1, children.end(),
                [&result](ExpressionPtr& ptr) {
                  result = sparqlExpression::makeAndExpression(
                      std::move(result), std::move(ptr));
                });
  result->descriptor() = ctx->getText();
  return result;
}

// ____________________________________________________________________________________
ExpressionPtr Visitor::visit(Parser::ValueLogicalContext* ctx) {
  return visit(ctx->relationalExpression());
}

// ___________________________________________________________________________
ExpressionPtr Visitor::visit(Parser::RelationalExpressionContext* ctx) {
  auto children = visitVector(ctx->numericExpression());

  if (ctx->expressionList()) {
    auto lhs = visitVector(ctx->numericExpression());
    AD_CORRECTNESS_CHECK(lhs.size() == 1);
    auto expressions = visit(ctx->expressionList());
    auto inExpression = std::make_unique<InExpression>(std::move(lhs.at(0)),
                                                       std::move(expressions));
    if (ctx->notToken) {
      return makeUnaryNegateExpression(std::move(inExpression));
    } else {
      return inExpression;
    }
  }
  AD_CONTRACT_CHECK(children.size() == 1 || children.size() == 2);
  if (children.size() == 1) {
    return std::move(children[0]);
  }

  auto make = [&]<typename Expr>() {
    return createExpression<Expr>(std::move(children[0]),
                                  std::move(children[1]));
  };
  std::string relation = ctx->children[1]->getText();
  if (relation == "=") {
    return make.operator()<EqualExpression>();
  } else if (relation == "!=") {
    return make.operator()<NotEqualExpression>();
  } else if (relation == "<") {
    return make.operator()<LessThanExpression>();
  } else if (relation == ">") {
    return make.operator()<GreaterThanExpression>();
  } else if (relation == "<=") {
    return make.operator()<LessEqualExpression>();
  } else {
    AD_CORRECTNESS_CHECK(relation == ">=");
    return make.operator()<GreaterEqualExpression>();
  }
}

// ____________________________________________________________________________________
ExpressionPtr Visitor::visit(Parser::NumericExpressionContext* ctx) {
  return visit(ctx->additiveExpression());
}

// ____________________________________________________________________________________
ExpressionPtr Visitor::visit(Parser::AdditiveExpressionContext* ctx) {
  auto result = visit(ctx->multiplicativeExpression());

  for (OperatorAndExpression& signAndExpression :
       visitVector(ctx->multiplicativeExpressionWithSign())) {
    switch (signAndExpression.operator_) {
      case Operator::Plus:
        result = sparqlExpression::makeAddExpression(
            std::move(result), std::move(signAndExpression.expression_));
        break;
      case Operator::Minus:
        result = sparqlExpression::makeSubtractExpression(
            std::move(result), std::move(signAndExpression.expression_));
        break;
      default:
        AD_FAIL();
    }
  }
  return result;
}

// ____________________________________________________________________________________
Visitor::OperatorAndExpression Visitor::visit(
    Parser::MultiplicativeExpressionWithSignContext* ctx) {
  return visitAlternative<OperatorAndExpression>(
      ctx->plusSubexpression(), ctx->minusSubexpression(),
      ctx->multiplicativeExpressionWithLeadingSignButNoSpace());
}

// ____________________________________________________________________________________
Visitor::OperatorAndExpression Visitor::visit(
    Parser::PlusSubexpressionContext* ctx) {
  return {Operator::Plus, visit(ctx->multiplicativeExpression())};
}

// ____________________________________________________________________________________
Visitor::OperatorAndExpression Visitor::visit(
    Parser::MinusSubexpressionContext* ctx) {
  return {Operator::Minus, visit(ctx->multiplicativeExpression())};
}

// ____________________________________________________________________________________
Visitor::OperatorAndExpression Visitor::visit(
    Parser::MultiplicativeExpressionWithLeadingSignButNoSpaceContext* ctx) {
  Operator op =
      ctx->numericLiteralPositive() ? Operator::Plus : Operator::Minus;

  // Helper function that inverts a number if  the leading sign of this
  // expression is `-`
  auto invertIfNecessary = [ctx](auto number) {
    return ctx->numericLiteralPositive() ? number : -number;
  };

  // Create the initial expression from a double literal
  auto createFromDouble = [&](double d) -> ExpressionPtr {
    return std::make_unique<sparqlExpression::IdExpression>(
        Id::makeFromDouble(invertIfNecessary(d)));
  };
  auto createFromInt = [&](int64_t i) -> ExpressionPtr {
    return std::make_unique<sparqlExpression::IdExpression>(
        Id::makeFromInt(invertIfNecessary(i)));
  };

  auto literalAsVariant = visitAlternative<IntOrDouble>(
      ctx->numericLiteralPositive(), ctx->numericLiteralNegative());

  auto expression = std::visit(
      ad_utility::OverloadCallOperator{createFromInt, createFromDouble},
      literalAsVariant);

  for (OperatorAndExpression& opAndExp :
       visitVector(ctx->multiplyOrDivideExpression())) {
    switch (opAndExp.operator_) {
      case Operator::Multiply:
        expression = sparqlExpression::makeMultiplyExpression(
            std::move(expression), std::move(opAndExp.expression_));
        break;
      case Operator::Divide:
        expression = sparqlExpression::makeDivideExpression(
            std::move(expression), std::move(opAndExp.expression_));
        break;
      default:
        AD_FAIL();
    }
  }
  return {op, std::move(expression)};
}

// ____________________________________________________________________________________
ExpressionPtr Visitor::visit(Parser::MultiplicativeExpressionContext* ctx) {
  auto result = visit(ctx->unaryExpression());

  for (OperatorAndExpression& opAndExp :
       visitVector(ctx->multiplyOrDivideExpression())) {
    switch (opAndExp.operator_) {
      case Operator::Multiply:
        result = sparqlExpression::makeMultiplyExpression(
            std::move(result), std::move(opAndExp.expression_));
        break;
      case Operator::Divide:
        result = sparqlExpression::makeDivideExpression(
            std::move(result), std::move(opAndExp.expression_));
        break;
      default:
        AD_FAIL();
    }
  }
  return result;
}

// ____________________________________________________________________________________
Visitor::OperatorAndExpression Visitor::visit(
    Parser::MultiplyOrDivideExpressionContext* ctx) {
  return visitAlternative<OperatorAndExpression>(ctx->multiplyExpression(),
                                                 ctx->divideExpression());
}

// ____________________________________________________________________________________
Visitor::OperatorAndExpression Visitor::visit(
    Parser::MultiplyExpressionContext* ctx) {
  return {Operator::Multiply, visit(ctx->unaryExpression())};
}

// ____________________________________________________________________________________
Visitor::OperatorAndExpression Visitor::visit(
    Parser::DivideExpressionContext* ctx) {
  return {Operator::Divide, visit(ctx->unaryExpression())};
}

// ____________________________________________________________________________________
ExpressionPtr Visitor::visit(Parser::UnaryExpressionContext* ctx) {
  auto child = visit(ctx->primaryExpression());
  if (ctx->children[0]->getText() == "-") {
    return sparqlExpression::makeUnaryMinusExpression(std::move(child));
  } else if (ctx->children[0]->getText() == "!") {
    return sparqlExpression::makeUnaryNegateExpression(std::move(child));
  } else {
    // no sign or an explicit '+'
    return child;
  }
}

// ____________________________________________________________________________________
ExpressionPtr Visitor::visit(Parser::PrimaryExpressionContext* ctx) {
  using std::make_unique;
  using namespace sparqlExpression;

  if (ctx->rdfLiteral()) {
    auto tripleComponent =
        RdfStringParser<TurtleParser<TokenizerCtre>>::parseTripleObject(
            visit(ctx->rdfLiteral()));
    AD_CORRECTNESS_CHECK(!tripleComponent.isIri() &&
                         !tripleComponent.isString());
    if (tripleComponent.isLiteral()) {
      return make_unique<StringLiteralExpression>(tripleComponent.getLiteral());
    } else {
      return make_unique<IdExpression>(
          tripleComponent.toValueIdIfNotString().value());
    }
  } else if (ctx->numericLiteral()) {
    auto integralWrapper = [](int64_t x) {
      return ExpressionPtr{make_unique<IdExpression>(Id::makeFromInt(x))};
    };
    auto doubleWrapper = [](double x) {
      return ExpressionPtr{make_unique<IdExpression>(Id::makeFromDouble(x))};
    };
    return std::visit(
        ad_utility::OverloadCallOperator{integralWrapper, doubleWrapper},
        visit(ctx->numericLiteral()));
  } else if (ctx->booleanLiteral()) {
    return make_unique<IdExpression>(
        Id::makeFromBool(visit(ctx->booleanLiteral())));
  } else if (ctx->var()) {
    return make_unique<VariableExpression>(visit(ctx->var()));
  } else {
    return visitAlternative<ExpressionPtr>(
        ctx->builtInCall(), ctx->iriOrFunction(), ctx->brackettedExpression());
  }
}

// ____________________________________________________________________________________
ExpressionPtr Visitor::visit(Parser::BrackettedExpressionContext* ctx) {
  return visit(ctx->expression());
}

// ____________________________________________________________________________________
ExpressionPtr Visitor::visit([[maybe_unused]] Parser::BuiltInCallContext* ctx) {
  if (ctx->aggregate()) {
    return visit(ctx->aggregate());
  } else if (ctx->regexExpression()) {
    return visit(ctx->regexExpression());
  } else if (ctx->langExpression()) {
    return visit(ctx->langExpression());
  } else if (ctx->substringExpression()) {
    return visit(ctx->substringExpression());
  } else if (ctx->strReplaceExpression()) {
    return visit(ctx->strReplaceExpression());
  } else if (ctx->existsFunc()) {
    return visit(ctx->existsFunc());
  } else if (ctx->notExistsFunc()) {
    return visit(ctx->notExistsFunc());
  }
  // Get the function name and the arguments. Note that we do not have to check
  // the number of arguments like for `processIriFunctionCall`, since the number
  // of arguments is fixed by the grammar and we wouldn't even get here if the
  // number were wrong. Hence only the `AD_CONTRACT_CHECK`s.
  AD_CONTRACT_CHECK(!ctx->children.empty());
  auto functionName = ad_utility::getLowercase(ctx->children[0]->getText());
  auto argList = visitVector(ctx->expression());
  using namespace sparqlExpression;
  // Create the expression using the matching factory function from
  // `NaryExpression.h`.
  auto createUnary = CPP_template_lambda(&argList)(typename F)(F function)(
      requires std::is_invocable_r_v<ExpressionPtr, F, ExpressionPtr>) {
    AD_CORRECTNESS_CHECK(argList.size() == 1, argList.size());
    return function(std::move(argList[0]));
  };

  auto createBinary = CPP_template_lambda(&argList)(typename F)(F function)(
      requires std::is_invocable_r_v<ExpressionPtr, F, ExpressionPtr,
                                     ExpressionPtr>) {
    AD_CORRECTNESS_CHECK(argList.size() == 2);
    return function(std::move(argList[0]), std::move(argList[1]));
  };

  auto createTernary = CPP_template_lambda(&argList)(typename F)(F function)(
      requires std::is_invocable_r_v<ExpressionPtr, F, ExpressionPtr,
                                     ExpressionPtr, ExpressionPtr>) {
    AD_CORRECTNESS_CHECK(argList.size() == 3);
    return function(std::move(argList[0]), std::move(argList[1]),
                    std::move(argList[2]));
  };
  if (functionName == "str") {
    return createUnary(&makeStrExpression);
  } else if (functionName == "iri" || functionName == "uri") {
    return createUnary(&makeIriOrUriExpression);
  } else if (functionName == "strlang") {
    return createBinary(&makeStrLangTagExpression);
  } else if (functionName == "strdt") {
    return createBinary(&makeStrIriDtExpression);
  } else if (functionName == "strlen") {
    return createUnary(&makeStrlenExpression);
  } else if (functionName == "strbefore") {
    return createBinary(&makeStrBeforeExpression);
  } else if (functionName == "strafter") {
    return createBinary(&makeStrAfterExpression);
  } else if (functionName == "contains") {
    return createBinary(&makeContainsExpression);
  } else if (functionName == "strends") {
    return createBinary(&makeStrEndsExpression);
  } else if (functionName == "strstarts") {
    return createBinary(&makeStrStartsExpression);
  } else if (functionName == "ucase") {
    return createUnary(&makeUppercaseExpression);
  } else if (functionName == "lcase") {
    return createUnary(&makeLowercaseExpression);
  } else if (functionName == "year") {
    return createUnary(&makeYearExpression);
  } else if (functionName == "month") {
    return createUnary(&makeMonthExpression);
  } else if (functionName == "day") {
    return createUnary(&makeDayExpression);
  } else if (functionName == "tz") {
    return createUnary(&makeTimezoneStrExpression);
  } else if (functionName == "timezone") {
    return createUnary(&makeTimezoneExpression);
  } else if (functionName == "now") {
    AD_CONTRACT_CHECK(argList.empty());
    return std::make_unique<NowDatetimeExpression>(startTime_);
  } else if (functionName == "hours") {
    return createUnary(&makeHoursExpression);
  } else if (functionName == "minutes") {
    return createUnary(&makeMinutesExpression);
  } else if (functionName == "seconds") {
    return createUnary(&makeSecondsExpression);
  } else if (functionName == "md5") {
    return createUnary(&makeMD5Expression);
  } else if (functionName == "sha1") {
    return createUnary(&makeSHA1Expression);
  } else if (functionName == "sha256") {
    return createUnary(&makeSHA256Expression);
  } else if (functionName == "sha384") {
    return createUnary(&makeSHA384Expression);
  } else if (functionName == "sha512") {
    return createUnary(&makeSHA512Expression);
  } else if (functionName == "rand") {
    AD_CONTRACT_CHECK(argList.empty());
    return std::make_unique<RandomExpression>();
  } else if (functionName == "uuid") {
    AD_CONTRACT_CHECK(argList.empty());
    return std::make_unique<UuidExpression>();
  } else if (functionName == "struuid") {
    AD_CONTRACT_CHECK(argList.empty());
    return std::make_unique<StrUuidExpression>();
  } else if (functionName == "ceil") {
    return createUnary(&makeCeilExpression);
  } else if (functionName == "abs") {
    return createUnary(&makeAbsExpression);
  } else if (functionName == "round") {
    return createUnary(&makeRoundExpression);
  } else if (functionName == "floor") {
    return createUnary(&makeFloorExpression);
  } else if (functionName == "if") {
    return createTernary(&makeIfExpression);
  } else if (functionName == "coalesce") {
    AD_CORRECTNESS_CHECK(ctx->expressionList());
    return makeCoalesceExpression(visit(ctx->expressionList()));
  } else if (functionName == "encode_for_uri") {
    return createUnary(&makeEncodeForUriExpression);
  } else if (functionName == "concat") {
    AD_CORRECTNESS_CHECK(ctx->expressionList());
    return makeConcatExpression(visit(ctx->expressionList()));
  } else if (functionName == "isiri" || functionName == "isuri") {
    return createUnary(&makeIsIriExpression);
  } else if (functionName == "isblank") {
    return createUnary(&makeIsBlankExpression);
  } else if (functionName == "isliteral") {
    return createUnary(&makeIsLiteralExpression);
  } else if (functionName == "isnumeric") {
    return createUnary(&makeIsNumericExpression);
  } else if (functionName == "datatype") {
    return createUnary(&makeDatatypeExpression);
  } else if (functionName == "langmatches") {
    return createBinary(&makeLangMatchesExpression);
  } else if (functionName == "bound") {
    return makeBoundExpression(
        std::make_unique<VariableExpression>(visit(ctx->var())));
  } else {
    reportError(
        ctx,
        absl::StrCat("Built-in function \"", functionName,
                     "\"  not yet implemented; if you need it, just add it to ",
                     "SparqlQleverVisitor.cpp::visitTypesafe(Parser::"
                     "BuiltInCallContext ",
                     "following the already implemented functions there"));
  }
}

// _____________________________________________________________________________
ExpressionPtr Visitor::visit(Parser::RegexExpressionContext* ctx) {
  const auto& exp = ctx->expression();
  const auto& numArgs = exp.size();
  AD_CONTRACT_CHECK(numArgs >= 2 && numArgs <= 3);
  auto flags = numArgs == 3 ? visitOptional(exp[2]) : std::nullopt;
  try {
    return std::make_unique<sparqlExpression::RegexExpression>(
        visit(exp[0]), visit(exp[1]), std::move(flags));
  } catch (const std::exception& e) {
    reportError(ctx, e.what());
  }
}

// ____________________________________________________________________________________
ExpressionPtr Visitor::visit(Parser::LangExpressionContext* ctx) {
  // The number of children for expression LANG() is fixed to one by the
  // grammar (or definition of the parser).
  return sparqlExpression::makeLangExpression(visit(ctx->expression()));
}

// ____________________________________________________________________________________
SparqlExpression::Ptr Visitor::visit(Parser::SubstringExpressionContext* ctx) {
  auto children = visitVector(ctx->expression());
  AD_CORRECTNESS_CHECK(children.size() == 2 || children.size() == 3);
  if (children.size() == 2) {
    children.push_back(
        std::make_unique<IdExpression>(Id::makeFromInt(Id::maxInt)));
  }
  AD_CONTRACT_CHECK(children.size() == 3);
  return sparqlExpression::makeSubstrExpression(std::move(children.at(0)),
                                                std::move(children.at(1)),
                                                std::move(children.at(2)));
}

// ____________________________________________________________________________________
SparqlExpression::Ptr Visitor::visit(Parser::StrReplaceExpressionContext* ctx) {
  auto children = visitVector(ctx->expression());
  AD_CORRECTNESS_CHECK(children.size() == 3 || children.size() == 4);
  if (children.size() == 4) {
    reportError(
        ctx,
        "REPLACE expressions with four arguments (including regex flags) are "
        "currently not supported by QLever. You can however incorporate "
        "flags "
        "directly into a regex by prepending `(?<flags>)` to your regex. For "
        "example `(?i)[ei]` will match the regex `[ei]` in a "
        "case-insensitive "
        "way.");
  }
  return sparqlExpression::makeReplaceExpression(std::move(children.at(0)),
                                                 std::move(children.at(1)),
                                                 std::move(children.at(2)));
}

// ____________________________________________________________________________
ExpressionPtr Visitor::visitExists(Parser::GroupGraphPatternContext* pattern,
                                   bool negate) {
  // The argument of 'EXISTS` is a `GroupGraphPattern` that is independent from
  // the rest of the query (except for the `FROM` and `FROM NAMED` clauses,
  // which also apply to the argument of `EXISTS`). We therefore have to back up
  // and restore all global state when parsing `EXISTS`.
  auto queryBackup = std::exchange(parsedQuery_, ParsedQuery{});
  auto visibleVariablesBackup = std::move(visibleVariables_);
  visibleVariables_.clear();

  // Parse the argument of `EXISTS`.
  auto group = visit(pattern);
  ParsedQuery argumentOfExists =
      std::exchange(parsedQuery_, std::move(queryBackup));
  argumentOfExists.selectClause().setAsterisk();
  argumentOfExists._rootGraphPattern = std::move(group);

  // The argument of `EXISTS` inherits the `FROM` and `FROM NAMED` clauses from
  // the outer query.
  argumentOfExists.datasetClauses_ = activeDatasetClauses_;
  visibleVariables_ = std::move(visibleVariablesBackup);
  auto exists = std::make_unique<sparqlExpression::ExistsExpression>(
      std::move(argumentOfExists));

  // Handle `NOT EXISTS` (which is syntactically distinct from `! EXISTS`) by
  // simply negating the `ExistsExpression`.
  if (negate) {
    return sparqlExpression::makeUnaryNegateExpression(std::move(exists));
  } else {
    return exists;
  }
}

// ____________________________________________________________________________________
<<<<<<< HEAD
ExpressionPtr Visitor::visitExists(Parser::GroupGraphPatternContext* pattern,
                                   bool negate) {
  // The argument of the EXISTS is a completely independent GroupGraphPattern
  // (except for the FROM [NAMED] clauses), so we have to back up and restore
  // all global  state when parsing EXISTS.
  auto queryBackup = std::exchange(parsedQuery_, ParsedQuery{});
  auto visibleVariablesSoFar = std::move(visibleVariables_);
  visibleVariables_.clear();

  // Parse the argument of EXISTS.
  auto group = visit(pattern);
  ParsedQuery argumentOfExists =
      std::exchange(parsedQuery_, std::move(queryBackup));
  argumentOfExists.selectClause().setAsterisk();
  argumentOfExists._rootGraphPattern = std::move(group);

  // EXISTS inherits the FROM [NAMED] clauses from the outer argumentOfExists.
  argumentOfExists.datasetClauses_ = activeDatasetClauses_;
  visibleVariables_ = std::move(visibleVariablesSoFar);
  auto exists = std::make_unique<sparqlExpression::ExistsExpression>(
      std::move(argumentOfExists));
  if (negate) {
    return sparqlExpression::makeUnaryNegateExpression(std::move(exists));
  } else {
    return exists;
  }
}

// ____________________________________________________________________________________
=======
>>>>>>> c2abadda
ExpressionPtr Visitor::visit(Parser::ExistsFuncContext* ctx) {
  return visitExists(ctx->groupGraphPattern(), false);
}

// ____________________________________________________________________________________
ExpressionPtr Visitor::visit(Parser::NotExistsFuncContext* ctx) {
  return visitExists(ctx->groupGraphPattern(), true);
}

// ____________________________________________________________________________________
ExpressionPtr Visitor::visit(Parser::AggregateContext* ctx) {
  using namespace sparqlExpression;
  const auto& children = ctx->children;
  std::string functionName =
      ad_utility::getLowercase(children.at(0)->getText());

  const bool distinct = ql::ranges::any_of(children, [](auto* child) {
    return ad_utility::getLowercase(child->getText()) == "distinct";
  });
  // the only case that there is no child expression is COUNT(*), so we can
  // check this outside the if below.
  if (!ctx->expression()) {
    AD_CORRECTNESS_CHECK(functionName == "count");
    return makeCountStarExpression(distinct);
  }
  auto childExpression = visit(ctx->expression());
  auto makePtr = [&]<typename ExpressionType>(auto&&... additionalArgs) {
    ExpressionPtr result{std::make_unique<ExpressionType>(
        distinct, std::move(childExpression), AD_FWD(additionalArgs)...)};
    result->descriptor() = ctx->getText();
    return result;
  };

  if (functionName == "count") {
    return makePtr.operator()<CountExpression>();
  } else if (functionName == "sum") {
    return makePtr.operator()<SumExpression>();
  } else if (functionName == "max") {
    return makePtr.operator()<MaxExpression>();
  } else if (functionName == "min") {
    return makePtr.operator()<MinExpression>();
  } else if (functionName == "avg") {
    return makePtr.operator()<AvgExpression>();
  } else if (functionName == "group_concat") {
    // Use a space as a default separator

    std::string separator;
    if (ctx->string()) {
      // TODO: The string rule also allow triple quoted strings with different
      //  escaping rules. These are currently not handled. They should be
      //  parsed into a typesafe format with a unique representation.
      separator = visit(ctx->string()).get();
      // If there was a separator, we have to strip the quotation marks
      AD_CONTRACT_CHECK(separator.size() >= 2);
      separator = separator.substr(1, separator.size() - 2);
    } else {
      separator = " "s;
    }

    return makePtr.operator()<GroupConcatExpression>(std::move(separator));
  } else if (functionName == "stdev") {
    return makePtr.operator()<StdevExpression>();
  } else {
    AD_CORRECTNESS_CHECK(functionName == "sample");
    return makePtr.operator()<SampleExpression>();
  }
}

// ____________________________________________________________________________________
ExpressionPtr Visitor::visit(Parser::IriOrFunctionContext* ctx) {
  // Case 1: Just an IRI.
  if (ctx->argList() == nullptr) {
    return std::make_unique<sparqlExpression::IriExpression>(visit(ctx->iri()));
  }
  // Case 2: Function call, where the function name is an IRI.
  return processIriFunctionCall(visit(ctx->iri()), visit(ctx->argList()), ctx);
}

// ____________________________________________________________________________________
std::string Visitor::visit(Parser::RdfLiteralContext* ctx) {
  // TODO: This should really be an RdfLiteral class that stores a unified
  //  version of the string, and the langtag/datatype separately.
  string ret = ctx->string()->getText();
  if (ctx->LANGTAG()) {
    ret += ctx->LANGTAG()->getText();
  } else if (ctx->iri()) {
    // TODO<joka921> Also unify the two Literal classes...
    ret += ("^^" + std::string{visit(ctx->iri()).toStringRepresentation()});
  }
  return ret;
}

// ____________________________________________________________________________________
std::variant<int64_t, double> Visitor::visit(
    Parser::NumericLiteralContext* ctx) {
  return visitAlternative<std::variant<int64_t, double>>(
      ctx->numericLiteralUnsigned(), ctx->numericLiteralPositive(),
      ctx->numericLiteralNegative());
}

// ____________________________________________________________________________________
namespace {
template <typename Ctx>
std::variant<int64_t, double> parseNumericLiteral(Ctx* ctx, bool parseAsInt) {
  try {
    if (parseAsInt) {
      return std::stoll(ctx->getText());
    } else {
      return std::stod(ctx->getText());
    }
  } catch (const std::out_of_range& range) {
    SparqlQleverVisitor::reportError(ctx, "Could not parse numeric literal \"" +
                                              ctx->getText() +
                                              "\" because it is out of range.");
  }
}
}  // namespace

// ____________________________________________________________________________________
std::variant<int64_t, double> Visitor::visit(
    Parser::NumericLiteralUnsignedContext* ctx) {
  return parseNumericLiteral(ctx, ctx->INTEGER());
}

// ____________________________________________________________________________________
std::variant<int64_t, double> Visitor::visit(
    Parser::NumericLiteralPositiveContext* ctx) {
  return parseNumericLiteral(ctx, ctx->INTEGER_POSITIVE());
}

// ____________________________________________________________________________________
std::variant<int64_t, double> Visitor::visit(
    Parser::NumericLiteralNegativeContext* ctx) {
  return parseNumericLiteral(ctx, ctx->INTEGER_NEGATIVE());
}

// ____________________________________________________________________________________
bool Visitor::visit(Parser::BooleanLiteralContext* ctx) {
  return ctx->getText() == "true";
}

// ____________________________________________________________________________________
GraphTerm Visitor::visit(Parser::BlankNodeContext* ctx) {
  if (ctx->ANON()) {
    if (isInsideConstructTriples_) {
      return newBlankNode();
    } else {
      return parsedQuery_.getNewInternalVariable();
    }
  } else {
    AD_CORRECTNESS_CHECK(ctx->BLANK_NODE_LABEL());
    if (isInsideConstructTriples_) {
      // Strip `_:` prefix from string.
      constexpr size_t length = std::string_view{"_:"}.length();
      const string label = ctx->BLANK_NODE_LABEL()->getText().substr(length);
      // `False` means the blank node is not automatically generated, but
      // explicitly specified in the query.
      return BlankNode{false, label};
    } else {
      return ParsedQuery::blankNodeToInternalVariable(
          ctx->BLANK_NODE_LABEL()->getText());
    }
  }
}

// ____________________________________________________________________________________
CPP_template_def(typename Ctx)(
    requires Visitor::voidWhenVisited<Visitor, Ctx>) void Visitor::
    visitVector(const vector<Ctx*>& childContexts) {
  for (const auto& child : childContexts) {
    visit(child);
  }
}

// ____________________________________________________________________________________
CPP_template_def(typename Ctx)(
    requires CPP_NOT(Visitor::voidWhenVisited<Visitor, Ctx>))
    [[nodiscard]] auto Visitor::visitVector(
        const std::vector<Ctx*>& childContexts)
        -> std::vector<decltype(visit(childContexts[0]))> {
  std::vector<decltype(visit(childContexts[0]))> children;
  for (const auto& child : childContexts) {
    children.emplace_back(visit(child));
  }
  return children;
}

// ____________________________________________________________________________________
template <typename Out, typename... Contexts>
Out Visitor::visitAlternative(Contexts*... ctxs) {
  // Check that exactly one of the `ctxs` is not `nullptr`.
  AD_CONTRACT_CHECK(1u == (... + static_cast<bool>(ctxs)));
  if constexpr (std::is_void_v<Out>) {
    (..., visitIf(ctxs));
  } else {
    std::optional<Out> out;
    // Visit the one `context` which is not null and write the result to
    // `out`.
    (..., visitIf<std::optional<Out>, Out>(&out, ctxs));
    return std::move(out.value());
  }
}

// ____________________________________________________________________________________
template <typename Ctx>
auto Visitor::visitOptional(Ctx* ctx) -> std::optional<decltype(visit(ctx))> {
  if (ctx) {
    return visit(ctx);
  } else {
    return std::nullopt;
  }
}

// ____________________________________________________________________________________
template <typename Target, typename Intermediate, typename Ctx>
void Visitor::visitIf(Target* target, Ctx* ctx) {
  if (ctx) {
    *target = Intermediate{visit(ctx)};
  }
}

// _____________________________________________________________________________
CPP_template_def(typename Ctx)(requires Visitor::voidWhenVisited<
                               Visitor, Ctx>) void Visitor::visitIf(Ctx* ctx) {
  if (ctx) {
    visit(ctx);
  }
}

// _____________________________________________________________________________
void Visitor::reportError(const antlr4::ParserRuleContext* ctx,
                          const std::string& msg) {
  throw InvalidSparqlQueryException{
      msg, ad_utility::antlr_utility::generateAntlrExceptionMetadata(ctx)};
}

// _____________________________________________________________________________
void Visitor::reportNotSupported(const antlr4::ParserRuleContext* ctx,
                                 const std::string& feature) {
  throw NotSupportedException{
      feature + " currently not supported by QLever.",
      ad_utility::antlr_utility::generateAntlrExceptionMetadata(ctx)};
}

// _____________________________________________________________________________
TripleComponent SparqlQleverVisitor::visitGraphTerm(
    const GraphTerm& graphTerm) {
  return graphTerm.visit([]<typename T>(const T& element) -> TripleComponent {
    if constexpr (std::is_same_v<T, Variable>) {
      return element;
    } else if constexpr (std::is_same_v<T, Literal> || std::is_same_v<T, Iri>) {
      return RdfStringParser<TurtleParser<TokenizerCtre>>::parseTripleObject(
          element.toSparql());
    } else {
      return element.toSparql();
    }
  });
}

// _____________________________________________________________________________
void SparqlQleverVisitor::visitWhereClause(
    Parser::WhereClauseContext* whereClauseContext, ParsedQuery& query) {
  if (!whereClauseContext) {
    return;
  }
  auto [pattern, visibleVariables] = visit(whereClauseContext);
  query._rootGraphPattern = std::move(pattern);
  query.registerVariablesVisibleInQueryBody(visibleVariables);
}<|MERGE_RESOLUTION|>--- conflicted
+++ resolved
@@ -2530,38 +2530,6 @@
 }
 
 // ____________________________________________________________________________________
-<<<<<<< HEAD
-ExpressionPtr Visitor::visitExists(Parser::GroupGraphPatternContext* pattern,
-                                   bool negate) {
-  // The argument of the EXISTS is a completely independent GroupGraphPattern
-  // (except for the FROM [NAMED] clauses), so we have to back up and restore
-  // all global  state when parsing EXISTS.
-  auto queryBackup = std::exchange(parsedQuery_, ParsedQuery{});
-  auto visibleVariablesSoFar = std::move(visibleVariables_);
-  visibleVariables_.clear();
-
-  // Parse the argument of EXISTS.
-  auto group = visit(pattern);
-  ParsedQuery argumentOfExists =
-      std::exchange(parsedQuery_, std::move(queryBackup));
-  argumentOfExists.selectClause().setAsterisk();
-  argumentOfExists._rootGraphPattern = std::move(group);
-
-  // EXISTS inherits the FROM [NAMED] clauses from the outer argumentOfExists.
-  argumentOfExists.datasetClauses_ = activeDatasetClauses_;
-  visibleVariables_ = std::move(visibleVariablesSoFar);
-  auto exists = std::make_unique<sparqlExpression::ExistsExpression>(
-      std::move(argumentOfExists));
-  if (negate) {
-    return sparqlExpression::makeUnaryNegateExpression(std::move(exists));
-  } else {
-    return exists;
-  }
-}
-
-// ____________________________________________________________________________________
-=======
->>>>>>> c2abadda
 ExpressionPtr Visitor::visit(Parser::ExistsFuncContext* ctx) {
   return visitExists(ctx->groupGraphPattern(), false);
 }
