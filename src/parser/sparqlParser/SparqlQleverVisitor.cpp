// Copyright 2021 - 2024, University of Freiburg
// Chair of Algorithms and Data Structures
// Authors:
//   2021 -    Hannah Bast <bast@cs.uni-freiburg.de>
//   2022      Julian Mundhahs <mundhahj@tf.uni-freiburg.de>
//   2022 -    Johannes Kalmbach <kalmbach@cs.uni-freiburg.de>

#include "parser/sparqlParser/SparqlQleverVisitor.h"

#include <absl/strings/str_join.h>
#include <absl/strings/str_split.h>

#include <string>
#include <vector>

#include "absl/time/time.h"
#include "engine/sparqlExpressions/CountStarExpression.h"
#include "engine/sparqlExpressions/GroupConcatExpression.h"
#include "engine/sparqlExpressions/LiteralExpression.h"
#include "engine/sparqlExpressions/NowDatetimeExpression.h"
#include "engine/sparqlExpressions/RandomExpression.h"
#include "engine/sparqlExpressions/RegexExpression.h"
#include "engine/sparqlExpressions/RelationalExpressions.h"
#include "engine/sparqlExpressions/SampleExpression.h"
#include "engine/sparqlExpressions/UuidExpressions.h"
#include "parser/RdfParser.h"
#include "parser/SparqlParser.h"
#include "parser/TokenizerCtre.h"
#include "parser/data/Variable.h"
#include "util/StringUtils.h"
#include "util/TransparentFunctors.h"
#include "util/antlr/GenerateAntlrExceptionMetadata.h"

using namespace ad_utility::sparql_types;
using namespace sparqlExpression;
using ExpressionPtr = sparqlExpression::SparqlExpression::Ptr;
using SparqlExpressionPimpl = sparqlExpression::SparqlExpressionPimpl;
using SelectClause = parsedQuery::SelectClause;
using GraphPattern = parsedQuery::GraphPattern;
using Bind = parsedQuery::Bind;
using Values = parsedQuery::Values;
using BasicGraphPattern = parsedQuery::BasicGraphPattern;
using GraphPatternOperation = parsedQuery::GraphPatternOperation;
using SparqlValues = parsedQuery::SparqlValues;

using Visitor = SparqlQleverVisitor;
using Parser = SparqlAutomaticParser;

// _____________________________________________________________________________
std::string Visitor::getOriginalInputForContext(
    const antlr4::ParserRuleContext* context) {
  const auto& fullInput = context->getStart()->getInputStream()->toString();
  size_t posBeg = context->getStart()->getStartIndex();
  size_t posEnd = context->getStop()->getStopIndex();
  // Note that `getUTF8Substring` returns a `std::string_view`. We copy this to
  // a `std::string` because it's not clear whether the original string still
  // exists when the result of this call is used. Not performance-critical.
  return std::string{
      ad_utility::getUTF8Substring(fullInput, posBeg, posEnd - posBeg + 1)};
}

// _____________________________________________________________________________
std::string Visitor::currentTimeAsXsdString() {
  return absl::FormatTime("%Y-%m-%dT%H:%M:%E3S%Ez", absl::Now(),
                          absl::LocalTimeZone());
}

// ___________________________________________________________________________
ExpressionPtr Visitor::processIriFunctionCall(
    const TripleComponent::Iri& iri, std::vector<ExpressionPtr> argList,
    const antlr4::ParserRuleContext* ctx) {
  std::string_view functionName = asStringViewUnsafe(iri.getContent());
  std::string_view prefixName;
  // Helper lambda that checks if `functionName` starts with the given prefix.
  // If yes, remove the prefix from `functionName` and set
  // `prefixName` to the short name of the prefix; see `global/Constants.h`.
  auto checkPrefix = [&functionName, &prefixName](
                         std::pair<std::string_view, std::string_view> prefix) {
    if (functionName.starts_with(prefix.second)) {
      prefixName = prefix.first;
      functionName.remove_prefix(prefix.second.size());
      return true;
    } else {
      return false;
    }
  };
  // Helper lambda that checks the number of arguments and throws an error
  // if it's not right. The `functionName` and `prefixName` are used for the
  // error message.
  auto checkNumArgs = [&argList, &ctx, &functionName,
                       &prefixName](size_t numArgs) {
    static std::array<std::string, 6> wordForNumArgs = {
        "no", "one", "two", "three", "four", "five"};
    if (argList.size() != numArgs) {
      reportError(ctx,
                  absl::StrCat("Function ", prefixName, functionName, " takes ",
                               numArgs < 5 ? wordForNumArgs[numArgs]
                                           : std::to_string(numArgs),
                               numArgs == 1 ? " argument" : " arguments"));
    }
  };
  // Geo functions.
  if (checkPrefix(GEOF_PREFIX)) {
    if (functionName == "distance") {
      checkNumArgs(2);
      return sparqlExpression::makeDistExpression(std::move(argList[0]),
                                                  std::move(argList[1]));
    } else if (functionName == "longitude") {
      checkNumArgs(1);
      return sparqlExpression::makeLongitudeExpression(std::move(argList[0]));
    } else if (functionName == "latitude") {
      checkNumArgs(1);
      return sparqlExpression::makeLatitudeExpression(std::move(argList[0]));
    }
  } else if (checkPrefix(MATH_PREFIX)) {
    if (functionName == "log") {
      checkNumArgs(1);
      return sparqlExpression::makeLogExpression(std::move(argList[0]));
    } else if (functionName == "exp") {
      checkNumArgs(1);
      return sparqlExpression::makeExpExpression(std::move(argList[0]));
    } else if (functionName == "sqrt") {
      checkNumArgs(1);
      return sparqlExpression::makeSqrtExpression(std::move(argList[0]));
    } else if (functionName == "sin") {
      checkNumArgs(1);
      return sparqlExpression::makeSinExpression(std::move(argList[0]));
    } else if (functionName == "cos") {
      checkNumArgs(1);
      return sparqlExpression::makeCosExpression(std::move(argList[0]));
    } else if (functionName == "tan") {
      checkNumArgs(1);
      return sparqlExpression::makeTanExpression(std::move(argList[0]));
    }
  } else if (checkPrefix(XSD_PREFIX)) {
    if (functionName == "integer" || functionName == "int") {
      checkNumArgs(1);
      return sparqlExpression::makeConvertToIntExpression(
          std::move(argList[0]));
    } else if (functionName == "double" || functionName == "decimal") {
      checkNumArgs(1);
      return sparqlExpression::makeConvertToDoubleExpression(
          std::move(argList[0]));
    }
  }
  reportNotSupported(ctx,
                     "Function \""s + iri.toStringRepresentation() + "\" is");
}

void Visitor::addVisibleVariable(Variable var) {
  visibleVariables_.emplace_back(std::move(var));
}

// ___________________________________________________________________________
PathObjectPairs joinPredicateAndObject(const VarOrPath& predicate,
                                       auto objectList) {
  PathObjectPairs tuples;
  tuples.reserve(objectList.first.size());
  for (auto& object : objectList.first) {
    tuples.emplace_back(predicate, std::move(object));
  }
  return tuples;
}

// ___________________________________________________________________________
SparqlExpressionPimpl Visitor::visitExpressionPimpl(
    auto* ctx, [[maybe_unused]] bool allowLanguageFilters) {
  return {visit(ctx), getOriginalInputForContext(ctx)};
}

// ____________________________________________________________________________________
ParsedQuery Visitor::visit(Parser::QueryContext* ctx) {
  // The prologue (BASE and PREFIX declarations)  only affects the internal
  // state of the visitor.
  visit(ctx->prologue());
  auto query =
      visitAlternative<ParsedQuery>(ctx->selectQuery(), ctx->constructQuery(),
                                    ctx->describeQuery(), ctx->askQuery());

  query._originalString = ctx->getStart()->getInputStream()->toString();

  return query;
}

// ____________________________________________________________________________________
ParsedQuery Visitor::visit(Parser::QueryOrUpdateContext* ctx) {
  if (ctx->update()) {
    // An empty query currently matches the `update()` rule. We handle this
    // case manually to get a better error message. If an update query doesn't
    // have an `update1()`, then it consists of a (possibly empty) prologue, but
    // has not actual content, see the grammar in `SparqlAutomatic.g4` for
    // details.
    if (!ctx->update()->update1()) {
      reportError(ctx->update(),
                  "Empty query (this includes queries that only consist "
                  "of comments or prefix declarations).");
    }
    reportNotSupported(ctx->update(), "SPARQL 1.1 Update is");
  } else {
    return visit(ctx->query());
  }
}

// ____________________________________________________________________________________
SelectClause Visitor::visit(Parser::SelectClauseContext* ctx) {
  SelectClause select;

  select.distinct_ = static_cast<bool>(ctx->DISTINCT());
  select.reduced_ = static_cast<bool>(ctx->REDUCED());

  if (ctx->asterisk) {
    select.setAsterisk();
  } else {
    select.setSelected(visitVector(ctx->varOrAlias()));
  }
  return select;
}

// ____________________________________________________________________________________
VarOrAlias Visitor::visit(Parser::VarOrAliasContext* ctx) {
  return visitAlternative<VarOrAlias>(ctx->var(), ctx->alias());
}

// ____________________________________________________________________________________
Alias Visitor::visit(Parser::AliasContext* ctx) {
  // A SPARQL alias has only one child, namely the contents within
  // parentheses.
  return visit(ctx->aliasWithoutBrackets());
}

// ____________________________________________________________________________________
Alias Visitor::visit(Parser::AliasWithoutBracketsContext* ctx) {
  return {visitExpressionPimpl(ctx->expression()), visit(ctx->var())};
}

// ____________________________________________________________________________________
ParsedQuery Visitor::visit(Parser::ConstructQueryContext* ctx) {
  ParsedQuery query;
  // TODO<joka921> This is duplicated code with the SelectQueryContext.
  ParsedQuery::DatasetClauses& clauses = query.datasetClauses_;
  for (auto& [dataset, isNamed] : visitVector(ctx->datasetClause())) {
    auto& set = isNamed ? clauses.namedGraphs_ : clauses.defaultGraphs_;
    set.insert(std::move(dataset));
  }
  if (ctx->constructTemplate()) {
    query._clause = visit(ctx->constructTemplate())
                        .value_or(parsedQuery::ConstructClause{});
    auto [pattern, visibleVariables] = visit(ctx->whereClause());
    query._rootGraphPattern = std::move(pattern);
    query.registerVariablesVisibleInQueryBody(visibleVariables);
  } else {
    query._clause = parsedQuery::ConstructClause{
        visitOptional(ctx->triplesTemplate()).value_or(Triples{})};
  }
  query.addSolutionModifiers(visit(ctx->solutionModifier()));

  return query;
}

// ____________________________________________________________________________________
ParsedQuery Visitor::visit(const Parser::DescribeQueryContext* ctx) {
  reportNotSupported(ctx, "DESCRIBE queries are");
}

// ____________________________________________________________________________________
ParsedQuery Visitor::visit(const Parser::AskQueryContext* ctx) {
  reportNotSupported(ctx, "ASK queries are");
}

// ____________________________________________________________________________________
Visitor::SingleDatasetClause Visitor::visit(Parser::DatasetClauseContext* ctx) {
  if (ctx->defaultGraphClause()) {
    return {.dataset_ = visit(ctx->defaultGraphClause()), .isNamed_ = false};
  } else {
    AD_CORRECTNESS_CHECK(ctx->namedGraphClause());
    return {.dataset_ = visit(ctx->namedGraphClause()), .isNamed_ = true};
  }
}

// ____________________________________________________________________________________
TripleComponent::Iri Visitor::visit(Parser::DefaultGraphClauseContext* ctx) {
  return visit(ctx->sourceSelector());
}

// ____________________________________________________________________________________
TripleComponent::Iri Visitor::visit(Parser::NamedGraphClauseContext* ctx) {
  return visit(ctx->sourceSelector());
}

// ____________________________________________________________________________________
<<<<<<< HEAD
TripleComponent::Iri Visitor::visit(Parser::SourceSelectorContext* ctx) {
  return visit(ctx->iri());
=======
TripleComponent::Iri Visitor::visit(Parser::SourceSelectorContext*) {
  // This rule is only indirectly used by the `DatasetClause` rule which also is
  // not supported and should already have thrown an exception.
  AD_FAIL();
>>>>>>> b32530ec
}

// ____________________________________________________________________________________
Variable Visitor::visit(Parser::VarContext* ctx) {
  // `false` for the second argument means: The variable name is already
  // validated by the grammar, no need to check it again (which would lead to an
  // infinite loop here).
  return Variable{ctx->getText(), false};
}

// ____________________________________________________________________________________
GraphPatternOperation Visitor::visit(Parser::BindContext* ctx) {
  Variable target = visit(ctx->var());
  if (ad_utility::contains(visibleVariables_, target)) {
    reportError(
        ctx,
        absl::StrCat(
            "The target variable ", target.name(),
            " of an AS clause was already used before in the query body."));
  }

  auto expression = visitExpressionPimpl(ctx->expression());
  if (disableSomeChecksOnlyForTesting_ ==
      DisableSomeChecksOnlyForTesting::False) {
    for (const auto& var : expression.containedVariables()) {
      if (!ad_utility::contains(visibleVariables_, *var)) {
        reportError(ctx,
                    absl::StrCat("The variable ", var->name(),
                                 " was used in the expression of a BIND clause "
                                 "but was not previously bound in the query."));
      }
    }
  }
  addVisibleVariable(target);
  return GraphPatternOperation{Bind{std::move(expression), std::move(target)}};
}

// ____________________________________________________________________________________
GraphPatternOperation Visitor::visit(Parser::InlineDataContext* ctx) {
  Values values = visit(ctx->dataBlock());
  for (const auto& variable : values._inlineValues._variables) {
    addVisibleVariable(variable);
  }
  return GraphPatternOperation{std::move(values)};
}

// ____________________________________________________________________________________
Values Visitor::visit(Parser::DataBlockContext* ctx) {
  return visitAlternative<Values>(ctx->inlineDataOneVar(),
                                  ctx->inlineDataFull());
}

// ____________________________________________________________________________________
std::optional<Values> Visitor::visit(Parser::ValuesClauseContext* ctx) {
  return visitOptional(ctx->dataBlock());
}

// ____________________________________________________________________________________
ParsedQuery Visitor::visit(Parser::UpdateContext* ctx) {
  visit(ctx->prologue());

  auto query = visit(ctx->update1());

  if (ctx->update()) {
    parsedQuery_ = ParsedQuery{};
    reportNotSupported(ctx->update(), "Multiple updates in one query are");
  }

  return query;
}

// ____________________________________________________________________________________
ParsedQuery Visitor::visit(Parser::Update1Context* ctx) {
  if (ctx->modify()) {
    return visit(ctx->modify());
  } else if (ctx->clear()) {
    return visit(ctx->clear());
  }

  parsedQuery_._clause = parsedQuery::UpdateClause();

  if (ctx->insertData() || ctx->deleteData()) {
    // handles insertData and deleteData cases
    visitIf(&parsedQuery_.updateClause().toInsert_, ctx->insertData());
    visitIf(&parsedQuery_.updateClause().toDelete_, ctx->deleteData());
  } else if (ctx->deleteWhere()) {
    auto [toDelete, pattern] = visit(ctx->deleteWhere());
    parsedQuery_.updateClause().toDelete_ = std::move(toDelete);
    parsedQuery_._rootGraphPattern = std::move(pattern);
  } else {
    visitAlternative<void>(ctx->load(), ctx->drop(), ctx->add(), ctx->move(),
                           ctx->copy(), ctx->create());
    AD_FAIL();
  }

  return parsedQuery_;
}

// ____________________________________________________________________________________
void Visitor::visit(const Parser::LoadContext* ctx) const {
  reportNotSupported(ctx, "SPARQL 1.1 Update Load is");
}

// ____________________________________________________________________________________
ParsedQuery Visitor::visit(Parser::ClearContext* ctx) {
  auto graphRef = visit(ctx->graphRefAll());

  if (holds_alternative<DEFAULT>(graphRef)) {
    parsedQuery_._clause = parsedQuery::UpdateClause();
    parsedQuery_.updateClause().toDelete_ = {
        {Variable("?s"), Variable("?p"), Variable("?o")}};
    parsedQuery_._rootGraphPattern._graphPatterns.emplace_back(
        BasicGraphPattern{{{Variable("?s"), "?p", Variable("?o")}}});
    return parsedQuery_;
  } else {
    reportNotSupported(ctx, "Named Graphs are");
  }
}

// ____________________________________________________________________________________
void Visitor::visit(const Parser::DropContext* ctx) const {
  reportNotSupported(ctx, "SPARQL 1.1 Update Drop is");
}

// ____________________________________________________________________________________
void Visitor::visit(const Parser::CreateContext* ctx) const {
  reportNotSupported(ctx, "SPARQL 1.1 Update Create is");
}

// ____________________________________________________________________________________
void Visitor::visit(const Parser::AddContext* ctx) const {
  reportNotSupported(ctx, "SPARQL 1.1 Update Add is");
}

// ____________________________________________________________________________________
void Visitor::visit(const Parser::MoveContext* ctx) const {
  reportNotSupported(ctx, "SPARQL 1.1 Update Move is");
}

// ____________________________________________________________________________________
void Visitor::visit(const Parser::CopyContext* ctx) const {
  reportNotSupported(ctx, "SPARQL 1.1 Update Copy is");
}

// ____________________________________________________________________________________
vector<SparqlTripleSimple> Visitor::visit(Parser::InsertDataContext* ctx) {
  return visit(ctx->quadData());
}

// ____________________________________________________________________________________
vector<SparqlTripleSimple> Visitor::visit(Parser::DeleteDataContext* ctx) {
  return visit(ctx->quadData());
}

// ____________________________________________________________________________________
std::pair<vector<SparqlTripleSimple>, ParsedQuery::GraphPattern> Visitor::visit(
    Parser::DeleteWhereContext* ctx) {
  auto triples = visit(ctx->quadPattern());
  auto registerIfVariable = [this](const TripleComponent& component) {
    if (component.isVariable()) {
      addVisibleVariable(component.getVariable());
    }
  };
  auto transformAndRegisterTriple =
      [registerIfVariable](const SparqlTripleSimple& triple) {
        registerIfVariable(triple.s_);
        registerIfVariable(triple.p_);
        registerIfVariable(triple.o_);

        // The predicate comes from a rule in the grammar (`verb`) which only
        // allows variables and IRIs.
        AD_CORRECTNESS_CHECK(triple.p_.isVariable() || triple.p_.isIri());
        return SparqlTriple::fromSimple(triple);
      };
  GraphPattern pattern;
  pattern._graphPatterns.emplace_back(BasicGraphPattern{
      ad_utility::transform(triples, transformAndRegisterTriple)});

  return {std::move(triples), std::move(pattern)};
}

// ____________________________________________________________________________________
ParsedQuery Visitor::visit(Parser::ModifyContext* ctx) {
  if (ctx->iri()) {
    reportNotSupported(ctx->iri(), "Named graphs are");
  }
  if (!ctx->usingClause().empty()) {
    reportNotSupported(ctx->usingClause(0),
                       "USING inside an DELETE or INSERT is");
  }

  parsedQuery_._rootGraphPattern = visit(ctx->groupGraphPattern());

  parsedQuery_._clause = parsedQuery::UpdateClause();
  visitIf(&parsedQuery_.updateClause().toInsert_, ctx->insertClause());
  visitIf(&parsedQuery_.updateClause().toDelete_, ctx->deleteClause());

  return parsedQuery_;
}

// ____________________________________________________________________________________
vector<SparqlTripleSimple> Visitor::visit(Parser::DeleteClauseContext* ctx) {
  return visit(ctx->quadPattern());
}

// ____________________________________________________________________________________
vector<SparqlTripleSimple> Visitor::visit(Parser::InsertClauseContext* ctx) {
  return visit(ctx->quadPattern());
}

// ____________________________________________________________________________________
GraphOrDefault Visitor::visit(Parser::GraphOrDefaultContext* ctx) {
  if (ctx->iri()) {
    return visit(ctx->iri());
  } else {
    return DEFAULT{};
  }
}

// ____________________________________________________________________________________
GraphRef Visitor::visit(Parser::GraphRefContext* ctx) {
  return visit(ctx->iri());
}

// ____________________________________________________________________________________
GraphRefAll Visitor::visit(Parser::GraphRefAllContext* ctx) {
  if (ctx->graphRef()) {
    return visit(ctx->graphRef());
  } else if (ctx->DEFAULT()) {
    return DEFAULT{};
  } else if (ctx->NAMED()) {
    return NAMED{};
  } else if (ctx->ALL()) {
    return ALL{};
  } else {
    AD_FAIL();
  }
}

// ____________________________________________________________________________________
vector<SparqlTripleSimple> Visitor::visit(Parser::QuadPatternContext* ctx) {
  return visit(ctx->quads());
}

// ____________________________________________________________________________________
vector<SparqlTripleSimple> Visitor::visit(Parser::QuadDataContext* ctx) {
  auto quads = visit(ctx->quads());
  auto checkAndReportVar = [&ctx](const TripleComponent& term) {
    if (term.isVariable()) {
      reportError(ctx->quads(), "Variables (" + term.getVariable().name() +
                                    ") are not allowed here.");
    }
  };

  for (const auto& quad : quads) {
    checkAndReportVar(quad.s_);
    checkAndReportVar(quad.p_);
    checkAndReportVar(quad.o_);
  }

  return quads;
}

// ____________________________________________________________________________________
vector<SparqlTripleSimple> Visitor::visit(Parser::QuadsContext* ctx) {
  if (!ctx->quadsNotTriples().empty()) {
    // Could also be default; disallow completely for now.
    reportNotSupported(ctx->quadsNotTriples(0), "Named graphs are");
  }

  AD_CORRECTNESS_CHECK(ctx->triplesTemplate().size() == 1);

  auto convertTriple =
      [](const std::array<GraphTerm, 3>& triple) -> SparqlTripleSimple {
    return {visitGraphTerm(triple[0]), visitGraphTerm(triple[1]),
            visitGraphTerm(triple[2])};
  };

  return ad_utility::transform(visit(ctx->triplesTemplate(0)), convertTriple);
}

// ____________________________________________________________________________________
GraphPattern Visitor::visit(Parser::GroupGraphPatternContext* ctx) {
  GraphPattern pattern;

  // The following code makes sure that the variables from outside the graph
  // pattern are NOT visible inside the graph pattern, but the variables from
  // the graph pattern are visible outside the graph pattern.
  auto visibleVariablesSoFar = std::move(visibleVariables_);
  visibleVariables_.clear();
  auto mergeVariables =
      ad_utility::makeOnDestructionDontThrowDuringStackUnwinding(
          [this, &visibleVariablesSoFar]() {
            std::swap(visibleVariables_, visibleVariablesSoFar);
            visibleVariables_.insert(visibleVariables_.end(),
                                     visibleVariablesSoFar.begin(),
                                     visibleVariablesSoFar.end());
          });
  if (ctx->subSelect()) {
    auto parsedQuerySoFar = std::exchange(parsedQuery_, ParsedQuery{});
    auto [subquery, valuesOpt] = visit(ctx->subSelect());
    pattern._graphPatterns.emplace_back(std::move(subquery));
    if (valuesOpt.has_value()) {
      pattern._graphPatterns.emplace_back(std::move(valuesOpt.value()));
    }
    parsedQuery_ = std::move(parsedQuerySoFar);
    return pattern;
  } else {
    AD_CORRECTNESS_CHECK(ctx->groupGraphPatternSub());
    auto [subOps, filters] = visit(ctx->groupGraphPatternSub());
    pattern._graphPatterns = std::move(subOps);
    for (auto& filter : filters) {
      if (auto langFilterData =
              filter.expression_.getLanguageFilterExpression();
          langFilterData.has_value()) {
        const auto& [variable, language] = langFilterData.value();
        pattern.addLanguageFilter(variable, language);
      } else {
        pattern._filters.push_back(std::move(filter));
      }
    }
    return pattern;
  }
}

Visitor::OperationsAndFilters Visitor::visit(
    Parser::GroupGraphPatternSubContext* ctx) {
  vector<GraphPatternOperation> ops;
  vector<SparqlFilter> filters;

  auto filter = [&filters](SparqlFilter filter) {
    filters.emplace_back(std::move(filter));
  };
  auto op = [&ops](GraphPatternOperation op) {
    ops.emplace_back(std::move(op));
  };

  if (ctx->triplesBlock()) {
    ops.emplace_back(visit(ctx->triplesBlock()));
  }
  for (auto& [graphPattern, triples] :
       visitVector(ctx->graphPatternNotTriplesAndMaybeTriples())) {
    std::visit(ad_utility::OverloadCallOperator{filter, op},
               std::move(graphPattern));

    // TODO<C++23>: use `optional.transform` for this pattern.
    if (!triples.has_value()) {
      continue;
    }
    if (ops.empty() || !std::holds_alternative<BasicGraphPattern>(ops.back())) {
      ops.emplace_back(BasicGraphPattern{});
    }
    std::get<BasicGraphPattern>(ops.back())
        .appendTriples(std::move(triples.value()));
  }
  return {std::move(ops), std::move(filters)};
}

Visitor::OperationOrFilterAndMaybeTriples Visitor::visit(
    Parser::GraphPatternNotTriplesAndMaybeTriplesContext* ctx) {
  return {visit(ctx->graphPatternNotTriples()),
          visitOptional(ctx->triplesBlock())};
}

// ____________________________________________________________________________________
BasicGraphPattern Visitor::visit(Parser::TriplesBlockContext* ctx) {
  auto varToPropertyPath = [](const Variable& var) {
    return PropertyPath::fromVariable(var);
  };
  auto propertyPathIdentity = [](const PropertyPath& path) { return path; };
  auto visitVarOrPath =
      [&varToPropertyPath, &propertyPathIdentity](
          const ad_utility::sparql_types::VarOrPath& varOrPath) {
        return std::visit(
            ad_utility::OverloadCallOperator{varToPropertyPath,
                                             propertyPathIdentity},
            varOrPath);
      };
  auto registerIfVariable = [this](const auto& variant) {
    if (holds_alternative<Variable>(variant)) {
      addVisibleVariable(std::get<Variable>(variant));
    }
  };
  auto convertAndRegisterTriple =
      [&visitVarOrPath, &registerIfVariable](
          const TripleWithPropertyPath& triple) -> SparqlTriple {
    registerIfVariable(triple.subject_);
    registerIfVariable(triple.predicate_);
    registerIfVariable(triple.object_);

    return {visitGraphTerm(triple.subject_), visitVarOrPath(triple.predicate_),
            visitGraphTerm(triple.object_)};
  };

  BasicGraphPattern triples = {ad_utility::transform(
      visit(ctx->triplesSameSubjectPath()), convertAndRegisterTriple)};
  if (ctx->triplesBlock()) {
    triples.appendTriples(visit(ctx->triplesBlock()));
  }
  return triples;
}

// ____________________________________________________________________________________
Visitor::OperationOrFilter Visitor::visit(
    Parser::GraphPatternNotTriplesContext* ctx) {
  return visitAlternative<std::variant<GraphPatternOperation, SparqlFilter>>(
      ctx->filterR(), ctx->optionalGraphPattern(), ctx->minusGraphPattern(),
      ctx->bind(), ctx->inlineData(), ctx->groupOrUnionGraphPattern(),
      ctx->graphGraphPattern(), ctx->serviceGraphPattern());
}

// ____________________________________________________________________________________
GraphPatternOperation Visitor::visit(Parser::OptionalGraphPatternContext* ctx) {
  auto pattern = visit(ctx->groupGraphPattern());
  return GraphPatternOperation{parsedQuery::Optional{std::move(pattern)}};
}

// Parsing for the `serviceGraphPattern` rule.
parsedQuery::Service Visitor::visit(Parser::ServiceGraphPatternContext* ctx) {
  // If SILENT is specified, report that we do not support it yet.
  //
  // TODO: Support it, it's not hard. The semantics of SILENT is that if no
  // result can be obtained from the remote endpoint, then do as if the SERVICE
  // clause would not be there = the result is the neutral element.
  if (ctx->SILENT()) {
    reportNotSupported(ctx, "SILENT modifier in SERVICE is");
  }
  // Get the IRI and if a variable is specified, report that we do not support
  // it yet.
  //
  // NOTE: According to the grammar, this should either be a `Variable` or an
  // `Iri`, but due to (not very good) technical reasons, the `visit` returns a
  // `std::variant<Variable, GraphTerm>`, where `GraphTerm` is a
  // `std::variant<Literal, BlankNode, Iri>`, hence the `AD_CONTRACT_CHECK`.
  //
  // TODO: Also support variables. The semantics is to make a connection for
  // each IRI matching the variable and take the union of the results.
  GraphTerm varOrIri = visit(ctx->varOrIri());
  if (std::holds_alternative<Variable>(varOrIri)) {
    reportNotSupported(ctx->varOrIri(), "Variable endpoint in SERVICE is");
  }
  AD_CONTRACT_CHECK(std::holds_alternative<Iri>(varOrIri));
  Iri serviceIri = std::get<Iri>(varOrIri);
  // Parse the body of the SERVICE query. Add the visible variables from the
  // SERVICE clause to the visible variables so far, but also remember them
  // separately (with duplicates removed) because we need them in `Service.cpp`
  // when computing the result for this operation.
  std::vector<Variable> visibleVariablesSoFar = std::move(visibleVariables_);
  parsedQuery::GraphPattern graphPattern = visit(ctx->groupGraphPattern());
  // Note: The `visit` call in the line above has filled the `visibleVariables_`
  // member with all the variables visible inside the graph pattern.
  std::vector<Variable> visibleVariablesServiceQuery =
      ad_utility::removeDuplicates(visibleVariables_);
  visibleVariables_ = std::move(visibleVariablesSoFar);
  visibleVariables_.insert(visibleVariables_.end(),
                           visibleVariablesServiceQuery.begin(),
                           visibleVariablesServiceQuery.end());
  // Create suitable `parsedQuery::Service` object and return it.
  return {std::move(visibleVariablesServiceQuery), std::move(serviceIri),
          prologueString_,
          getOriginalInputForContext(ctx->groupGraphPattern())};
}

// ____________________________________________________________________________
parsedQuery::GraphPatternOperation Visitor::visit(
    Parser::GraphGraphPatternContext* ctx) {
  auto varOrIri = visit(ctx->varOrIri());
  if (std::holds_alternative<Variable>(varOrIri)) {
    reportNotSupported(ctx, "GRAPH clauses with a variable are");
  }
  AD_CORRECTNESS_CHECK(std::holds_alternative<Iri>(varOrIri));
  auto& iri = std::get<Iri>(varOrIri);
  auto group = visit(ctx->groupGraphPattern());
  return parsedQuery::GroupGraphPattern{
      std::move(group), TripleComponent::Iri::fromIriref(iri.toSparql())};
}

// Parsing for the `expression` rule.
sparqlExpression::SparqlExpression::Ptr Visitor::visit(
    Parser::ExpressionContext* ctx) {
  return visit(ctx->conditionalOrExpression());
}

// Parsing for the `whereClause` rule.
Visitor::PatternAndVisibleVariables Visitor::visit(
    Parser::WhereClauseContext* ctx) {
  // Get the variables visible in this WHERE clause separately from the visible
  // variables so far because they might not all be visible in the outer query.
  // Adding appropriately to the visible variables so far is then taken care of
  // in `visit(SubSelectContext*)`.
  std::vector<Variable> visibleVariablesSoFar = std::move(visibleVariables_);
  auto graphPatternWhereClause = visit(ctx->groupGraphPattern());
  // Using `std::exchange` as per Johannes' suggestion. I am slightly irritated
  // that this calls the move constructor AND the move assignment operator for
  // the second argument, since this is a potential performance issue (not in
  // this case though).
  auto visibleVariablesWhereClause =
      std::exchange(visibleVariables_, std::move(visibleVariablesSoFar));
  return {std::move(graphPatternWhereClause),
          std::move(visibleVariablesWhereClause)};
}

// ____________________________________________________________________________________
SolutionModifiers Visitor::visit(Parser::SolutionModifierContext* ctx) {
  SolutionModifiers modifiers;
  visitIf(&modifiers.groupByVariables_, ctx->groupClause());
  visitIf(&modifiers.havingClauses_, ctx->havingClause());
  visitIf(&modifiers.orderBy_, ctx->orderClause());
  visitIf(&modifiers.limitOffset_, ctx->limitOffsetClauses());
  return modifiers;
}

// ____________________________________________________________________________________
LimitOffsetClause Visitor::visit(Parser::LimitOffsetClausesContext* ctx) {
  LimitOffsetClause clause{};
  visitIf(&clause._limit, ctx->limitClause());
  visitIf(&clause._offset, ctx->offsetClause());
  visitIf(&clause.textLimit_, ctx->textLimitClause());
  return clause;
}

// ____________________________________________________________________________________
vector<SparqlFilter> Visitor::visit(Parser::HavingClauseContext* ctx) {
  return visitVector(ctx->havingCondition());
}

// ____________________________________________________________________________________
SparqlFilter Visitor::visit(Parser::HavingConditionContext* ctx) {
  return {visitExpressionPimpl(ctx->constraint())};
}

// ____________________________________________________________________________________
OrderClause Visitor::visit(Parser::OrderClauseContext* ctx) {
  auto orderKeys = visitVector(ctx->orderCondition());

  if (ctx->internalSortBy) {
    auto isDescending = [](const auto& variant) {
      return std::visit([](const auto& k) { return k.isDescending_; }, variant);
    };
    if (std::ranges::any_of(orderKeys, isDescending)) {
      reportError(ctx,
                  "When using the `INTERNAL SORT BY` modifier, all sorted "
                  "variables have to be ascending");
    }
    return {IsInternalSort::True, std::move(orderKeys)};
  } else {
    AD_CONTRACT_CHECK(ctx->orderBy);
    return {IsInternalSort::False, std::move(orderKeys)};
  }
}

// ____________________________________________________________________________________
vector<GroupKey> Visitor::visit(Parser::GroupClauseContext* ctx) {
  return visitVector(ctx->groupCondition());
}

// ____________________________________________________________________________________
std::optional<parsedQuery::ConstructClause> Visitor::visit(
    Parser::ConstructTemplateContext* ctx) {
  if (ctx->constructTriples()) {
    isInsideConstructTriples_ = true;
    auto cleanup =
        absl::Cleanup{[this]() { isInsideConstructTriples_ = false; }};
    return parsedQuery::ConstructClause{visit(ctx->constructTriples())};
  } else {
    return std::nullopt;
  }
}

// ____________________________________________________________________________________
RdfEscaping::NormalizedRDFString Visitor::visit(Parser::StringContext* ctx) {
  return RdfEscaping::normalizeRDFLiteral(ctx->getText());
}

// ____________________________________________________________________________________
TripleComponent::Iri Visitor::visit(Parser::IriContext* ctx) {
  string langtag =
      ctx->PREFIX_LANGTAG() ? ctx->PREFIX_LANGTAG()->getText() : "";
  return TripleComponent::Iri::fromIriref(
      langtag + visitAlternative<string>(ctx->iriref(), ctx->prefixedName()));
}

// ____________________________________________________________________________________
string Visitor::visit(Parser::IrirefContext* ctx) {
  return RdfEscaping::unescapeIriref(ctx->getText());
}

// ____________________________________________________________________________________
string Visitor::visit(Parser::PrefixedNameContext* ctx) {
  return visitAlternative<std::string>(ctx->pnameLn(), ctx->pnameNs());
}

// ____________________________________________________________________________________
string Visitor::visit(Parser::PnameLnContext* ctx) {
  string text = ctx->getText();
  auto pos = text.find(':');
  auto pnameNS = text.substr(0, pos);
  auto pnLocal = text.substr(pos + 1);
  if (!prefixMap_.contains(pnameNS)) {
    // TODO<joka921> : proper name
    reportError(ctx, "Prefix " + pnameNS +
                         " was not registered using a PREFIX declaration");
  }
  auto inner = prefixMap_[pnameNS];
  // strip the trailing ">"
  inner = inner.substr(0, inner.size() - 1);
  return inner + RdfEscaping::unescapePrefixedIri(pnLocal) + ">";
}

// ____________________________________________________________________________________
string Visitor::visit(Parser::PnameNsContext* ctx) {
  auto text = ctx->getText();
  auto prefix = text.substr(0, text.length() - 1);
  if (!prefixMap_.contains(prefix)) {
    // TODO<joka921> : proper name
    reportError(ctx, "Prefix " + prefix +
                         " was not registered using a PREFIX declaration");
  }
  return prefixMap_[prefix];
}

// ____________________________________________________________________________________
void Visitor::visit(Parser::PrologueContext* ctx) {
  visitVector(ctx->baseDecl());
  visitVector(ctx->prefixDecl());
  // Remember the whole prologue (we need this when we encounter a SERVICE
  // clause, see `visit(ServiceGraphPatternContext*)` below.
  if (ctx->getStart() && ctx->getStop()) {
    prologueString_ = getOriginalInputForContext(ctx);
  }
}

// ____________________________________________________________________________________
void Visitor::visit(const Parser::BaseDeclContext* ctx) {
  reportNotSupported(ctx, "BASE declarations are");
}

// ____________________________________________________________________________________
void Visitor::visit(Parser::PrefixDeclContext* ctx) {
  auto text = ctx->PNAME_NS()->getText();
  // Remove the ':' at the end of the PNAME_NS
  auto prefixLabel = text.substr(0, text.length() - 1);
  auto prefixIri = visit(ctx->iriref());
  prefixMap_[prefixLabel] = prefixIri;
}

// ____________________________________________________________________________________
ParsedQuery Visitor::visit(Parser::SelectQueryContext* ctx) {
  parsedQuery_._clause = visit(ctx->selectClause());
  ParsedQuery::DatasetClauses& clauses = parsedQuery_.datasetClauses_;
  for (auto& [dataset, isNamed] : visitVector(ctx->datasetClause())) {
    auto& set = isNamed ? clauses.namedGraphs_ : clauses.defaultGraphs_;
    set.insert(std::move(dataset));
  }
  auto [pattern, visibleVariables] = visit(ctx->whereClause());
  parsedQuery_._rootGraphPattern = std::move(pattern);
  parsedQuery_.registerVariablesVisibleInQueryBody(visibleVariables);
  parsedQuery_.addSolutionModifiers(visit(ctx->solutionModifier()));
  return parsedQuery_;
}

// ____________________________________________________________________________________
Visitor::SubQueryAndMaybeValues Visitor::visit(Parser::SubSelectContext* ctx) {
  ParsedQuery& query = parsedQuery_;
  query._clause = visit(ctx->selectClause());
  auto [pattern, visibleVariables] = visit(ctx->whereClause());
  query._rootGraphPattern = std::move(pattern);
  query.setNumInternalVariables(numInternalVariables_);
  query.registerVariablesVisibleInQueryBody(visibleVariables);
  query.addSolutionModifiers(visit(ctx->solutionModifier()));
  numInternalVariables_ = query.getNumInternalVariables();
  auto values = visit(ctx->valuesClause());
  // Variables that are selected in this query are visible in the parent query.
  for (const auto& variable : query.selectClause().getSelectedVariables()) {
    addVisibleVariable(variable);
  }
  return {parsedQuery::Subquery{std::move(query)}, std::move(values)};
}

// ____________________________________________________________________________________
GroupKey Visitor::visit(Parser::GroupConditionContext* ctx) {
  if (ctx->var() && !ctx->expression()) {
    return Variable{ctx->var()->getText()};
  } else if (ctx->builtInCall() || ctx->functionCall()) {
    // builtInCall and functionCall are both also an Expression
    return (ctx->builtInCall() ? visitExpressionPimpl(ctx->builtInCall())
                               : visitExpressionPimpl(ctx->functionCall()));
  } else {
    AD_CORRECTNESS_CHECK(ctx->expression());
    auto expr = visitExpressionPimpl(ctx->expression());
    if (ctx->AS() && ctx->var()) {
      return Alias{std::move(expr), visit(ctx->var())};
    } else {
      return expr;
    }
  }
}

// ____________________________________________________________________________________
OrderKey Visitor::visit(Parser::OrderConditionContext* ctx) {
  auto visitExprOrderKey = [this](bool isDescending,
                                  auto* context) -> OrderKey {
    auto expr = visitExpressionPimpl(context);
    if (auto exprIsVariable = expr.getVariableOrNullopt();
        exprIsVariable.has_value()) {
      return VariableOrderKey{exprIsVariable.value(), isDescending};
    } else {
      return ExpressionOrderKey{std::move(expr), isDescending};
    }
  };

  if (ctx->var()) {
    return VariableOrderKey(visit(ctx->var()));
  } else if (ctx->constraint()) {
    return visitExprOrderKey(false, ctx->constraint());
  } else {
    AD_CORRECTNESS_CHECK(ctx->brackettedExpression());
    return visitExprOrderKey(ctx->DESC() != nullptr,
                             ctx->brackettedExpression());
  }
}

// ____________________________________________________________________________________
uint64_t Visitor::visit(Parser::LimitClauseContext* ctx) {
  return visit(ctx->integer());
}

// ____________________________________________________________________________________
uint64_t Visitor::visit(Parser::OffsetClauseContext* ctx) {
  return visit(ctx->integer());
}

// ____________________________________________________________________________________
uint64_t Visitor::visit(Parser::TextLimitClauseContext* ctx) {
  return visit(ctx->integer());
}

// ____________________________________________________________________________________
SparqlValues Visitor::visit(Parser::InlineDataOneVarContext* ctx) {
  SparqlValues values;
  values._variables.push_back(visit(ctx->var()));
  for (auto& dataBlockValue : ctx->dataBlockValue()) {
    values._values.push_back({visit(dataBlockValue)});
  }
  return values;
}

// ____________________________________________________________________________________
SparqlValues Visitor::visit(Parser::InlineDataFullContext* ctx) {
  SparqlValues values;
  values._variables = visitVector(ctx->var());
  values._values = visitVector(ctx->dataBlockSingle());
  if (std::any_of(values._values.begin(), values._values.end(),
                  [numVars = values._variables.size()](const auto& inner) {
                    return inner.size() != numVars;
                  })) {
    reportError(ctx,
                "The number of values in every data block must "
                "match the number of variables in a values clause.");
  }
  return values;
}

// ____________________________________________________________________________________
vector<TripleComponent> Visitor::visit(Parser::DataBlockSingleContext* ctx) {
  if (ctx->NIL()) {
    return {};
  }
  return visitVector(ctx->dataBlockValue());
}

// ____________________________________________________________________________________
TripleComponent Visitor::visit(Parser::DataBlockValueContext* ctx) {
  // Return a string
  if (ctx->iri()) {
    return visit(ctx->iri());
  } else if (ctx->rdfLiteral()) {
<<<<<<< HEAD
    return TurtleStringParser<TurtleParser<Tokenizer>>::parseTripleObject(
=======
    return RdfStringParser<TurtleParser<Tokenizer>>::parseTripleObject(
>>>>>>> b32530ec
        visit(ctx->rdfLiteral()));
  } else if (ctx->numericLiteral()) {
    return std::visit(
        [](auto intOrDouble) { return TripleComponent{intOrDouble}; },
        visit(ctx->numericLiteral()));
  } else if (ctx->UNDEF()) {
    return TripleComponent::UNDEF{};
  } else {
    AD_CORRECTNESS_CHECK(ctx->booleanLiteral());
    return TripleComponent{visit(ctx->booleanLiteral())};
  }
}

// ____________________________________________________________________________________
GraphPatternOperation Visitor::visit(Parser::MinusGraphPatternContext* ctx) {
  return GraphPatternOperation{
      parsedQuery::Minus{visit(ctx->groupGraphPattern())}};
}

// ____________________________________________________________________________________
namespace {
GraphPattern wrap(GraphPatternOperation op) {
  auto pattern = GraphPattern();
  pattern._graphPatterns.emplace_back(std::move(op));
  return pattern;
}
}  // namespace

// ____________________________________________________________________________________
GraphPatternOperation Visitor::visit(
    Parser::GroupOrUnionGraphPatternContext* ctx) {
  auto children = visitVector(ctx->groupGraphPattern());
  if (children.size() > 1) {
    // https://en.cppreference.com/w/cpp/algorithm/accumulate
    // a similar thing is done in QueryPlaner::uniteGraphPatterns
    auto foldOp = [](GraphPatternOperation op1, GraphPattern op2) {
      return GraphPatternOperation{
          parsedQuery::Union{wrap(std::move(op1)), std::move(op2)}};
    };
    // TODO<joka921> QLever should support Nary UNIONs directly.
    return std::accumulate(std::next(children.begin(), 2), children.end(),
                           GraphPatternOperation{parsedQuery::Union{
                               std::move(children[0]), std::move(children[1])}},
                           foldOp);
  } else {
    return GraphPatternOperation{
        parsedQuery::GroupGraphPattern{std::move(children[0])}};
  }
}

// ____________________________________________________________________________________
SparqlFilter Visitor::visit(Parser::FilterRContext* ctx) {
  // The second argument means that the expression `LANG(?var) = "language"` is
  // allowed.
  return SparqlFilter{visitExpressionPimpl(ctx->constraint(), true)};
}

// ____________________________________________________________________________________
ExpressionPtr Visitor::visit(Parser::ConstraintContext* ctx) {
  return visitAlternative<ExpressionPtr>(
      ctx->brackettedExpression(), ctx->builtInCall(), ctx->functionCall());
}

// ____________________________________________________________________________________
ExpressionPtr Visitor::visit(Parser::FunctionCallContext* ctx) {
  return processIriFunctionCall(visit(ctx->iri()), visit(ctx->argList()), ctx);
}

// ____________________________________________________________________________________
vector<Visitor::ExpressionPtr> Visitor::visit(Parser::ArgListContext* ctx) {
  // If no arguments, return empty expression vector.
  if (ctx->NIL()) {
    return std::vector<ExpressionPtr>{};
  }
  // The grammar allows an optional DISTINCT before the argument list (the
  // whole list, not the individual arguments), but we currently don't support
  // it.
  if (ctx->DISTINCT()) {
    reportNotSupported(
        ctx, "DISTINCT for the argument lists of an IRI functions is ");
  }
  // Visit the expression of each argument.
  return visitVector(ctx->expression());
}

// ____________________________________________________________________________________
std::vector<ExpressionPtr> Visitor::visit(Parser::ExpressionListContext* ctx) {
  if (ctx->NIL()) {
    return {};
  }
  return visitVector(ctx->expression());
}

// ____________________________________________________________________________________
template <typename Context>
Triples Visitor::parseTriplesConstruction(Context* ctx) {
  auto result = visit(ctx->triplesSameSubject());
  Context* subContext = [](Context* ctx) -> Context* {
    if constexpr (std::is_same_v<Context, Parser::ConstructTriplesContext>) {
      return ctx->constructTriples();
    } else if constexpr (std::is_same_v<Context,
                                        Parser::TriplesTemplateContext>) {
      return ctx->triplesTemplate();
    }
  }(ctx);
  if (subContext) {
    auto newTriples = visit(subContext);
    ad_utility::appendVector(result, std::move(newTriples));
  }
  return result;
}

// ____________________________________________________________________________________
Triples Visitor::visit(Parser::ConstructTriplesContext* ctx) {
  return parseTriplesConstruction(ctx);
}

// ____________________________________________________________________________________
Triples Visitor::visit(Parser::TriplesTemplateContext* ctx) {
  return parseTriplesConstruction(ctx);
}

// ____________________________________________________________________________________
Triples Visitor::visit(Parser::TriplesSameSubjectContext* ctx) {
  Triples triples;
  if (ctx->varOrTerm()) {
    GraphTerm subject = visit(ctx->varOrTerm());
    AD_CONTRACT_CHECK(ctx->propertyListNotEmpty());
    auto propertyList = visit(ctx->propertyListNotEmpty());
    for (auto& tuple : propertyList.first) {
      triples.push_back({subject, std::move(tuple[0]), std::move(tuple[1])});
    }
    ad_utility::appendVector(triples, std::move(propertyList.second));
  } else {
    AD_CORRECTNESS_CHECK(ctx->triplesNode());
    auto tripleNodes = visit(ctx->triplesNode());
    ad_utility::appendVector(triples, std::move(tripleNodes.second));
    AD_CONTRACT_CHECK(ctx->propertyList());
    auto propertyList = visit(ctx->propertyList());
    for (auto& tuple : propertyList.first) {
      triples.push_back(
          {tripleNodes.first, std::move(tuple[0]), std::move(tuple[1])});
    }
    ad_utility::appendVector(triples, std::move(propertyList.second));
  }
  return triples;
}

// ____________________________________________________________________________________
PredicateObjectPairsAndTriples Visitor::visit(
    Parser::PropertyListContext* ctx) {
  return ctx->propertyListNotEmpty() ? visit(ctx->propertyListNotEmpty())
                                     : PredicateObjectPairsAndTriples{
                                           PredicateObjectPairs{}, Triples{}};
}

// ____________________________________________________________________________________
PredicateObjectPairsAndTriples Visitor::visit(
    Parser::PropertyListNotEmptyContext* ctx) {
  PredicateObjectPairs triplesWithoutSubject;
  Triples additionalTriples;
  auto verbs = ctx->verb();
  auto objectLists = ctx->objectList();
  for (size_t i = 0; i < verbs.size(); i++) {
    // TODO use zip-style approach once C++ supports ranges
    auto objectList = visit(objectLists.at(i));
    auto verb = visit(verbs.at(i));
    for (auto& object : objectList.first) {
      triplesWithoutSubject.push_back({verb, std::move(object)});
    }
    ad_utility::appendVector(additionalTriples, std::move(objectList.second));
  }
  return {std::move(triplesWithoutSubject), std::move(additionalTriples)};
}

// ____________________________________________________________________________________
GraphTerm Visitor::visit(Parser::VerbContext* ctx) {
  if (ctx->varOrIri()) {
    return visit(ctx->varOrIri());
  } else {
    // Special keyword 'a'
    AD_CORRECTNESS_CHECK(ctx->getText() == "a");
    return GraphTerm{Iri{"<http://www.w3.org/1999/02/22-rdf-syntax-ns#type>"}};
  }
}

// ____________________________________________________________________________________
ObjectsAndTriples Visitor::visit(Parser::ObjectListContext* ctx) {
  Objects objects;
  Triples additionalTriples;
  auto objectContexts = ctx->objectR();
  for (auto& objectContext : objectContexts) {
    auto graphNode = visit(objectContext);
    ad_utility::appendVector(additionalTriples, std::move(graphNode.second));
    objects.push_back(std::move(graphNode.first));
  }
  return {std::move(objects), std::move(additionalTriples)};
}

// ____________________________________________________________________________________
SubjectOrObjectAndTriples Visitor::visit(Parser::ObjectRContext* ctx) {
  return visit(ctx->graphNode());
}

// ____________________________________________________________________________________
void Visitor::setMatchingWordAndScoreVisibleIfPresent(
    // If a triple `?var ql:contains-word "words"` or `?var ql:contains-entity
    // <entity>` is contained in the query, then the variable
    // `?ql_textscore_var` is implicitly created and visible in the query body.
    // Similarly, if a triple `?var ql:contains-word "words"` is contained in
    // the query, then the variable `ql_matchingword_var` is implicitly created
    // and visible in the query body.
    auto* ctx, const TripleWithPropertyPath& triple) {
  const auto& [subject, predicate, object] = triple;

  auto* var = std::get_if<Variable>(&subject);
  auto* propertyPath = std::get_if<PropertyPath>(&predicate);

  if (!var || !propertyPath) {
    return;
  }

  if (propertyPath->asString() == CONTAINS_WORD_PREDICATE) {
    string name = object.toSparql();
    if (!((name.starts_with('"') && name.ends_with('"')) ||
          (name.starts_with('\'') && name.ends_with('\'')))) {
      reportError(ctx,
                  "ql:contains-word has to be followed by a string in quotes");
    }
    for (std::string_view s : std::vector<std::string>(
             absl::StrSplit(name.substr(1, name.size() - 2), ' '))) {
      if (!s.ends_with('*')) {
        continue;
      }
      addVisibleVariable(var->getMatchingWordVariable(
          ad_utility::utf8ToLower(s.substr(0, s.size() - 1))));
    }
  } else if (propertyPath->asString() == CONTAINS_ENTITY_PREDICATE) {
    if (const auto* entVar = std::get_if<Variable>(&object)) {
      addVisibleVariable(var->getScoreVariable(*entVar));
    } else {
      addVisibleVariable(var->getScoreVariable(object.toSparql()));
    }
  }
}

// ___________________________________________________________________________
vector<TripleWithPropertyPath> Visitor::visit(
    Parser::TriplesSameSubjectPathContext* ctx) {
  /*
  // If a triple `?var ql:contains-word "words"` or `?var ql:contains-entity
  // <entity>` is contained in the query, then the variable `?ql_textscore_var`
  // is implicitly created and visible in the query body.
  // Similarly if a triple `?var ql:contains-word "words"` is contained in the
  // query, then the variable `ql_matchingword_var` is implicitly created and
  // visible in the query body.
  auto setMatchingWordAndScoreVisibleIfPresent =
      [this, ctx](GraphTerm& subject, VarOrPath& predicate, GraphTerm& object) {
        auto* var = std::get_if<Variable>(&subject);
        auto* propertyPath = std::get_if<PropertyPath>(&predicate);

        if (!var || !propertyPath) {
          return;
        }

        if (propertyPath->asString() == CONTAINS_WORD_PREDICATE) {
          string name = object.toSparql();
          if (!((name.starts_with('"') && name.ends_with('"')) ||
                (name.starts_with('\'') && name.ends_with('\'')))) {
            reportError(
                ctx,
                "ql:contains-word has to be followed by a string in quotes");
          }
          for (std::string_view s : std::vector<std::string>(
                   absl::StrSplit(name.substr(1, name.size() - 2), ' '))) {
            if (!s.ends_with('*')) {
              continue;
            }
            addVisibleVariable(var->getMatchingWordVariable(
                ad_utility::utf8ToLower(s.substr(0, s.size() - 1))));
          }
        } else if (propertyPath->asString() == CONTAINS_ENTITY_PREDICATE) {
          if (const auto* entVar = std::get_if<Variable>(&object)) {
            addVisibleVariable(var->getScoreVariable(*entVar));
          } else {
            addVisibleVariable(var->getScoreVariable(object.toSparql()));
          }
        }
      };
      */

  // Assemble the final result from a set of given `triples` and possibly empty
  // `additionalTriples`, the given `subject` and the given pairs of
  // `[predicate, object]`
  using TripleVec = std::vector<TripleWithPropertyPath>;
  auto assembleResult = [this, ctx](TripleVec triples, GraphTerm subject,
                                    PathObjectPairs predicateObjectPairs,
                                    TripleVec additionalTriples) {
    for (auto&& [predicate, object] : std::move(predicateObjectPairs)) {
      triples.emplace_back(subject, std::move(predicate), std::move(object));
    }
    std::ranges::copy(additionalTriples, std::back_inserter(triples));
    for (const auto& triple : triples) {
      setMatchingWordAndScoreVisibleIfPresent(ctx, triple);
    }
    return triples;
  };
  if (ctx->varOrTerm()) {
    auto subject = visit(ctx->varOrTerm());
    auto [tuples, triples] = visit(ctx->propertyListPathNotEmpty());
    return assembleResult(std::move(triples), std::move(subject),
                          std::move(tuples), {});
  } else {
    AD_CORRECTNESS_CHECK(ctx->triplesNodePath());
    auto [subject, result] = visit(ctx->triplesNodePath());
    auto additionalTriples = visit(ctx->propertyListPath());
    if (additionalTriples.has_value()) {
      auto& [tuples, triples] = additionalTriples.value();
      return assembleResult(std::move(result), std::move(subject),
                            std::move(tuples), std::move(triples));
    } else {
      return assembleResult(std::move(result), std::move(subject), {}, {});
    }
  }
}

// ___________________________________________________________________________
std::optional<PathObjectPairsAndTriples> Visitor::visit(
    Parser::PropertyListPathContext* ctx) {
  return visitOptional(ctx->propertyListPathNotEmpty());
}

// ___________________________________________________________________________
PathObjectPairsAndTriples Visitor::visit(
    Parser::PropertyListPathNotEmptyContext* ctx) {
  PathObjectPairsAndTriples result = visit(ctx->tupleWithPath());
  auto& [pairs, triples] = result;
  vector<PathObjectPairsAndTriples> pairsAndTriples =
      visitVector(ctx->tupleWithoutPath());
  for (auto& [newPairs, newTriples] : pairsAndTriples) {
    std::ranges::move(newPairs, std::back_inserter(pairs));
    std::ranges::move(newTriples, std::back_inserter(triples));
  }
  return result;
}

// ____________________________________________________________________________________
PropertyPath Visitor::visit(Parser::VerbPathContext* ctx) {
  PropertyPath p = visit(ctx->path());
  // TODO move computeCanBeNull into PropertyPath constructor.
  p.computeCanBeNull();
  return p;
}

// ____________________________________________________________________________________
Variable Visitor::visit(Parser::VerbSimpleContext* ctx) {
  return visit(ctx->var());
}

// ____________________________________________________________________________________
PathObjectPairsAndTriples Visitor::visit(Parser::TupleWithoutPathContext* ctx) {
  VarOrPath predicate = visit(ctx->verbPathOrSimple());
  ObjectsAndTriples objectList = visit(ctx->objectList());
  auto predicateObjectPairs = joinPredicateAndObject(predicate, objectList);
  std::vector<TripleWithPropertyPath> triples;
  auto toVarOrPath = [](GraphTerm term) -> VarOrPath {
    if (std::holds_alternative<Variable>(term)) {
      return std::get<Variable>(term);
    } else {
      return PropertyPath::fromIri(term.toSparql());
    }
  };
  for (auto& triple : objectList.second) {
    triples.emplace_back(triple[0], toVarOrPath(triple[1]), triple[2]);
  }
  return {std::move(predicateObjectPairs), std::move(triples)};
}

// ____________________________________________________________________________________
PathObjectPairsAndTriples Visitor::visit(Parser::TupleWithPathContext* ctx) {
  VarOrPath predicate = visit(ctx->verbPathOrSimple());
  ObjectsAndPathTriples objectList = visit(ctx->objectListPath());
  auto predicateObjectPairs = joinPredicateAndObject(predicate, objectList);
  return {predicateObjectPairs, std::move(objectList.second)};
}

// ____________________________________________________________________________________
VarOrPath Visitor::visit(Parser::VerbPathOrSimpleContext* ctx) {
  return visitAlternative<ad_utility::sparql_types::VarOrPath>(
      ctx->verbPath(), ctx->verbSimple());
}

// ___________________________________________________________________________
ObjectsAndPathTriples Visitor::visit(Parser::ObjectListPathContext* ctx) {
  auto objectAndTriplesVec = visitVector(ctx->objectPath());
  // First collect all the objects.
  std::vector<GraphTerm> objects;
  std::ranges::copy(
      objectAndTriplesVec | std::views::transform(ad_utility::first),
      std::back_inserter(objects));

  // Collect all the triples. Node: `views::join` flattens the input.
  std::vector<TripleWithPropertyPath> triples;
  std::ranges::copy(objectAndTriplesVec |
                        std::views::transform(ad_utility::second) |
                        std::views::join,
                    std::back_inserter(triples));
  return {std::move(objects), std::move(triples)};
}

// ____________________________________________________________________________________
SubjectOrObjectAndPathTriples Visitor::visit(Parser::ObjectPathContext* ctx) {
  return visit(ctx->graphNodePath());
}

// ____________________________________________________________________________________
PropertyPath Visitor::visit(Parser::PathContext* ctx) {
  return visit(ctx->pathAlternative());
}

// ____________________________________________________________________________________
PropertyPath Visitor::visit(Parser::PathAlternativeContext* ctx) {
  return PropertyPath::makeAlternative(visitVector(ctx->pathSequence()));
}

// ____________________________________________________________________________________
PropertyPath Visitor::visit(Parser::PathSequenceContext* ctx) {
  return PropertyPath::makeSequence(visitVector(ctx->pathEltOrInverse()));
}

// ____________________________________________________________________________________
PropertyPath Visitor::visit(Parser::PathEltContext* ctx) {
  PropertyPath p = visit(ctx->pathPrimary());

  if (ctx->pathMod()) {
    std::string modifier = ctx->pathMod()->getText();
    p = PropertyPath::makeModified(p, modifier);
  }
  return p;
}

// ____________________________________________________________________________________
PropertyPath Visitor::visit(Parser::PathEltOrInverseContext* ctx) {
  PropertyPath p = visit(ctx->pathElt());

  if (ctx->negationOperator) {
    p = PropertyPath::makeInverse(std::move(p));
  }

  return p;
}

// ____________________________________________________________________________________
void Visitor::visit(Parser::PathModContext*) {
  // This rule is only used by the `PathElt` rule which should have handled the
  // content of this rule.
  AD_FAIL();
}

// ____________________________________________________________________________________
PropertyPath Visitor::visit(Parser::PathPrimaryContext* ctx) {
  // TODO: implement a strong Iri type, s.t. the ctx->iri() case can become a
  //  simple `return visit(...)`. Then the three cases which are not the
  //  `special a` case can be merged into a `visitAlternative(...)`.
  if (ctx->iri()) {
    return PropertyPath::fromIri(
        std::string{visit(ctx->iri()).toStringRepresentation()});
  } else if (ctx->path()) {
    return visit(ctx->path());
  } else if (ctx->pathNegatedPropertySet()) {
    return visit(ctx->pathNegatedPropertySet());
  } else {
    AD_CORRECTNESS_CHECK(ctx->getText() == "a");
    // Special keyword 'a'
    return PropertyPath::fromIri(
        "<http://www.w3.org/1999/02/22-rdf-syntax-ns#type>");
  }
}

// ____________________________________________________________________________________
PropertyPath Visitor::visit(const Parser::PathNegatedPropertySetContext* ctx) {
  reportNotSupported(ctx, "\"!\" inside a property path is ");
}

// ____________________________________________________________________________________
PropertyPath Visitor::visit(Parser::PathOneInPropertySetContext*) {
  // This rule is only used by the `PathNegatedPropertySet` rule which also is
  // not supported and should already have thrown an exception.
  AD_FAIL();
}

// ____________________________________________________________________________________
uint64_t Visitor::visit(Parser::IntegerContext* ctx) {
  try {
    // unsigned long long int might be larger than 8 bytes as per the standard.
    // If that were the case this could lead to overflows.
    // TODO<joka921> Use `std::from_chars` but first check for the compiler
    //  support.
    static_assert(sizeof(unsigned long long int) == sizeof(uint64_t));
    return std::stoull(ctx->getText());
  } catch (const std::out_of_range&) {
    reportNotSupported(ctx, "Integer " + ctx->getText() +
                                " does not fit into 64 bits. This is ");
  }
}

// ____________________________________________________________________________________
SubjectOrObjectAndTriples Visitor::visit(Parser::TriplesNodeContext* ctx) {
  return visitAlternative<SubjectOrObjectAndTriples>(
      ctx->collection(), ctx->blankNodePropertyList());
}

// ____________________________________________________________________________________
SubjectOrObjectAndTriples Visitor::visit(
    Parser::BlankNodePropertyListContext* ctx) {
  GraphTerm term = [this]() -> GraphTerm {
    if (isInsideConstructTriples_) {
      return GraphTerm{newBlankNode()};
    } else {
      return parsedQuery_.getNewInternalVariable();
    }
  }();
  Triples triples;
  auto propertyList = visit(ctx->propertyListNotEmpty());
  for (auto& [predicate, object] : propertyList.first) {
    triples.push_back({term, std::move(predicate), std::move(object)});
  }
  ad_utility::appendVector(triples, std::move(propertyList.second));
  return {std::move(term), std::move(triples)};
}

// ____________________________________________________________________________________
SubjectOrObjectAndPathTriples Visitor::visit(
    Parser::TriplesNodePathContext* ctx) {
  return visitAlternative<SubjectOrObjectAndPathTriples>(
      ctx->blankNodePropertyListPath(), ctx->collectionPath());
}

// ____________________________________________________________________________________
SubjectOrObjectAndPathTriples Visitor::visit(
    Parser::BlankNodePropertyListPathContext* ctx) {
  auto subject = parsedQuery_.getNewInternalVariable();
  auto [predicateObjects, triples] = visit(ctx->propertyListPathNotEmpty());
  for (auto& [predicate, object] : predicateObjects) {
    triples.emplace_back(subject, std::move(predicate), std::move(object));
  }
  return {std::move(subject), triples};
}

// ____________________________________________________________________________________
SubjectOrObjectAndTriples Visitor::visit(Parser::CollectionContext* ctx) {
  Triples triples;
  GraphTerm nextTerm{Iri{"<http://www.w3.org/1999/02/22-rdf-syntax-ns#nil>"}};
  auto nodes = ctx->graphNode();
  for (auto context : Reversed{nodes}) {
    GraphTerm currentTerm{newBlankNode()};
    auto graphNode = visit(context);

    triples.push_back(
        {currentTerm,
         GraphTerm{Iri{"<http://www.w3.org/1999/02/22-rdf-syntax-ns#first>"}},
         std::move(graphNode.first)});
    triples.push_back(
        {currentTerm,
         GraphTerm{Iri{"<http://www.w3.org/1999/02/22-rdf-syntax-ns#rest>"}},
         std::move(nextTerm)});
    nextTerm = std::move(currentTerm);

    ad_utility::appendVector(triples, std::move(graphNode.second));
  }
  return {std::move(nextTerm), std::move(triples)};
}

// ____________________________________________________________________________________
SubjectOrObjectAndPathTriples Visitor::visit(
    Parser::CollectionPathContext* ctx) {
  throwCollectionsNotSupported(ctx);
}

// ____________________________________________________________________________________
SubjectOrObjectAndTriples Visitor::visit(Parser::GraphNodeContext* ctx) {
  if (ctx->varOrTerm()) {
    return {visit(ctx->varOrTerm()), Triples{}};
  } else {
    AD_CORRECTNESS_CHECK(ctx->triplesNode());
    return visit(ctx->triplesNode());
  }
}

// ____________________________________________________________________________________
SubjectOrObjectAndPathTriples Visitor::visit(
    Parser::GraphNodePathContext* ctx) {
  if (ctx->varOrTerm()) {
    return {visit(ctx->varOrTerm()), {}};
  } else {
    AD_CORRECTNESS_CHECK(ctx->triplesNodePath());
    return visit(ctx->triplesNodePath());
  }
}

// ____________________________________________________________________________________
GraphTerm Visitor::visit(Parser::VarOrTermContext* ctx) {
  return visitAlternative<GraphTerm>(ctx->var(), ctx->graphTerm());
}

// ____________________________________________________________________________________
GraphTerm Visitor::visit(Parser::VarOrIriContext* ctx) {
  if (ctx->var()) {
    return visit(ctx->var());
  } else {
    AD_CORRECTNESS_CHECK(ctx->iri());
    // TODO<qup42> If `visit` returns an `Iri` and `GraphTerm` can be
    // constructed from an `Iri`, this whole function becomes
    // `visitAlternative`.
    // TODO<joka921> If we unify the two IRI and Literal types (the ones from
    // the parser and from the `TripleComponent`, then this becomes much
    // simpler.
    return GraphTerm{
        Iri{std::string{visit(ctx->iri()).toStringRepresentation()}}};
  }
}

// ____________________________________________________________________________________
GraphTerm Visitor::visit(Parser::GraphTermContext* ctx) {
  if (ctx->blankNode()) {
    return visit(ctx->blankNode());
  } else if (ctx->iri()) {
    // TODO<joka921> Unify.
    return Iri{std::string{visit(ctx->iri()).toStringRepresentation()}};
  } else if (ctx->NIL()) {
    return Iri{"<http://www.w3.org/1999/02/22-rdf-syntax-ns#nil>"};
  } else {
    return visitAlternative<Literal>(ctx->numericLiteral(),
                                     ctx->booleanLiteral(), ctx->rdfLiteral());
  }
}

// ____________________________________________________________________________________
ExpressionPtr Visitor::visit(Parser::ConditionalOrExpressionContext* ctx) {
  auto childContexts = ctx->conditionalAndExpression();
  auto children = visitVector(ctx->conditionalAndExpression());
  AD_CONTRACT_CHECK(!children.empty());
  auto result = std::move(children.front());
  std::for_each(children.begin() + 1, children.end(),
                [&result](ExpressionPtr& ptr) {
                  result = sparqlExpression::makeOrExpression(std::move(result),
                                                              std::move(ptr));
                });
  result->descriptor() = ctx->getText();
  return result;
}

// ____________________________________________________________________________________
ExpressionPtr Visitor::visit(Parser::ConditionalAndExpressionContext* ctx) {
  auto children = visitVector(ctx->valueLogical());
  AD_CONTRACT_CHECK(!children.empty());
  auto result = std::move(children.front());
  std::for_each(children.begin() + 1, children.end(),
                [&result](ExpressionPtr& ptr) {
                  result = sparqlExpression::makeAndExpression(
                      std::move(result), std::move(ptr));
                });
  result->descriptor() = ctx->getText();
  return result;
}

// ____________________________________________________________________________________
ExpressionPtr Visitor::visit(Parser::ValueLogicalContext* ctx) {
  return visit(ctx->relationalExpression());
}

// ___________________________________________________________________________
ExpressionPtr Visitor::visit(Parser::RelationalExpressionContext* ctx) {
  auto children = visitVector(ctx->numericExpression());

  if (ctx->expressionList()) {
    auto lhs = visitVector(ctx->numericExpression());
    AD_CORRECTNESS_CHECK(lhs.size() == 1);
    auto expressions = visit(ctx->expressionList());
    auto inExpression = std::make_unique<InExpression>(std::move(lhs.at(0)),
                                                       std::move(expressions));
    if (ctx->notToken) {
      return makeUnaryNegateExpression(std::move(inExpression));
    } else {
      return inExpression;
    }
  }
  AD_CONTRACT_CHECK(children.size() == 1 || children.size() == 2);
  if (children.size() == 1) {
    return std::move(children[0]);
  }

  auto make = [&]<typename Expr>() {
    return createExpression<Expr>(std::move(children[0]),
                                  std::move(children[1]));
  };
  std::string relation = ctx->children[1]->getText();
  if (relation == "=") {
    return make.operator()<EqualExpression>();
  } else if (relation == "!=") {
    return make.operator()<NotEqualExpression>();
  } else if (relation == "<") {
    return make.operator()<LessThanExpression>();
  } else if (relation == ">") {
    return make.operator()<GreaterThanExpression>();
  } else if (relation == "<=") {
    return make.operator()<LessEqualExpression>();
  } else {
    AD_CORRECTNESS_CHECK(relation == ">=");
    return make.operator()<GreaterEqualExpression>();
  }
}

// ____________________________________________________________________________________
ExpressionPtr Visitor::visit(Parser::NumericExpressionContext* ctx) {
  return visit(ctx->additiveExpression());
}

// ____________________________________________________________________________________
ExpressionPtr Visitor::visit(Parser::AdditiveExpressionContext* ctx) {
  auto result = visit(ctx->multiplicativeExpression());

  for (OperatorAndExpression& signAndExpression :
       visitVector(ctx->multiplicativeExpressionWithSign())) {
    switch (signAndExpression.operator_) {
      case Operator::Plus:
        result = sparqlExpression::makeAddExpression(
            std::move(result), std::move(signAndExpression.expression_));
        break;
      case Operator::Minus:
        result = sparqlExpression::makeSubtractExpression(
            std::move(result), std::move(signAndExpression.expression_));
        break;
      default:
        AD_FAIL();
    }
  }
  return result;
}

// ____________________________________________________________________________________
Visitor::OperatorAndExpression Visitor::visit(
    Parser::MultiplicativeExpressionWithSignContext* ctx) {
  return visitAlternative<OperatorAndExpression>(
      ctx->plusSubexpression(), ctx->minusSubexpression(),
      ctx->multiplicativeExpressionWithLeadingSignButNoSpace());
}

// ____________________________________________________________________________________
Visitor::OperatorAndExpression Visitor::visit(
    Parser::PlusSubexpressionContext* ctx) {
  return {Operator::Plus, visit(ctx->multiplicativeExpression())};
}

// ____________________________________________________________________________________
Visitor::OperatorAndExpression Visitor::visit(
    Parser::MinusSubexpressionContext* ctx) {
  return {Operator::Minus, visit(ctx->multiplicativeExpression())};
}

// ____________________________________________________________________________________
Visitor::OperatorAndExpression Visitor::visit(
    Parser::MultiplicativeExpressionWithLeadingSignButNoSpaceContext* ctx) {
  Operator op =
      ctx->numericLiteralPositive() ? Operator::Plus : Operator::Minus;

  // Helper function that inverts a number if  the leading sign of this
  // expression is `-`
  auto invertIfNecessary = [ctx](auto number) {
    return ctx->numericLiteralPositive() ? number : -number;
  };

  // Create the initial expression from a double literal
  auto createFromDouble = [&](double d) -> ExpressionPtr {
    return std::make_unique<sparqlExpression::IdExpression>(
        Id::makeFromDouble(invertIfNecessary(d)));
  };
  auto createFromInt = [&](int64_t i) -> ExpressionPtr {
    return std::make_unique<sparqlExpression::IdExpression>(
        Id::makeFromInt(invertIfNecessary(i)));
  };

  auto literalAsVariant = visitAlternative<IntOrDouble>(
      ctx->numericLiteralPositive(), ctx->numericLiteralNegative());

  auto expression = std::visit(
      ad_utility::OverloadCallOperator{createFromInt, createFromDouble},
      literalAsVariant);

  for (OperatorAndExpression& opAndExp :
       visitVector(ctx->multiplyOrDivideExpression())) {
    switch (opAndExp.operator_) {
      case Operator::Multiply:
        expression = sparqlExpression::makeMultiplyExpression(
            std::move(expression), std::move(opAndExp.expression_));
        break;
      case Operator::Divide:
        expression = sparqlExpression::makeDivideExpression(
            std::move(expression), std::move(opAndExp.expression_));
        break;
      default:
        AD_FAIL();
    }
  }
  return {op, std::move(expression)};
}

// ____________________________________________________________________________________
ExpressionPtr Visitor::visit(Parser::MultiplicativeExpressionContext* ctx) {
  auto result = visit(ctx->unaryExpression());

  for (OperatorAndExpression& opAndExp :
       visitVector(ctx->multiplyOrDivideExpression())) {
    switch (opAndExp.operator_) {
      case Operator::Multiply:
        result = sparqlExpression::makeMultiplyExpression(
            std::move(result), std::move(opAndExp.expression_));
        break;
      case Operator::Divide:
        result = sparqlExpression::makeDivideExpression(
            std::move(result), std::move(opAndExp.expression_));
        break;
      default:
        AD_FAIL();
    }
  }
  return result;
}

// ____________________________________________________________________________________
Visitor::OperatorAndExpression Visitor::visit(
    Parser::MultiplyOrDivideExpressionContext* ctx) {
  return visitAlternative<OperatorAndExpression>(ctx->multiplyExpression(),
                                                 ctx->divideExpression());
}

// ____________________________________________________________________________________
Visitor::OperatorAndExpression Visitor::visit(
    Parser::MultiplyExpressionContext* ctx) {
  return {Operator::Multiply, visit(ctx->unaryExpression())};
}

// ____________________________________________________________________________________
Visitor::OperatorAndExpression Visitor::visit(
    Parser::DivideExpressionContext* ctx) {
  return {Operator::Divide, visit(ctx->unaryExpression())};
}

// ____________________________________________________________________________________
ExpressionPtr Visitor::visit(Parser::UnaryExpressionContext* ctx) {
  auto child = visit(ctx->primaryExpression());
  if (ctx->children[0]->getText() == "-") {
    return sparqlExpression::makeUnaryMinusExpression(std::move(child));
  } else if (ctx->children[0]->getText() == "!") {
    return sparqlExpression::makeUnaryNegateExpression(std::move(child));
  } else {
    // no sign or an explicit '+'
    return child;
  }
}

// ____________________________________________________________________________________
ExpressionPtr Visitor::visit(Parser::PrimaryExpressionContext* ctx) {
  using std::make_unique;
  using namespace sparqlExpression;

  if (ctx->rdfLiteral()) {
    auto tripleComponent =
<<<<<<< HEAD
        TurtleStringParser<TurtleParser<TokenizerCtre>>::parseTripleObject(
=======
        RdfStringParser<TurtleParser<TokenizerCtre>>::parseTripleObject(
>>>>>>> b32530ec
            visit(ctx->rdfLiteral()));
    AD_CORRECTNESS_CHECK(!tripleComponent.isIri() &&
                         !tripleComponent.isString());
    if (tripleComponent.isLiteral()) {
      return make_unique<StringLiteralExpression>(tripleComponent.getLiteral());
    } else {
      return make_unique<IdExpression>(
          tripleComponent.toValueIdIfNotString().value());
    }
  } else if (ctx->numericLiteral()) {
    auto integralWrapper = [](int64_t x) {
      return ExpressionPtr{make_unique<IdExpression>(Id::makeFromInt(x))};
    };
    auto doubleWrapper = [](double x) {
      return ExpressionPtr{make_unique<IdExpression>(Id::makeFromDouble(x))};
    };
    return std::visit(
        ad_utility::OverloadCallOperator{integralWrapper, doubleWrapper},
        visit(ctx->numericLiteral()));
  } else if (ctx->booleanLiteral()) {
    return make_unique<IdExpression>(
        Id::makeFromBool(visit(ctx->booleanLiteral())));
  } else if (ctx->var()) {
    return make_unique<VariableExpression>(visit(ctx->var()));
  } else {
    return visitAlternative<ExpressionPtr>(
        ctx->builtInCall(), ctx->iriOrFunction(), ctx->brackettedExpression());
  }
}

// ____________________________________________________________________________________
ExpressionPtr Visitor::visit(Parser::BrackettedExpressionContext* ctx) {
  return visit(ctx->expression());
}

// ____________________________________________________________________________________
ExpressionPtr Visitor::visit([[maybe_unused]] Parser::BuiltInCallContext* ctx) {
  if (ctx->aggregate()) {
    return visit(ctx->aggregate());
  } else if (ctx->regexExpression()) {
    return visit(ctx->regexExpression());
  } else if (ctx->langExpression()) {
    return visit(ctx->langExpression());
  } else if (ctx->substringExpression()) {
    return visit(ctx->substringExpression());
  } else if (ctx->strReplaceExpression()) {
    return visit(ctx->strReplaceExpression());
  }
  // Get the function name and the arguments. Note that we do not have to check
  // the number of arguments like for `processIriFunctionCall`, since the number
  // of arguments is fixed by the grammar and we wouldn't even get here if the
  // number were wrong. Hence only the `AD_CONTRACT_CHECK`s.
  AD_CONTRACT_CHECK(!ctx->children.empty());
  auto functionName = ad_utility::getLowercase(ctx->children[0]->getText());
  auto argList = visitVector(ctx->expression());
  using namespace sparqlExpression;
  // Create the expression using the matching factory function from
  // `NaryExpression.h`.
  auto createUnary = [&argList]<typename Function>(Function function)
      requires std::is_invocable_r_v<ExpressionPtr, Function, ExpressionPtr> {
    AD_CORRECTNESS_CHECK(argList.size() == 1, argList.size());
    return function(std::move(argList[0]));
  };
  auto createBinary = [&argList]<typename Function>(Function function)
      requires std::is_invocable_r_v<ExpressionPtr, Function, ExpressionPtr,
                                     ExpressionPtr> {
    AD_CORRECTNESS_CHECK(argList.size() == 2);
    return function(std::move(argList[0]), std::move(argList[1]));
  };
  auto createTernary = [&argList]<typename Function>(Function function)
      requires std::is_invocable_r_v<ExpressionPtr, Function, ExpressionPtr,
                                     ExpressionPtr, ExpressionPtr> {
    AD_CORRECTNESS_CHECK(argList.size() == 3);
    return function(std::move(argList[0]), std::move(argList[1]),
                    std::move(argList[2]));
  };
  if (functionName == "str") {
    return createUnary(&makeStrExpression);
  } else if (functionName == "iri" || functionName == "uri") {
    return createUnary(&makeIriOrUriExpression);
  } else if (functionName == "strlang") {
    return createBinary(&makeStrLangTagExpression);
  } else if (functionName == "strdt") {
    return createBinary(&makeStrIriDtExpression);
  } else if (functionName == "strlen") {
    return createUnary(&makeStrlenExpression);
  } else if (functionName == "strbefore") {
    return createBinary(&makeStrBeforeExpression);
  } else if (functionName == "strafter") {
    return createBinary(&makeStrAfterExpression);
  } else if (functionName == "contains") {
    return createBinary(&makeContainsExpression);
  } else if (functionName == "strends") {
    return createBinary(&makeStrEndsExpression);
  } else if (functionName == "strstarts") {
    return createBinary(&makeStrStartsExpression);
  } else if (functionName == "ucase") {
    return createUnary(&makeUppercaseExpression);
  } else if (functionName == "lcase") {
    return createUnary(&makeLowercaseExpression);
  } else if (functionName == "year") {
    return createUnary(&makeYearExpression);
  } else if (functionName == "month") {
    return createUnary(&makeMonthExpression);
  } else if (functionName == "day") {
    return createUnary(&makeDayExpression);
  } else if (functionName == "tz") {
    return createUnary(&makeTimezoneStrExpression);
  } else if (functionName == "timezone") {
    return createUnary(&makeTimezoneExpression);
  } else if (functionName == "now") {
    AD_CONTRACT_CHECK(argList.empty());
    return std::make_unique<NowDatetimeExpression>(startTime_);
  } else if (functionName == "hours") {
    return createUnary(&makeHoursExpression);
  } else if (functionName == "minutes") {
    return createUnary(&makeMinutesExpression);
  } else if (functionName == "seconds") {
    return createUnary(&makeSecondsExpression);
  } else if (functionName == "md5") {
    return createUnary(&makeMD5Expression);
  } else if (functionName == "sha1") {
    return createUnary(&makeSHA1Expression);
  } else if (functionName == "sha256") {
    return createUnary(&makeSHA256Expression);
  } else if (functionName == "sha384") {
    return createUnary(&makeSHA384Expression);
  } else if (functionName == "sha512") {
    return createUnary(&makeSHA512Expression);
  } else if (functionName == "rand") {
    AD_CONTRACT_CHECK(argList.empty());
    return std::make_unique<RandomExpression>();
  } else if (functionName == "uuid") {
    AD_CONTRACT_CHECK(argList.empty());
    return std::make_unique<UuidExpression>();
  } else if (functionName == "struuid") {
    AD_CONTRACT_CHECK(argList.empty());
    return std::make_unique<StrUuidExpression>();
  } else if (functionName == "ceil") {
    return createUnary(&makeCeilExpression);
  } else if (functionName == "abs") {
    return createUnary(&makeAbsExpression);
  } else if (functionName == "round") {
    return createUnary(&makeRoundExpression);
  } else if (functionName == "floor") {
    return createUnary(&makeFloorExpression);
  } else if (functionName == "if") {
    return createTernary(&makeIfExpression);
  } else if (functionName == "coalesce") {
    AD_CORRECTNESS_CHECK(ctx->expressionList());
    return makeCoalesceExpression(visit(ctx->expressionList()));
  } else if (functionName == "encode_for_uri") {
    return createUnary(&makeEncodeForUriExpression);
  } else if (functionName == "concat") {
    AD_CORRECTNESS_CHECK(ctx->expressionList());
    return makeConcatExpression(visit(ctx->expressionList()));
  } else if (functionName == "isiri" || functionName == "isuri") {
    return createUnary(&makeIsIriExpression);
  } else if (functionName == "isblank") {
    return createUnary(&makeIsBlankExpression);
  } else if (functionName == "isliteral") {
    return createUnary(&makeIsLiteralExpression);
  } else if (functionName == "isnumeric") {
    return createUnary(&makeIsNumericExpression);
  } else if (functionName == "datatype") {
    return createUnary(&makeDatatypeExpression);
  } else if (functionName == "langmatches") {
    return createBinary(&makeLangMatchesExpression);
  } else if (functionName == "bound") {
    return makeBoundExpression(
        std::make_unique<VariableExpression>(visit(ctx->var())));
  } else {
    reportError(
        ctx,
        absl::StrCat("Built-in function \"", functionName,
                     "\"  not yet implemented; if you need it, just add it to ",
                     "SparqlQleverVisitor.cpp::visitTypesafe(Parser::"
                     "BuiltInCallContext ",
                     "following the already implemented functions there"));
  }
}

// _____________________________________________________________________________
ExpressionPtr Visitor::visit(Parser::RegexExpressionContext* ctx) {
  const auto& exp = ctx->expression();
  const auto& numArgs = exp.size();
  AD_CONTRACT_CHECK(numArgs >= 2 && numArgs <= 3);
  auto flags = numArgs == 3 ? visitOptional(exp[2]) : std::nullopt;
  try {
    return std::make_unique<sparqlExpression::RegexExpression>(
        visit(exp[0]), visit(exp[1]), std::move(flags));
  } catch (const std::exception& e) {
    reportError(ctx, e.what());
  }
}

// ____________________________________________________________________________________
ExpressionPtr Visitor::visit(Parser::LangExpressionContext* ctx) {
  // The number of children for expression LANG() is fixed to one by the
  // grammar (or definition of the parser).
  return sparqlExpression::makeLangExpression(visit(ctx->expression()));
}

// ____________________________________________________________________________________
SparqlExpression::Ptr Visitor::visit(Parser::SubstringExpressionContext* ctx) {
  auto children = visitVector(ctx->expression());
  AD_CORRECTNESS_CHECK(children.size() == 2 || children.size() == 3);
  if (children.size() == 2) {
    children.push_back(
        std::make_unique<IdExpression>(Id::makeFromInt(Id::maxInt)));
  }
  AD_CONTRACT_CHECK(children.size() == 3);
  return sparqlExpression::makeSubstrExpression(std::move(children.at(0)),
                                                std::move(children.at(1)),
                                                std::move(children.at(2)));
}

// ____________________________________________________________________________________
SparqlExpression::Ptr Visitor::visit(Parser::StrReplaceExpressionContext* ctx) {
  auto children = visitVector(ctx->expression());
  AD_CORRECTNESS_CHECK(children.size() == 3 || children.size() == 4);
  if (children.size() == 4) {
    reportError(
        ctx,
        "REPLACE expressions with four arguments (including regex flags) are "
        "currently not supported by QLever. You can however incorporate flags "
        "directly into a regex by prepending `(?<flags>)` to your regex. For "
        "example `(?i)[ei]` will match the regex `[ei]` in a case-insensitive "
        "way.");
  }
  return sparqlExpression::makeReplaceExpression(std::move(children.at(0)),
                                                 std::move(children.at(1)),
                                                 std::move(children.at(2)));
}

// ____________________________________________________________________________________
void Visitor::visit(const Parser::ExistsFuncContext* ctx) {
  reportNotSupported(ctx, "The EXISTS function is");
}

// ____________________________________________________________________________________
void Visitor::visit(const Parser::NotExistsFuncContext* ctx) {
  reportNotSupported(ctx, "The NOT EXISTS function is");
}

// ____________________________________________________________________________________
ExpressionPtr Visitor::visit(Parser::AggregateContext* ctx) {
  using namespace sparqlExpression;
  const auto& children = ctx->children;
  std::string functionName =
      ad_utility::getLowercase(children.at(0)->getText());

  const bool distinct = std::ranges::any_of(children, [](auto* child) {
    return ad_utility::getLowercase(child->getText()) == "distinct";
  });
  // the only case that there is no child expression is COUNT(*), so we can
  // check this outside the if below.
  if (!ctx->expression()) {
    AD_CORRECTNESS_CHECK(functionName == "count");
    return makeCountStarExpression(distinct);
  }
  auto childExpression = visit(ctx->expression());
  auto makePtr = [&]<typename ExpressionType>(auto&&... additionalArgs) {
    ExpressionPtr result{std::make_unique<ExpressionType>(
        distinct, std::move(childExpression), AD_FWD(additionalArgs)...)};
    result->descriptor() = ctx->getText();
    return result;
  };

  if (functionName == "count") {
    return makePtr.operator()<CountExpression>();
  } else if (functionName == "sum") {
    return makePtr.operator()<SumExpression>();
  } else if (functionName == "max") {
    return makePtr.operator()<MaxExpression>();
  } else if (functionName == "min") {
    return makePtr.operator()<MinExpression>();
  } else if (functionName == "avg") {
    return makePtr.operator()<AvgExpression>();
  } else if (functionName == "group_concat") {
    // Use a space as a default separator

    std::string separator;
    if (ctx->string()) {
      // TODO: The string rule also allow triple quoted strings with different
      //  escaping rules. These are currently not handled. They should be parsed
      //  into a typesafe format with a unique representation.
      separator = visit(ctx->string()).get();
      // If there was a separator, we have to strip the quotation marks
      AD_CONTRACT_CHECK(separator.size() >= 2);
      separator = separator.substr(1, separator.size() - 2);
    } else {
      separator = " "s;
    }

    return makePtr.operator()<GroupConcatExpression>(std::move(separator));
  } else {
    AD_CORRECTNESS_CHECK(functionName == "sample");
    return makePtr.operator()<SampleExpression>();
  }
}

// ____________________________________________________________________________________
ExpressionPtr Visitor::visit(Parser::IriOrFunctionContext* ctx) {
  // Case 1: Just an IRI.
  if (ctx->argList() == nullptr) {
    return std::make_unique<sparqlExpression::IriExpression>(visit(ctx->iri()));
  }
  // Case 2: Function call, where the function name is an IRI.
  return processIriFunctionCall(visit(ctx->iri()), visit(ctx->argList()), ctx);
}

// ____________________________________________________________________________________
std::string Visitor::visit(Parser::RdfLiteralContext* ctx) {
  // TODO: This should really be an RdfLiteral class that stores a unified
  //  version of the string, and the langtag/datatype separately.
  string ret = ctx->string()->getText();
  if (ctx->LANGTAG()) {
    ret += ctx->LANGTAG()->getText();
  } else if (ctx->iri()) {
    // TODO<joka921> Also unify the two Literal classes...
    ret += ("^^" + std::string{visit(ctx->iri()).toStringRepresentation()});
  }
  return ret;
}

// ____________________________________________________________________________________
std::variant<int64_t, double> Visitor::visit(
    Parser::NumericLiteralContext* ctx) {
  return visitAlternative<std::variant<int64_t, double>>(
      ctx->numericLiteralUnsigned(), ctx->numericLiteralPositive(),
      ctx->numericLiteralNegative());
}

// ____________________________________________________________________________________
namespace {
template <typename Ctx>
std::variant<int64_t, double> parseNumericLiteral(Ctx* ctx, bool parseAsInt) {
  try {
    if (parseAsInt) {
      return std::stoll(ctx->getText());
    } else {
      return std::stod(ctx->getText());
    }
  } catch (const std::out_of_range& range) {
    SparqlQleverVisitor::reportError(ctx, "Could not parse numeric literal \"" +
                                              ctx->getText() +
                                              "\" because it is out of range.");
  }
}
}  // namespace

// ____________________________________________________________________________________
std::variant<int64_t, double> Visitor::visit(
    Parser::NumericLiteralUnsignedContext* ctx) {
  return parseNumericLiteral(ctx, ctx->INTEGER());
}

// ____________________________________________________________________________________
std::variant<int64_t, double> Visitor::visit(
    Parser::NumericLiteralPositiveContext* ctx) {
  return parseNumericLiteral(ctx, ctx->INTEGER_POSITIVE());
}

// ____________________________________________________________________________________
std::variant<int64_t, double> Visitor::visit(
    Parser::NumericLiteralNegativeContext* ctx) {
  return parseNumericLiteral(ctx, ctx->INTEGER_NEGATIVE());
}

// ____________________________________________________________________________________
bool Visitor::visit(Parser::BooleanLiteralContext* ctx) {
  return ctx->getText() == "true";
}

// ____________________________________________________________________________________
GraphTerm Visitor::visit(Parser::BlankNodeContext* ctx) {
  if (ctx->ANON()) {
    if (isInsideConstructTriples_) {
      return newBlankNode();
    } else {
      return parsedQuery_.getNewInternalVariable();
    }
  } else {
    AD_CORRECTNESS_CHECK(ctx->BLANK_NODE_LABEL());
    if (isInsideConstructTriples_) {
      // Strip `_:` prefix from string.
      constexpr size_t length = std::string_view{"_:"}.length();
      const string label = ctx->BLANK_NODE_LABEL()->getText().substr(length);
      // `False` means the blank node is not automatically generated, but
      // explicitly specified in the query.
      return BlankNode{false, label};
    } else {
      return ParsedQuery::blankNodeToInternalVariable(
          ctx->BLANK_NODE_LABEL()->getText());
    }
  }
}

// ____________________________________________________________________________________
template <typename Ctx>
void Visitor::visitVector(const std::vector<Ctx*>& childContexts)
    requires voidWhenVisited<Visitor, Ctx> {
  for (const auto& child : childContexts) {
    visit(child);
  }
}

// ____________________________________________________________________________________
template <typename Ctx>
[[nodiscard]] auto Visitor::visitVector(const std::vector<Ctx*>& childContexts)
    -> std::vector<decltype(visit(childContexts[0]))>
    requires(!voidWhenVisited<Visitor, Ctx>) {
  std::vector<decltype(visit(childContexts[0]))> children;
  for (const auto& child : childContexts) {
    children.emplace_back(visit(child));
  }
  return children;
}

// ____________________________________________________________________________________
template <typename Out, typename... Contexts>
Out Visitor::visitAlternative(Contexts*... ctxs) {
  // Check that exactly one of the `ctxs` is not `nullptr`.
  AD_CONTRACT_CHECK(1u == (... + static_cast<bool>(ctxs)));
  if constexpr (std::is_void_v<Out>) {
    (..., visitIf(ctxs));
  } else {
    std::optional<Out> out;
    // Visit the one `context` which is not null and write the result to `out`.
    (..., visitIf<std::optional<Out>, Out>(&out, ctxs));
    return std::move(out.value());
  }
}

// ____________________________________________________________________________________
template <typename Ctx>
auto Visitor::visitOptional(Ctx* ctx) -> std::optional<decltype(visit(ctx))> {
  if (ctx) {
    return visit(ctx);
  } else {
    return std::nullopt;
  }
}

// ____________________________________________________________________________________
template <typename Target, typename Intermediate, typename Ctx>
void Visitor::visitIf(Target* target, Ctx* ctx) {
  if (ctx) {
    *target = Intermediate{visit(ctx)};
  }
}

// _____________________________________________________________________________
template <typename Ctx>
void Visitor::visitIf(Ctx* ctx) requires voidWhenVisited<Visitor, Ctx> {
  if (ctx) {
    visit(ctx);
  }
}

// _____________________________________________________________________________
void Visitor::reportError(const antlr4::ParserRuleContext* ctx,
                          const std::string& msg) {
  throw InvalidSparqlQueryException{
      msg, ad_utility::antlr_utility::generateAntlrExceptionMetadata(ctx)};
}

// _____________________________________________________________________________
void Visitor::reportNotSupported(const antlr4::ParserRuleContext* ctx,
                                 const std::string& feature) {
  throw NotSupportedException{
      feature + " currently not supported by QLever.",
      ad_utility::antlr_utility::generateAntlrExceptionMetadata(ctx)};
}

// _____________________________________________________________________________
TripleComponent SparqlQleverVisitor::visitGraphTerm(
    const GraphTerm& graphTerm) {
  return graphTerm.visit([]<typename T>(const T& element) -> TripleComponent {
    if constexpr (std::is_same_v<T, Variable>) {
      return element;
    } else if constexpr (std::is_same_v<T, Literal> || std::is_same_v<T, Iri>) {
<<<<<<< HEAD
      return TurtleStringParser<TurtleParser<TokenizerCtre>>::parseTripleObject(
=======
      return RdfStringParser<TurtleParser<TokenizerCtre>>::parseTripleObject(
>>>>>>> b32530ec
          element.toSparql());
    } else {
      return element.toSparql();
    }
  });
}<|MERGE_RESOLUTION|>--- conflicted
+++ resolved
@@ -288,15 +288,8 @@
 }
 
 // ____________________________________________________________________________________
-<<<<<<< HEAD
 TripleComponent::Iri Visitor::visit(Parser::SourceSelectorContext* ctx) {
   return visit(ctx->iri());
-=======
-TripleComponent::Iri Visitor::visit(Parser::SourceSelectorContext*) {
-  // This rule is only indirectly used by the `DatasetClause` rule which also is
-  // not supported and should already have thrown an exception.
-  AD_FAIL();
->>>>>>> b32530ec
 }
 
 // ____________________________________________________________________________________
@@ -1074,11 +1067,7 @@
   if (ctx->iri()) {
     return visit(ctx->iri());
   } else if (ctx->rdfLiteral()) {
-<<<<<<< HEAD
-    return TurtleStringParser<TurtleParser<Tokenizer>>::parseTripleObject(
-=======
     return RdfStringParser<TurtleParser<Tokenizer>>::parseTripleObject(
->>>>>>> b32530ec
         visit(ctx->rdfLiteral()));
   } else if (ctx->numericLiteral()) {
     return std::visit(
@@ -1947,11 +1936,7 @@
 
   if (ctx->rdfLiteral()) {
     auto tripleComponent =
-<<<<<<< HEAD
-        TurtleStringParser<TurtleParser<TokenizerCtre>>::parseTripleObject(
-=======
         RdfStringParser<TurtleParser<TokenizerCtre>>::parseTripleObject(
->>>>>>> b32530ec
             visit(ctx->rdfLiteral()));
     AD_CORRECTNESS_CHECK(!tripleComponent.isIri() &&
                          !tripleComponent.isString());
@@ -2435,11 +2420,7 @@
     if constexpr (std::is_same_v<T, Variable>) {
       return element;
     } else if constexpr (std::is_same_v<T, Literal> || std::is_same_v<T, Iri>) {
-<<<<<<< HEAD
-      return TurtleStringParser<TurtleParser<TokenizerCtre>>::parseTripleObject(
-=======
       return RdfStringParser<TurtleParser<TokenizerCtre>>::parseTripleObject(
->>>>>>> b32530ec
           element.toSparql());
     } else {
       return element.toSparql();
