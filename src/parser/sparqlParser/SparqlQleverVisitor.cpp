--- conflicted
+++ resolved
@@ -1633,17 +1633,9 @@
   using namespace sparqlExpression;
   // Create the expression using the matching factory function from
   // `NaryExpression.h`.
-<<<<<<< HEAD
-  auto createUnary =
-      [&argList]<typename Function>(Function function)
-          requires std::is_invocable_r_v<ExpressionPtr, Function, ExpressionPtr>
-  {
-    AD_CONTRACT_CHECK(argList.size() == 1);
-=======
   auto createUnary = [&argList]<typename Function>(Function function)
       requires std::is_invocable_r_v<ExpressionPtr, Function, ExpressionPtr> {
     AD_CORRECTNESS_CHECK(argList.size() == 1);
->>>>>>> c1b8f96b
     return function(std::move(argList[0]));
   };
   auto createBinary = [&argList]<typename Function>(Function function)
