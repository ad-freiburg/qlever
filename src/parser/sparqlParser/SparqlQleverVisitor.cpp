--- conflicted
+++ resolved
@@ -184,7 +184,11 @@
 
   // Geo functions.
   using enum SpatialJoinType;
-  BinaryFuncTable geoFuncs{
+  UnaryFuncTable geoUnaryFuncs{{"longitude", &makeLongitudeExpression},
+                               {"latitude", &makeLatitudeExpression},
+                               {"centroid", &makeCentroidExpression},
+                               {"envelope", &makeEnvelopeExpression}};
+  BinaryFuncTable geoBinaryFuncs{
       {"metricDistance", &makeMetricDistExpression},
       // Geometric relation functions
       {"sfIntersects", &makeGeoRelationExpression<INTERSECTS>},
@@ -197,19 +201,10 @@
   if (checkPrefix(GEOF_PREFIX)) {
     if (functionName == "distance") {
       return createBinaryOrTernary(&makeDistWithUnitExpression);
-    } else if (functionName == "longitude") {
-      return createUnary(&makeLongitudeExpression);
-    } else if (functionName == "latitude") {
-      return createUnary(&makeLatitudeExpression);
-<<<<<<< HEAD
-    } else if (geoFuncs.contains(functionName)) {
-      return createBinary(geoFuncs.at(functionName));
-=======
-    } else if (functionName == "centroid") {
-      return createUnary(&makeCentroidExpression);
-    } else if (functionName == "envelope") {
-      return createUnary(&makeEnvelopeExpression);
->>>>>>> e984c7e5
+    } else if (geoUnaryFuncs.contains(functionName)) {
+      return createUnary(geoUnaryFuncs.at(functionName));
+    } else if (geoBinaryFuncs.contains(functionName)) {
+      return createBinary(geoBinaryFuncs.at(functionName));
     }
   }
 
