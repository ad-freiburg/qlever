--- conflicted
+++ resolved
@@ -202,21 +202,10 @@
   if (checkPrefix(GEOF_PREFIX)) {
     if (functionName == "distance") {
       return createBinaryOrTernary(&makeDistWithUnitExpression);
-<<<<<<< HEAD
-    } else if (functionName == "metricDistance") {
-      return createBinary(&makeMetricDistExpression);
-    } else if (functionName == "longitude") {
-      return createUnary(&makeLongitudeExpression);
-    } else if (functionName == "latitude") {
-      return createUnary(&makeLatitudeExpression);
-    } else if (functionName == "centroid") {
-      return createUnary(&makeCentroidExpression);
-=======
     } else if (geoUnaryFuncs.contains(functionName)) {
       return createUnary(geoUnaryFuncs.at(functionName));
     } else if (geoBinaryFuncs.contains(functionName)) {
       return createBinary(geoBinaryFuncs.at(functionName));
->>>>>>> 618fcede
     }
   }
 
