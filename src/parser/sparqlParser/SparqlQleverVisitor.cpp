--- conflicted
+++ resolved
@@ -37,11 +37,7 @@
 #include "parser/GraphPatternOperation.h"
 #include "parser/MagicServiceIriConstants.h"
 #include "parser/MagicServiceQuery.h"
-<<<<<<< HEAD
-#include "parser/NamedCachedQuery.h"
-=======
 #include "parser/NamedCachedResult.h"
->>>>>>> e1aeeb8f
 #include "parser/Quads.h"
 #include "parser/RdfParser.h"
 #include "parser/SparqlParser.h"
@@ -171,27 +167,25 @@
 
   using namespace sparqlExpression;
   // Create `SparqlExpression` with one child.
-  auto createUnary =
-      CPP_template_lambda(&argList, &checkNumArgs)(typename F)(F function)(
-          requires std::is_invocable_r_v<ExpressionPtr, F, ExpressionPtr>) {
+  auto createUnary = CPP_template_lambda(&argList, &checkNumArgs)(typename F)(
+      F function)(requires std::is_invocable_r_v<ExpressionPtr, F,
+                                                 ExpressionPtr>) {
     checkNumArgs(1);  // Check is unary.
     return function(std::move(argList[0]));
   };
   // Create `SparqlExpression` with two children.
-  auto createBinary =
-      CPP_template_lambda(&argList, &checkNumArgs)(typename F)(F function)(
-          requires std::is_invocable_r_v<ExpressionPtr, F, ExpressionPtr,
-                                         ExpressionPtr>) {
+  auto createBinary = CPP_template_lambda(&argList, &checkNumArgs)(typename F)(
+      F function)(requires std::is_invocable_r_v<
+                  ExpressionPtr, F, ExpressionPtr, ExpressionPtr>) {
     checkNumArgs(2);  // Check is binary.
     return function(std::move(argList[0]), std::move(argList[1]));
   };
   // Create `SparqlExpression` with two or three children (currently used for
   // backward-compatible geof:distance function)
-  auto createBinaryOrTernary =
-      CPP_template_lambda(&argList)(typename F)(F function)(
-          requires std::is_invocable_r_v<ExpressionPtr, F, ExpressionPtr,
-                                         ExpressionPtr,
-                                         std::optional<ExpressionPtr>>) {
+  auto createBinaryOrTernary = CPP_template_lambda(&argList)(typename F)(
+      F function)(requires std::is_invocable_r_v<
+                  ExpressionPtr, F, ExpressionPtr, ExpressionPtr,
+                  std::optional<ExpressionPtr>>) {
     if (argList.size() == 2) {
       return function(std::move(argList[0]), std::move(argList[1]),
                       std::nullopt);
@@ -1248,18 +1242,11 @@
 }
 
 // _____________________________________________________________________________
-<<<<<<< HEAD
-GraphPatternOperation Visitor::visitNamedCachedQuery(
-    const TripleComponent::Iri& target,
-    Parser::ServiceGraphPatternContext* ctx) {
-  parsedQuery::NamedCachedQuery namedQuery{target};
-=======
 GraphPatternOperation Visitor::visitNamedCachedResult(
     const TripleComponent::Iri& target,
     Parser::ServiceGraphPatternContext* ctx) {
   parsedQuery::NamedCachedResult namedQuery{target};
->>>>>>> e1aeeb8f
-  parseBodyOfMagicServiceQuery(namedQuery, ctx, "named cached query");
+  parseBodyOfMagicServiceQuery(namedQuery, ctx, "named cached result");
   return namedQuery;
 }
 
@@ -1319,13 +1306,8 @@
   } else if (serviceIri.toStringRepresentation() == TEXT_SEARCH_IRI) {
     return visitTextSearchQuery(ctx);
   } else if (asStringViewUnsafe(serviceIri.getContent())
-<<<<<<< HEAD
-                 .starts_with(NAMED_CACHED_QUERY_PREFIX)) {
-    return visitNamedCachedQuery(serviceIri, ctx);
-=======
                  .starts_with(CACHED_RESULT_WITH_NAME_PREFIX)) {
     return visitNamedCachedResult(serviceIri, ctx);
->>>>>>> e1aeeb8f
   }
   // Parse the body of the SERVICE query. Add the visible variables from the
   // SERVICE clause to the visible variables so far, but also remember them
@@ -2662,22 +2644,24 @@
   using namespace sparqlExpression;
   // Create the expression using the matching factory function from
   // `NaryExpression.h`.
-  auto createUnary = CPP_template_lambda(&argList)(typename F)(F function)(
-      requires std::is_invocable_r_v<ExpressionPtr, F, ExpressionPtr>) {
+  auto createUnary = CPP_template_lambda(&argList)(typename F)(
+      F function)(requires std::is_invocable_r_v<ExpressionPtr, F,
+                                                 ExpressionPtr>) {
     AD_CORRECTNESS_CHECK(argList.size() == 1, argList.size());
     return function(std::move(argList[0]));
   };
 
-  auto createBinary = CPP_template_lambda(&argList)(typename F)(F function)(
-      requires std::is_invocable_r_v<ExpressionPtr, F, ExpressionPtr,
-                                     ExpressionPtr>) {
+  auto createBinary = CPP_template_lambda(&argList)(typename F)(
+      F function)(requires std::is_invocable_r_v<
+                  ExpressionPtr, F, ExpressionPtr, ExpressionPtr>) {
     AD_CORRECTNESS_CHECK(argList.size() == 2);
     return function(std::move(argList[0]), std::move(argList[1]));
   };
 
-  auto createTernary = CPP_template_lambda(&argList)(typename F)(F function)(
-      requires std::is_invocable_r_v<ExpressionPtr, F, ExpressionPtr,
-                                     ExpressionPtr, ExpressionPtr>) {
+  auto createTernary = CPP_template_lambda(&argList)(typename F)(
+      F function)(requires std::is_invocable_r_v<ExpressionPtr, F,
+                                                 ExpressionPtr, ExpressionPtr,
+                                                 ExpressionPtr>) {
     AD_CORRECTNESS_CHECK(argList.size() == 3);
     return function(std::move(argList[0]), std::move(argList[1]),
                     std::move(argList[2]));
