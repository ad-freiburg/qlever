// Copyright 2021 - 2025, University of Freiburg
// Chair of Algorithms and Data Structures
// Authors: Julian Mundhahs <mundhahj@tf.uni-freiburg.de>
//          Hannah Bast <bast@cs.uni-freiburg.de>
//          Johannes Kalmbach <kalmbach@cs.uni-freiburg.de>
//
// Copyright 2025, Bayerische Motoren Werke Aktiengesellschaft (BMW AG)

#include "parser/sparqlParser/SparqlQleverVisitor.h"

#include <absl/strings/str_split.h>
#include <absl/time/time.h>

#include <string>
#include <vector>

#include "engine/sparqlExpressions/BlankNodeExpression.h"
#include "engine/sparqlExpressions/CountStarExpression.h"
#include "engine/sparqlExpressions/ExistsExpression.h"
#include "engine/sparqlExpressions/GroupConcatExpression.h"
#include "engine/sparqlExpressions/LiteralExpression.h"
#include "engine/sparqlExpressions/NaryExpression.h"
#include "engine/sparqlExpressions/NowDatetimeExpression.h"
#include "engine/sparqlExpressions/RandomExpression.h"
#include "engine/sparqlExpressions/RegexExpression.h"
#include "engine/sparqlExpressions/RelationalExpressions.h"
#include "engine/sparqlExpressions/SampleExpression.h"
#include "engine/sparqlExpressions/StdevExpression.h"
#include "engine/sparqlExpressions/UuidExpressions.h"
#include "global/Constants.h"
#include "global/RuntimeParameters.h"
#include "parser/GraphPatternOperation.h"
#include "parser/MagicServiceIriConstants.h"
#include "parser/MagicServiceQuery.h"
#include "parser/Quads.h"
#include "parser/RdfParser.h"
#include "parser/SparqlParser.h"
#include "parser/SpatialQuery.h"
#include "parser/TokenizerCtre.h"
#include "parser/data/Variable.h"
#include "util/StringUtils.h"
#include "util/TransparentFunctors.h"
#include "util/TypeIdentity.h"
#include "util/antlr/GenerateAntlrExceptionMetadata.h"

using namespace ad_utility::sparql_types;
using namespace ad_utility::use_type_identity;
using namespace sparqlExpression;
using namespace updateClause;
using ExpressionPtr = sparqlExpression::SparqlExpression::Ptr;
using SparqlExpressionPimpl = sparqlExpression::SparqlExpressionPimpl;
using SelectClause = parsedQuery::SelectClause;
using GraphPattern = parsedQuery::GraphPattern;
using Bind = parsedQuery::Bind;
using Values = parsedQuery::Values;
using BasicGraphPattern = parsedQuery::BasicGraphPattern;
using GraphPatternOperation = parsedQuery::GraphPatternOperation;
using SparqlValues = parsedQuery::SparqlValues;

using Visitor = SparqlQleverVisitor;
using Parser = SparqlAutomaticParser;

namespace {
constexpr std::string_view a =
    "<http://www.w3.org/1999/02/22-rdf-syntax-ns#type>";
}  // namespace

// _____________________________________________________________________________
BlankNode Visitor::newBlankNode() {
  std::string label = std::to_string(_blankNodeCounter);
  _blankNodeCounter++;
  // true means automatically generated
  return {true, std::move(label)};
}

// _____________________________________________________________________________
GraphTerm Visitor::newBlankNodeOrVariable() {
  if (isInsideConstructTriples_) {
    return GraphTerm{newBlankNode()};
  } else {
    return parsedQuery_.getNewInternalVariable();
  }
}

// _____________________________________________________________________________
std::string Visitor::getOriginalInputForContext(
    const antlr4::ParserRuleContext* context) {
  const auto& fullInput = context->getStart()->getInputStream()->toString();
  size_t posBeg = context->getStart()->getStartIndex();
  size_t posEnd = context->getStop()->getStopIndex();
  // Note that `getUTF8Substring` returns a `std::string_view`. We copy this to
  // a `std::string` because it's not clear whether the original string still
  // exists when the result of this call is used. Not performance-critical.
  return std::string{
      ad_utility::getUTF8Substring(fullInput, posBeg, posEnd - posBeg + 1)};
}

// _____________________________________________________________________________
std::string Visitor::currentTimeAsXsdString() {
  return absl::FormatTime("%Y-%m-%dT%H:%M:%E3S%Ez", absl::Now(),
                          absl::LocalTimeZone());
}

// ___________________________________________________________________________
ExpressionPtr Visitor::processIriFunctionCall(
    const TripleComponent::Iri& iri, std::vector<ExpressionPtr> argList,
    const antlr4::ParserRuleContext* ctx) {
  std::string_view functionName = asStringViewUnsafe(iri.getContent());
  std::string_view prefixName;
  // Helper lambda that checks if `functionName` starts with the given prefix.
  // If yes, remove the prefix from `functionName` and set
  // `prefixName` to the short name of the prefix; see `global/Constants.h`.
  auto checkPrefix = [&functionName, &prefixName](
                         std::pair<std::string_view, std::string_view> prefix) {
    if (functionName.starts_with(prefix.second)) {
      prefixName = prefix.first;
      functionName.remove_prefix(prefix.second.size());
      return true;
    } else {
      return false;
    }
  };

  // Helper lambda that checks the number of arguments and throws an error
  // if it's not right. The `functionName` and `prefixName` are used for the
  // error message.
  auto checkNumArgs = [&argList, &ctx, &functionName,
                       &prefixName](size_t numArgs) {
    static std::array<std::string, 6> wordForNumArgs = {
        "no", "one", "two", "three", "four", "five"};
    if (argList.size() != numArgs) {
      reportError(ctx,
                  absl::StrCat("Function ", prefixName, functionName, " takes ",
                               numArgs < 5 ? wordForNumArgs[numArgs]
                                           : std::to_string(numArgs),
                               numArgs == 1 ? " argument" : " arguments"));
    }
  };

  using namespace sparqlExpression;
  // Create `SparqlExpression` with one child.
  auto createUnary =
      CPP_template_lambda(&argList, &checkNumArgs)(typename F)(F function)(
          requires std::is_invocable_r_v<ExpressionPtr, F, ExpressionPtr>) {
    checkNumArgs(1);  // Check is unary.
    return function(std::move(argList[0]));
  };
  // Create `SparqlExpression` with two children.
  auto createBinary =
      CPP_template_lambda(&argList, &checkNumArgs)(typename F)(F function)(
          requires std::is_invocable_r_v<ExpressionPtr, F, ExpressionPtr,
                                         ExpressionPtr>) {
    checkNumArgs(2);  // Check is binary.
    return function(std::move(argList[0]), std::move(argList[1]));
  };
  // Create `SparqlExpression` with two or three children (currently used for
  // backward-compatible geof:distance function)
  auto createBinaryOrTernary =
      CPP_template_lambda(&argList)(typename F)(F function)(
          requires std::is_invocable_r_v<ExpressionPtr, F, ExpressionPtr,
                                         ExpressionPtr,
                                         std::optional<ExpressionPtr>>) {
    if (argList.size() == 2) {
      return function(std::move(argList[0]), std::move(argList[1]),
                      std::nullopt);
    } else if (argList.size() == 3) {
      return function(std::move(argList[0]), std::move(argList[1]),
                      std::move(argList[2]));
    } else {
      AD_THROW(
          "Incorrect number of arguments: two or optionally three required");
    }
  };

  // Geo functions.
  if (checkPrefix(GEOF_PREFIX)) {
    if (functionName == "distance") {
      return createBinaryOrTernary(&makeDistWithUnitExpression);
    } else if (functionName == "metricDistance") {
      return createBinary(&makeMetricDistExpression);
    } else if (functionName == "longitude") {
      return createUnary(&makeLongitudeExpression);
    } else if (functionName == "latitude") {
      return createUnary(&makeLatitudeExpression);
    }
  }

  // Math functions.
  if (checkPrefix(MATH_PREFIX)) {
    if (functionName == "log") {
      return createUnary(&makeLogExpression);
    } else if (functionName == "exp") {
      return createUnary(&makeExpExpression);
    } else if (functionName == "sqrt") {
      return createUnary(&makeSqrtExpression);
    } else if (functionName == "sin") {
      return createUnary(&makeSinExpression);
    } else if (functionName == "cos") {
      return createUnary(&makeCosExpression);
    } else if (functionName == "tan") {
      return createUnary(&makeTanExpression);
    } else if (functionName == "pow") {
      return createBinary(&makePowExpression);
    }
  }

  // XSD conversion functions.
  if (checkPrefix(XSD_PREFIX)) {
    if (functionName == "integer" || functionName == "int") {
      return createUnary(&makeConvertToIntExpression);
    }
    if (functionName == "decimal") {
      return createUnary(&makeConvertToDecimalExpression);
    }
    // We currently don't have a float type, so we just convert to double.
    if (functionName == "double" || functionName == "float") {
      return createUnary(&makeConvertToDoubleExpression);
    }
    if (functionName == "boolean") {
      return createUnary(&makeConvertToBooleanExpression);
    }
    if (functionName == "string") {
      return createUnary(&makeConvertToStringExpression);
    }
    if (functionName == "dateTime") {
      return createUnary(&makeConvertToDateTimeExpression);
    }
    if (functionName == "date") {
      return createUnary(&makeConvertToDateExpression);
    }
  }

  // QLever-internal functions.
  //
  // NOTE: Predicates like `ql:has-predicate` etc. are handled elsewhere.
  if (checkPrefix(QL_PREFIX)) {
    if (functionName == "isGeoPoint") {
      return createUnary(&makeIsGeoPointExpression);
    }
  }

  // If none of the above matched, report unknown function.
  reportNotSupported(ctx,
                     "Function \""s + iri.toStringRepresentation() + "\" is");
}

void Visitor::addVisibleVariable(Variable var) {
  visibleVariables_.emplace_back(std::move(var));
}

// ___________________________________________________________________________
template <typename List>
PathObjectPairs joinPredicateAndObject(const VarOrPath& predicate,
                                       List objectList) {
  PathObjectPairs tuples;
  tuples.reserve(objectList.first.size());
  for (auto& object : objectList.first) {
    tuples.emplace_back(predicate, std::move(object));
  }
  return tuples;
}

// ___________________________________________________________________________
template <typename Context>
SparqlExpressionPimpl Visitor::visitExpressionPimpl(Context* ctx) {
  return {visit(ctx), getOriginalInputForContext(ctx)};
}

// ____________________________________________________________________________________
ParsedQuery Visitor::visit(Parser::QueryContext* ctx) {
  // The prologue (BASE and PREFIX declarations)  only affects the internal
  // state of the visitor.
  visit(ctx->prologue());
  auto query =
      visitAlternative<ParsedQuery>(ctx->selectQuery(), ctx->constructQuery(),
                                    ctx->describeQuery(), ctx->askQuery());

  query.postQueryValuesClause_ = visit(ctx->valuesClause());

  query._originalString = ctx->getStart()->getInputStream()->toString();

  return query;
}

// ____________________________________________________________________________________
void SparqlQleverVisitor::resetStateForMultipleUpdates() {
  // The following fields are not reset:
  // - prefixMap_ and baseIri_: prefixes carry over between chained updates
  // - datasetsAreFixed_: set for the whole request which can contain multiple
  // operations
  // - activeDatasetClauses_: if `datasetsAreFixed_` is true
  _blankNodeCounter = 0;
  numGraphPatterns_ = 0;
  visibleVariables_ = {};
  // When fixed datasets are given for a request (see SPARQL Protocol), these
  // cannot be changed by a SPARQL operation but are also constant for chained
  // updates.
  if (!datasetsAreFixed_) {
    activeDatasetClauses_ = {};
  }
  prologueString_ = {};
  parsedQuery_ = {};
  isInsideConstructTriples_ = false;
}

// ____________________________________________________________________________________
SelectClause Visitor::visit(Parser::SelectClauseContext* ctx) {
  SelectClause select;

  select.distinct_ = static_cast<bool>(ctx->DISTINCT());
  select.reduced_ = static_cast<bool>(ctx->REDUCED());

  if (ctx->asterisk) {
    select.setAsterisk();
  } else {
    select.setSelected(visitVector(ctx->varOrAlias()));
  }
  return select;
}

// ____________________________________________________________________________________
VarOrAlias Visitor::visit(Parser::VarOrAliasContext* ctx) {
  return visitAlternative<VarOrAlias>(ctx->var(), ctx->alias());
}

// ____________________________________________________________________________________
Alias Visitor::visit(Parser::AliasContext* ctx) {
  // A SPARQL alias has only one child, namely the contents within
  // parentheses.
  return visit(ctx->aliasWithoutBrackets());
}

// ____________________________________________________________________________________
Alias Visitor::visit(Parser::AliasWithoutBracketsContext* ctx) {
  return {visitExpressionPimpl(ctx->expression()), visit(ctx->var())};
}

// ____________________________________________________________________________________
parsedQuery::BasicGraphPattern Visitor::toGraphPattern(
    const ad_utility::sparql_types::Triples& triples) {
  parsedQuery::BasicGraphPattern pattern{};
  pattern._triples.reserve(triples.size());
  auto toTripleComponent = [](const auto& item) {
    using T = std::decay_t<decltype(item)>;
    namespace tc = ad_utility::triple_component;
    if constexpr (ad_utility::isSimilar<T, Variable>) {
      return TripleComponent{item};
    } else if constexpr (ad_utility::isSimilar<T, BlankNode>) {
      // Blank Nodes in the pattern are to be treated as internal variables
      // inside WHERE.
      return TripleComponent{
          ParsedQuery::blankNodeToInternalVariable(item.toSparql())};
    } else {
      static_assert(ad_utility::SimilarToAny<T, Literal, Iri>);
      return RdfStringParser<TurtleParser<Tokenizer>>::parseTripleObject(
          item.toSparql());
    }
  };
  auto toPredicate = [](const auto& item) -> VarOrPath {
    using T = std::decay_t<decltype(item)>;
    if constexpr (ad_utility::isSimilar<T, Variable>) {
      return item;
    } else if constexpr (ad_utility::isSimilar<T, Iri>) {
      return PropertyPath::fromIri(item.toSparql());
    } else {
      static_assert(ad_utility::SimilarToAny<T, Literal, BlankNode>);
      // This case can only happen if there's a bug in the SPARQL parser.
      AD_THROW("Literals or blank nodes are not valid predicates.");
    }
  };
  for (const auto& triple : triples) {
    auto subject = std::visit(toTripleComponent, triple.at(0));
    auto predicate = std::visit(toPredicate, triple.at(1));
    auto object = std::visit(toTripleComponent, triple.at(2));
    pattern._triples.emplace_back(std::move(subject), std::move(predicate),
                                  std::move(object));
  }
  return pattern;
}

// ____________________________________________________________________________________
const parsedQuery::DatasetClauses& SparqlQleverVisitor::setAndGetDatasetClauses(
    const std::vector<DatasetClause>& clauses) {
  if (!datasetsAreFixed_) {
    activeDatasetClauses_ = parsedQuery::DatasetClauses::fromClauses(clauses);
  }
  return activeDatasetClauses_;
}

// ____________________________________________________________________________________
ParsedQuery Visitor::visit(Parser::ConstructQueryContext* ctx) {
  ParsedQuery query;
  query.datasetClauses_ =
      setAndGetDatasetClauses(visitVector(ctx->datasetClause()));
  if (ctx->constructTemplate()) {
    query._clause = visit(ctx->constructTemplate())
                        .value_or(parsedQuery::ConstructClause{});
    visitWhereClause(ctx->whereClause(), query);
  } else {
    // For `CONSTRUCT WHERE`, the CONSTRUCT template and the WHERE clause are
    // syntactically the same, so we set the flag to true to keep the blank
    // nodes, and convert them into variables during `toGraphPattern`.
    isInsideConstructTriples_ = true;
    auto cleanup =
        absl::Cleanup{[this]() { isInsideConstructTriples_ = false; }};
    query._clause = parsedQuery::ConstructClause{
        visitOptional(ctx->triplesTemplate()).value_or(Triples{})};
    query._rootGraphPattern._graphPatterns.emplace_back(
        toGraphPattern(query.constructClause().triples_));
  }
  query.addSolutionModifiers(visit(ctx->solutionModifier()));

  return query;
}

// ____________________________________________________________________________________
ParsedQuery Visitor::visit(Parser::DescribeQueryContext* ctx) {
  auto describeClause = parsedQuery::Describe{};
  auto describedResources = visitVector(ctx->varOrIri());

  // Convert the describe resources (variables or IRIs) from the format that the
  // parser delivers to the one that the `parsedQuery::Describe` struct expects.
  std::vector<Variable> describedVariables;
  for (VarOrIri& resource : describedResources) {
    std::visit(ad_utility::OverloadCallOperator{
                   [&describeClause, &describedVariables](const Variable& var) {
                     describeClause.resources_.emplace_back(var);
                     describedVariables.push_back(var);
                   },
                   [&describeClause](const TripleComponent::Iri& iri) {
                     describeClause.resources_.emplace_back(iri);
                   }},
               resource);
  }

  // Parse the FROM and FROM NAMED clauses.
  describeClause.datasetClauses_ =
      setAndGetDatasetClauses(visitVector(ctx->datasetClause()));

  // Parse the WHERE clause and construct a SELECT query from it. For `DESCRIBE
  // *`, add each visible variable as a resource to describe.
  visitWhereClause(ctx->whereClause(), parsedQuery_);
  if (describedResources.empty()) {
    const auto& visibleVariables =
        parsedQuery_.selectClause().getVisibleVariables();
    ql::ranges::copy(visibleVariables,
                     std::back_inserter(describeClause.resources_));
    describedVariables = visibleVariables;
  }
  auto& selectClause = parsedQuery_.selectClause();
  selectClause.setSelected(std::move(describedVariables));
  describeClause.whereClause_ = std::move(parsedQuery_);

  // Set up the final `ParsedQuery` object for the DESCRIBE query. The clause is
  // a CONSTRUCT query of the form `CONSTRUCT { ?subject ?predicate ?object} {
  // ... }`, with the `parsedQuery::Describe` object from above as the root
  // graph pattern. The solution modifiers (in particular ORDER BY) are part of
  // the CONSTRUCT query.
  //
  // NOTE: The dataset clauses are stored once in `parsedQuery_.datasetClauses_`
  // (which pertains to the CONSTRUCT query that computes the result of the
  // DESCRIBE), and once in `parsedQuery_.describeClause_.datasetClauses_`
  // (which pertains to the SELECT query that computes the resources to be
  // described).
  parsedQuery_ = ParsedQuery{};
  parsedQuery_.addSolutionModifiers(visit(ctx->solutionModifier()));
  parsedQuery_._rootGraphPattern._graphPatterns.emplace_back(
      std::move(describeClause));
  parsedQuery_.datasetClauses_ = activeDatasetClauses_;
  auto constructClause = ParsedQuery::ConstructClause{};
  using G = GraphTerm;
  using V = Variable;
  constructClause.triples_.push_back(
      std::array{G(V("?subject")), G(V("?predicate")), G(V("?object"))});
  parsedQuery_._clause = std::move(constructClause);

  return parsedQuery_;
}

// ____________________________________________________________________________________
ParsedQuery Visitor::visit(Parser::AskQueryContext* ctx) {
  parsedQuery_._clause = ParsedQuery::AskClause{};
  parsedQuery_.datasetClauses_ =
      setAndGetDatasetClauses(visitVector(ctx->datasetClause()));
  visitWhereClause(ctx->whereClause(), parsedQuery_);
  // NOTE: It can make sense to have solution modifiers with an ASK query, for
  // example, a GROUP BY with a HAVING.
  auto getSolutionModifiers = [this, ctx]() {
    auto solutionModifiers = visit(ctx->solutionModifier());
    const auto& limitOffset = solutionModifiers.limitOffset_;
    if (!limitOffset.isUnconstrained() || limitOffset.textLimit_.has_value()) {
      reportError(
          ctx->solutionModifier(),
          "ASK queries may not contain LIMIT, OFFSET, or TEXTLIMIT clauses");
    }
    solutionModifiers.limitOffset_._limit = 1;
    return solutionModifiers;
  };
  parsedQuery_.addSolutionModifiers(getSolutionModifiers());
  return parsedQuery_;
}

// ____________________________________________________________________________________
DatasetClause Visitor::visit(Parser::DatasetClauseContext* ctx) {
  if (ctx->defaultGraphClause()) {
    return {.dataset_ = visit(ctx->defaultGraphClause()), .isNamed_ = false};
  } else {
    AD_CORRECTNESS_CHECK(ctx->namedGraphClause());
    return {.dataset_ = visit(ctx->namedGraphClause()), .isNamed_ = true};
  }
}

// ____________________________________________________________________________________
TripleComponent::Iri Visitor::visit(Parser::DefaultGraphClauseContext* ctx) {
  return visit(ctx->sourceSelector());
}

// ____________________________________________________________________________________
TripleComponent::Iri Visitor::visit(Parser::NamedGraphClauseContext* ctx) {
  return visit(ctx->sourceSelector());
}

// ____________________________________________________________________________________
TripleComponent::Iri Visitor::visit(Parser::SourceSelectorContext* ctx) {
  return visit(ctx->iri());
}

// ____________________________________________________________________________________
Variable Visitor::visit(Parser::VarContext* ctx) {
  // `false` for the second argument means: The variable name is already
  // validated by the grammar, no need to check it again (which would lead to an
  // infinite loop here).
  return Variable{ctx->getText(), false};
}

// ____________________________________________________________________________________
GraphPatternOperation Visitor::visit(Parser::BindContext* ctx) {
  Variable target = visit(ctx->var());
  if (ad_utility::contains(visibleVariables_, target)) {
    reportError(
        ctx,
        absl::StrCat(
            "The target variable ", target.name(),
            " of an AS clause was already used before in the query body."));
  }

  auto expression = visitExpressionPimpl(ctx->expression());
  warnOrThrowIfUnboundVariables(ctx, expression, "BIND");
  addVisibleVariable(target);
  return GraphPatternOperation{Bind{std::move(expression), std::move(target)}};
}

// ____________________________________________________________________________________
GraphPatternOperation Visitor::visit(Parser::InlineDataContext* ctx) {
  Values values = visit(ctx->dataBlock());
  for (const auto& variable : values._inlineValues._variables) {
    addVisibleVariable(variable);
  }
  return GraphPatternOperation{std::move(values)};
}

// ____________________________________________________________________________________
Values Visitor::visit(Parser::DataBlockContext* ctx) {
  return visitAlternative<Values>(ctx->inlineDataOneVar(),
                                  ctx->inlineDataFull());
}

// ____________________________________________________________________________________
std::optional<Values> Visitor::visit(Parser::ValuesClauseContext* ctx) {
  return visitOptional(ctx->dataBlock());
}

// ____________________________________________________________________________
std::vector<ParsedQuery> Visitor::visit(Parser::UpdateContext* ctx) {
  std::vector<ParsedQuery> updates{};

  AD_CORRECTNESS_CHECK(ctx->prologue().size() >= ctx->update1().size());
  for (size_t i = 0; i < ctx->update1().size(); ++i) {
    // The prologue (BASE and PREFIX declarations) only affects the internal
    // state of the visitor. The standard mentions that prefixes are shared
    // between consecutive updates.
    visit(ctx->prologue(i));
    auto thisUpdate = visit(ctx->update1(i));
    // The string representation of the Update is from the beginning of that
    // updates prologue to the end of the update. The `;` between queries is
    // ignored in the string representation.
    const size_t updateStartPos = ctx->prologue(i)->getStart()->getStartIndex();
    const size_t updateEndPos = ctx->update1(i)->getStop()->getStopIndex();
    thisUpdate._originalString = std::string{ad_utility::getUTF8Substring(
        ctx->getStart()->getInputStream()->toString(), updateStartPos,
        updateEndPos - updateStartPos + 1)};
    updates.push_back(std::move(thisUpdate));
    resetStateForMultipleUpdates();
  }

  return updates;
}

// ____________________________________________________________________________________
ParsedQuery Visitor::visit(Parser::Update1Context* ctx) {
  if (ctx->deleteWhere() || ctx->modify() || ctx->load()) {
    return visitAlternative<ParsedQuery>(ctx->deleteWhere(), ctx->modify(),
                                         ctx->load());
  } else {
    parsedQuery_._clause = visitAlternative<parsedQuery::UpdateClause>(
<<<<<<< HEAD
        ctx->clear(), ctx->drop(), ctx->create(), ctx->add(), ctx->move(),
        ctx->copy(), ctx->insertData(), ctx->deleteData());
=======
        ctx->load(), ctx->clear(), ctx->drop(), ctx->create(), ctx->add(),
        ctx->move(), ctx->copy(), ctx->insertData(), ctx->deleteData());
    parsedQuery_.datasetClauses_ = activeDatasetClauses_;
>>>>>>> fbd5671e
  }

  return std::move(parsedQuery_);
}

// ____________________________________________________________________________________
ParsedQuery Visitor::visit(Parser::LoadContext* ctx) {
  AD_CORRECTNESS_CHECK(visibleVariables_.empty());
  GraphPattern pattern;
  auto iri = visit(ctx->iri());
  pattern._graphPatterns.emplace_back(parsedQuery::LoadURL{
      ad_utility::httpUtils::Url(asStringViewUnsafe(iri.getContent())),
      static_cast<bool>(ctx->SILENT())});
  parsedQuery_._rootGraphPattern = std::move(pattern);
  addVisibleVariable(Variable("?s"));
  addVisibleVariable(Variable("?p"));
  addVisibleVariable(Variable("?o"));
  parsedQuery_.registerVariablesVisibleInQueryBody(visibleVariables_);
  visibleVariables_.clear();
  using Quad = SparqlTripleSimpleWithGraph;
  std::vector<Quad> toInsert{
      Quad{Variable("?s"), Variable("?p"), Variable("?o"),
           ctx->graphRef() ? Quad::Graph(visit(ctx->graphRef()))
                           : Quad::Graph(std::monostate{})}};
  parsedQuery_._clause = parsedQuery::UpdateClause{GraphUpdate{toInsert, {}}};
  return parsedQuery_;
}

// ____________________________________________________________________________________
Clear Visitor::visit(Parser::ClearContext* ctx) {
  return Clear{static_cast<bool>(ctx->SILENT()), visit(ctx->graphRefAll())};
}

// ____________________________________________________________________________________
Drop Visitor::visit(Parser::DropContext* ctx) {
  return Drop{static_cast<bool>(ctx->SILENT()), visit(ctx->graphRefAll())};
}

// ____________________________________________________________________________________
Create Visitor::visit(Parser::CreateContext* ctx) {
  return Create{static_cast<bool>(ctx->SILENT()), visit(ctx->graphRef())};
}

// ____________________________________________________________________________________
Add Visitor::visit(Parser::AddContext* ctx) {
  AD_CORRECTNESS_CHECK(ctx->graphOrDefault().size() == 2);
  return Add{static_cast<bool>(ctx->SILENT()),
             visit(ctx->graphOrDefault().at(0)),
             visit(ctx->graphOrDefault().at(1))};
}

// ____________________________________________________________________________________
Move Visitor::visit(Parser::MoveContext* ctx) {
  AD_CORRECTNESS_CHECK(ctx->graphOrDefault().size() == 2);
  return Move{static_cast<bool>(ctx->SILENT()),
              visit(ctx->graphOrDefault().at(0)),
              visit(ctx->graphOrDefault().at(1))};
}

// ____________________________________________________________________________________
Copy Visitor::visit(Parser::CopyContext* ctx) {
  return Copy{static_cast<bool>(ctx->SILENT()), visit(ctx->graphOrDefault()[0]),
              visit(ctx->graphOrDefault()[1])};
}

// ____________________________________________________________________________________
GraphUpdate Visitor::visit(Parser::InsertDataContext* ctx) {
  return {visit(ctx->quadData()).toTriplesWithGraph(), {}};
}

// ____________________________________________________________________________________
GraphUpdate Visitor::visit(Parser::DeleteDataContext* ctx) {
  return {{}, visit(ctx->quadData()).toTriplesWithGraph()};
}

// ____________________________________________________________________________________
ParsedQuery Visitor::visit(Parser::DeleteWhereContext* ctx) {
  AD_CORRECTNESS_CHECK(visibleVariables_.empty());
  parsedQuery_.datasetClauses_ = activeDatasetClauses_;
  GraphPattern pattern;
  auto triples = visit(ctx->quadPattern());
  pattern._graphPatterns = triples.toGraphPatternOperations();
  parsedQuery_._rootGraphPattern = std::move(pattern);
  // The query body and template are identical. No need to check that variables
  // are visible. But they need to be registered.
  triples.forAllVariables([this](const Variable& v) { addVisibleVariable(v); });
  parsedQuery_.registerVariablesVisibleInQueryBody(visibleVariables_);
  visibleVariables_.clear();
  parsedQuery_._clause =
      parsedQuery::UpdateClause{GraphUpdate{{}, triples.toTriplesWithGraph()}};

  return parsedQuery_;
}

// ____________________________________________________________________________________
ParsedQuery Visitor::visit(Parser::ModifyContext* ctx) {
  auto ensureVariableIsVisible = [&ctx, this](const Variable& v) {
    if (!ad_utility::contains(parsedQuery_.getVisibleVariables(), v)) {
      reportError(ctx, absl::StrCat("Variable ", v.name(),
                                    " was not bound in the query body."));
    }
  };
  auto visitTemplateClause = [&ensureVariableIsVisible, this](auto* ctx,
                                                              auto* target) {
    if (ctx) {
      auto quads = this->visit(ctx);
      quads.forAllVariables(ensureVariableIsVisible);
      *target = quads.toTriplesWithGraph();
    }
  };
  AD_CORRECTNESS_CHECK(visibleVariables_.empty());
  parsedQuery_.datasetClauses_ =
      setAndGetDatasetClauses(visitVector(ctx->usingClause()));
  auto graphPattern = visit(ctx->groupGraphPattern());
  parsedQuery_._rootGraphPattern = std::move(graphPattern);
  parsedQuery_.registerVariablesVisibleInQueryBody(visibleVariables_);
  visibleVariables_.clear();
  auto op = GraphUpdate{};
  visitTemplateClause(ctx->insertClause(), &op.toInsert_);
  visitTemplateClause(ctx->deleteClause(), &op.toDelete_);
  visitIf(&op.with_, ctx->iri());
  parsedQuery_._clause = parsedQuery::UpdateClause{op};

  return parsedQuery_;
}

// ____________________________________________________________________________________
Quads Visitor::visit(Parser::DeleteClauseContext* ctx) {
  return visit(ctx->quadPattern());
}

// ____________________________________________________________________________________
Quads Visitor::visit(Parser::InsertClauseContext* ctx) {
  return visit(ctx->quadPattern());
}

// ____________________________________________________________________________________
GraphOrDefault Visitor::visit(Parser::GraphOrDefaultContext* ctx) {
  if (ctx->iri()) {
    return visit(ctx->iri());
  } else {
    return DEFAULT{};
  }
}

// ____________________________________________________________________________________
GraphRef Visitor::visit(Parser::GraphRefContext* ctx) {
  return visit(ctx->iri());
}

// ____________________________________________________________________________________
GraphRefAll Visitor::visit(Parser::GraphRefAllContext* ctx) {
  if (ctx->graphRef()) {
    return visit(ctx->graphRef());
  } else if (ctx->DEFAULT()) {
    return DEFAULT{};
  } else if (ctx->NAMED()) {
    return NAMED{};
  } else if (ctx->ALL()) {
    return ALL{};
  } else {
    AD_FAIL();
  }
}

// ____________________________________________________________________________________
Quads Visitor::visit(Parser::QuadPatternContext* ctx) {
  return visit(ctx->quads());
}

// ____________________________________________________________________________________
Quads Visitor::visit(Parser::QuadDataContext* ctx) {
  auto quads = visit(ctx->quads());
  quads.forAllVariables([&ctx](const Variable& v) {
    reportError(ctx->quads(),
                "Variables (" + v.name() + ") are not allowed here.");
  });
  return quads;
}

// ____________________________________________________________________________________
Quads Visitor::visit(Parser::QuadsContext* ctx) {
  // The ordering of the individual triplesTemplate and quadsNotTriples is not
  // relevant and also not known.
  Quads quads;
  quads.freeTriples_ = ad_utility::flatten(visitVector(ctx->triplesTemplate()));
  for (auto& [graph, triples] : visitVector(ctx->quadsNotTriples())) {
    quads.graphTriples_.emplace_back(std::move(graph), std::move(triples));
  }
  return quads;
}

// ____________________________________________________________________________________
Quads::GraphBlock Visitor::visit(Parser::QuadsNotTriplesContext* ctx) {
  auto graph = visit(ctx->varOrIri());
  // Short circuit when the triples section is empty
  if (!ctx->triplesTemplate()) {
    return {graph, {}};
  }

  return {graph, visit(ctx->triplesTemplate())};
}

// _____________________________________________________________________________
void Visitor::selectExistsVariables(SparqlFilter& filter) const {
  for (SparqlExpression* sparqlExpression :
       filter.expression_.getExistsExpressions()) {
    auto* existsExpression = dynamic_cast<ExistsExpression*>(sparqlExpression);
    AD_CORRECTNESS_CHECK(existsExpression);
    existsExpression->selectVariables(visibleVariables_);
  }
}

// _____________________________________________________________________________
GraphPattern Visitor::visit(Parser::GroupGraphPatternContext* ctx) {
  GraphPattern pattern;

  // The following code makes sure that the variables from outside the graph
  // pattern are NOT visible inside the graph pattern, but the variables from
  // the graph pattern are visible outside the graph pattern.
  auto visibleVariablesSoFar = std::move(visibleVariables_);
  visibleVariables_.clear();
  auto mergeVariables =
      ad_utility::makeOnDestructionDontThrowDuringStackUnwinding(
          [this, &visibleVariablesSoFar]() {
            std::swap(visibleVariables_, visibleVariablesSoFar);
            visibleVariables_.insert(visibleVariables_.end(),
                                     visibleVariablesSoFar.begin(),
                                     visibleVariablesSoFar.end());
          });
  if (ctx->subSelect()) {
    auto parsedQuerySoFar = std::exchange(parsedQuery_, ParsedQuery{});
    auto [subquery, valuesOpt] = visit(ctx->subSelect());
    pattern._graphPatterns.emplace_back(std::move(subquery));
    if (valuesOpt.has_value()) {
      pattern._graphPatterns.emplace_back(std::move(valuesOpt.value()));
    }
    parsedQuery_ = std::move(parsedQuerySoFar);
    return pattern;
  }
  AD_CORRECTNESS_CHECK(ctx->groupGraphPatternSub());
  auto [subOps, filters] = visit(ctx->groupGraphPatternSub());
  pattern._graphPatterns = std::move(subOps);
  for (auto& filter : filters) {
    selectExistsVariables(filter);
    if (auto langFilterData = filter.expression_.getLanguageFilterExpression();
        langFilterData.has_value()) {
      const auto& [variable, language] = langFilterData.value();
      if (pattern.addLanguageFilter(variable, language)) {
        continue;
      }
    }
    pattern._filters.push_back(std::move(filter));
  }
  return pattern;
}

Visitor::OperationsAndFilters Visitor::visit(
    Parser::GroupGraphPatternSubContext* ctx) {
  vector<GraphPatternOperation> ops;
  vector<SparqlFilter> filters;

  auto filter = [&filters](SparqlFilter filter) {
    filters.emplace_back(std::move(filter));
  };
  auto op = [&ops](GraphPatternOperation op) {
    ops.emplace_back(std::move(op));
  };

  if (ctx->triplesBlock()) {
    ops.emplace_back(visit(ctx->triplesBlock()));
  }
  for (auto& [graphPattern, triples] :
       visitVector(ctx->graphPatternNotTriplesAndMaybeTriples())) {
    std::visit(ad_utility::OverloadCallOperator{filter, op},
               std::move(graphPattern));

    // TODO<C++23>: use `optional.transform` for this pattern.
    if (!triples.has_value()) {
      continue;
    }
    if (ops.empty() || !std::holds_alternative<BasicGraphPattern>(ops.back())) {
      ops.emplace_back(BasicGraphPattern{});
    }
    std::get<BasicGraphPattern>(ops.back())
        .appendTriples(std::move(triples.value()));
  }
  return {std::move(ops), std::move(filters)};
}

Visitor::OperationOrFilterAndMaybeTriples Visitor::visit(
    Parser::GraphPatternNotTriplesAndMaybeTriplesContext* ctx) {
  return {visit(ctx->graphPatternNotTriples()),
          visitOptional(ctx->triplesBlock())};
}

// ____________________________________________________________________________________
BasicGraphPattern Visitor::visit(Parser::TriplesBlockContext* ctx) {
  auto registerIfVariable = [this](const auto& variant) {
    if (holds_alternative<Variable>(variant)) {
      addVisibleVariable(std::get<Variable>(variant));
    }
  };
  auto convertAndRegisterTriple =
      [&registerIfVariable](
          const TripleWithPropertyPath& triple) -> SparqlTriple {
    registerIfVariable(triple.subject_);
    registerIfVariable(triple.predicate_);
    registerIfVariable(triple.object_);

    return {triple.subject_.toTripleComponent(), triple.predicate_,
            triple.object_.toTripleComponent()};
  };

  BasicGraphPattern triples = {ad_utility::transform(
      visit(ctx->triplesSameSubjectPath()), convertAndRegisterTriple)};
  if (ctx->triplesBlock()) {
    triples.appendTriples(visit(ctx->triplesBlock()));
  }
  return triples;
}

// ____________________________________________________________________________________
Visitor::OperationOrFilter Visitor::visit(
    Parser::GraphPatternNotTriplesContext* ctx) {
  return visitAlternative<std::variant<GraphPatternOperation, SparqlFilter>>(
      ctx->filterR(), ctx->optionalGraphPattern(), ctx->minusGraphPattern(),
      ctx->bind(), ctx->inlineData(), ctx->groupOrUnionGraphPattern(),
      ctx->graphGraphPattern(), ctx->serviceGraphPattern());
}

// ____________________________________________________________________________________
GraphPatternOperation Visitor::visit(Parser::OptionalGraphPatternContext* ctx) {
  auto pattern = visit(ctx->groupGraphPattern());
  return GraphPatternOperation{parsedQuery::Optional{std::move(pattern)}};
}

GraphPatternOperation Visitor::visitPathQuery(
    Parser::ServiceGraphPatternContext* ctx) {
  auto parsePathQuery = [](parsedQuery::PathQuery& pathQuery,
                           const parsedQuery::GraphPatternOperation& op) {
    if (std::holds_alternative<parsedQuery::BasicGraphPattern>(op)) {
      pathQuery.addBasicPattern(std::get<parsedQuery::BasicGraphPattern>(op));
    } else if (std::holds_alternative<parsedQuery::GroupGraphPattern>(op)) {
      pathQuery.addGraph(op);
    } else {
      throw parsedQuery::PathSearchException(
          "Unsupported element in pathSearch."
          "PathQuery may only consist of triples for configuration"
          "And a { group graph pattern } specifying edges.");
    }
  };

  parsedQuery::GraphPattern graphPattern = visit(ctx->groupGraphPattern());
  parsedQuery::PathQuery pathQuery;
  for (const auto& op : graphPattern._graphPatterns) {
    parsePathQuery(pathQuery, op);
  }

  return pathQuery;
}

GraphPatternOperation Visitor::visitSpatialQuery(
    Parser::ServiceGraphPatternContext* ctx) {
  auto parseSpatialQuery = [ctx](parsedQuery::SpatialQuery& spatialQuery,
                                 const parsedQuery::GraphPatternOperation& op) {
    if (std::holds_alternative<parsedQuery::BasicGraphPattern>(op)) {
      spatialQuery.addBasicPattern(
          std::get<parsedQuery::BasicGraphPattern>(op));
    } else if (std::holds_alternative<parsedQuery::GroupGraphPattern>(op)) {
      spatialQuery.addGraph(op);
    } else {
      reportError(
          ctx,
          "Unsupported element in spatialQuery."
          "spatialQuery may only consist of triples for configuration"
          "And a { group graph pattern } specifying the right join table.");
    }
  };

  parsedQuery::GraphPattern graphPattern = visit(ctx->groupGraphPattern());
  parsedQuery::SpatialQuery spatialQuery;
  for (const auto& op : graphPattern._graphPatterns) {
    parseSpatialQuery(spatialQuery, op);
  }

  try {
    // We convert the spatial query to a spatial join configuration and discard
    // its result here to detect errors early and report them to the user with
    // highlighting. It's only a small struct so not much is wasted.
    spatialQuery.toSpatialJoinConfiguration();
  } catch (const std::exception& ex) {
    reportError(ctx, ex.what());
  }

  return spatialQuery;
}

GraphPatternOperation Visitor::visitTextSearchQuery(
    Parser::ServiceGraphPatternContext* ctx) {
  auto parseTextSearchQuery =
      [ctx](parsedQuery::TextSearchQuery& textSearchQuery,
            const parsedQuery::GraphPatternOperation& op) {
        if (std::holds_alternative<parsedQuery::BasicGraphPattern>(op)) {
          textSearchQuery.addBasicPattern(
              std::get<parsedQuery::BasicGraphPattern>(op));
        } else {
          reportError(
              ctx,
              "Unsupported element in textSearchQuery. "
              "textSearchQuery may only consist of triples for configuration");
        }
      };

  parsedQuery::GraphPattern graphPattern = visit(ctx->groupGraphPattern());
  parsedQuery::TextSearchQuery textSearchQuery;
  for (const auto& op : graphPattern._graphPatterns) {
    parseTextSearchQuery(textSearchQuery, op);
  }

  return textSearchQuery;
}

// Parsing for the `serviceGraphPattern` rule.
GraphPatternOperation Visitor::visit(Parser::ServiceGraphPatternContext* ctx) {
  // Get the IRI and if a variable is specified, report that we do not support
  // it yet.
  //
  // NOTE: According to the grammar, this should either be a `Variable` or an
  // `Iri`, but due to (not very good) technical reasons, the `visit` returns a
  // `std::variant<Variable, GraphTerm>`, where `GraphTerm` is a
  // `std::variant<Literal, BlankNode, Iri>`, hence the `AD_CONTRACT_CHECK`.
  //
  // TODO: Also support variables. The semantics is to make a connection for
  // each IRI matching the variable and take the union of the results.
  VarOrIri varOrIri = visit(ctx->varOrIri());
  using Iri = TripleComponent::Iri;
  auto serviceIri =
      std::visit(ad_utility::OverloadCallOperator{
                     [&ctx](const Variable&) -> Iri {
                       reportNotSupported(ctx->varOrIri(),
                                          "Variable endpoint in SERVICE is");
                     },
                     [](const Iri& iri) -> Iri { return iri; }},
                 varOrIri);

  if (serviceIri.toStringRepresentation() == PATH_SEARCH_IRI) {
    return visitPathQuery(ctx);
  } else if (serviceIri.toStringRepresentation() == SPATIAL_SEARCH_IRI) {
    return visitSpatialQuery(ctx);
  } else if (serviceIri.toStringRepresentation() == TEXT_SEARCH_IRI) {
    return visitTextSearchQuery(ctx);
  }
  // Parse the body of the SERVICE query. Add the visible variables from the
  // SERVICE clause to the visible variables so far, but also remember them
  // separately (with duplicates removed) because we need them in `Service.cpp`
  // when computing the result for this operation.
  std::vector<Variable> visibleVariablesSoFar = std::move(visibleVariables_);
  parsedQuery::GraphPattern graphPattern = visit(ctx->groupGraphPattern());
  // Note: The `visit` call in the line above has filled the `visibleVariables_`
  // member with all the variables visible inside the graph pattern.
  std::vector<Variable> visibleVariablesServiceQuery =
      ad_utility::removeDuplicates(visibleVariables_);
  visibleVariables_ = std::move(visibleVariablesSoFar);
  visibleVariables_.insert(visibleVariables_.end(),
                           visibleVariablesServiceQuery.begin(),
                           visibleVariablesServiceQuery.end());
  // Create suitable `parsedQuery::Service` object and return it.
  return parsedQuery::Service{
      std::move(visibleVariablesServiceQuery), std::move(serviceIri),
      prologueString_, getOriginalInputForContext(ctx->groupGraphPattern()),
      static_cast<bool>(ctx->SILENT())};
}

// ____________________________________________________________________________
parsedQuery::GraphPatternOperation Visitor::visit(
    Parser::GraphGraphPatternContext* ctx) {
  auto varOrIri = visit(ctx->varOrIri());
  auto group = visit(ctx->groupGraphPattern());
  return std::visit(
      ad_utility::OverloadCallOperator{
          [this, &group](const Variable& graphVar) {
            addVisibleVariable(graphVar);
            return parsedQuery::GroupGraphPattern{std::move(group), graphVar};
          },
          [&group](const TripleComponent::Iri& graphIri) {
            return parsedQuery::GroupGraphPattern{std::move(group), graphIri};
          }},
      varOrIri);
}

// Parsing for the `expression` rule.
sparqlExpression::SparqlExpression::Ptr Visitor::visit(
    Parser::ExpressionContext* ctx) {
  return visit(ctx->conditionalOrExpression());
}

// Parsing for the `whereClause` rule.
Visitor::PatternAndVisibleVariables Visitor::visit(
    Parser::WhereClauseContext* ctx) {
  // Get the variables visible in this WHERE clause separately from the visible
  // variables so far because they might not all be visible in the outer query.
  // Adding appropriately to the visible variables so far is then taken care of
  // in `visit(SubSelectContext*)`.
  std::vector<Variable> visibleVariablesSoFar = std::move(visibleVariables_);
  auto graphPatternWhereClause = visit(ctx->groupGraphPattern());
  // Using `std::exchange` as per Johannes' suggestion. I am slightly irritated
  // that this calls the move constructor AND the move assignment operator for
  // the second argument, since this is a potential performance issue (not in
  // this case though).
  auto visibleVariablesWhereClause =
      std::exchange(visibleVariables_, std::move(visibleVariablesSoFar));
  return {std::move(graphPatternWhereClause),
          std::move(visibleVariablesWhereClause)};
}

// ____________________________________________________________________________________
SolutionModifiers Visitor::visit(Parser::SolutionModifierContext* ctx) {
  SolutionModifiers modifiers;
  visitIf(&modifiers.groupByVariables_, ctx->groupClause());
  visitIf(&modifiers.havingClauses_, ctx->havingClause());
  visitIf(&modifiers.orderBy_, ctx->orderClause());
  visitIf(&modifiers.limitOffset_, ctx->limitOffsetClauses());
  return modifiers;
}

// ____________________________________________________________________________________
LimitOffsetClause Visitor::visit(Parser::LimitOffsetClausesContext* ctx) {
  LimitOffsetClause clause{};
  visitIf(&clause._limit, ctx->limitClause());
  visitIf(&clause._offset, ctx->offsetClause());
  visitIf(&clause.textLimit_, ctx->textLimitClause());
  return clause;
}

// ____________________________________________________________________________________
vector<SparqlFilter> Visitor::visit(Parser::HavingClauseContext* ctx) {
  return visitVector(ctx->havingCondition());
}

// ____________________________________________________________________________________
SparqlFilter Visitor::visit(Parser::HavingConditionContext* ctx) {
  return {visitExpressionPimpl(ctx->constraint())};
}

// ____________________________________________________________________________________
OrderClause Visitor::visit(Parser::OrderClauseContext* ctx) {
  auto orderKeys = visitVector(ctx->orderCondition());

  if (ctx->internalSortBy) {
    auto isDescending = [](const auto& variant) {
      return std::visit([](const auto& k) { return k.isDescending_; }, variant);
    };
    if (ql::ranges::any_of(orderKeys, isDescending)) {
      reportError(ctx,
                  "When using the `INTERNAL SORT BY` modifier, all sorted "
                  "variables have to be ascending");
    }
    return {IsInternalSort::True, std::move(orderKeys)};
  } else {
    AD_CONTRACT_CHECK(ctx->orderBy);
    return {IsInternalSort::False, std::move(orderKeys)};
  }
}

// ____________________________________________________________________________________
vector<GroupKey> Visitor::visit(Parser::GroupClauseContext* ctx) {
  return visitVector(ctx->groupCondition());
}

// ____________________________________________________________________________________
std::optional<parsedQuery::ConstructClause> Visitor::visit(
    Parser::ConstructTemplateContext* ctx) {
  if (ctx->constructTriples()) {
    isInsideConstructTriples_ = true;
    auto cleanup =
        absl::Cleanup{[this]() { isInsideConstructTriples_ = false; }};
    return parsedQuery::ConstructClause{visit(ctx->constructTriples())};
  } else {
    return std::nullopt;
  }
}

// ____________________________________________________________________________________
RdfEscaping::NormalizedRDFString Visitor::visit(Parser::StringContext* ctx) {
  return RdfEscaping::normalizeRDFLiteral(ctx->getText());
}

// ____________________________________________________________________________________
TripleComponent::Iri Visitor::visit(Parser::IriContext* ctx) {
  string langtag =
      ctx->PREFIX_LANGTAG() ? ctx->PREFIX_LANGTAG()->getText() : "";
  return TripleComponent::Iri::fromIriref(
      langtag + visitAlternative<string>(ctx->iriref(), ctx->prefixedName()));
}

// ____________________________________________________________________________________
string Visitor::visit(Parser::IrirefContext* ctx) const {
  if (baseIri_.empty()) {
    return ctx->getText();
  }
  // TODO<RobinTF> Avoid unnecessary string copies because of conversion.
  // Handle IRIs with base IRI.
  return std::move(
      ad_utility::triple_component::Iri::fromIrirefConsiderBase(
          ctx->getText(), baseIri_.getBaseIri(false), baseIri_.getBaseIri(true))
          .toStringRepresentation());
}

// ____________________________________________________________________________________
string Visitor::visit(Parser::PrefixedNameContext* ctx) {
  return visitAlternative<std::string>(ctx->pnameLn(), ctx->pnameNs());
}

// ____________________________________________________________________________________
string Visitor::visit(Parser::PnameLnContext* ctx) {
  string text = ctx->getText();
  auto pos = text.find(':');
  auto pnameNS = text.substr(0, pos);
  auto pnLocal = text.substr(pos + 1);
  if (!prefixMap_.contains(pnameNS)) {
    // TODO<joka921> : proper name
    reportError(ctx, "Prefix " + pnameNS +
                         " was not registered using a PREFIX declaration");
  }
  auto inner = prefixMap_[pnameNS];
  // strip the trailing ">"
  inner = inner.substr(0, inner.size() - 1);
  return inner + RdfEscaping::unescapePrefixedIri(pnLocal) + ">";
}

// ____________________________________________________________________________________
string Visitor::visit(Parser::PnameNsContext* ctx) {
  auto text = ctx->getText();
  auto prefix = text.substr(0, text.length() - 1);
  if (!prefixMap_.contains(prefix)) {
    // TODO<joka921> : proper name
    reportError(ctx, "Prefix " + prefix +
                         " was not registered using a PREFIX declaration");
  }
  return prefixMap_[prefix];
}

// ____________________________________________________________________________________
DatasetClause SparqlQleverVisitor::visit(Parser::UsingClauseContext* ctx) {
  if (ctx->NAMED()) {
    return {.dataset_ = visit(ctx->iri()), .isNamed_ = true};
  } else {
    return {.dataset_ = visit(ctx->iri()), .isNamed_ = false};
  }
}

// ____________________________________________________________________________________
void Visitor::visit(Parser::PrologueContext* ctx) {
  // Process in an interleaved way, so PREFIX statements are processed correctly
  // to only use the BASE IRIs defined before them, not after them.
  for (auto* child : ctx->children) {
    if (auto* baseDecl = dynamic_cast<Parser::BaseDeclContext*>(child)) {
      visit(baseDecl);
    } else {
      auto* prefixDecl = dynamic_cast<Parser::PrefixDeclContext*>(child);
      AD_CORRECTNESS_CHECK(prefixDecl != nullptr);
      visit(prefixDecl);
    }
  }
  // Remember the whole prologue (we need this when we encounter a SERVICE
  // clause, see `visit(ServiceGraphPatternContext*)` below.
  if (ctx->getStart() && ctx->getStop()) {
    prologueString_ = getOriginalInputForContext(ctx);
  }
}

// ____________________________________________________________________________________
void Visitor::visit(Parser::BaseDeclContext* ctx) {
  auto rawIri = ctx->iriref()->getText();
  bool hasScheme = ctre::starts_with<"<[A-Za-z]*[A-Za-z0-9+-.]:">(rawIri);
  if (!hasScheme) {
    reportError(
        ctx,
        "The base IRI must be an absolute IRI with a scheme, was: " + rawIri);
  }
  baseIri_ = TripleComponent::Iri::fromIriref(visit(ctx->iriref()));
}

// ____________________________________________________________________________________
void Visitor::visit(Parser::PrefixDeclContext* ctx) {
  auto text = ctx->PNAME_NS()->getText();
  // Remove the ':' at the end of the PNAME_NS
  auto prefixLabel = text.substr(0, text.length() - 1);
  auto prefixIri = visit(ctx->iriref());
  prefixMap_[prefixLabel] = prefixIri;
}

// ____________________________________________________________________________________
ParsedQuery Visitor::visit(Parser::SelectQueryContext* ctx) {
  parsedQuery_._clause = visit(ctx->selectClause());
  parsedQuery_.datasetClauses_ =
      setAndGetDatasetClauses(visitVector(ctx->datasetClause()));
  visitWhereClause(ctx->whereClause(), parsedQuery_);
  parsedQuery_.addSolutionModifiers(visit(ctx->solutionModifier()));
  return parsedQuery_;
}

// ____________________________________________________________________________________
Visitor::SubQueryAndMaybeValues Visitor::visit(Parser::SubSelectContext* ctx) {
  ParsedQuery& query = parsedQuery_;
  query._clause = visit(ctx->selectClause());
  visitWhereClause(ctx->whereClause(), query);
  query.addSolutionModifiers(visit(ctx->solutionModifier()));
  auto values = visit(ctx->valuesClause());
  // Variables that are selected in this query are visible in the parent query.
  for (const auto& variable : query.selectClause().getSelectedVariables()) {
    addVisibleVariable(variable);
  }
  return {parsedQuery::Subquery{std::move(query)}, std::move(values)};
}

// ____________________________________________________________________________________
GroupKey Visitor::visit(Parser::GroupConditionContext* ctx) {
  if (ctx->var() && !ctx->expression()) {
    return Variable{ctx->var()->getText()};
  } else if (ctx->builtInCall() || ctx->functionCall()) {
    // builtInCall and functionCall are both also an Expression
    return (ctx->builtInCall() ? visitExpressionPimpl(ctx->builtInCall())
                               : visitExpressionPimpl(ctx->functionCall()));
  } else {
    AD_CORRECTNESS_CHECK(ctx->expression());
    auto expr = visitExpressionPimpl(ctx->expression());
    if (ctx->AS() && ctx->var()) {
      return Alias{std::move(expr), visit(ctx->var())};
    } else {
      return expr;
    }
  }
}

// ____________________________________________________________________________________
OrderKey Visitor::visit(Parser::OrderConditionContext* ctx) {
  auto visitExprOrderKey = [this](bool isDescending,
                                  auto* context) -> OrderKey {
    auto expr = visitExpressionPimpl(context);
    if (auto exprIsVariable = expr.getVariableOrNullopt();
        exprIsVariable.has_value()) {
      return VariableOrderKey{exprIsVariable.value(), isDescending};
    } else {
      return ExpressionOrderKey{std::move(expr), isDescending};
    }
  };

  if (ctx->var()) {
    return VariableOrderKey(visit(ctx->var()));
  } else if (ctx->constraint()) {
    return visitExprOrderKey(false, ctx->constraint());
  } else {
    AD_CORRECTNESS_CHECK(ctx->brackettedExpression());
    return visitExprOrderKey(ctx->DESC() != nullptr,
                             ctx->brackettedExpression());
  }
}

// ____________________________________________________________________________________
uint64_t Visitor::visit(Parser::LimitClauseContext* ctx) {
  return visit(ctx->integer());
}

// ____________________________________________________________________________________
uint64_t Visitor::visit(Parser::OffsetClauseContext* ctx) {
  return visit(ctx->integer());
}

// ____________________________________________________________________________________
uint64_t Visitor::visit(Parser::TextLimitClauseContext* ctx) {
  return visit(ctx->integer());
}

// ____________________________________________________________________________________
SparqlValues Visitor::visit(Parser::InlineDataOneVarContext* ctx) {
  SparqlValues values;
  values._variables.push_back(visit(ctx->var()));
  for (auto& dataBlockValue : ctx->dataBlockValue()) {
    values._values.push_back({visit(dataBlockValue)});
  }
  return values;
}

// ____________________________________________________________________________________
SparqlValues Visitor::visit(Parser::InlineDataFullContext* ctx) {
  SparqlValues values;
  values._variables = visitVector(ctx->var());
  values._values = visitVector(ctx->dataBlockSingle());
  if (std::any_of(values._values.begin(), values._values.end(),
                  [numVars = values._variables.size()](const auto& inner) {
                    return inner.size() != numVars;
                  })) {
    reportError(ctx,
                "The number of values in every data block must "
                "match the number of variables in a values clause.");
  }
  return values;
}

// ____________________________________________________________________________________
vector<TripleComponent> Visitor::visit(Parser::DataBlockSingleContext* ctx) {
  if (ctx->NIL()) {
    return {};
  }
  return visitVector(ctx->dataBlockValue());
}

// ____________________________________________________________________________________
TripleComponent Visitor::visit(Parser::DataBlockValueContext* ctx) {
  // Return a string
  if (ctx->iri()) {
    return visit(ctx->iri());
  } else if (ctx->rdfLiteral()) {
    return RdfStringParser<TurtleParser<Tokenizer>>::parseTripleObject(
        visit(ctx->rdfLiteral()));
  } else if (ctx->numericLiteral()) {
    return std::visit(
        [](auto intOrDouble) { return TripleComponent{intOrDouble}; },
        visit(ctx->numericLiteral()));
  } else if (ctx->UNDEF()) {
    return TripleComponent::UNDEF{};
  } else {
    AD_CORRECTNESS_CHECK(ctx->booleanLiteral());
    return TripleComponent{visit(ctx->booleanLiteral())};
  }
}

// ____________________________________________________________________________________
GraphPatternOperation Visitor::visit(Parser::MinusGraphPatternContext* ctx) {
  auto visibleVariables = std::move(visibleVariables_);
  GraphPatternOperation operation{
      parsedQuery::Minus{visit(ctx->groupGraphPattern())}};
  // Make sure that the variables from the minus graph pattern are NOT added to
  // visible variables.
  visibleVariables_ = std::move(visibleVariables);
  return operation;
}

// ____________________________________________________________________________________
namespace {
GraphPattern wrap(GraphPatternOperation op) {
  auto pattern = GraphPattern();
  pattern._graphPatterns.emplace_back(std::move(op));
  return pattern;
}
}  // namespace

// ____________________________________________________________________________________
GraphPatternOperation Visitor::visit(
    Parser::GroupOrUnionGraphPatternContext* ctx) {
  auto children = visitVector(ctx->groupGraphPattern());
  if (children.size() > 1) {
    // https://en.cppreference.com/w/cpp/algorithm/accumulate
    // a similar thing is done in QueryPlaner::uniteGraphPatterns
    auto foldOp = [](GraphPatternOperation op1, GraphPattern op2) {
      return GraphPatternOperation{
          parsedQuery::Union{wrap(std::move(op1)), std::move(op2)}};
    };
    // TODO<joka921> QLever should support Nary UNIONs directly.
    return std::accumulate(std::next(children.begin(), 2), children.end(),
                           GraphPatternOperation{parsedQuery::Union{
                               std::move(children[0]), std::move(children[1])}},
                           foldOp);
  } else {
    return GraphPatternOperation{
        parsedQuery::GroupGraphPattern{std::move(children[0])}};
  }
}

// ____________________________________________________________________________________
template <typename Context>
void Visitor::warnOrThrowIfUnboundVariables(
    Context* ctx, const SparqlExpressionPimpl& expression,
    std::string_view clauseName) {
  for (const auto& var : expression.containedVariables()) {
    if (!ad_utility::contains(visibleVariables_, *var)) {
      auto message = absl::StrCat(
          "The variable ", var->name(), " was used in the expression of a ",
          clauseName, " clause but was not previously bound in the query");
      if (RuntimeParameters().get<"throw-on-unbound-variables">()) {
        reportError(ctx, message);
      } else {
        parsedQuery_.addWarning(std::move(message));
      }
    }
  }
}

// ____________________________________________________________________________________
SparqlFilter Visitor::visit(Parser::FilterRContext* ctx) {
  // NOTE: We cannot add a warning or throw an exception if the FILTER
  // expression contains unbound variables, because the variables of the FILTER
  // might be bound after the filter appears in the query (which is perfectly
  // legal).
  return SparqlFilter{visitExpressionPimpl(ctx->constraint())};
}

// ____________________________________________________________________________________
ExpressionPtr Visitor::visit(Parser::ConstraintContext* ctx) {
  return visitAlternative<ExpressionPtr>(
      ctx->brackettedExpression(), ctx->builtInCall(), ctx->functionCall());
}

// ____________________________________________________________________________________
ExpressionPtr Visitor::visit(Parser::FunctionCallContext* ctx) {
  return processIriFunctionCall(visit(ctx->iri()), visit(ctx->argList()), ctx);
}

// ____________________________________________________________________________________
vector<Visitor::ExpressionPtr> Visitor::visit(Parser::ArgListContext* ctx) {
  // If no arguments, return empty expression vector.
  if (ctx->NIL()) {
    return std::vector<ExpressionPtr>{};
  }
  // The grammar allows an optional DISTINCT before the argument list (the
  // whole list, not the individual arguments), but we currently don't support
  // it.
  if (ctx->DISTINCT()) {
    reportNotSupported(
        ctx, "DISTINCT for the argument lists of an IRI functions is ");
  }
  // Visit the expression of each argument.
  return visitVector(ctx->expression());
}

// ____________________________________________________________________________________
std::vector<ExpressionPtr> Visitor::visit(Parser::ExpressionListContext* ctx) {
  if (ctx->NIL()) {
    return {};
  }
  return visitVector(ctx->expression());
}

// ____________________________________________________________________________________
Triples Visitor::visit(Parser::ConstructTriplesContext* ctx) {
  auto result = visit(ctx->triplesSameSubject());
  if (ctx->constructTriples()) {
    ad_utility::appendVector(result, visit(ctx->constructTriples()));
  }
  return result;
}

// ____________________________________________________________________________________
Triples Visitor::visit(Parser::TriplesTemplateContext* ctx) {
  return ad_utility::flatten(visitVector(ctx->triplesSameSubject()));
}

// ____________________________________________________________________________________
Triples Visitor::visit(Parser::TriplesSameSubjectContext* ctx) {
  Triples triples;
  if (ctx->varOrTerm()) {
    GraphTerm subject = visit(ctx->varOrTerm());
    AD_CONTRACT_CHECK(ctx->propertyListNotEmpty());
    auto propertyList = visit(ctx->propertyListNotEmpty());
    for (auto& tuple : propertyList.first) {
      triples.push_back({subject, std::move(tuple[0]), std::move(tuple[1])});
    }
    ad_utility::appendVector(triples, std::move(propertyList.second));
  } else {
    AD_CORRECTNESS_CHECK(ctx->triplesNode());
    auto tripleNodes = visit(ctx->triplesNode());
    ad_utility::appendVector(triples, std::move(tripleNodes.second));
    AD_CONTRACT_CHECK(ctx->propertyList());
    auto propertyList = visit(ctx->propertyList());
    for (auto& tuple : propertyList.first) {
      triples.push_back(
          {tripleNodes.first, std::move(tuple[0]), std::move(tuple[1])});
    }
    ad_utility::appendVector(triples, std::move(propertyList.second));
  }
  return triples;
}

// ____________________________________________________________________________________
PredicateObjectPairsAndTriples Visitor::visit(
    Parser::PropertyListContext* ctx) {
  return ctx->propertyListNotEmpty() ? visit(ctx->propertyListNotEmpty())
                                     : PredicateObjectPairsAndTriples{
                                           PredicateObjectPairs{}, Triples{}};
}

// ____________________________________________________________________________________
PredicateObjectPairsAndTriples Visitor::visit(
    Parser::PropertyListNotEmptyContext* ctx) {
  PredicateObjectPairs triplesWithoutSubject;
  Triples additionalTriples;
  auto verbs = ctx->verb();
  auto objectLists = ctx->objectList();
  for (size_t i = 0; i < verbs.size(); i++) {
    // TODO use zip-style approach once C++ supports ranges
    auto objectList = visit(objectLists.at(i));
    auto verb = visit(verbs.at(i));
    for (auto& object : objectList.first) {
      triplesWithoutSubject.push_back({verb, std::move(object)});
    }
    ad_utility::appendVector(additionalTriples, std::move(objectList.second));
  }
  return {std::move(triplesWithoutSubject), std::move(additionalTriples)};
}

// ____________________________________________________________________________________
GraphTerm Visitor::visit(Parser::VerbContext* ctx) {
  if (ctx->varOrIri()) {
    // This is an artefact of there being two distinct Iri types.
    return std::visit(ad_utility::OverloadCallOperator{
                          [](const Variable& v) -> GraphTerm { return v; },
                          [](const TripleComponent::Iri& i) -> GraphTerm {
                            return Iri(i.toStringRepresentation());
                          }},
                      visit(ctx->varOrIri()));
  } else {
    // Special keyword 'a'
    AD_CORRECTNESS_CHECK(ctx->getText() == "a");
    return GraphTerm{Iri{std::string{a}}};
  }
}

// ____________________________________________________________________________________
ObjectsAndTriples Visitor::visit(Parser::ObjectListContext* ctx) {
  Objects objects;
  Triples additionalTriples;
  auto objectContexts = ctx->objectR();
  for (auto& objectContext : objectContexts) {
    auto graphNode = visit(objectContext);
    ad_utility::appendVector(additionalTriples, std::move(graphNode.second));
    objects.push_back(std::move(graphNode.first));
  }
  return {std::move(objects), std::move(additionalTriples)};
}

// ____________________________________________________________________________________
SubjectOrObjectAndTriples Visitor::visit(Parser::ObjectRContext* ctx) {
  return visit(ctx->graphNode());
}

// ____________________________________________________________________________________
template <typename Context>
void Visitor::setMatchingWordAndScoreVisibleIfPresent(
    // If a triple `?var ql:contains-word "words"` or `?var ql:contains-entity
    // <entity>` is contained in the query, then the variable
    // `?ql_textscore_var` is implicitly created and visible in the query body.
    // Similarly, if a triple `?var ql:contains-word "words"` is contained in
    // the query, then the variable `ql_matchingword_var` is implicitly created
    // and visible in the query body.
    Context* ctx, const TripleWithPropertyPath& triple) {
  const auto& [subject, predicate, object] = triple;

  auto* var = std::get_if<Variable>(&subject);
  auto* propertyPath = std::get_if<PropertyPath>(&predicate);

  if (!var || !propertyPath) {
    return;
  }

  if (propertyPath->asString() == CONTAINS_WORD_PREDICATE) {
    string name = object.toSparql();
    if (!((name.starts_with('"') && name.ends_with('"')) ||
          (name.starts_with('\'') && name.ends_with('\'')))) {
      reportError(ctx,
                  "ql:contains-word has to be followed by a string in quotes");
    }
    for (std::string_view s : std::vector<std::string>(
             absl::StrSplit(name.substr(1, name.size() - 2), ' '))) {
      addVisibleVariable(var->getWordScoreVariable(s, s.ends_with('*')));
      if (!s.ends_with('*')) {
        continue;
      }
      addVisibleVariable(var->getMatchingWordVariable(
          ad_utility::utf8ToLower(s.substr(0, s.size() - 1))));
    }
  } else if (propertyPath->asString() == CONTAINS_ENTITY_PREDICATE) {
    if (const auto* entVar = std::get_if<Variable>(&object)) {
      addVisibleVariable(var->getEntityScoreVariable(*entVar));
    } else {
      addVisibleVariable(var->getEntityScoreVariable(object.toSparql()));
    }
  }
}

// ___________________________________________________________________________
vector<TripleWithPropertyPath> Visitor::visit(
    Parser::TriplesSameSubjectPathContext* ctx) {
  /*
  // If a triple `?var ql:contains-word "words"` or `?var ql:contains-entity
  // <entity>` is contained in the query, then the variable `?ql_textscore_var`
  // is implicitly created and visible in the query body.
  // Similarly if a triple `?var ql:contains-word "words"` is contained in the
  // query, then the variable `ql_matchingword_var` is implicitly created and
  // visible in the query body.
  auto setMatchingWordAndScoreVisibleIfPresent =
      [this, ctx](GraphTerm& subject, VarOrPath& predicate, GraphTerm& object) {
        auto* var = std::get_if<Variable>(&subject);
        auto* propertyPath = std::get_if<PropertyPath>(&predicate);

        if (!var || !propertyPath) {
          return;
        }

        if (propertyPath->asString() == CONTAINS_WORD_PREDICATE) {
          string name = object.toSparql();
          if (!((name.starts_with('"') && name.ends_with('"')) ||
                (name.starts_with('\'') && name.ends_with('\'')))) {
            reportError(
                ctx,
                "ql:contains-word has to be followed by a string in quotes");
          }
          for (std::string_view s : std::vector<std::string>(
                   absl::StrSplit(name.substr(1, name.size() - 2), ' '))) {
            if (!s.ends_with('*')) {
              continue;
            }
            addVisibleVariable(var->getMatchingWordVariable(
                ad_utility::utf8ToLower(s.substr(0, s.size() - 1))));
          }
        } else if (propertyPath->asString() == CONTAINS_ENTITY_PREDICATE) {
          if (const auto* entVar = std::get_if<Variable>(&object)) {
            addVisibleVariable(var->getScoreVariable(*entVar));
          } else {
            addVisibleVariable(var->getScoreVariable(object.toSparql()));
          }
        }
      };
      */

  // Assemble the final result from a set of given `triples` and possibly empty
  // `additionalTriples`, the given `subject` and the given pairs of
  // `[predicate, object]`
  using TripleVec = std::vector<TripleWithPropertyPath>;
  auto assembleResult = [this, ctx](TripleVec triples, GraphTerm subject,
                                    PathObjectPairs predicateObjectPairs,
                                    TripleVec additionalTriples) {
    for (auto&& [predicate, object] : std::move(predicateObjectPairs)) {
      triples.emplace_back(subject, std::move(predicate), std::move(object));
    }
    ql::ranges::copy(additionalTriples, std::back_inserter(triples));
    for (const auto& triple : triples) {
      setMatchingWordAndScoreVisibleIfPresent(ctx, triple);
    }
    return triples;
  };
  if (ctx->varOrTerm()) {
    auto subject = visit(ctx->varOrTerm());
    auto [tuples, triples] = visit(ctx->propertyListPathNotEmpty());
    return assembleResult(std::move(triples), std::move(subject),
                          std::move(tuples), {});
  } else {
    AD_CORRECTNESS_CHECK(ctx->triplesNodePath());
    auto [subject, result] = visit(ctx->triplesNodePath());
    auto additionalTriples = visit(ctx->propertyListPath());
    if (additionalTriples.has_value()) {
      auto& [tuples, triples] = additionalTriples.value();
      return assembleResult(std::move(result), std::move(subject),
                            std::move(tuples), std::move(triples));
    } else {
      return assembleResult(std::move(result), std::move(subject), {}, {});
    }
  }
}

// ___________________________________________________________________________
std::optional<PathObjectPairsAndTriples> Visitor::visit(
    Parser::PropertyListPathContext* ctx) {
  return visitOptional(ctx->propertyListPathNotEmpty());
}

// ___________________________________________________________________________
PathObjectPairsAndTriples Visitor::visit(
    Parser::PropertyListPathNotEmptyContext* ctx) {
  PathObjectPairsAndTriples result = visit(ctx->tupleWithPath());
  auto& [pairs, triples] = result;
  vector<PathObjectPairsAndTriples> pairsAndTriples =
      visitVector(ctx->tupleWithoutPath());
  for (auto& [newPairs, newTriples] : pairsAndTriples) {
    ql::ranges::move(newPairs, std::back_inserter(pairs));
    ql::ranges::move(newTriples, std::back_inserter(triples));
  }
  return result;
}

// ____________________________________________________________________________________
PropertyPath Visitor::visit(Parser::VerbPathContext* ctx) {
  PropertyPath p = visit(ctx->path());
  // TODO move computeCanBeNull into PropertyPath constructor.
  p.computeCanBeNull();
  return p;
}

// ____________________________________________________________________________________
Variable Visitor::visit(Parser::VerbSimpleContext* ctx) {
  return visit(ctx->var());
}

// ____________________________________________________________________________________
PathObjectPairsAndTriples Visitor::visit(Parser::TupleWithoutPathContext* ctx) {
  VarOrPath predicate = visit(ctx->verbPathOrSimple());
  ObjectsAndTriples objectList = visit(ctx->objectList());
  auto predicateObjectPairs = joinPredicateAndObject(predicate, objectList);
  std::vector<TripleWithPropertyPath> triples;
  auto toVarOrPath = [](GraphTerm term) -> VarOrPath {
    if (std::holds_alternative<Variable>(term)) {
      return std::get<Variable>(term);
    } else {
      return PropertyPath::fromIri(term.toSparql());
    }
  };
  for (auto& triple : objectList.second) {
    triples.emplace_back(triple[0], toVarOrPath(triple[1]), triple[2]);
  }
  return {std::move(predicateObjectPairs), std::move(triples)};
}

// ____________________________________________________________________________________
PathObjectPairsAndTriples Visitor::visit(Parser::TupleWithPathContext* ctx) {
  VarOrPath predicate = visit(ctx->verbPathOrSimple());
  ObjectsAndPathTriples objectList = visit(ctx->objectListPath());
  auto predicateObjectPairs = joinPredicateAndObject(predicate, objectList);
  return {predicateObjectPairs, std::move(objectList.second)};
}

// ____________________________________________________________________________________
VarOrPath Visitor::visit(Parser::VerbPathOrSimpleContext* ctx) {
  return visitAlternative<ad_utility::sparql_types::VarOrPath>(
      ctx->verbPath(), ctx->verbSimple());
}

// ___________________________________________________________________________
ObjectsAndPathTriples Visitor::visit(Parser::ObjectListPathContext* ctx) {
  auto objectAndTriplesVec = visitVector(ctx->objectPath());
  // First collect all the objects.
  std::vector<GraphTerm> objects;
  ql::ranges::copy(
      objectAndTriplesVec | ql::views::transform(ad_utility::first),
      std::back_inserter(objects));

  // Collect all the triples. Node: `views::join` flattens the input.
  std::vector<TripleWithPropertyPath> triples;
  ql::ranges::copy(objectAndTriplesVec |
                       ql::views::transform(ad_utility::second) |
                       ql::views::join,
                   std::back_inserter(triples));
  return {std::move(objects), std::move(triples)};
}

// ____________________________________________________________________________________
SubjectOrObjectAndPathTriples Visitor::visit(Parser::ObjectPathContext* ctx) {
  return visit(ctx->graphNodePath());
}

// ____________________________________________________________________________________
PropertyPath Visitor::visit(Parser::PathContext* ctx) {
  return visit(ctx->pathAlternative());
}

// ____________________________________________________________________________________
PropertyPath Visitor::visit(Parser::PathAlternativeContext* ctx) {
  return PropertyPath::makeAlternative(visitVector(ctx->pathSequence()));
}

// ____________________________________________________________________________________
PropertyPath Visitor::visit(Parser::PathSequenceContext* ctx) {
  return PropertyPath::makeSequence(visitVector(ctx->pathEltOrInverse()));
}

// ____________________________________________________________________________________
PropertyPath Visitor::visit(Parser::PathEltContext* ctx) {
  PropertyPath p = visit(ctx->pathPrimary());

  if (ctx->pathMod()) {
    std::string modifier = ctx->pathMod()->getText();
    p = PropertyPath::makeModified(p, modifier);
  }
  return p;
}

// ____________________________________________________________________________________
PropertyPath Visitor::visit(Parser::PathEltOrInverseContext* ctx) {
  PropertyPath p = visit(ctx->pathElt());

  if (ctx->negationOperator) {
    p = PropertyPath::makeInverse(std::move(p));
  }

  return p;
}

// ____________________________________________________________________________________
void Visitor::visit(Parser::PathModContext*) {
  // This rule is only used by the `PathElt` rule which should have handled the
  // content of this rule.
  AD_FAIL();
}

// ____________________________________________________________________________________
PropertyPath Visitor::visit(Parser::PathPrimaryContext* ctx) {
  // TODO: implement a strong Iri type, s.t. the ctx->iri() case can become a
  //  simple `return visit(...)`. Then the three cases which are not the
  //  `special a` case can be merged into a `visitAlternative(...)`.
  if (ctx->iri()) {
    return PropertyPath::fromIri(
        std::string{visit(ctx->iri()).toStringRepresentation()});
  } else if (ctx->path()) {
    return visit(ctx->path());
  } else if (ctx->pathNegatedPropertySet()) {
    return visit(ctx->pathNegatedPropertySet());
  } else {
    AD_CORRECTNESS_CHECK(ctx->getText() == "a");
    // Special keyword 'a'
    return PropertyPath::fromIri(std::string{a});
  }
}

// ____________________________________________________________________________________
PropertyPath Visitor::visit(Parser::PathNegatedPropertySetContext* ctx) {
  return PropertyPath::makeNegated(visitVector(ctx->pathOneInPropertySet()));
}

// ____________________________________________________________________________________
PropertyPath Visitor::visit(Parser::PathOneInPropertySetContext* ctx) {
  std::string iri = ctx->iri()
                        ? std::move(visit(ctx->iri()).toStringRepresentation())
                        : std::string{a};
  const std::string& text = ctx->getText();
  AD_CORRECTNESS_CHECK((iri == a) == (text == "a" || text == "^a"));
  auto propertyPath = PropertyPath::fromIri(std::move(iri));
  if (text.starts_with("^")) {
    return PropertyPath::makeInverse(propertyPath);
  }
  return propertyPath;
}

// ____________________________________________________________________________________
uint64_t Visitor::visit(Parser::IntegerContext* ctx) {
  try {
    // unsigned long long int might be larger than 8 bytes as per the standard.
    // If that were the case this could lead to overflows.
    // TODO<joka921> Use `std::from_chars` but first check for the compiler
    //  support.
    static_assert(sizeof(unsigned long long int) == sizeof(uint64_t));
    return std::stoull(ctx->getText());
  } catch (const std::out_of_range&) {
    reportNotSupported(ctx, "Integer " + ctx->getText() +
                                " does not fit into 64 bits. This is ");
  }
}

// ____________________________________________________________________________________
SubjectOrObjectAndTriples Visitor::visit(Parser::TriplesNodeContext* ctx) {
  return visitAlternative<SubjectOrObjectAndTriples>(
      ctx->collection(), ctx->blankNodePropertyList());
}

// ____________________________________________________________________________________
SubjectOrObjectAndTriples Visitor::visit(
    Parser::BlankNodePropertyListContext* ctx) {
  GraphTerm term = newBlankNodeOrVariable();
  Triples triples;
  auto propertyList = visit(ctx->propertyListNotEmpty());
  for (auto& [predicate, object] : propertyList.first) {
    triples.push_back({term, std::move(predicate), std::move(object)});
  }
  ad_utility::appendVector(triples, std::move(propertyList.second));
  return {std::move(term), std::move(triples)};
}

// ____________________________________________________________________________________
SubjectOrObjectAndPathTriples Visitor::visit(
    Parser::TriplesNodePathContext* ctx) {
  return visitAlternative<SubjectOrObjectAndPathTriples>(
      ctx->blankNodePropertyListPath(), ctx->collectionPath());
}

// ____________________________________________________________________________________
SubjectOrObjectAndPathTriples Visitor::visit(
    Parser::BlankNodePropertyListPathContext* ctx) {
  auto subject = parsedQuery_.getNewInternalVariable();
  auto [predicateObjects, triples] = visit(ctx->propertyListPathNotEmpty());
  for (auto& [predicate, object] : predicateObjects) {
    triples.emplace_back(subject, std::move(predicate), std::move(object));
  }
  return {std::move(subject), triples};
}

// _____________________________________________________________________________
template <typename TripleType, typename Func>
TripleType Visitor::toRdfCollection(std::vector<TripleType> elements,
                                    Func iriStringToPredicate) {
  typename TripleType::second_type triples;
  GraphTerm nextTerm{Iri{"<http://www.w3.org/1999/02/22-rdf-syntax-ns#nil>"}};
  for (auto& graphNode : ql::ranges::reverse_view(elements)) {
    GraphTerm currentTerm = newBlankNodeOrVariable();
    triples.push_back(
        {currentTerm,
         iriStringToPredicate(
             "<http://www.w3.org/1999/02/22-rdf-syntax-ns#first>"),
         std::move(graphNode.first)});
    triples.push_back({currentTerm,
                       iriStringToPredicate(
                           "<http://www.w3.org/1999/02/22-rdf-syntax-ns#rest>"),
                       std::move(nextTerm)});
    nextTerm = std::move(currentTerm);

    ad_utility::appendVector(triples, std::move(graphNode.second));
  }
  return {std::move(nextTerm), std::move(triples)};
}

// _____________________________________________________________________________
SubjectOrObjectAndTriples Visitor::visit(Parser::CollectionContext* ctx) {
  return toRdfCollection(visitVector(ctx->graphNode()), [](std::string iri) {
    return GraphTerm{Iri{std::move(iri)}};
  });
}

// _____________________________________________________________________________
SubjectOrObjectAndPathTriples Visitor::visit(
    Parser::CollectionPathContext* ctx) {
  return toRdfCollection(
      visitVector(ctx->graphNodePath()),
      [](std::string iri) { return PropertyPath::fromIri(std::move(iri)); });
}

// ____________________________________________________________________________________
SubjectOrObjectAndTriples Visitor::visit(Parser::GraphNodeContext* ctx) {
  if (ctx->varOrTerm()) {
    return {visit(ctx->varOrTerm()), Triples{}};
  } else {
    AD_CORRECTNESS_CHECK(ctx->triplesNode());
    return visit(ctx->triplesNode());
  }
}

// ____________________________________________________________________________________
SubjectOrObjectAndPathTriples Visitor::visit(
    Parser::GraphNodePathContext* ctx) {
  if (ctx->varOrTerm()) {
    return {visit(ctx->varOrTerm()), {}};
  } else {
    AD_CORRECTNESS_CHECK(ctx->triplesNodePath());
    return visit(ctx->triplesNodePath());
  }
}

// ____________________________________________________________________________________
GraphTerm Visitor::visit(Parser::VarOrTermContext* ctx) {
  return visitAlternative<GraphTerm>(ctx->var(), ctx->graphTerm());
}

// ____________________________________________________________________________________
VarOrIri Visitor::visit(Parser::VarOrIriContext* ctx) {
  return visitAlternative<VarOrIri>(ctx->var(), ctx->iri());
}

// ____________________________________________________________________________________
GraphTerm Visitor::visit(Parser::GraphTermContext* ctx) {
  if (ctx->blankNode()) {
    return visit(ctx->blankNode());
  } else if (ctx->iri()) {
    // TODO<joka921> Unify.
    return Iri{std::string{visit(ctx->iri()).toStringRepresentation()}};
  } else if (ctx->NIL()) {
    return Iri{"<http://www.w3.org/1999/02/22-rdf-syntax-ns#nil>"};
  } else {
    return visitAlternative<Literal>(ctx->numericLiteral(),
                                     ctx->booleanLiteral(), ctx->rdfLiteral());
  }
}

// ____________________________________________________________________________________
ExpressionPtr Visitor::visit(Parser::ConditionalOrExpressionContext* ctx) {
  auto childContexts = ctx->conditionalAndExpression();
  auto children = visitVector(ctx->conditionalAndExpression());
  AD_CONTRACT_CHECK(!children.empty());
  auto result = std::move(children.front());
  std::for_each(children.begin() + 1, children.end(),
                [&result](ExpressionPtr& ptr) {
                  result = sparqlExpression::makeOrExpression(std::move(result),
                                                              std::move(ptr));
                });
  result->descriptor() = ctx->getText();
  return result;
}

// ____________________________________________________________________________________
ExpressionPtr Visitor::visit(Parser::ConditionalAndExpressionContext* ctx) {
  auto children = visitVector(ctx->valueLogical());
  AD_CONTRACT_CHECK(!children.empty());
  auto result = std::move(children.front());
  std::for_each(children.begin() + 1, children.end(),
                [&result](ExpressionPtr& ptr) {
                  result = sparqlExpression::makeAndExpression(
                      std::move(result), std::move(ptr));
                });
  result->descriptor() = ctx->getText();
  return result;
}

// ____________________________________________________________________________________
ExpressionPtr Visitor::visit(Parser::ValueLogicalContext* ctx) {
  return visit(ctx->relationalExpression());
}

// ___________________________________________________________________________
ExpressionPtr Visitor::visit(Parser::RelationalExpressionContext* ctx) {
  auto children = visitVector(ctx->numericExpression());

  if (ctx->expressionList()) {
    auto lhs = visitVector(ctx->numericExpression());
    AD_CORRECTNESS_CHECK(lhs.size() == 1);
    auto expressions = visit(ctx->expressionList());
    auto inExpression = std::make_unique<InExpression>(std::move(lhs.at(0)),
                                                       std::move(expressions));
    if (ctx->notToken) {
      return makeUnaryNegateExpression(std::move(inExpression));
    } else {
      return inExpression;
    }
  }
  AD_CONTRACT_CHECK(children.size() == 1 || children.size() == 2);
  if (children.size() == 1) {
    return std::move(children[0]);
  }

  auto make = [&](auto t) {
    using Expr = typename decltype(t)::type;
    return createExpression<Expr>(std::move(children[0]),
                                  std::move(children[1]));
  };

  std::string relation = ctx->children[1]->getText();
  if (relation == "=") {
    return make(ti<EqualExpression>);
  } else if (relation == "!=") {
    return make(ti<NotEqualExpression>);
  } else if (relation == "<") {
    return make(ti<LessThanExpression>);
  } else if (relation == ">") {
    return make(ti<GreaterThanExpression>);
  } else if (relation == "<=") {
    return make(ti<LessEqualExpression>);
  } else {
    AD_CORRECTNESS_CHECK(relation == ">=");
    return make(ti<GreaterEqualExpression>);
  }
}

// ____________________________________________________________________________________
ExpressionPtr Visitor::visit(Parser::NumericExpressionContext* ctx) {
  return visit(ctx->additiveExpression());
}

// ____________________________________________________________________________________
ExpressionPtr Visitor::visit(Parser::AdditiveExpressionContext* ctx) {
  auto result = visit(ctx->multiplicativeExpression());

  for (OperatorAndExpression& signAndExpression :
       visitVector(ctx->multiplicativeExpressionWithSign())) {
    switch (signAndExpression.operator_) {
      case Operator::Plus:
        result = sparqlExpression::makeAddExpression(
            std::move(result), std::move(signAndExpression.expression_));
        break;
      case Operator::Minus:
        result = sparqlExpression::makeSubtractExpression(
            std::move(result), std::move(signAndExpression.expression_));
        break;
      default:
        AD_FAIL();
    }
  }
  return result;
}

// ____________________________________________________________________________________
Visitor::OperatorAndExpression Visitor::visit(
    Parser::MultiplicativeExpressionWithSignContext* ctx) {
  return visitAlternative<OperatorAndExpression>(
      ctx->plusSubexpression(), ctx->minusSubexpression(),
      ctx->multiplicativeExpressionWithLeadingSignButNoSpace());
}

// ____________________________________________________________________________________
Visitor::OperatorAndExpression Visitor::visit(
    Parser::PlusSubexpressionContext* ctx) {
  return {Operator::Plus, visit(ctx->multiplicativeExpression())};
}

// ____________________________________________________________________________________
Visitor::OperatorAndExpression Visitor::visit(
    Parser::MinusSubexpressionContext* ctx) {
  return {Operator::Minus, visit(ctx->multiplicativeExpression())};
}

// ____________________________________________________________________________________
Visitor::OperatorAndExpression Visitor::visit(
    Parser::MultiplicativeExpressionWithLeadingSignButNoSpaceContext* ctx) {
  Operator op =
      ctx->numericLiteralPositive() ? Operator::Plus : Operator::Minus;

  // Helper function that inverts a number if  the leading sign of this
  // expression is `-`
  auto invertIfNecessary = [ctx](auto number) {
    return ctx->numericLiteralPositive() ? number : -number;
  };

  // Create the initial expression from a double literal
  auto createFromDouble = [&](double d) -> ExpressionPtr {
    return std::make_unique<sparqlExpression::IdExpression>(
        Id::makeFromDouble(invertIfNecessary(d)));
  };
  auto createFromInt = [&](int64_t i) -> ExpressionPtr {
    return std::make_unique<sparqlExpression::IdExpression>(
        Id::makeFromInt(invertIfNecessary(i)));
  };

  auto literalAsVariant = visitAlternative<IntOrDouble>(
      ctx->numericLiteralPositive(), ctx->numericLiteralNegative());

  auto expression = std::visit(
      ad_utility::OverloadCallOperator{createFromInt, createFromDouble},
      literalAsVariant);

  for (OperatorAndExpression& opAndExp :
       visitVector(ctx->multiplyOrDivideExpression())) {
    switch (opAndExp.operator_) {
      case Operator::Multiply:
        expression = sparqlExpression::makeMultiplyExpression(
            std::move(expression), std::move(opAndExp.expression_));
        break;
      case Operator::Divide:
        expression = sparqlExpression::makeDivideExpression(
            std::move(expression), std::move(opAndExp.expression_));
        break;
      default:
        AD_FAIL();
    }
  }
  return {op, std::move(expression)};
}

// ____________________________________________________________________________________
ExpressionPtr Visitor::visit(Parser::MultiplicativeExpressionContext* ctx) {
  auto result = visit(ctx->unaryExpression());

  for (OperatorAndExpression& opAndExp :
       visitVector(ctx->multiplyOrDivideExpression())) {
    switch (opAndExp.operator_) {
      case Operator::Multiply:
        result = sparqlExpression::makeMultiplyExpression(
            std::move(result), std::move(opAndExp.expression_));
        break;
      case Operator::Divide:
        result = sparqlExpression::makeDivideExpression(
            std::move(result), std::move(opAndExp.expression_));
        break;
      default:
        AD_FAIL();
    }
  }
  return result;
}

// ____________________________________________________________________________________
Visitor::OperatorAndExpression Visitor::visit(
    Parser::MultiplyOrDivideExpressionContext* ctx) {
  return visitAlternative<OperatorAndExpression>(ctx->multiplyExpression(),
                                                 ctx->divideExpression());
}

// ____________________________________________________________________________________
Visitor::OperatorAndExpression Visitor::visit(
    Parser::MultiplyExpressionContext* ctx) {
  return {Operator::Multiply, visit(ctx->unaryExpression())};
}

// ____________________________________________________________________________________
Visitor::OperatorAndExpression Visitor::visit(
    Parser::DivideExpressionContext* ctx) {
  return {Operator::Divide, visit(ctx->unaryExpression())};
}

// ____________________________________________________________________________________
ExpressionPtr Visitor::visit(Parser::UnaryExpressionContext* ctx) {
  auto child = visit(ctx->primaryExpression());
  if (ctx->children[0]->getText() == "-") {
    return sparqlExpression::makeUnaryMinusExpression(std::move(child));
  } else if (ctx->children[0]->getText() == "!") {
    return sparqlExpression::makeUnaryNegateExpression(std::move(child));
  } else {
    // no sign or an explicit '+'
    return child;
  }
}

// ____________________________________________________________________________________
ExpressionPtr Visitor::visit(Parser::PrimaryExpressionContext* ctx) {
  using std::make_unique;
  using namespace sparqlExpression;

  if (ctx->rdfLiteral()) {
    auto tripleComponent =
        RdfStringParser<TurtleParser<TokenizerCtre>>::parseTripleObject(
            visit(ctx->rdfLiteral()));
    AD_CORRECTNESS_CHECK(!tripleComponent.isIri() &&
                         !tripleComponent.isString());
    if (tripleComponent.isLiteral()) {
      return make_unique<StringLiteralExpression>(tripleComponent.getLiteral());
    } else {
      return make_unique<IdExpression>(
          tripleComponent.toValueIdIfNotString().value());
    }
  } else if (ctx->numericLiteral()) {
    auto integralWrapper = [](int64_t x) {
      return ExpressionPtr{make_unique<IdExpression>(Id::makeFromInt(x))};
    };
    auto doubleWrapper = [](double x) {
      return ExpressionPtr{make_unique<IdExpression>(Id::makeFromDouble(x))};
    };
    return std::visit(
        ad_utility::OverloadCallOperator{integralWrapper, doubleWrapper},
        visit(ctx->numericLiteral()));
  } else if (ctx->booleanLiteral()) {
    return make_unique<IdExpression>(
        Id::makeFromBool(visit(ctx->booleanLiteral())));
  } else if (ctx->var()) {
    return make_unique<VariableExpression>(visit(ctx->var()));
  } else {
    return visitAlternative<ExpressionPtr>(
        ctx->builtInCall(), ctx->iriOrFunction(), ctx->brackettedExpression());
  }
}

// ____________________________________________________________________________________
ExpressionPtr Visitor::visit(Parser::BrackettedExpressionContext* ctx) {
  return visit(ctx->expression());
}

// ____________________________________________________________________________________
ExpressionPtr Visitor::visit([[maybe_unused]] Parser::BuiltInCallContext* ctx) {
  if (ctx->aggregate()) {
    return visit(ctx->aggregate());
  } else if (ctx->regexExpression()) {
    return visit(ctx->regexExpression());
  } else if (ctx->langExpression()) {
    return visit(ctx->langExpression());
  } else if (ctx->substringExpression()) {
    return visit(ctx->substringExpression());
  } else if (ctx->strReplaceExpression()) {
    return visit(ctx->strReplaceExpression());
  } else if (ctx->existsFunc()) {
    return visit(ctx->existsFunc());
  } else if (ctx->notExistsFunc()) {
    return visit(ctx->notExistsFunc());
  }
  // Get the function name and the arguments. Note that we do not have to check
  // the number of arguments like for `processIriFunctionCall`, since the number
  // of arguments is fixed by the grammar and we wouldn't even get here if the
  // number were wrong. Hence only the `AD_CONTRACT_CHECK`s.
  AD_CONTRACT_CHECK(!ctx->children.empty());
  auto functionName = ad_utility::getLowercase(ctx->children[0]->getText());
  auto argList = visitVector(ctx->expression());
  using namespace sparqlExpression;
  // Create the expression using the matching factory function from
  // `NaryExpression.h`.
  auto createUnary = CPP_template_lambda(&argList)(typename F)(F function)(
      requires std::is_invocable_r_v<ExpressionPtr, F, ExpressionPtr>) {
    AD_CORRECTNESS_CHECK(argList.size() == 1, argList.size());
    return function(std::move(argList[0]));
  };

  auto createBinary = CPP_template_lambda(&argList)(typename F)(F function)(
      requires std::is_invocable_r_v<ExpressionPtr, F, ExpressionPtr,
                                     ExpressionPtr>) {
    AD_CORRECTNESS_CHECK(argList.size() == 2);
    return function(std::move(argList[0]), std::move(argList[1]));
  };

  auto createTernary = CPP_template_lambda(&argList)(typename F)(F function)(
      requires std::is_invocable_r_v<ExpressionPtr, F, ExpressionPtr,
                                     ExpressionPtr, ExpressionPtr>) {
    AD_CORRECTNESS_CHECK(argList.size() == 3);
    return function(std::move(argList[0]), std::move(argList[1]),
                    std::move(argList[2]));
  };
  if (functionName == "str") {
    return createUnary(&makeStrExpression);
  } else if (functionName == "iri" || functionName == "uri") {
    AD_CORRECTNESS_CHECK(argList.size() == 1, argList.size());
    return makeIriOrUriExpression(std::move(argList[0]),
                                  std::make_unique<IriExpression>(baseIri_));
  } else if (functionName == "strlang") {
    return createBinary(&makeStrLangTagExpression);
  } else if (functionName == "strdt") {
    return createBinary(&makeStrIriDtExpression);
  } else if (functionName == "strlen") {
    return createUnary(&makeStrlenExpression);
  } else if (functionName == "strbefore") {
    return createBinary(&makeStrBeforeExpression);
  } else if (functionName == "strafter") {
    return createBinary(&makeStrAfterExpression);
  } else if (functionName == "contains") {
    return createBinary(&makeContainsExpression);
  } else if (functionName == "strends") {
    return createBinary(&makeStrEndsExpression);
  } else if (functionName == "strstarts") {
    return createBinary(&makeStrStartsExpression);
  } else if (functionName == "ucase") {
    return createUnary(&makeUppercaseExpression);
  } else if (functionName == "lcase") {
    return createUnary(&makeLowercaseExpression);
  } else if (functionName == "year") {
    return createUnary(&makeYearExpression);
  } else if (functionName == "month") {
    return createUnary(&makeMonthExpression);
  } else if (functionName == "day") {
    return createUnary(&makeDayExpression);
  } else if (functionName == "tz") {
    return createUnary(&makeTimezoneStrExpression);
  } else if (functionName == "timezone") {
    return createUnary(&makeTimezoneExpression);
  } else if (functionName == "now") {
    AD_CONTRACT_CHECK(argList.empty());
    return std::make_unique<NowDatetimeExpression>(startTime_);
  } else if (functionName == "hours") {
    return createUnary(&makeHoursExpression);
  } else if (functionName == "minutes") {
    return createUnary(&makeMinutesExpression);
  } else if (functionName == "seconds") {
    return createUnary(&makeSecondsExpression);
  } else if (functionName == "md5") {
    return createUnary(&makeMD5Expression);
  } else if (functionName == "sha1") {
    return createUnary(&makeSHA1Expression);
  } else if (functionName == "sha256") {
    return createUnary(&makeSHA256Expression);
  } else if (functionName == "sha384") {
    return createUnary(&makeSHA384Expression);
  } else if (functionName == "sha512") {
    return createUnary(&makeSHA512Expression);
  } else if (functionName == "rand") {
    AD_CONTRACT_CHECK(argList.empty());
    return std::make_unique<RandomExpression>();
  } else if (functionName == "uuid") {
    AD_CONTRACT_CHECK(argList.empty());
    return std::make_unique<UuidExpression>();
  } else if (functionName == "struuid") {
    AD_CONTRACT_CHECK(argList.empty());
    return std::make_unique<StrUuidExpression>();
  } else if (functionName == "ceil") {
    return createUnary(&makeCeilExpression);
  } else if (functionName == "abs") {
    return createUnary(&makeAbsExpression);
  } else if (functionName == "round") {
    return createUnary(&makeRoundExpression);
  } else if (functionName == "floor") {
    return createUnary(&makeFloorExpression);
  } else if (functionName == "if") {
    return createTernary(&makeIfExpression);
  } else if (functionName == "coalesce") {
    AD_CORRECTNESS_CHECK(ctx->expressionList());
    return makeCoalesceExpression(visit(ctx->expressionList()));
  } else if (functionName == "encode_for_uri") {
    return createUnary(&makeEncodeForUriExpression);
  } else if (functionName == "concat") {
    AD_CORRECTNESS_CHECK(ctx->expressionList());
    return makeConcatExpression(visit(ctx->expressionList()));
  } else if (functionName == "isiri" || functionName == "isuri") {
    return createUnary(&makeIsIriExpression);
  } else if (functionName == "isblank") {
    return createUnary(&makeIsBlankExpression);
  } else if (functionName == "isliteral") {
    return createUnary(&makeIsLiteralExpression);
  } else if (functionName == "isnumeric") {
    return createUnary(&makeIsNumericExpression);
  } else if (functionName == "datatype") {
    return createUnary(&makeDatatypeExpression);
  } else if (functionName == "langmatches") {
    return createBinary(&makeLangMatchesExpression);
  } else if (functionName == "bound") {
    return makeBoundExpression(
        std::make_unique<VariableExpression>(visit(ctx->var())));
  } else if (functionName == "bnode") {
    if (ctx->NIL()) {
      return makeUniqueBlankNodeExpression();
    } else {
      return createUnary(&makeBlankNodeExpression);
    }
  } else {
    reportError(
        ctx,
        absl::StrCat("Built-in function \"", functionName,
                     "\"  not yet implemented; if you need it, just add it to ",
                     "SparqlQleverVisitor.cpp::visitTypesafe(Parser::"
                     "BuiltInCallContext ",
                     "following the already implemented functions there"));
  }
}

// _____________________________________________________________________________
ExpressionPtr Visitor::visit(Parser::RegexExpressionContext* ctx) {
  const auto& exp = ctx->expression();
  const auto& numArgs = exp.size();
  AD_CONTRACT_CHECK(numArgs >= 2 && numArgs <= 3);
  auto flags = numArgs == 3 ? visitOptional(exp[2]) : std::nullopt;
  try {
    return makeRegexExpression(visit(exp[0]), visit(exp[1]),
                               std::move(flags).value_or(nullptr));
  } catch (const std::exception& e) {
    reportError(ctx, e.what());
  }
}

// ____________________________________________________________________________________
ExpressionPtr Visitor::visit(Parser::LangExpressionContext* ctx) {
  // The number of children for expression LANG() is fixed to one by the
  // grammar (or definition of the parser).
  return sparqlExpression::makeLangExpression(visit(ctx->expression()));
}

// ____________________________________________________________________________________
SparqlExpression::Ptr Visitor::visit(Parser::SubstringExpressionContext* ctx) {
  auto children = visitVector(ctx->expression());
  AD_CORRECTNESS_CHECK(children.size() == 2 || children.size() == 3);
  if (children.size() == 2) {
    children.push_back(
        std::make_unique<IdExpression>(Id::makeFromInt(Id::maxInt)));
  }
  AD_CONTRACT_CHECK(children.size() == 3);
  return sparqlExpression::makeSubstrExpression(std::move(children.at(0)),
                                                std::move(children.at(1)),
                                                std::move(children.at(2)));
}

// ____________________________________________________________________________________
SparqlExpression::Ptr Visitor::visit(Parser::StrReplaceExpressionContext* ctx) {
  auto children = visitVector(ctx->expression());
  AD_CORRECTNESS_CHECK(children.size() == 3 || children.size() == 4);
  return makeReplaceExpression(
      std::move(children.at(0)), std::move(children.at(1)),
      std::move(children.at(2)),
      children.size() == 4 ? std::move(children.at(3)) : nullptr);
}

// ____________________________________________________________________________
ExpressionPtr Visitor::visitExists(Parser::GroupGraphPatternContext* pattern,
                                   bool negate) {
  // The argument of 'EXISTS` is a `GroupGraphPattern` that is independent from
  // the rest of the query (except for the `FROM` and `FROM NAMED` clauses,
  // which also apply to the argument of `EXISTS`). We therefore have to back up
  // and restore all global state when parsing `EXISTS`.
  auto queryBackup = std::exchange(parsedQuery_, ParsedQuery{});
  auto visibleVariablesBackup = std::move(visibleVariables_);
  visibleVariables_.clear();

  // Parse the argument of `EXISTS`.
  auto group = visit(pattern);
  ParsedQuery argumentOfExists =
      std::exchange(parsedQuery_, std::move(queryBackup));
  SelectClause& selectClause = argumentOfExists.selectClause();
  // Even though we set the `SELECT` clause to `*`, we will limit the visible
  // variables to a potentially smaller subset when finishing the parsing of the
  // current group.
  selectClause.setAsterisk();
  // `ExistsExpression`s are not parsed like regular `SparqlExpression`s, so
  // they don't have a proper hierarchy of dependent variables. Because of that,
  // we need to manually add all variables that are visible after parsing the
  // body of `EXISTS`.
  for (const Variable& variable : visibleVariables_) {
    selectClause.addVisibleVariable(variable);
  }
  argumentOfExists._rootGraphPattern = std::move(group);

  // The argument of `EXISTS` inherits the `FROM` and `FROM NAMED` clauses from
  // the outer query.
  argumentOfExists.datasetClauses_ = activeDatasetClauses_;
  visibleVariables_ = std::move(visibleVariablesBackup);
  auto exists = std::make_unique<sparqlExpression::ExistsExpression>(
      std::move(argumentOfExists));

  // Handle `NOT EXISTS` (which is syntactically distinct from `! EXISTS`) by
  // simply negating the `ExistsExpression`.
  if (negate) {
    return sparqlExpression::makeUnaryNegateExpression(std::move(exists));
  } else {
    return exists;
  }
}

// ____________________________________________________________________________________
ExpressionPtr Visitor::visit(Parser::ExistsFuncContext* ctx) {
  return visitExists(ctx->groupGraphPattern(), false);
}

// ____________________________________________________________________________________
ExpressionPtr Visitor::visit(Parser::NotExistsFuncContext* ctx) {
  return visitExists(ctx->groupGraphPattern(), true);
}

// ____________________________________________________________________________________
ExpressionPtr Visitor::visit(Parser::AggregateContext* ctx) {
  using namespace sparqlExpression;
  const auto& children = ctx->children;
  std::string functionName =
      ad_utility::getLowercase(children.at(0)->getText());

  const bool distinct = ql::ranges::any_of(children, [](auto* child) {
    return ad_utility::getLowercase(child->getText()) == "distinct";
  });
  // the only case that there is no child expression is COUNT(*), so we can
  // check this outside the if below.
  if (!ctx->expression()) {
    AD_CORRECTNESS_CHECK(functionName == "count");
    return makeCountStarExpression(distinct);
  }
  auto childExpression = visit(ctx->expression());
  auto makePtr = [&](auto t, auto&&... additionalArgs) {
    using ExpressionType = typename decltype(t)::type;
    ExpressionPtr result{std::make_unique<ExpressionType>(
        distinct, std::move(childExpression), AD_FWD(additionalArgs)...)};
    result->descriptor() = ctx->getText();
    return result;
  };

  if (functionName == "count") {
    return makePtr(ti<CountExpression>);
  } else if (functionName == "sum") {
    return makePtr(ti<SumExpression>);
  } else if (functionName == "max") {
    return makePtr(ti<MaxExpression>);
  } else if (functionName == "min") {
    return makePtr(ti<MinExpression>);
  } else if (functionName == "avg") {
    return makePtr(ti<AvgExpression>);
  } else if (functionName == "group_concat") {
    // Use a space as a default separator

    std::string separator;
    if (ctx->string()) {
      // TODO: The string rule also allow triple quoted strings with different
      //  escaping rules. These are currently not handled. They should be
      //  parsed into a typesafe format with a unique representation.
      separator = visit(ctx->string()).get();
      // If there was a separator, we have to strip the quotation marks
      AD_CONTRACT_CHECK(separator.size() >= 2);
      separator = separator.substr(1, separator.size() - 2);
    } else {
      separator = " "s;
    }

    return makePtr(ti<GroupConcatExpression>, std::move(separator));
  } else if (functionName == "stdev") {
    return makePtr(ti<StdevExpression>);
  } else {
    AD_CORRECTNESS_CHECK(functionName == "sample");
    return makePtr(ti<SampleExpression>);
  }
}

// ____________________________________________________________________________________
ExpressionPtr Visitor::visit(Parser::IriOrFunctionContext* ctx) {
  // Case 1: Just an IRI.
  if (ctx->argList() == nullptr) {
    return std::make_unique<sparqlExpression::IriExpression>(visit(ctx->iri()));
  }
  // Case 2: Function call, where the function name is an IRI.
  return processIriFunctionCall(visit(ctx->iri()), visit(ctx->argList()), ctx);
}

// ____________________________________________________________________________________
std::string Visitor::visit(Parser::RdfLiteralContext* ctx) {
  // TODO: This should really be an RdfLiteral class that stores a unified
  //  version of the string, and the langtag/datatype separately.
  string ret = ctx->string()->getText();
  if (ctx->LANGTAG()) {
    ret += ctx->LANGTAG()->getText();
  } else if (ctx->iri()) {
    // TODO<joka921> Also unify the two Literal classes...
    ret += ("^^" + std::string{visit(ctx->iri()).toStringRepresentation()});
  }
  return ret;
}

// ____________________________________________________________________________________
std::variant<int64_t, double> Visitor::visit(
    Parser::NumericLiteralContext* ctx) {
  return visitAlternative<std::variant<int64_t, double>>(
      ctx->numericLiteralUnsigned(), ctx->numericLiteralPositive(),
      ctx->numericLiteralNegative());
}

// ____________________________________________________________________________________
namespace {
template <typename Ctx>
std::variant<int64_t, double> parseNumericLiteral(Ctx* ctx, bool parseAsInt) {
  try {
    if (parseAsInt) {
      return std::stoll(ctx->getText());
    } else {
      return std::stod(ctx->getText());
    }
  } catch (const std::out_of_range& range) {
    SparqlQleverVisitor::reportError(ctx, "Could not parse numeric literal \"" +
                                              ctx->getText() +
                                              "\" because it is out of range.");
  }
}
}  // namespace

// ____________________________________________________________________________________
std::variant<int64_t, double> Visitor::visit(
    Parser::NumericLiteralUnsignedContext* ctx) {
  return parseNumericLiteral(ctx, ctx->INTEGER());
}

// ____________________________________________________________________________________
std::variant<int64_t, double> Visitor::visit(
    Parser::NumericLiteralPositiveContext* ctx) {
  return parseNumericLiteral(ctx, ctx->INTEGER_POSITIVE());
}

// ____________________________________________________________________________________
std::variant<int64_t, double> Visitor::visit(
    Parser::NumericLiteralNegativeContext* ctx) {
  return parseNumericLiteral(ctx, ctx->INTEGER_NEGATIVE());
}

// ____________________________________________________________________________________
bool Visitor::visit(Parser::BooleanLiteralContext* ctx) {
  return ctx->getText() == "true";
}

// ____________________________________________________________________________________
GraphTerm Visitor::visit(Parser::BlankNodeContext* ctx) {
  if (ctx->ANON()) {
    return newBlankNodeOrVariable();
  } else {
    AD_CORRECTNESS_CHECK(ctx->BLANK_NODE_LABEL());
    if (isInsideConstructTriples_) {
      // Strip `_:` prefix from string.
      constexpr size_t length = std::string_view{"_:"}.length();
      const string label = ctx->BLANK_NODE_LABEL()->getText().substr(length);
      // `False` means the blank node is not automatically generated, but
      // explicitly specified in the query.
      return BlankNode{false, label};
    } else {
      return ParsedQuery::blankNodeToInternalVariable(
          ctx->BLANK_NODE_LABEL()->getText());
    }
  }
}

// ____________________________________________________________________________________
CPP_template_def(typename Ctx)(
    requires Visitor::voidWhenVisited<Visitor, Ctx>) void Visitor::
    visitVector(const vector<Ctx*>& childContexts) {
  for (const auto& child : childContexts) {
    visit(child);
  }
}

// ____________________________________________________________________________________
CPP_template_def(typename Ctx)(
    requires CPP_NOT(Visitor::voidWhenVisited<Visitor, Ctx>))
    [[nodiscard]] auto Visitor::visitVector(
        const std::vector<Ctx*>& childContexts)
        -> std::vector<decltype(visit(childContexts[0]))> {
  std::vector<decltype(visit(childContexts[0]))> children;
  for (const auto& child : childContexts) {
    children.emplace_back(visit(child));
  }
  return children;
}

// ____________________________________________________________________________________
template <typename Out, typename... Contexts>
Out Visitor::visitAlternative(Contexts*... ctxs) {
  // Check that exactly one of the `ctxs` is not `nullptr`.
  AD_CONTRACT_CHECK(1u == (... + static_cast<bool>(ctxs)));
  if constexpr (std::is_void_v<Out>) {
    (..., visitIf(ctxs));
  } else {
    std::optional<Out> out;
    // Visit the one `context` which is not null and write the result to
    // `out`.
    (..., visitIf<std::optional<Out>, Out>(&out, ctxs));
    return std::move(out.value());
  }
}

// ____________________________________________________________________________________
template <typename Ctx>
auto Visitor::visitOptional(Ctx* ctx) -> std::optional<decltype(visit(ctx))> {
  if (ctx) {
    return visit(ctx);
  } else {
    return std::nullopt;
  }
}

// ____________________________________________________________________________________
template <typename Target, typename Intermediate, typename Ctx>
void Visitor::visitIf(Target* target, Ctx* ctx) {
  if (ctx) {
    *target = Intermediate{visit(ctx)};
  }
}

// _____________________________________________________________________________
CPP_template_def(typename Ctx)(requires Visitor::voidWhenVisited<
                               Visitor, Ctx>) void Visitor::visitIf(Ctx* ctx) {
  if (ctx) {
    visit(ctx);
  }
}

// _____________________________________________________________________________
void Visitor::reportError(const antlr4::ParserRuleContext* ctx,
                          const std::string& msg) {
  throw InvalidSparqlQueryException{
      msg, ad_utility::antlr_utility::generateAntlrExceptionMetadata(ctx)};
}

// _____________________________________________________________________________
void Visitor::reportNotSupported(const antlr4::ParserRuleContext* ctx,
                                 const std::string& feature) {
  throw NotSupportedException{
      feature + " currently not supported by QLever.",
      ad_utility::antlr_utility::generateAntlrExceptionMetadata(ctx)};
}

// _____________________________________________________________________________
void SparqlQleverVisitor::visitWhereClause(
    Parser::WhereClauseContext* whereClauseContext, ParsedQuery& query) {
  if (!whereClauseContext) {
    return;
  }
  auto [pattern, visibleVariables] = visit(whereClauseContext);
  query._rootGraphPattern = std::move(pattern);
  query.registerVariablesVisibleInQueryBody(visibleVariables);
}<|MERGE_RESOLUTION|>--- conflicted
+++ resolved
@@ -603,14 +603,9 @@
                                          ctx->load());
   } else {
     parsedQuery_._clause = visitAlternative<parsedQuery::UpdateClause>(
-<<<<<<< HEAD
         ctx->clear(), ctx->drop(), ctx->create(), ctx->add(), ctx->move(),
         ctx->copy(), ctx->insertData(), ctx->deleteData());
-=======
-        ctx->load(), ctx->clear(), ctx->drop(), ctx->create(), ctx->add(),
-        ctx->move(), ctx->copy(), ctx->insertData(), ctx->deleteData());
     parsedQuery_.datasetClauses_ = activeDatasetClauses_;
->>>>>>> fbd5671e
   }
 
   return std::move(parsedQuery_);
