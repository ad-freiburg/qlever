// Copyright 2021 - 2025, University of Freiburg
// Chair of Algorithms and Data Structures
// Authors: Julian Mundhahs <mundhahj@tf.uni-freiburg.de>
//          Hannah Bast <bast@cs.uni-freiburg.de>
//          Johannes Kalmbach <kalmbach@cs.uni-freiburg.de>
//
// Copyright 2025, Bayerische Motoren Werke Aktiengesellschaft (BMW AG)

#include "parser/sparqlParser/SparqlQleverVisitor.h"

#include <absl/strings/str_split.h>
#include <absl/time/time.h>

#include <string>
#include <vector>

#include "engine/sparqlExpressions/BlankNodeExpression.h"
#include "engine/sparqlExpressions/CountStarExpression.h"
#include "engine/sparqlExpressions/ExistsExpression.h"
#include "engine/sparqlExpressions/GroupConcatExpression.h"
#include "engine/sparqlExpressions/LiteralExpression.h"
#include "engine/sparqlExpressions/NaryExpression.h"
#include "engine/sparqlExpressions/NowDatetimeExpression.h"
#include "engine/sparqlExpressions/RandomExpression.h"
#include "engine/sparqlExpressions/RegexExpression.h"
#include "engine/sparqlExpressions/RelationalExpressions.h"
#include "engine/sparqlExpressions/SampleExpression.h"
#include "engine/sparqlExpressions/StdevExpression.h"
#include "engine/sparqlExpressions/UuidExpressions.h"
#include "global/Constants.h"
#include "global/RuntimeParameters.h"
#include "parser/GraphPatternOperation.h"
#include "parser/MagicServiceIriConstants.h"
#include "parser/MagicServiceQuery.h"
#include "parser/Quads.h"
#include "parser/RdfParser.h"
#include "parser/SparqlParser.h"
#include "parser/SpatialQuery.h"
#include "parser/TokenizerCtre.h"
#include "parser/data/Variable.h"
#include "util/StringUtils.h"
#include "util/TransparentFunctors.h"
#include "util/TypeIdentity.h"
#include "util/antlr/GenerateAntlrExceptionMetadata.h"

using namespace ad_utility::sparql_types;
using namespace ad_utility::use_type_identity;
using namespace sparqlExpression;
using namespace updateClause;
using ExpressionPtr = sparqlExpression::SparqlExpression::Ptr;
using SparqlExpressionPimpl = sparqlExpression::SparqlExpressionPimpl;
using SelectClause = parsedQuery::SelectClause;
using GraphPattern = parsedQuery::GraphPattern;
using Bind = parsedQuery::Bind;
using Values = parsedQuery::Values;
using BasicGraphPattern = parsedQuery::BasicGraphPattern;
using GraphPatternOperation = parsedQuery::GraphPatternOperation;
using SparqlValues = parsedQuery::SparqlValues;

using Visitor = SparqlQleverVisitor;
using Parser = SparqlAutomaticParser;

namespace {
constexpr std::string_view a =
    "<http://www.w3.org/1999/02/22-rdf-syntax-ns#type>";
}  // namespace

// _____________________________________________________________________________
BlankNode Visitor::newBlankNode() {
  std::string label = std::to_string(_blankNodeCounter);
  _blankNodeCounter++;
  // true means automatically generated
  return {true, std::move(label)};
}

// _____________________________________________________________________________
GraphTerm Visitor::newBlankNodeOrVariable() {
  if (isInsideConstructTriples_) {
    return GraphTerm{newBlankNode()};
  } else {
    return parsedQuery_.getNewInternalVariable();
  }
}

// _____________________________________________________________________________
std::string Visitor::getOriginalInputForContext(
    const antlr4::ParserRuleContext* context) {
  const auto& fullInput = context->getStart()->getInputStream()->toString();
  size_t posBeg = context->getStart()->getStartIndex();
  size_t posEnd = context->getStop()->getStopIndex();
  // Note that `getUTF8Substring` returns a `std::string_view`. We copy this to
  // a `std::string` because it's not clear whether the original string still
  // exists when the result of this call is used. Not performance-critical.
  return std::string{
      ad_utility::getUTF8Substring(fullInput, posBeg, posEnd - posBeg + 1)};
}

// _____________________________________________________________________________
std::string Visitor::currentTimeAsXsdString() {
  return absl::FormatTime("%Y-%m-%dT%H:%M:%E3S%Ez", absl::Now(),
                          absl::LocalTimeZone());
}

// ___________________________________________________________________________
ExpressionPtr Visitor::processIriFunctionCall(
    const TripleComponent::Iri& iri, std::vector<ExpressionPtr> argList,
    const antlr4::ParserRuleContext* ctx) {
  std::string_view functionName = asStringViewUnsafe(iri.getContent());
  std::string_view prefixName;
  // Helper lambda that checks if `functionName` starts with the given prefix.
  // If yes, remove the prefix from `functionName` and set
  // `prefixName` to the short name of the prefix; see `global/Constants.h`.
  auto checkPrefix = [&functionName, &prefixName](
                         std::pair<std::string_view, std::string_view> prefix) {
    if (functionName.starts_with(prefix.second)) {
      prefixName = prefix.first;
      functionName.remove_prefix(prefix.second.size());
      return true;
    } else {
      return false;
    }
  };

  // Helper lambda that checks the number of arguments and throws an error
  // if it's not right. The `functionName` and `prefixName` are used for the
  // error message.
  auto checkNumArgs = [&argList, &ctx, &functionName,
                       &prefixName](size_t numArgs) {
    static std::array<std::string, 6> wordForNumArgs = {
        "no", "one", "two", "three", "four", "five"};
    if (argList.size() != numArgs) {
      reportError(ctx,
                  absl::StrCat("Function ", prefixName, functionName, " takes ",
                               numArgs < 5 ? wordForNumArgs[numArgs]
                                           : std::to_string(numArgs),
                               numArgs == 1 ? " argument" : " arguments"));
    }
  };

  using namespace sparqlExpression;
  // Create `SparqlExpression` with one child.
  auto createUnary =
      CPP_template_lambda(&argList, &checkNumArgs)(typename F)(F function)(
          requires std::is_invocable_r_v<ExpressionPtr, F, ExpressionPtr>) {
    checkNumArgs(1);  // Check is unary.
    return function(std::move(argList[0]));
  };
  // Create `SparqlExpression` with two children.
  auto createBinary =
      CPP_template_lambda(&argList, &checkNumArgs)(typename F)(F function)(
          requires std::is_invocable_r_v<ExpressionPtr, F, ExpressionPtr,
                                         ExpressionPtr>) {
    checkNumArgs(2);  // Check is binary.
    return function(std::move(argList[0]), std::move(argList[1]));
  };
  // Create `SparqlExpression` with two or three children (currently used for
  // backward-compatible geof:distance function)
  auto createBinaryOrTernary =
      CPP_template_lambda(&argList)(typename F)(F function)(
          requires std::is_invocable_r_v<ExpressionPtr, F, ExpressionPtr,
                                         ExpressionPtr,
                                         std::optional<ExpressionPtr>>) {
    if (argList.size() == 2) {
      return function(std::move(argList[0]), std::move(argList[1]),
                      std::nullopt);
    } else if (argList.size() == 3) {
      return function(std::move(argList[0]), std::move(argList[1]),
                      std::move(argList[2]));
    } else {
      AD_THROW(
          "Incorrect number of arguments: two or optionally three required");
    }
  };

  // Geo functions.
  if (checkPrefix(GEOF_PREFIX)) {
    if (functionName == "distance") {
      return createBinaryOrTernary(&makeDistWithUnitExpression);
    } else if (functionName == "metricDistance") {
      return createBinary(&makeMetricDistExpression);
    } else if (functionName == "longitude") {
      return createUnary(&makeLongitudeExpression);
    } else if (functionName == "latitude") {
      return createUnary(&makeLatitudeExpression);
    }
  }

  // Math functions.
  if (checkPrefix(MATH_PREFIX)) {
    if (functionName == "log") {
      return createUnary(&makeLogExpression);
    } else if (functionName == "exp") {
      return createUnary(&makeExpExpression);
    } else if (functionName == "sqrt") {
      return createUnary(&makeSqrtExpression);
    } else if (functionName == "sin") {
      return createUnary(&makeSinExpression);
    } else if (functionName == "cos") {
      return createUnary(&makeCosExpression);
    } else if (functionName == "tan") {
      return createUnary(&makeTanExpression);
    } else if (functionName == "pow") {
      return createBinary(&makePowExpression);
    }
  }

  // XSD conversion functions.
  if (checkPrefix(XSD_PREFIX)) {
    if (functionName == "integer" || functionName == "int") {
      return createUnary(&makeConvertToIntExpression);
    }
    if (functionName == "decimal") {
      return createUnary(&makeConvertToDecimalExpression);
    }
    // We currently don't have a float type, so we just convert to double.
    if (functionName == "double" || functionName == "float") {
      return createUnary(&makeConvertToDoubleExpression);
    }
    if (functionName == "boolean") {
      return createUnary(&makeConvertToBooleanExpression);
    }
    if (functionName == "string") {
      return createUnary(&makeConvertToStringExpression);
    }
    if (functionName == "dateTime") {
      return createUnary(&makeConvertToDateTimeExpression);
    }
    if (functionName == "date") {
      return createUnary(&makeConvertToDateExpression);
    }
  }

  // QLever-internal functions.
  //
  // NOTE: Predicates like `ql:has-predicate` etc. are handled elsewhere.
  if (checkPrefix(QL_PREFIX)) {
    if (functionName == "isGeoPoint") {
      return createUnary(&makeIsGeoPointExpression);
    }
  }

  // If none of the above matched, report unknown function.
  reportNotSupported(ctx,
                     "Function \""s + iri.toStringRepresentation() + "\" is");
}

void Visitor::addVisibleVariable(Variable var) {
  visibleVariables_.emplace_back(std::move(var));
}

// ___________________________________________________________________________
template <typename List>
PathObjectPairs joinPredicateAndObject(const VarOrPath& predicate,
                                       List objectList) {
  PathObjectPairs tuples;
  tuples.reserve(objectList.first.size());
  for (auto& object : objectList.first) {
    tuples.emplace_back(predicate, std::move(object));
  }
  return tuples;
}

// ___________________________________________________________________________
template <typename Context>
SparqlExpressionPimpl Visitor::visitExpressionPimpl(Context* ctx) {
  return {visit(ctx), getOriginalInputForContext(ctx)};
}

// ____________________________________________________________________________________
ParsedQuery Visitor::visit(Parser::QueryContext* ctx) {
  // The prologue (BASE and PREFIX declarations)  only affects the internal
  // state of the visitor.
  visit(ctx->prologue());
  auto query =
      visitAlternative<ParsedQuery>(ctx->selectQuery(), ctx->constructQuery(),
                                    ctx->describeQuery(), ctx->askQuery());

  query.postQueryValuesClause_ = visit(ctx->valuesClause());

  query._originalString = ctx->getStart()->getInputStream()->toString();

  return query;
}

// ____________________________________________________________________________________
void SparqlQleverVisitor::resetStateForMultipleUpdates() {
  // The following fields are not reset:
  // - prefixMap_ and baseIri_: prefixes carry over between chained updates
  // - datasetsAreFixed_: set for the whole request which can contain multiple
  // operations
  // - activeDatasetClauses_: if `datasetsAreFixed_` is true
  _blankNodeCounter = 0;
  numGraphPatterns_ = 0;
  visibleVariables_ = {};
  // When fixed datasets are given for a request (see SPARQL Protocol), these
  // cannot be changed by a SPARQL operation but are also constant for chained
  // updates.
  if (!datasetsAreFixed_) {
    activeDatasetClauses_ = {};
  }
  prologueString_ = {};
  parsedQuery_ = {};
  isInsideConstructTriples_ = false;
}

// ____________________________________________________________________________________
SelectClause Visitor::visit(Parser::SelectClauseContext* ctx) {
  SelectClause select;

  select.distinct_ = static_cast<bool>(ctx->DISTINCT());
  select.reduced_ = static_cast<bool>(ctx->REDUCED());

  if (ctx->asterisk) {
    select.setAsterisk();
  } else {
    select.setSelected(visitVector(ctx->varOrAlias()));
  }
  return select;
}

// ____________________________________________________________________________________
VarOrAlias Visitor::visit(Parser::VarOrAliasContext* ctx) {
  return visitAlternative<VarOrAlias>(ctx->var(), ctx->alias());
}

// ____________________________________________________________________________________
Alias Visitor::visit(Parser::AliasContext* ctx) {
  // A SPARQL alias has only one child, namely the contents within
  // parentheses.
  return visit(ctx->aliasWithoutBrackets());
}

// ____________________________________________________________________________________
Alias Visitor::visit(Parser::AliasWithoutBracketsContext* ctx) {
  return {visitExpressionPimpl(ctx->expression()), visit(ctx->var())};
}

// ____________________________________________________________________________________
parsedQuery::BasicGraphPattern Visitor::toGraphPattern(
    const ad_utility::sparql_types::Triples& triples) {
  parsedQuery::BasicGraphPattern pattern{};
  pattern._triples.reserve(triples.size());
  auto toTripleComponent = [](const auto& item) {
    using T = std::decay_t<decltype(item)>;
    namespace tc = ad_utility::triple_component;
    if constexpr (ad_utility::isSimilar<T, Variable>) {
      return TripleComponent{item};
    } else if constexpr (ad_utility::isSimilar<T, BlankNode>) {
      // Blank Nodes in the pattern are to be treated as internal variables
      // inside WHERE.
      return TripleComponent{
          ParsedQuery::blankNodeToInternalVariable(item.toSparql())};
    } else {
      static_assert(ad_utility::SimilarToAny<T, Literal, Iri>);
      return RdfStringParser<TurtleParser<Tokenizer>>::parseTripleObject(
          item.toSparql());
    }
  };
  auto toPredicate = [](const auto& item) -> VarOrPath {
    using T = std::decay_t<decltype(item)>;
    if constexpr (ad_utility::isSimilar<T, Variable>) {
      return item;
    } else if constexpr (ad_utility::isSimilar<T, Iri>) {
      return PropertyPath::fromIri(item.toSparql());
    } else {
      static_assert(ad_utility::SimilarToAny<T, Literal, BlankNode>);
      // This case can only happen if there's a bug in the SPARQL parser.
      AD_THROW("Literals or blank nodes are not valid predicates.");
    }
  };
  for (const auto& triple : triples) {
    auto subject = std::visit(toTripleComponent, triple.at(0));
    auto predicate = std::visit(toPredicate, triple.at(1));
    auto object = std::visit(toTripleComponent, triple.at(2));
    pattern._triples.emplace_back(std::move(subject), std::move(predicate),
                                  std::move(object));
  }
  return pattern;
}

// ____________________________________________________________________________________
const parsedQuery::DatasetClauses& SparqlQleverVisitor::setAndGetDatasetClauses(
    const std::vector<DatasetClause>& clauses) {
  if (!datasetsAreFixed_) {
    activeDatasetClauses_ = parsedQuery::DatasetClauses::fromClauses(clauses);
  }
  return activeDatasetClauses_;
}

// ____________________________________________________________________________________
ParsedQuery Visitor::visit(Parser::ConstructQueryContext* ctx) {
  ParsedQuery query;
  query.datasetClauses_ =
      setAndGetDatasetClauses(visitVector(ctx->datasetClause()));
  if (ctx->constructTemplate()) {
    query._clause = visit(ctx->constructTemplate())
                        .value_or(parsedQuery::ConstructClause{});
    visitWhereClause(ctx->whereClause(), query);
  } else {
    // For `CONSTRUCT WHERE`, the CONSTRUCT template and the WHERE clause are
    // syntactically the same, so we set the flag to true to keep the blank
    // nodes, and convert them into variables during `toGraphPattern`.
    isInsideConstructTriples_ = true;
    auto cleanup =
        absl::Cleanup{[this]() { isInsideConstructTriples_ = false; }};
    query._clause = parsedQuery::ConstructClause{
        visitOptional(ctx->triplesTemplate()).value_or(Triples{})};
    query._rootGraphPattern._graphPatterns.emplace_back(
        toGraphPattern(query.constructClause().triples_));
  }
  query.addSolutionModifiers(visit(ctx->solutionModifier()));

  return query;
}

// ____________________________________________________________________________________
ParsedQuery Visitor::visit(Parser::DescribeQueryContext* ctx) {
  auto describeClause = parsedQuery::Describe{};
  auto describedResources = visitVector(ctx->varOrIri());

  // Convert the describe resources (variables or IRIs) from the format that the
  // parser delivers to the one that the `parsedQuery::Describe` struct expects.
  std::vector<Variable> describedVariables;
  for (VarOrIri& resource : describedResources) {
    std::visit(ad_utility::OverloadCallOperator{
                   [&describeClause, &describedVariables](const Variable& var) {
                     describeClause.resources_.emplace_back(var);
                     describedVariables.push_back(var);
                   },
                   [&describeClause](const TripleComponent::Iri& iri) {
                     describeClause.resources_.emplace_back(iri);
                   }},
               resource);
  }

  // Parse the FROM and FROM NAMED clauses.
  describeClause.datasetClauses_ =
      setAndGetDatasetClauses(visitVector(ctx->datasetClause()));

  // Parse the WHERE clause and construct a SELECT query from it. For `DESCRIBE
  // *`, add each visible variable as a resource to describe.
  visitWhereClause(ctx->whereClause(), parsedQuery_);
  if (describedResources.empty()) {
    const auto& visibleVariables =
        parsedQuery_.selectClause().getVisibleVariables();
    ql::ranges::copy(visibleVariables,
                     std::back_inserter(describeClause.resources_));
    describedVariables = visibleVariables;
  }
  auto& selectClause = parsedQuery_.selectClause();
  selectClause.setSelected(std::move(describedVariables));
  describeClause.whereClause_ = std::move(parsedQuery_);

  // Set up the final `ParsedQuery` object for the DESCRIBE query. The clause is
  // a CONSTRUCT query of the form `CONSTRUCT { ?subject ?predicate ?object} {
  // ... }`, with the `parsedQuery::Describe` object from above as the root
  // graph pattern. The solution modifiers (in particular ORDER BY) are part of
  // the CONSTRUCT query.
  //
  // NOTE: The dataset clauses are stored once in `parsedQuery_.datasetClauses_`
  // (which pertains to the CONSTRUCT query that computes the result of the
  // DESCRIBE), and once in `parsedQuery_.describeClause_.datasetClauses_`
  // (which pertains to the SELECT query that computes the resources to be
  // described).
  parsedQuery_ = ParsedQuery{};
  parsedQuery_.addSolutionModifiers(visit(ctx->solutionModifier()));
  parsedQuery_._rootGraphPattern._graphPatterns.emplace_back(
      std::move(describeClause));
  parsedQuery_.datasetClauses_ = activeDatasetClauses_;
  auto constructClause = ParsedQuery::ConstructClause{};
  using G = GraphTerm;
  using V = Variable;
  constructClause.triples_.push_back(
      std::array{G(V("?subject")), G(V("?predicate")), G(V("?object"))});
  parsedQuery_._clause = std::move(constructClause);

  return parsedQuery_;
}

// ____________________________________________________________________________________
ParsedQuery Visitor::visit(Parser::AskQueryContext* ctx) {
  parsedQuery_._clause = ParsedQuery::AskClause{};
  parsedQuery_.datasetClauses_ =
      setAndGetDatasetClauses(visitVector(ctx->datasetClause()));
  visitWhereClause(ctx->whereClause(), parsedQuery_);
  // NOTE: It can make sense to have solution modifiers with an ASK query, for
  // example, a GROUP BY with a HAVING.
  auto getSolutionModifiers = [this, ctx]() {
    auto solutionModifiers = visit(ctx->solutionModifier());
    const auto& limitOffset = solutionModifiers.limitOffset_;
    if (!limitOffset.isUnconstrained() || limitOffset.textLimit_.has_value()) {
      reportError(
          ctx->solutionModifier(),
          "ASK queries may not contain LIMIT, OFFSET, or TEXTLIMIT clauses");
    }
    solutionModifiers.limitOffset_._limit = 1;
    return solutionModifiers;
  };
  parsedQuery_.addSolutionModifiers(getSolutionModifiers());
  return parsedQuery_;
}

// ____________________________________________________________________________________
DatasetClause Visitor::visit(Parser::DatasetClauseContext* ctx) {
  if (ctx->defaultGraphClause()) {
    return {.dataset_ = visit(ctx->defaultGraphClause()), .isNamed_ = false};
  } else {
    AD_CORRECTNESS_CHECK(ctx->namedGraphClause());
    return {.dataset_ = visit(ctx->namedGraphClause()), .isNamed_ = true};
  }
}

// ____________________________________________________________________________________
TripleComponent::Iri Visitor::visit(Parser::DefaultGraphClauseContext* ctx) {
  return visit(ctx->sourceSelector());
}

// ____________________________________________________________________________________
TripleComponent::Iri Visitor::visit(Parser::NamedGraphClauseContext* ctx) {
  return visit(ctx->sourceSelector());
}

// ____________________________________________________________________________________
TripleComponent::Iri Visitor::visit(Parser::SourceSelectorContext* ctx) {
  return visit(ctx->iri());
}

// ____________________________________________________________________________________
Variable Visitor::visit(Parser::VarContext* ctx) {
  // `false` for the second argument means: The variable name is already
  // validated by the grammar, no need to check it again (which would lead to an
  // infinite loop here).
  return Variable{ctx->getText(), false};
}

// ____________________________________________________________________________________
GraphPatternOperation Visitor::visit(Parser::BindContext* ctx) {
  Variable target = visit(ctx->var());
  if (ad_utility::contains(visibleVariables_, target)) {
    reportError(
        ctx,
        absl::StrCat(
            "The target variable ", target.name(),
            " of an AS clause was already used before in the query body."));
  }

  auto expression = visitExpressionPimpl(ctx->expression());
  warnOrThrowIfUnboundVariables(ctx, expression, "BIND");
  addVisibleVariable(target);
  return GraphPatternOperation{Bind{std::move(expression), std::move(target)}};
}

// ____________________________________________________________________________________
GraphPatternOperation Visitor::visit(Parser::InlineDataContext* ctx) {
  Values values = visit(ctx->dataBlock());
  for (const auto& variable : values._inlineValues._variables) {
    addVisibleVariable(variable);
  }
  return GraphPatternOperation{std::move(values)};
}

// ____________________________________________________________________________________
Values Visitor::visit(Parser::DataBlockContext* ctx) {
  return visitAlternative<Values>(ctx->inlineDataOneVar(),
                                  ctx->inlineDataFull());
}

// ____________________________________________________________________________________
std::optional<Values> Visitor::visit(Parser::ValuesClauseContext* ctx) {
  return visitOptional(ctx->dataBlock());
}

// ____________________________________________________________________________
std::vector<ParsedQuery> Visitor::visit(Parser::UpdateContext* ctx) {
  std::vector<ParsedQuery> updates{};

  AD_CORRECTNESS_CHECK(ctx->prologue().size() >= ctx->update1().size());
  for (size_t i = 0; i < ctx->update1().size(); ++i) {
    // The prologue (BASE and PREFIX declarations) only affects the internal
    // state of the visitor. The standard mentions that prefixes are shared
    // between consecutive updates.
    visit(ctx->prologue(i));
    auto thisUpdates = visit(ctx->update1(i));
    // The string representation of the Update is from the beginning of that
    // updates prologue to the end of the update. The `;` between queries is
    // ignored in the string representation.
    const size_t updateStartPos = ctx->prologue(i)->getStart()->getStartIndex();
    const size_t updateEndPos = ctx->update1(i)->getStop()->getStopIndex();
    auto updateStringRepr = std::string{ad_utility::getUTF8Substring(
        ctx->getStart()->getInputStream()->toString(), updateStartPos,
        updateEndPos - updateStartPos + 1)};
    // Many graph management operations are desugared into multiple updates. We
    // set the string representation of the graph management operation for all
    // the simple update operations.
    ql::ranges::for_each(thisUpdates, [updateStringRepr](ParsedQuery& update) {
      update._originalString = updateStringRepr;
    });
    ad_utility::appendVector(updates, thisUpdates);
    resetStateForMultipleUpdates();
  }

  return updates;
}

// ____________________________________________________________________________________
std::vector<ParsedQuery> Visitor::visit(Parser::Update1Context* ctx) {
  if (ctx->deleteWhere() || ctx->modify() || ctx->clear() || ctx->drop() ||
      ctx->create() || ctx->copy() || ctx->move() || ctx->add() ||
      ctx->load()) {
    return visitAlternative<std::vector<ParsedQuery>>(
        ctx->deleteWhere(), ctx->modify(), ctx->clear(), ctx->drop(),
        ctx->create(), ctx->copy(), ctx->move(), ctx->add(), ctx->load());
  }
  AD_CORRECTNESS_CHECK(ctx->insertData() || ctx->deleteData());
  parsedQuery_._clause = visitAlternative<parsedQuery::UpdateClause>(
      ctx->insertData(), ctx->deleteData());
  parsedQuery_.datasetClauses_ = activeDatasetClauses_;
  return {std::move(parsedQuery_)};
}

// ____________________________________________________________________________________
ParsedQuery Visitor::visit(Parser::LoadContext* ctx) {
  AD_CORRECTNESS_CHECK(visibleVariables_.empty());
  GraphPattern pattern;
  auto iri = visit(ctx->iri());
  // The `LOAD` Update operation is translated into something like
  // `INSERT { ?s ?p ?o } WHERE { LOAD_OP <iri> [SILENT] }`. Where `LOAD_OP` is
  // an internal operation that binds the result of parsing the given RDF
  // document into the variables `?s`, `?p`, and `?o`.
  pattern._graphPatterns.emplace_back(
      parsedQuery::Load{iri, static_cast<bool>(ctx->SILENT())});
  parsedQuery_._rootGraphPattern = std::move(pattern);
  addVisibleVariable(Variable("?s"));
  addVisibleVariable(Variable("?p"));
  addVisibleVariable(Variable("?o"));
  parsedQuery_.registerVariablesVisibleInQueryBody(visibleVariables_);
  visibleVariables_.clear();
  using Quad = SparqlTripleSimpleWithGraph;
  std::vector<Quad> toInsert{
      Quad{Variable("?s"), Variable("?p"), Variable("?o"),
           ctx->graphRef() ? Quad::Graph(visit(ctx->graphRef()))
                           : Quad::Graph(std::monostate{})}};
  parsedQuery_._clause = parsedQuery::UpdateClause{GraphUpdate{toInsert, {}}};
  return parsedQuery_;
}

// Helper functions for some inner parts of graph management operations.
namespace {
// ____________________________________________________________________________________
// Transform a `GraphRefAll` or `GraphOrDefault` into a
// `SparqlTripleSimpleWithGraph::Graph`/`parsedQuery::GroupGraphPattern::GraphSpec`
// (which are the same type).
SparqlTripleSimpleWithGraph::Graph transformGraph(const GraphRefAll& graph) {
  using Graph = SparqlTripleSimpleWithGraph::Graph;
  // This case cannot be handled in this function and must be handled before.
  AD_CORRECTNESS_CHECK(!std::holds_alternative<NAMED>(graph));
  return std::visit(
      ad_utility::OverloadCallOperator{
          [](const ad_utility::triple_component::Iri& iri) -> Graph {
            return iri;
          },
          [](const ALL&) -> Graph { return Variable("?g"); },
          [](const DEFAULT&) -> Graph {
            return ad_utility::triple_component::Iri::fromIriref(
                DEFAULT_GRAPH_IRI);
          },
          [](const NAMED&) -> Graph { AD_FAIL(); }},
      graph);
}

// ____________________________________________________________________________________
SparqlTripleSimpleWithGraph::Graph transformGraph(const GraphOrDefault& graph) {
  using Graph = SparqlTripleSimpleWithGraph::Graph;
  return std::visit(
      ad_utility::OverloadCallOperator{
          [](const ad_utility::triple_component::Iri& iri) -> Graph {
            return iri;
          },
          [](const DEFAULT&) -> Graph {
            return ad_utility::triple_component::Iri::fromIriref(
                DEFAULT_GRAPH_IRI);
          }},
      graph);
}

// ____________________________________________________________________________________
// Make a `GraphPatternOperation` that matches all triples in the given graph.
GraphPatternOperation makeAllTripleGraphPattern(
    parsedQuery::GroupGraphPattern::GraphSpec graph) {
  GraphPattern inner;
  inner._graphPatterns.emplace_back(BasicGraphPattern{
      {{{Variable("?s")}, Variable("?p"), {Variable("?o")}}}});
  return {parsedQuery::GroupGraphPattern{std::move(inner), std::move(graph)}};
}

// ____________________________________________________________________________________
// Make a `SparqlTripleSimpleWithGraph` that templates all triples in the graph.
SparqlTripleSimpleWithGraph makeAllTripleTemplate(
    SparqlTripleSimpleWithGraph::Graph graph) {
  return {
      {Variable("?s")}, {Variable("?p")}, {Variable("?o")}, std::move(graph)};
}
}  // namespace

// ____________________________________________________________________________________
ParsedQuery Visitor::visit(Parser::ClearContext* ctx) {
  return makeClear(visit(ctx->graphRefAll()));
}

// ____________________________________________________________________________________
ParsedQuery Visitor::makeClear(SparqlTripleSimpleWithGraph::Graph graph) {
  parsedQuery_._rootGraphPattern._graphPatterns.push_back(
      makeAllTripleGraphPattern(graph));
  parsedQuery_._clause = parsedQuery::UpdateClause{
      GraphUpdate{{}, {makeAllTripleTemplate(std::move(graph))}}};
  parsedQuery_.datasetClauses_ = activeDatasetClauses_;
  return parsedQuery_;
}

// ____________________________________________________________________________________
ParsedQuery Visitor::makeClear(const GraphRefAll& graph) {
  if (std::holds_alternative<NAMED>(graph)) {
    // We first select all graphs and then filter out the default graph, to get
    // only the named graphs. `Variable("?g")` selects all graphs.
    parsedQuery_._rootGraphPattern._graphPatterns.push_back(
        makeAllTripleGraphPattern(Variable("?g")));
    // TODO<joka921,qup> Extend the graph filtering s.t. we can exclude a single
    //  graph more efficiently
    auto e = SparqlExpressionPimpl{
        createExpression<sparqlExpression::NotEqualExpression>(
            std::make_unique<sparqlExpression::VariableExpression>(
                Variable("?g")),
            std::make_unique<sparqlExpression::IriExpression>(
                TripleComponent::Iri::fromIriref(DEFAULT_GRAPH_IRI))),
        absl::StrCat("?g != ", DEFAULT_GRAPH_IRI)};
    parsedQuery_._rootGraphPattern._filters.emplace_back(std::move(e));
    parsedQuery_._clause = parsedQuery::UpdateClause{
        GraphUpdate{{}, {makeAllTripleTemplate(Variable("?g"))}}};
    parsedQuery_.datasetClauses_ = activeDatasetClauses_;
    return parsedQuery_;
  }

  return makeClear(transformGraph(graph));
}

// ____________________________________________________________________________________
ParsedQuery Visitor::makeAdd(const GraphOrDefault& source,
                             const GraphOrDefault& target) {
  parsedQuery_._rootGraphPattern._graphPatterns.push_back(
      makeAllTripleGraphPattern(transformGraph(source)));
  parsedQuery_._clause = parsedQuery::UpdateClause{
      GraphUpdate{{makeAllTripleTemplate(transformGraph(target))}, {}}};
  parsedQuery_.datasetClauses_ = activeDatasetClauses_;
  return parsedQuery_;
}

// ____________________________________________________________________________________
ParsedQuery Visitor::visit(Parser::DropContext* ctx) {
  return makeClear(visit(ctx->graphRefAll()));
}

// ____________________________________________________________________________________
std::vector<ParsedQuery> Visitor::visit(const Parser::CreateContext*) {
  // Create is a no-op because we don't explicitly record the existence of empty
  // graphs.
  return {};
}

// ____________________________________________________________________________________
std::vector<ParsedQuery> Visitor::visit(Parser::AddContext* ctx) {
  AD_CORRECTNESS_CHECK(ctx->graphOrDefault().size() == 2);
  auto from = visit(ctx->graphOrDefault()[0]);
  auto to = visit(ctx->graphOrDefault()[1]);

  if (from == to) {
    return {};
  }

  return {makeAdd(from, to)};
}

// _____________________________________________________________________________
std::vector<ParsedQuery> Visitor::makeCopy(const GraphOrDefault& from,
                                           const GraphOrDefault& to) {
  std::vector<ParsedQuery> updates{makeClear(transformGraph(to))};
  resetStateForMultipleUpdates();
  updates.push_back(makeAdd(from, to));

  return updates;
}

// ____________________________________________________________________________________
std::pair<GraphOrDefault, GraphOrDefault> Visitor::visitFromTo(
    std::vector<Parser::GraphOrDefaultContext*> ctxs) {
  AD_CORRECTNESS_CHECK(ctxs.size() == 2);
  return {visit(ctxs[0]), visit(ctxs[1])};
};

// ____________________________________________________________________________________
std::vector<ParsedQuery> Visitor::visit(Parser::MoveContext* ctx) {
  auto [from, to] = visitFromTo(ctx->graphOrDefault());

  if (from == to) {
    return {};
  }

  std::vector<ParsedQuery> updates = makeCopy(from, to);
  resetStateForMultipleUpdates();
  updates.push_back(makeClear(transformGraph(from)));

  return updates;
}

// ____________________________________________________________________________________
std::vector<ParsedQuery> Visitor::visit(Parser::CopyContext* ctx) {
  auto [from, to] = visitFromTo(ctx->graphOrDefault());

  if (from == to) {
    return {};
  }

  return makeCopy(from, to);
}

// ____________________________________________________________________________________
GraphUpdate Visitor::visit(Parser::InsertDataContext* ctx) {
  return {visit(ctx->quadData()).toTriplesWithGraph(std::monostate{}), {}};
}

// ____________________________________________________________________________________
GraphUpdate Visitor::visit(Parser::DeleteDataContext* ctx) {
  return {{}, visit(ctx->quadData()).toTriplesWithGraph(std::monostate{})};
}

// ____________________________________________________________________________________
ParsedQuery Visitor::visit(Parser::DeleteWhereContext* ctx) {
  AD_CORRECTNESS_CHECK(visibleVariables_.empty());
  parsedQuery_.datasetClauses_ = activeDatasetClauses_;
  GraphPattern pattern;
  auto triples = visit(ctx->quadPattern());
  pattern._graphPatterns = triples.toGraphPatternOperations();
  parsedQuery_._rootGraphPattern = std::move(pattern);
  // The query body and template are identical. No need to check that variables
  // are visible. But they need to be registered.
  triples.forAllVariables([this](const Variable& v) { addVisibleVariable(v); });
  parsedQuery_.registerVariablesVisibleInQueryBody(visibleVariables_);
  visibleVariables_.clear();
  parsedQuery_._clause = parsedQuery::UpdateClause{
      GraphUpdate{{}, triples.toTriplesWithGraph(std::monostate{})}};
  return parsedQuery_;
}

// ____________________________________________________________________________________
ParsedQuery Visitor::visit(Parser::ModifyContext* ctx) {
  auto ensureVariableIsVisible = [&ctx, this](const Variable& v) {
    if (!ad_utility::contains(parsedQuery_.getVisibleVariables(), v)) {
      reportError(ctx, absl::StrCat("Variable ", v.name(),
                                    " was not bound in the query body."));
    }
  };
  auto visitTemplateClause = [&ensureVariableIsVisible, this](
                                 auto* ctx, auto* target,
                                 const auto& defaultGraph) {
    if (ctx) {
      auto quads = this->visit(ctx);
      quads.forAllVariables(ensureVariableIsVisible);
      *target = quads.toTriplesWithGraph(defaultGraph);
    }
  };

  using Iri = TripleComponent::Iri;
  // The graph specified in the `WITH` clause or `std::monostate{}` if there was
  // no with clause.
  auto withGraph = [&]() -> SparqlTripleSimpleWithGraph::Graph {
    std::optional<Iri> with;
    visitIf(&with, ctx->iri());
    if (with.has_value()) {
      return std::move(with.value());
    }
    return std::monostate{};
  }();

  AD_CORRECTNESS_CHECK(visibleVariables_.empty());
  parsedQuery_.datasetClauses_ =
      setAndGetDatasetClauses(visitVector(ctx->usingClause()));

  // If there is no USING clause, but a WITH clause, then the graph specified in
  // the WITH clause is used as the default graph in the WHERE clause of this
  // update.
  if (const auto* withGraphIri = std::get_if<Iri>(&withGraph);
      parsedQuery_.datasetClauses_.isUnconstrainedOrWithClause() &&
      withGraphIri != nullptr) {
    parsedQuery_.datasetClauses_ =
        parsedQuery::DatasetClauses::fromWithClause(*withGraphIri);
  }

  auto graphPattern = visit(ctx->groupGraphPattern());
  parsedQuery_._rootGraphPattern = std::move(graphPattern);
  parsedQuery_.registerVariablesVisibleInQueryBody(visibleVariables_);
  visibleVariables_.clear();
  auto op = GraphUpdate{};
<<<<<<< HEAD
  visitTemplateClause(ctx->insertClause(), &op.toInsert_);
  visitTemplateClause(ctx->deleteClause(), &op.toDelete_);
  if (ctx->iri() && datasetsAreFixed_) {
    reportError(ctx->iri(),
                "`WITH` is disallowed in section 2.2.3 of the SPARQL "
                "1.1 protocol standard if the `using-graph-uri` or "
                "`using-named-graph-uri` http parameters are used");
  }
  visitIf(&op.with_, ctx->iri());
=======

  // If there was a `WITH` clause, then the specified graph is used for all
  // triples inside the INSERT/DELETE templates that are outside explicit `GRAPH
  // {}` clauses.
  visitTemplateClause(ctx->insertClause(), &op.toInsert_, withGraph);
  visitTemplateClause(ctx->deleteClause(), &op.toDelete_, withGraph);
>>>>>>> ed65b297
  parsedQuery_._clause = parsedQuery::UpdateClause{op};

  return parsedQuery_;
}

// ____________________________________________________________________________________
Quads Visitor::visit(Parser::DeleteClauseContext* ctx) {
  return visit(ctx->quadPattern());
}

// ____________________________________________________________________________________
Quads Visitor::visit(Parser::InsertClauseContext* ctx) {
  return visit(ctx->quadPattern());
}

// ____________________________________________________________________________________
GraphOrDefault Visitor::visit(Parser::GraphOrDefaultContext* ctx) {
  if (ctx->iri()) {
    return visit(ctx->iri());
  } else {
    return DEFAULT{};
  }
}

// ____________________________________________________________________________________
GraphRef Visitor::visit(Parser::GraphRefContext* ctx) {
  return visit(ctx->iri());
}

// ____________________________________________________________________________________
GraphRefAll Visitor::visit(Parser::GraphRefAllContext* ctx) {
  if (ctx->graphRef()) {
    return visit(ctx->graphRef());
  } else if (ctx->DEFAULT()) {
    return DEFAULT{};
  } else if (ctx->NAMED()) {
    return NAMED{};
  } else if (ctx->ALL()) {
    return ALL{};
  } else {
    AD_FAIL();
  }
}

// ____________________________________________________________________________________
Quads Visitor::visit(Parser::QuadPatternContext* ctx) {
  return visit(ctx->quads());
}

// ____________________________________________________________________________________
Quads Visitor::visit(Parser::QuadDataContext* ctx) {
  auto quads = visit(ctx->quads());
  quads.forAllVariables([&ctx](const Variable& v) {
    reportError(ctx->quads(),
                "Variables (" + v.name() + ") are not allowed here.");
  });
  return quads;
}

// ____________________________________________________________________________________
Quads Visitor::visit(Parser::QuadsContext* ctx) {
  // The ordering of the individual triplesTemplate and quadsNotTriples is not
  // relevant and also not known.
  Quads quads;
  quads.freeTriples_ = ad_utility::flatten(visitVector(ctx->triplesTemplate()));
  for (auto& [graph, triples] : visitVector(ctx->quadsNotTriples())) {
    quads.graphTriples_.emplace_back(std::move(graph), std::move(triples));
  }
  return quads;
}

// ____________________________________________________________________________________
Quads::GraphBlock Visitor::visit(Parser::QuadsNotTriplesContext* ctx) {
  auto graph = visit(ctx->varOrIri());
  // Short circuit when the triples section is empty
  if (!ctx->triplesTemplate()) {
    return {graph, {}};
  }

  return {graph, visit(ctx->triplesTemplate())};
}

// _____________________________________________________________________________
void Visitor::selectExistsVariables(SparqlFilter& filter) const {
  for (SparqlExpression* sparqlExpression :
       filter.expression_.getExistsExpressions()) {
    auto* existsExpression = dynamic_cast<ExistsExpression*>(sparqlExpression);
    AD_CORRECTNESS_CHECK(existsExpression);
    existsExpression->selectVariables(visibleVariables_);
  }
}

// _____________________________________________________________________________
GraphPattern Visitor::visit(Parser::GroupGraphPatternContext* ctx) {
  GraphPattern pattern;

  // The following code makes sure that the variables from outside the graph
  // pattern are NOT visible inside the graph pattern, but the variables from
  // the graph pattern are visible outside the graph pattern.
  auto visibleVariablesSoFar = std::move(visibleVariables_);
  visibleVariables_.clear();
  auto mergeVariables =
      ad_utility::makeOnDestructionDontThrowDuringStackUnwinding(
          [this, &visibleVariablesSoFar]() {
            std::swap(visibleVariables_, visibleVariablesSoFar);
            visibleVariables_.insert(visibleVariables_.end(),
                                     visibleVariablesSoFar.begin(),
                                     visibleVariablesSoFar.end());
          });
  if (ctx->subSelect()) {
    auto parsedQuerySoFar = std::exchange(parsedQuery_, ParsedQuery{});
    auto [subquery, valuesOpt] = visit(ctx->subSelect());
    pattern._graphPatterns.emplace_back(std::move(subquery));
    if (valuesOpt.has_value()) {
      pattern._graphPatterns.emplace_back(std::move(valuesOpt.value()));
    }
    parsedQuery_ = std::move(parsedQuerySoFar);
    return pattern;
  }
  AD_CORRECTNESS_CHECK(ctx->groupGraphPatternSub());
  auto [subOps, filters] = visit(ctx->groupGraphPatternSub());
  pattern._graphPatterns = std::move(subOps);
  for (auto& filter : filters) {
    selectExistsVariables(filter);
    if (auto langFilterData = filter.expression_.getLanguageFilterExpression();
        langFilterData.has_value()) {
      const auto& [variable, language] = langFilterData.value();
      if (pattern.addLanguageFilter(variable, language)) {
        continue;
      }
    }
    pattern._filters.push_back(std::move(filter));
  }
  return pattern;
}

Visitor::OperationsAndFilters Visitor::visit(
    Parser::GroupGraphPatternSubContext* ctx) {
  vector<GraphPatternOperation> ops;
  vector<SparqlFilter> filters;

  auto filter = [&filters](SparqlFilter filter) {
    filters.emplace_back(std::move(filter));
  };
  auto op = [&ops](GraphPatternOperation op) {
    ops.emplace_back(std::move(op));
  };

  if (ctx->triplesBlock()) {
    ops.emplace_back(visit(ctx->triplesBlock()));
  }
  for (auto& [graphPattern, triples] :
       visitVector(ctx->graphPatternNotTriplesAndMaybeTriples())) {
    std::visit(ad_utility::OverloadCallOperator{filter, op},
               std::move(graphPattern));

    // TODO<C++23>: use `optional.transform` for this pattern.
    if (!triples.has_value()) {
      continue;
    }
    if (ops.empty() || !std::holds_alternative<BasicGraphPattern>(ops.back())) {
      ops.emplace_back(BasicGraphPattern{});
    }
    std::get<BasicGraphPattern>(ops.back())
        .appendTriples(std::move(triples.value()));
  }
  return {std::move(ops), std::move(filters)};
}

Visitor::OperationOrFilterAndMaybeTriples Visitor::visit(
    Parser::GraphPatternNotTriplesAndMaybeTriplesContext* ctx) {
  return {visit(ctx->graphPatternNotTriples()),
          visitOptional(ctx->triplesBlock())};
}

// ____________________________________________________________________________________
BasicGraphPattern Visitor::visit(Parser::TriplesBlockContext* ctx) {
  auto registerIfVariable = [this](const auto& variant) {
    if (holds_alternative<Variable>(variant)) {
      addVisibleVariable(std::get<Variable>(variant));
    }
  };
  auto convertAndRegisterTriple =
      [&registerIfVariable](
          const TripleWithPropertyPath& triple) -> SparqlTriple {
    registerIfVariable(triple.subject_);
    registerIfVariable(triple.predicate_);
    registerIfVariable(triple.object_);

    return {triple.subject_.toTripleComponent(), triple.predicate_,
            triple.object_.toTripleComponent()};
  };

  BasicGraphPattern triples = {ad_utility::transform(
      visit(ctx->triplesSameSubjectPath()), convertAndRegisterTriple)};
  if (ctx->triplesBlock()) {
    triples.appendTriples(visit(ctx->triplesBlock()));
  }
  return triples;
}

// ____________________________________________________________________________________
Visitor::OperationOrFilter Visitor::visit(
    Parser::GraphPatternNotTriplesContext* ctx) {
  return visitAlternative<std::variant<GraphPatternOperation, SparqlFilter>>(
      ctx->filterR(), ctx->optionalGraphPattern(), ctx->minusGraphPattern(),
      ctx->bind(), ctx->inlineData(), ctx->groupOrUnionGraphPattern(),
      ctx->graphGraphPattern(), ctx->serviceGraphPattern());
}

// ____________________________________________________________________________________
GraphPatternOperation Visitor::visit(Parser::OptionalGraphPatternContext* ctx) {
  auto pattern = visit(ctx->groupGraphPattern());
  return GraphPatternOperation{parsedQuery::Optional{std::move(pattern)}};
}

GraphPatternOperation Visitor::visitPathQuery(
    Parser::ServiceGraphPatternContext* ctx) {
  auto parsePathQuery = [](parsedQuery::PathQuery& pathQuery,
                           const parsedQuery::GraphPatternOperation& op) {
    if (std::holds_alternative<parsedQuery::BasicGraphPattern>(op)) {
      pathQuery.addBasicPattern(std::get<parsedQuery::BasicGraphPattern>(op));
    } else if (std::holds_alternative<parsedQuery::GroupGraphPattern>(op)) {
      pathQuery.addGraph(op);
    } else {
      throw parsedQuery::PathSearchException(
          "Unsupported element in pathSearch."
          "PathQuery may only consist of triples for configuration"
          "And a { group graph pattern } specifying edges.");
    }
  };

  parsedQuery::GraphPattern graphPattern = visit(ctx->groupGraphPattern());
  parsedQuery::PathQuery pathQuery;
  for (const auto& op : graphPattern._graphPatterns) {
    parsePathQuery(pathQuery, op);
  }

  return pathQuery;
}

GraphPatternOperation Visitor::visitSpatialQuery(
    Parser::ServiceGraphPatternContext* ctx) {
  auto parseSpatialQuery = [ctx](parsedQuery::SpatialQuery& spatialQuery,
                                 const parsedQuery::GraphPatternOperation& op) {
    if (std::holds_alternative<parsedQuery::BasicGraphPattern>(op)) {
      spatialQuery.addBasicPattern(
          std::get<parsedQuery::BasicGraphPattern>(op));
    } else if (std::holds_alternative<parsedQuery::GroupGraphPattern>(op)) {
      spatialQuery.addGraph(op);
    } else {
      reportError(
          ctx,
          "Unsupported element in spatialQuery."
          "spatialQuery may only consist of triples for configuration"
          "And a { group graph pattern } specifying the right join table.");
    }
  };

  parsedQuery::GraphPattern graphPattern = visit(ctx->groupGraphPattern());
  parsedQuery::SpatialQuery spatialQuery;
  for (const auto& op : graphPattern._graphPatterns) {
    parseSpatialQuery(spatialQuery, op);
  }

  try {
    // We convert the spatial query to a spatial join configuration and discard
    // its result here to detect errors early and report them to the user with
    // highlighting. It's only a small struct so not much is wasted.
    spatialQuery.toSpatialJoinConfiguration();
  } catch (const std::exception& ex) {
    reportError(ctx, ex.what());
  }

  return spatialQuery;
}

GraphPatternOperation Visitor::visitTextSearchQuery(
    Parser::ServiceGraphPatternContext* ctx) {
  auto parseTextSearchQuery =
      [ctx](parsedQuery::TextSearchQuery& textSearchQuery,
            const parsedQuery::GraphPatternOperation& op) {
        if (std::holds_alternative<parsedQuery::BasicGraphPattern>(op)) {
          textSearchQuery.addBasicPattern(
              std::get<parsedQuery::BasicGraphPattern>(op));
        } else {
          reportError(
              ctx,
              "Unsupported element in textSearchQuery. "
              "textSearchQuery may only consist of triples for configuration");
        }
      };

  parsedQuery::GraphPattern graphPattern = visit(ctx->groupGraphPattern());
  parsedQuery::TextSearchQuery textSearchQuery;
  for (const auto& op : graphPattern._graphPatterns) {
    parseTextSearchQuery(textSearchQuery, op);
  }

  return textSearchQuery;
}

// Parsing for the `serviceGraphPattern` rule.
GraphPatternOperation Visitor::visit(Parser::ServiceGraphPatternContext* ctx) {
  // Get the IRI and if a variable is specified, report that we do not support
  // it yet.
  //
  // NOTE: According to the grammar, this should either be a `Variable` or an
  // `Iri`, but due to (not very good) technical reasons, the `visit` returns a
  // `std::variant<Variable, GraphTerm>`, where `GraphTerm` is a
  // `std::variant<Literal, BlankNode, Iri>`, hence the `AD_CONTRACT_CHECK`.
  //
  // TODO: Also support variables. The semantics is to make a connection for
  // each IRI matching the variable and take the union of the results.
  VarOrIri varOrIri = visit(ctx->varOrIri());
  using Iri = TripleComponent::Iri;
  auto serviceIri =
      std::visit(ad_utility::OverloadCallOperator{
                     [&ctx](const Variable&) -> Iri {
                       reportNotSupported(ctx->varOrIri(),
                                          "Variable endpoint in SERVICE is");
                     },
                     [](const Iri& iri) -> Iri { return iri; }},
                 varOrIri);

  if (serviceIri.toStringRepresentation() == PATH_SEARCH_IRI) {
    return visitPathQuery(ctx);
  } else if (serviceIri.toStringRepresentation() == SPATIAL_SEARCH_IRI) {
    return visitSpatialQuery(ctx);
  } else if (serviceIri.toStringRepresentation() == TEXT_SEARCH_IRI) {
    return visitTextSearchQuery(ctx);
  }
  // Parse the body of the SERVICE query. Add the visible variables from the
  // SERVICE clause to the visible variables so far, but also remember them
  // separately (with duplicates removed) because we need them in `Service.cpp`
  // when computing the result for this operation.
  std::vector<Variable> visibleVariablesSoFar = std::move(visibleVariables_);
  parsedQuery::GraphPattern graphPattern = visit(ctx->groupGraphPattern());
  // Note: The `visit` call in the line above has filled the `visibleVariables_`
  // member with all the variables visible inside the graph pattern.
  std::vector<Variable> visibleVariablesServiceQuery =
      ad_utility::removeDuplicates(visibleVariables_);
  visibleVariables_ = std::move(visibleVariablesSoFar);
  visibleVariables_.insert(visibleVariables_.end(),
                           visibleVariablesServiceQuery.begin(),
                           visibleVariablesServiceQuery.end());
  // Create suitable `parsedQuery::Service` object and return it.
  return parsedQuery::Service{
      std::move(visibleVariablesServiceQuery), std::move(serviceIri),
      prologueString_, getOriginalInputForContext(ctx->groupGraphPattern()),
      static_cast<bool>(ctx->SILENT())};
}

// ____________________________________________________________________________
parsedQuery::GraphPatternOperation Visitor::visit(
    Parser::GraphGraphPatternContext* ctx) {
  auto varOrIri = visit(ctx->varOrIri());
  auto group = visit(ctx->groupGraphPattern());
  return std::visit(
      ad_utility::OverloadCallOperator{
          [this, &group](const Variable& graphVar) {
            addVisibleVariable(graphVar);
            return parsedQuery::GroupGraphPattern{std::move(group), graphVar};
          },
          [&group](const TripleComponent::Iri& graphIri) {
            return parsedQuery::GroupGraphPattern{std::move(group), graphIri};
          }},
      varOrIri);
}

// Parsing for the `expression` rule.
sparqlExpression::SparqlExpression::Ptr Visitor::visit(
    Parser::ExpressionContext* ctx) {
  return visit(ctx->conditionalOrExpression());
}

// Parsing for the `whereClause` rule.
Visitor::PatternAndVisibleVariables Visitor::visit(
    Parser::WhereClauseContext* ctx) {
  // Get the variables visible in this WHERE clause separately from the visible
  // variables so far because they might not all be visible in the outer query.
  // Adding appropriately to the visible variables so far is then taken care of
  // in `visit(SubSelectContext*)`.
  std::vector<Variable> visibleVariablesSoFar = std::move(visibleVariables_);
  auto graphPatternWhereClause = visit(ctx->groupGraphPattern());
  // Using `std::exchange` as per Johannes' suggestion. I am slightly irritated
  // that this calls the move constructor AND the move assignment operator for
  // the second argument, since this is a potential performance issue (not in
  // this case though).
  auto visibleVariablesWhereClause =
      std::exchange(visibleVariables_, std::move(visibleVariablesSoFar));
  return {std::move(graphPatternWhereClause),
          std::move(visibleVariablesWhereClause)};
}

// ____________________________________________________________________________________
SolutionModifiers Visitor::visit(Parser::SolutionModifierContext* ctx) {
  SolutionModifiers modifiers;
  visitIf(&modifiers.groupByVariables_, ctx->groupClause());
  visitIf(&modifiers.havingClauses_, ctx->havingClause());
  visitIf(&modifiers.orderBy_, ctx->orderClause());
  visitIf(&modifiers.limitOffset_, ctx->limitOffsetClauses());
  return modifiers;
}

// ____________________________________________________________________________________
LimitOffsetClause Visitor::visit(Parser::LimitOffsetClausesContext* ctx) {
  LimitOffsetClause clause{};
  visitIf(&clause._limit, ctx->limitClause());
  visitIf(&clause._offset, ctx->offsetClause());
  visitIf(&clause.textLimit_, ctx->textLimitClause());
  return clause;
}

// ____________________________________________________________________________________
vector<SparqlFilter> Visitor::visit(Parser::HavingClauseContext* ctx) {
  return visitVector(ctx->havingCondition());
}

// ____________________________________________________________________________________
SparqlFilter Visitor::visit(Parser::HavingConditionContext* ctx) {
  return {visitExpressionPimpl(ctx->constraint())};
}

// ____________________________________________________________________________________
OrderClause Visitor::visit(Parser::OrderClauseContext* ctx) {
  auto orderKeys = visitVector(ctx->orderCondition());

  if (ctx->internalSortBy) {
    auto isDescending = [](const auto& variant) {
      return std::visit([](const auto& k) { return k.isDescending_; }, variant);
    };
    if (ql::ranges::any_of(orderKeys, isDescending)) {
      reportError(ctx,
                  "When using the `INTERNAL SORT BY` modifier, all sorted "
                  "variables have to be ascending");
    }
    return {IsInternalSort::True, std::move(orderKeys)};
  } else {
    AD_CONTRACT_CHECK(ctx->orderBy);
    return {IsInternalSort::False, std::move(orderKeys)};
  }
}

// ____________________________________________________________________________________
vector<GroupKey> Visitor::visit(Parser::GroupClauseContext* ctx) {
  return visitVector(ctx->groupCondition());
}

// ____________________________________________________________________________________
std::optional<parsedQuery::ConstructClause> Visitor::visit(
    Parser::ConstructTemplateContext* ctx) {
  if (ctx->constructTriples()) {
    isInsideConstructTriples_ = true;
    auto cleanup =
        absl::Cleanup{[this]() { isInsideConstructTriples_ = false; }};
    return parsedQuery::ConstructClause{visit(ctx->constructTriples())};
  } else {
    return std::nullopt;
  }
}

// ____________________________________________________________________________________
RdfEscaping::NormalizedRDFString Visitor::visit(Parser::StringContext* ctx) {
  return RdfEscaping::normalizeRDFLiteral(ctx->getText());
}

// ____________________________________________________________________________________
TripleComponent::Iri Visitor::visit(Parser::IriContext* ctx) {
  string langtag =
      ctx->PREFIX_LANGTAG() ? ctx->PREFIX_LANGTAG()->getText() : "";
  return TripleComponent::Iri::fromIriref(
      langtag + visitAlternative<string>(ctx->iriref(), ctx->prefixedName()));
}

// ____________________________________________________________________________________
string Visitor::visit(Parser::IrirefContext* ctx) const {
  if (baseIri_.empty()) {
    return ctx->getText();
  }
  // TODO<RobinTF> Avoid unnecessary string copies because of conversion.
  // Handle IRIs with base IRI.
  return std::move(
      ad_utility::triple_component::Iri::fromIrirefConsiderBase(
          ctx->getText(), baseIri_.getBaseIri(false), baseIri_.getBaseIri(true))
          .toStringRepresentation());
}

// ____________________________________________________________________________________
string Visitor::visit(Parser::PrefixedNameContext* ctx) {
  return visitAlternative<std::string>(ctx->pnameLn(), ctx->pnameNs());
}

// ____________________________________________________________________________________
string Visitor::visit(Parser::PnameLnContext* ctx) {
  string text = ctx->getText();
  auto pos = text.find(':');
  auto pnameNS = text.substr(0, pos);
  auto pnLocal = text.substr(pos + 1);
  if (!prefixMap_.contains(pnameNS)) {
    // TODO<joka921> : proper name
    reportError(ctx, "Prefix " + pnameNS +
                         " was not registered using a PREFIX declaration");
  }
  auto inner = prefixMap_[pnameNS];
  // strip the trailing ">"
  inner = inner.substr(0, inner.size() - 1);
  return inner + RdfEscaping::unescapePrefixedIri(pnLocal) + ">";
}

// ____________________________________________________________________________________
string Visitor::visit(Parser::PnameNsContext* ctx) {
  auto text = ctx->getText();
  auto prefix = text.substr(0, text.length() - 1);
  if (!prefixMap_.contains(prefix)) {
    // TODO<joka921> : proper name
    reportError(ctx, "Prefix " + prefix +
                         " was not registered using a PREFIX declaration");
  }
  return prefixMap_[prefix];
}

// ____________________________________________________________________________________
DatasetClause SparqlQleverVisitor::visit(Parser::UsingClauseContext* ctx) {
  if (datasetsAreFixed_) {
    reportError(ctx,
                "`USING [NAMED]` is disallowed in section 2.2.3 of the SPARQL "
                "1.1 protocol standard if the `using-graph-uri` or "
                "`using-named-graph-uri` http parameters are used");
  }
  if (ctx->NAMED()) {
    return {.dataset_ = visit(ctx->iri()), .isNamed_ = true};
  } else {
    return {.dataset_ = visit(ctx->iri()), .isNamed_ = false};
  }
}

// ____________________________________________________________________________________
void Visitor::visit(Parser::PrologueContext* ctx) {
  // Process in an interleaved way, so PREFIX statements are processed correctly
  // to only use the BASE IRIs defined before them, not after them.
  for (auto* child : ctx->children) {
    if (auto* baseDecl = dynamic_cast<Parser::BaseDeclContext*>(child)) {
      visit(baseDecl);
    } else {
      auto* prefixDecl = dynamic_cast<Parser::PrefixDeclContext*>(child);
      AD_CORRECTNESS_CHECK(prefixDecl != nullptr);
      visit(prefixDecl);
    }
  }
  // Remember the whole prologue (we need this when we encounter a SERVICE
  // clause, see `visit(ServiceGraphPatternContext*)` below.
  if (ctx->getStart() && ctx->getStop()) {
    prologueString_ = getOriginalInputForContext(ctx);
  }
}

// ____________________________________________________________________________________
void Visitor::visit(Parser::BaseDeclContext* ctx) {
  auto rawIri = ctx->iriref()->getText();
  bool hasScheme = ctre::starts_with<"<[A-Za-z]*[A-Za-z0-9+-.]:">(rawIri);
  if (!hasScheme) {
    reportError(
        ctx,
        "The base IRI must be an absolute IRI with a scheme, was: " + rawIri);
  }
  baseIri_ = TripleComponent::Iri::fromIriref(visit(ctx->iriref()));
}

// ____________________________________________________________________________________
void Visitor::visit(Parser::PrefixDeclContext* ctx) {
  auto text = ctx->PNAME_NS()->getText();
  // Remove the ':' at the end of the PNAME_NS
  auto prefixLabel = text.substr(0, text.length() - 1);
  auto prefixIri = visit(ctx->iriref());
  prefixMap_[prefixLabel] = prefixIri;
}

// ____________________________________________________________________________________
ParsedQuery Visitor::visit(Parser::SelectQueryContext* ctx) {
  parsedQuery_._clause = visit(ctx->selectClause());
  parsedQuery_.datasetClauses_ =
      setAndGetDatasetClauses(visitVector(ctx->datasetClause()));
  visitWhereClause(ctx->whereClause(), parsedQuery_);
  parsedQuery_.addSolutionModifiers(visit(ctx->solutionModifier()));
  return parsedQuery_;
}

// ____________________________________________________________________________________
Visitor::SubQueryAndMaybeValues Visitor::visit(Parser::SubSelectContext* ctx) {
  ParsedQuery& query = parsedQuery_;
  query._clause = visit(ctx->selectClause());
  visitWhereClause(ctx->whereClause(), query);
  query.addSolutionModifiers(visit(ctx->solutionModifier()));
  auto values = visit(ctx->valuesClause());
  // Variables that are selected in this query are visible in the parent query.
  for (const auto& variable : query.selectClause().getSelectedVariables()) {
    addVisibleVariable(variable);
  }
  return {parsedQuery::Subquery{std::move(query)}, std::move(values)};
}

// ____________________________________________________________________________________
GroupKey Visitor::visit(Parser::GroupConditionContext* ctx) {
  if (ctx->var() && !ctx->expression()) {
    return Variable{ctx->var()->getText()};
  } else if (ctx->builtInCall() || ctx->functionCall()) {
    // builtInCall and functionCall are both also an Expression
    return (ctx->builtInCall() ? visitExpressionPimpl(ctx->builtInCall())
                               : visitExpressionPimpl(ctx->functionCall()));
  } else {
    AD_CORRECTNESS_CHECK(ctx->expression());
    auto expr = visitExpressionPimpl(ctx->expression());
    if (ctx->AS() && ctx->var()) {
      return Alias{std::move(expr), visit(ctx->var())};
    } else {
      return expr;
    }
  }
}

// ____________________________________________________________________________________
OrderKey Visitor::visit(Parser::OrderConditionContext* ctx) {
  auto visitExprOrderKey = [this](bool isDescending,
                                  auto* context) -> OrderKey {
    auto expr = visitExpressionPimpl(context);
    if (auto exprIsVariable = expr.getVariableOrNullopt();
        exprIsVariable.has_value()) {
      return VariableOrderKey{exprIsVariable.value(), isDescending};
    } else {
      return ExpressionOrderKey{std::move(expr), isDescending};
    }
  };

  if (ctx->var()) {
    return VariableOrderKey(visit(ctx->var()));
  } else if (ctx->constraint()) {
    return visitExprOrderKey(false, ctx->constraint());
  } else {
    AD_CORRECTNESS_CHECK(ctx->brackettedExpression());
    return visitExprOrderKey(ctx->DESC() != nullptr,
                             ctx->brackettedExpression());
  }
}

// ____________________________________________________________________________________
uint64_t Visitor::visit(Parser::LimitClauseContext* ctx) {
  return visit(ctx->integer());
}

// ____________________________________________________________________________________
uint64_t Visitor::visit(Parser::OffsetClauseContext* ctx) {
  return visit(ctx->integer());
}

// ____________________________________________________________________________________
uint64_t Visitor::visit(Parser::TextLimitClauseContext* ctx) {
  return visit(ctx->integer());
}

// ____________________________________________________________________________________
SparqlValues Visitor::visit(Parser::InlineDataOneVarContext* ctx) {
  SparqlValues values;
  values._variables.push_back(visit(ctx->var()));
  for (auto& dataBlockValue : ctx->dataBlockValue()) {
    values._values.push_back({visit(dataBlockValue)});
  }
  return values;
}

// ____________________________________________________________________________________
SparqlValues Visitor::visit(Parser::InlineDataFullContext* ctx) {
  SparqlValues values;
  values._variables = visitVector(ctx->var());
  values._values = visitVector(ctx->dataBlockSingle());
  if (std::any_of(values._values.begin(), values._values.end(),
                  [numVars = values._variables.size()](const auto& inner) {
                    return inner.size() != numVars;
                  })) {
    reportError(ctx,
                "The number of values in every data block must "
                "match the number of variables in a values clause.");
  }
  return values;
}

// ____________________________________________________________________________________
vector<TripleComponent> Visitor::visit(Parser::DataBlockSingleContext* ctx) {
  if (ctx->NIL()) {
    return {};
  }
  return visitVector(ctx->dataBlockValue());
}

// ____________________________________________________________________________________
TripleComponent Visitor::visit(Parser::DataBlockValueContext* ctx) {
  // Return a string
  if (ctx->iri()) {
    return visit(ctx->iri());
  } else if (ctx->rdfLiteral()) {
    return RdfStringParser<TurtleParser<Tokenizer>>::parseTripleObject(
        visit(ctx->rdfLiteral()));
  } else if (ctx->numericLiteral()) {
    return std::visit(
        [](auto intOrDouble) { return TripleComponent{intOrDouble}; },
        visit(ctx->numericLiteral()));
  } else if (ctx->UNDEF()) {
    return TripleComponent::UNDEF{};
  } else {
    AD_CORRECTNESS_CHECK(ctx->booleanLiteral());
    return TripleComponent{visit(ctx->booleanLiteral())};
  }
}

// ____________________________________________________________________________________
GraphPatternOperation Visitor::visit(Parser::MinusGraphPatternContext* ctx) {
  auto visibleVariables = std::move(visibleVariables_);
  GraphPatternOperation operation{
      parsedQuery::Minus{visit(ctx->groupGraphPattern())}};
  // Make sure that the variables from the minus graph pattern are NOT added to
  // visible variables.
  visibleVariables_ = std::move(visibleVariables);
  return operation;
}

// ____________________________________________________________________________________
namespace {
GraphPattern wrap(GraphPatternOperation op) {
  auto pattern = GraphPattern();
  pattern._graphPatterns.emplace_back(std::move(op));
  return pattern;
}
}  // namespace

// ____________________________________________________________________________________
GraphPatternOperation Visitor::visit(
    Parser::GroupOrUnionGraphPatternContext* ctx) {
  auto children = visitVector(ctx->groupGraphPattern());
  if (children.size() > 1) {
    // https://en.cppreference.com/w/cpp/algorithm/accumulate
    // a similar thing is done in QueryPlaner::uniteGraphPatterns
    auto foldOp = [](GraphPatternOperation op1, GraphPattern op2) {
      return GraphPatternOperation{
          parsedQuery::Union{wrap(std::move(op1)), std::move(op2)}};
    };
    // TODO<joka921> QLever should support Nary UNIONs directly.
    return std::accumulate(std::next(children.begin(), 2), children.end(),
                           GraphPatternOperation{parsedQuery::Union{
                               std::move(children[0]), std::move(children[1])}},
                           foldOp);
  } else {
    return GraphPatternOperation{
        parsedQuery::GroupGraphPattern{std::move(children[0])}};
  }
}

// ____________________________________________________________________________________
template <typename Context>
void Visitor::warnOrThrowIfUnboundVariables(
    Context* ctx, const SparqlExpressionPimpl& expression,
    std::string_view clauseName) {
  for (const auto& var : expression.containedVariables()) {
    if (!ad_utility::contains(visibleVariables_, *var)) {
      auto message = absl::StrCat(
          "The variable ", var->name(), " was used in the expression of a ",
          clauseName, " clause but was not previously bound in the query");
      if (RuntimeParameters().get<"throw-on-unbound-variables">()) {
        reportError(ctx, message);
      } else {
        parsedQuery_.addWarning(std::move(message));
      }
    }
  }
}

// ____________________________________________________________________________________
SparqlFilter Visitor::visit(Parser::FilterRContext* ctx) {
  // NOTE: We cannot add a warning or throw an exception if the FILTER
  // expression contains unbound variables, because the variables of the FILTER
  // might be bound after the filter appears in the query (which is perfectly
  // legal).
  return SparqlFilter{visitExpressionPimpl(ctx->constraint())};
}

// ____________________________________________________________________________________
ExpressionPtr Visitor::visit(Parser::ConstraintContext* ctx) {
  return visitAlternative<ExpressionPtr>(
      ctx->brackettedExpression(), ctx->builtInCall(), ctx->functionCall());
}

// ____________________________________________________________________________________
ExpressionPtr Visitor::visit(Parser::FunctionCallContext* ctx) {
  return processIriFunctionCall(visit(ctx->iri()), visit(ctx->argList()), ctx);
}

// ____________________________________________________________________________________
vector<Visitor::ExpressionPtr> Visitor::visit(Parser::ArgListContext* ctx) {
  // If no arguments, return empty expression vector.
  if (ctx->NIL()) {
    return std::vector<ExpressionPtr>{};
  }
  // The grammar allows an optional DISTINCT before the argument list (the
  // whole list, not the individual arguments), but we currently don't support
  // it.
  if (ctx->DISTINCT()) {
    reportNotSupported(
        ctx, "DISTINCT for the argument lists of an IRI functions is ");
  }
  // Visit the expression of each argument.
  return visitVector(ctx->expression());
}

// ____________________________________________________________________________________
std::vector<ExpressionPtr> Visitor::visit(Parser::ExpressionListContext* ctx) {
  if (ctx->NIL()) {
    return {};
  }
  return visitVector(ctx->expression());
}

// ____________________________________________________________________________________
Triples Visitor::visit(Parser::ConstructTriplesContext* ctx) {
  auto result = visit(ctx->triplesSameSubject());
  if (ctx->constructTriples()) {
    ad_utility::appendVector(result, visit(ctx->constructTriples()));
  }
  return result;
}

// ____________________________________________________________________________________
Triples Visitor::visit(Parser::TriplesTemplateContext* ctx) {
  return ad_utility::flatten(visitVector(ctx->triplesSameSubject()));
}

// ____________________________________________________________________________________
Triples Visitor::visit(Parser::TriplesSameSubjectContext* ctx) {
  Triples triples;
  if (ctx->varOrTerm()) {
    GraphTerm subject = visit(ctx->varOrTerm());
    AD_CONTRACT_CHECK(ctx->propertyListNotEmpty());
    auto propertyList = visit(ctx->propertyListNotEmpty());
    for (auto& tuple : propertyList.first) {
      triples.push_back({subject, std::move(tuple[0]), std::move(tuple[1])});
    }
    ad_utility::appendVector(triples, std::move(propertyList.second));
  } else {
    AD_CORRECTNESS_CHECK(ctx->triplesNode());
    auto tripleNodes = visit(ctx->triplesNode());
    ad_utility::appendVector(triples, std::move(tripleNodes.second));
    AD_CONTRACT_CHECK(ctx->propertyList());
    auto propertyList = visit(ctx->propertyList());
    for (auto& tuple : propertyList.first) {
      triples.push_back(
          {tripleNodes.first, std::move(tuple[0]), std::move(tuple[1])});
    }
    ad_utility::appendVector(triples, std::move(propertyList.second));
  }
  return triples;
}

// ____________________________________________________________________________________
PredicateObjectPairsAndTriples Visitor::visit(
    Parser::PropertyListContext* ctx) {
  return ctx->propertyListNotEmpty() ? visit(ctx->propertyListNotEmpty())
                                     : PredicateObjectPairsAndTriples{
                                           PredicateObjectPairs{}, Triples{}};
}

// ____________________________________________________________________________________
PredicateObjectPairsAndTriples Visitor::visit(
    Parser::PropertyListNotEmptyContext* ctx) {
  PredicateObjectPairs triplesWithoutSubject;
  Triples additionalTriples;
  auto verbs = ctx->verb();
  auto objectLists = ctx->objectList();
  for (size_t i = 0; i < verbs.size(); i++) {
    // TODO use zip-style approach once C++ supports ranges
    auto objectList = visit(objectLists.at(i));
    auto verb = visit(verbs.at(i));
    for (auto& object : objectList.first) {
      triplesWithoutSubject.push_back({verb, std::move(object)});
    }
    ad_utility::appendVector(additionalTriples, std::move(objectList.second));
  }
  return {std::move(triplesWithoutSubject), std::move(additionalTriples)};
}

// ____________________________________________________________________________________
GraphTerm Visitor::visit(Parser::VerbContext* ctx) {
  if (ctx->varOrIri()) {
    // This is an artefact of there being two distinct Iri types.
    return std::visit(ad_utility::OverloadCallOperator{
                          [](const Variable& v) -> GraphTerm { return v; },
                          [](const TripleComponent::Iri& i) -> GraphTerm {
                            return Iri(i.toStringRepresentation());
                          }},
                      visit(ctx->varOrIri()));
  } else {
    // Special keyword 'a'
    AD_CORRECTNESS_CHECK(ctx->getText() == "a");
    return GraphTerm{Iri{std::string{a}}};
  }
}

// ____________________________________________________________________________________
ObjectsAndTriples Visitor::visit(Parser::ObjectListContext* ctx) {
  Objects objects;
  Triples additionalTriples;
  auto objectContexts = ctx->objectR();
  for (auto& objectContext : objectContexts) {
    auto graphNode = visit(objectContext);
    ad_utility::appendVector(additionalTriples, std::move(graphNode.second));
    objects.push_back(std::move(graphNode.first));
  }
  return {std::move(objects), std::move(additionalTriples)};
}

// ____________________________________________________________________________________
SubjectOrObjectAndTriples Visitor::visit(Parser::ObjectRContext* ctx) {
  return visit(ctx->graphNode());
}

// ____________________________________________________________________________________
template <typename Context>
void Visitor::setMatchingWordAndScoreVisibleIfPresent(
    // If a triple `?var ql:contains-word "words"` or `?var ql:contains-entity
    // <entity>` is contained in the query, then the variable
    // `?ql_textscore_var` is implicitly created and visible in the query body.
    // Similarly, if a triple `?var ql:contains-word "words"` is contained in
    // the query, then the variable `ql_matchingword_var` is implicitly created
    // and visible in the query body.
    Context* ctx, const TripleWithPropertyPath& triple) {
  const auto& [subject, predicate, object] = triple;

  auto* var = std::get_if<Variable>(&subject);
  auto* propertyPath = std::get_if<PropertyPath>(&predicate);

  if (!var || !propertyPath) {
    return;
  }

  if (propertyPath->asString() == CONTAINS_WORD_PREDICATE) {
    string name = object.toSparql();
    if (!((name.starts_with('"') && name.ends_with('"')) ||
          (name.starts_with('\'') && name.ends_with('\'')))) {
      reportError(ctx,
                  "ql:contains-word has to be followed by a string in quotes");
    }
    for (std::string_view s : std::vector<std::string>(
             absl::StrSplit(name.substr(1, name.size() - 2), ' '))) {
      addVisibleVariable(var->getWordScoreVariable(s, s.ends_with('*')));
      if (!s.ends_with('*')) {
        continue;
      }
      addVisibleVariable(var->getMatchingWordVariable(
          ad_utility::utf8ToLower(s.substr(0, s.size() - 1))));
    }
  } else if (propertyPath->asString() == CONTAINS_ENTITY_PREDICATE) {
    if (const auto* entVar = std::get_if<Variable>(&object)) {
      addVisibleVariable(var->getEntityScoreVariable(*entVar));
    } else {
      addVisibleVariable(var->getEntityScoreVariable(object.toSparql()));
    }
  }
}

// ___________________________________________________________________________
vector<TripleWithPropertyPath> Visitor::visit(
    Parser::TriplesSameSubjectPathContext* ctx) {
  /*
  // If a triple `?var ql:contains-word "words"` or `?var ql:contains-entity
  // <entity>` is contained in the query, then the variable `?ql_textscore_var`
  // is implicitly created and visible in the query body.
  // Similarly if a triple `?var ql:contains-word "words"` is contained in the
  // query, then the variable `ql_matchingword_var` is implicitly created and
  // visible in the query body.
  auto setMatchingWordAndScoreVisibleIfPresent =
      [this, ctx](GraphTerm& subject, VarOrPath& predicate, GraphTerm& object) {
        auto* var = std::get_if<Variable>(&subject);
        auto* propertyPath = std::get_if<PropertyPath>(&predicate);

        if (!var || !propertyPath) {
          return;
        }

        if (propertyPath->asString() == CONTAINS_WORD_PREDICATE) {
          string name = object.toSparql();
          if (!((name.starts_with('"') && name.ends_with('"')) ||
                (name.starts_with('\'') && name.ends_with('\'')))) {
            reportError(
                ctx,
                "ql:contains-word has to be followed by a string in quotes");
          }
          for (std::string_view s : std::vector<std::string>(
                   absl::StrSplit(name.substr(1, name.size() - 2), ' '))) {
            if (!s.ends_with('*')) {
              continue;
            }
            addVisibleVariable(var->getMatchingWordVariable(
                ad_utility::utf8ToLower(s.substr(0, s.size() - 1))));
          }
        } else if (propertyPath->asString() == CONTAINS_ENTITY_PREDICATE) {
          if (const auto* entVar = std::get_if<Variable>(&object)) {
            addVisibleVariable(var->getScoreVariable(*entVar));
          } else {
            addVisibleVariable(var->getScoreVariable(object.toSparql()));
          }
        }
      };
      */

  // Assemble the final result from a set of given `triples` and possibly empty
  // `additionalTriples`, the given `subject` and the given pairs of
  // `[predicate, object]`
  using TripleVec = std::vector<TripleWithPropertyPath>;
  auto assembleResult = [this, ctx](TripleVec triples, GraphTerm subject,
                                    PathObjectPairs predicateObjectPairs,
                                    TripleVec additionalTriples) {
    for (auto&& [predicate, object] : std::move(predicateObjectPairs)) {
      triples.emplace_back(subject, std::move(predicate), std::move(object));
    }
    ql::ranges::copy(additionalTriples, std::back_inserter(triples));
    for (const auto& triple : triples) {
      setMatchingWordAndScoreVisibleIfPresent(ctx, triple);
    }
    return triples;
  };
  if (ctx->varOrTerm()) {
    auto subject = visit(ctx->varOrTerm());
    auto [tuples, triples] = visit(ctx->propertyListPathNotEmpty());
    return assembleResult(std::move(triples), std::move(subject),
                          std::move(tuples), {});
  } else {
    AD_CORRECTNESS_CHECK(ctx->triplesNodePath());
    auto [subject, result] = visit(ctx->triplesNodePath());
    auto additionalTriples = visit(ctx->propertyListPath());
    if (additionalTriples.has_value()) {
      auto& [tuples, triples] = additionalTriples.value();
      return assembleResult(std::move(result), std::move(subject),
                            std::move(tuples), std::move(triples));
    } else {
      return assembleResult(std::move(result), std::move(subject), {}, {});
    }
  }
}

// ___________________________________________________________________________
std::optional<PathObjectPairsAndTriples> Visitor::visit(
    Parser::PropertyListPathContext* ctx) {
  return visitOptional(ctx->propertyListPathNotEmpty());
}

// ___________________________________________________________________________
PathObjectPairsAndTriples Visitor::visit(
    Parser::PropertyListPathNotEmptyContext* ctx) {
  PathObjectPairsAndTriples result = visit(ctx->tupleWithPath());
  auto& [pairs, triples] = result;
  vector<PathObjectPairsAndTriples> pairsAndTriples =
      visitVector(ctx->tupleWithoutPath());
  for (auto& [newPairs, newTriples] : pairsAndTriples) {
    ql::ranges::move(newPairs, std::back_inserter(pairs));
    ql::ranges::move(newTriples, std::back_inserter(triples));
  }
  return result;
}

// ____________________________________________________________________________________
PropertyPath Visitor::visit(Parser::VerbPathContext* ctx) {
  PropertyPath p = visit(ctx->path());
  // TODO move computeCanBeNull into PropertyPath constructor.
  p.computeCanBeNull();
  return p;
}

// ____________________________________________________________________________________
Variable Visitor::visit(Parser::VerbSimpleContext* ctx) {
  return visit(ctx->var());
}

// ____________________________________________________________________________________
PathObjectPairsAndTriples Visitor::visit(Parser::TupleWithoutPathContext* ctx) {
  VarOrPath predicate = visit(ctx->verbPathOrSimple());
  ObjectsAndTriples objectList = visit(ctx->objectList());
  auto predicateObjectPairs = joinPredicateAndObject(predicate, objectList);
  std::vector<TripleWithPropertyPath> triples;
  auto toVarOrPath = [](GraphTerm term) -> VarOrPath {
    if (std::holds_alternative<Variable>(term)) {
      return std::get<Variable>(term);
    } else {
      return PropertyPath::fromIri(term.toSparql());
    }
  };
  for (auto& triple : objectList.second) {
    triples.emplace_back(triple[0], toVarOrPath(triple[1]), triple[2]);
  }
  return {std::move(predicateObjectPairs), std::move(triples)};
}

// ____________________________________________________________________________________
PathObjectPairsAndTriples Visitor::visit(Parser::TupleWithPathContext* ctx) {
  VarOrPath predicate = visit(ctx->verbPathOrSimple());
  ObjectsAndPathTriples objectList = visit(ctx->objectListPath());
  auto predicateObjectPairs = joinPredicateAndObject(predicate, objectList);
  return {predicateObjectPairs, std::move(objectList.second)};
}

// ____________________________________________________________________________________
VarOrPath Visitor::visit(Parser::VerbPathOrSimpleContext* ctx) {
  return visitAlternative<ad_utility::sparql_types::VarOrPath>(
      ctx->verbPath(), ctx->verbSimple());
}

// ___________________________________________________________________________
ObjectsAndPathTriples Visitor::visit(Parser::ObjectListPathContext* ctx) {
  auto objectAndTriplesVec = visitVector(ctx->objectPath());
  // First collect all the objects.
  std::vector<GraphTerm> objects;
  ql::ranges::copy(
      objectAndTriplesVec | ql::views::transform(ad_utility::first),
      std::back_inserter(objects));

  // Collect all the triples. Node: `views::join` flattens the input.
  std::vector<TripleWithPropertyPath> triples;
  ql::ranges::copy(objectAndTriplesVec |
                       ql::views::transform(ad_utility::second) |
                       ql::views::join,
                   std::back_inserter(triples));
  return {std::move(objects), std::move(triples)};
}

// ____________________________________________________________________________________
SubjectOrObjectAndPathTriples Visitor::visit(Parser::ObjectPathContext* ctx) {
  return visit(ctx->graphNodePath());
}

// ____________________________________________________________________________________
PropertyPath Visitor::visit(Parser::PathContext* ctx) {
  return visit(ctx->pathAlternative());
}

// ____________________________________________________________________________________
PropertyPath Visitor::visit(Parser::PathAlternativeContext* ctx) {
  return PropertyPath::makeAlternative(visitVector(ctx->pathSequence()));
}

// ____________________________________________________________________________________
PropertyPath Visitor::visit(Parser::PathSequenceContext* ctx) {
  return PropertyPath::makeSequence(visitVector(ctx->pathEltOrInverse()));
}

// ____________________________________________________________________________________
PropertyPath Visitor::visit(Parser::PathEltContext* ctx) {
  PropertyPath p = visit(ctx->pathPrimary());

  if (ctx->pathMod()) {
    std::string modifier = ctx->pathMod()->getText();
    p = PropertyPath::makeModified(p, modifier);
  }
  return p;
}

// ____________________________________________________________________________________
PropertyPath Visitor::visit(Parser::PathEltOrInverseContext* ctx) {
  PropertyPath p = visit(ctx->pathElt());

  if (ctx->negationOperator) {
    p = PropertyPath::makeInverse(std::move(p));
  }

  return p;
}

// ____________________________________________________________________________________
void Visitor::visit(Parser::PathModContext*) {
  // This rule is only used by the `PathElt` rule which should have handled the
  // content of this rule.
  AD_FAIL();
}

// ____________________________________________________________________________________
PropertyPath Visitor::visit(Parser::PathPrimaryContext* ctx) {
  // TODO: implement a strong Iri type, s.t. the ctx->iri() case can become a
  //  simple `return visit(...)`. Then the three cases which are not the
  //  `special a` case can be merged into a `visitAlternative(...)`.
  if (ctx->iri()) {
    return PropertyPath::fromIri(
        std::string{visit(ctx->iri()).toStringRepresentation()});
  } else if (ctx->path()) {
    return visit(ctx->path());
  } else if (ctx->pathNegatedPropertySet()) {
    return visit(ctx->pathNegatedPropertySet());
  } else {
    AD_CORRECTNESS_CHECK(ctx->getText() == "a");
    // Special keyword 'a'
    return PropertyPath::fromIri(std::string{a});
  }
}

// ____________________________________________________________________________________
PropertyPath Visitor::visit(Parser::PathNegatedPropertySetContext* ctx) {
  return PropertyPath::makeNegated(visitVector(ctx->pathOneInPropertySet()));
}

// ____________________________________________________________________________________
PropertyPath Visitor::visit(Parser::PathOneInPropertySetContext* ctx) {
  std::string iri = ctx->iri()
                        ? std::move(visit(ctx->iri()).toStringRepresentation())
                        : std::string{a};
  const std::string& text = ctx->getText();
  AD_CORRECTNESS_CHECK((iri == a) == (text == "a" || text == "^a"));
  auto propertyPath = PropertyPath::fromIri(std::move(iri));
  if (text.starts_with("^")) {
    return PropertyPath::makeInverse(propertyPath);
  }
  return propertyPath;
}

// ____________________________________________________________________________________
uint64_t Visitor::visit(Parser::IntegerContext* ctx) {
  try {
    // unsigned long long int might be larger than 8 bytes as per the standard.
    // If that were the case this could lead to overflows.
    // TODO<joka921> Use `std::from_chars` but first check for the compiler
    //  support.
    static_assert(sizeof(unsigned long long int) == sizeof(uint64_t));
    return std::stoull(ctx->getText());
  } catch (const std::out_of_range&) {
    reportNotSupported(ctx, "Integer " + ctx->getText() +
                                " does not fit into 64 bits. This is ");
  }
}

// ____________________________________________________________________________________
SubjectOrObjectAndTriples Visitor::visit(Parser::TriplesNodeContext* ctx) {
  return visitAlternative<SubjectOrObjectAndTriples>(
      ctx->collection(), ctx->blankNodePropertyList());
}

// ____________________________________________________________________________________
SubjectOrObjectAndTriples Visitor::visit(
    Parser::BlankNodePropertyListContext* ctx) {
  GraphTerm term = newBlankNodeOrVariable();
  Triples triples;
  auto propertyList = visit(ctx->propertyListNotEmpty());
  for (auto& [predicate, object] : propertyList.first) {
    triples.push_back({term, std::move(predicate), std::move(object)});
  }
  ad_utility::appendVector(triples, std::move(propertyList.second));
  return {std::move(term), std::move(triples)};
}

// ____________________________________________________________________________________
SubjectOrObjectAndPathTriples Visitor::visit(
    Parser::TriplesNodePathContext* ctx) {
  return visitAlternative<SubjectOrObjectAndPathTriples>(
      ctx->blankNodePropertyListPath(), ctx->collectionPath());
}

// ____________________________________________________________________________________
SubjectOrObjectAndPathTriples Visitor::visit(
    Parser::BlankNodePropertyListPathContext* ctx) {
  auto subject = parsedQuery_.getNewInternalVariable();
  auto [predicateObjects, triples] = visit(ctx->propertyListPathNotEmpty());
  for (auto& [predicate, object] : predicateObjects) {
    triples.emplace_back(subject, std::move(predicate), std::move(object));
  }
  return {std::move(subject), triples};
}

// _____________________________________________________________________________
template <typename TripleType, typename Func>
TripleType Visitor::toRdfCollection(std::vector<TripleType> elements,
                                    Func iriStringToPredicate) {
  typename TripleType::second_type triples;
  GraphTerm nextTerm{Iri{"<http://www.w3.org/1999/02/22-rdf-syntax-ns#nil>"}};
  for (auto& graphNode : ql::ranges::reverse_view(elements)) {
    GraphTerm currentTerm = newBlankNodeOrVariable();
    triples.push_back(
        {currentTerm,
         iriStringToPredicate(
             "<http://www.w3.org/1999/02/22-rdf-syntax-ns#first>"),
         std::move(graphNode.first)});
    triples.push_back({currentTerm,
                       iriStringToPredicate(
                           "<http://www.w3.org/1999/02/22-rdf-syntax-ns#rest>"),
                       std::move(nextTerm)});
    nextTerm = std::move(currentTerm);

    ad_utility::appendVector(triples, std::move(graphNode.second));
  }
  return {std::move(nextTerm), std::move(triples)};
}

// _____________________________________________________________________________
SubjectOrObjectAndTriples Visitor::visit(Parser::CollectionContext* ctx) {
  return toRdfCollection(visitVector(ctx->graphNode()), [](std::string iri) {
    return GraphTerm{Iri{std::move(iri)}};
  });
}

// _____________________________________________________________________________
SubjectOrObjectAndPathTriples Visitor::visit(
    Parser::CollectionPathContext* ctx) {
  return toRdfCollection(
      visitVector(ctx->graphNodePath()),
      [](std::string iri) { return PropertyPath::fromIri(std::move(iri)); });
}

// ____________________________________________________________________________________
SubjectOrObjectAndTriples Visitor::visit(Parser::GraphNodeContext* ctx) {
  if (ctx->varOrTerm()) {
    return {visit(ctx->varOrTerm()), Triples{}};
  } else {
    AD_CORRECTNESS_CHECK(ctx->triplesNode());
    return visit(ctx->triplesNode());
  }
}

// ____________________________________________________________________________________
SubjectOrObjectAndPathTriples Visitor::visit(
    Parser::GraphNodePathContext* ctx) {
  if (ctx->varOrTerm()) {
    return {visit(ctx->varOrTerm()), {}};
  } else {
    AD_CORRECTNESS_CHECK(ctx->triplesNodePath());
    return visit(ctx->triplesNodePath());
  }
}

// ____________________________________________________________________________________
GraphTerm Visitor::visit(Parser::VarOrTermContext* ctx) {
  return visitAlternative<GraphTerm>(ctx->var(), ctx->graphTerm());
}

// ____________________________________________________________________________________
VarOrIri Visitor::visit(Parser::VarOrIriContext* ctx) {
  return visitAlternative<VarOrIri>(ctx->var(), ctx->iri());
}

// ____________________________________________________________________________________
GraphTerm Visitor::visit(Parser::GraphTermContext* ctx) {
  if (ctx->blankNode()) {
    return visit(ctx->blankNode());
  } else if (ctx->iri()) {
    // TODO<joka921> Unify.
    return Iri{std::string{visit(ctx->iri()).toStringRepresentation()}};
  } else if (ctx->NIL()) {
    return Iri{"<http://www.w3.org/1999/02/22-rdf-syntax-ns#nil>"};
  } else {
    return visitAlternative<Literal>(ctx->numericLiteral(),
                                     ctx->booleanLiteral(), ctx->rdfLiteral());
  }
}

// ____________________________________________________________________________________
ExpressionPtr Visitor::visit(Parser::ConditionalOrExpressionContext* ctx) {
  auto childContexts = ctx->conditionalAndExpression();
  auto children = visitVector(ctx->conditionalAndExpression());
  AD_CONTRACT_CHECK(!children.empty());
  auto result = std::move(children.front());
  std::for_each(children.begin() + 1, children.end(),
                [&result](ExpressionPtr& ptr) {
                  result = sparqlExpression::makeOrExpression(std::move(result),
                                                              std::move(ptr));
                });
  result->descriptor() = ctx->getText();
  return result;
}

// ____________________________________________________________________________________
ExpressionPtr Visitor::visit(Parser::ConditionalAndExpressionContext* ctx) {
  auto children = visitVector(ctx->valueLogical());
  AD_CONTRACT_CHECK(!children.empty());
  auto result = std::move(children.front());
  std::for_each(children.begin() + 1, children.end(),
                [&result](ExpressionPtr& ptr) {
                  result = sparqlExpression::makeAndExpression(
                      std::move(result), std::move(ptr));
                });
  result->descriptor() = ctx->getText();
  return result;
}

// ____________________________________________________________________________________
ExpressionPtr Visitor::visit(Parser::ValueLogicalContext* ctx) {
  return visit(ctx->relationalExpression());
}

// ___________________________________________________________________________
ExpressionPtr Visitor::visit(Parser::RelationalExpressionContext* ctx) {
  auto children = visitVector(ctx->numericExpression());

  if (ctx->expressionList()) {
    auto lhs = visitVector(ctx->numericExpression());
    AD_CORRECTNESS_CHECK(lhs.size() == 1);
    auto expressions = visit(ctx->expressionList());
    auto inExpression = std::make_unique<InExpression>(std::move(lhs.at(0)),
                                                       std::move(expressions));
    if (ctx->notToken) {
      return makeUnaryNegateExpression(std::move(inExpression));
    } else {
      return inExpression;
    }
  }
  AD_CONTRACT_CHECK(children.size() == 1 || children.size() == 2);
  if (children.size() == 1) {
    return std::move(children[0]);
  }

  auto make = [&](auto t) {
    using Expr = typename decltype(t)::type;
    return createExpression<Expr>(std::move(children[0]),
                                  std::move(children[1]));
  };

  std::string relation = ctx->children[1]->getText();
  if (relation == "=") {
    return make(ti<EqualExpression>);
  } else if (relation == "!=") {
    return make(ti<NotEqualExpression>);
  } else if (relation == "<") {
    return make(ti<LessThanExpression>);
  } else if (relation == ">") {
    return make(ti<GreaterThanExpression>);
  } else if (relation == "<=") {
    return make(ti<LessEqualExpression>);
  } else {
    AD_CORRECTNESS_CHECK(relation == ">=");
    return make(ti<GreaterEqualExpression>);
  }
}

// ____________________________________________________________________________________
ExpressionPtr Visitor::visit(Parser::NumericExpressionContext* ctx) {
  return visit(ctx->additiveExpression());
}

// ____________________________________________________________________________________
ExpressionPtr Visitor::visit(Parser::AdditiveExpressionContext* ctx) {
  auto result = visit(ctx->multiplicativeExpression());

  for (OperatorAndExpression& signAndExpression :
       visitVector(ctx->multiplicativeExpressionWithSign())) {
    switch (signAndExpression.operator_) {
      case Operator::Plus:
        result = sparqlExpression::makeAddExpression(
            std::move(result), std::move(signAndExpression.expression_));
        break;
      case Operator::Minus:
        result = sparqlExpression::makeSubtractExpression(
            std::move(result), std::move(signAndExpression.expression_));
        break;
      default:
        AD_FAIL();
    }
  }
  return result;
}

// ____________________________________________________________________________________
Visitor::OperatorAndExpression Visitor::visit(
    Parser::MultiplicativeExpressionWithSignContext* ctx) {
  return visitAlternative<OperatorAndExpression>(
      ctx->plusSubexpression(), ctx->minusSubexpression(),
      ctx->multiplicativeExpressionWithLeadingSignButNoSpace());
}

// ____________________________________________________________________________________
Visitor::OperatorAndExpression Visitor::visit(
    Parser::PlusSubexpressionContext* ctx) {
  return {Operator::Plus, visit(ctx->multiplicativeExpression())};
}

// ____________________________________________________________________________________
Visitor::OperatorAndExpression Visitor::visit(
    Parser::MinusSubexpressionContext* ctx) {
  return {Operator::Minus, visit(ctx->multiplicativeExpression())};
}

// ____________________________________________________________________________________
Visitor::OperatorAndExpression Visitor::visit(
    Parser::MultiplicativeExpressionWithLeadingSignButNoSpaceContext* ctx) {
  Operator op =
      ctx->numericLiteralPositive() ? Operator::Plus : Operator::Minus;

  // Helper function that inverts a number if  the leading sign of this
  // expression is `-`
  auto invertIfNecessary = [ctx](auto number) {
    return ctx->numericLiteralPositive() ? number : -number;
  };

  // Create the initial expression from a double literal
  auto createFromDouble = [&](double d) -> ExpressionPtr {
    return std::make_unique<sparqlExpression::IdExpression>(
        Id::makeFromDouble(invertIfNecessary(d)));
  };
  auto createFromInt = [&](int64_t i) -> ExpressionPtr {
    return std::make_unique<sparqlExpression::IdExpression>(
        Id::makeFromInt(invertIfNecessary(i)));
  };

  auto literalAsVariant = visitAlternative<IntOrDouble>(
      ctx->numericLiteralPositive(), ctx->numericLiteralNegative());

  auto expression = std::visit(
      ad_utility::OverloadCallOperator{createFromInt, createFromDouble},
      literalAsVariant);

  for (OperatorAndExpression& opAndExp :
       visitVector(ctx->multiplyOrDivideExpression())) {
    switch (opAndExp.operator_) {
      case Operator::Multiply:
        expression = sparqlExpression::makeMultiplyExpression(
            std::move(expression), std::move(opAndExp.expression_));
        break;
      case Operator::Divide:
        expression = sparqlExpression::makeDivideExpression(
            std::move(expression), std::move(opAndExp.expression_));
        break;
      default:
        AD_FAIL();
    }
  }
  return {op, std::move(expression)};
}

// ____________________________________________________________________________________
ExpressionPtr Visitor::visit(Parser::MultiplicativeExpressionContext* ctx) {
  auto result = visit(ctx->unaryExpression());

  for (OperatorAndExpression& opAndExp :
       visitVector(ctx->multiplyOrDivideExpression())) {
    switch (opAndExp.operator_) {
      case Operator::Multiply:
        result = sparqlExpression::makeMultiplyExpression(
            std::move(result), std::move(opAndExp.expression_));
        break;
      case Operator::Divide:
        result = sparqlExpression::makeDivideExpression(
            std::move(result), std::move(opAndExp.expression_));
        break;
      default:
        AD_FAIL();
    }
  }
  return result;
}

// ____________________________________________________________________________________
Visitor::OperatorAndExpression Visitor::visit(
    Parser::MultiplyOrDivideExpressionContext* ctx) {
  return visitAlternative<OperatorAndExpression>(ctx->multiplyExpression(),
                                                 ctx->divideExpression());
}

// ____________________________________________________________________________________
Visitor::OperatorAndExpression Visitor::visit(
    Parser::MultiplyExpressionContext* ctx) {
  return {Operator::Multiply, visit(ctx->unaryExpression())};
}

// ____________________________________________________________________________________
Visitor::OperatorAndExpression Visitor::visit(
    Parser::DivideExpressionContext* ctx) {
  return {Operator::Divide, visit(ctx->unaryExpression())};
}

// ____________________________________________________________________________________
ExpressionPtr Visitor::visit(Parser::UnaryExpressionContext* ctx) {
  auto child = visit(ctx->primaryExpression());
  if (ctx->children[0]->getText() == "-") {
    return sparqlExpression::makeUnaryMinusExpression(std::move(child));
  } else if (ctx->children[0]->getText() == "!") {
    return sparqlExpression::makeUnaryNegateExpression(std::move(child));
  } else {
    // no sign or an explicit '+'
    return child;
  }
}

// ____________________________________________________________________________________
ExpressionPtr Visitor::visit(Parser::PrimaryExpressionContext* ctx) {
  using std::make_unique;
  using namespace sparqlExpression;

  if (ctx->rdfLiteral()) {
    auto tripleComponent =
        RdfStringParser<TurtleParser<TokenizerCtre>>::parseTripleObject(
            visit(ctx->rdfLiteral()));
    AD_CORRECTNESS_CHECK(!tripleComponent.isIri() &&
                         !tripleComponent.isString());
    if (tripleComponent.isLiteral()) {
      return make_unique<StringLiteralExpression>(tripleComponent.getLiteral());
    } else {
      return make_unique<IdExpression>(
          tripleComponent.toValueIdIfNotString().value());
    }
  } else if (ctx->numericLiteral()) {
    auto integralWrapper = [](int64_t x) {
      return ExpressionPtr{make_unique<IdExpression>(Id::makeFromInt(x))};
    };
    auto doubleWrapper = [](double x) {
      return ExpressionPtr{make_unique<IdExpression>(Id::makeFromDouble(x))};
    };
    return std::visit(
        ad_utility::OverloadCallOperator{integralWrapper, doubleWrapper},
        visit(ctx->numericLiteral()));
  } else if (ctx->booleanLiteral()) {
    return make_unique<IdExpression>(
        Id::makeFromBool(visit(ctx->booleanLiteral())));
  } else if (ctx->var()) {
    return make_unique<VariableExpression>(visit(ctx->var()));
  } else {
    return visitAlternative<ExpressionPtr>(
        ctx->builtInCall(), ctx->iriOrFunction(), ctx->brackettedExpression());
  }
}

// ____________________________________________________________________________________
ExpressionPtr Visitor::visit(Parser::BrackettedExpressionContext* ctx) {
  return visit(ctx->expression());
}

// ____________________________________________________________________________________
ExpressionPtr Visitor::visit([[maybe_unused]] Parser::BuiltInCallContext* ctx) {
  if (ctx->aggregate()) {
    return visit(ctx->aggregate());
  } else if (ctx->regexExpression()) {
    return visit(ctx->regexExpression());
  } else if (ctx->langExpression()) {
    return visit(ctx->langExpression());
  } else if (ctx->substringExpression()) {
    return visit(ctx->substringExpression());
  } else if (ctx->strReplaceExpression()) {
    return visit(ctx->strReplaceExpression());
  } else if (ctx->existsFunc()) {
    return visit(ctx->existsFunc());
  } else if (ctx->notExistsFunc()) {
    return visit(ctx->notExistsFunc());
  }
  // Get the function name and the arguments. Note that we do not have to check
  // the number of arguments like for `processIriFunctionCall`, since the number
  // of arguments is fixed by the grammar and we wouldn't even get here if the
  // number were wrong. Hence only the `AD_CONTRACT_CHECK`s.
  AD_CONTRACT_CHECK(!ctx->children.empty());
  auto functionName = ad_utility::getLowercase(ctx->children[0]->getText());
  auto argList = visitVector(ctx->expression());
  using namespace sparqlExpression;
  // Create the expression using the matching factory function from
  // `NaryExpression.h`.
  auto createUnary = CPP_template_lambda(&argList)(typename F)(F function)(
      requires std::is_invocable_r_v<ExpressionPtr, F, ExpressionPtr>) {
    AD_CORRECTNESS_CHECK(argList.size() == 1, argList.size());
    return function(std::move(argList[0]));
  };

  auto createBinary = CPP_template_lambda(&argList)(typename F)(F function)(
      requires std::is_invocable_r_v<ExpressionPtr, F, ExpressionPtr,
                                     ExpressionPtr>) {
    AD_CORRECTNESS_CHECK(argList.size() == 2);
    return function(std::move(argList[0]), std::move(argList[1]));
  };

  auto createTernary = CPP_template_lambda(&argList)(typename F)(F function)(
      requires std::is_invocable_r_v<ExpressionPtr, F, ExpressionPtr,
                                     ExpressionPtr, ExpressionPtr>) {
    AD_CORRECTNESS_CHECK(argList.size() == 3);
    return function(std::move(argList[0]), std::move(argList[1]),
                    std::move(argList[2]));
  };
  if (functionName == "str") {
    return createUnary(&makeStrExpression);
  } else if (functionName == "iri" || functionName == "uri") {
    AD_CORRECTNESS_CHECK(argList.size() == 1, argList.size());
    return makeIriOrUriExpression(std::move(argList[0]),
                                  std::make_unique<IriExpression>(baseIri_));
  } else if (functionName == "strlang") {
    return createBinary(&makeStrLangTagExpression);
  } else if (functionName == "strdt") {
    return createBinary(&makeStrIriDtExpression);
  } else if (functionName == "strlen") {
    return createUnary(&makeStrlenExpression);
  } else if (functionName == "strbefore") {
    return createBinary(&makeStrBeforeExpression);
  } else if (functionName == "strafter") {
    return createBinary(&makeStrAfterExpression);
  } else if (functionName == "contains") {
    return createBinary(&makeContainsExpression);
  } else if (functionName == "strends") {
    return createBinary(&makeStrEndsExpression);
  } else if (functionName == "strstarts") {
    return createBinary(&makeStrStartsExpression);
  } else if (functionName == "ucase") {
    return createUnary(&makeUppercaseExpression);
  } else if (functionName == "lcase") {
    return createUnary(&makeLowercaseExpression);
  } else if (functionName == "year") {
    return createUnary(&makeYearExpression);
  } else if (functionName == "month") {
    return createUnary(&makeMonthExpression);
  } else if (functionName == "day") {
    return createUnary(&makeDayExpression);
  } else if (functionName == "tz") {
    return createUnary(&makeTimezoneStrExpression);
  } else if (functionName == "timezone") {
    return createUnary(&makeTimezoneExpression);
  } else if (functionName == "now") {
    AD_CONTRACT_CHECK(argList.empty());
    return std::make_unique<NowDatetimeExpression>(startTime_);
  } else if (functionName == "hours") {
    return createUnary(&makeHoursExpression);
  } else if (functionName == "minutes") {
    return createUnary(&makeMinutesExpression);
  } else if (functionName == "seconds") {
    return createUnary(&makeSecondsExpression);
  } else if (functionName == "md5") {
    return createUnary(&makeMD5Expression);
  } else if (functionName == "sha1") {
    return createUnary(&makeSHA1Expression);
  } else if (functionName == "sha256") {
    return createUnary(&makeSHA256Expression);
  } else if (functionName == "sha384") {
    return createUnary(&makeSHA384Expression);
  } else if (functionName == "sha512") {
    return createUnary(&makeSHA512Expression);
  } else if (functionName == "rand") {
    AD_CONTRACT_CHECK(argList.empty());
    return std::make_unique<RandomExpression>();
  } else if (functionName == "uuid") {
    AD_CONTRACT_CHECK(argList.empty());
    return std::make_unique<UuidExpression>();
  } else if (functionName == "struuid") {
    AD_CONTRACT_CHECK(argList.empty());
    return std::make_unique<StrUuidExpression>();
  } else if (functionName == "ceil") {
    return createUnary(&makeCeilExpression);
  } else if (functionName == "abs") {
    return createUnary(&makeAbsExpression);
  } else if (functionName == "round") {
    return createUnary(&makeRoundExpression);
  } else if (functionName == "floor") {
    return createUnary(&makeFloorExpression);
  } else if (functionName == "if") {
    return createTernary(&makeIfExpression);
  } else if (functionName == "coalesce") {
    AD_CORRECTNESS_CHECK(ctx->expressionList());
    return makeCoalesceExpression(visit(ctx->expressionList()));
  } else if (functionName == "encode_for_uri") {
    return createUnary(&makeEncodeForUriExpression);
  } else if (functionName == "concat") {
    AD_CORRECTNESS_CHECK(ctx->expressionList());
    return makeConcatExpression(visit(ctx->expressionList()));
  } else if (functionName == "isiri" || functionName == "isuri") {
    return createUnary(&makeIsIriExpression);
  } else if (functionName == "isblank") {
    return createUnary(&makeIsBlankExpression);
  } else if (functionName == "isliteral") {
    return createUnary(&makeIsLiteralExpression);
  } else if (functionName == "isnumeric") {
    return createUnary(&makeIsNumericExpression);
  } else if (functionName == "datatype") {
    return createUnary(&makeDatatypeExpression);
  } else if (functionName == "langmatches") {
    return createBinary(&makeLangMatchesExpression);
  } else if (functionName == "bound") {
    return makeBoundExpression(
        std::make_unique<VariableExpression>(visit(ctx->var())));
  } else if (functionName == "bnode") {
    if (ctx->NIL()) {
      return makeUniqueBlankNodeExpression();
    } else {
      return createUnary(&makeBlankNodeExpression);
    }
  } else {
    reportError(
        ctx,
        absl::StrCat("Built-in function \"", functionName,
                     "\"  not yet implemented; if you need it, just add it to ",
                     "SparqlQleverVisitor.cpp::visitTypesafe(Parser::"
                     "BuiltInCallContext ",
                     "following the already implemented functions there"));
  }
}

// _____________________________________________________________________________
ExpressionPtr Visitor::visit(Parser::RegexExpressionContext* ctx) {
  const auto& exp = ctx->expression();
  const auto& numArgs = exp.size();
  AD_CONTRACT_CHECK(numArgs >= 2 && numArgs <= 3);
  auto flags = numArgs == 3 ? visitOptional(exp[2]) : std::nullopt;
  try {
    return makeRegexExpression(visit(exp[0]), visit(exp[1]),
                               std::move(flags).value_or(nullptr));
  } catch (const std::exception& e) {
    reportError(ctx, e.what());
  }
}

// ____________________________________________________________________________________
ExpressionPtr Visitor::visit(Parser::LangExpressionContext* ctx) {
  // The number of children for expression LANG() is fixed to one by the
  // grammar (or definition of the parser).
  return sparqlExpression::makeLangExpression(visit(ctx->expression()));
}

// ____________________________________________________________________________________
SparqlExpression::Ptr Visitor::visit(Parser::SubstringExpressionContext* ctx) {
  auto children = visitVector(ctx->expression());
  AD_CORRECTNESS_CHECK(children.size() == 2 || children.size() == 3);
  if (children.size() == 2) {
    children.push_back(
        std::make_unique<IdExpression>(Id::makeFromInt(Id::maxInt)));
  }
  AD_CONTRACT_CHECK(children.size() == 3);
  return sparqlExpression::makeSubstrExpression(std::move(children.at(0)),
                                                std::move(children.at(1)),
                                                std::move(children.at(2)));
}

// ____________________________________________________________________________________
SparqlExpression::Ptr Visitor::visit(Parser::StrReplaceExpressionContext* ctx) {
  auto children = visitVector(ctx->expression());
  AD_CORRECTNESS_CHECK(children.size() == 3 || children.size() == 4);
  return makeReplaceExpression(
      std::move(children.at(0)), std::move(children.at(1)),
      std::move(children.at(2)),
      children.size() == 4 ? std::move(children.at(3)) : nullptr);
}

// ____________________________________________________________________________
ExpressionPtr Visitor::visitExists(Parser::GroupGraphPatternContext* pattern,
                                   bool negate) {
  // The argument of 'EXISTS` is a `GroupGraphPattern` that is independent from
  // the rest of the query (except for the `FROM` and `FROM NAMED` clauses,
  // which also apply to the argument of `EXISTS`). We therefore have to back up
  // and restore all global state when parsing `EXISTS`.
  auto queryBackup = std::exchange(parsedQuery_, ParsedQuery{});
  auto visibleVariablesBackup = std::move(visibleVariables_);
  visibleVariables_.clear();

  // Parse the argument of `EXISTS`.
  auto group = visit(pattern);
  ParsedQuery argumentOfExists =
      std::exchange(parsedQuery_, std::move(queryBackup));
  SelectClause& selectClause = argumentOfExists.selectClause();
  // Even though we set the `SELECT` clause to `*`, we will limit the visible
  // variables to a potentially smaller subset when finishing the parsing of the
  // current group.
  selectClause.setAsterisk();
  // `ExistsExpression`s are not parsed like regular `SparqlExpression`s, so
  // they don't have a proper hierarchy of dependent variables. Because of that,
  // we need to manually add all variables that are visible after parsing the
  // body of `EXISTS`.
  for (const Variable& variable : visibleVariables_) {
    selectClause.addVisibleVariable(variable);
  }
  argumentOfExists._rootGraphPattern = std::move(group);

  // The argument of `EXISTS` inherits the `FROM` and `FROM NAMED` clauses from
  // the outer query.
  argumentOfExists.datasetClauses_ = activeDatasetClauses_;
  visibleVariables_ = std::move(visibleVariablesBackup);
  auto exists = std::make_unique<sparqlExpression::ExistsExpression>(
      std::move(argumentOfExists));

  // Handle `NOT EXISTS` (which is syntactically distinct from `! EXISTS`) by
  // simply negating the `ExistsExpression`.
  if (negate) {
    return sparqlExpression::makeUnaryNegateExpression(std::move(exists));
  } else {
    return exists;
  }
}

// ____________________________________________________________________________________
ExpressionPtr Visitor::visit(Parser::ExistsFuncContext* ctx) {
  return visitExists(ctx->groupGraphPattern(), false);
}

// ____________________________________________________________________________________
ExpressionPtr Visitor::visit(Parser::NotExistsFuncContext* ctx) {
  return visitExists(ctx->groupGraphPattern(), true);
}

// ____________________________________________________________________________________
ExpressionPtr Visitor::visit(Parser::AggregateContext* ctx) {
  using namespace sparqlExpression;
  const auto& children = ctx->children;
  std::string functionName =
      ad_utility::getLowercase(children.at(0)->getText());

  const bool distinct = ql::ranges::any_of(children, [](auto* child) {
    return ad_utility::getLowercase(child->getText()) == "distinct";
  });
  // the only case that there is no child expression is COUNT(*), so we can
  // check this outside the if below.
  if (!ctx->expression()) {
    AD_CORRECTNESS_CHECK(functionName == "count");
    return makeCountStarExpression(distinct);
  }
  auto childExpression = visit(ctx->expression());
  auto makePtr = [&](auto t, auto&&... additionalArgs) {
    using ExpressionType = typename decltype(t)::type;
    ExpressionPtr result{std::make_unique<ExpressionType>(
        distinct, std::move(childExpression), AD_FWD(additionalArgs)...)};
    result->descriptor() = ctx->getText();
    return result;
  };

  if (functionName == "count") {
    return makePtr(ti<CountExpression>);
  } else if (functionName == "sum") {
    return makePtr(ti<SumExpression>);
  } else if (functionName == "max") {
    return makePtr(ti<MaxExpression>);
  } else if (functionName == "min") {
    return makePtr(ti<MinExpression>);
  } else if (functionName == "avg") {
    return makePtr(ti<AvgExpression>);
  } else if (functionName == "group_concat") {
    // Use a space as a default separator

    std::string separator;
    if (ctx->string()) {
      // TODO: The string rule also allow triple quoted strings with different
      //  escaping rules. These are currently not handled. They should be
      //  parsed into a typesafe format with a unique representation.
      separator = visit(ctx->string()).get();
      // If there was a separator, we have to strip the quotation marks
      AD_CONTRACT_CHECK(separator.size() >= 2);
      separator = separator.substr(1, separator.size() - 2);
    } else {
      separator = " "s;
    }

    return makePtr(ti<GroupConcatExpression>, std::move(separator));
  } else if (functionName == "stdev") {
    return makePtr(ti<StdevExpression>);
  } else {
    AD_CORRECTNESS_CHECK(functionName == "sample");
    return makePtr(ti<SampleExpression>);
  }
}

// ____________________________________________________________________________________
ExpressionPtr Visitor::visit(Parser::IriOrFunctionContext* ctx) {
  // Case 1: Just an IRI.
  if (ctx->argList() == nullptr) {
    return std::make_unique<sparqlExpression::IriExpression>(visit(ctx->iri()));
  }
  // Case 2: Function call, where the function name is an IRI.
  return processIriFunctionCall(visit(ctx->iri()), visit(ctx->argList()), ctx);
}

// ____________________________________________________________________________________
std::string Visitor::visit(Parser::RdfLiteralContext* ctx) {
  // TODO: This should really be an RdfLiteral class that stores a unified
  //  version of the string, and the langtag/datatype separately.
  string ret = ctx->string()->getText();
  if (ctx->LANGTAG()) {
    ret += ctx->LANGTAG()->getText();
  } else if (ctx->iri()) {
    // TODO<joka921> Also unify the two Literal classes...
    ret += ("^^" + std::string{visit(ctx->iri()).toStringRepresentation()});
  }
  return ret;
}

// ____________________________________________________________________________________
std::variant<int64_t, double> Visitor::visit(
    Parser::NumericLiteralContext* ctx) {
  return visitAlternative<std::variant<int64_t, double>>(
      ctx->numericLiteralUnsigned(), ctx->numericLiteralPositive(),
      ctx->numericLiteralNegative());
}

// ____________________________________________________________________________________
namespace {
template <typename Ctx>
std::variant<int64_t, double> parseNumericLiteral(Ctx* ctx, bool parseAsInt) {
  try {
    if (parseAsInt) {
      return std::stoll(ctx->getText());
    } else {
      return std::stod(ctx->getText());
    }
  } catch (const std::out_of_range& range) {
    SparqlQleverVisitor::reportError(ctx, "Could not parse numeric literal \"" +
                                              ctx->getText() +
                                              "\" because it is out of range.");
  }
}
}  // namespace

// ____________________________________________________________________________________
std::variant<int64_t, double> Visitor::visit(
    Parser::NumericLiteralUnsignedContext* ctx) {
  return parseNumericLiteral(ctx, ctx->INTEGER());
}

// ____________________________________________________________________________________
std::variant<int64_t, double> Visitor::visit(
    Parser::NumericLiteralPositiveContext* ctx) {
  return parseNumericLiteral(ctx, ctx->INTEGER_POSITIVE());
}

// ____________________________________________________________________________________
std::variant<int64_t, double> Visitor::visit(
    Parser::NumericLiteralNegativeContext* ctx) {
  return parseNumericLiteral(ctx, ctx->INTEGER_NEGATIVE());
}

// ____________________________________________________________________________________
bool Visitor::visit(Parser::BooleanLiteralContext* ctx) {
  return ctx->getText() == "true";
}

// ____________________________________________________________________________________
GraphTerm Visitor::visit(Parser::BlankNodeContext* ctx) {
  if (ctx->ANON()) {
    return newBlankNodeOrVariable();
  } else {
    AD_CORRECTNESS_CHECK(ctx->BLANK_NODE_LABEL());
    if (isInsideConstructTriples_) {
      // Strip `_:` prefix from string.
      constexpr size_t length = std::string_view{"_:"}.length();
      const string label = ctx->BLANK_NODE_LABEL()->getText().substr(length);
      // `False` means the blank node is not automatically generated, but
      // explicitly specified in the query.
      return BlankNode{false, label};
    } else {
      return ParsedQuery::blankNodeToInternalVariable(
          ctx->BLANK_NODE_LABEL()->getText());
    }
  }
}

// ____________________________________________________________________________________
CPP_template_def(typename Ctx)(
    requires Visitor::voidWhenVisited<Visitor, Ctx>) void Visitor::
    visitVector(const vector<Ctx*>& childContexts) {
  for (const auto& child : childContexts) {
    visit(child);
  }
}

// ____________________________________________________________________________________
CPP_template_def(typename Ctx)(
    requires CPP_NOT(Visitor::voidWhenVisited<Visitor, Ctx>))
    [[nodiscard]] auto Visitor::visitVector(
        const std::vector<Ctx*>& childContexts)
        -> std::vector<decltype(visit(childContexts[0]))> {
  std::vector<decltype(visit(childContexts[0]))> children;
  for (const auto& child : childContexts) {
    children.emplace_back(visit(child));
  }
  return children;
}

// ____________________________________________________________________________________
template <typename Out, typename... Contexts>
Out Visitor::visitAlternative(Contexts*... ctxs) {
  // Check that exactly one of the `ctxs` is not `nullptr`.
  AD_CONTRACT_CHECK(1u == (... + static_cast<bool>(ctxs)));
  if constexpr (std::is_void_v<Out>) {
    (..., visitIf(ctxs));
  } else {
    std::optional<Out> out;
    // Visit the one `context` which is not null and write the result to
    // `out`.
    (..., visitIf<std::optional<Out>, Out>(&out, ctxs));
    return std::move(out.value());
  }
}

// ____________________________________________________________________________________
template <typename Ctx>
auto Visitor::visitOptional(Ctx* ctx) -> std::optional<decltype(visit(ctx))> {
  if (ctx) {
    return visit(ctx);
  } else {
    return std::nullopt;
  }
}

// ____________________________________________________________________________________
template <typename Target, typename Intermediate, typename Ctx>
void Visitor::visitIf(Target* target, Ctx* ctx) {
  if (ctx) {
    *target = Intermediate{visit(ctx)};
  }
}

// _____________________________________________________________________________
CPP_template_def(typename Ctx)(requires Visitor::voidWhenVisited<
                               Visitor, Ctx>) void Visitor::visitIf(Ctx* ctx) {
  if (ctx) {
    visit(ctx);
  }
}

// _____________________________________________________________________________
void Visitor::reportError(const antlr4::ParserRuleContext* ctx,
                          const std::string& msg) {
  throw InvalidSparqlQueryException{
      msg, ad_utility::antlr_utility::generateAntlrExceptionMetadata(ctx)};
}

// _____________________________________________________________________________
void Visitor::reportNotSupported(const antlr4::ParserRuleContext* ctx,
                                 const std::string& feature) {
  throw NotSupportedException{
      feature + " currently not supported by QLever.",
      ad_utility::antlr_utility::generateAntlrExceptionMetadata(ctx)};
}

// _____________________________________________________________________________
void SparqlQleverVisitor::visitWhereClause(
    Parser::WhereClauseContext* whereClauseContext, ParsedQuery& query) {
  if (!whereClauseContext) {
    return;
  }
  auto [pattern, visibleVariables] = visit(whereClauseContext);
  query._rootGraphPattern = std::move(pattern);
  query.registerVariablesVisibleInQueryBody(visibleVariables);
}<|MERGE_RESOLUTION|>--- conflicted
+++ resolved
@@ -899,24 +899,19 @@
   parsedQuery_.registerVariablesVisibleInQueryBody(visibleVariables_);
   visibleVariables_.clear();
   auto op = GraphUpdate{};
-<<<<<<< HEAD
-  visitTemplateClause(ctx->insertClause(), &op.toInsert_);
-  visitTemplateClause(ctx->deleteClause(), &op.toDelete_);
+
+  // If there was a `WITH` clause, then the specified graph is used for all
+  // triples inside the INSERT/DELETE templates that are outside explicit `GRAPH
+  // {}` clauses.
+  visitTemplateClause(ctx->insertClause(), &op.toInsert_, withGraph);
+  visitTemplateClause(ctx->deleteClause(), &op.toDelete_, withGraph);
+
   if (ctx->iri() && datasetsAreFixed_) {
     reportError(ctx->iri(),
                 "`WITH` is disallowed in section 2.2.3 of the SPARQL "
                 "1.1 protocol standard if the `using-graph-uri` or "
                 "`using-named-graph-uri` http parameters are used");
   }
-  visitIf(&op.with_, ctx->iri());
-=======
-
-  // If there was a `WITH` clause, then the specified graph is used for all
-  // triples inside the INSERT/DELETE templates that are outside explicit `GRAPH
-  // {}` clauses.
-  visitTemplateClause(ctx->insertClause(), &op.toInsert_, withGraph);
-  visitTemplateClause(ctx->deleteClause(), &op.toDelete_, withGraph);
->>>>>>> ed65b297
   parsedQuery_._clause = parsedQuery::UpdateClause{op};
 
   return parsedQuery_;
