// Copyright 2021, University of Freiburg,
// Chair of Algorithms and Data Structures
// Authors:
//   2021 -    Hannah Bast <bast@cs.uni-freiburg.de>
//   2022      Julian Mundhahs <mundhahj@tf.uni-freiburg.de>
//   2022 -    Johannes Kalmbach <kalmbach@cs.uni-freiburg.de>

#include "parser/sparqlParser/SparqlQleverVisitor.h"

#include <string>
#include <vector>

#include "absl/strings/str_join.h"
#include "engine/sparqlExpressions/LangExpression.h"
#include "engine/sparqlExpressions/RandomExpression.h"
#include "engine/sparqlExpressions/RegexExpression.h"
#include "engine/sparqlExpressions/RelationalExpressions.h"
#include "parser/SparqlParser.h"
#include "parser/TokenizerCtre.h"
#include "parser/TurtleParser.h"
#include "parser/data/Variable.h"
#include "util/OnDestructionDontThrowDuringStackUnwinding.h"
#include "util/StringUtils.h"
<<<<<<< HEAD
#include "engine/sparqlExpressions/ContainsExpression.h"
=======
#include "util/antlr/GenerateAntlrExceptionMetadata.h"
>>>>>>> f2e7e89b

using namespace ad_utility::sparql_types;
using namespace sparqlExpression;
using ExpressionPtr = sparqlExpression::SparqlExpression::Ptr;
using SparqlExpressionPimpl = sparqlExpression::SparqlExpressionPimpl;
using SelectClause = parsedQuery::SelectClause;
using GraphPattern = parsedQuery::GraphPattern;
using Bind = parsedQuery::Bind;
using Values = parsedQuery::Values;
using BasicGraphPattern = parsedQuery::BasicGraphPattern;
using GraphPatternOperation = parsedQuery::GraphPatternOperation;
using SparqlValues = parsedQuery::SparqlValues;

using Visitor = SparqlQleverVisitor;
using Parser = SparqlAutomaticParser;

// _____________________________________________________________________________
std::string Visitor::getOriginalInputForContext(
    const antlr4::ParserRuleContext* context) {
  const auto& fullInput = context->getStart()->getInputStream()->toString();
  size_t posBeg = context->getStart()->getStartIndex();
  size_t posEnd = context->getStop()->getStopIndex();
  // Note that `getUTF8Substring` returns a `std::string_view`. We copy this to
  // a `std::string` because it's not clear whether the original string still
  // exists when the result of this call is used. Not performance-critical.
  return std::string{
      ad_utility::getUTF8Substring(fullInput, posBeg, posEnd - posBeg + 1)};
}

// ___________________________________________________________________________
ExpressionPtr Visitor::processIriFunctionCall(
    const std::string& iri, std::vector<ExpressionPtr> argList,
    const antlr4::ParserRuleContext* ctx) {
  // Lambda that checks the number of arguments and throws an error if it's
  // not right.
  auto checkNumArgs = [&argList, &ctx](const std::string_view prefix,
                                       const std::string_view functionName,
                                       size_t numArgs) {
    static std::array<std::string, 6> wordForNumArgs = {
        "no", "one", "two", "three", "four", "five"};
    if (argList.size() != numArgs) {
      reportError(ctx,
                  absl::StrCat("Function ", prefix, functionName, " takes ",
                               numArgs < 5 ? wordForNumArgs[numArgs]
                                           : std::to_string(numArgs),
                               numArgs == 1 ? " argument" : " arguments"));
    }
  };

  constexpr static std::string_view geofPrefix =
      "<http://www.opengis.net/def/function/geosparql/";
  if (std::string_view iriView = iri; iriView.starts_with(geofPrefix)) {
    iriView.remove_prefix(geofPrefix.size());
    AD_CONTRACT_CHECK(iriView.ends_with('>'));
    iriView.remove_suffix(1);
    if (iriView == "distance") {
      checkNumArgs("geof:", iriView, 2);
      return sparqlExpression::makeDistExpression(std::move(argList[0]),
                                                  std::move(argList[1]));
    } else if (iriView == "longitude") {
      checkNumArgs("geof:", iriView, 1);
      return sparqlExpression::makeLongitudeExpression(std::move(argList[0]));
    } else if (iriView == "latitude") {
      checkNumArgs("geof:", iriView, 1);
      return sparqlExpression::makeLatitudeExpression(std::move(argList[0]));
    }
  }

  constexpr static std::string_view geoPrefixRtree =
      "<http://qlever.cs.uni-freiburg.de/";
  if (std::string_view iriView = iri; iriView.starts_with(geoPrefixRtree)) {
    iriView.remove_prefix(geoPrefixRtree.size());
    AD_CONTRACT_CHECK(iriView.ends_with('>'));
    iriView.remove_suffix(1);
    if (iriView == "boundingBoxContains") {
      checkNumArgs("geoRtree:", iriView, 2);
      return std::make_unique<ContainsExpression>(std::move(argList[0]), std::move(argList[1]));
    }
  }

  reportNotSupported(ctx, "Function \"" + iri + "\" is");
}

void Visitor::addVisibleVariable(Variable var) {
  visibleVariables_.emplace_back(std::move(var));
}

// ___________________________________________________________________________
PathTuples joinPredicateAndObject(const VarOrPath& predicate,
                                  ObjectList objectList) {
  PathTuples tuples;
  tuples.reserve(objectList.first.size());
  for (auto& object : objectList.first) {
    tuples.emplace_back(predicate, std::move(object));
  }
  return tuples;
}

// ___________________________________________________________________________
SparqlExpressionPimpl Visitor::visitExpressionPimpl(auto* ctx,
                                                    bool allowLanguageFilters) {
  SparqlExpressionPimpl result{visit(ctx), getOriginalInputForContext(ctx)};
  if (allowLanguageFilters) {
    checkUnsupportedLangOperationAllowFilters(ctx, result);
  } else {
    checkUnsupportedLangOperation(ctx, result);
  }
  return result;
}

// ____________________________________________________________________________________
ParsedQuery Visitor::visit(Parser::QueryContext* ctx) {
  // The prologue (BASE and PREFIX declarations)  only affects the internal
  // state of the visitor.
  visit(ctx->prologue());
  auto query =
      visitAlternative<ParsedQuery>(ctx->selectQuery(), ctx->constructQuery(),
                                    ctx->describeQuery(), ctx->askQuery());

  query._originalString = ctx->getStart()->getInputStream()->toString();

  return query;
}

// ____________________________________________________________________________________
SelectClause Visitor::visit(Parser::SelectClauseContext* ctx) {
  SelectClause select;

  select.distinct_ = static_cast<bool>(ctx->DISTINCT());
  select.reduced_ = static_cast<bool>(ctx->REDUCED());

  if (ctx->asterisk) {
    select.setAsterisk();
  } else {
    select.setSelected(visitVector(ctx->varOrAlias()));
  }
  return select;
}

// ____________________________________________________________________________________
VarOrAlias Visitor::visit(Parser::VarOrAliasContext* ctx) {
  return visitAlternative<VarOrAlias>(ctx->var(), ctx->alias());
}

// ____________________________________________________________________________________
Alias Visitor::visit(Parser::AliasContext* ctx) {
  // A SPARQL alias has only one child, namely the contents within
  // parentheses.
  return visit(ctx->aliasWithoutBrackets());
}

// ____________________________________________________________________________________
Alias Visitor::visit(Parser::AliasWithoutBracketsContext* ctx) {
  return {visitExpressionPimpl(ctx->expression()), visit(ctx->var())};
}

// ____________________________________________________________________________________
ParsedQuery Visitor::visit(Parser::ConstructQueryContext* ctx) {
  visitVector(ctx->datasetClause());
  ParsedQuery query;
  if (ctx->constructTemplate()) {
    query._clause = visit(ctx->constructTemplate())
                        .value_or(parsedQuery::ConstructClause{});
    auto [pattern, visibleVariables] = visit(ctx->whereClause());
    query._rootGraphPattern = std::move(pattern);
    query.registerVariablesVisibleInQueryBody(visibleVariables);
  } else {
    query._clause = parsedQuery::ConstructClause{
        visitOptional(ctx->triplesTemplate()).value_or(Triples{})};
  }
  query.addSolutionModifiers(visit(ctx->solutionModifier()));

  return query;
}

// ____________________________________________________________________________________
ParsedQuery Visitor::visit(const Parser::DescribeQueryContext* ctx) {
  reportNotSupported(ctx, "DESCRIBE queries are");
}

// ____________________________________________________________________________________
ParsedQuery Visitor::visit(const Parser::AskQueryContext* ctx) {
  reportNotSupported(ctx, "ASK queries are");
}

// ____________________________________________________________________________________
void Visitor::visit(const Parser::DatasetClauseContext* ctx) {
  reportNotSupported(ctx, "FROM clauses are");
}

// ____________________________________________________________________________________
void Visitor::visit(Parser::DefaultGraphClauseContext*) {
  // This rule is only used by the `DatasetClause` rule which also is not
  // supported and should already have thrown an exception.
  AD_FAIL();
}

// ____________________________________________________________________________________
void Visitor::visit(Parser::NamedGraphClauseContext*) {
  // This rule is only used by the `DatasetClause` rule which also is not
  // supported and should already have thrown an exception.
  AD_FAIL();
}

// ____________________________________________________________________________________
void Visitor::visit(Parser::SourceSelectorContext*) {
  // This rule is only indirectly used by the `DatasetClause` rule which also is
  // not supported and should already have thrown an exception.
  AD_FAIL();
}

// ____________________________________________________________________________________
Variable Visitor::visit(Parser::VarContext* ctx) {
  return Variable{ctx->getText()};
}

// ____________________________________________________________________________________
GraphPatternOperation Visitor::visit(Parser::BindContext* ctx) {
  Variable target = visit(ctx->var());
  if (ad_utility::contains(visibleVariables_, target)) {
    reportError(
        ctx,
        absl::StrCat(
            "The target variable ", target.name(),
            " of an AS clause was already used before in the query body."));
  }

  auto expression = visitExpressionPimpl(ctx->expression());
  if (disableSomeChecksOnlyForTesting_ ==
      DisableSomeChecksOnlyForTesting::False) {
    for (const auto& var : expression.containedVariables()) {
      if (!ad_utility::contains(visibleVariables_, *var)) {
        reportError(ctx,
                    absl::StrCat("The variable ", var->name(),
                                 " was used in the expression of a BIND clause "
                                 "but was not previously bound in the query."));
      }
    }
  }
  addVisibleVariable(target);
  return GraphPatternOperation{Bind{std::move(expression), std::move(target)}};
}

// ____________________________________________________________________________________
GraphPatternOperation Visitor::visit(Parser::InlineDataContext* ctx) {
  Values values = visit(ctx->dataBlock());
  for (const auto& variable : values._inlineValues._variables) {
    addVisibleVariable(variable);
  }
  return GraphPatternOperation{std::move(values)};
}

// ____________________________________________________________________________________
Values Visitor::visit(Parser::DataBlockContext* ctx) {
  return visitAlternative<Values>(ctx->inlineDataOneVar(),
                                  ctx->inlineDataFull());
}

// ____________________________________________________________________________________
std::optional<Values> Visitor::visit(Parser::ValuesClauseContext* ctx) {
  return visitOptional(ctx->dataBlock());
}

// ____________________________________________________________________________________
GraphPattern Visitor::visit(Parser::GroupGraphPatternContext* ctx) {
  GraphPattern pattern;

  // The following code makes sure that the variables from outside the graph
  // pattern are NOT visible inside the graph pattern, but the variables from
  // the graph pattern are visible outside the graph pattern.
  auto visibleVariablesSoFar = std::move(visibleVariables_);
  visibleVariables_.clear();
  auto mergeVariables =
      ad_utility::makeOnDestructionDontThrowDuringStackUnwinding(
          [this, &visibleVariablesSoFar]() {
            std::swap(visibleVariables_, visibleVariablesSoFar);
            visibleVariables_.insert(visibleVariables_.end(),
                                     visibleVariablesSoFar.begin(),
                                     visibleVariablesSoFar.end());
          });
  pattern._id = numGraphPatterns_++;
  if (ctx->subSelect()) {
    auto [subquery, valuesOpt] = visit(ctx->subSelect());
    pattern._graphPatterns.emplace_back(std::move(subquery));
    if (valuesOpt.has_value()) {
      pattern._graphPatterns.emplace_back(std::move(valuesOpt.value()));
    }
    return pattern;
  } else {
    AD_CORRECTNESS_CHECK(ctx->groupGraphPatternSub());
    auto [subOps, filters] = visit(ctx->groupGraphPatternSub());

    if (subOps.empty()) {
      reportError(ctx,
                  "QLever currently doesn't support empty GroupGraphPatterns "
                  "and WHERE clauses");
    }

    pattern._graphPatterns = std::move(subOps);
    for (auto& filter : filters) {
      if (auto langFilterData =
              filter.expression_.getLanguageFilterExpression();
          langFilterData.has_value()) {
        const auto& [variable, language] = langFilterData.value();
        pattern.addLanguageFilter(variable, language);
      } else {
        checkUnsupportedLangOperation(ctx, filter.expression_);
        pattern._filters.push_back(std::move(filter));
      }
    }
    return pattern;
  }
}

Visitor::OperationsAndFilters Visitor::visit(
    Parser::GroupGraphPatternSubContext* ctx) {
  vector<GraphPatternOperation> ops;
  vector<SparqlFilter> filters;

  auto filter = [&filters](SparqlFilter filter) {
    filters.emplace_back(std::move(filter));
  };
  auto op = [&ops](GraphPatternOperation op) {
    ops.emplace_back(std::move(op));
  };

  if (ctx->triplesBlock()) {
    ops.emplace_back(visit(ctx->triplesBlock()));
  }
  for (auto& [graphPattern, triples] :
       visitVector(ctx->graphPatternNotTriplesAndMaybeTriples())) {
    std::visit(ad_utility::OverloadCallOperator{filter, op},
               std::move(graphPattern));

    // TODO<C++23>: use `optional.transform` for this pattern.
    if (!triples.has_value()) {
      continue;
    }
    if (ops.empty() || !std::holds_alternative<BasicGraphPattern>(ops.back())) {
      ops.emplace_back(BasicGraphPattern{});
    }
    std::get<BasicGraphPattern>(ops.back())
        .appendTriples(std::move(triples.value()));
  }
  return {std::move(ops), std::move(filters)};
}

Visitor::OperationOrFilterAndMaybeTriples Visitor::visit(
    Parser::GraphPatternNotTriplesAndMaybeTriplesContext* ctx) {
  return {visit(ctx->graphPatternNotTriples()),
          visitOptional(ctx->triplesBlock())};
}

// ____________________________________________________________________________________
BasicGraphPattern Visitor::visit(Parser::TriplesBlockContext* ctx) {
  auto visitIri = [](const Iri& iri) -> TripleComponent {
    return iri.toSparql();
  };
  auto visitBlankNode = [](const BlankNode& blankNode) -> TripleComponent {
    return blankNode.toSparql();
  };
  auto visitLiteral = [](const Literal& literal) {
    return TurtleStringParser<TokenizerCtre>::parseTripleObject(
        literal.toSparql());
  };
  auto visitGraphTerm = [&visitIri, &visitBlankNode,
                         &visitLiteral](const GraphTerm& graphTerm) {
    return graphTerm.visit(ad_utility::OverloadCallOperator{
        visitIri, visitBlankNode, visitLiteral});
  };
  auto varToTripleComponent = [](const Variable& var) {
    return TripleComponent{var};
  };
  auto visitVarOrTerm = [&varToTripleComponent,
                         &visitGraphTerm](const VarOrTerm& varOrTerm) {
    return varOrTerm.visit(
        ad_utility::OverloadCallOperator{varToTripleComponent, visitGraphTerm});
  };

  auto varToPropertyPath = [](const Variable& var) {
    return PropertyPath::fromVariable(var);
  };
  auto propertyPathIdentity = [](const PropertyPath& path) { return path; };
  auto visitVarOrPath =
      [&varToPropertyPath, &propertyPathIdentity](
          const ad_utility::sparql_types::VarOrPath& varOrPath) {
        return std::visit(
            ad_utility::OverloadCallOperator{varToPropertyPath,
                                             propertyPathIdentity},
            varOrPath);
      };

  auto registerIfVariable = [this](const auto& variant) {
    if (holds_alternative<Variable>(variant)) {
      addVisibleVariable(std::get<Variable>(variant));
    }
  };

  auto convertAndRegisterTriple =
      [&visitVarOrTerm, &visitVarOrPath, &registerIfVariable](
          const TripleWithPropertyPath& triple) -> SparqlTriple {
    registerIfVariable(triple.subject_);
    registerIfVariable(triple.predicate_);
    registerIfVariable(triple.object_);

    return {visitVarOrTerm(triple.subject_), visitVarOrPath(triple.predicate_),
            visitVarOrTerm(triple.object_)};
  };

  BasicGraphPattern triples = {ad_utility::transform(
      visit(ctx->triplesSameSubjectPath()), convertAndRegisterTriple)};
  if (ctx->triplesBlock()) {
    triples.appendTriples(visit(ctx->triplesBlock()));
  }
  return triples;
}

// ____________________________________________________________________________________
Visitor::OperationOrFilter Visitor::visit(
    Parser::GraphPatternNotTriplesContext* ctx) {
  return visitAlternative<std::variant<GraphPatternOperation, SparqlFilter>>(
      ctx->filterR(), ctx->optionalGraphPattern(), ctx->minusGraphPattern(),
      ctx->bind(), ctx->inlineData(), ctx->groupOrUnionGraphPattern(),
      ctx->graphGraphPattern(), ctx->serviceGraphPattern());
}

// ____________________________________________________________________________________
GraphPatternOperation Visitor::visit(Parser::OptionalGraphPatternContext* ctx) {
  auto pattern = visit(ctx->groupGraphPattern());
  return GraphPatternOperation{parsedQuery::Optional{std::move(pattern)}};
}

// Parsing for the `serviceGraphPattern` rule.
parsedQuery::Service Visitor::visit(Parser::ServiceGraphPatternContext* ctx) {
  // If SILENT is specified, report that we do not support it yet.
  //
  // TODO: Support it, it's not hard. The semantics of SILENT is that if no
  // result can be obtained from the remote endpoint, then do as if the SERVICE
  // clause would not be there = the result is the neutral element.
  if (ctx->SILENT()) {
    reportNotSupported(ctx, "SILENT modifier in SERVICE is");
  }
  // Get the IRI and if a variable is specified, report that we do not support
  // it yet.
  //
  // NOTE: According to the grammar, this should either be a `Variable` or an
  // `Iri`, but due to (not very good) technical reasons, the `visit` returns a
  // `std::variant<Variable, GraphTerm>`, where `GraphTerm` is a
  // `std::variant<Literal, BlankNode, Iri>`, hence the `AD_CONTRACT_CHECK`.
  //
  // TODO: Also support variables. The semantics is to make a connection for
  // each IRI matching the variable and take the union of the results.
  VarOrTerm varOrIri = visit(ctx->varOrIri());
  if (std::holds_alternative<Variable>(varOrIri)) {
    reportNotSupported(ctx->varOrIri(), "Variable endpoint in SERVICE is");
  }
  AD_CONTRACT_CHECK(std::holds_alternative<Iri>(std::get<GraphTerm>(varOrIri)));
  Iri serviceIri = std::get<Iri>(std::get<GraphTerm>(varOrIri));
  // Parse the body of the SERVICE query. Add the visible variables from the
  // SERVICE clause to the visible variables so far, but also remember them
  // separately (with duplicates removed) because we need them in `Service.cpp`
  // when computing the result for this operation.
  std::vector<Variable> visibleVariablesSoFar = std::move(visibleVariables_);
  parsedQuery::GraphPattern graphPattern = visit(ctx->groupGraphPattern());
  // Note: The `visit` call in the line above has filled the `visibleVariables_`
  // member with all the variables visible inside the graph pattern.
  std::vector<Variable> visibleVariablesServiceQuery =
      ad_utility::removeDuplicates(visibleVariables_);
  visibleVariables_ = std::move(visibleVariablesSoFar);
  visibleVariables_.insert(visibleVariables_.end(),
                           visibleVariablesServiceQuery.begin(),
                           visibleVariablesServiceQuery.end());
  // Create suitable `parsedQuery::Service` object and return it.
  return {std::move(visibleVariablesServiceQuery), std::move(serviceIri),
          prologueString_,
          getOriginalInputForContext(ctx->groupGraphPattern())};
}

// ____________________________________________________________________________
parsedQuery::GraphPatternOperation Visitor::visit(
    const Parser::GraphGraphPatternContext* ctx) {
  reportNotSupported(ctx, "Named Graphs (FROM, GRAPH) are");
}

// Parsing for the `expression` rule.
sparqlExpression::SparqlExpression::Ptr Visitor::visit(
    Parser::ExpressionContext* ctx) {
  return visit(ctx->conditionalOrExpression());
}

// Parsing for the `whereClause` rule.
Visitor::PatternAndVisibleVariables Visitor::visit(
    Parser::WhereClauseContext* ctx) {
  // Get the variables visible in this WHERE clause separately from the visible
  // variables so far because they might not all be visible in the outer query.
  // Adding appropriately to the visible variables so far is then taken care of
  // in `visit(SubSelectContext*)`.
  std::vector<Variable> visibleVariablesSoFar = std::move(visibleVariables_);
  auto graphPatternWhereClause = visit(ctx->groupGraphPattern());
  // Using `std::exchange` as per Johannes' suggestion. I am slightly irritated
  // that this calls the move constructor AND the move assignment operator for
  // the second argument, since this is a potential performance issue (not in
  // this case though).
  auto visibleVariablesWhereClause =
      std::exchange(visibleVariables_, std::move(visibleVariablesSoFar));
  return {std::move(graphPatternWhereClause),
          std::move(visibleVariablesWhereClause)};
}

// ____________________________________________________________________________________
SolutionModifiers Visitor::visit(Parser::SolutionModifierContext* ctx) {
  SolutionModifiers modifiers;
  visitIf(&modifiers.groupByVariables_, ctx->groupClause());
  visitIf(&modifiers.havingClauses_, ctx->havingClause());
  visitIf(&modifiers.orderBy_, ctx->orderClause());
  visitIf(&modifiers.limitOffset_, ctx->limitOffsetClauses());
  return modifiers;
}

// ____________________________________________________________________________________
LimitOffsetClause Visitor::visit(Parser::LimitOffsetClausesContext* ctx) {
  LimitOffsetClause clause{};
  visitIf(&clause._limit, ctx->limitClause());
  visitIf(&clause._offset, ctx->offsetClause());
  visitIf(&clause._textLimit, ctx->textLimitClause());
  return clause;
}

// ____________________________________________________________________________________
vector<SparqlFilter> Visitor::visit(Parser::HavingClauseContext* ctx) {
  return visitVector(ctx->havingCondition());
}

// ____________________________________________________________________________________
SparqlFilter Visitor::visit(Parser::HavingConditionContext* ctx) {
  return {visitExpressionPimpl(ctx->constraint())};
}

// ____________________________________________________________________________________
OrderClause Visitor::visit(Parser::OrderClauseContext* ctx) {
  auto orderKeys = visitVector(ctx->orderCondition());

  if (ctx->internalSortBy) {
    auto isDescending = [](const auto& variant) {
      return std::visit([](const auto& k) { return k.isDescending_; }, variant);
    };
    if (std::ranges::any_of(orderKeys, isDescending)) {
      reportError(ctx,
                  "When using the `INTERNAL SORT BY` modifier, all sorted "
                  "variables have to be ascending");
    }
    return {IsInternalSort::True, std::move(orderKeys)};
  } else {
    AD_CONTRACT_CHECK(ctx->orderBy);
    return {IsInternalSort::False, std::move(orderKeys)};
  }
}

// ____________________________________________________________________________________
vector<GroupKey> Visitor::visit(Parser::GroupClauseContext* ctx) {
  return visitVector(ctx->groupCondition());
}

// ____________________________________________________________________________________
std::optional<parsedQuery::ConstructClause> Visitor::visit(
    Parser::ConstructTemplateContext* ctx) {
  if (ctx->constructTriples()) {
    return parsedQuery::ConstructClause{visit(ctx->constructTriples())};
  } else {
    return std::nullopt;
  }
}

// ____________________________________________________________________________________
RdfEscaping::NormalizedRDFString Visitor::visit(Parser::StringContext* ctx) {
  return RdfEscaping::normalizeRDFLiteral(ctx->getText());
}

// ____________________________________________________________________________________
string Visitor::visit(Parser::IriContext* ctx) {
  // TODO return an IRI, not a std::string.
  string langtag =
      ctx->PREFIX_LANGTAG() ? ctx->PREFIX_LANGTAG()->getText() : "";
  return langtag + visitAlternative<string>(ctx->iriref(), ctx->prefixedName());
}

// ____________________________________________________________________________________
string Visitor::visit(Parser::IrirefContext* ctx) {
  return RdfEscaping::unescapeIriref(ctx->getText());
}

// ____________________________________________________________________________________
string Visitor::visit(Parser::PrefixedNameContext* ctx) {
  return visitAlternative<std::string>(ctx->pnameLn(), ctx->pnameNs());
}

// ____________________________________________________________________________________
string Visitor::visit(Parser::PnameLnContext* ctx) {
  string text = ctx->getText();
  auto pos = text.find(':');
  auto pnameNS = text.substr(0, pos);
  auto pnLocal = text.substr(pos + 1);
  if (!prefixMap_.contains(pnameNS)) {
    // TODO<joka921> : proper name
    reportError(ctx, "Prefix " + pnameNS +
                         " was not registered using a PREFIX declaration");
  }
  auto inner = prefixMap_[pnameNS];
  // strip the trailing ">"
  inner = inner.substr(0, inner.size() - 1);
  return inner + RdfEscaping::unescapePrefixedIri(pnLocal) + ">";
}

// ____________________________________________________________________________________
string Visitor::visit(Parser::PnameNsContext* ctx) {
  auto text = ctx->getText();
  auto prefix = text.substr(0, text.length() - 1);
  if (!prefixMap_.contains(prefix)) {
    // TODO<joka921> : proper name
    reportError(ctx, "Prefix " + prefix +
                         " was not registered using a PREFIX declaration");
  }
  return prefixMap_[prefix];
}

// ____________________________________________________________________________________
void Visitor::visit(Parser::PrologueContext* ctx) {
  visitVector(ctx->baseDecl());
  visitVector(ctx->prefixDecl());
  // Remember the whole prologue (we need this when we encounter a SERVICE
  // clause, see `visit(ServiceGraphPatternContext*)` below.
  if (ctx->getStart() && ctx->getStop()) {
    prologueString_ = getOriginalInputForContext(ctx);
  }
}

// ____________________________________________________________________________________
void Visitor::visit(const Parser::BaseDeclContext* ctx) {
  reportNotSupported(ctx, "BASE declarations are");
}

// ____________________________________________________________________________________
void Visitor::visit(Parser::PrefixDeclContext* ctx) {
  auto text = ctx->PNAME_NS()->getText();
  // Remove the ':' at the end of the PNAME_NS
  auto prefixLabel = text.substr(0, text.length() - 1);
  auto prefixIri = visit(ctx->iriref());
  prefixMap_[prefixLabel] = prefixIri;
}

// ____________________________________________________________________________________
ParsedQuery Visitor::visit(Parser::SelectQueryContext* ctx) {
  ParsedQuery query;
  query._clause = visit(ctx->selectClause());
  visitVector(ctx->datasetClause());
  auto [pattern, visibleVariables] = visit(ctx->whereClause());
  query._rootGraphPattern = std::move(pattern);
  query.registerVariablesVisibleInQueryBody(visibleVariables);
  query.addSolutionModifiers(visit(ctx->solutionModifier()));

  return query;
}

// ____________________________________________________________________________________
Visitor::SubQueryAndMaybeValues Visitor::visit(Parser::SubSelectContext* ctx) {
  ParsedQuery query;
  query._clause = visit(ctx->selectClause());
  auto [pattern, visibleVariables] = visit(ctx->whereClause());
  query._rootGraphPattern = std::move(pattern);
  query.setNumInternalVariables(numInternalVariables_);
  query.registerVariablesVisibleInQueryBody(visibleVariables);
  query.addSolutionModifiers(visit(ctx->solutionModifier()));
  numInternalVariables_ = query.getNumInternalVariables();
  auto values = visit(ctx->valuesClause());
  // Variables that are selected in this query are visible in the parent query.
  for (const auto& variable : query.selectClause().getSelectedVariables()) {
    addVisibleVariable(variable);
  }
  query._numGraphPatterns = numGraphPatterns_++;
  return {parsedQuery::Subquery{std::move(query)}, std::move(values)};
}

// ____________________________________________________________________________________
GroupKey Visitor::visit(Parser::GroupConditionContext* ctx) {
  if (ctx->var() && !ctx->expression()) {
    return Variable{ctx->var()->getText()};
  } else if (ctx->builtInCall() || ctx->functionCall()) {
    // builtInCall and functionCall are both also an Expression
    return (ctx->builtInCall() ? visitExpressionPimpl(ctx->builtInCall())
                               : visitExpressionPimpl(ctx->functionCall()));
  } else {
    AD_CORRECTNESS_CHECK(ctx->expression());
    auto expr = visitExpressionPimpl(ctx->expression());
    if (ctx->AS() && ctx->var()) {
      return Alias{std::move(expr), visit(ctx->var())};
    } else {
      return expr;
    }
  }
}

// ____________________________________________________________________________________
OrderKey Visitor::visit(Parser::OrderConditionContext* ctx) {
  auto visitExprOrderKey = [this](bool isDescending,
                                  auto* context) -> OrderKey {
    auto expr = visitExpressionPimpl(context);
    if (auto exprIsVariable = expr.getVariableOrNullopt();
        exprIsVariable.has_value()) {
      return VariableOrderKey{exprIsVariable.value(), isDescending};
    } else {
      return ExpressionOrderKey{std::move(expr), isDescending};
    }
  };

  if (ctx->var()) {
    return VariableOrderKey(visit(ctx->var()));
  } else if (ctx->constraint()) {
    return visitExprOrderKey(false, ctx->constraint());
  } else {
    AD_CORRECTNESS_CHECK(ctx->brackettedExpression());
    return visitExprOrderKey(ctx->DESC() != nullptr,
                             ctx->brackettedExpression());
  }
}

// ____________________________________________________________________________________
uint64_t Visitor::visit(Parser::LimitClauseContext* ctx) {
  return visit(ctx->integer());
}

// ____________________________________________________________________________________
uint64_t Visitor::visit(Parser::OffsetClauseContext* ctx) {
  return visit(ctx->integer());
}

// ____________________________________________________________________________________
uint64_t Visitor::visit(Parser::TextLimitClauseContext* ctx) {
  return visit(ctx->integer());
}

// ____________________________________________________________________________________
SparqlValues Visitor::visit(Parser::InlineDataOneVarContext* ctx) {
  SparqlValues values;
  values._variables.push_back(visit(ctx->var()));
  for (auto& dataBlockValue : ctx->dataBlockValue()) {
    values._values.push_back({visit(dataBlockValue)});
  }
  return values;
}

// ____________________________________________________________________________________
SparqlValues Visitor::visit(Parser::InlineDataFullContext* ctx) {
  SparqlValues values;
  values._variables = visitVector(ctx->var());
  values._values = visitVector(ctx->dataBlockSingle());
  if (std::any_of(values._values.begin(), values._values.end(),
                  [numVars = values._variables.size()](const auto& inner) {
                    return inner.size() != numVars;
                  })) {
    reportError(ctx,
                "The number of values in every data block must "
                "match the number of variables in a values clause.");
  }
  return values;
}

// ____________________________________________________________________________________
vector<TripleComponent> Visitor::visit(Parser::DataBlockSingleContext* ctx) {
  if (ctx->NIL()) {
    return {};
  }
  return visitVector(ctx->dataBlockValue());
}

// ____________________________________________________________________________________
TripleComponent Visitor::visit(Parser::DataBlockValueContext* ctx) {
  // Return a string
  if (ctx->iri()) {
    return visit(ctx->iri());
  } else if (ctx->rdfLiteral()) {
    return TurtleStringParser<TokenizerCtre>::parseTripleObject(
        visit(ctx->rdfLiteral()));
  } else if (ctx->numericLiteral()) {
    return std::visit(
        [](auto intOrDouble) { return TripleComponent{intOrDouble}; },
        visit(ctx->numericLiteral()));
  } else if (ctx->UNDEF()) {
    return TripleComponent::UNDEF{};
  } else {
    AD_CORRECTNESS_CHECK(ctx->booleanLiteral());
    return TripleComponent{visit(ctx->booleanLiteral())};
  }
}

// ____________________________________________________________________________________
GraphPatternOperation Visitor::visit(Parser::MinusGraphPatternContext* ctx) {
  return GraphPatternOperation{
      parsedQuery::Minus{visit(ctx->groupGraphPattern())}};
}

// ____________________________________________________________________________________
namespace {
GraphPattern wrap(GraphPatternOperation op) {
  auto pattern = GraphPattern();
  pattern._graphPatterns.emplace_back(std::move(op));
  return pattern;
}
}  // namespace

// ____________________________________________________________________________________
GraphPatternOperation Visitor::visit(
    Parser::GroupOrUnionGraphPatternContext* ctx) {
  auto children = visitVector(ctx->groupGraphPattern());
  if (children.size() > 1) {
    // https://en.cppreference.com/w/cpp/algorithm/accumulate
    // a similar thing is done in QueryPlaner::uniteGraphPatterns
    auto foldOp = [](GraphPatternOperation op1, GraphPattern op2) {
      return GraphPatternOperation{
          parsedQuery::Union{wrap(std::move(op1)), std::move(op2)}};
    };
    // TODO<joka921> QLever should support Nary UNIONs directly.
    return std::accumulate(std::next(children.begin(), 2), children.end(),
                           GraphPatternOperation{parsedQuery::Union{
                               std::move(children[0]), std::move(children[1])}},
                           foldOp);
  } else {
    return GraphPatternOperation{
        parsedQuery::GroupGraphPattern{std::move(children[0])}};
  }
}

// ____________________________________________________________________________________
SparqlFilter Visitor::visit(Parser::FilterRContext* ctx) {
  // The second argument means that the expression `LANG(?var) = "language"` is
  // allowed.
  return SparqlFilter{visitExpressionPimpl(ctx->constraint(), true)};
}

// ____________________________________________________________________________________
ExpressionPtr Visitor::visit(Parser::ConstraintContext* ctx) {
  return visitAlternative<ExpressionPtr>(
      ctx->brackettedExpression(), ctx->builtInCall(), ctx->functionCall());
}

// ____________________________________________________________________________________
ExpressionPtr Visitor::visit(Parser::FunctionCallContext* ctx) {
  return processIriFunctionCall(visit(ctx->iri()), visit(ctx->argList()), ctx);
}

// ____________________________________________________________________________________
vector<Visitor::ExpressionPtr> Visitor::visit(Parser::ArgListContext* ctx) {
  // If no arguments, return empty expression vector.
  if (ctx->NIL()) {
    return std::vector<ExpressionPtr>{};
  }
  // The grammar allows an optional DISTICT before the argument list (the
  // whole list, not the individual arguments), but we currently don't support
  // it.
  if (ctx->DISTINCT()) {
    reportNotSupported(
        ctx, "DISTINCT for the argument lists of an IRI functions is ");
  }
  // Visit the expression of each argument.
  return visitVector(ctx->expression());
}

// ____________________________________________________________________________________
void Visitor::visit(Parser::ExpressionListContext*) {
  // This rule is only used by the `RelationExpression` and `BuiltInCall` rules
  // which also are not supported and should already have thrown an exception.
  AD_FAIL();
}

// ____________________________________________________________________________________
template <typename Context>
Triples Visitor::parseTriplesConstruction(Context* ctx) {
  auto result = visit(ctx->triplesSameSubject());
  Context* subContext = [](Context* ctx) -> Context* {
    if constexpr (std::is_same_v<Context, Parser::ConstructTriplesContext>) {
      return ctx->constructTriples();
    } else if constexpr (std::is_same_v<Context,
                                        Parser::TriplesTemplateContext>) {
      return ctx->triplesTemplate();
    }
  }(ctx);
  if (subContext) {
    auto newTriples = visit(subContext);
    ad_utility::appendVector(result, std::move(newTriples));
  }
  return result;
}

// ____________________________________________________________________________________
Triples Visitor::visit(Parser::ConstructTriplesContext* ctx) {
  return parseTriplesConstruction(ctx);
}

// ____________________________________________________________________________________
Triples Visitor::visit(Parser::TriplesTemplateContext* ctx) {
  return parseTriplesConstruction(ctx);
}

// ____________________________________________________________________________________
Triples Visitor::visit(Parser::TriplesSameSubjectContext* ctx) {
  Triples triples;
  if (ctx->varOrTerm()) {
    VarOrTerm subject = visit(ctx->varOrTerm());
    AD_CONTRACT_CHECK(ctx->propertyListNotEmpty());
    auto propertyList = visit(ctx->propertyListNotEmpty());
    for (auto& tuple : propertyList.first) {
      triples.push_back({subject, std::move(tuple[0]), std::move(tuple[1])});
    }
    ad_utility::appendVector(triples, std::move(propertyList.second));
  } else {
    AD_CORRECTNESS_CHECK(ctx->triplesNode());
    auto tripleNodes = visit(ctx->triplesNode());
    ad_utility::appendVector(triples, std::move(tripleNodes.second));
    AD_CONTRACT_CHECK(ctx->propertyList());
    auto propertyList = visit(ctx->propertyList());
    for (auto& tuple : propertyList.first) {
      triples.push_back(
          {tripleNodes.first, std::move(tuple[0]), std::move(tuple[1])});
    }
    ad_utility::appendVector(triples, std::move(propertyList.second));
  }
  return triples;
}

// ____________________________________________________________________________________
PropertyList Visitor::visit(Parser::PropertyListContext* ctx) {
  return ctx->propertyListNotEmpty() ? visit(ctx->propertyListNotEmpty())
                                     : PropertyList{Tuples{}, Triples{}};
}

// ____________________________________________________________________________________
PropertyList Visitor::visit(Parser::PropertyListNotEmptyContext* ctx) {
  Tuples triplesWithoutSubject;
  Triples additionalTriples;
  auto verbs = ctx->verb();
  auto objectLists = ctx->objectList();
  for (size_t i = 0; i < verbs.size(); i++) {
    // TODO use zip-style approach once C++ supports ranges
    auto objectList = visit(objectLists.at(i));
    auto verb = visit(verbs.at(i));
    for (auto& object : objectList.first) {
      triplesWithoutSubject.push_back({verb, std::move(object)});
    }
    ad_utility::appendVector(additionalTriples, std::move(objectList.second));
  }
  return {std::move(triplesWithoutSubject), std::move(additionalTriples)};
}

// ____________________________________________________________________________________
VarOrTerm Visitor::visit(Parser::VerbContext* ctx) {
  if (ctx->varOrIri()) {
    return visit(ctx->varOrIri());
  } else {
    // Special keyword 'a'
    AD_CORRECTNESS_CHECK(ctx->getText() == "a");
    return GraphTerm{Iri{"<http://www.w3.org/1999/02/22-rdf-syntax-ns#type>"}};
  }
}

// ____________________________________________________________________________________
ObjectList Visitor::visit(Parser::ObjectListContext* ctx) {
  Objects objects;
  Triples additionalTriples;
  auto objectContexts = ctx->objectR();
  for (auto& objectContext : objectContexts) {
    auto graphNode = visit(objectContext);
    ad_utility::appendVector(additionalTriples, std::move(graphNode.second));
    objects.push_back(std::move(graphNode.first));
  }
  return {std::move(objects), std::move(additionalTriples)};
}

// ____________________________________________________________________________________
ad_utility::sparql_types::Node Visitor::visit(Parser::ObjectRContext* ctx) {
  return visit(ctx->graphNode());
}

// ___________________________________________________________________________
vector<TripleWithPropertyPath> Visitor::visit(
    Parser::TriplesSameSubjectPathContext* ctx) {
  // If a triple `?var ql:contains-word "words"` or `?var ql:contains-entity
  // <entity>` is contained in the query, then the variable `?ql_textscore_var`
  // is implicitly created and visible in the query body.
  auto setTextscoreVisibleIfPresent = [this](VarOrTerm& subject,
                                             VarOrPath& predicate) {
    if (auto* var = std::get_if<Variable>(&subject)) {
      if (auto* propertyPath = std::get_if<PropertyPath>(&predicate)) {
        if (propertyPath->asString() == CONTAINS_ENTITY_PREDICATE ||
            propertyPath->asString() == CONTAINS_WORD_PREDICATE) {
          addVisibleVariable(var->getTextScoreVariable());
        }
      }
    }
  };

  if (ctx->varOrTerm()) {
    vector<TripleWithPropertyPath> triples;
    auto subject = visit(ctx->varOrTerm());
    auto tuples = visit(ctx->propertyListPathNotEmpty());
    for (auto& [predicate, object] : tuples) {
      setTextscoreVisibleIfPresent(subject, predicate);
      triples.emplace_back(subject, std::move(predicate), std::move(object));
    }
    return triples;
  } else {
    AD_CORRECTNESS_CHECK(ctx->triplesNodePath());
    visit(ctx->triplesNodePath());
  }
}

// ___________________________________________________________________________
std::optional<PathTuples> Visitor::visit(Parser::PropertyListPathContext* ctx) {
  return visitOptional(ctx->propertyListPathNotEmpty());
}

// ___________________________________________________________________________
PathTuples Visitor::visit(Parser::PropertyListPathNotEmptyContext* ctx) {
  PathTuples tuples = visit(ctx->tupleWithPath());
  vector<PathTuples> tuplesWithoutPaths = visitVector(ctx->tupleWithoutPath());
  for (auto& tuplesWithoutPath : tuplesWithoutPaths) {
    tuples.insert(tuples.end(), tuplesWithoutPath.begin(),
                  tuplesWithoutPath.end());
  }
  return tuples;
}

// ____________________________________________________________________________________
PropertyPath Visitor::visit(Parser::VerbPathContext* ctx) {
  PropertyPath p = visit(ctx->path());
  // TODO move computeCanBeNull into PropertyPath constructor.
  p.computeCanBeNull();
  return p;
}

// ____________________________________________________________________________________
Variable Visitor::visit(Parser::VerbSimpleContext* ctx) {
  return visit(ctx->var());
}

// ____________________________________________________________________________________
PathTuples Visitor::visit(Parser::TupleWithoutPathContext* ctx) {
  VarOrPath predicate = visit(ctx->verbPathOrSimple());
  ObjectList objectList = visit(ctx->objectList());
  return joinPredicateAndObject(predicate, objectList);
}

// ____________________________________________________________________________________
PathTuples Visitor::visit(Parser::TupleWithPathContext* ctx) {
  VarOrPath predicate = visit(ctx->verbPathOrSimple());
  ObjectList objectList = visit(ctx->objectListPath());
  return joinPredicateAndObject(predicate, objectList);
}

// ____________________________________________________________________________________
VarOrPath Visitor::visit(Parser::VerbPathOrSimpleContext* ctx) {
  return visitAlternative<ad_utility::sparql_types::VarOrPath>(
      ctx->verbPath(), ctx->verbSimple());
}

// ___________________________________________________________________________
ObjectList Visitor::visit(Parser::ObjectListPathContext* ctx) {
  // The second parameter is empty because collections and blank not paths,
  // which might add additional triples, are currently not supported.
  // When this is implemented they will be returned by visit(ObjectPathContext).
  return {visitVector(ctx->objectPath()), {}};
}

// ____________________________________________________________________________________
VarOrTerm Visitor::visit(Parser::ObjectPathContext* ctx) {
  return visit(ctx->graphNodePath());
}

// ____________________________________________________________________________________
PropertyPath Visitor::visit(Parser::PathContext* ctx) {
  return visit(ctx->pathAlternative());
}

// ____________________________________________________________________________________
PropertyPath Visitor::visit(Parser::PathAlternativeContext* ctx) {
  return PropertyPath::makeAlternative(visitVector(ctx->pathSequence()));
}

// ____________________________________________________________________________________
PropertyPath Visitor::visit(Parser::PathSequenceContext* ctx) {
  return PropertyPath::makeSequence(visitVector(ctx->pathEltOrInverse()));
}

// ____________________________________________________________________________________
PropertyPath Visitor::visit(Parser::PathEltContext* ctx) {
  PropertyPath p = visit(ctx->pathPrimary());

  if (ctx->pathMod()) {
    // TODO move case distinction +/*/? into PropertyPath.
    if (ctx->pathMod()->getText() == "+") {
      p = PropertyPath::makeTransitiveMin(p, 1);
    } else if (ctx->pathMod()->getText() == "?") {
      p = PropertyPath::makeTransitiveMax(p, 1);
    } else {
      AD_CORRECTNESS_CHECK(ctx->pathMod()->getText() == "*");
      p = PropertyPath::makeTransitive(p);
    }
  }
  return p;
}

// ____________________________________________________________________________________
PropertyPath Visitor::visit(Parser::PathEltOrInverseContext* ctx) {
  PropertyPath p = visit(ctx->pathElt());

  if (ctx->negationOperator) {
    p = PropertyPath::makeInverse(std::move(p));
  }

  return p;
}

// ____________________________________________________________________________________
void Visitor::visit(Parser::PathModContext*) {
  // This rule is only used by the `PathElt` rule which should have handled the
  // content of this rule.
  AD_FAIL();
}

// ____________________________________________________________________________________
PropertyPath Visitor::visit(Parser::PathPrimaryContext* ctx) {
  // TODO: implement a strong Iri type, s.t. the ctx->iri() case can become a
  //  simple `return visit(...)`. Then the three cases which are not the
  //  `special a` case can be merged into a `visitAlternative(...)`.
  if (ctx->iri()) {
    return PropertyPath::fromIri(visit(ctx->iri()));
  } else if (ctx->path()) {
    return visit(ctx->path());
  } else if (ctx->pathNegatedPropertySet()) {
    return visit(ctx->pathNegatedPropertySet());
  } else {
    AD_CORRECTNESS_CHECK(ctx->getText() == "a");
    // Special keyword 'a'
    return PropertyPath::fromIri(
        "<http://www.w3.org/1999/02/22-rdf-syntax-ns#type>");
  }
}

// ____________________________________________________________________________________
PropertyPath Visitor::visit(const Parser::PathNegatedPropertySetContext* ctx) {
  reportNotSupported(ctx, "\"!\" inside a property path is ");
}

// ____________________________________________________________________________________
PropertyPath Visitor::visit(Parser::PathOneInPropertySetContext*) {
  // This rule is only used by the `PathNegatedPropertySet` rule which also is
  // not supported and should already have thrown an exception.
  AD_FAIL();
}

// ____________________________________________________________________________________
uint64_t Visitor::visit(Parser::IntegerContext* ctx) {
  try {
    // unsigned long long int might be larger than 8 bytes as per the standard.
    // If that were the case this could lead to overflows.
    // TODO<joka921> Use `std::from_chars` but first check for the compiler
    //  support.
    static_assert(sizeof(unsigned long long int) == sizeof(uint64_t));
    return std::stoull(ctx->getText());
  } catch (const std::out_of_range&) {
    reportNotSupported(ctx, "Integer " + ctx->getText() +
                                " does not fit into 64 bits. This is ");
  }
}

// ____________________________________________________________________________________
ad_utility::sparql_types::Node Visitor::visit(Parser::TriplesNodeContext* ctx) {
  return visitAlternative<Node>(ctx->collection(),
                                ctx->blankNodePropertyList());
}

// ____________________________________________________________________________________
ad_utility::sparql_types::Node Visitor::visit(Parser::BlankNodePropertyListContext* ctx) {
  VarOrTerm var{GraphTerm{newBlankNode()}};
  Triples triples;
  auto propertyList = visit(ctx->propertyListNotEmpty());
  for (auto& tuple : propertyList.first) {
    triples.push_back({var, std::move(tuple[0]), std::move(tuple[1])});
  }
  ad_utility::appendVector(triples, std::move(propertyList.second));
  return {std::move(var), std::move(triples)};
}

// ____________________________________________________________________________________
void Visitor::visit(Parser::TriplesNodePathContext* ctx) {
  visitAlternative<void>(ctx->blankNodePropertyListPath(),
                         ctx->collectionPath());
  AD_FAIL();
}

// ____________________________________________________________________________________
void Visitor::visit(Parser::BlankNodePropertyListPathContext* ctx) {
  throwCollectionsAndBlankNodePathsNotSupported(ctx);
}

// ____________________________________________________________________________________
ad_utility::sparql_types::Node Visitor::visit(Parser::CollectionContext* ctx) {
  Triples triples;
  VarOrTerm nextElement{
      GraphTerm{Iri{"<http://www.w3.org/1999/02/22-rdf-syntax-ns#nil>"}}};
  auto nodes = ctx->graphNode();
  for (auto context : Reversed{nodes}) {
    VarOrTerm currentVar{GraphTerm{newBlankNode()}};
    auto graphNode = visit(context);

    triples.push_back(
        {currentVar,
         VarOrTerm{GraphTerm{
             Iri{"<http://www.w3.org/1999/02/22-rdf-syntax-ns#first>"}}},
         std::move(graphNode.first)});
    triples.push_back(
        {currentVar,
         VarOrTerm{GraphTerm{
             Iri{"<http://www.w3.org/1999/02/22-rdf-syntax-ns#rest>"}}},
         std::move(nextElement)});
    nextElement = std::move(currentVar);

    ad_utility::appendVector(triples, std::move(graphNode.second));
  }
  return {std::move(nextElement), std::move(triples)};
}

// ____________________________________________________________________________________
void Visitor::visit(Parser::CollectionPathContext* ctx) {
  throwCollectionsAndBlankNodePathsNotSupported(ctx);
}

// ____________________________________________________________________________________
ad_utility::sparql_types::Node Visitor::visit(Parser::GraphNodeContext* ctx) {
  if (ctx->varOrTerm()) {
    return {visit(ctx->varOrTerm()), Triples{}};
  } else {
    AD_CORRECTNESS_CHECK(ctx->triplesNode());
    return visit(ctx->triplesNode());
  }
}

// ____________________________________________________________________________________
VarOrTerm Visitor::visit(Parser::GraphNodePathContext* ctx) {
  if (ctx->varOrTerm()) {
    return visit(ctx->varOrTerm());
  } else {
    AD_CORRECTNESS_CHECK(ctx->triplesNodePath());
    visit(ctx->triplesNodePath());
  }
}

// ____________________________________________________________________________________
VarOrTerm Visitor::visit(Parser::VarOrTermContext* ctx) {
  return visitAlternative<VarOrTerm>(ctx->var(), ctx->graphTerm());
}

// ____________________________________________________________________________________
VarOrTerm Visitor::visit(Parser::VarOrIriContext* ctx) {
  if (ctx->var()) {
    return visit(ctx->var());
  } else {
    AD_CORRECTNESS_CHECK(ctx->iri());
    // TODO<qup42> If `visit` returns an `Iri` and `VarOrTerm` can be
    // constructed from an `Iri`, this whole function becomes
    // `visitAlternative`.
    return GraphTerm{Iri{visit(ctx->iri())}};
  }
}

// ____________________________________________________________________________________
GraphTerm Visitor::visit(Parser::GraphTermContext* ctx) {
  if (ctx->blankNode()) {
    return visit(ctx->blankNode());
  } else if (ctx->iri()) {
    return Iri{visit(ctx->iri())};
  } else if (ctx->NIL()) {
    return Iri{"<http://www.w3.org/1999/02/22-rdf-syntax-ns#nil>"};
  } else {
    return visitAlternative<Literal>(ctx->numericLiteral(),
                                     ctx->booleanLiteral(), ctx->rdfLiteral());
  }
}

// ____________________________________________________________________________________
ExpressionPtr Visitor::visit(Parser::ConditionalOrExpressionContext* ctx) {
  auto childContexts = ctx->conditionalAndExpression();
  auto children = visitVector(ctx->conditionalAndExpression());
  AD_CONTRACT_CHECK(!children.empty());
  auto result = std::move(children.front());
  std::for_each(children.begin() + 1, children.end(),
                [&result](ExpressionPtr& ptr) {
                  result = sparqlExpression::makeOrExpression(std::move(result),
                                                              std::move(ptr));
                });
  result->descriptor() = ctx->getText();
  return result;
}

// ____________________________________________________________________________________
ExpressionPtr Visitor::visit(Parser::ConditionalAndExpressionContext* ctx) {
  auto children = visitVector(ctx->valueLogical());
  AD_CONTRACT_CHECK(!children.empty());
  auto result = std::move(children.front());
  std::for_each(children.begin() + 1, children.end(),
                [&result](ExpressionPtr& ptr) {
                  result = sparqlExpression::makeAndExpression(
                      std::move(result), std::move(ptr));
                });
  result->descriptor() = ctx->getText();
  return result;
}

// ____________________________________________________________________________________
ExpressionPtr Visitor::visit(Parser::ValueLogicalContext* ctx) {
  return visit(ctx->relationalExpression());
}

// ___________________________________________________________________________
ExpressionPtr Visitor::visit(Parser::RelationalExpressionContext* ctx) {
  auto children = visitVector(ctx->numericExpression());

  if (ctx->expressionList()) {
    reportNotSupported(ctx, "IN or NOT IN in an expression is ");
  }
  AD_CONTRACT_CHECK(children.size() == 1 || children.size() == 2);
  if (children.size() == 1) {
    return std::move(children[0]);
  }

  auto make = [&]<typename Expr>() {
    return createExpression<Expr>(std::move(children[0]),
                                  std::move(children[1]));
  };
  std::string relation = ctx->children[1]->getText();
  if (relation == "=") {
    return make.operator()<EqualExpression>();
  } else if (relation == "!=") {
    return make.operator()<NotEqualExpression>();
  } else if (relation == "<") {
    return make.operator()<LessThanExpression>();
  } else if (relation == ">") {
    return make.operator()<GreaterThanExpression>();
  } else if (relation == "<=") {
    return make.operator()<LessEqualExpression>();
  } else {
    AD_CORRECTNESS_CHECK(relation == ">=");
    return make.operator()<GreaterEqualExpression>();
  }
}

// ____________________________________________________________________________________
ExpressionPtr Visitor::visit(Parser::NumericExpressionContext* ctx) {
  return visit(ctx->additiveExpression());
}

// ____________________________________________________________________________________
ExpressionPtr Visitor::visit(Parser::AdditiveExpressionContext* ctx) {
  auto result = visit(ctx->multiplicativeExpression());

  for (OperatorAndExpression& signAndExpression :
       visitVector(ctx->multiplicativeExpressionWithSign())) {
    switch (signAndExpression.operator_) {
      case Operator::Plus:
        result = sparqlExpression::makeAddExpression(
            std::move(result), std::move(signAndExpression.expression_));
        break;
      case Operator::Minus:
        result = sparqlExpression::makeSubtractExpression(
            std::move(result), std::move(signAndExpression.expression_));
        break;
      default:
        AD_FAIL();
    }
  }
  return result;
}

// ____________________________________________________________________________________
Visitor::OperatorAndExpression Visitor::visit(
    Parser::MultiplicativeExpressionWithSignContext* ctx) {
  return visitAlternative<OperatorAndExpression>(
      ctx->plusSubexpression(), ctx->minusSubexpression(),
      ctx->multiplicativeExpressionWithLeadingSignButNoSpace());
}

// ____________________________________________________________________________________
Visitor::OperatorAndExpression Visitor::visit(
    Parser::PlusSubexpressionContext* ctx) {
  return {Operator::Plus, visit(ctx->multiplicativeExpression())};
}

// ____________________________________________________________________________________
Visitor::OperatorAndExpression Visitor::visit(
    Parser::MinusSubexpressionContext* ctx) {
  return {Operator::Minus, visit(ctx->multiplicativeExpression())};
}

// ____________________________________________________________________________________
Visitor::OperatorAndExpression Visitor::visit(
    Parser::MultiplicativeExpressionWithLeadingSignButNoSpaceContext* ctx) {
  Operator op =
      ctx->numericLiteralPositive() ? Operator::Plus : Operator::Minus;

  // Helper function that inverts a number if  the leading sign of this
  // expression is `-`
  auto invertIfNecessary = [ctx](auto number) {
    return ctx->numericLiteralPositive() ? number : -number;
  };

  // Create the initial expression from a double literal
  auto createFromDouble = [&](double d) -> ExpressionPtr {
    return std::make_unique<sparqlExpression::IdExpression>(
        Id::makeFromDouble(invertIfNecessary(d)));
  };
  auto createFromInt = [&](int64_t i) -> ExpressionPtr {
    return std::make_unique<sparqlExpression::IdExpression>(
        Id::makeFromInt(invertIfNecessary(i)));
  };

  auto literalAsVariant = visitAlternative<IntOrDouble>(
      ctx->numericLiteralPositive(), ctx->numericLiteralNegative());

  auto expression = std::visit(
      ad_utility::OverloadCallOperator{createFromInt, createFromDouble},
      literalAsVariant);

  for (OperatorAndExpression& opAndExp :
       visitVector(ctx->multiplyOrDivideExpression())) {
    switch (opAndExp.operator_) {
      case Operator::Multiply:
        expression = sparqlExpression::makeMultiplyExpression(
            std::move(expression), std::move(opAndExp.expression_));
        break;
      case Operator::Divide:
        expression = sparqlExpression::makeDivideExpression(
            std::move(expression), std::move(opAndExp.expression_));
        break;
      default:
        AD_FAIL();
    }
  }
  return {op, std::move(expression)};
}

// ____________________________________________________________________________________
ExpressionPtr Visitor::visit(Parser::MultiplicativeExpressionContext* ctx) {
  auto result = visit(ctx->unaryExpression());

  for (OperatorAndExpression& opAndExp :
       visitVector(ctx->multiplyOrDivideExpression())) {
    switch (opAndExp.operator_) {
      case Operator::Multiply:
        result = sparqlExpression::makeMultiplyExpression(
            std::move(result), std::move(opAndExp.expression_));
        break;
      case Operator::Divide:
        result = sparqlExpression::makeDivideExpression(
            std::move(result), std::move(opAndExp.expression_));
        break;
      default:
        AD_FAIL();
    }
  }
  return result;
}

// ____________________________________________________________________________________
Visitor::OperatorAndExpression Visitor::visit(
    Parser::MultiplyOrDivideExpressionContext* ctx) {
  return visitAlternative<OperatorAndExpression>(ctx->multiplyExpression(),
                                                 ctx->divideExpression());
}

// ____________________________________________________________________________________
Visitor::OperatorAndExpression Visitor::visit(
    Parser::MultiplyExpressionContext* ctx) {
  return {Operator::Multiply, visit(ctx->unaryExpression())};
}

// ____________________________________________________________________________________
Visitor::OperatorAndExpression Visitor::visit(
    Parser::DivideExpressionContext* ctx) {
  return {Operator::Divide, visit(ctx->unaryExpression())};
}

// ____________________________________________________________________________________
ExpressionPtr Visitor::visit(Parser::UnaryExpressionContext* ctx) {
  auto child = visit(ctx->primaryExpression());
  if (ctx->children[0]->getText() == "-") {
    return sparqlExpression::makeUnaryMinusExpression(std::move(child));
  } else if (ctx->children[0]->getText() == "!") {
    return sparqlExpression::makeUnaryNegateExpression(std::move(child));
  } else {
    // no sign or an explicit '+'
    return child;
  }
}

// ____________________________________________________________________________________
ExpressionPtr Visitor::visit(Parser::PrimaryExpressionContext* ctx) {
  using std::make_unique;
  using namespace sparqlExpression;

  if (ctx->rdfLiteral()) {
    auto tripleComponent = TurtleStringParser<TokenizerCtre>::parseTripleObject(
        visit(ctx->rdfLiteral()));
    if (tripleComponent.isString()) {
      return make_unique<IriExpression>(tripleComponent.getString());
    } else if (tripleComponent.isLiteral()) {
      return make_unique<StringLiteralExpression>(tripleComponent.getLiteral());
    } else {
      return make_unique<IdExpression>(
          tripleComponent.toValueIdIfNotString().value());
    }
  } else if (ctx->numericLiteral()) {
    auto integralWrapper = [](int64_t x) {
      return ExpressionPtr{make_unique<IdExpression>(Id::makeFromInt(x))};
    };
    auto doubleWrapper = [](double x) {
      return ExpressionPtr{make_unique<IdExpression>(Id::makeFromDouble(x))};
    };
    return std::visit(
        ad_utility::OverloadCallOperator{integralWrapper, doubleWrapper},
        visit(ctx->numericLiteral()));
  } else if (ctx->booleanLiteral()) {
    return make_unique<IdExpression>(
        Id::makeFromBool(visit(ctx->booleanLiteral())));
  } else if (ctx->var()) {
    return make_unique<VariableExpression>(visit(ctx->var()));
  } else {
    return visitAlternative<ExpressionPtr>(
        ctx->builtInCall(), ctx->iriOrFunction(), ctx->brackettedExpression());
  }
}

// ____________________________________________________________________________________
ExpressionPtr Visitor::visit(Parser::BrackettedExpressionContext* ctx) {
  return visit(ctx->expression());
}

// ____________________________________________________________________________________
ExpressionPtr Visitor::visit([[maybe_unused]] Parser::BuiltInCallContext* ctx) {
  if (ctx->aggregate()) {
    return visit(ctx->aggregate());
  } else if (ctx->regexExpression()) {
    return visit(ctx->regexExpression());
  } else if (ctx->langExpression()) {
    return visit(ctx->langExpression());
  }
  // Get the function name and the arguments. Note that we do not have to check
  // the number of arguments like for `processIriFunctionCall`, since the number
  // of arguments is fixed by the grammar and we wouldn't even get here if the
  // number were wrong. Hence only the `AD_CONTRACT_CHECK`s.
  AD_CONTRACT_CHECK(!ctx->children.empty());
  auto functionName = ad_utility::getLowercase(ctx->children[0]->getText());
  auto argList = visitVector(ctx->expression());
  using namespace sparqlExpression;
  // Create the expression using the matching factory function from
  // `NaryExpression.h`.
  auto createUnary = [&argList]<typename Function>(Function function)
      requires std::is_invocable_r_v<ExpressionPtr, Function, ExpressionPtr> {
    AD_CONTRACT_CHECK(argList.size() == 1);
    return function(std::move(argList[0]));
  };
  if (functionName == "str") {
    return createUnary(&makeStrExpression);
  } else if (functionName == "strlen") {
    return createUnary(&makeStrlenExpression);
  } else if (functionName == "year") {
    return createUnary(&makeYearExpression);
  } else if (functionName == "month") {
    return createUnary(&makeMonthExpression);
  } else if (functionName == "day") {
    return createUnary(&makeDayExpression);
  } else if (functionName == "rand") {
    AD_CONTRACT_CHECK(argList.empty());
    return std::make_unique<RandomExpression>();
  } else if (functionName == "ceil") {
    return createUnary(&makeCeilExpression);
  } else if (functionName == "abs") {
    return createUnary(&makeAbsExpression);
  } else if (functionName == "round") {
    return createUnary(&makeRoundExpression);
  } else if (functionName == "floor") {
    return createUnary(&makeFloorExpression);
  } else {
    reportError(
        ctx,
        absl::StrCat("Built-in function \"", functionName,
                     "\"  not yet implemented; if you need it, just add it to ",
                     "SparqlQleverVisitor.cpp::visitTypesafe(Parser::"
                     "BuiltInCallContext ",
                     "following the already implemented functions there"));
  }
}

// _____________________________________________________________________________
ExpressionPtr Visitor::visit(Parser::RegexExpressionContext* ctx) {
  const auto& exp = ctx->expression();
  const auto& numArgs = exp.size();
  AD_CONTRACT_CHECK(numArgs >= 2 && numArgs <= 3);
  auto flags = numArgs == 3 ? visitOptional(exp[2]) : std::nullopt;
  try {
    return std::make_unique<sparqlExpression::RegexExpression>(
        visit(exp[0]), visit(exp[1]), std::move(flags));
  } catch (const std::exception& e) {
    reportError(ctx, e.what());
  }
}

// _____________________________________________________________________________
ExpressionPtr Visitor::visit(Parser::LangExpressionContext* ctx) {
  // The constructor of `LangExpression` throws if the subexpression is not a
  // single variable.
  try {
    return std::make_unique<sparqlExpression::LangExpression>(
        visit(ctx->expression()));
  } catch (const std::exception& e) {
    reportError(ctx, e.what());
  }
}

// ____________________________________________________________________________________
void Visitor::visit(const Parser::SubstringExpressionContext* ctx) {
  reportNotSupported(ctx, "The SUBSTR function is");
}

// ____________________________________________________________________________________
void Visitor::visit(const Parser::StrReplaceExpressionContext* ctx) {
  reportNotSupported(ctx, "The REPLACE function is");
}

// ____________________________________________________________________________________
void Visitor::visit(const Parser::ExistsFuncContext* ctx) {
  reportNotSupported(ctx, "The EXISTS function is");
}

// ____________________________________________________________________________________
void Visitor::visit(const Parser::NotExistsFuncContext* ctx) {
  reportNotSupported(ctx, "The NOT EXISTS function is");
}

// ____________________________________________________________________________________
ExpressionPtr Visitor::visit(Parser::AggregateContext* ctx) {
  using namespace sparqlExpression;
  // the only case that there is no child expression is COUNT(*), so we can
  // check this outside the if below.
  if (!ctx->expression()) {
    reportError(ctx,
                "This parser currently doesn't support COUNT(*), please "
                "specify an explicit expression for the COUNT");
  }
  auto childExpression = visit(ctx->expression());
  auto children = ctx->children;
  bool distinct = false;
  for (const auto& child : children) {
    if (ad_utility::getLowercase(child->getText()) == "distinct") {
      distinct = true;
    }
  }
  auto makePtr = [&]<typename ExpressionType>(auto&&... additionalArgs) {
    ExpressionPtr result{std::make_unique<ExpressionType>(
        distinct, std::move(childExpression), AD_FWD(additionalArgs)...)};
    result->descriptor() = ctx->getText();
    return result;
  };

  std::string functionName = ad_utility::getLowercase(children[0]->getText());

  if (functionName == "count") {
    return makePtr.operator()<CountExpression>();
  } else if (functionName == "sum") {
    return makePtr.operator()<SumExpression>();
  } else if (functionName == "max") {
    return makePtr.operator()<MaxExpression>();
  } else if (functionName == "min") {
    return makePtr.operator()<MinExpression>();
  } else if (functionName == "avg") {
    return makePtr.operator()<AvgExpression>();
  } else if (functionName == "group_concat") {
    // Use a space as a default separator

    std::string separator;
    if (ctx->string()) {
      // TODO: The string rule also allow triple quoted strings with different
      //  escaping rules. These are currently not handled. They should be parsed
      //  into a typesafe format with a unique representation.
      separator = visit(ctx->string()).get();
      // If there was a separator, we have to strip the quotation marks
      AD_CONTRACT_CHECK(separator.size() >= 2);
      separator = separator.substr(1, separator.size() - 2);
    } else {
      separator = " "s;
    }

    return makePtr.operator()<GroupConcatExpression>(std::move(separator));
  } else {
    AD_CORRECTNESS_CHECK(functionName == "sample");
    return makePtr.operator()<SampleExpression>();
  }
}

// ____________________________________________________________________________________
ExpressionPtr Visitor::visit(Parser::IriOrFunctionContext* ctx) {
  // Case 1: Just an IRI.
  if (ctx->argList() == nullptr) {
    return std::make_unique<sparqlExpression::IriExpression>(visit(ctx->iri()));
  }
  // Case 2: Function call, where the function name is an IRI.
  return processIriFunctionCall(visit(ctx->iri()), visit(ctx->argList()), ctx);
}

// ____________________________________________________________________________________
std::string Visitor::visit(Parser::RdfLiteralContext* ctx) {
  // TODO: This should really be an RdfLiteral class that stores a unified
  //  version of the string, and the langtag/datatype separately.
  string ret = ctx->string()->getText();
  if (ctx->LANGTAG()) {
    ret += ctx->LANGTAG()->getText();
  } else if (ctx->iri()) {
    ret += ("^^" + visit(ctx->iri()));
  }
  return ret;
}

// ____________________________________________________________________________________
std::variant<int64_t, double> Visitor::visit(
    Parser::NumericLiteralContext* ctx) {
  return visitAlternative<std::variant<int64_t, double>>(
      ctx->numericLiteralUnsigned(), ctx->numericLiteralPositive(),
      ctx->numericLiteralNegative());
}

// ____________________________________________________________________________________
namespace {
template <typename Ctx>
std::variant<int64_t, double> parseNumericLiteral(Ctx* ctx, bool parseAsInt) {
  try {
    if (parseAsInt) {
      return std::stoll(ctx->getText());
    } else {
      return std::stod(ctx->getText());
    }
  } catch (const std::out_of_range& range) {
    SparqlQleverVisitor::reportError(ctx, "Could not parse numeric literal \"" +
                                              ctx->getText() +
                                              "\" because it is out of range.");
  }
}
}  // namespace

// ____________________________________________________________________________________
std::variant<int64_t, double> Visitor::visit(
    Parser::NumericLiteralUnsignedContext* ctx) {
  return parseNumericLiteral(ctx, ctx->INTEGER());
}

// ____________________________________________________________________________________
std::variant<int64_t, double> Visitor::visit(
    Parser::NumericLiteralPositiveContext* ctx) {
  return parseNumericLiteral(ctx, ctx->INTEGER_POSITIVE());
}

// ____________________________________________________________________________________
std::variant<int64_t, double> Visitor::visit(
    Parser::NumericLiteralNegativeContext* ctx) {
  return parseNumericLiteral(ctx, ctx->INTEGER_NEGATIVE());
}

// ____________________________________________________________________________________
bool Visitor::visit(Parser::BooleanLiteralContext* ctx) {
  return ctx->getText() == "true";
}

// ____________________________________________________________________________________
BlankNode Visitor::visit(Parser::BlankNodeContext* ctx) {
  if (ctx->ANON()) {
    return newBlankNode();
  } else {
    AD_CORRECTNESS_CHECK(ctx->BLANK_NODE_LABEL());
    // strip _: prefix from string
    constexpr size_t length = std::string_view{"_:"}.length();
    const string label = ctx->BLANK_NODE_LABEL()->getText().substr(length);
    // false means the query explicitly contains a blank node label
    return {false, label};
  }
}

// ____________________________________________________________________________________
template <typename Ctx>
void Visitor::visitVector(const std::vector<Ctx*>& childContexts)
    requires voidWhenVisited<Visitor, Ctx> {
  for (const auto& child : childContexts) {
    visit(child);
  }
}

// ____________________________________________________________________________________
template <typename Ctx>
[[nodiscard]] auto Visitor::visitVector(const std::vector<Ctx*>& childContexts)
    -> std::vector<decltype(visit(childContexts[0]))>
    requires(!voidWhenVisited<Visitor, Ctx>) {
  std::vector<decltype(visit(childContexts[0]))> children;
  for (const auto& child : childContexts) {
    children.emplace_back(visit(child));
  }
  return children;
}

// ____________________________________________________________________________________
template <typename Out, typename... Contexts>
Out Visitor::visitAlternative(Contexts*... ctxs) {
  // Check that exactly one of the `ctxs` is not `nullptr`.
  AD_CONTRACT_CHECK(1u == (... + static_cast<bool>(ctxs)));
  if constexpr (std::is_void_v<Out>) {
    (..., visitIf(ctxs));
  } else {
    std::optional<Out> out;
    // Visit the one `context` which is not null and write the result to `out`.
    (..., visitIf<std::optional<Out>, Out>(&out, ctxs));
    return std::move(out.value());
  }
}

// ____________________________________________________________________________________
template <typename Ctx>
auto Visitor::visitOptional(Ctx* ctx) -> std::optional<decltype(visit(ctx))> {
  if (ctx) {
    return visit(ctx);
  } else {
    return std::nullopt;
  }
}

// ____________________________________________________________________________________
template <typename Target, typename Intermediate, typename Ctx>
void Visitor::visitIf(Target* target, Ctx* ctx) {
  if (ctx) {
    *target = Intermediate{visit(ctx)};
  }
}

// _____________________________________________________________________________
template <typename Ctx>
void Visitor::visitIf(Ctx* ctx) requires voidWhenVisited<Visitor, Ctx> {
  if (ctx) {
    visit(ctx);
  }
}

// _____________________________________________________________________________
void Visitor::reportError(const antlr4::ParserRuleContext* ctx,
                          const std::string& msg) {
  throw InvalidSparqlQueryException{
      msg, ad_utility::antlr_utility::generateAntlrExceptionMetadata(ctx)};
}

// _____________________________________________________________________________
void Visitor::reportNotSupported(const antlr4::ParserRuleContext* ctx,
                                 const std::string& feature) {
  throw NotSupportedException{
      feature + " currently not supported by QLever.",
      ad_utility::antlr_utility::generateAntlrExceptionMetadata(ctx)};
}

// _____________________________________________________________________________
void Visitor::checkUnsupportedLangOperation(
    const antlr4::ParserRuleContext* ctx,
    const SparqlQleverVisitor::SparqlExpressionPimpl& expression) {
  if (expression.containsLangExpression()) {
    throw NotSupportedException{
        "The LANG function is currently only supported in the construct "
        "FILTER(LANG(?variable) = \"langtag\" by QLever",
        ad_utility::antlr_utility::generateAntlrExceptionMetadata(ctx)};
  }
}

// _____________________________________________________________________________
void Visitor::checkUnsupportedLangOperationAllowFilters(
    const antlr4::ParserRuleContext* ctx,
    const SparqlQleverVisitor::SparqlExpressionPimpl& expression) {
  if (expression.containsLangExpression() &&
      !expression.getLanguageFilterExpression()) {
    throw NotSupportedException(
        "The LANG() function is only supported by QLever in the construct "
        "FILTER(LANG(?variable) = \"langtag\"",
        ad_utility::antlr_utility::generateAntlrExceptionMetadata(ctx));
  }
}<|MERGE_RESOLUTION|>--- conflicted
+++ resolved
@@ -21,11 +21,8 @@
 #include "parser/data/Variable.h"
 #include "util/OnDestructionDontThrowDuringStackUnwinding.h"
 #include "util/StringUtils.h"
-<<<<<<< HEAD
+#include "util/antlr/GenerateAntlrExceptionMetadata.h"
 #include "engine/sparqlExpressions/ContainsExpression.h"
-=======
-#include "util/antlr/GenerateAntlrExceptionMetadata.h"
->>>>>>> f2e7e89b
 
 using namespace ad_utility::sparql_types;
 using namespace sparqlExpression;
@@ -100,10 +97,10 @@
     iriView.remove_prefix(geoPrefixRtree.size());
     AD_CONTRACT_CHECK(iriView.ends_with('>'));
     iriView.remove_suffix(1);
-    if (iriView == "boundingBoxContains") {
+    /*if (iriView == "boundingBoxContains") {
       checkNumArgs("geoRtree:", iriView, 2);
       return std::make_unique<ContainsExpression>(std::move(argList[0]), std::move(argList[1]));
-    }
+    }*/
   }
 
   reportNotSupported(ctx, "Function \"" + iri + "\" is");
