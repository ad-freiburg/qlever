// Copyright 2021 - 2025, University of Freiburg
// Chair of Algorithms and Data Structures
// Authors: Julian Mundhahs <mundhahj@tf.uni-freiburg.de>
//          Hannah Bast <bast@cs.uni-freiburg.de>
//          Johannes Kalmbach <kalmbach@cs.uni-freiburg.de>
//
// Copyright 2025, Bayerische Motoren Werke Aktiengesellschaft (BMW AG)

#include "parser/sparqlParser/SparqlQleverVisitor.h"

#include <absl/strings/str_split.h>
#include <absl/time/time.h>

#include <string>
#include <vector>

#include "engine/sparqlExpressions/BlankNodeExpression.h"
#include "engine/sparqlExpressions/CountStarExpression.h"
#include "engine/sparqlExpressions/ExistsExpression.h"
#include "engine/sparqlExpressions/GroupConcatExpression.h"
#include "engine/sparqlExpressions/LiteralExpression.h"
#include "engine/sparqlExpressions/NaryExpression.h"
#include "engine/sparqlExpressions/NowDatetimeExpression.h"
#include "engine/sparqlExpressions/RandomExpression.h"
#include "engine/sparqlExpressions/RegexExpression.h"
#include "engine/sparqlExpressions/RelationalExpressions.h"
#include "engine/sparqlExpressions/SampleExpression.h"
#include "engine/sparqlExpressions/StdevExpression.h"
#include "engine/sparqlExpressions/UuidExpressions.h"
#include "global/Constants.h"
#include "global/RuntimeParameters.h"
#include "parser/GraphPatternOperation.h"
#include "parser/MagicServiceIriConstants.h"
#include "parser/MagicServiceQuery.h"
#include "parser/Quads.h"
#include "parser/RdfParser.h"
#include "parser/SparqlParser.h"
#include "parser/SpatialQuery.h"
#include "parser/TokenizerCtre.h"
#include "parser/data/Variable.h"
#include "util/StringUtils.h"
#include "util/TransparentFunctors.h"
#include "util/TypeIdentity.h"
#include "util/antlr/GenerateAntlrExceptionMetadata.h"

using namespace ad_utility::sparql_types;
using namespace ad_utility::use_type_identity;
using namespace sparqlExpression;
using namespace updateClause;
using ExpressionPtr = sparqlExpression::SparqlExpression::Ptr;
using SparqlExpressionPimpl = sparqlExpression::SparqlExpressionPimpl;
using SelectClause = parsedQuery::SelectClause;
using GraphPattern = parsedQuery::GraphPattern;
using Bind = parsedQuery::Bind;
using Values = parsedQuery::Values;
using BasicGraphPattern = parsedQuery::BasicGraphPattern;
using GraphPatternOperation = parsedQuery::GraphPatternOperation;
using SparqlValues = parsedQuery::SparqlValues;

using Visitor = SparqlQleverVisitor;
using Parser = SparqlAutomaticParser;

namespace {
constexpr std::string_view a =
    "<http://www.w3.org/1999/02/22-rdf-syntax-ns#type>";
}  // namespace

// _____________________________________________________________________________
BlankNode Visitor::newBlankNode() {
  std::string label = std::to_string(_blankNodeCounter);
  _blankNodeCounter++;
  // true means automatically generated
  return {true, std::move(label)};
}

// _____________________________________________________________________________
GraphTerm Visitor::newBlankNodeOrVariable() {
  if (isInsideConstructTriples_) {
    return GraphTerm{newBlankNode()};
  } else {
    return parsedQuery_.getNewInternalVariable();
  }
}

// _____________________________________________________________________________
std::string Visitor::getOriginalInputForContext(
    const antlr4::ParserRuleContext* context) {
  const auto& fullInput = context->getStart()->getInputStream()->toString();
  size_t posBeg = context->getStart()->getStartIndex();
  size_t posEnd = context->getStop()->getStopIndex();
  // Note that `getUTF8Substring` returns a `std::string_view`. We copy this to
  // a `std::string` because it's not clear whether the original string still
  // exists when the result of this call is used. Not performance-critical.
  return std::string{
      ad_utility::getUTF8Substring(fullInput, posBeg, posEnd - posBeg + 1)};
}

// _____________________________________________________________________________
std::string Visitor::currentTimeAsXsdString() {
  return absl::FormatTime("%Y-%m-%dT%H:%M:%E3S%Ez", absl::Now(),
                          absl::LocalTimeZone());
}

// ___________________________________________________________________________
ExpressionPtr Visitor::processIriFunctionCall(
    const TripleComponent::Iri& iri, std::vector<ExpressionPtr> argList,
    const antlr4::ParserRuleContext* ctx) {
  std::string_view functionName = asStringViewUnsafe(iri.getContent());
  std::string_view prefixName;
  // Helper lambda that checks if `functionName` starts with the given prefix.
  // If yes, remove the prefix from `functionName` and set
  // `prefixName` to the short name of the prefix; see `global/Constants.h`.
  auto checkPrefix = [&functionName, &prefixName](
                         std::pair<std::string_view, std::string_view> prefix) {
    if (functionName.starts_with(prefix.second)) {
      prefixName = prefix.first;
      functionName.remove_prefix(prefix.second.size());
      return true;
    } else {
      return false;
    }
  };

  // Helper lambda that checks the number of arguments and throws an error
  // if it's not right. The `functionName` and `prefixName` are used for the
  // error message.
  auto checkNumArgs = [&argList, &ctx, &functionName,
                       &prefixName](size_t numArgs) {
    static std::array<std::string, 6> wordForNumArgs = {
        "no", "one", "two", "three", "four", "five"};
    if (argList.size() != numArgs) {
      reportError(ctx,
                  absl::StrCat("Function ", prefixName, functionName, " takes ",
                               numArgs < 5 ? wordForNumArgs[numArgs]
                                           : std::to_string(numArgs),
                               numArgs == 1 ? " argument" : " arguments"));
    }
  };

  using namespace sparqlExpression;
  // Create `SparqlExpression` with one child.
  auto createUnary =
      CPP_template_lambda(&argList, &checkNumArgs)(typename F)(F function)(
          requires std::is_invocable_r_v<ExpressionPtr, F, ExpressionPtr>) {
    checkNumArgs(1);  // Check is unary.
    return function(std::move(argList[0]));
  };
  // Create `SparqlExpression` with two children.
  auto createBinary =
      CPP_template_lambda(&argList, &checkNumArgs)(typename F)(F function)(
          requires std::is_invocable_r_v<ExpressionPtr, F, ExpressionPtr,
                                         ExpressionPtr>) {
    checkNumArgs(2);  // Check is binary.
    return function(std::move(argList[0]), std::move(argList[1]));
  };
  // Create `SparqlExpression` with two or three children (currently used for
  // backward-compatible geof:distance function)
  auto createBinaryOrTernary =
      CPP_template_lambda(&argList)(typename F)(F function)(
          requires std::is_invocable_r_v<ExpressionPtr, F, ExpressionPtr,
                                         ExpressionPtr,
                                         std::optional<ExpressionPtr>>) {
    if (argList.size() == 2) {
      return function(std::move(argList[0]), std::move(argList[1]),
                      std::nullopt);
    } else if (argList.size() == 3) {
      return function(std::move(argList[0]), std::move(argList[1]),
                      std::move(argList[2]));
    } else {
      AD_THROW(
          "Incorrect number of arguments: two or optionally three required");
    }
  };

  // Geo functions.
  if (checkPrefix(GEOF_PREFIX)) {
    if (functionName == "distance") {
      return createBinaryOrTernary(&makeDistWithUnitExpression);
    } else if (functionName == "metricDistance") {
      return createBinary(&makeMetricDistExpression);
    } else if (functionName == "longitude") {
      return createUnary(&makeLongitudeExpression);
    } else if (functionName == "latitude") {
      return createUnary(&makeLatitudeExpression);
    }
  }

  // Math functions.
  if (checkPrefix(MATH_PREFIX)) {
    if (functionName == "log") {
      return createUnary(&makeLogExpression);
    } else if (functionName == "exp") {
      return createUnary(&makeExpExpression);
    } else if (functionName == "sqrt") {
      return createUnary(&makeSqrtExpression);
    } else if (functionName == "sin") {
      return createUnary(&makeSinExpression);
    } else if (functionName == "cos") {
      return createUnary(&makeCosExpression);
    } else if (functionName == "tan") {
      return createUnary(&makeTanExpression);
    } else if (functionName == "pow") {
      return createBinary(&makePowExpression);
    }
  }

  // XSD conversion functions.
  if (checkPrefix(XSD_PREFIX)) {
    if (functionName == "integer" || functionName == "int") {
      return createUnary(&makeConvertToIntExpression);
    }
    if (functionName == "decimal") {
      return createUnary(&makeConvertToDecimalExpression);
    }
    // We currently don't have a float type, so we just convert to double.
    if (functionName == "double" || functionName == "float") {
      return createUnary(&makeConvertToDoubleExpression);
    }
    if (functionName == "boolean") {
      return createUnary(&makeConvertToBooleanExpression);
    }
    if (functionName == "string") {
      return createUnary(&makeConvertToStringExpression);
    }
    if (functionName == "dateTime") {
      return createUnary(&makeConvertToDateTimeExpression);
    }
    if (functionName == "date") {
      return createUnary(&makeConvertToDateExpression);
    }
  }

  // QLever-internal functions.
  //
  // NOTE: Predicates like `ql:has-predicate` etc. are handled elsewhere.
  if (checkPrefix(QL_PREFIX)) {
    if (functionName == "isGeoPoint") {
      return createUnary(&makeIsGeoPointExpression);
    }
  }

  // If none of the above matched, report unknown function.
  reportNotSupported(ctx,
                     "Function \""s + iri.toStringRepresentation() + "\" is");
}

void Visitor::addVisibleVariable(Variable var) {
  visibleVariables_.emplace_back(std::move(var));
}

// ___________________________________________________________________________
template <typename List>
PathObjectPairs joinPredicateAndObject(const VarOrPath& predicate,
                                       List objectList) {
  PathObjectPairs tuples;
  tuples.reserve(objectList.first.size());
  for (auto& object : objectList.first) {
    tuples.emplace_back(predicate, std::move(object));
  }
  return tuples;
}

// ___________________________________________________________________________
template <typename Context>
SparqlExpressionPimpl Visitor::visitExpressionPimpl(Context* ctx) {
  return {visit(ctx), getOriginalInputForContext(ctx)};
}

// ____________________________________________________________________________________
ParsedQuery Visitor::visit(Parser::QueryContext* ctx) {
  // The prologue (BASE and PREFIX declarations)  only affects the internal
  // state of the visitor.
  visit(ctx->prologue());
  auto query =
      visitAlternative<ParsedQuery>(ctx->selectQuery(), ctx->constructQuery(),
                                    ctx->describeQuery(), ctx->askQuery());

  query.postQueryValuesClause_ = visit(ctx->valuesClause());

  query._originalString = ctx->getStart()->getInputStream()->toString();

  return query;
}

// ____________________________________________________________________________________
void SparqlQleverVisitor::resetStateForMultipleUpdates() {
  // The following fields are not reset:
  // - prefixMap_ and baseIri_: prefixes carry over between chained updates
  // - datasetsAreFixed_: set for the whole request which can contain multiple
  // operations
  // - activeDatasetClauses_: if `datasetsAreFixed_` is true
  _blankNodeCounter = 0;
  numGraphPatterns_ = 0;
  visibleVariables_ = {};
  // When fixed datasets are given for a request (see SPARQL Protocol), these
  // cannot be changed by a SPARQL operation but are also constant for chained
  // updates.
  if (!datasetsAreFixed_) {
    activeDatasetClauses_ = {};
  }
  prologueString_ = {};
  parsedQuery_ = {};
  isInsideConstructTriples_ = false;
}

// ____________________________________________________________________________________
SelectClause Visitor::visit(Parser::SelectClauseContext* ctx) {
  SelectClause select;

  select.distinct_ = static_cast<bool>(ctx->DISTINCT());
  select.reduced_ = static_cast<bool>(ctx->REDUCED());

  if (ctx->asterisk) {
    select.setAsterisk();
  } else {
    select.setSelected(visitVector(ctx->varOrAlias()));
  }
  return select;
}

// ____________________________________________________________________________________
VarOrAlias Visitor::visit(Parser::VarOrAliasContext* ctx) {
  return visitAlternative<VarOrAlias>(ctx->var(), ctx->alias());
}

// ____________________________________________________________________________________
Alias Visitor::visit(Parser::AliasContext* ctx) {
  // A SPARQL alias has only one child, namely the contents within
  // parentheses.
  return visit(ctx->aliasWithoutBrackets());
}

// ____________________________________________________________________________________
Alias Visitor::visit(Parser::AliasWithoutBracketsContext* ctx) {
  return {visitExpressionPimpl(ctx->expression()), visit(ctx->var())};
}

// ____________________________________________________________________________________
parsedQuery::BasicGraphPattern Visitor::toGraphPattern(
    const ad_utility::sparql_types::Triples& triples) {
  parsedQuery::BasicGraphPattern pattern{};
  pattern._triples.reserve(triples.size());
  auto toTripleComponent = [](const auto& item) {
    using T = std::decay_t<decltype(item)>;
    namespace tc = ad_utility::triple_component;
    if constexpr (ad_utility::isSimilar<T, Variable>) {
      return TripleComponent{item};
    } else if constexpr (ad_utility::isSimilar<T, BlankNode>) {
      // Blank Nodes in the pattern are to be treated as internal variables
      // inside WHERE.
      return TripleComponent{
          ParsedQuery::blankNodeToInternalVariable(item.toSparql())};
    } else {
      static_assert(ad_utility::SimilarToAny<T, Literal, Iri>);
      return RdfStringParser<TurtleParser<Tokenizer>>::parseTripleObject(
          item.toSparql());
    }
  };
  auto toPredicate = [](const auto& item) -> VarOrPath {
    using T = std::decay_t<decltype(item)>;
    if constexpr (ad_utility::isSimilar<T, Variable>) {
      return item;
    } else if constexpr (ad_utility::isSimilar<T, Iri>) {
      return PropertyPath::fromIri(item.toSparql());
    } else {
      static_assert(ad_utility::SimilarToAny<T, Literal, BlankNode>);
      // This case can only happen if there's a bug in the SPARQL parser.
      AD_THROW("Literals or blank nodes are not valid predicates.");
    }
  };
  for (const auto& triple : triples) {
    auto subject = std::visit(toTripleComponent, triple.at(0));
    auto predicate = std::visit(toPredicate, triple.at(1));
    auto object = std::visit(toTripleComponent, triple.at(2));
    pattern._triples.emplace_back(std::move(subject), std::move(predicate),
                                  std::move(object));
  }
  return pattern;
}

// ____________________________________________________________________________________
const parsedQuery::DatasetClauses& SparqlQleverVisitor::setAndGetDatasetClauses(
    const std::vector<DatasetClause>& clauses) {
  if (!datasetsAreFixed_) {
    activeDatasetClauses_ = parsedQuery::DatasetClauses::fromClauses(clauses);
  }
  return activeDatasetClauses_;
}

// ____________________________________________________________________________________
ParsedQuery Visitor::visit(Parser::ConstructQueryContext* ctx) {
  ParsedQuery query;
  query.datasetClauses_ =
      setAndGetDatasetClauses(visitVector(ctx->datasetClause()));
  if (ctx->constructTemplate()) {
    query._clause = visit(ctx->constructTemplate())
                        .value_or(parsedQuery::ConstructClause{});
    visitWhereClause(ctx->whereClause(), query);
  } else {
    // For `CONSTRUCT WHERE`, the CONSTRUCT template and the WHERE clause are
    // syntactically the same, so we set the flag to true to keep the blank
    // nodes, and convert them into variables during `toGraphPattern`.
    isInsideConstructTriples_ = true;
    auto cleanup =
        absl::Cleanup{[this]() { isInsideConstructTriples_ = false; }};
    query._clause = parsedQuery::ConstructClause{
        visitOptional(ctx->triplesTemplate()).value_or(Triples{})};
    query._rootGraphPattern._graphPatterns.emplace_back(
        toGraphPattern(query.constructClause().triples_));
  }
  query.addSolutionModifiers(visit(ctx->solutionModifier()));

  return query;
}

// ____________________________________________________________________________________
ParsedQuery Visitor::visit(Parser::DescribeQueryContext* ctx) {
  auto describeClause = parsedQuery::Describe{};
  auto describedResources = visitVector(ctx->varOrIri());

  // Convert the describe resources (variables or IRIs) from the format that the
  // parser delivers to the one that the `parsedQuery::Describe` struct expects.
  std::vector<Variable> describedVariables;
  for (VarOrIri& resource : describedResources) {
    std::visit(ad_utility::OverloadCallOperator{
                   [&describeClause, &describedVariables](const Variable& var) {
                     describeClause.resources_.emplace_back(var);
                     describedVariables.push_back(var);
                   },
                   [&describeClause](const TripleComponent::Iri& iri) {
                     describeClause.resources_.emplace_back(iri);
                   }},
               resource);
  }

  // Parse the FROM and FROM NAMED clauses.
  describeClause.datasetClauses_ =
      setAndGetDatasetClauses(visitVector(ctx->datasetClause()));

  // Parse the WHERE clause and construct a SELECT query from it. For `DESCRIBE
  // *`, add each visible variable as a resource to describe.
  visitWhereClause(ctx->whereClause(), parsedQuery_);
  if (describedResources.empty()) {
    const auto& visibleVariables =
        parsedQuery_.selectClause().getVisibleVariables();
    ql::ranges::copy(visibleVariables,
                     std::back_inserter(describeClause.resources_));
    describedVariables = visibleVariables;
  }
  auto& selectClause = parsedQuery_.selectClause();
  selectClause.setSelected(std::move(describedVariables));
  describeClause.whereClause_ = std::move(parsedQuery_);

  // Set up the final `ParsedQuery` object for the DESCRIBE query. The clause is
  // a CONSTRUCT query of the form `CONSTRUCT { ?subject ?predicate ?object} {
  // ... }`, with the `parsedQuery::Describe` object from above as the root
  // graph pattern. The solution modifiers (in particular ORDER BY) are part of
  // the CONSTRUCT query.
  //
  // NOTE: The dataset clauses are stored once in `parsedQuery_.datasetClauses_`
  // (which pertains to the CONSTRUCT query that computes the result of the
  // DESCRIBE), and once in `parsedQuery_.describeClause_.datasetClauses_`
  // (which pertains to the SELECT query that computes the resources to be
  // described).
  parsedQuery_ = ParsedQuery{};
  parsedQuery_.addSolutionModifiers(visit(ctx->solutionModifier()));
  parsedQuery_._rootGraphPattern._graphPatterns.emplace_back(
      std::move(describeClause));
  parsedQuery_.datasetClauses_ = activeDatasetClauses_;
  auto constructClause = ParsedQuery::ConstructClause{};
  using G = GraphTerm;
  using V = Variable;
  constructClause.triples_.push_back(
      std::array{G(V("?subject")), G(V("?predicate")), G(V("?object"))});
  parsedQuery_._clause = std::move(constructClause);

  return parsedQuery_;
}

// ____________________________________________________________________________________
ParsedQuery Visitor::visit(Parser::AskQueryContext* ctx) {
  parsedQuery_._clause = ParsedQuery::AskClause{};
  parsedQuery_.datasetClauses_ =
      setAndGetDatasetClauses(visitVector(ctx->datasetClause()));
  visitWhereClause(ctx->whereClause(), parsedQuery_);
  // NOTE: It can make sense to have solution modifiers with an ASK query, for
  // example, a GROUP BY with a HAVING.
  auto getSolutionModifiers = [this, ctx]() {
    auto solutionModifiers = visit(ctx->solutionModifier());
    const auto& limitOffset = solutionModifiers.limitOffset_;
    if (!limitOffset.isUnconstrained() || limitOffset.textLimit_.has_value()) {
      reportError(
          ctx->solutionModifier(),
          "ASK queries may not contain LIMIT, OFFSET, or TEXTLIMIT clauses");
    }
    solutionModifiers.limitOffset_._limit = 1;
    return solutionModifiers;
  };
  parsedQuery_.addSolutionModifiers(getSolutionModifiers());
  return parsedQuery_;
}

// ____________________________________________________________________________________
DatasetClause Visitor::visit(Parser::DatasetClauseContext* ctx) {
  if (ctx->defaultGraphClause()) {
    return {.dataset_ = visit(ctx->defaultGraphClause()), .isNamed_ = false};
  } else {
    AD_CORRECTNESS_CHECK(ctx->namedGraphClause());
    return {.dataset_ = visit(ctx->namedGraphClause()), .isNamed_ = true};
  }
}

// ____________________________________________________________________________________
TripleComponent::Iri Visitor::visit(Parser::DefaultGraphClauseContext* ctx) {
  return visit(ctx->sourceSelector());
}

// ____________________________________________________________________________________
TripleComponent::Iri Visitor::visit(Parser::NamedGraphClauseContext* ctx) {
  return visit(ctx->sourceSelector());
}

// ____________________________________________________________________________________
TripleComponent::Iri Visitor::visit(Parser::SourceSelectorContext* ctx) {
  return visit(ctx->iri());
}

// ____________________________________________________________________________________
Variable Visitor::visit(Parser::VarContext* ctx) {
  // `false` for the second argument means: The variable name is already
  // validated by the grammar, no need to check it again (which would lead to an
  // infinite loop here).
  return Variable{ctx->getText(), false};
}

// ____________________________________________________________________________________
GraphPatternOperation Visitor::visit(Parser::BindContext* ctx) {
  Variable target = visit(ctx->var());
  if (ad_utility::contains(visibleVariables_, target)) {
    reportError(
        ctx,
        absl::StrCat(
            "The target variable ", target.name(),
            " of an AS clause was already used before in the query body."));
  }

  auto expression = visitExpressionPimpl(ctx->expression());
  warnOrThrowIfUnboundVariables(ctx, expression, "BIND");
  addVisibleVariable(target);
  return GraphPatternOperation{Bind{std::move(expression), std::move(target)}};
}

// ____________________________________________________________________________________
GraphPatternOperation Visitor::visit(Parser::InlineDataContext* ctx) {
  Values values = visit(ctx->dataBlock());
  for (const auto& variable : values._inlineValues._variables) {
    addVisibleVariable(variable);
  }
  return GraphPatternOperation{std::move(values)};
}

// ____________________________________________________________________________________
Values Visitor::visit(Parser::DataBlockContext* ctx) {
  return visitAlternative<Values>(ctx->inlineDataOneVar(),
                                  ctx->inlineDataFull());
}

// ____________________________________________________________________________________
std::optional<Values> Visitor::visit(Parser::ValuesClauseContext* ctx) {
  return visitOptional(ctx->dataBlock());
}

// ____________________________________________________________________________
std::vector<ParsedQuery> Visitor::visit(Parser::UpdateContext* ctx) {
  std::vector<ParsedQuery> updates{};

  AD_CORRECTNESS_CHECK(ctx->prologue().size() >= ctx->update1().size());
  for (size_t i = 0; i < ctx->update1().size(); ++i) {
    // The prologue (BASE and PREFIX declarations) only affects the internal
    // state of the visitor. The standard mentions that prefixes are shared
    // between consecutive updates.
    visit(ctx->prologue(i));
    auto thisUpdates = visit(ctx->update1(i));
    // The string representation of the Update is from the beginning of that
    // updates prologue to the end of the update. The `;` between queries is
    // ignored in the string representation.
    const size_t updateStartPos = ctx->prologue(i)->getStart()->getStartIndex();
    const size_t updateEndPos = ctx->update1(i)->getStop()->getStopIndex();
    std::string updateStringRepr = std::string{ad_utility::getUTF8Substring(
        ctx->getStart()->getInputStream()->toString(), updateStartPos,
        updateEndPos - updateStartPos + 1)};
    ql::ranges::for_each(thisUpdates, [updateStringRepr](ParsedQuery& update) {
      update._originalString = updateStringRepr;
    });
    ad_utility::appendVector(updates, thisUpdates);
    resetStateForMultipleUpdates();
  }

  return updates;
}

// ____________________________________________________________________________________
std::vector<ParsedQuery> Visitor::visit(Parser::Update1Context* ctx) {
  using Updates = std::vector<ParsedQuery>;
  if (ctx->deleteWhere() || ctx->modify() || ctx->clear() || ctx->drop() ||
      ctx->create() || ctx->copy() || ctx->move() || ctx->add()) {
    return visitAlternative<Updates>(ctx->deleteWhere(), ctx->modify(),
                                     ctx->clear(), ctx->drop(), ctx->create(),
                                     ctx->copy(), ctx->move(), ctx->add());
  } else {
    parsedQuery_._clause = visitAlternative<parsedQuery::UpdateClause>(
<<<<<<< HEAD
        ctx->load(), ctx->insertData(), ctx->deleteData());
=======
        ctx->load(), ctx->clear(), ctx->drop(), ctx->create(), ctx->add(),
        ctx->move(), ctx->copy(), ctx->insertData(), ctx->deleteData());
    parsedQuery_.datasetClauses_ = activeDatasetClauses_;
>>>>>>> 604ba7bc
  }

  return {std::move(parsedQuery_)};
}

// ____________________________________________________________________________________
Load Visitor::visit(Parser::LoadContext* ctx) {
  reportNotSupported(ctx, "LOAD Update is");
}

parsedQuery::GroupGraphPattern::GraphSpec transformGraphspec(
    const GraphRefAll& graph) {
  using Graph = parsedQuery::GroupGraphPattern::GraphSpec;
  return std::visit(
      ad_utility::OverloadCallOperator{
          [](const ad_utility::triple_component::Iri& iri) -> Graph {
            return iri;
          },
          [](const ALL&) -> Graph { return Variable("?g"); },
          [](const DEFAULT&) -> Graph {
            return ad_utility::triple_component::Iri::fromIriref(
                DEFAULT_GRAPH_IRI);
          },
          [](const NAMED&) -> Graph { AD_FAIL(); }},
      graph);
}

parsedQuery::GroupGraphPattern::GraphSpec transformGraphspec(
    const GraphOrDefault& graph) {
  using Graph = parsedQuery::GroupGraphPattern::GraphSpec;
  return std::visit(
      ad_utility::OverloadCallOperator{
          [](const ad_utility::triple_component::Iri& iri) -> Graph {
            return iri;
          },
          [](const DEFAULT&) -> Graph {
            return ad_utility::triple_component::Iri::fromIriref(
                DEFAULT_GRAPH_IRI);
          }},
      graph);
}

GraphPatternOperation makeAllTripleGraphPattern(const auto& graph) {
  GraphPattern inner;
  inner._graphPatterns.emplace_back(
      BasicGraphPattern{{{{Variable("?s")}, "?p", {Variable("?o")}}}});
  return {parsedQuery::GroupGraphPattern{std::move(inner),
                                         transformGraphspec(graph)}};
}

SparqlTripleSimpleWithGraph::Graph transformGraph(GraphRefAll graph) {
  using Graph = SparqlTripleSimpleWithGraph::Graph;
  return std::visit(
      ad_utility::OverloadCallOperator{
          [](const ad_utility::triple_component::Iri& iri) -> Graph {
            return iri;
          },
          [](const ALL&) -> Graph { return Variable("?g"); },
          [](const DEFAULT&) -> Graph {
            return ad_utility::triple_component::Iri::fromIriref(
                DEFAULT_GRAPH_IRI);
          },
          [](const NAMED&) -> Graph { AD_FAIL(); }},
      graph);
}

SparqlTripleSimpleWithGraph::Graph transformGraph(const GraphOrDefault& graph) {
  using Graph = SparqlTripleSimpleWithGraph::Graph;
  return std::visit(
      ad_utility::OverloadCallOperator{
          [](const ad_utility::triple_component::Iri& iri) -> Graph {
            return iri;
          },
          [](const DEFAULT&) -> Graph {
            return ad_utility::triple_component::Iri::fromIriref(
                DEFAULT_GRAPH_IRI);
          }},
      graph);
}

SparqlTripleSimpleWithGraph Visitor::makeAllTripleTemplatee(
    const GraphRefAll& graph) {
  return {{Variable("?s")},
          {Variable("?p")},
          {Variable("?o")},
          transformGraph(graph)};
}

SparqlTripleSimpleWithGraph makeAllTripleTemplate(const auto& graph) {
  return {{Variable("?s")},
          {Variable("?p")},
          {Variable("?o")},
          transformGraph(graph)};
}

// ____________________________________________________________________________________
ParsedQuery Visitor::visit(Parser::ClearContext* ctx) {
  return makeClear(visit(ctx->graphRefAll()));
}

ParsedQuery Visitor::makeClear(const GraphOrDefault& graph) {
  parsedQuery_._rootGraphPattern._graphPatterns.push_back(
      makeAllTripleGraphPattern(graph));
  parsedQuery_._clause = parsedQuery::UpdateClause{
      GraphUpdate{{}, {makeAllTripleTemplate(graph)}}};
  return parsedQuery_;
}

ParsedQuery Visitor::makeClear(const GraphRefAll& graph) {
  if (std::holds_alternative<NAMED>(graph)) {
    parsedQuery_._rootGraphPattern._graphPatterns.push_back(
        makeAllTripleGraphPattern(ALL{}));
    auto e = SparqlExpressionPimpl{
        createExpression<sparqlExpression::NotEqualExpression>(
            std::make_unique<sparqlExpression::VariableExpression>(
                Variable("?g")),
            std::make_unique<sparqlExpression::IriExpression>(
                TripleComponent::Iri::fromIriref(DEFAULT_GRAPH_IRI))),
        absl::StrCat("?g != ", DEFAULT_GRAPH_IRI)};
    parsedQuery_._rootGraphPattern._filters.emplace_back(std::move(e));
    parsedQuery_._clause = parsedQuery::UpdateClause{
        GraphUpdate{{}, {makeAllTripleTemplatee(ALL{})}}};
    return parsedQuery_;
  }

  parsedQuery_._rootGraphPattern._graphPatterns.push_back(
      makeAllTripleGraphPattern(graph));
  parsedQuery_._clause = parsedQuery::UpdateClause{
      GraphUpdate{{}, {makeAllTripleTemplatee(graph)}}};
  return parsedQuery_;
}

ParsedQuery Visitor::makeCopyAll(const GraphOrDefault& source,
                                 const GraphOrDefault& target) {
  parsedQuery_._rootGraphPattern._graphPatterns.push_back(
      makeAllTripleGraphPattern(source));
  parsedQuery_._clause = parsedQuery::UpdateClause{
      GraphUpdate{{makeAllTripleTemplate(target)}, {}}};
  return parsedQuery_;
}

// ____________________________________________________________________________________
ParsedQuery Visitor::visit(Parser::DropContext* ctx) {
  return makeClear(visit(ctx->graphRefAll()));
}

// ____________________________________________________________________________________
std::vector<ParsedQuery> Visitor::visit(Parser::CreateContext*) { return {}; }

// ____________________________________________________________________________________
std::vector<ParsedQuery> Visitor::visit(Parser::AddContext* ctx) {
  AD_CORRECTNESS_CHECK(ctx->graphOrDefault().size() == 2);
  auto from = visit(ctx->graphOrDefault()[0]);
  auto to = visit(ctx->graphOrDefault()[1]);

  if (from == to) {
    return {};
  }

  return {makeCopyAll(from, to)};
}

// ____________________________________________________________________________________
std::vector<ParsedQuery> Visitor::visit(Parser::MoveContext* ctx) {
  AD_CORRECTNESS_CHECK(ctx->graphOrDefault().size() == 2);
  auto from = visit(ctx->graphOrDefault()[0]);
  auto to = visit(ctx->graphOrDefault()[1]);

  if (from == to) {
    return {};
  }

  std::vector<ParsedQuery> updates;

  updates.push_back(makeClear(to));
  resetStateForMultipleUpdates();
  updates.push_back(makeCopyAll(from, to));
  resetStateForMultipleUpdates();
  updates.push_back(makeClear(from));

  return updates;
}

// ____________________________________________________________________________________
std::vector<ParsedQuery> Visitor::visit(Parser::CopyContext* ctx) {
  AD_CORRECTNESS_CHECK(ctx->graphOrDefault().size() == 2);
  auto from = visit(ctx->graphOrDefault()[0]);
  auto to = visit(ctx->graphOrDefault()[1]);

  if (from == to) {
    return {};
  }

  std::vector<ParsedQuery> updates;

  updates.push_back(makeClear(to));
  resetStateForMultipleUpdates();
  updates.push_back(makeCopyAll(from, to));

  return updates;
}

// ____________________________________________________________________________________
GraphUpdate Visitor::visit(Parser::InsertDataContext* ctx) {
  return {visit(ctx->quadData()).toTriplesWithGraph(), {}};
}

// ____________________________________________________________________________________
GraphUpdate Visitor::visit(Parser::DeleteDataContext* ctx) {
  return {{}, visit(ctx->quadData()).toTriplesWithGraph()};
}

// ____________________________________________________________________________________
ParsedQuery Visitor::visit(Parser::DeleteWhereContext* ctx) {
  AD_CORRECTNESS_CHECK(visibleVariables_.empty());
  parsedQuery_.datasetClauses_ = activeDatasetClauses_;
  GraphPattern pattern;
  auto triples = visit(ctx->quadPattern());
  pattern._graphPatterns = triples.toGraphPatternOperations();
  parsedQuery_._rootGraphPattern = std::move(pattern);
  // The query body and template are identical. No need to check that variables
  // are visible. But they need to be registered.
  triples.forAllVariables([this](const Variable& v) { addVisibleVariable(v); });
  parsedQuery_.registerVariablesVisibleInQueryBody(visibleVariables_);
  visibleVariables_.clear();
  parsedQuery_._clause =
      parsedQuery::UpdateClause{GraphUpdate{{}, triples.toTriplesWithGraph()}};

  return parsedQuery_;
}

// ____________________________________________________________________________________
ParsedQuery Visitor::visit(Parser::ModifyContext* ctx) {
  auto ensureVariableIsVisible = [&ctx, this](const Variable& v) {
    if (!ad_utility::contains(parsedQuery_.getVisibleVariables(), v)) {
      reportError(ctx, absl::StrCat("Variable ", v.name(),
                                    " was not bound in the query body."));
    }
  };
  auto visitTemplateClause = [&ensureVariableIsVisible, this](auto* ctx,
                                                              auto* target) {
    if (ctx) {
      auto quads = this->visit(ctx);
      quads.forAllVariables(ensureVariableIsVisible);
      *target = quads.toTriplesWithGraph();
    }
  };
  AD_CORRECTNESS_CHECK(visibleVariables_.empty());
  parsedQuery_.datasetClauses_ =
      setAndGetDatasetClauses(visitVector(ctx->usingClause()));
  auto graphPattern = visit(ctx->groupGraphPattern());
  parsedQuery_._rootGraphPattern = std::move(graphPattern);
  parsedQuery_.registerVariablesVisibleInQueryBody(visibleVariables_);
  visibleVariables_.clear();
  auto op = GraphUpdate{};
  visitTemplateClause(ctx->insertClause(), &op.toInsert_);
  visitTemplateClause(ctx->deleteClause(), &op.toDelete_);
  visitIf(&op.with_, ctx->iri());
  parsedQuery_._clause = parsedQuery::UpdateClause{op};

  return parsedQuery_;
}

// ____________________________________________________________________________________
Quads Visitor::visit(Parser::DeleteClauseContext* ctx) {
  return visit(ctx->quadPattern());
}

// ____________________________________________________________________________________
Quads Visitor::visit(Parser::InsertClauseContext* ctx) {
  return visit(ctx->quadPattern());
}

// ____________________________________________________________________________________
GraphOrDefault Visitor::visit(Parser::GraphOrDefaultContext* ctx) {
  if (ctx->iri()) {
    return visit(ctx->iri());
  } else {
    return DEFAULT{};
  }
}

// ____________________________________________________________________________________
GraphRef Visitor::visit(Parser::GraphRefContext* ctx) {
  return visit(ctx->iri());
}

// ____________________________________________________________________________________
GraphRefAll Visitor::visit(Parser::GraphRefAllContext* ctx) {
  if (ctx->graphRef()) {
    return visit(ctx->graphRef());
  } else if (ctx->DEFAULT()) {
    return DEFAULT{};
  } else if (ctx->NAMED()) {
    return NAMED{};
  } else if (ctx->ALL()) {
    return ALL{};
  } else {
    AD_FAIL();
  }
}

// ____________________________________________________________________________________
Quads Visitor::visit(Parser::QuadPatternContext* ctx) {
  return visit(ctx->quads());
}

// ____________________________________________________________________________________
Quads Visitor::visit(Parser::QuadDataContext* ctx) {
  auto quads = visit(ctx->quads());
  quads.forAllVariables([&ctx](const Variable& v) {
    reportError(ctx->quads(),
                "Variables (" + v.name() + ") are not allowed here.");
  });
  return quads;
}

// ____________________________________________________________________________________
Quads Visitor::visit(Parser::QuadsContext* ctx) {
  // The ordering of the individual triplesTemplate and quadsNotTriples is not
  // relevant and also not known.
  Quads quads;
  quads.freeTriples_ = ad_utility::flatten(visitVector(ctx->triplesTemplate()));
  for (auto& [graph, triples] : visitVector(ctx->quadsNotTriples())) {
    quads.graphTriples_.emplace_back(std::move(graph), std::move(triples));
  }
  return quads;
}

// ____________________________________________________________________________________
Quads::GraphBlock Visitor::visit(Parser::QuadsNotTriplesContext* ctx) {
  auto graph = visit(ctx->varOrIri());
  // Short circuit when the triples section is empty
  if (!ctx->triplesTemplate()) {
    return {graph, {}};
  }

  return {graph, visit(ctx->triplesTemplate())};
}

// _____________________________________________________________________________
void Visitor::selectExistsVariables(SparqlFilter& filter) const {
  for (SparqlExpression* sparqlExpression :
       filter.expression_.getExistsExpressions()) {
    auto* existsExpression = dynamic_cast<ExistsExpression*>(sparqlExpression);
    AD_CORRECTNESS_CHECK(existsExpression);
    existsExpression->selectVariables(visibleVariables_);
  }
}

// _____________________________________________________________________________
GraphPattern Visitor::visit(Parser::GroupGraphPatternContext* ctx) {
  GraphPattern pattern;

  // The following code makes sure that the variables from outside the graph
  // pattern are NOT visible inside the graph pattern, but the variables from
  // the graph pattern are visible outside the graph pattern.
  auto visibleVariablesSoFar = std::move(visibleVariables_);
  visibleVariables_.clear();
  auto mergeVariables =
      ad_utility::makeOnDestructionDontThrowDuringStackUnwinding(
          [this, &visibleVariablesSoFar]() {
            std::swap(visibleVariables_, visibleVariablesSoFar);
            visibleVariables_.insert(visibleVariables_.end(),
                                     visibleVariablesSoFar.begin(),
                                     visibleVariablesSoFar.end());
          });
  if (ctx->subSelect()) {
    auto parsedQuerySoFar = std::exchange(parsedQuery_, ParsedQuery{});
    auto [subquery, valuesOpt] = visit(ctx->subSelect());
    pattern._graphPatterns.emplace_back(std::move(subquery));
    if (valuesOpt.has_value()) {
      pattern._graphPatterns.emplace_back(std::move(valuesOpt.value()));
    }
    parsedQuery_ = std::move(parsedQuerySoFar);
    return pattern;
  }
  AD_CORRECTNESS_CHECK(ctx->groupGraphPatternSub());
  auto [subOps, filters] = visit(ctx->groupGraphPatternSub());
  pattern._graphPatterns = std::move(subOps);
  for (auto& filter : filters) {
    selectExistsVariables(filter);
    if (auto langFilterData = filter.expression_.getLanguageFilterExpression();
        langFilterData.has_value()) {
      const auto& [variable, language] = langFilterData.value();
      if (pattern.addLanguageFilter(variable, language)) {
        continue;
      }
    }
    pattern._filters.push_back(std::move(filter));
  }
  return pattern;
}

Visitor::OperationsAndFilters Visitor::visit(
    Parser::GroupGraphPatternSubContext* ctx) {
  vector<GraphPatternOperation> ops;
  vector<SparqlFilter> filters;

  auto filter = [&filters](SparqlFilter filter) {
    filters.emplace_back(std::move(filter));
  };
  auto op = [&ops](GraphPatternOperation op) {
    ops.emplace_back(std::move(op));
  };

  if (ctx->triplesBlock()) {
    ops.emplace_back(visit(ctx->triplesBlock()));
  }
  for (auto& [graphPattern, triples] :
       visitVector(ctx->graphPatternNotTriplesAndMaybeTriples())) {
    std::visit(ad_utility::OverloadCallOperator{filter, op},
               std::move(graphPattern));

    // TODO<C++23>: use `optional.transform` for this pattern.
    if (!triples.has_value()) {
      continue;
    }
    if (ops.empty() || !std::holds_alternative<BasicGraphPattern>(ops.back())) {
      ops.emplace_back(BasicGraphPattern{});
    }
    std::get<BasicGraphPattern>(ops.back())
        .appendTriples(std::move(triples.value()));
  }
  return {std::move(ops), std::move(filters)};
}

Visitor::OperationOrFilterAndMaybeTriples Visitor::visit(
    Parser::GraphPatternNotTriplesAndMaybeTriplesContext* ctx) {
  return {visit(ctx->graphPatternNotTriples()),
          visitOptional(ctx->triplesBlock())};
}

// ____________________________________________________________________________________
BasicGraphPattern Visitor::visit(Parser::TriplesBlockContext* ctx) {
  auto registerIfVariable = [this](const auto& variant) {
    if (holds_alternative<Variable>(variant)) {
      addVisibleVariable(std::get<Variable>(variant));
    }
  };
  auto convertAndRegisterTriple =
      [&registerIfVariable](
          const TripleWithPropertyPath& triple) -> SparqlTriple {
    registerIfVariable(triple.subject_);
    registerIfVariable(triple.predicate_);
    registerIfVariable(triple.object_);

    return {triple.subject_.toTripleComponent(), triple.predicate_,
            triple.object_.toTripleComponent()};
  };

  BasicGraphPattern triples = {ad_utility::transform(
      visit(ctx->triplesSameSubjectPath()), convertAndRegisterTriple)};
  if (ctx->triplesBlock()) {
    triples.appendTriples(visit(ctx->triplesBlock()));
  }
  return triples;
}

// ____________________________________________________________________________________
Visitor::OperationOrFilter Visitor::visit(
    Parser::GraphPatternNotTriplesContext* ctx) {
  return visitAlternative<std::variant<GraphPatternOperation, SparqlFilter>>(
      ctx->filterR(), ctx->optionalGraphPattern(), ctx->minusGraphPattern(),
      ctx->bind(), ctx->inlineData(), ctx->groupOrUnionGraphPattern(),
      ctx->graphGraphPattern(), ctx->serviceGraphPattern());
}

// ____________________________________________________________________________________
GraphPatternOperation Visitor::visit(Parser::OptionalGraphPatternContext* ctx) {
  auto pattern = visit(ctx->groupGraphPattern());
  return GraphPatternOperation{parsedQuery::Optional{std::move(pattern)}};
}

GraphPatternOperation Visitor::visitPathQuery(
    Parser::ServiceGraphPatternContext* ctx) {
  auto parsePathQuery = [](parsedQuery::PathQuery& pathQuery,
                           const parsedQuery::GraphPatternOperation& op) {
    if (std::holds_alternative<parsedQuery::BasicGraphPattern>(op)) {
      pathQuery.addBasicPattern(std::get<parsedQuery::BasicGraphPattern>(op));
    } else if (std::holds_alternative<parsedQuery::GroupGraphPattern>(op)) {
      pathQuery.addGraph(op);
    } else {
      throw parsedQuery::PathSearchException(
          "Unsupported element in pathSearch."
          "PathQuery may only consist of triples for configuration"
          "And a { group graph pattern } specifying edges.");
    }
  };

  parsedQuery::GraphPattern graphPattern = visit(ctx->groupGraphPattern());
  parsedQuery::PathQuery pathQuery;
  for (const auto& op : graphPattern._graphPatterns) {
    parsePathQuery(pathQuery, op);
  }

  return pathQuery;
}

GraphPatternOperation Visitor::visitSpatialQuery(
    Parser::ServiceGraphPatternContext* ctx) {
  auto parseSpatialQuery = [ctx](parsedQuery::SpatialQuery& spatialQuery,
                                 const parsedQuery::GraphPatternOperation& op) {
    if (std::holds_alternative<parsedQuery::BasicGraphPattern>(op)) {
      spatialQuery.addBasicPattern(
          std::get<parsedQuery::BasicGraphPattern>(op));
    } else if (std::holds_alternative<parsedQuery::GroupGraphPattern>(op)) {
      spatialQuery.addGraph(op);
    } else {
      reportError(
          ctx,
          "Unsupported element in spatialQuery."
          "spatialQuery may only consist of triples for configuration"
          "And a { group graph pattern } specifying the right join table.");
    }
  };

  parsedQuery::GraphPattern graphPattern = visit(ctx->groupGraphPattern());
  parsedQuery::SpatialQuery spatialQuery;
  for (const auto& op : graphPattern._graphPatterns) {
    parseSpatialQuery(spatialQuery, op);
  }

  try {
    // We convert the spatial query to a spatial join configuration and discard
    // its result here to detect errors early and report them to the user with
    // highlighting. It's only a small struct so not much is wasted.
    spatialQuery.toSpatialJoinConfiguration();
  } catch (const std::exception& ex) {
    reportError(ctx, ex.what());
  }

  return spatialQuery;
}

GraphPatternOperation Visitor::visitTextSearchQuery(
    Parser::ServiceGraphPatternContext* ctx) {
  auto parseTextSearchQuery =
      [ctx](parsedQuery::TextSearchQuery& textSearchQuery,
            const parsedQuery::GraphPatternOperation& op) {
        if (std::holds_alternative<parsedQuery::BasicGraphPattern>(op)) {
          textSearchQuery.addBasicPattern(
              std::get<parsedQuery::BasicGraphPattern>(op));
        } else {
          reportError(
              ctx,
              "Unsupported element in textSearchQuery. "
              "textSearchQuery may only consist of triples for configuration");
        }
      };

  parsedQuery::GraphPattern graphPattern = visit(ctx->groupGraphPattern());
  parsedQuery::TextSearchQuery textSearchQuery;
  for (const auto& op : graphPattern._graphPatterns) {
    parseTextSearchQuery(textSearchQuery, op);
  }

  return textSearchQuery;
}

// Parsing for the `serviceGraphPattern` rule.
GraphPatternOperation Visitor::visit(Parser::ServiceGraphPatternContext* ctx) {
  // Get the IRI and if a variable is specified, report that we do not support
  // it yet.
  //
  // NOTE: According to the grammar, this should either be a `Variable` or an
  // `Iri`, but due to (not very good) technical reasons, the `visit` returns a
  // `std::variant<Variable, GraphTerm>`, where `GraphTerm` is a
  // `std::variant<Literal, BlankNode, Iri>`, hence the `AD_CONTRACT_CHECK`.
  //
  // TODO: Also support variables. The semantics is to make a connection for
  // each IRI matching the variable and take the union of the results.
  VarOrIri varOrIri = visit(ctx->varOrIri());
  using Iri = TripleComponent::Iri;
  auto serviceIri =
      std::visit(ad_utility::OverloadCallOperator{
                     [&ctx](const Variable&) -> Iri {
                       reportNotSupported(ctx->varOrIri(),
                                          "Variable endpoint in SERVICE is");
                     },
                     [](const Iri& iri) -> Iri { return iri; }},
                 varOrIri);

  if (serviceIri.toStringRepresentation() == PATH_SEARCH_IRI) {
    return visitPathQuery(ctx);
  } else if (serviceIri.toStringRepresentation() == SPATIAL_SEARCH_IRI) {
    return visitSpatialQuery(ctx);
  } else if (serviceIri.toStringRepresentation() == TEXT_SEARCH_IRI) {
    return visitTextSearchQuery(ctx);
  }
  // Parse the body of the SERVICE query. Add the visible variables from the
  // SERVICE clause to the visible variables so far, but also remember them
  // separately (with duplicates removed) because we need them in `Service.cpp`
  // when computing the result for this operation.
  std::vector<Variable> visibleVariablesSoFar = std::move(visibleVariables_);
  parsedQuery::GraphPattern graphPattern = visit(ctx->groupGraphPattern());
  // Note: The `visit` call in the line above has filled the `visibleVariables_`
  // member with all the variables visible inside the graph pattern.
  std::vector<Variable> visibleVariablesServiceQuery =
      ad_utility::removeDuplicates(visibleVariables_);
  visibleVariables_ = std::move(visibleVariablesSoFar);
  visibleVariables_.insert(visibleVariables_.end(),
                           visibleVariablesServiceQuery.begin(),
                           visibleVariablesServiceQuery.end());
  // Create suitable `parsedQuery::Service` object and return it.
  return parsedQuery::Service{
      std::move(visibleVariablesServiceQuery), std::move(serviceIri),
      prologueString_, getOriginalInputForContext(ctx->groupGraphPattern()),
      static_cast<bool>(ctx->SILENT())};
}

// ____________________________________________________________________________
parsedQuery::GraphPatternOperation Visitor::visit(
    Parser::GraphGraphPatternContext* ctx) {
  auto varOrIri = visit(ctx->varOrIri());
  auto group = visit(ctx->groupGraphPattern());
  return std::visit(
      ad_utility::OverloadCallOperator{
          [this, &group](const Variable& graphVar) {
            addVisibleVariable(graphVar);
            return parsedQuery::GroupGraphPattern{std::move(group), graphVar};
          },
          [&group](const TripleComponent::Iri& graphIri) {
            return parsedQuery::GroupGraphPattern{std::move(group), graphIri};
          }},
      varOrIri);
}

// Parsing for the `expression` rule.
sparqlExpression::SparqlExpression::Ptr Visitor::visit(
    Parser::ExpressionContext* ctx) {
  return visit(ctx->conditionalOrExpression());
}

// Parsing for the `whereClause` rule.
Visitor::PatternAndVisibleVariables Visitor::visit(
    Parser::WhereClauseContext* ctx) {
  // Get the variables visible in this WHERE clause separately from the visible
  // variables so far because they might not all be visible in the outer query.
  // Adding appropriately to the visible variables so far is then taken care of
  // in `visit(SubSelectContext*)`.
  std::vector<Variable> visibleVariablesSoFar = std::move(visibleVariables_);
  auto graphPatternWhereClause = visit(ctx->groupGraphPattern());
  // Using `std::exchange` as per Johannes' suggestion. I am slightly irritated
  // that this calls the move constructor AND the move assignment operator for
  // the second argument, since this is a potential performance issue (not in
  // this case though).
  auto visibleVariablesWhereClause =
      std::exchange(visibleVariables_, std::move(visibleVariablesSoFar));
  return {std::move(graphPatternWhereClause),
          std::move(visibleVariablesWhereClause)};
}

// ____________________________________________________________________________________
SolutionModifiers Visitor::visit(Parser::SolutionModifierContext* ctx) {
  SolutionModifiers modifiers;
  visitIf(&modifiers.groupByVariables_, ctx->groupClause());
  visitIf(&modifiers.havingClauses_, ctx->havingClause());
  visitIf(&modifiers.orderBy_, ctx->orderClause());
  visitIf(&modifiers.limitOffset_, ctx->limitOffsetClauses());
  return modifiers;
}

// ____________________________________________________________________________________
LimitOffsetClause Visitor::visit(Parser::LimitOffsetClausesContext* ctx) {
  LimitOffsetClause clause{};
  visitIf(&clause._limit, ctx->limitClause());
  visitIf(&clause._offset, ctx->offsetClause());
  visitIf(&clause.textLimit_, ctx->textLimitClause());
  return clause;
}

// ____________________________________________________________________________________
vector<SparqlFilter> Visitor::visit(Parser::HavingClauseContext* ctx) {
  return visitVector(ctx->havingCondition());
}

// ____________________________________________________________________________________
SparqlFilter Visitor::visit(Parser::HavingConditionContext* ctx) {
  return {visitExpressionPimpl(ctx->constraint())};
}

// ____________________________________________________________________________________
OrderClause Visitor::visit(Parser::OrderClauseContext* ctx) {
  auto orderKeys = visitVector(ctx->orderCondition());

  if (ctx->internalSortBy) {
    auto isDescending = [](const auto& variant) {
      return std::visit([](const auto& k) { return k.isDescending_; }, variant);
    };
    if (ql::ranges::any_of(orderKeys, isDescending)) {
      reportError(ctx,
                  "When using the `INTERNAL SORT BY` modifier, all sorted "
                  "variables have to be ascending");
    }
    return {IsInternalSort::True, std::move(orderKeys)};
  } else {
    AD_CONTRACT_CHECK(ctx->orderBy);
    return {IsInternalSort::False, std::move(orderKeys)};
  }
}

// ____________________________________________________________________________________
vector<GroupKey> Visitor::visit(Parser::GroupClauseContext* ctx) {
  return visitVector(ctx->groupCondition());
}

// ____________________________________________________________________________________
std::optional<parsedQuery::ConstructClause> Visitor::visit(
    Parser::ConstructTemplateContext* ctx) {
  if (ctx->constructTriples()) {
    isInsideConstructTriples_ = true;
    auto cleanup =
        absl::Cleanup{[this]() { isInsideConstructTriples_ = false; }};
    return parsedQuery::ConstructClause{visit(ctx->constructTriples())};
  } else {
    return std::nullopt;
  }
}

// ____________________________________________________________________________________
RdfEscaping::NormalizedRDFString Visitor::visit(Parser::StringContext* ctx) {
  return RdfEscaping::normalizeRDFLiteral(ctx->getText());
}

// ____________________________________________________________________________________
TripleComponent::Iri Visitor::visit(Parser::IriContext* ctx) {
  string langtag =
      ctx->PREFIX_LANGTAG() ? ctx->PREFIX_LANGTAG()->getText() : "";
  return TripleComponent::Iri::fromIriref(
      langtag + visitAlternative<string>(ctx->iriref(), ctx->prefixedName()));
}

// ____________________________________________________________________________________
string Visitor::visit(Parser::IrirefContext* ctx) const {
  if (baseIri_.empty()) {
    return ctx->getText();
  }
  // TODO<RobinTF> Avoid unnecessary string copies because of conversion.
  // Handle IRIs with base IRI.
  return std::move(
      ad_utility::triple_component::Iri::fromIrirefConsiderBase(
          ctx->getText(), baseIri_.getBaseIri(false), baseIri_.getBaseIri(true))
          .toStringRepresentation());
}

// ____________________________________________________________________________________
string Visitor::visit(Parser::PrefixedNameContext* ctx) {
  return visitAlternative<std::string>(ctx->pnameLn(), ctx->pnameNs());
}

// ____________________________________________________________________________________
string Visitor::visit(Parser::PnameLnContext* ctx) {
  string text = ctx->getText();
  auto pos = text.find(':');
  auto pnameNS = text.substr(0, pos);
  auto pnLocal = text.substr(pos + 1);
  if (!prefixMap_.contains(pnameNS)) {
    // TODO<joka921> : proper name
    reportError(ctx, "Prefix " + pnameNS +
                         " was not registered using a PREFIX declaration");
  }
  auto inner = prefixMap_[pnameNS];
  // strip the trailing ">"
  inner = inner.substr(0, inner.size() - 1);
  return inner + RdfEscaping::unescapePrefixedIri(pnLocal) + ">";
}

// ____________________________________________________________________________________
string Visitor::visit(Parser::PnameNsContext* ctx) {
  auto text = ctx->getText();
  auto prefix = text.substr(0, text.length() - 1);
  if (!prefixMap_.contains(prefix)) {
    // TODO<joka921> : proper name
    reportError(ctx, "Prefix " + prefix +
                         " was not registered using a PREFIX declaration");
  }
  return prefixMap_[prefix];
}

// ____________________________________________________________________________________
DatasetClause SparqlQleverVisitor::visit(Parser::UsingClauseContext* ctx) {
  if (ctx->NAMED()) {
    return {.dataset_ = visit(ctx->iri()), .isNamed_ = true};
  } else {
    return {.dataset_ = visit(ctx->iri()), .isNamed_ = false};
  }
}

// ____________________________________________________________________________________
void Visitor::visit(Parser::PrologueContext* ctx) {
  // Process in an interleaved way, so PREFIX statements are processed correctly
  // to only use the BASE IRIs defined before them, not after them.
  for (auto* child : ctx->children) {
    if (auto* baseDecl = dynamic_cast<Parser::BaseDeclContext*>(child)) {
      visit(baseDecl);
    } else {
      auto* prefixDecl = dynamic_cast<Parser::PrefixDeclContext*>(child);
      AD_CORRECTNESS_CHECK(prefixDecl != nullptr);
      visit(prefixDecl);
    }
  }
  // Remember the whole prologue (we need this when we encounter a SERVICE
  // clause, see `visit(ServiceGraphPatternContext*)` below.
  if (ctx->getStart() && ctx->getStop()) {
    prologueString_ = getOriginalInputForContext(ctx);
  }
}

// ____________________________________________________________________________________
void Visitor::visit(Parser::BaseDeclContext* ctx) {
  auto rawIri = ctx->iriref()->getText();
  bool hasScheme = ctre::starts_with<"<[A-Za-z]*[A-Za-z0-9+-.]:">(rawIri);
  if (!hasScheme) {
    reportError(
        ctx,
        "The base IRI must be an absolute IRI with a scheme, was: " + rawIri);
  }
  baseIri_ = TripleComponent::Iri::fromIriref(visit(ctx->iriref()));
}

// ____________________________________________________________________________________
void Visitor::visit(Parser::PrefixDeclContext* ctx) {
  auto text = ctx->PNAME_NS()->getText();
  // Remove the ':' at the end of the PNAME_NS
  auto prefixLabel = text.substr(0, text.length() - 1);
  auto prefixIri = visit(ctx->iriref());
  prefixMap_[prefixLabel] = prefixIri;
}

// ____________________________________________________________________________________
ParsedQuery Visitor::visit(Parser::SelectQueryContext* ctx) {
  parsedQuery_._clause = visit(ctx->selectClause());
  parsedQuery_.datasetClauses_ =
      setAndGetDatasetClauses(visitVector(ctx->datasetClause()));
  visitWhereClause(ctx->whereClause(), parsedQuery_);
  parsedQuery_.addSolutionModifiers(visit(ctx->solutionModifier()));
  return parsedQuery_;
}

// ____________________________________________________________________________________
Visitor::SubQueryAndMaybeValues Visitor::visit(Parser::SubSelectContext* ctx) {
  ParsedQuery& query = parsedQuery_;
  query._clause = visit(ctx->selectClause());
  visitWhereClause(ctx->whereClause(), query);
  query.addSolutionModifiers(visit(ctx->solutionModifier()));
  auto values = visit(ctx->valuesClause());
  // Variables that are selected in this query are visible in the parent query.
  for (const auto& variable : query.selectClause().getSelectedVariables()) {
    addVisibleVariable(variable);
  }
  return {parsedQuery::Subquery{std::move(query)}, std::move(values)};
}

// ____________________________________________________________________________________
GroupKey Visitor::visit(Parser::GroupConditionContext* ctx) {
  if (ctx->var() && !ctx->expression()) {
    return Variable{ctx->var()->getText()};
  } else if (ctx->builtInCall() || ctx->functionCall()) {
    // builtInCall and functionCall are both also an Expression
    return (ctx->builtInCall() ? visitExpressionPimpl(ctx->builtInCall())
                               : visitExpressionPimpl(ctx->functionCall()));
  } else {
    AD_CORRECTNESS_CHECK(ctx->expression());
    auto expr = visitExpressionPimpl(ctx->expression());
    if (ctx->AS() && ctx->var()) {
      return Alias{std::move(expr), visit(ctx->var())};
    } else {
      return expr;
    }
  }
}

// ____________________________________________________________________________________
OrderKey Visitor::visit(Parser::OrderConditionContext* ctx) {
  auto visitExprOrderKey = [this](bool isDescending,
                                  auto* context) -> OrderKey {
    auto expr = visitExpressionPimpl(context);
    if (auto exprIsVariable = expr.getVariableOrNullopt();
        exprIsVariable.has_value()) {
      return VariableOrderKey{exprIsVariable.value(), isDescending};
    } else {
      return ExpressionOrderKey{std::move(expr), isDescending};
    }
  };

  if (ctx->var()) {
    return VariableOrderKey(visit(ctx->var()));
  } else if (ctx->constraint()) {
    return visitExprOrderKey(false, ctx->constraint());
  } else {
    AD_CORRECTNESS_CHECK(ctx->brackettedExpression());
    return visitExprOrderKey(ctx->DESC() != nullptr,
                             ctx->brackettedExpression());
  }
}

// ____________________________________________________________________________________
uint64_t Visitor::visit(Parser::LimitClauseContext* ctx) {
  return visit(ctx->integer());
}

// ____________________________________________________________________________________
uint64_t Visitor::visit(Parser::OffsetClauseContext* ctx) {
  return visit(ctx->integer());
}

// ____________________________________________________________________________________
uint64_t Visitor::visit(Parser::TextLimitClauseContext* ctx) {
  return visit(ctx->integer());
}

// ____________________________________________________________________________________
SparqlValues Visitor::visit(Parser::InlineDataOneVarContext* ctx) {
  SparqlValues values;
  values._variables.push_back(visit(ctx->var()));
  for (auto& dataBlockValue : ctx->dataBlockValue()) {
    values._values.push_back({visit(dataBlockValue)});
  }
  return values;
}

// ____________________________________________________________________________________
SparqlValues Visitor::visit(Parser::InlineDataFullContext* ctx) {
  SparqlValues values;
  values._variables = visitVector(ctx->var());
  values._values = visitVector(ctx->dataBlockSingle());
  if (std::any_of(values._values.begin(), values._values.end(),
                  [numVars = values._variables.size()](const auto& inner) {
                    return inner.size() != numVars;
                  })) {
    reportError(ctx,
                "The number of values in every data block must "
                "match the number of variables in a values clause.");
  }
  return values;
}

// ____________________________________________________________________________________
vector<TripleComponent> Visitor::visit(Parser::DataBlockSingleContext* ctx) {
  if (ctx->NIL()) {
    return {};
  }
  return visitVector(ctx->dataBlockValue());
}

// ____________________________________________________________________________________
TripleComponent Visitor::visit(Parser::DataBlockValueContext* ctx) {
  // Return a string
  if (ctx->iri()) {
    return visit(ctx->iri());
  } else if (ctx->rdfLiteral()) {
    return RdfStringParser<TurtleParser<Tokenizer>>::parseTripleObject(
        visit(ctx->rdfLiteral()));
  } else if (ctx->numericLiteral()) {
    return std::visit(
        [](auto intOrDouble) { return TripleComponent{intOrDouble}; },
        visit(ctx->numericLiteral()));
  } else if (ctx->UNDEF()) {
    return TripleComponent::UNDEF{};
  } else {
    AD_CORRECTNESS_CHECK(ctx->booleanLiteral());
    return TripleComponent{visit(ctx->booleanLiteral())};
  }
}

// ____________________________________________________________________________________
GraphPatternOperation Visitor::visit(Parser::MinusGraphPatternContext* ctx) {
  auto visibleVariables = std::move(visibleVariables_);
  GraphPatternOperation operation{
      parsedQuery::Minus{visit(ctx->groupGraphPattern())}};
  // Make sure that the variables from the minus graph pattern are NOT added to
  // visible variables.
  visibleVariables_ = std::move(visibleVariables);
  return operation;
}

// ____________________________________________________________________________________
namespace {
GraphPattern wrap(GraphPatternOperation op) {
  auto pattern = GraphPattern();
  pattern._graphPatterns.emplace_back(std::move(op));
  return pattern;
}
}  // namespace

// ____________________________________________________________________________________
GraphPatternOperation Visitor::visit(
    Parser::GroupOrUnionGraphPatternContext* ctx) {
  auto children = visitVector(ctx->groupGraphPattern());
  if (children.size() > 1) {
    // https://en.cppreference.com/w/cpp/algorithm/accumulate
    // a similar thing is done in QueryPlaner::uniteGraphPatterns
    auto foldOp = [](GraphPatternOperation op1, GraphPattern op2) {
      return GraphPatternOperation{
          parsedQuery::Union{wrap(std::move(op1)), std::move(op2)}};
    };
    // TODO<joka921> QLever should support Nary UNIONs directly.
    return std::accumulate(std::next(children.begin(), 2), children.end(),
                           GraphPatternOperation{parsedQuery::Union{
                               std::move(children[0]), std::move(children[1])}},
                           foldOp);
  } else {
    return GraphPatternOperation{
        parsedQuery::GroupGraphPattern{std::move(children[0])}};
  }
}

// ____________________________________________________________________________________
template <typename Context>
void Visitor::warnOrThrowIfUnboundVariables(
    Context* ctx, const SparqlExpressionPimpl& expression,
    std::string_view clauseName) {
  for (const auto& var : expression.containedVariables()) {
    if (!ad_utility::contains(visibleVariables_, *var)) {
      auto message = absl::StrCat(
          "The variable ", var->name(), " was used in the expression of a ",
          clauseName, " clause but was not previously bound in the query");
      if (RuntimeParameters().get<"throw-on-unbound-variables">()) {
        reportError(ctx, message);
      } else {
        parsedQuery_.addWarning(std::move(message));
      }
    }
  }
}

// ____________________________________________________________________________________
SparqlFilter Visitor::visit(Parser::FilterRContext* ctx) {
  // NOTE: We cannot add a warning or throw an exception if the FILTER
  // expression contains unbound variables, because the variables of the FILTER
  // might be bound after the filter appears in the query (which is perfectly
  // legal).
  return SparqlFilter{visitExpressionPimpl(ctx->constraint())};
}

// ____________________________________________________________________________________
ExpressionPtr Visitor::visit(Parser::ConstraintContext* ctx) {
  return visitAlternative<ExpressionPtr>(
      ctx->brackettedExpression(), ctx->builtInCall(), ctx->functionCall());
}

// ____________________________________________________________________________________
ExpressionPtr Visitor::visit(Parser::FunctionCallContext* ctx) {
  return processIriFunctionCall(visit(ctx->iri()), visit(ctx->argList()), ctx);
}

// ____________________________________________________________________________________
vector<Visitor::ExpressionPtr> Visitor::visit(Parser::ArgListContext* ctx) {
  // If no arguments, return empty expression vector.
  if (ctx->NIL()) {
    return std::vector<ExpressionPtr>{};
  }
  // The grammar allows an optional DISTINCT before the argument list (the
  // whole list, not the individual arguments), but we currently don't support
  // it.
  if (ctx->DISTINCT()) {
    reportNotSupported(
        ctx, "DISTINCT for the argument lists of an IRI functions is ");
  }
  // Visit the expression of each argument.
  return visitVector(ctx->expression());
}

// ____________________________________________________________________________________
std::vector<ExpressionPtr> Visitor::visit(Parser::ExpressionListContext* ctx) {
  if (ctx->NIL()) {
    return {};
  }
  return visitVector(ctx->expression());
}

// ____________________________________________________________________________________
Triples Visitor::visit(Parser::ConstructTriplesContext* ctx) {
  auto result = visit(ctx->triplesSameSubject());
  if (ctx->constructTriples()) {
    ad_utility::appendVector(result, visit(ctx->constructTriples()));
  }
  return result;
}

// ____________________________________________________________________________________
Triples Visitor::visit(Parser::TriplesTemplateContext* ctx) {
  return ad_utility::flatten(visitVector(ctx->triplesSameSubject()));
}

// ____________________________________________________________________________________
Triples Visitor::visit(Parser::TriplesSameSubjectContext* ctx) {
  Triples triples;
  if (ctx->varOrTerm()) {
    GraphTerm subject = visit(ctx->varOrTerm());
    AD_CONTRACT_CHECK(ctx->propertyListNotEmpty());
    auto propertyList = visit(ctx->propertyListNotEmpty());
    for (auto& tuple : propertyList.first) {
      triples.push_back({subject, std::move(tuple[0]), std::move(tuple[1])});
    }
    ad_utility::appendVector(triples, std::move(propertyList.second));
  } else {
    AD_CORRECTNESS_CHECK(ctx->triplesNode());
    auto tripleNodes = visit(ctx->triplesNode());
    ad_utility::appendVector(triples, std::move(tripleNodes.second));
    AD_CONTRACT_CHECK(ctx->propertyList());
    auto propertyList = visit(ctx->propertyList());
    for (auto& tuple : propertyList.first) {
      triples.push_back(
          {tripleNodes.first, std::move(tuple[0]), std::move(tuple[1])});
    }
    ad_utility::appendVector(triples, std::move(propertyList.second));
  }
  return triples;
}

// ____________________________________________________________________________________
PredicateObjectPairsAndTriples Visitor::visit(
    Parser::PropertyListContext* ctx) {
  return ctx->propertyListNotEmpty() ? visit(ctx->propertyListNotEmpty())
                                     : PredicateObjectPairsAndTriples{
                                           PredicateObjectPairs{}, Triples{}};
}

// ____________________________________________________________________________________
PredicateObjectPairsAndTriples Visitor::visit(
    Parser::PropertyListNotEmptyContext* ctx) {
  PredicateObjectPairs triplesWithoutSubject;
  Triples additionalTriples;
  auto verbs = ctx->verb();
  auto objectLists = ctx->objectList();
  for (size_t i = 0; i < verbs.size(); i++) {
    // TODO use zip-style approach once C++ supports ranges
    auto objectList = visit(objectLists.at(i));
    auto verb = visit(verbs.at(i));
    for (auto& object : objectList.first) {
      triplesWithoutSubject.push_back({verb, std::move(object)});
    }
    ad_utility::appendVector(additionalTriples, std::move(objectList.second));
  }
  return {std::move(triplesWithoutSubject), std::move(additionalTriples)};
}

// ____________________________________________________________________________________
GraphTerm Visitor::visit(Parser::VerbContext* ctx) {
  if (ctx->varOrIri()) {
    // This is an artefact of there being two distinct Iri types.
    return std::visit(ad_utility::OverloadCallOperator{
                          [](const Variable& v) -> GraphTerm { return v; },
                          [](const TripleComponent::Iri& i) -> GraphTerm {
                            return Iri(i.toStringRepresentation());
                          }},
                      visit(ctx->varOrIri()));
  } else {
    // Special keyword 'a'
    AD_CORRECTNESS_CHECK(ctx->getText() == "a");
    return GraphTerm{Iri{std::string{a}}};
  }
}

// ____________________________________________________________________________________
ObjectsAndTriples Visitor::visit(Parser::ObjectListContext* ctx) {
  Objects objects;
  Triples additionalTriples;
  auto objectContexts = ctx->objectR();
  for (auto& objectContext : objectContexts) {
    auto graphNode = visit(objectContext);
    ad_utility::appendVector(additionalTriples, std::move(graphNode.second));
    objects.push_back(std::move(graphNode.first));
  }
  return {std::move(objects), std::move(additionalTriples)};
}

// ____________________________________________________________________________________
SubjectOrObjectAndTriples Visitor::visit(Parser::ObjectRContext* ctx) {
  return visit(ctx->graphNode());
}

// ____________________________________________________________________________________
template <typename Context>
void Visitor::setMatchingWordAndScoreVisibleIfPresent(
    // If a triple `?var ql:contains-word "words"` or `?var ql:contains-entity
    // <entity>` is contained in the query, then the variable
    // `?ql_textscore_var` is implicitly created and visible in the query body.
    // Similarly, if a triple `?var ql:contains-word "words"` is contained in
    // the query, then the variable `ql_matchingword_var` is implicitly created
    // and visible in the query body.
    Context* ctx, const TripleWithPropertyPath& triple) {
  const auto& [subject, predicate, object] = triple;

  auto* var = std::get_if<Variable>(&subject);
  auto* propertyPath = std::get_if<PropertyPath>(&predicate);

  if (!var || !propertyPath) {
    return;
  }

  if (propertyPath->asString() == CONTAINS_WORD_PREDICATE) {
    string name = object.toSparql();
    if (!((name.starts_with('"') && name.ends_with('"')) ||
          (name.starts_with('\'') && name.ends_with('\'')))) {
      reportError(ctx,
                  "ql:contains-word has to be followed by a string in quotes");
    }
    for (std::string_view s : std::vector<std::string>(
             absl::StrSplit(name.substr(1, name.size() - 2), ' '))) {
      addVisibleVariable(var->getWordScoreVariable(s, s.ends_with('*')));
      if (!s.ends_with('*')) {
        continue;
      }
      addVisibleVariable(var->getMatchingWordVariable(
          ad_utility::utf8ToLower(s.substr(0, s.size() - 1))));
    }
  } else if (propertyPath->asString() == CONTAINS_ENTITY_PREDICATE) {
    if (const auto* entVar = std::get_if<Variable>(&object)) {
      addVisibleVariable(var->getEntityScoreVariable(*entVar));
    } else {
      addVisibleVariable(var->getEntityScoreVariable(object.toSparql()));
    }
  }
}

// ___________________________________________________________________________
vector<TripleWithPropertyPath> Visitor::visit(
    Parser::TriplesSameSubjectPathContext* ctx) {
  /*
  // If a triple `?var ql:contains-word "words"` or `?var ql:contains-entity
  // <entity>` is contained in the query, then the variable `?ql_textscore_var`
  // is implicitly created and visible in the query body.
  // Similarly if a triple `?var ql:contains-word "words"` is contained in the
  // query, then the variable `ql_matchingword_var` is implicitly created and
  // visible in the query body.
  auto setMatchingWordAndScoreVisibleIfPresent =
      [this, ctx](GraphTerm& subject, VarOrPath& predicate, GraphTerm& object) {
        auto* var = std::get_if<Variable>(&subject);
        auto* propertyPath = std::get_if<PropertyPath>(&predicate);

        if (!var || !propertyPath) {
          return;
        }

        if (propertyPath->asString() == CONTAINS_WORD_PREDICATE) {
          string name = object.toSparql();
          if (!((name.starts_with('"') && name.ends_with('"')) ||
                (name.starts_with('\'') && name.ends_with('\'')))) {
            reportError(
                ctx,
                "ql:contains-word has to be followed by a string in quotes");
          }
          for (std::string_view s : std::vector<std::string>(
                   absl::StrSplit(name.substr(1, name.size() - 2), ' '))) {
            if (!s.ends_with('*')) {
              continue;
            }
            addVisibleVariable(var->getMatchingWordVariable(
                ad_utility::utf8ToLower(s.substr(0, s.size() - 1))));
          }
        } else if (propertyPath->asString() == CONTAINS_ENTITY_PREDICATE) {
          if (const auto* entVar = std::get_if<Variable>(&object)) {
            addVisibleVariable(var->getScoreVariable(*entVar));
          } else {
            addVisibleVariable(var->getScoreVariable(object.toSparql()));
          }
        }
      };
      */

  // Assemble the final result from a set of given `triples` and possibly empty
  // `additionalTriples`, the given `subject` and the given pairs of
  // `[predicate, object]`
  using TripleVec = std::vector<TripleWithPropertyPath>;
  auto assembleResult = [this, ctx](TripleVec triples, GraphTerm subject,
                                    PathObjectPairs predicateObjectPairs,
                                    TripleVec additionalTriples) {
    for (auto&& [predicate, object] : std::move(predicateObjectPairs)) {
      triples.emplace_back(subject, std::move(predicate), std::move(object));
    }
    ql::ranges::copy(additionalTriples, std::back_inserter(triples));
    for (const auto& triple : triples) {
      setMatchingWordAndScoreVisibleIfPresent(ctx, triple);
    }
    return triples;
  };
  if (ctx->varOrTerm()) {
    auto subject = visit(ctx->varOrTerm());
    auto [tuples, triples] = visit(ctx->propertyListPathNotEmpty());
    return assembleResult(std::move(triples), std::move(subject),
                          std::move(tuples), {});
  } else {
    AD_CORRECTNESS_CHECK(ctx->triplesNodePath());
    auto [subject, result] = visit(ctx->triplesNodePath());
    auto additionalTriples = visit(ctx->propertyListPath());
    if (additionalTriples.has_value()) {
      auto& [tuples, triples] = additionalTriples.value();
      return assembleResult(std::move(result), std::move(subject),
                            std::move(tuples), std::move(triples));
    } else {
      return assembleResult(std::move(result), std::move(subject), {}, {});
    }
  }
}

// ___________________________________________________________________________
std::optional<PathObjectPairsAndTriples> Visitor::visit(
    Parser::PropertyListPathContext* ctx) {
  return visitOptional(ctx->propertyListPathNotEmpty());
}

// ___________________________________________________________________________
PathObjectPairsAndTriples Visitor::visit(
    Parser::PropertyListPathNotEmptyContext* ctx) {
  PathObjectPairsAndTriples result = visit(ctx->tupleWithPath());
  auto& [pairs, triples] = result;
  vector<PathObjectPairsAndTriples> pairsAndTriples =
      visitVector(ctx->tupleWithoutPath());
  for (auto& [newPairs, newTriples] : pairsAndTriples) {
    ql::ranges::move(newPairs, std::back_inserter(pairs));
    ql::ranges::move(newTriples, std::back_inserter(triples));
  }
  return result;
}

// ____________________________________________________________________________________
PropertyPath Visitor::visit(Parser::VerbPathContext* ctx) {
  PropertyPath p = visit(ctx->path());
  // TODO move computeCanBeNull into PropertyPath constructor.
  p.computeCanBeNull();
  return p;
}

// ____________________________________________________________________________________
Variable Visitor::visit(Parser::VerbSimpleContext* ctx) {
  return visit(ctx->var());
}

// ____________________________________________________________________________________
PathObjectPairsAndTriples Visitor::visit(Parser::TupleWithoutPathContext* ctx) {
  VarOrPath predicate = visit(ctx->verbPathOrSimple());
  ObjectsAndTriples objectList = visit(ctx->objectList());
  auto predicateObjectPairs = joinPredicateAndObject(predicate, objectList);
  std::vector<TripleWithPropertyPath> triples;
  auto toVarOrPath = [](GraphTerm term) -> VarOrPath {
    if (std::holds_alternative<Variable>(term)) {
      return std::get<Variable>(term);
    } else {
      return PropertyPath::fromIri(term.toSparql());
    }
  };
  for (auto& triple : objectList.second) {
    triples.emplace_back(triple[0], toVarOrPath(triple[1]), triple[2]);
  }
  return {std::move(predicateObjectPairs), std::move(triples)};
}

// ____________________________________________________________________________________
PathObjectPairsAndTriples Visitor::visit(Parser::TupleWithPathContext* ctx) {
  VarOrPath predicate = visit(ctx->verbPathOrSimple());
  ObjectsAndPathTriples objectList = visit(ctx->objectListPath());
  auto predicateObjectPairs = joinPredicateAndObject(predicate, objectList);
  return {predicateObjectPairs, std::move(objectList.second)};
}

// ____________________________________________________________________________________
VarOrPath Visitor::visit(Parser::VerbPathOrSimpleContext* ctx) {
  return visitAlternative<ad_utility::sparql_types::VarOrPath>(
      ctx->verbPath(), ctx->verbSimple());
}

// ___________________________________________________________________________
ObjectsAndPathTriples Visitor::visit(Parser::ObjectListPathContext* ctx) {
  auto objectAndTriplesVec = visitVector(ctx->objectPath());
  // First collect all the objects.
  std::vector<GraphTerm> objects;
  ql::ranges::copy(
      objectAndTriplesVec | ql::views::transform(ad_utility::first),
      std::back_inserter(objects));

  // Collect all the triples. Node: `views::join` flattens the input.
  std::vector<TripleWithPropertyPath> triples;
  ql::ranges::copy(objectAndTriplesVec |
                       ql::views::transform(ad_utility::second) |
                       ql::views::join,
                   std::back_inserter(triples));
  return {std::move(objects), std::move(triples)};
}

// ____________________________________________________________________________________
SubjectOrObjectAndPathTriples Visitor::visit(Parser::ObjectPathContext* ctx) {
  return visit(ctx->graphNodePath());
}

// ____________________________________________________________________________________
PropertyPath Visitor::visit(Parser::PathContext* ctx) {
  return visit(ctx->pathAlternative());
}

// ____________________________________________________________________________________
PropertyPath Visitor::visit(Parser::PathAlternativeContext* ctx) {
  return PropertyPath::makeAlternative(visitVector(ctx->pathSequence()));
}

// ____________________________________________________________________________________
PropertyPath Visitor::visit(Parser::PathSequenceContext* ctx) {
  return PropertyPath::makeSequence(visitVector(ctx->pathEltOrInverse()));
}

// ____________________________________________________________________________________
PropertyPath Visitor::visit(Parser::PathEltContext* ctx) {
  PropertyPath p = visit(ctx->pathPrimary());

  if (ctx->pathMod()) {
    std::string modifier = ctx->pathMod()->getText();
    p = PropertyPath::makeModified(p, modifier);
  }
  return p;
}

// ____________________________________________________________________________________
PropertyPath Visitor::visit(Parser::PathEltOrInverseContext* ctx) {
  PropertyPath p = visit(ctx->pathElt());

  if (ctx->negationOperator) {
    p = PropertyPath::makeInverse(std::move(p));
  }

  return p;
}

// ____________________________________________________________________________________
void Visitor::visit(Parser::PathModContext*) {
  // This rule is only used by the `PathElt` rule which should have handled the
  // content of this rule.
  AD_FAIL();
}

// ____________________________________________________________________________________
PropertyPath Visitor::visit(Parser::PathPrimaryContext* ctx) {
  // TODO: implement a strong Iri type, s.t. the ctx->iri() case can become a
  //  simple `return visit(...)`. Then the three cases which are not the
  //  `special a` case can be merged into a `visitAlternative(...)`.
  if (ctx->iri()) {
    return PropertyPath::fromIri(
        std::string{visit(ctx->iri()).toStringRepresentation()});
  } else if (ctx->path()) {
    return visit(ctx->path());
  } else if (ctx->pathNegatedPropertySet()) {
    return visit(ctx->pathNegatedPropertySet());
  } else {
    AD_CORRECTNESS_CHECK(ctx->getText() == "a");
    // Special keyword 'a'
    return PropertyPath::fromIri(std::string{a});
  }
}

// ____________________________________________________________________________________
PropertyPath Visitor::visit(Parser::PathNegatedPropertySetContext* ctx) {
  return PropertyPath::makeNegated(visitVector(ctx->pathOneInPropertySet()));
}

// ____________________________________________________________________________________
PropertyPath Visitor::visit(Parser::PathOneInPropertySetContext* ctx) {
  std::string iri = ctx->iri()
                        ? std::move(visit(ctx->iri()).toStringRepresentation())
                        : std::string{a};
  const std::string& text = ctx->getText();
  AD_CORRECTNESS_CHECK((iri == a) == (text == "a" || text == "^a"));
  auto propertyPath = PropertyPath::fromIri(std::move(iri));
  if (text.starts_with("^")) {
    return PropertyPath::makeInverse(propertyPath);
  }
  return propertyPath;
}

// ____________________________________________________________________________________
uint64_t Visitor::visit(Parser::IntegerContext* ctx) {
  try {
    // unsigned long long int might be larger than 8 bytes as per the standard.
    // If that were the case this could lead to overflows.
    // TODO<joka921> Use `std::from_chars` but first check for the compiler
    //  support.
    static_assert(sizeof(unsigned long long int) == sizeof(uint64_t));
    return std::stoull(ctx->getText());
  } catch (const std::out_of_range&) {
    reportNotSupported(ctx, "Integer " + ctx->getText() +
                                " does not fit into 64 bits. This is ");
  }
}

// ____________________________________________________________________________________
SubjectOrObjectAndTriples Visitor::visit(Parser::TriplesNodeContext* ctx) {
  return visitAlternative<SubjectOrObjectAndTriples>(
      ctx->collection(), ctx->blankNodePropertyList());
}

// ____________________________________________________________________________________
SubjectOrObjectAndTriples Visitor::visit(
    Parser::BlankNodePropertyListContext* ctx) {
  GraphTerm term = newBlankNodeOrVariable();
  Triples triples;
  auto propertyList = visit(ctx->propertyListNotEmpty());
  for (auto& [predicate, object] : propertyList.first) {
    triples.push_back({term, std::move(predicate), std::move(object)});
  }
  ad_utility::appendVector(triples, std::move(propertyList.second));
  return {std::move(term), std::move(triples)};
}

// ____________________________________________________________________________________
SubjectOrObjectAndPathTriples Visitor::visit(
    Parser::TriplesNodePathContext* ctx) {
  return visitAlternative<SubjectOrObjectAndPathTriples>(
      ctx->blankNodePropertyListPath(), ctx->collectionPath());
}

// ____________________________________________________________________________________
SubjectOrObjectAndPathTriples Visitor::visit(
    Parser::BlankNodePropertyListPathContext* ctx) {
  auto subject = parsedQuery_.getNewInternalVariable();
  auto [predicateObjects, triples] = visit(ctx->propertyListPathNotEmpty());
  for (auto& [predicate, object] : predicateObjects) {
    triples.emplace_back(subject, std::move(predicate), std::move(object));
  }
  return {std::move(subject), triples};
}

// _____________________________________________________________________________
template <typename TripleType, typename Func>
TripleType Visitor::toRdfCollection(std::vector<TripleType> elements,
                                    Func iriStringToPredicate) {
  typename TripleType::second_type triples;
  GraphTerm nextTerm{Iri{"<http://www.w3.org/1999/02/22-rdf-syntax-ns#nil>"}};
  for (auto& graphNode : ql::ranges::reverse_view(elements)) {
    GraphTerm currentTerm = newBlankNodeOrVariable();
    triples.push_back(
        {currentTerm,
         iriStringToPredicate(
             "<http://www.w3.org/1999/02/22-rdf-syntax-ns#first>"),
         std::move(graphNode.first)});
    triples.push_back({currentTerm,
                       iriStringToPredicate(
                           "<http://www.w3.org/1999/02/22-rdf-syntax-ns#rest>"),
                       std::move(nextTerm)});
    nextTerm = std::move(currentTerm);

    ad_utility::appendVector(triples, std::move(graphNode.second));
  }
  return {std::move(nextTerm), std::move(triples)};
}

// _____________________________________________________________________________
SubjectOrObjectAndTriples Visitor::visit(Parser::CollectionContext* ctx) {
  return toRdfCollection(visitVector(ctx->graphNode()), [](std::string iri) {
    return GraphTerm{Iri{std::move(iri)}};
  });
}

// _____________________________________________________________________________
SubjectOrObjectAndPathTriples Visitor::visit(
    Parser::CollectionPathContext* ctx) {
  return toRdfCollection(
      visitVector(ctx->graphNodePath()),
      [](std::string iri) { return PropertyPath::fromIri(std::move(iri)); });
}

// ____________________________________________________________________________________
SubjectOrObjectAndTriples Visitor::visit(Parser::GraphNodeContext* ctx) {
  if (ctx->varOrTerm()) {
    return {visit(ctx->varOrTerm()), Triples{}};
  } else {
    AD_CORRECTNESS_CHECK(ctx->triplesNode());
    return visit(ctx->triplesNode());
  }
}

// ____________________________________________________________________________________
SubjectOrObjectAndPathTriples Visitor::visit(
    Parser::GraphNodePathContext* ctx) {
  if (ctx->varOrTerm()) {
    return {visit(ctx->varOrTerm()), {}};
  } else {
    AD_CORRECTNESS_CHECK(ctx->triplesNodePath());
    return visit(ctx->triplesNodePath());
  }
}

// ____________________________________________________________________________________
GraphTerm Visitor::visit(Parser::VarOrTermContext* ctx) {
  return visitAlternative<GraphTerm>(ctx->var(), ctx->graphTerm());
}

// ____________________________________________________________________________________
VarOrIri Visitor::visit(Parser::VarOrIriContext* ctx) {
  return visitAlternative<VarOrIri>(ctx->var(), ctx->iri());
}

// ____________________________________________________________________________________
GraphTerm Visitor::visit(Parser::GraphTermContext* ctx) {
  if (ctx->blankNode()) {
    return visit(ctx->blankNode());
  } else if (ctx->iri()) {
    // TODO<joka921> Unify.
    return Iri{std::string{visit(ctx->iri()).toStringRepresentation()}};
  } else if (ctx->NIL()) {
    return Iri{"<http://www.w3.org/1999/02/22-rdf-syntax-ns#nil>"};
  } else {
    return visitAlternative<Literal>(ctx->numericLiteral(),
                                     ctx->booleanLiteral(), ctx->rdfLiteral());
  }
}

// ____________________________________________________________________________________
ExpressionPtr Visitor::visit(Parser::ConditionalOrExpressionContext* ctx) {
  auto childContexts = ctx->conditionalAndExpression();
  auto children = visitVector(ctx->conditionalAndExpression());
  AD_CONTRACT_CHECK(!children.empty());
  auto result = std::move(children.front());
  std::for_each(children.begin() + 1, children.end(),
                [&result](ExpressionPtr& ptr) {
                  result = sparqlExpression::makeOrExpression(std::move(result),
                                                              std::move(ptr));
                });
  result->descriptor() = ctx->getText();
  return result;
}

// ____________________________________________________________________________________
ExpressionPtr Visitor::visit(Parser::ConditionalAndExpressionContext* ctx) {
  auto children = visitVector(ctx->valueLogical());
  AD_CONTRACT_CHECK(!children.empty());
  auto result = std::move(children.front());
  std::for_each(children.begin() + 1, children.end(),
                [&result](ExpressionPtr& ptr) {
                  result = sparqlExpression::makeAndExpression(
                      std::move(result), std::move(ptr));
                });
  result->descriptor() = ctx->getText();
  return result;
}

// ____________________________________________________________________________________
ExpressionPtr Visitor::visit(Parser::ValueLogicalContext* ctx) {
  return visit(ctx->relationalExpression());
}

// ___________________________________________________________________________
ExpressionPtr Visitor::visit(Parser::RelationalExpressionContext* ctx) {
  auto children = visitVector(ctx->numericExpression());

  if (ctx->expressionList()) {
    auto lhs = visitVector(ctx->numericExpression());
    AD_CORRECTNESS_CHECK(lhs.size() == 1);
    auto expressions = visit(ctx->expressionList());
    auto inExpression = std::make_unique<InExpression>(std::move(lhs.at(0)),
                                                       std::move(expressions));
    if (ctx->notToken) {
      return makeUnaryNegateExpression(std::move(inExpression));
    } else {
      return inExpression;
    }
  }
  AD_CONTRACT_CHECK(children.size() == 1 || children.size() == 2);
  if (children.size() == 1) {
    return std::move(children[0]);
  }

  auto make = [&](auto t) {
    using Expr = typename decltype(t)::type;
    return createExpression<Expr>(std::move(children[0]),
                                  std::move(children[1]));
  };

  std::string relation = ctx->children[1]->getText();
  if (relation == "=") {
    return make(ti<EqualExpression>);
  } else if (relation == "!=") {
    return make(ti<NotEqualExpression>);
  } else if (relation == "<") {
    return make(ti<LessThanExpression>);
  } else if (relation == ">") {
    return make(ti<GreaterThanExpression>);
  } else if (relation == "<=") {
    return make(ti<LessEqualExpression>);
  } else {
    AD_CORRECTNESS_CHECK(relation == ">=");
    return make(ti<GreaterEqualExpression>);
  }
}

// ____________________________________________________________________________________
ExpressionPtr Visitor::visit(Parser::NumericExpressionContext* ctx) {
  return visit(ctx->additiveExpression());
}

// ____________________________________________________________________________________
ExpressionPtr Visitor::visit(Parser::AdditiveExpressionContext* ctx) {
  auto result = visit(ctx->multiplicativeExpression());

  for (OperatorAndExpression& signAndExpression :
       visitVector(ctx->multiplicativeExpressionWithSign())) {
    switch (signAndExpression.operator_) {
      case Operator::Plus:
        result = sparqlExpression::makeAddExpression(
            std::move(result), std::move(signAndExpression.expression_));
        break;
      case Operator::Minus:
        result = sparqlExpression::makeSubtractExpression(
            std::move(result), std::move(signAndExpression.expression_));
        break;
      default:
        AD_FAIL();
    }
  }
  return result;
}

// ____________________________________________________________________________________
Visitor::OperatorAndExpression Visitor::visit(
    Parser::MultiplicativeExpressionWithSignContext* ctx) {
  return visitAlternative<OperatorAndExpression>(
      ctx->plusSubexpression(), ctx->minusSubexpression(),
      ctx->multiplicativeExpressionWithLeadingSignButNoSpace());
}

// ____________________________________________________________________________________
Visitor::OperatorAndExpression Visitor::visit(
    Parser::PlusSubexpressionContext* ctx) {
  return {Operator::Plus, visit(ctx->multiplicativeExpression())};
}

// ____________________________________________________________________________________
Visitor::OperatorAndExpression Visitor::visit(
    Parser::MinusSubexpressionContext* ctx) {
  return {Operator::Minus, visit(ctx->multiplicativeExpression())};
}

// ____________________________________________________________________________________
Visitor::OperatorAndExpression Visitor::visit(
    Parser::MultiplicativeExpressionWithLeadingSignButNoSpaceContext* ctx) {
  Operator op =
      ctx->numericLiteralPositive() ? Operator::Plus : Operator::Minus;

  // Helper function that inverts a number if  the leading sign of this
  // expression is `-`
  auto invertIfNecessary = [ctx](auto number) {
    return ctx->numericLiteralPositive() ? number : -number;
  };

  // Create the initial expression from a double literal
  auto createFromDouble = [&](double d) -> ExpressionPtr {
    return std::make_unique<sparqlExpression::IdExpression>(
        Id::makeFromDouble(invertIfNecessary(d)));
  };
  auto createFromInt = [&](int64_t i) -> ExpressionPtr {
    return std::make_unique<sparqlExpression::IdExpression>(
        Id::makeFromInt(invertIfNecessary(i)));
  };

  auto literalAsVariant = visitAlternative<IntOrDouble>(
      ctx->numericLiteralPositive(), ctx->numericLiteralNegative());

  auto expression = std::visit(
      ad_utility::OverloadCallOperator{createFromInt, createFromDouble},
      literalAsVariant);

  for (OperatorAndExpression& opAndExp :
       visitVector(ctx->multiplyOrDivideExpression())) {
    switch (opAndExp.operator_) {
      case Operator::Multiply:
        expression = sparqlExpression::makeMultiplyExpression(
            std::move(expression), std::move(opAndExp.expression_));
        break;
      case Operator::Divide:
        expression = sparqlExpression::makeDivideExpression(
            std::move(expression), std::move(opAndExp.expression_));
        break;
      default:
        AD_FAIL();
    }
  }
  return {op, std::move(expression)};
}

// ____________________________________________________________________________________
ExpressionPtr Visitor::visit(Parser::MultiplicativeExpressionContext* ctx) {
  auto result = visit(ctx->unaryExpression());

  for (OperatorAndExpression& opAndExp :
       visitVector(ctx->multiplyOrDivideExpression())) {
    switch (opAndExp.operator_) {
      case Operator::Multiply:
        result = sparqlExpression::makeMultiplyExpression(
            std::move(result), std::move(opAndExp.expression_));
        break;
      case Operator::Divide:
        result = sparqlExpression::makeDivideExpression(
            std::move(result), std::move(opAndExp.expression_));
        break;
      default:
        AD_FAIL();
    }
  }
  return result;
}

// ____________________________________________________________________________________
Visitor::OperatorAndExpression Visitor::visit(
    Parser::MultiplyOrDivideExpressionContext* ctx) {
  return visitAlternative<OperatorAndExpression>(ctx->multiplyExpression(),
                                                 ctx->divideExpression());
}

// ____________________________________________________________________________________
Visitor::OperatorAndExpression Visitor::visit(
    Parser::MultiplyExpressionContext* ctx) {
  return {Operator::Multiply, visit(ctx->unaryExpression())};
}

// ____________________________________________________________________________________
Visitor::OperatorAndExpression Visitor::visit(
    Parser::DivideExpressionContext* ctx) {
  return {Operator::Divide, visit(ctx->unaryExpression())};
}

// ____________________________________________________________________________________
ExpressionPtr Visitor::visit(Parser::UnaryExpressionContext* ctx) {
  auto child = visit(ctx->primaryExpression());
  if (ctx->children[0]->getText() == "-") {
    return sparqlExpression::makeUnaryMinusExpression(std::move(child));
  } else if (ctx->children[0]->getText() == "!") {
    return sparqlExpression::makeUnaryNegateExpression(std::move(child));
  } else {
    // no sign or an explicit '+'
    return child;
  }
}

// ____________________________________________________________________________________
ExpressionPtr Visitor::visit(Parser::PrimaryExpressionContext* ctx) {
  using std::make_unique;
  using namespace sparqlExpression;

  if (ctx->rdfLiteral()) {
    auto tripleComponent =
        RdfStringParser<TurtleParser<TokenizerCtre>>::parseTripleObject(
            visit(ctx->rdfLiteral()));
    AD_CORRECTNESS_CHECK(!tripleComponent.isIri() &&
                         !tripleComponent.isString());
    if (tripleComponent.isLiteral()) {
      return make_unique<StringLiteralExpression>(tripleComponent.getLiteral());
    } else {
      return make_unique<IdExpression>(
          tripleComponent.toValueIdIfNotString().value());
    }
  } else if (ctx->numericLiteral()) {
    auto integralWrapper = [](int64_t x) {
      return ExpressionPtr{make_unique<IdExpression>(Id::makeFromInt(x))};
    };
    auto doubleWrapper = [](double x) {
      return ExpressionPtr{make_unique<IdExpression>(Id::makeFromDouble(x))};
    };
    return std::visit(
        ad_utility::OverloadCallOperator{integralWrapper, doubleWrapper},
        visit(ctx->numericLiteral()));
  } else if (ctx->booleanLiteral()) {
    return make_unique<IdExpression>(
        Id::makeFromBool(visit(ctx->booleanLiteral())));
  } else if (ctx->var()) {
    return make_unique<VariableExpression>(visit(ctx->var()));
  } else {
    return visitAlternative<ExpressionPtr>(
        ctx->builtInCall(), ctx->iriOrFunction(), ctx->brackettedExpression());
  }
}

// ____________________________________________________________________________________
ExpressionPtr Visitor::visit(Parser::BrackettedExpressionContext* ctx) {
  return visit(ctx->expression());
}

// ____________________________________________________________________________________
ExpressionPtr Visitor::visit([[maybe_unused]] Parser::BuiltInCallContext* ctx) {
  if (ctx->aggregate()) {
    return visit(ctx->aggregate());
  } else if (ctx->regexExpression()) {
    return visit(ctx->regexExpression());
  } else if (ctx->langExpression()) {
    return visit(ctx->langExpression());
  } else if (ctx->substringExpression()) {
    return visit(ctx->substringExpression());
  } else if (ctx->strReplaceExpression()) {
    return visit(ctx->strReplaceExpression());
  } else if (ctx->existsFunc()) {
    return visit(ctx->existsFunc());
  } else if (ctx->notExistsFunc()) {
    return visit(ctx->notExistsFunc());
  }
  // Get the function name and the arguments. Note that we do not have to check
  // the number of arguments like for `processIriFunctionCall`, since the number
  // of arguments is fixed by the grammar and we wouldn't even get here if the
  // number were wrong. Hence only the `AD_CONTRACT_CHECK`s.
  AD_CONTRACT_CHECK(!ctx->children.empty());
  auto functionName = ad_utility::getLowercase(ctx->children[0]->getText());
  auto argList = visitVector(ctx->expression());
  using namespace sparqlExpression;
  // Create the expression using the matching factory function from
  // `NaryExpression.h`.
  auto createUnary = CPP_template_lambda(&argList)(typename F)(F function)(
      requires std::is_invocable_r_v<ExpressionPtr, F, ExpressionPtr>) {
    AD_CORRECTNESS_CHECK(argList.size() == 1, argList.size());
    return function(std::move(argList[0]));
  };

  auto createBinary = CPP_template_lambda(&argList)(typename F)(F function)(
      requires std::is_invocable_r_v<ExpressionPtr, F, ExpressionPtr,
                                     ExpressionPtr>) {
    AD_CORRECTNESS_CHECK(argList.size() == 2);
    return function(std::move(argList[0]), std::move(argList[1]));
  };

  auto createTernary = CPP_template_lambda(&argList)(typename F)(F function)(
      requires std::is_invocable_r_v<ExpressionPtr, F, ExpressionPtr,
                                     ExpressionPtr, ExpressionPtr>) {
    AD_CORRECTNESS_CHECK(argList.size() == 3);
    return function(std::move(argList[0]), std::move(argList[1]),
                    std::move(argList[2]));
  };
  if (functionName == "str") {
    return createUnary(&makeStrExpression);
  } else if (functionName == "iri" || functionName == "uri") {
    AD_CORRECTNESS_CHECK(argList.size() == 1, argList.size());
    return makeIriOrUriExpression(std::move(argList[0]),
                                  std::make_unique<IriExpression>(baseIri_));
  } else if (functionName == "strlang") {
    return createBinary(&makeStrLangTagExpression);
  } else if (functionName == "strdt") {
    return createBinary(&makeStrIriDtExpression);
  } else if (functionName == "strlen") {
    return createUnary(&makeStrlenExpression);
  } else if (functionName == "strbefore") {
    return createBinary(&makeStrBeforeExpression);
  } else if (functionName == "strafter") {
    return createBinary(&makeStrAfterExpression);
  } else if (functionName == "contains") {
    return createBinary(&makeContainsExpression);
  } else if (functionName == "strends") {
    return createBinary(&makeStrEndsExpression);
  } else if (functionName == "strstarts") {
    return createBinary(&makeStrStartsExpression);
  } else if (functionName == "ucase") {
    return createUnary(&makeUppercaseExpression);
  } else if (functionName == "lcase") {
    return createUnary(&makeLowercaseExpression);
  } else if (functionName == "year") {
    return createUnary(&makeYearExpression);
  } else if (functionName == "month") {
    return createUnary(&makeMonthExpression);
  } else if (functionName == "day") {
    return createUnary(&makeDayExpression);
  } else if (functionName == "tz") {
    return createUnary(&makeTimezoneStrExpression);
  } else if (functionName == "timezone") {
    return createUnary(&makeTimezoneExpression);
  } else if (functionName == "now") {
    AD_CONTRACT_CHECK(argList.empty());
    return std::make_unique<NowDatetimeExpression>(startTime_);
  } else if (functionName == "hours") {
    return createUnary(&makeHoursExpression);
  } else if (functionName == "minutes") {
    return createUnary(&makeMinutesExpression);
  } else if (functionName == "seconds") {
    return createUnary(&makeSecondsExpression);
  } else if (functionName == "md5") {
    return createUnary(&makeMD5Expression);
  } else if (functionName == "sha1") {
    return createUnary(&makeSHA1Expression);
  } else if (functionName == "sha256") {
    return createUnary(&makeSHA256Expression);
  } else if (functionName == "sha384") {
    return createUnary(&makeSHA384Expression);
  } else if (functionName == "sha512") {
    return createUnary(&makeSHA512Expression);
  } else if (functionName == "rand") {
    AD_CONTRACT_CHECK(argList.empty());
    return std::make_unique<RandomExpression>();
  } else if (functionName == "uuid") {
    AD_CONTRACT_CHECK(argList.empty());
    return std::make_unique<UuidExpression>();
  } else if (functionName == "struuid") {
    AD_CONTRACT_CHECK(argList.empty());
    return std::make_unique<StrUuidExpression>();
  } else if (functionName == "ceil") {
    return createUnary(&makeCeilExpression);
  } else if (functionName == "abs") {
    return createUnary(&makeAbsExpression);
  } else if (functionName == "round") {
    return createUnary(&makeRoundExpression);
  } else if (functionName == "floor") {
    return createUnary(&makeFloorExpression);
  } else if (functionName == "if") {
    return createTernary(&makeIfExpression);
  } else if (functionName == "coalesce") {
    AD_CORRECTNESS_CHECK(ctx->expressionList());
    return makeCoalesceExpression(visit(ctx->expressionList()));
  } else if (functionName == "encode_for_uri") {
    return createUnary(&makeEncodeForUriExpression);
  } else if (functionName == "concat") {
    AD_CORRECTNESS_CHECK(ctx->expressionList());
    return makeConcatExpression(visit(ctx->expressionList()));
  } else if (functionName == "isiri" || functionName == "isuri") {
    return createUnary(&makeIsIriExpression);
  } else if (functionName == "isblank") {
    return createUnary(&makeIsBlankExpression);
  } else if (functionName == "isliteral") {
    return createUnary(&makeIsLiteralExpression);
  } else if (functionName == "isnumeric") {
    return createUnary(&makeIsNumericExpression);
  } else if (functionName == "datatype") {
    return createUnary(&makeDatatypeExpression);
  } else if (functionName == "langmatches") {
    return createBinary(&makeLangMatchesExpression);
  } else if (functionName == "bound") {
    return makeBoundExpression(
        std::make_unique<VariableExpression>(visit(ctx->var())));
  } else if (functionName == "bnode") {
    if (ctx->NIL()) {
      return makeUniqueBlankNodeExpression();
    } else {
      return createUnary(&makeBlankNodeExpression);
    }
  } else {
    reportError(
        ctx,
        absl::StrCat("Built-in function \"", functionName,
                     "\"  not yet implemented; if you need it, just add it to ",
                     "SparqlQleverVisitor.cpp::visitTypesafe(Parser::"
                     "BuiltInCallContext ",
                     "following the already implemented functions there"));
  }
}

// _____________________________________________________________________________
ExpressionPtr Visitor::visit(Parser::RegexExpressionContext* ctx) {
  const auto& exp = ctx->expression();
  const auto& numArgs = exp.size();
  AD_CONTRACT_CHECK(numArgs >= 2 && numArgs <= 3);
  auto flags = numArgs == 3 ? visitOptional(exp[2]) : std::nullopt;
  try {
    return makeRegexExpression(visit(exp[0]), visit(exp[1]),
                               std::move(flags).value_or(nullptr));
  } catch (const std::exception& e) {
    reportError(ctx, e.what());
  }
}

// ____________________________________________________________________________________
ExpressionPtr Visitor::visit(Parser::LangExpressionContext* ctx) {
  // The number of children for expression LANG() is fixed to one by the
  // grammar (or definition of the parser).
  return sparqlExpression::makeLangExpression(visit(ctx->expression()));
}

// ____________________________________________________________________________________
SparqlExpression::Ptr Visitor::visit(Parser::SubstringExpressionContext* ctx) {
  auto children = visitVector(ctx->expression());
  AD_CORRECTNESS_CHECK(children.size() == 2 || children.size() == 3);
  if (children.size() == 2) {
    children.push_back(
        std::make_unique<IdExpression>(Id::makeFromInt(Id::maxInt)));
  }
  AD_CONTRACT_CHECK(children.size() == 3);
  return sparqlExpression::makeSubstrExpression(std::move(children.at(0)),
                                                std::move(children.at(1)),
                                                std::move(children.at(2)));
}

// ____________________________________________________________________________________
SparqlExpression::Ptr Visitor::visit(Parser::StrReplaceExpressionContext* ctx) {
  auto children = visitVector(ctx->expression());
  AD_CORRECTNESS_CHECK(children.size() == 3 || children.size() == 4);
  return makeReplaceExpression(
      std::move(children.at(0)), std::move(children.at(1)),
      std::move(children.at(2)),
      children.size() == 4 ? std::move(children.at(3)) : nullptr);
}

// ____________________________________________________________________________
ExpressionPtr Visitor::visitExists(Parser::GroupGraphPatternContext* pattern,
                                   bool negate) {
  // The argument of 'EXISTS` is a `GroupGraphPattern` that is independent from
  // the rest of the query (except for the `FROM` and `FROM NAMED` clauses,
  // which also apply to the argument of `EXISTS`). We therefore have to back up
  // and restore all global state when parsing `EXISTS`.
  auto queryBackup = std::exchange(parsedQuery_, ParsedQuery{});
  auto visibleVariablesBackup = std::move(visibleVariables_);
  visibleVariables_.clear();

  // Parse the argument of `EXISTS`.
  auto group = visit(pattern);
  ParsedQuery argumentOfExists =
      std::exchange(parsedQuery_, std::move(queryBackup));
  SelectClause& selectClause = argumentOfExists.selectClause();
  // Even though we set the `SELECT` clause to `*`, we will limit the visible
  // variables to a potentially smaller subset when finishing the parsing of the
  // current group.
  selectClause.setAsterisk();
  // `ExistsExpression`s are not parsed like regular `SparqlExpression`s, so
  // they don't have a proper hierarchy of dependent variables. Because of that,
  // we need to manually add all variables that are visible after parsing the
  // body of `EXISTS`.
  for (const Variable& variable : visibleVariables_) {
    selectClause.addVisibleVariable(variable);
  }
  argumentOfExists._rootGraphPattern = std::move(group);

  // The argument of `EXISTS` inherits the `FROM` and `FROM NAMED` clauses from
  // the outer query.
  argumentOfExists.datasetClauses_ = activeDatasetClauses_;
  visibleVariables_ = std::move(visibleVariablesBackup);
  auto exists = std::make_unique<sparqlExpression::ExistsExpression>(
      std::move(argumentOfExists));

  // Handle `NOT EXISTS` (which is syntactically distinct from `! EXISTS`) by
  // simply negating the `ExistsExpression`.
  if (negate) {
    return sparqlExpression::makeUnaryNegateExpression(std::move(exists));
  } else {
    return exists;
  }
}

// ____________________________________________________________________________________
ExpressionPtr Visitor::visit(Parser::ExistsFuncContext* ctx) {
  return visitExists(ctx->groupGraphPattern(), false);
}

// ____________________________________________________________________________________
ExpressionPtr Visitor::visit(Parser::NotExistsFuncContext* ctx) {
  return visitExists(ctx->groupGraphPattern(), true);
}

// ____________________________________________________________________________________
ExpressionPtr Visitor::visit(Parser::AggregateContext* ctx) {
  using namespace sparqlExpression;
  const auto& children = ctx->children;
  std::string functionName =
      ad_utility::getLowercase(children.at(0)->getText());

  const bool distinct = ql::ranges::any_of(children, [](auto* child) {
    return ad_utility::getLowercase(child->getText()) == "distinct";
  });
  // the only case that there is no child expression is COUNT(*), so we can
  // check this outside the if below.
  if (!ctx->expression()) {
    AD_CORRECTNESS_CHECK(functionName == "count");
    return makeCountStarExpression(distinct);
  }
  auto childExpression = visit(ctx->expression());
  auto makePtr = [&](auto t, auto&&... additionalArgs) {
    using ExpressionType = typename decltype(t)::type;
    ExpressionPtr result{std::make_unique<ExpressionType>(
        distinct, std::move(childExpression), AD_FWD(additionalArgs)...)};
    result->descriptor() = ctx->getText();
    return result;
  };

  if (functionName == "count") {
    return makePtr(ti<CountExpression>);
  } else if (functionName == "sum") {
    return makePtr(ti<SumExpression>);
  } else if (functionName == "max") {
    return makePtr(ti<MaxExpression>);
  } else if (functionName == "min") {
    return makePtr(ti<MinExpression>);
  } else if (functionName == "avg") {
    return makePtr(ti<AvgExpression>);
  } else if (functionName == "group_concat") {
    // Use a space as a default separator

    std::string separator;
    if (ctx->string()) {
      // TODO: The string rule also allow triple quoted strings with different
      //  escaping rules. These are currently not handled. They should be
      //  parsed into a typesafe format with a unique representation.
      separator = visit(ctx->string()).get();
      // If there was a separator, we have to strip the quotation marks
      AD_CONTRACT_CHECK(separator.size() >= 2);
      separator = separator.substr(1, separator.size() - 2);
    } else {
      separator = " "s;
    }

    return makePtr(ti<GroupConcatExpression>, std::move(separator));
  } else if (functionName == "stdev") {
    return makePtr(ti<StdevExpression>);
  } else {
    AD_CORRECTNESS_CHECK(functionName == "sample");
    return makePtr(ti<SampleExpression>);
  }
}

// ____________________________________________________________________________________
ExpressionPtr Visitor::visit(Parser::IriOrFunctionContext* ctx) {
  // Case 1: Just an IRI.
  if (ctx->argList() == nullptr) {
    return std::make_unique<sparqlExpression::IriExpression>(visit(ctx->iri()));
  }
  // Case 2: Function call, where the function name is an IRI.
  return processIriFunctionCall(visit(ctx->iri()), visit(ctx->argList()), ctx);
}

// ____________________________________________________________________________________
std::string Visitor::visit(Parser::RdfLiteralContext* ctx) {
  // TODO: This should really be an RdfLiteral class that stores a unified
  //  version of the string, and the langtag/datatype separately.
  string ret = ctx->string()->getText();
  if (ctx->LANGTAG()) {
    ret += ctx->LANGTAG()->getText();
  } else if (ctx->iri()) {
    // TODO<joka921> Also unify the two Literal classes...
    ret += ("^^" + std::string{visit(ctx->iri()).toStringRepresentation()});
  }
  return ret;
}

// ____________________________________________________________________________________
std::variant<int64_t, double> Visitor::visit(
    Parser::NumericLiteralContext* ctx) {
  return visitAlternative<std::variant<int64_t, double>>(
      ctx->numericLiteralUnsigned(), ctx->numericLiteralPositive(),
      ctx->numericLiteralNegative());
}

// ____________________________________________________________________________________
namespace {
template <typename Ctx>
std::variant<int64_t, double> parseNumericLiteral(Ctx* ctx, bool parseAsInt) {
  try {
    if (parseAsInt) {
      return std::stoll(ctx->getText());
    } else {
      return std::stod(ctx->getText());
    }
  } catch (const std::out_of_range& range) {
    SparqlQleverVisitor::reportError(ctx, "Could not parse numeric literal \"" +
                                              ctx->getText() +
                                              "\" because it is out of range.");
  }
}
}  // namespace

// ____________________________________________________________________________________
std::variant<int64_t, double> Visitor::visit(
    Parser::NumericLiteralUnsignedContext* ctx) {
  return parseNumericLiteral(ctx, ctx->INTEGER());
}

// ____________________________________________________________________________________
std::variant<int64_t, double> Visitor::visit(
    Parser::NumericLiteralPositiveContext* ctx) {
  return parseNumericLiteral(ctx, ctx->INTEGER_POSITIVE());
}

// ____________________________________________________________________________________
std::variant<int64_t, double> Visitor::visit(
    Parser::NumericLiteralNegativeContext* ctx) {
  return parseNumericLiteral(ctx, ctx->INTEGER_NEGATIVE());
}

// ____________________________________________________________________________________
bool Visitor::visit(Parser::BooleanLiteralContext* ctx) {
  return ctx->getText() == "true";
}

// ____________________________________________________________________________________
GraphTerm Visitor::visit(Parser::BlankNodeContext* ctx) {
  if (ctx->ANON()) {
    return newBlankNodeOrVariable();
  } else {
    AD_CORRECTNESS_CHECK(ctx->BLANK_NODE_LABEL());
    if (isInsideConstructTriples_) {
      // Strip `_:` prefix from string.
      constexpr size_t length = std::string_view{"_:"}.length();
      const string label = ctx->BLANK_NODE_LABEL()->getText().substr(length);
      // `False` means the blank node is not automatically generated, but
      // explicitly specified in the query.
      return BlankNode{false, label};
    } else {
      return ParsedQuery::blankNodeToInternalVariable(
          ctx->BLANK_NODE_LABEL()->getText());
    }
  }
}

// ____________________________________________________________________________________
CPP_template_def(typename Ctx)(
    requires Visitor::voidWhenVisited<Visitor, Ctx>) void Visitor::
    visitVector(const vector<Ctx*>& childContexts) {
  for (const auto& child : childContexts) {
    visit(child);
  }
}

// ____________________________________________________________________________________
CPP_template_def(typename Ctx)(
    requires CPP_NOT(Visitor::voidWhenVisited<Visitor, Ctx>))
    [[nodiscard]] auto Visitor::visitVector(
        const std::vector<Ctx*>& childContexts)
        -> std::vector<decltype(visit(childContexts[0]))> {
  std::vector<decltype(visit(childContexts[0]))> children;
  for (const auto& child : childContexts) {
    children.emplace_back(visit(child));
  }
  return children;
}

// ____________________________________________________________________________________
template <typename Out, typename... Contexts>
Out Visitor::visitAlternative(Contexts*... ctxs) {
  // Check that exactly one of the `ctxs` is not `nullptr`.
  AD_CONTRACT_CHECK(1u == (... + static_cast<bool>(ctxs)));
  if constexpr (std::is_void_v<Out>) {
    (..., visitIf(ctxs));
  } else {
    std::optional<Out> out;
    // Visit the one `context` which is not null and write the result to
    // `out`.
    (..., visitIf<std::optional<Out>, Out>(&out, ctxs));
    return std::move(out.value());
  }
}

// ____________________________________________________________________________________
template <typename Ctx>
auto Visitor::visitOptional(Ctx* ctx) -> std::optional<decltype(visit(ctx))> {
  if (ctx) {
    return visit(ctx);
  } else {
    return std::nullopt;
  }
}

// ____________________________________________________________________________________
template <typename Target, typename Intermediate, typename Ctx>
void Visitor::visitIf(Target* target, Ctx* ctx) {
  if (ctx) {
    *target = Intermediate{visit(ctx)};
  }
}

// _____________________________________________________________________________
CPP_template_def(typename Ctx)(requires Visitor::voidWhenVisited<
                               Visitor, Ctx>) void Visitor::visitIf(Ctx* ctx) {
  if (ctx) {
    visit(ctx);
  }
}

// _____________________________________________________________________________
void Visitor::reportError(const antlr4::ParserRuleContext* ctx,
                          const std::string& msg) {
  throw InvalidSparqlQueryException{
      msg, ad_utility::antlr_utility::generateAntlrExceptionMetadata(ctx)};
}

// _____________________________________________________________________________
void Visitor::reportNotSupported(const antlr4::ParserRuleContext* ctx,
                                 const std::string& feature) {
  throw NotSupportedException{
      feature + " currently not supported by QLever.",
      ad_utility::antlr_utility::generateAntlrExceptionMetadata(ctx)};
}

// _____________________________________________________________________________
void SparqlQleverVisitor::visitWhereClause(
    Parser::WhereClauseContext* whereClauseContext, ParsedQuery& query) {
  if (!whereClauseContext) {
    return;
  }
  auto [pattern, visibleVariables] = visit(whereClauseContext);
  query._rootGraphPattern = std::move(pattern);
  query.registerVariablesVisibleInQueryBody(visibleVariables);
}<|MERGE_RESOLUTION|>--- conflicted
+++ resolved
@@ -607,17 +607,11 @@
     return visitAlternative<Updates>(ctx->deleteWhere(), ctx->modify(),
                                      ctx->clear(), ctx->drop(), ctx->create(),
                                      ctx->copy(), ctx->move(), ctx->add());
-  } else {
-    parsedQuery_._clause = visitAlternative<parsedQuery::UpdateClause>(
-<<<<<<< HEAD
-        ctx->load(), ctx->insertData(), ctx->deleteData());
-=======
-        ctx->load(), ctx->clear(), ctx->drop(), ctx->create(), ctx->add(),
-        ctx->move(), ctx->copy(), ctx->insertData(), ctx->deleteData());
-    parsedQuery_.datasetClauses_ = activeDatasetClauses_;
->>>>>>> 604ba7bc
-  }
-
+  }
+  AD_CORRECTNESS_CHECK(ctx->load() || ctx->insertData() || ctx->deleteData());
+  parsedQuery_._clause = visitAlternative<parsedQuery::UpdateClause>(
+      ctx->load(), ctx->insertData(), ctx->deleteData());
+  parsedQuery_.datasetClauses_ = activeDatasetClauses_;
   return {std::move(parsedQuery_)};
 }
 
@@ -660,8 +654,8 @@
 
 GraphPatternOperation makeAllTripleGraphPattern(const auto& graph) {
   GraphPattern inner;
-  inner._graphPatterns.emplace_back(
-      BasicGraphPattern{{{{Variable("?s")}, "?p", {Variable("?o")}}}});
+  inner._graphPatterns.emplace_back(BasicGraphPattern{
+      {{{Variable("?s")}, Variable("?p"), {Variable("?o")}}}});
   return {parsedQuery::GroupGraphPattern{std::move(inner),
                                          transformGraphspec(graph)}};
 }
@@ -721,6 +715,7 @@
       makeAllTripleGraphPattern(graph));
   parsedQuery_._clause = parsedQuery::UpdateClause{
       GraphUpdate{{}, {makeAllTripleTemplate(graph)}}};
+  parsedQuery_.datasetClauses_ = activeDatasetClauses_;
   return parsedQuery_;
 }
 
@@ -738,6 +733,7 @@
     parsedQuery_._rootGraphPattern._filters.emplace_back(std::move(e));
     parsedQuery_._clause = parsedQuery::UpdateClause{
         GraphUpdate{{}, {makeAllTripleTemplatee(ALL{})}}};
+    parsedQuery_.datasetClauses_ = activeDatasetClauses_;
     return parsedQuery_;
   }
 
@@ -745,6 +741,7 @@
       makeAllTripleGraphPattern(graph));
   parsedQuery_._clause = parsedQuery::UpdateClause{
       GraphUpdate{{}, {makeAllTripleTemplatee(graph)}}};
+  parsedQuery_.datasetClauses_ = activeDatasetClauses_;
   return parsedQuery_;
 }
 
@@ -754,6 +751,7 @@
       makeAllTripleGraphPattern(source));
   parsedQuery_._clause = parsedQuery::UpdateClause{
       GraphUpdate{{makeAllTripleTemplate(target)}, {}}};
+  parsedQuery_.datasetClauses_ = activeDatasetClauses_;
   return parsedQuery_;
 }
 
