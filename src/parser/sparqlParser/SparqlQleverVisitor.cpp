// Copyright 2021, University of Freiburg,
// Chair of Algorithms and Data Structures
// Authors:
//   Hannah Bast <bast@cs.uni-freiburg.de>
//   2022 Julian Mundhahs <mundhahj@tf.uni-freiburg.de>

#include "parser/sparqlParser/SparqlQleverVisitor.h"

#include <string>
#include <vector>

#include "engine/sparqlExpressions/RelationalExpressions.h"
#include "parser/SparqlParser.h"
#include "parser/TokenizerCtre.h"
#include "parser/TurtleParser.h"

using namespace ad_utility::sparql_types;
using namespace sparqlExpression;
using ExpressionPtr = sparqlExpression::SparqlExpression::Ptr;
using SparqlExpressionPimpl = sparqlExpression::SparqlExpressionPimpl;
using SelectClause = parsedQuery::SelectClause;
using GraphPattern = parsedQuery::GraphPattern;
using Bind = parsedQuery::Bind;
using Values = parsedQuery::Values;
using BasicGraphPattern = parsedQuery::BasicGraphPattern;
using GraphPatternOperation = parsedQuery::GraphPatternOperation;
using SparqlValues = parsedQuery::SparqlValues;

using Visitor = SparqlQleverVisitor;
using Parser = SparqlAutomaticParser;

// ___________________________________________________________________________
ExpressionPtr Visitor::processIriFunctionCall(
    const std::string& iri, std::vector<ExpressionPtr> argList) {
  // Lambda that checks the number of arguments and throws an error if it's
  // not right.
  auto checkNumArgs = [&argList](const std::string_view prefix,
                                 const std::string_view functionName,
                                 size_t numArgs) {
    static std::array<std::string, 6> wordForNumArgs = {
        "no", "one", "two", "three", "four", "five"};
    if (argList.size() != numArgs) {
      throw ParseException{absl::StrCat(
          "Function ", prefix, functionName, " takes ",
          numArgs < 5 ? wordForNumArgs[numArgs] : std::to_string(numArgs),
          numArgs == 1 ? " argument" : " arguments")};
    }
  };

  constexpr static std::string_view geofPrefix =
      "<http://www.opengis.net/def/function/geosparql/";
  std::string_view iriView = iri;
  if (iriView.starts_with(geofPrefix)) {
    iriView.remove_prefix(geofPrefix.size());
    AD_CHECK(iriView.ends_with('>'));
    iriView.remove_suffix(1);
    if (iriView == "distance") {
      checkNumArgs("geof:", iriView, 2);
      return createExpression<sparqlExpression::DistExpression>(
          std::move(argList[0]), std::move(argList[1]));
    } else if (iriView == "longitude") {
      checkNumArgs("geof:", iriView, 1);
      return createExpression<sparqlExpression::LongitudeExpression>(
          std::move(argList[0]));
    } else if (iriView == "latitude") {
      checkNumArgs("geof:", iriView, 1);
      return createExpression<sparqlExpression::LatitudeExpression>(
          std::move(argList[0]));
    }
  }
  throw ParseException{"Function \"" + iri + "\" not supported"};
}

void Visitor::addVisibleVariable(string var) {
  addVisibleVariable(Variable{std::move(var)});
}

void Visitor::addVisibleVariable(Variable var) {
  visibleVariables_.back().emplace_back(std::move(var));
}

// ___________________________________________________________________________
namespace {
string stripAndLowercaseKeywordLiteral(std::string_view lit) {
  if (lit.size() > 2 && lit[0] == '"' && lit.back() == '"') {
    auto stripped = lit.substr(1, lit.size() - 2);
    return ad_utility::getLowercaseUtf8(stripped);
  }
  return std::string{lit};
}

// ___________________________________________________________________________
template <typename Current, typename... Others>
constexpr const ad_utility::Last<Current, Others...>* unwrapVariant(
    const auto& arg) {
  if constexpr (sizeof...(Others) > 0) {
    if constexpr (ad_utility::isSimilar<decltype(arg), Current>) {
      if (const auto ptr = std::get_if<ad_utility::First<Others...>>(&arg)) {
        return unwrapVariant<Others...>(*ptr);
      }
      return nullptr;
    } else {
      return unwrapVariant<Others...>(arg);
    }
  } else {
    return &arg;
  }
}
}  // namespace

// ___________________________________________________________________________
PathTuples joinPredicateAndObject(VarOrPath predicate, ObjectList objectList) {
  PathTuples tuples;
  for (auto& object : objectList.first) {
    // TODO The fulltext index should perform the splitting of its keywords,
    //  and not the SparqlParser.
    if (PropertyPath* path = std::get_if<PropertyPath>(&predicate)) {
      if (path->asString() == CONTAINS_WORD_PREDICATE) {
        if (const Literal* literal =
                unwrapVariant<VarOrTerm, GraphTerm, Literal>(object)) {
          object = Literal{stripAndLowercaseKeywordLiteral(literal->literal())};
        }
      }
    }
    tuples.push_back({predicate, std::move(object)});
  }
  return tuples;
}

// ___________________________________________________________________________
SparqlExpressionPimpl Visitor::visitExpressionPimpl(auto* ctx) {
  return SparqlExpressionPimpl{visit(ctx), std::move(ctx->getText())};
}

// ____________________________________________________________________________________
ParsedQuery Visitor::visit(Parser::QueryContext* ctx) {
  // The prologue (BASE and PREFIX declarations)  only affects the internal
  // state of the visitor.
  visit(ctx->prologue());
  auto query =
      visitAlternative<ParsedQuery>(ctx->selectQuery(), ctx->constructQuery(),
                                    ctx->describeQuery(), ctx->askQuery());

  query._originalString = ctx->getStart()->getInputStream()->toString();

  return query;
}

// ____________________________________________________________________________________
SelectClause Visitor::visit(Parser::SelectClauseContext* ctx) {
  SelectClause select;

  select.distinct_ = static_cast<bool>(ctx->DISTINCT());
  select.reduced_ = static_cast<bool>(ctx->REDUCED());

  if (ctx->asterisk) {
    select.setAsterisk();
  } else {
    select.setSelected(visitVector(ctx->varOrAlias()));
  }
  return select;
}

// ____________________________________________________________________________________
VarOrAlias Visitor::visit(Parser::VarOrAliasContext* ctx) {
  return visitAlternative<VarOrAlias>(ctx->var(), ctx->alias());
}

// ____________________________________________________________________________________
Alias Visitor::visit(Parser::AliasContext* ctx) {
  // A SPARQL alias has only one child, namely the contents within
  // parentheses.
  return visit(ctx->aliasWithoutBrackets());
}

// ____________________________________________________________________________________
Alias Visitor::visit(Parser::AliasWithoutBracketsContext* ctx) {
  return {visitExpressionPimpl(ctx->expression()), visit(ctx->var())};
}

// ____________________________________________________________________________________
ParsedQuery Visitor::visit(Parser::ConstructQueryContext* ctx) {
  visitVector(ctx->datasetClause());
  ParsedQuery query;
  if (ctx->constructTemplate()) {
    query._clause = visit(ctx->constructTemplate())
                        .value_or(parsedQuery::ConstructClause{});
    auto [pattern, visibleVariables] = visit(ctx->whereClause());
    query._rootGraphPattern = std::move(pattern);
    query.registerVariablesVisibleInQueryBody(visibleVariables);
  } else {
    query._clause = parsedQuery::ConstructClause{
        visitOptional(ctx->triplesTemplate()).value_or(Triples{})};
  }
  query.addSolutionModifiers(visit(ctx->solutionModifier()));

  return query;
}

// ____________________________________________________________________________________
ParsedQuery Visitor::visit(Parser::DescribeQueryContext* ctx) {
  reportNotSupported(ctx, "DESCRIBE queries are");
}

// ____________________________________________________________________________________
ParsedQuery Visitor::visit(Parser::AskQueryContext* ctx) {
  reportNotSupported(ctx, "ASK queries are");
}

// ____________________________________________________________________________________
void Visitor::visit(Parser::DatasetClauseContext* ctx) {
  reportNotSupported(ctx, "FROM clauses are");
}

// ____________________________________________________________________________________
void Visitor::visit(Parser::DefaultGraphClauseContext*) {
  // This rule is only used by the `DatasetClause` rule which also is not
  // supported and should already have thrown an exception.
  AD_FAIL();
}

// ____________________________________________________________________________________
void Visitor::visit(Parser::NamedGraphClauseContext*) {
  // This rule is only used by the `DatasetClause` rule which also is not
  // supported and should already have thrown an exception.
  AD_FAIL();
}

// ____________________________________________________________________________________
void Visitor::visit(Parser::SourceSelectorContext*) {
  // This rule is only indirectly used by the `DatasetClause` rule which also is
  // not supported and should already have thrown an exception.
  AD_FAIL();
}

// ____________________________________________________________________________________
Variable Visitor::visit(Parser::VarContext* ctx) {
  return Variable{ctx->getText()};
}

// ____________________________________________________________________________________
GraphPatternOperation Visitor::visit(Parser::BindContext* ctx) {
  addVisibleVariable(ctx->var()->getText());
  return GraphPatternOperation{
      Bind{visitExpressionPimpl(ctx->expression()), visit(ctx->var())}};
}

// ____________________________________________________________________________________
GraphPatternOperation Visitor::visit(Parser::InlineDataContext* ctx) {
  Values values = visit(ctx->dataBlock());
  for (const auto& variable : values._inlineValues._variables) {
    addVisibleVariable(variable);
  }
  return GraphPatternOperation{std::move(values)};
}

// ____________________________________________________________________________________
Values Visitor::visit(Parser::DataBlockContext* ctx) {
  return visitAlternative<Values>(ctx->inlineDataOneVar(),
                                  ctx->inlineDataFull());
}

// ____________________________________________________________________________________
std::optional<Values> Visitor::visit(Parser::ValuesClauseContext* ctx) {
  return visitOptional(ctx->dataBlock());
}

// ____________________________________________________________________________________
GraphPattern Visitor::visit(Parser::GroupGraphPatternContext* ctx) {
  GraphPattern pattern;
  pattern._id = numGraphPatterns_++;
  if (ctx->subSelect()) {
    auto [subquery, valuesOpt] = visit(ctx->subSelect());
    pattern._graphPatterns.emplace_back(std::move(subquery));
    if (valuesOpt.has_value()) {
      pattern._graphPatterns.emplace_back(std::move(valuesOpt.value()));
    }
    return pattern;
  } else if (ctx->groupGraphPatternSub()) {
    auto [subOps, filters] = visit(ctx->groupGraphPatternSub());

    if (subOps.empty()) {
      reportError(ctx,
                  "QLever currently doesn't support empty GroupGraphPatterns "
                  "and WHERE clauses");
    }

    pattern._graphPatterns = std::move(subOps);
    for (auto& filter : filters) {
      if (filter._type == SparqlFilter::LANG_MATCHES) {
        pattern.addLanguageFilter(filter._lhs, filter._rhs);
      } else {
        pattern._filters.push_back(std::move(filter));
      }
    }
    return pattern;
  } else {
    AD_FAIL();  // Unreachable
  }
}

Visitor::OperationsAndFilters Visitor::visit(
    Parser::GroupGraphPatternSubContext* ctx) {
  vector<GraphPatternOperation> ops;
  vector<SparqlFilter> filters;

  auto filter = [&filters](SparqlFilter filter) {
    filters.emplace_back(std::move(filter));
  };
  auto op = [&ops](GraphPatternOperation op) {
    ops.emplace_back(std::move(op));
  };

  if (ctx->triplesBlock()) {
    ops.emplace_back(visit(ctx->triplesBlock()));
  }
  auto others = visitVector(ctx->graphPatternNotTriplesAndMaybeTriples());
  for (auto& [graphPattern, triples] : others) {
    std::visit(ad_utility::OverloadCallOperator{filter, op},
               std::move(graphPattern));

    // TODO<C++23>: use `optional.transform` for this pattern.
    if (!triples.has_value()) {
      continue;
    }
    if (ops.empty() || !std::holds_alternative<BasicGraphPattern>(ops.back())) {
      ops.emplace_back(BasicGraphPattern{});
    }
    std::get<BasicGraphPattern>(ops.back())
        .appendTriples(std::move(triples.value()));
  }
  return {std::move(ops), std::move(filters)};
}

Visitor::OperationOrFilterAndMaybeTriples Visitor::visit(
    Parser::GraphPatternNotTriplesAndMaybeTriplesContext* ctx) {
  return {visit(ctx->graphPatternNotTriples()),
          visitOptional(ctx->triplesBlock())};
}

// ____________________________________________________________________________________
BasicGraphPattern Visitor::visit(Parser::TriplesBlockContext* ctx) {
  auto iri = [](const Iri& iri) -> TripleComponent { return iri.toSparql(); };
  auto blankNode = [](const BlankNode& blankNode) -> TripleComponent {
    return blankNode.toSparql();
  };
  auto literal = [](const Literal& literal) {
    // Problem: ql:contains-word causes the " to be stripped.
    // TODO: Move stripAndLowercaseKeywordLiteral out to this point or
    //  rewrite the Turtle Parser s.t. this code can be integrated into the
    //  visitor. In this case the turtle parser should output the
    //  corresponding modell class.
    try {
      return TurtleStringParser<TokenizerCtre>::parseTripleObject(
          literal.toSparql());
    } catch (const TurtleStringParser<TokenizerCtre>::ParseException&) {
      return TripleComponent{literal.toSparql()};
    }
  };
  auto graphTerm = [&iri, &blankNode, &literal](const GraphTerm& term) {
    return term.visit(
        ad_utility::OverloadCallOperator{iri, blankNode, literal});
  };
  auto varTriple = [](const Variable& var) {
    return TripleComponent{var.name()};
  };
  auto varOrTerm = [&varTriple, &graphTerm](VarOrTerm varOrTerm) {
    return varOrTerm.visit(
        ad_utility::OverloadCallOperator{varTriple, graphTerm});
  };

  auto varPath = [](const Variable& var) {
    return PropertyPath::fromVariable(var);
  };
  auto path = [](const PropertyPath& path) { return path; };
  auto varOrPath = [&varPath,
                    &path](ad_utility::sparql_types::VarOrPath varOrPath) {
    return std::visit(ad_utility::OverloadCallOperator{varPath, path},
                      std::move(varOrPath));
  };

  auto registerIfVariable = [this](const auto& variant) {
    if (holds_alternative<Variable>(variant)) {
      addVisibleVariable(std::get<Variable>(variant));
    }
  };

  auto convertAndRegisterTriple =
      [&varOrTerm, &varOrPath,
       &registerIfVariable](TripleWithPropertyPath&& triple) -> SparqlTriple {
    registerIfVariable(triple.subject_);
    registerIfVariable(triple.predicate_);
    registerIfVariable(triple.object_);

    return {varOrTerm(std::move(triple.subject_)),
            varOrPath(std::move(triple.predicate_)),
            varOrTerm(std::move(triple.object_))};
  };

  BasicGraphPattern triples = {ad_utility::transform(
      visit(ctx->triplesSameSubjectPath()), convertAndRegisterTriple)};
  if (ctx->triplesBlock()) {
    triples.appendTriples(visit(ctx->triplesBlock()));
  }
  return triples;
}

// ____________________________________________________________________________________
Visitor::OperationOrFilter Visitor::visit(
    Parser::GraphPatternNotTriplesContext* ctx) {
  return visitAlternative<std::variant<GraphPatternOperation, SparqlFilter>>(
      ctx->filterR(), ctx->optionalGraphPattern(), ctx->minusGraphPattern(),
      ctx->bind(), ctx->inlineData(), ctx->groupOrUnionGraphPattern(),
      ctx->graphGraphPattern(), ctx->serviceGraphPattern());
}

// ____________________________________________________________________________________
GraphPatternOperation Visitor::visit(Parser::OptionalGraphPatternContext* ctx) {
  auto pattern = visit(ctx->groupGraphPattern());
  return GraphPatternOperation{parsedQuery::Optional{std::move(pattern)}};
}

// ____________________________________________________________________________________
parsedQuery::GraphPatternOperation Visitor::visit(
    Parser::GraphGraphPatternContext* ctx) {
  reportNotSupported(ctx, "Named Graphs (FROM, GRAPH) are");
}

// ____________________________________________________________________________________
parsedQuery::GraphPatternOperation Visitor::visit(
    Parser::ServiceGraphPatternContext* ctx) {
  reportNotSupported(ctx, "Federated queries (SERVICE) are");
}

// ____________________________________________________________________________________
sparqlExpression::SparqlExpression::Ptr Visitor::visit(
    Parser::ExpressionContext* ctx) {
  return visit(ctx->conditionalOrExpression());
}

// ____________________________________________________________________________________
Visitor::PatternAndVisibleVariables Visitor::visit(
    Parser::WhereClauseContext* ctx) {
  visibleVariables_.emplace_back();
  auto pattern = visit(ctx->groupGraphPattern());
  auto visible = std::move(visibleVariables_.back());
  visibleVariables_.pop_back();
  return {std::move(pattern), std::move(visible)};
}

// ____________________________________________________________________________________
SolutionModifiers Visitor::visit(Parser::SolutionModifierContext* ctx) {
  SolutionModifiers modifiers;
  visitIf(&modifiers.groupByVariables_, ctx->groupClause());
  visitIf(&modifiers.havingClauses_, ctx->havingClause());
  visitIf(&modifiers.orderBy_, ctx->orderClause());
  visitIf(&modifiers.limitOffset_, ctx->limitOffsetClauses());
  return modifiers;
}

// ____________________________________________________________________________________
LimitOffsetClause Visitor::visit(Parser::LimitOffsetClausesContext* ctx) {
  LimitOffsetClause clause{};
  visitIf(&clause._limit, ctx->limitClause());
  visitIf(&clause._offset, ctx->offsetClause());
  visitIf(&clause._textLimit, ctx->textLimitClause());
  return clause;
}

// ____________________________________________________________________________________
vector<SparqlFilter> Visitor::visit(Parser::HavingClauseContext* ctx) {
  return visitVector(ctx->havingCondition());
}

namespace {
SparqlFilter parseFilter(auto* ctx, const Visitor::PrefixMap& prefixMap) {
  try {
    return SparqlParser::parseFilterExpression(ctx->getText(), prefixMap);
  } catch (const std::bad_optional_access& error) {
    throw ParseException("The expression " + ctx->getText() +
                         " is currently not supported by Qlever inside a "
                         "FILTER or HAVING clause.");
  } catch (const ParseException& error) {
    throw ParseException("The expression " + ctx->getText() +
                         " is currently not supported by Qlever inside a "
                         "FILTER or HAVING clause. Details: " +
                         error.what());
  }
}
}  // namespace

// ____________________________________________________________________________________
SparqlFilter Visitor::visit(Parser::HavingConditionContext* ctx) {
  SparqlFilter filter = parseFilter(ctx, prefixMap_);
  if (filter._type == SparqlFilter::LANG_MATCHES) {
    reportNotSupported(ctx, "Language filters in HAVING clauses are");
  } else {
    return filter;
  }
}

// ____________________________________________________________________________________
vector<OrderKey> Visitor::visit(Parser::OrderClauseContext* ctx) {
  return visitVector(ctx->orderCondition());
}

// ____________________________________________________________________________________
vector<GroupKey> Visitor::visit(Parser::GroupClauseContext* ctx) {
  return visitVector(ctx->groupCondition());
}

// ____________________________________________________________________________________
std::optional<parsedQuery::ConstructClause> Visitor::visit(
    Parser::ConstructTemplateContext* ctx) {
  if (ctx->constructTriples()) {
    return parsedQuery::ConstructClause{visit(ctx->constructTriples())};
  } else {
    return std::nullopt;
  }
}

// ____________________________________________________________________________________
string Visitor::visit(Parser::StringContext* ctx) {
  // TODO: The string rule also allow triple quoted strings with different
  //  escaping rules. These are currently not handled. They should be parsed
  //  into a typesafe format with a unique representation.
  return ctx->getText();
}

// ____________________________________________________________________________________
string Visitor::visit(Parser::IriContext* ctx) {
  // TODO return an IRI, not a std::string.
  string langtag =
      ctx->PREFIX_LANGTAG() ? ctx->PREFIX_LANGTAG()->getText() : "";
  return langtag + visitAlternative<string>(ctx->iriref(), ctx->prefixedName());
}

// ____________________________________________________________________________________
string Visitor::visit(Parser::IrirefContext* ctx) {
  return RdfEscaping::unescapeIriref(ctx->getText());
}

// ____________________________________________________________________________________
string Visitor::visit(Parser::PrefixedNameContext* ctx) {
  return visitAlternative<std::string>(ctx->pnameLn(), ctx->pnameNs());
}

// ____________________________________________________________________________________
string Visitor::visit(Parser::PnameLnContext* ctx) {
  string text = ctx->getText();
  auto pos = text.find(':');
  auto pnameNS = text.substr(0, pos);
  auto pnLocal = text.substr(pos + 1);
  if (!prefixMap_.contains(pnameNS)) {
    // TODO<joka921> : proper name
    reportError(ctx, "Prefix " + pnameNS +
                         " was not registered using a PREFIX declaration");
  }
  auto inner = prefixMap_[pnameNS];
  // strip the trailing ">"
  inner = inner.substr(0, inner.size() - 1);
  return inner + RdfEscaping::unescapePrefixedIri(pnLocal) + ">";
}

// ____________________________________________________________________________________
string Visitor::visit(Parser::PnameNsContext* ctx) {
  auto text = ctx->getText();
  auto prefix = text.substr(0, text.length() - 1);
  if (!prefixMap_.contains(prefix)) {
    // TODO<joka921> : proper name
    reportError(ctx, "Prefix " + prefix +
                         " was not registered using a PREFIX declaration");
  }
  return prefixMap_[prefix];
}

// ____________________________________________________________________________________
void Visitor::visit(Parser::PrologueContext* ctx) {
  visitVector(ctx->baseDecl());
  visitVector(ctx->prefixDecl());
}

// ____________________________________________________________________________________
void Visitor::visit(Parser::BaseDeclContext* ctx) {
  reportNotSupported(ctx, "BASE declarations are");
}

// ____________________________________________________________________________________
void Visitor::visit(Parser::PrefixDeclContext* ctx) {
  auto text = ctx->PNAME_NS()->getText();
  // Remove the ':' at the end of the PNAME_NS
  auto prefixLabel = text.substr(0, text.length() - 1);
  auto prefixIri = visit(ctx->iriref());
  prefixMap_[prefixLabel] = prefixIri;
}

// ____________________________________________________________________________________
ParsedQuery Visitor::visit(Parser::SelectQueryContext* ctx) {
  ParsedQuery query;
  query._clause = visit(ctx->selectClause());
  visitVector(ctx->datasetClause());
  auto [pattern, visibleVariables] = visit(ctx->whereClause());
  query._rootGraphPattern = std::move(pattern);
  query.registerVariablesVisibleInQueryBody(visibleVariables);
  query.addSolutionModifiers(visit(ctx->solutionModifier()));

  return query;
}

// ____________________________________________________________________________________
Visitor::SubQueryAndMaybeValues Visitor::visit(Parser::SubSelectContext* ctx) {
  ParsedQuery query;
  query._clause = visit(ctx->selectClause());
  auto [pattern, visibleVariables] = visit(ctx->whereClause());
  query._rootGraphPattern = std::move(pattern);
  query.setNumInternalVariables(numInternalVariables_);
  query.registerVariablesVisibleInQueryBody(visibleVariables);
  query.addSolutionModifiers(visit(ctx->solutionModifier()));
  numInternalVariables_ = query.getNumInternalVariables();
  auto values = visit(ctx->valuesClause());
  // Variables that are selected in this query are visible in the parent query.
  for (const auto& variable : query.selectClause().getSelectedVariables()) {
    addVisibleVariable(variable);
  }
  query._numGraphPatterns = numGraphPatterns_++;
  return {parsedQuery::Subquery{std::move(query)}, std::move(values)};
}

// ____________________________________________________________________________________
GroupKey Visitor::visit(Parser::GroupConditionContext* ctx) {
  if (ctx->var() && !ctx->expression()) {
    return Variable{ctx->var()->getText()};
  } else if (ctx->builtInCall() || ctx->functionCall()) {
    // builtInCall and functionCall are both also an Expression
    return (ctx->builtInCall() ? visitExpressionPimpl(ctx->builtInCall())
                               : visitExpressionPimpl(ctx->functionCall()));
  } else if (ctx->expression()) {
    auto expr = visitExpressionPimpl(ctx->expression());
    if (ctx->AS() && ctx->var()) {
      return Alias{std::move(expr), visit(ctx->var())};
    } else {
      return expr;
    }
  }
  AD_FAIL();  // Should be unreachable.
}

// ____________________________________________________________________________________
OrderKey Visitor::visit(Parser::OrderConditionContext* ctx) {
  auto visitExprOrderKey = [this](bool isDescending,
                                  auto* context) -> OrderKey {
    auto expr = visitExpressionPimpl(context);
    if (auto exprIsVariable = expr.getVariableOrNullopt();
        exprIsVariable.has_value()) {
      return VariableOrderKey{exprIsVariable.value(), isDescending};
    } else {
      return ExpressionOrderKey{std::move(expr), isDescending};
    }
  };

  if (ctx->var()) {
    return VariableOrderKey(visit(ctx->var()));
  } else if (ctx->constraint()) {
    return visitExprOrderKey(false, ctx->constraint());
  } else if (ctx->brackettedExpression()) {
    return visitExprOrderKey(ctx->DESC() != nullptr,
                             ctx->brackettedExpression());
  }
  AD_FAIL();  // Should be unreachable.
}

// ____________________________________________________________________________________
uint64_t Visitor::visit(Parser::LimitClauseContext* ctx) {
  return visit(ctx->integer());
}

// ____________________________________________________________________________________
uint64_t Visitor::visit(Parser::OffsetClauseContext* ctx) {
  return visit(ctx->integer());
}

// ____________________________________________________________________________________
uint64_t Visitor::visit(Parser::TextLimitClauseContext* ctx) {
  return visit(ctx->integer());
}

// ____________________________________________________________________________________
SparqlValues Visitor::visit(Parser::InlineDataOneVarContext* ctx) {
  SparqlValues values;
  auto var = visit(ctx->var());
  values._variables.push_back(var.name());
  if (ctx->dataBlockValue().empty())
    reportError(ctx,
                "No values were specified in Values "
                "clause. This is not supported by QLever.");
  for (auto& dataBlockValue : ctx->dataBlockValue()) {
    values._values.push_back({visit(dataBlockValue)});
  }
  return values;
}

// ____________________________________________________________________________________
SparqlValues Visitor::visit(Parser::InlineDataFullContext* ctx) {
  SparqlValues values;
  if (ctx->dataBlockSingle().empty())
    reportError(ctx,
                "No values were specified in Values "
                "clause. This is not supported by QLever.");
  if (ctx->NIL())
    reportError(ctx,
                "No variables were specified in Values "
                "clause. This is not supported by QLever.");
  for (auto& var : ctx->var()) {
    values._variables.push_back(visit(var).name());
  }
  values._values = visitVector(ctx->dataBlockSingle());
  if (std::any_of(values._values.begin(), values._values.end(),
                  [numVars = values._variables.size()](const auto& inner) {
                    return inner.size() != numVars;
                  })) {
    reportError(ctx,
                "The number of values in every data block must "
                "match the number of variables in a values clause.");
  }
  return values;
}

// ____________________________________________________________________________________
vector<std::string> Visitor::visit(Parser::DataBlockSingleContext* ctx) {
  if (ctx->NIL())
    reportError(ctx,
                "No values were specified in DataBlock."
                "This is not supported by QLever.");
  return visitVector(ctx->dataBlockValue());
}

// ____________________________________________________________________________________
std::string Visitor::visit(Parser::DataBlockValueContext* ctx) {
  // Return a string
  if (ctx->iri()) {
    return visit(ctx->iri());
  } else if (ctx->rdfLiteral()) {
    return visit(ctx->rdfLiteral());
  } else if (ctx->numericLiteral()) {
    // TODO implement
    reportError(ctx, "Numbers in values clauses are not supported.");
  } else if (ctx->booleanLiteral()) {
    // TODO implement
    reportError(ctx, "Booleans in values clauses are not supported.");
  } else if (ctx->UNDEF()) {
    // TODO implement
    reportError(ctx, "UNDEF in values clauses is not supported.");
  }
  AD_FAIL()  // Should be unreachable.
}

// ____________________________________________________________________________________
GraphPatternOperation Visitor::visit(Parser::MinusGraphPatternContext* ctx) {
  return GraphPatternOperation{
      parsedQuery::Minus{visit(ctx->groupGraphPattern())}};
}

// ____________________________________________________________________________________
namespace {
GraphPattern wrap(GraphPatternOperation op) {
  auto pattern = GraphPattern();
  pattern._graphPatterns.emplace_back(std::move(op));
  return pattern;
}
}  // namespace

// ____________________________________________________________________________________
GraphPatternOperation Visitor::visit(
    Parser::GroupOrUnionGraphPatternContext* ctx) {
  auto children = visitVector(ctx->groupGraphPattern());
  if (children.size() > 1) {
    // https://en.cppreference.com/w/cpp/algorithm/accumulate
    // a similar thing is done in QueryPlaner::uniteGraphPatterns
    auto foldOp = [](GraphPatternOperation op1, GraphPattern op2) {
      return GraphPatternOperation{
          parsedQuery::Union{wrap(std::move(op1)), std::move(op2)}};
    };
    // TODO<joka921> QLever should support Nary UNIONs directly.
    return std::accumulate(std::next(children.begin(), 2), children.end(),
                           GraphPatternOperation{parsedQuery::Union{
                               std::move(children[0]), std::move(children[1])}},
                           foldOp);
  } else {
    return GraphPatternOperation{
        parsedQuery::GroupGraphPattern{std::move(children[0])}};
  }
}

// ____________________________________________________________________________________
SparqlFilter Visitor::visit(Parser::FilterRContext* ctx) {
  return parseFilter(ctx->constraint(), prefixMap_);
}

// ____________________________________________________________________________________
ExpressionPtr Visitor::visit(Parser::ConstraintContext* ctx) {
  return visitAlternative<ExpressionPtr>(
      ctx->brackettedExpression(), ctx->builtInCall(), ctx->functionCall());
}

// ____________________________________________________________________________________
ExpressionPtr Visitor::visit(Parser::FunctionCallContext* ctx) {
  return processIriFunctionCall(visit(ctx->iri()), visit(ctx->argList()));
}

// ____________________________________________________________________________________
vector<Visitor::ExpressionPtr> Visitor::visit(Parser::ArgListContext* ctx) {
  // If no arguments, return empty expression vector.
  if (ctx->NIL()) {
    return std::vector<ExpressionPtr>{};
  }
  // The grammar allows an optional DISTICT before the argument list (the
  // whole list, not the individual arguments), but we currently don't support
  // it.
  if (ctx->DISTINCT()) {
    reportError(
        ctx, "DISTINCT for argument lists of IRI functions are not supported");
  }
  // Visit the expression of each argument.
  return visitVector(ctx->expression());
}

// ____________________________________________________________________________________
void Visitor::visit(Parser::ExpressionListContext*) {
  // This rule is only used by the `RelationExpression` and `BuiltInCall` rules
  // which also are not supported and should already have thrown an exception.
  AD_FAIL();
}

// ____________________________________________________________________________________
template <typename Context>
Triples Visitor::parseTriplesConstruction(Context* ctx) {
  auto result = visit(ctx->triplesSameSubject());
  Context* subContext = [](Context* ctx) -> Context* {
    if constexpr (std::is_same_v<Context, Parser::ConstructTriplesContext>) {
      return ctx->constructTriples();
    } else if constexpr (std::is_same_v<Context,
                                        Parser::TriplesTemplateContext>) {
      return ctx->triplesTemplate();
    }
  }(ctx);
  if (subContext) {
    auto newTriples = visit(subContext);
    ad_utility::appendVector(result, std::move(newTriples));
  }
  return result;
}

// ____________________________________________________________________________________
Triples Visitor::visit(Parser::ConstructTriplesContext* ctx) {
  return parseTriplesConstruction(ctx);
}

// ____________________________________________________________________________________
Triples Visitor::visit(Parser::TriplesTemplateContext* ctx) {
  return parseTriplesConstruction(ctx);
}

// ____________________________________________________________________________________
Triples Visitor::visit(Parser::TriplesSameSubjectContext* ctx) {
  Triples triples;
  if (ctx->varOrTerm()) {
    VarOrTerm subject = visit(ctx->varOrTerm());
    AD_CHECK(ctx->propertyListNotEmpty());
    auto propertyList = visit(ctx->propertyListNotEmpty());
    for (auto& tuple : propertyList.first) {
      triples.push_back({subject, std::move(tuple[0]), std::move(tuple[1])});
    }
    ad_utility::appendVector(triples, std::move(propertyList.second));
  } else if (ctx->triplesNode()) {
    auto tripleNodes = visit(ctx->triplesNode());
    ad_utility::appendVector(triples, std::move(tripleNodes.second));
    AD_CHECK(ctx->propertyList());
    auto propertyList = visit(ctx->propertyList());
    for (auto& tuple : propertyList.first) {
      triples.push_back(
          {tripleNodes.first, std::move(tuple[0]), std::move(tuple[1])});
    }
    ad_utility::appendVector(triples, std::move(propertyList.second));
  } else {
    // Invalid grammar
    AD_FAIL();
  }
  return triples;
}

// ____________________________________________________________________________________
PropertyList Visitor::visit(Parser::PropertyListContext* ctx) {
  return ctx->propertyListNotEmpty() ? visit(ctx->propertyListNotEmpty())
                                     : PropertyList{Tuples{}, Triples{}};
}

// ____________________________________________________________________________________
PropertyList Visitor::visit(Parser::PropertyListNotEmptyContext* ctx) {
  Tuples triplesWithoutSubject;
  Triples additionalTriples;
  auto verbs = ctx->verb();
  auto objectLists = ctx->objectList();
  for (size_t i = 0; i < verbs.size(); i++) {
    // TODO use zip-style approach once C++ supports ranges
    auto objectList = visit(objectLists.at(i));
    auto verb = visit(verbs.at(i));
    for (auto& object : objectList.first) {
      triplesWithoutSubject.push_back({verb, std::move(object)});
    }
    ad_utility::appendVector(additionalTriples, std::move(objectList.second));
  }
  return {std::move(triplesWithoutSubject), std::move(additionalTriples)};
}

// ____________________________________________________________________________________
VarOrTerm Visitor::visit(Parser::VerbContext* ctx) {
  if (ctx->varOrIri()) {
    return visit(ctx->varOrIri());
  } else if (ctx->getText() == "a") {
    // Special keyword 'a'
    return GraphTerm{Iri{"<http://www.w3.org/1999/02/22-rdf-syntax-ns#type>"}};
  } else {
    AD_FAIL()  // Should be unreachable.
  }
}

// ____________________________________________________________________________________
ObjectList Visitor::visit(Parser::ObjectListContext* ctx) {
  Objects objects;
  Triples additionalTriples;
  auto objectContexts = ctx->objectR();
  for (auto& objectContext : objectContexts) {
    auto graphNode = visit(objectContext);
    ad_utility::appendVector(additionalTriples, std::move(graphNode.second));
    objects.push_back(std::move(graphNode.first));
  }
  return {std::move(objects), std::move(additionalTriples)};
}

// ____________________________________________________________________________________
Node Visitor::visit(Parser::ObjectRContext* ctx) {
  return visit(ctx->graphNode());
}

// ___________________________________________________________________________
vector<TripleWithPropertyPath> Visitor::visit(
    Parser::TriplesSameSubjectPathContext* ctx) {
  // If a triple `?var ql:contains-word "words"` or `?var ql:contains-entity
  // <entity>` is contained in the query, then the variable `?ql_textscore_var`
  // is implicitly created and visible in the query body.
  auto setTextscoreVisibleIfPresent = [this](VarOrTerm& subject,
                                             VarOrPath& predicate) {
    if (auto* var = std::get_if<Variable>(&subject)) {
      if (auto* propertyPath = std::get_if<PropertyPath>(&predicate)) {
        if (propertyPath->asString() == CONTAINS_ENTITY_PREDICATE ||
            propertyPath->asString() == CONTAINS_WORD_PREDICATE) {
          addVisibleVariable(
              absl::StrCat(TEXTSCORE_VARIABLE_PREFIX, var->name().substr(1)));
        }
      }
    }
  };

  if (ctx->varOrTerm()) {
    vector<TripleWithPropertyPath> triples;
    auto subject = visit(ctx->varOrTerm());
    auto tuples = visit(ctx->propertyListPathNotEmpty());
    for (auto& [predicate, object] : tuples) {
      // TODO<clang,c++20> clang does not yet support emplace_back for
      // aggregates.
      setTextscoreVisibleIfPresent(subject, predicate);
      triples.push_back(TripleWithPropertyPath{subject, std::move(predicate),
                                               std::move(object)});
    }
    return triples;
  } else if (ctx->triplesNodePath()) {
    visit(ctx->triplesNodePath());
  } else {
    AD_FAIL()  // Should be unreachable.
  }
}

// ___________________________________________________________________________
std::optional<PathTuples> Visitor::visit(Parser::PropertyListPathContext* ctx) {
  return visitOptional(ctx->propertyListPathNotEmpty());
}

// ___________________________________________________________________________
PathTuples Visitor::visit(Parser::PropertyListPathNotEmptyContext* ctx) {
  PathTuples tuples = visit(ctx->tupleWithPath());
  vector<PathTuples> tuplesWithoutPaths = visitVector(ctx->tupleWithoutPath());
  for (auto& tuplesWithoutPath : tuplesWithoutPaths) {
    tuples.insert(tuples.end(), tuplesWithoutPath.begin(),
                  tuplesWithoutPath.end());
  }
  return tuples;
}

// ____________________________________________________________________________________
PropertyPath Visitor::visit(Parser::VerbPathContext* ctx) {
  PropertyPath p = visit(ctx->path());
  // TODO move computeCanBeNull into PropertyPath constructor.
  p.computeCanBeNull();
  return p;
}

// ____________________________________________________________________________________
Variable Visitor::visit(Parser::VerbSimpleContext* ctx) {
  return visit(ctx->var());
}

// ____________________________________________________________________________________
PathTuples Visitor::visit(Parser::TupleWithoutPathContext* ctx) {
  VarOrPath predicate = visit(ctx->verbPathOrSimple());
  ObjectList objectList = visit(ctx->objectList());
  return joinPredicateAndObject(predicate, objectList);
}

// ____________________________________________________________________________________
PathTuples Visitor::visit(Parser::TupleWithPathContext* ctx) {
  VarOrPath predicate = visit(ctx->verbPathOrSimple());
  ObjectList objectList = visit(ctx->objectListPath());
  return joinPredicateAndObject(predicate, objectList);
}

// ____________________________________________________________________________________
VarOrPath Visitor::visit(Parser::VerbPathOrSimpleContext* ctx) {
  return visitAlternative<ad_utility::sparql_types::VarOrPath>(
      ctx->verbPath(), ctx->verbSimple());
}

// ___________________________________________________________________________
ObjectList Visitor::visit(Parser::ObjectListPathContext* ctx) {
  // The second parameter is empty because collections and blank not paths,
  // which might add additional triples, are currently not supported.
  // When this is implemented they will be returned by visit(ObjectPathContext).
  return {visitVector(ctx->objectPath()), {}};
}

// ____________________________________________________________________________________
VarOrTerm Visitor::visit(Parser::ObjectPathContext* ctx) {
  return visit(ctx->graphNodePath());
}

// ____________________________________________________________________________________
PropertyPath Visitor::visit(Parser::PathContext* ctx) {
  return visit(ctx->pathAlternative());
}

// ____________________________________________________________________________________
PropertyPath Visitor::visit(Parser::PathAlternativeContext* ctx) {
  return PropertyPath::makeAlternative(visitVector(ctx->pathSequence()));
}

// ____________________________________________________________________________________
PropertyPath Visitor::visit(Parser::PathSequenceContext* ctx) {
  return PropertyPath::makeSequence(visitVector(ctx->pathEltOrInverse()));
}

// ____________________________________________________________________________________
PropertyPath Visitor::visit(Parser::PathEltContext* ctx) {
  PropertyPath p = visit(ctx->pathPrimary());

  if (ctx->pathMod()) {
    // TODO move case distinction +/*/? into PropertyPath.
    if (ctx->pathMod()->getText() == "+") {
      p = PropertyPath::makeTransitiveMin(p, 1);
    } else if (ctx->pathMod()->getText() == "?") {
      p = PropertyPath::makeTransitiveMax(p, 1);
    } else if (ctx->pathMod()->getText() == "*") {
      p = PropertyPath::makeTransitive(p);
    } else {
      AD_FAIL()  // Should be unreachable.
    }
  }

  return p;
}

// ____________________________________________________________________________________
PropertyPath Visitor::visit(Parser::PathEltOrInverseContext* ctx) {
  PropertyPath p = visit(ctx->pathElt());

  if (ctx->negationOperator) {
    p = PropertyPath::makeInverse(std::move(p));
  }

  return p;
}

// ____________________________________________________________________________________
void Visitor::visit(Parser::PathModContext*) {
  // This rule is only used by the `PathElt` rule which should have handled the
  // content of this rule.
  AD_FAIL();
}

// ____________________________________________________________________________________
PropertyPath Visitor::visit(Parser::PathPrimaryContext* ctx) {
  // TODO: implement a strong Iri type, s.t. the ctx->iri() case can become a
  //  simple `return visit(...)`. Then the three cases which are not the
  //  `special a` case can be merged into a `visitAlternative(...)`.
  if (ctx->iri()) {
    return PropertyPath::fromIri(visit(ctx->iri()));
  } else if (ctx->path()) {
    return visit(ctx->path());
  } else if (ctx->pathNegatedPropertySet()) {
    return visit(ctx->pathNegatedPropertySet());
  } else if (ctx->getText() == "a") {
    // Special keyword 'a'
    return PropertyPath::fromIri(
        "<http://www.w3.org/1999/02/22-rdf-syntax-ns#type>");
  }
  AD_FAIL()  // Should be unreachable.
}

// ____________________________________________________________________________________
PropertyPath Visitor::visit(Parser::PathNegatedPropertySetContext* ctx) {
  reportError(ctx, "\"!\" inside a property path is not supported by QLever.");
}

// ____________________________________________________________________________________
PropertyPath Visitor::visit(Parser::PathOneInPropertySetContext*) {
  // This rule is only used by the `PathNegatedPropertySet` rule which also is
  // not supported and should already have thrown an exception.
  AD_FAIL();
}

// ____________________________________________________________________________________
uint64_t Visitor::visit(Parser::IntegerContext* ctx) {
  try {
    // unsigned long long int might be larger than 8 bytes as per the standard.
    // If that were the case this could lead to overflows.
    // TODO<joka921> Use `std::from_chars` but first check for the compiler
    //  support.
    static_assert(sizeof(unsigned long long int) == sizeof(uint64_t));
    return std::stoull(ctx->getText());
  } catch (const std::out_of_range&) {
    reportError(
        ctx,
        "Integer " + ctx->getText() +
            " does not fit into 64 bits. This is not supported by QLever.");
  }
}

// ____________________________________________________________________________________
Node Visitor::visit(Parser::TriplesNodeContext* ctx) {
  return visitAlternative<Node>(ctx->collection(),
                                ctx->blankNodePropertyList());
}

// ____________________________________________________________________________________
Node Visitor::visit(Parser::BlankNodePropertyListContext* ctx) {
  VarOrTerm var{GraphTerm{newBlankNode()}};
  Triples triples;
  auto propertyList = visit(ctx->propertyListNotEmpty());
  for (auto& tuple : propertyList.first) {
    triples.push_back({var, std::move(tuple[0]), std::move(tuple[1])});
  }
  ad_utility::appendVector(triples, std::move(propertyList.second));
  return {std::move(var), std::move(triples)};
}

// ____________________________________________________________________________________
void Visitor::visit(Parser::TriplesNodePathContext* ctx) {
  visitAlternative<void>(ctx->blankNodePropertyListPath(),
                         ctx->collectionPath());
  AD_FAIL();
}

// ____________________________________________________________________________________
void Visitor::visit(Parser::BlankNodePropertyListPathContext* ctx) {
  throwCollectionsAndBlankNodePathsNotSupported(ctx);
}

// ____________________________________________________________________________________
Node Visitor::visit(Parser::CollectionContext* ctx) {
  Triples triples;
  VarOrTerm nextElement{
      GraphTerm{Iri{"<http://www.w3.org/1999/02/22-rdf-syntax-ns#nil>"}}};
  auto nodes = ctx->graphNode();
  for (auto context : Reversed{nodes}) {
    VarOrTerm currentVar{GraphTerm{newBlankNode()}};
    auto graphNode = visit(context);

    triples.push_back(
        {currentVar,
         VarOrTerm{GraphTerm{
             Iri{"<http://www.w3.org/1999/02/22-rdf-syntax-ns#first>"}}},
         std::move(graphNode.first)});
    triples.push_back(
        {currentVar,
         VarOrTerm{GraphTerm{
             Iri{"<http://www.w3.org/1999/02/22-rdf-syntax-ns#rest>"}}},
         std::move(nextElement)});
    nextElement = std::move(currentVar);

    ad_utility::appendVector(triples, std::move(graphNode.second));
  }
  return {std::move(nextElement), std::move(triples)};
}

// ____________________________________________________________________________________
void Visitor::visit(Parser::CollectionPathContext* ctx) {
  throwCollectionsAndBlankNodePathsNotSupported(ctx);
}

// ____________________________________________________________________________________
Node Visitor::visit(Parser::GraphNodeContext* ctx) {
  if (ctx->varOrTerm()) {
    return {visit(ctx->varOrTerm()), Triples{}};
  } else if (ctx->triplesNode()) {
    return visit(ctx->triplesNode());
  } else {
    AD_FAIL();
  }
}

// ____________________________________________________________________________________
VarOrTerm Visitor::visit(Parser::GraphNodePathContext* ctx) {
  if (ctx->varOrTerm()) {
    return visit(ctx->varOrTerm());
  } else if (ctx->triplesNodePath()) {
    visit(ctx->triplesNodePath());
  } else {
    AD_FAIL()  // Should be unreachable.
  }
}

// ____________________________________________________________________________________
VarOrTerm Visitor::visit(Parser::VarOrTermContext* ctx) {
  return visitAlternative<VarOrTerm>(ctx->var(), ctx->graphTerm());
}

// ____________________________________________________________________________________
VarOrTerm Visitor::visit(Parser::VarOrIriContext* ctx) {
  if (ctx->var()) {
    return visit(ctx->var());
  } else if (ctx->iri()) {
    // TODO<qup42> If `visit` returns an `Iri` and `VarOrTerm` can be
    // constructed from an `Iri`, this whole function becomes
    // `visitAlternative`.
    return GraphTerm{Iri{visit(ctx->iri())}};
  } else {
    AD_FAIL()  // Should be unreachable.
  }
}

// ____________________________________________________________________________________
GraphTerm Visitor::visit(Parser::GraphTermContext* ctx) {
  if (ctx->blankNode()) {
    return visit(ctx->blankNode());
  } else if (ctx->iri()) {
    return Iri{visit(ctx->iri())};
  } else if (ctx->NIL()) {
    return Iri{"<http://www.w3.org/1999/02/22-rdf-syntax-ns#nil>"};
  } else {
    return visitAlternative<Literal>(ctx->numericLiteral(),
                                     ctx->booleanLiteral(), ctx->rdfLiteral());
  }
}

// ____________________________________________________________________________________
ExpressionPtr Visitor::visit(Parser::ConditionalOrExpressionContext* ctx) {
  auto childContexts = ctx->conditionalAndExpression();
  auto children = visitVector(ctx->conditionalAndExpression());
  AD_CHECK(!children.empty());
  auto result = std::move(children.front());
  using C = sparqlExpression::OrExpression::Children;
  std::for_each(children.begin() + 1, children.end(),
                [&result](ExpressionPtr& ptr) {
                  result = std::make_unique<sparqlExpression::OrExpression>(
                      C{std::move(result), std::move(ptr)});
                });
  result->descriptor() = ctx->getText();
  return result;
}

// ____________________________________________________________________________________
ExpressionPtr Visitor::visit(Parser::ConditionalAndExpressionContext* ctx) {
  auto children = visitVector(ctx->valueLogical());
  AD_CHECK(!children.empty());
  auto result = std::move(children.front());
  using C = sparqlExpression::AndExpression::Children;
  std::for_each(children.begin() + 1, children.end(),
                [&result](ExpressionPtr& ptr) {
                  result = std::make_unique<sparqlExpression::AndExpression>(
                      C{std::move(result), std::move(ptr)});
                });
  result->descriptor() = ctx->getText();
  return result;
}

// ____________________________________________________________________________________
ExpressionPtr Visitor::visit(Parser::ValueLogicalContext* ctx) {
  return visit(ctx->relationalExpression());
}

<<<<<<< HEAD
// ___________________________________________________________________________
auto SparqlQleverVisitor::visitTypesafe(
    SparqlAutomaticParser::RelationalExpressionContext* ctx) -> ExpressionPtr {
  auto children = visitVector(ctx->numericExpression());

  if (ctx->expressionList()) {
    reportError(
        ctx,
        "IN/ NOT IN in expressions are currently not supported by QLever.");
  }
  AD_CHECK(children.size() == 1 || children.size() == 2);
  if (children.size() == 1) {
    return std::move(children[0]);
=======
// ____________________________________________________________________________________
ExpressionPtr Visitor::visit(Parser::RelationalExpressionContext* ctx) {
  auto childContexts = ctx->numericExpression();

  if (childContexts.size() == 1) {
    return visit(childContexts[0]);
>>>>>>> f9f0a5bf
  }

  auto make = [&]<typename Expr>() {
    return createExpression<Expr>(std::move(children[0]),
                                  std::move(children[1]));
  };
  std::string relation = ctx->children[1]->getText();
  if (relation == "=") {
    return make.operator()<EqualExpression>();
  } else if (relation == "!=") {
    return make.operator()<NotEqualExpression>();
  } else if (relation == "<") {
    return make.operator()<LessThanExpression>();
  } else if (relation == ">") {
    return make.operator()<GreaterThanExpression>();
  } else if (relation == "<=") {
    return make.operator()<LessEqualExpression>();
  } else if (relation == ">=") {
    return make.operator()<GreaterEqualExpression>();
  } else {
    AD_FAIL();
  }
}

// ____________________________________________________________________________________
ExpressionPtr Visitor::visit(Parser::NumericExpressionContext* ctx) {
  return visit(ctx->additiveExpression());
}

// ____________________________________________________________________________________
ExpressionPtr Visitor::visit(Parser::AdditiveExpressionContext* ctx) {
  auto children = visitVector(ctx->multiplicativeExpression());
  auto opTypes = visitOperationTags(ctx->children, {"+", "-"});

  if (!ctx->strangeMultiplicativeSubexprOfAdditive().empty()) {
    reportError(ctx,
                "You currently have to put a space between a +/- and the "
                "number after it.");
  }

  AD_CHECK(!children.empty());
  AD_CHECK(children.size() == opTypes.size() + 1);

  auto result = std::move(children.front());
  auto childIt = children.begin() + 1;
  auto opIt = opTypes.begin();
  while (childIt != children.end()) {
    if (*opIt == "+") {
      result = createExpression<sparqlExpression::AddExpression>(
          std::move(result), std::move(*childIt));
    } else if (*opIt == "-") {
      result = createExpression<sparqlExpression::SubtractExpression>(
          std::move(result), std::move(*childIt));
    } else {
      AD_FAIL();
    }
    ++childIt;
    ++opIt;
  }
  return result;
}

// ____________________________________________________________________________________
void Visitor::visit(Parser::StrangeMultiplicativeSubexprOfAdditiveContext*) {
  // StrangeMultiplicativeSubexprOfAdditiveContext must not be visited.
  AD_FAIL();
}

// ____________________________________________________________________________________
ExpressionPtr Visitor::visit(Parser::MultiplicativeExpressionContext* ctx) {
  auto children = visitVector(ctx->unaryExpression());
  auto opTypes = visitOperationTags(ctx->children, {"*", "/"});

  AD_CHECK(!children.empty());
  AD_CHECK(children.size() == opTypes.size() + 1);

  auto result = std::move(children.front());
  auto childIt = children.begin() + 1;
  auto opIt = opTypes.begin();
  while (childIt != children.end()) {
    if (*opIt == "*") {
      result = createExpression<sparqlExpression::MultiplyExpression>(
          std::move(result), std::move(*childIt));
    } else if (*opIt == "/") {
      result = createExpression<sparqlExpression::DivideExpression>(
          std::move(result), std::move(*childIt));
    } else {
      AD_FAIL();
    }
    ++childIt;
    ++opIt;
  }
  return result;
}

// ____________________________________________________________________________________
ExpressionPtr Visitor::visit(Parser::UnaryExpressionContext* ctx) {
  auto child = visit(ctx->primaryExpression());
  if (ctx->children[0]->getText() == "-") {
    return createExpression<sparqlExpression::UnaryMinusExpression>(
        std::move(child));
  } else if (ctx->getText() == "!") {
    return createExpression<sparqlExpression::UnaryNegateExpression>(
        std::move(child));
  } else {
    // no sign or an explicit '+'
    return child;
  }
}

// ____________________________________________________________________________________
ExpressionPtr Visitor::visit(Parser::PrimaryExpressionContext* ctx) {
  using std::make_unique;
  using namespace sparqlExpression;

  if (ctx->rdfLiteral()) {
    // TODO<joka921> : handle strings with value datatype that are
    // not in the knowledge base correctly.
    return make_unique<StringOrIriExpression>(ctx->rdfLiteral()->getText());
  } else if (ctx->numericLiteral()) {
    auto integralWrapper = [](int64_t x) {
      return ExpressionPtr{make_unique<IntExpression>(x)};
    };
    auto doubleWrapper = [](double x) {
      return ExpressionPtr{make_unique<DoubleExpression>(x)};
    };
    return std::visit(
        ad_utility::OverloadCallOperator{integralWrapper, doubleWrapper},
        visit(ctx->numericLiteral()));
  } else if (ctx->booleanLiteral()) {
    return make_unique<BoolExpression>(visit(ctx->booleanLiteral()));
  } else if (ctx->var()) {
    return make_unique<VariableExpression>(visit(ctx->var()));
  } else {
    return visitAlternative<ExpressionPtr>(
        ctx->builtInCall(), ctx->iriOrFunction(), ctx->brackettedExpression());
  }
}

// ____________________________________________________________________________________
ExpressionPtr Visitor::visit(Parser::BrackettedExpressionContext* ctx) {
  return visit(ctx->expression());
}

// ____________________________________________________________________________________
ExpressionPtr Visitor::visit([[maybe_unused]] Parser::BuiltInCallContext* ctx) {
  if (ctx->aggregate()) {
    return visit(ctx->aggregate());
    // TODO: Implement built-in calls according to the following examples.
    //
    // } else if (ad_utility::getLowercase(ctx->children[0]->getText()) ==
    //            "sqr") {
    //   if (ctx->expression().size() != 1) {
    //     throw ParseException{"SQR needs one argument"};
    //   }
    //   auto children = visitVector<ExpressionPtr>(ctx->expression());
    //   return createExpression<sparqlExpression::SquareExpression>(
    //       std::move(children[0]));
    // } else if (ad_utility::getLowercase(ctx->children[0]->getText()) ==
    //            "dist") {
    //   if (ctx->expression().size() != 2) {
    //     throw ParseException{"DIST needs two arguments"};
    //   }
    //   auto children = visitVector<ExpressionPtr>(ctx->expression());
    //   return createExpression<sparqlExpression::DistExpression>(
    //       std::move(children[0]), std::move(children[1]));
  } else {
    reportError(ctx,
                "Built-in function not yet implemented (only aggregates like "
                "COUNT so far)");
  }
}

// ____________________________________________________________________________________
void Visitor::visit(Parser::RegexExpressionContext* ctx) {
  reportNotSupported(ctx, "The REGEX function is");
}

// ____________________________________________________________________________________
void Visitor::visit(Parser::SubstringExpressionContext* ctx) {
  reportNotSupported(ctx, "The SUBSTR function is");
}

// ____________________________________________________________________________________
void Visitor::visit(Parser::StrReplaceExpressionContext* ctx) {
  reportNotSupported(ctx, "The REPLACE function is");
}

// ____________________________________________________________________________________
void Visitor::visit(Parser::ExistsFuncContext* ctx) {
  reportNotSupported(ctx, "The EXISTS function is");
}

// ____________________________________________________________________________________
void Visitor::visit(Parser::NotExistsFuncContext* ctx) {
  reportNotSupported(ctx, "The NOT EXISTS function is");
}

// ____________________________________________________________________________________
ExpressionPtr Visitor::visit(Parser::AggregateContext* ctx) {
  using namespace sparqlExpression;
  // the only case that there is no child expression is COUNT(*), so we can
  // check this outside the if below.
  if (!ctx->expression()) {
    reportError(ctx,
                "This parser currently doesn't support COUNT(*), please "
                "specify an explicit expression for the COUNT");
  }
  auto childExpression = visit(ctx->expression());
  auto children = ctx->children;
  bool distinct = false;
  for (const auto& child : children) {
    if (ad_utility::getLowercase(child->getText()) == "distinct") {
      distinct = true;
    }
  }
  auto makePtr = [&]<typename ExpressionType>(auto&&... additionalArgs) {
    ExpressionPtr result{std::make_unique<ExpressionType>(
        distinct, std::move(childExpression), AD_FWD(additionalArgs)...)};
    result->descriptor() = ctx->getText();
    return result;
  };

  std::string functionName = ad_utility::getLowercase(children[0]->getText());

  if (functionName == "count") {
    return makePtr.operator()<CountExpression>();
  } else if (functionName == "sum") {
    return makePtr.operator()<SumExpression>();
  } else if (functionName == "max") {
    return makePtr.operator()<MaxExpression>();
  } else if (functionName == "min") {
    return makePtr.operator()<MinExpression>();
  } else if (functionName == "avg") {
    return makePtr.operator()<AvgExpression>();
  } else if (functionName == "group_concat") {
    // Use a space as a default separator

    std::string separator;
    if (ctx->string()) {
      // TODO: The string rule also allow triple quoted strings with different
      //  escaping rules. These are currently not handled. They should be parsed
      //  into a typesafe format with a unique representation.
      separator = visit(ctx->string());
      // If there was a separator, we have to strip the quotation marks
      AD_CHECK(separator.size() >= 2);
      separator = separator.substr(1, separator.size() - 2);
    } else {
      separator = " "s;
    }

    return makePtr.operator()<GroupConcatExpression>(std::move(separator));
  } else if (functionName == "sample") {
    return makePtr.operator()<SampleExpression>();
  }
  AD_FAIL()  // Should be unreachable.
}

// ____________________________________________________________________________________
ExpressionPtr Visitor::visit(Parser::IriOrFunctionContext* ctx) {
  // Case 1: Just an IRI.
  if (ctx->argList() == nullptr) {
    return std::make_unique<sparqlExpression::StringOrIriExpression>(
        ctx->getText());
  }
  // Case 2: Function call, where the function name is an IRI.
  return processIriFunctionCall(visit(ctx->iri()), visit(ctx->argList()));
}

// ____________________________________________________________________________________
std::string Visitor::visit(Parser::RdfLiteralContext* ctx) {
  // TODO: This should really be an RdfLiteral class that stores a unified
  //  version of the string, and the langtag/datatype separately.
  string ret = visit(ctx->string());
  if (ctx->LANGTAG()) {
    ret += ctx->LANGTAG()->getText();
  } else if (ctx->iri()) {
    ret += ("^^" + visit(ctx->iri()));
  }
  return ret;
}

// ____________________________________________________________________________________
std::variant<int64_t, double> Visitor::visit(
    Parser::NumericLiteralContext* ctx) {
  return visitAlternative<std::variant<int64_t, double>>(
      ctx->numericLiteralUnsigned(), ctx->numericLiteralPositive(),
      ctx->numericLiteralNegative());
}

// ____________________________________________________________________________________
namespace {
template <typename Ctx>
std::variant<int64_t, double> parseNumericLiteral(Ctx* ctx, bool parseAsInt) {
  try {
    if (parseAsInt) {
      return std::stoll(ctx->getText());
    } else {
      return std::stod(ctx->getText());
    }
  } catch (const std::out_of_range& range) {
    throw ParseException("Could not parse Numeric Literal \"" + ctx->getText() +
                         "\". It is out of range. Reason: " + range.what());
  }
}
}  // namespace

// ____________________________________________________________________________________
std::variant<int64_t, double> Visitor::visit(
    Parser::NumericLiteralUnsignedContext* ctx) {
  return parseNumericLiteral(ctx, ctx->INTEGER());
}

// ____________________________________________________________________________________
std::variant<int64_t, double> Visitor::visit(
    Parser::NumericLiteralPositiveContext* ctx) {
  return parseNumericLiteral(ctx, ctx->INTEGER_POSITIVE());
}

// ____________________________________________________________________________________
std::variant<int64_t, double> Visitor::visit(
    Parser::NumericLiteralNegativeContext* ctx) {
  return parseNumericLiteral(ctx, ctx->INTEGER_NEGATIVE());
}

// ____________________________________________________________________________________
bool Visitor::visit(Parser::BooleanLiteralContext* ctx) {
  return ctx->getText() == "true";
}

// ____________________________________________________________________________________
BlankNode Visitor::visit(Parser::BlankNodeContext* ctx) {
  if (ctx->ANON()) {
    return newBlankNode();
  } else if (ctx->BLANK_NODE_LABEL()) {
    // strip _: prefix from string
    constexpr size_t length = std::string_view{"_:"}.length();
    const string label = ctx->BLANK_NODE_LABEL()->getText().substr(length);
    // false means the query explicitly contains a blank node label
    return {false, label};
  } else {
    AD_FAIL();
  }
}

// ____________________________________________________________________________________
template <typename Ctx>
void Visitor::visitVector(const std::vector<Ctx*>& childContexts) requires
    voidWhenVisited<Visitor, Ctx> {
  for (const auto& child : childContexts) {
    visit(child);
  }
}

// ____________________________________________________________________________________
template <typename Ctx>
[[nodiscard]] auto Visitor::visitVector(const std::vector<Ctx*>& childContexts)
    -> std::vector<decltype(visit(childContexts[0]))>
requires(!voidWhenVisited<Visitor, Ctx>) {
  std::vector<decltype(visit(childContexts[0]))> children;
  for (const auto& child : childContexts) {
    children.emplace_back(visit(child));
  }
  return children;
}

// ____________________________________________________________________________________

template <typename Out, typename... Contexts>
Out Visitor::visitAlternative(Contexts*... ctxs) {
  // Check that exactly one of the `ctxs` is not `nullptr`.
  AD_CHECK(1u == (... + static_cast<bool>(ctxs)));
  if constexpr (std::is_void_v<Out>) {
    (..., visitIf(ctxs));
  } else {
    std::optional<Out> out;
    // Visit the one `context` which is not null and write the result to `out`.
    (..., visitIf<std::optional<Out>, Out>(&out, ctxs));
    return std::move(out.value());
  }
}

// ____________________________________________________________________________________
template <typename Ctx>
auto Visitor::visitOptional(Ctx* ctx) -> std::optional<decltype(visit(ctx))> {
  if (ctx) {
    return visit(ctx);
  } else {
    return std::nullopt;
  }
}

// ____________________________________________________________________________________
template <typename Target, typename Intermediate, typename Ctx>
void Visitor::visitIf(Target* target, Ctx* ctx) {
  if (ctx) {
    *target = Intermediate{visit(ctx)};
  }
}

// ____________________________________________________________________________________
template <typename Ctx>
void Visitor::visitIf(Ctx* ctx) requires voidWhenVisited<Visitor, Ctx> {
  if (ctx) {
    visit(ctx);
  }
}

// ____________________________________________________________________________________
void Visitor::reportError(antlr4::ParserRuleContext* ctx,
                          const std::string& msg) {
  throw ParseException{
      absl::StrCat("Clause \"", ctx->getText(), "\" at line ",
                   ctx->getStart()->getLine(), ":",
                   ctx->getStart()->getCharPositionInLine(), " ", msg),
      generateMetadata(ctx)};
}

// ____________________________________________________________________________________
void Visitor::reportNotSupported(antlr4::ParserRuleContext* ctx,
                                 const std::string& feature) {
  reportError(ctx, feature + " currently not supported by QLever.");
}<|MERGE_RESOLUTION|>--- conflicted
+++ resolved
@@ -1296,10 +1296,9 @@
   return visit(ctx->relationalExpression());
 }
 
-<<<<<<< HEAD
 // ___________________________________________________________________________
-auto SparqlQleverVisitor::visitTypesafe(
-    SparqlAutomaticParser::RelationalExpressionContext* ctx) -> ExpressionPtr {
+ExpressionPtr Visitor::visit(
+    Parser::RelationalExpressionContext* ctx) {
   auto children = visitVector(ctx->numericExpression());
 
   if (ctx->expressionList()) {
@@ -1310,14 +1309,6 @@
   AD_CHECK(children.size() == 1 || children.size() == 2);
   if (children.size() == 1) {
     return std::move(children[0]);
-=======
-// ____________________________________________________________________________________
-ExpressionPtr Visitor::visit(Parser::RelationalExpressionContext* ctx) {
-  auto childContexts = ctx->numericExpression();
-
-  if (childContexts.size() == 1) {
-    return visit(childContexts[0]);
->>>>>>> f9f0a5bf
   }
 
   auto make = [&]<typename Expr>() {
