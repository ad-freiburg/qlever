--- conflicted
+++ resolved
@@ -1589,7 +1589,6 @@
     return createUnary(&makeStrExpression);
   } else if (functionName == "strlen") {
     return createUnary(&makeStrlenExpression);
-<<<<<<< HEAD
   } else if (functionName == "strbefore") {
     return createBinary(&makeStrBeforeExpression);
   } else if (functionName == "strafter") {
@@ -1600,12 +1599,10 @@
     return createBinary(&makeStrEndsExpression);
   } else if (functionName == "strstarts") {
     return createBinary(&makeStrStartsExpression);
-=======
   } else if (functionName == "ucase") {
     return createUnary(&makeUppercaseExpression);
   } else if (functionName == "lcase") {
     return createUnary(&makeLowercaseExpression);
->>>>>>> e3e236a3
   } else if (functionName == "year") {
     return createUnary(&makeYearExpression);
   } else if (functionName == "month") {
