--- conflicted
+++ resolved
@@ -179,27 +179,25 @@
 
   using namespace sparqlExpression;
   // Create `SparqlExpression` with one child.
-  auto createUnary =
-      CPP_template_lambda(&argList, &checkNumArgs)(typename F)(F function)(
-          requires std::is_invocable_r_v<ExpressionPtr, F, ExpressionPtr>) {
+  auto createUnary = CPP_template_lambda(&argList, &checkNumArgs)(typename F)(
+      F function)(requires std::is_invocable_r_v<ExpressionPtr, F,
+                                                 ExpressionPtr>) {
     checkNumArgs(1);  // Check is unary.
     return function(std::move(argList[0]));
   };
   // Create `SparqlExpression` with two children.
-  auto createBinary =
-      CPP_template_lambda(&argList, &checkNumArgs)(typename F)(F function)(
-          requires std::is_invocable_r_v<ExpressionPtr, F, ExpressionPtr,
-                                         ExpressionPtr>) {
+  auto createBinary = CPP_template_lambda(&argList, &checkNumArgs)(typename F)(
+      F function)(requires std::is_invocable_r_v<
+                  ExpressionPtr, F, ExpressionPtr, ExpressionPtr>) {
     checkNumArgs(2);  // Check is binary.
     return function(std::move(argList[0]), std::move(argList[1]));
   };
   // Create `SparqlExpression` with two or three children (currently used for
   // backward-compatible geof:distance function)
-  auto createBinaryOrTernary =
-      CPP_template_lambda(&argList)(typename F)(F function)(
-          requires std::is_invocable_r_v<ExpressionPtr, F, ExpressionPtr,
-                                         ExpressionPtr,
-                                         std::optional<ExpressionPtr>>) {
+  auto createBinaryOrTernary = CPP_template_lambda(&argList)(typename F)(
+      F function)(requires std::is_invocable_r_v<
+                  ExpressionPtr, F, ExpressionPtr, ExpressionPtr,
+                  std::optional<ExpressionPtr>>) {
     if (argList.size() == 2) {
       return function(std::move(argList[0]), std::move(argList[1]),
                       std::nullopt);
@@ -1248,28 +1246,7 @@
     reportError(ctx, ex.what());
   }
 
-<<<<<<< HEAD
-  return spatialQuery;
-}
-
-// _____________________________________________________________________________
-GraphPatternOperation Visitor::visitMaterializedViewQuery(
-    Parser::ServiceGraphPatternContext* ctx) {
-  parsedQuery::MaterializedViewQuery viewQuery;
-  parseBodyOfMagicServiceQuery(viewQuery, ctx, "materialized view query");
-  return viewQuery;
-}
-
-// _____________________________________________________________________________
-GraphPatternOperation Visitor::visitTextSearchQuery(
-    Parser::ServiceGraphPatternContext* ctx) {
-  parsedQuery::TextSearchQuery textSearchQuery;
-  parseBodyOfMagicServiceQuery(textSearchQuery, ctx, "full text search");
-
-  return textSearchQuery;
-=======
   return target;
->>>>>>> a58c1296
 }
 
 // Parsing for the `serviceGraphPattern` rule.
@@ -1303,18 +1280,12 @@
     return visitMagicServiceQuery<parsedQuery::TextSearchQuery>(ctx);
   } else if (ql::starts_with(asStringViewUnsafe(serviceIri.getContent()),
                              CACHED_RESULT_WITH_NAME_PREFIX)) {
-<<<<<<< HEAD
-    return visitNamedCachedResult(serviceIri, ctx);
-  } else if (serviceIri.toStringRepresentation() == MATERIALIZED_VIEW_IRI) {
-    return visitMaterializedViewQuery(ctx);
-=======
     return visitMagicServiceQuery<parsedQuery::NamedCachedResult>(ctx,
                                                                   serviceIri);
   } else if (ql::starts_with(asStringViewUnsafe(serviceIri.getContent()),
                              MATERIALIZED_VIEW_IRI_WITHOUT_BRACKETS)) {
     return visitMagicServiceQuery<parsedQuery::MaterializedViewQuery>(
         ctx, serviceIri);
->>>>>>> a58c1296
   }
   // Parse the body of the SERVICE query. Add the visible variables from the
   // SERVICE clause to the visible variables so far, but also remember them
@@ -2656,22 +2627,24 @@
   using namespace sparqlExpression;
   // Create the expression using the matching factory function from
   // `NaryExpression.h`.
-  auto createUnary = CPP_template_lambda(&argList)(typename F)(F function)(
-      requires std::is_invocable_r_v<ExpressionPtr, F, ExpressionPtr>) {
+  auto createUnary = CPP_template_lambda(&argList)(typename F)(
+      F function)(requires std::is_invocable_r_v<ExpressionPtr, F,
+                                                 ExpressionPtr>) {
     AD_CORRECTNESS_CHECK(argList.size() == 1, argList.size());
     return function(std::move(argList[0]));
   };
 
-  auto createBinary = CPP_template_lambda(&argList)(typename F)(F function)(
-      requires std::is_invocable_r_v<ExpressionPtr, F, ExpressionPtr,
-                                     ExpressionPtr>) {
+  auto createBinary = CPP_template_lambda(&argList)(typename F)(
+      F function)(requires std::is_invocable_r_v<
+                  ExpressionPtr, F, ExpressionPtr, ExpressionPtr>) {
     AD_CORRECTNESS_CHECK(argList.size() == 2);
     return function(std::move(argList[0]), std::move(argList[1]));
   };
 
-  auto createTernary = CPP_template_lambda(&argList)(typename F)(F function)(
-      requires std::is_invocable_r_v<ExpressionPtr, F, ExpressionPtr,
-                                     ExpressionPtr, ExpressionPtr>) {
+  auto createTernary = CPP_template_lambda(&argList)(typename F)(
+      F function)(requires std::is_invocable_r_v<ExpressionPtr, F,
+                                                 ExpressionPtr, ExpressionPtr,
+                                                 ExpressionPtr>) {
     AD_CORRECTNESS_CHECK(argList.size() == 3);
     return function(std::move(argList[0]), std::move(argList[1]),
                     std::move(argList[2]));
