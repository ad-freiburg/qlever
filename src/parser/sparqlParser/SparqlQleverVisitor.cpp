// Copyright 2021 - 2025, University of Freiburg
// Chair of Algorithms and Data Structures
// Authors: Julian Mundhahs <mundhahj@tf.uni-freiburg.de>
//          Hannah Bast <bast@cs.uni-freiburg.de>
//          Johannes Kalmbach <kalmbach@cs.uni-freiburg.de>
//
// Copyright 2025, Bayerische Motoren Werke Aktiengesellschaft (BMW AG)

#include "parser/sparqlParser/SparqlQleverVisitor.h"

#include <absl/strings/str_split.h>
#include <absl/time/time.h>

#include <string>
#include <vector>

#include "engine/sparqlExpressions/BlankNodeExpression.h"
#include "engine/sparqlExpressions/CountStarExpression.h"
#include "engine/sparqlExpressions/ExistsExpression.h"
#include "engine/sparqlExpressions/GroupConcatExpression.h"
#include "engine/sparqlExpressions/LiteralExpression.h"
#include "engine/sparqlExpressions/NaryExpression.h"
#include "engine/sparqlExpressions/NowDatetimeExpression.h"
#include "engine/sparqlExpressions/RandomExpression.h"
#include "engine/sparqlExpressions/RegexExpression.h"
#include "engine/sparqlExpressions/RelationalExpressions.h"
#include "engine/sparqlExpressions/SampleExpression.h"
#include "engine/sparqlExpressions/StdevExpression.h"
#include "engine/sparqlExpressions/UuidExpressions.h"
#include "global/Constants.h"
#include "global/RuntimeParameters.h"
#include "parser/GraphPatternOperation.h"
#include "parser/MagicServiceIriConstants.h"
#include "parser/MagicServiceQuery.h"
#include "parser/Quads.h"
#include "parser/RdfParser.h"
#include "parser/SparqlParser.h"
#include "parser/SpatialQuery.h"
#include "parser/TokenizerCtre.h"
#include "parser/data/Variable.h"
#include "util/StringUtils.h"
#include "util/TransparentFunctors.h"
#include "util/TypeIdentity.h"
#include "util/antlr/GenerateAntlrExceptionMetadata.h"

using namespace ad_utility::sparql_types;
using namespace ad_utility::use_type_identity;
using namespace sparqlExpression;
using namespace updateClause;
using ExpressionPtr = sparqlExpression::SparqlExpression::Ptr;
using SparqlExpressionPimpl = sparqlExpression::SparqlExpressionPimpl;
using SelectClause = parsedQuery::SelectClause;
using GraphPattern = parsedQuery::GraphPattern;
using Bind = parsedQuery::Bind;
using Values = parsedQuery::Values;
using BasicGraphPattern = parsedQuery::BasicGraphPattern;
using GraphPatternOperation = parsedQuery::GraphPatternOperation;
using SparqlValues = parsedQuery::SparqlValues;

using Visitor = SparqlQleverVisitor;
using Parser = SparqlAutomaticParser;

namespace {
constexpr std::string_view a =
    "<http://www.w3.org/1999/02/22-rdf-syntax-ns#type>";
}  // namespace

// _____________________________________________________________________________
BlankNode Visitor::newBlankNode() {
  std::string label = std::to_string(_blankNodeCounter);
  _blankNodeCounter++;
  // true means automatically generated
  return {true, std::move(label)};
}

// _____________________________________________________________________________
GraphTerm Visitor::newBlankNodeOrVariable() {
  if (isInsideConstructTriples_) {
    return GraphTerm{newBlankNode()};
  } else {
    return parsedQuery_.getNewInternalVariable();
  }
}

// _____________________________________________________________________________
std::string Visitor::getOriginalInputForContext(
    const antlr4::ParserRuleContext* context) {
  const auto& fullInput = context->getStart()->getInputStream()->toString();
  size_t posBeg = context->getStart()->getStartIndex();
  size_t posEnd = context->getStop()->getStopIndex();
  // Note that `getUTF8Substring` returns a `std::string_view`. We copy this to
  // a `std::string` because it's not clear whether the original string still
  // exists when the result of this call is used. Not performance-critical.
  return std::string{
      ad_utility::getUTF8Substring(fullInput, posBeg, posEnd - posBeg + 1)};
}

// _____________________________________________________________________________
std::string Visitor::currentTimeAsXsdString() {
  return absl::FormatTime("%Y-%m-%dT%H:%M:%E3S%Ez", absl::Now(),
                          absl::LocalTimeZone());
}

// ___________________________________________________________________________
ExpressionPtr Visitor::processIriFunctionCall(
    const TripleComponent::Iri& iri, std::vector<ExpressionPtr> argList,
    const antlr4::ParserRuleContext* ctx) {
  std::string_view functionName = asStringViewUnsafe(iri.getContent());
  std::string_view prefixName;
  // Helper lambda that checks if `functionName` starts with the given prefix.
  // If yes, remove the prefix from `functionName` and set
  // `prefixName` to the short name of the prefix; see `global/Constants.h`.
  auto checkPrefix = [&functionName, &prefixName](
                         std::pair<std::string_view, std::string_view> prefix) {
    if (functionName.starts_with(prefix.second)) {
      prefixName = prefix.first;
      functionName.remove_prefix(prefix.second.size());
      return true;
    } else {
      return false;
    }
  };

  // Helper lambda that checks the number of arguments and throws an error
  // if it's not right. The `functionName` and `prefixName` are used for the
  // error message.
  auto checkNumArgs = [&argList, &ctx, &functionName,
                       &prefixName](size_t numArgs) {
    static std::array<std::string, 6> wordForNumArgs = {
        "no", "one", "two", "three", "four", "five"};
    if (argList.size() != numArgs) {
      reportError(ctx,
                  absl::StrCat("Function ", prefixName, functionName, " takes ",
                               numArgs < 5 ? wordForNumArgs[numArgs]
                                           : std::to_string(numArgs),
                               numArgs == 1 ? " argument" : " arguments"));
    }
  };

  using namespace sparqlExpression;
  // Create `SparqlExpression` with one child.
  auto createUnary =
      CPP_template_lambda(&argList, &checkNumArgs)(typename F)(F function)(
          requires std::is_invocable_r_v<ExpressionPtr, F, ExpressionPtr>) {
    checkNumArgs(1);  // Check is unary.
    return function(std::move(argList[0]));
  };
  // Create `SparqlExpression` with two children.
  auto createBinary =
      CPP_template_lambda(&argList, &checkNumArgs)(typename F)(F function)(
          requires std::is_invocable_r_v<ExpressionPtr, F, ExpressionPtr,
                                         ExpressionPtr>) {
    checkNumArgs(2);  // Check is binary.
    return function(std::move(argList[0]), std::move(argList[1]));
  };
  // Create `SparqlExpression` with two or three children (currently used for
  // backward-compatible geof:distance function)
  auto createBinaryOrTernary =
      CPP_template_lambda(&argList)(typename F)(F function)(
          requires std::is_invocable_r_v<ExpressionPtr, F, ExpressionPtr,
                                         ExpressionPtr,
                                         std::optional<ExpressionPtr>>) {
    if (argList.size() == 2) {
      return function(std::move(argList[0]), std::move(argList[1]),
                      std::nullopt);
    } else if (argList.size() == 3) {
      return function(std::move(argList[0]), std::move(argList[1]),
                      std::move(argList[2]));
    } else {
      AD_THROW(
          "Incorrect number of arguments: two or optionally three required");
    }
  };

  // Geo functions.
  if (checkPrefix(GEOF_PREFIX)) {
    if (functionName == "distance") {
      return createBinaryOrTernary(&makeDistWithUnitExpression);
    } else if (functionName == "metricDistance") {
      return createBinary(&makeMetricDistExpression);
    } else if (functionName == "longitude") {
      return createUnary(&makeLongitudeExpression);
    } else if (functionName == "latitude") {
      return createUnary(&makeLatitudeExpression);
    }
  }

  // Math functions.
  if (checkPrefix(MATH_PREFIX)) {
    if (functionName == "log") {
      return createUnary(&makeLogExpression);
    } else if (functionName == "exp") {
      return createUnary(&makeExpExpression);
    } else if (functionName == "sqrt") {
      return createUnary(&makeSqrtExpression);
    } else if (functionName == "sin") {
      return createUnary(&makeSinExpression);
    } else if (functionName == "cos") {
      return createUnary(&makeCosExpression);
    } else if (functionName == "tan") {
      return createUnary(&makeTanExpression);
    } else if (functionName == "pow") {
      return createBinary(&makePowExpression);
    }
  }

  // XSD conversion functions.
  if (checkPrefix(XSD_PREFIX)) {
    if (functionName == "integer" || functionName == "int") {
      return createUnary(&makeConvertToIntExpression);
    }
    if (functionName == "decimal") {
      return createUnary(&makeConvertToDecimalExpression);
    }
    // We currently don't have a float type, so we just convert to double.
    if (functionName == "double" || functionName == "float") {
      return createUnary(&makeConvertToDoubleExpression);
    }
    if (functionName == "boolean") {
      return createUnary(&makeConvertToBooleanExpression);
    }
    if (functionName == "string") {
      return createUnary(&makeConvertToStringExpression);
    }
    if (functionName == "dateTime") {
      return createUnary(&makeConvertToDateTimeExpression);
    }
    if (functionName == "date") {
      return createUnary(&makeConvertToDateExpression);
    }
  }

  // QLever-internal functions.
  //
  // NOTE: Predicates like `ql:has-predicate` etc. are handled elsewhere.
  if (checkPrefix(QL_PREFIX)) {
    if (functionName == "isGeoPoint") {
      return createUnary(&makeIsGeoPointExpression);
    }
  }

  // If none of the above matched, report unknown function.
  reportNotSupported(ctx,
                     "Function \""s + iri.toStringRepresentation() + "\" is");
}

void Visitor::addVisibleVariable(Variable var) {
  visibleVariables_.emplace_back(std::move(var));
}

// ___________________________________________________________________________
template <typename List>
PathObjectPairs joinPredicateAndObject(const VarOrPath& predicate,
                                       List objectList) {
  PathObjectPairs tuples;
  tuples.reserve(objectList.first.size());
  for (auto& object : objectList.first) {
    tuples.emplace_back(predicate, std::move(object));
  }
  return tuples;
}

// ___________________________________________________________________________
template <typename Context>
SparqlExpressionPimpl Visitor::visitExpressionPimpl(Context* ctx) {
  return {visit(ctx), getOriginalInputForContext(ctx)};
}

// ____________________________________________________________________________________
ParsedQuery Visitor::visit(Parser::QueryContext* ctx) {
  // The prologue (BASE and PREFIX declarations)  only affects the internal
  // state of the visitor.
  visit(ctx->prologue());
  auto query =
      visitAlternative<ParsedQuery>(ctx->selectQuery(), ctx->constructQuery(),
                                    ctx->describeQuery(), ctx->askQuery());

  query.postQueryValuesClause_ = visit(ctx->valuesClause());

  query._originalString = ctx->getStart()->getInputStream()->toString();

  return query;
}

// ____________________________________________________________________________________
void SparqlQleverVisitor::resetStateForMultipleUpdates() {
  // The following fields are not reset:
  // - prefixMap_ and baseIri_: prefixes carry over between chained updates
  // - datasetsAreFixed_: set for the whole request which can contain multiple
  // operations
  // - activeDatasetClauses_: if `datasetsAreFixed_` is true
  _blankNodeCounter = 0;
  numGraphPatterns_ = 0;
  visibleVariables_ = {};
  // When fixed datasets are given for a request (see SPARQL Protocol), these
  // cannot be changed by a SPARQL operation but are also constant for chained
  // updates.
  if (!datasetsAreFixed_) {
    activeDatasetClauses_ = {};
  }
  prologueString_ = {};
  parsedQuery_ = {};
  isInsideConstructTriples_ = false;
}

// ____________________________________________________________________________________
SelectClause Visitor::visit(Parser::SelectClauseContext* ctx) {
  SelectClause select;

  select.distinct_ = static_cast<bool>(ctx->DISTINCT());
  select.reduced_ = static_cast<bool>(ctx->REDUCED());

  if (ctx->asterisk) {
    select.setAsterisk();
  } else {
    select.setSelected(visitVector(ctx->varOrAlias()));
  }
  return select;
}

// ____________________________________________________________________________________
VarOrAlias Visitor::visit(Parser::VarOrAliasContext* ctx) {
  return visitAlternative<VarOrAlias>(ctx->var(), ctx->alias());
}

// ____________________________________________________________________________________
Alias Visitor::visit(Parser::AliasContext* ctx) {
  // A SPARQL alias has only one child, namely the contents within
  // parentheses.
  return visit(ctx->aliasWithoutBrackets());
}

// ____________________________________________________________________________________
Alias Visitor::visit(Parser::AliasWithoutBracketsContext* ctx) {
  return {visitExpressionPimpl(ctx->expression()), visit(ctx->var())};
}

// ____________________________________________________________________________________
parsedQuery::BasicGraphPattern Visitor::toGraphPattern(
    const ad_utility::sparql_types::Triples& triples) {
  parsedQuery::BasicGraphPattern pattern{};
  pattern._triples.reserve(triples.size());
  auto toTripleComponent = [](const auto& item) {
    using T = std::decay_t<decltype(item)>;
    namespace tc = ad_utility::triple_component;
    if constexpr (ad_utility::isSimilar<T, Variable>) {
      return TripleComponent{item};
    } else if constexpr (ad_utility::isSimilar<T, BlankNode>) {
      // Blank Nodes in the pattern are to be treated as internal variables
      // inside WHERE.
      return TripleComponent{
          ParsedQuery::blankNodeToInternalVariable(item.toSparql())};
    } else {
      static_assert(ad_utility::SimilarToAny<T, Literal, Iri>);
      return RdfStringParser<TurtleParser<Tokenizer>>::parseTripleObject(
          item.toSparql());
    }
  };
  auto toPredicate = [](const auto& item) -> VarOrPath {
    using T = std::decay_t<decltype(item)>;
    if constexpr (ad_utility::isSimilar<T, Variable>) {
      return item;
    } else if constexpr (ad_utility::isSimilar<T, Iri>) {
      return PropertyPath::fromIri(item.toSparql());
    } else {
      static_assert(ad_utility::SimilarToAny<T, Literal, BlankNode>);
      // This case can only happen if there's a bug in the SPARQL parser.
      AD_THROW("Literals or blank nodes are not valid predicates.");
    }
  };
  for (const auto& triple : triples) {
    auto subject = std::visit(toTripleComponent, triple.at(0));
    auto predicate = std::visit(toPredicate, triple.at(1));
    auto object = std::visit(toTripleComponent, triple.at(2));
    pattern._triples.emplace_back(std::move(subject), std::move(predicate),
                                  std::move(object));
  }
  return pattern;
}

// ____________________________________________________________________________________
const parsedQuery::DatasetClauses& SparqlQleverVisitor::setAndGetDatasetClauses(
    const std::vector<DatasetClause>& clauses) {
  if (!datasetsAreFixed_) {
    activeDatasetClauses_ = parsedQuery::DatasetClauses::fromClauses(clauses);
  }
  return activeDatasetClauses_;
}

// ____________________________________________________________________________________
ParsedQuery Visitor::visit(Parser::ConstructQueryContext* ctx) {
  ParsedQuery query;
  query.datasetClauses_ =
      setAndGetDatasetClauses(visitVector(ctx->datasetClause()));
  if (ctx->constructTemplate()) {
    query._clause = visit(ctx->constructTemplate())
                        .value_or(parsedQuery::ConstructClause{});
    visitWhereClause(ctx->whereClause(), query);
  } else {
    // For `CONSTRUCT WHERE`, the CONSTRUCT template and the WHERE clause are
    // syntactically the same, so we set the flag to true to keep the blank
    // nodes, and convert them into variables during `toGraphPattern`.
    isInsideConstructTriples_ = true;
    auto cleanup =
        absl::Cleanup{[this]() { isInsideConstructTriples_ = false; }};
    query._clause = parsedQuery::ConstructClause{
        visitOptional(ctx->triplesTemplate()).value_or(Triples{})};
    query._rootGraphPattern._graphPatterns.emplace_back(
        toGraphPattern(query.constructClause().triples_));
  }
  query.addSolutionModifiers(visit(ctx->solutionModifier()));

  return query;
}

// ____________________________________________________________________________________
ParsedQuery Visitor::visit(Parser::DescribeQueryContext* ctx) {
  auto describeClause = parsedQuery::Describe{};
  auto describedResources = visitVector(ctx->varOrIri());

  // Convert the describe resources (variables or IRIs) from the format that the
  // parser delivers to the one that the `parsedQuery::Describe` struct expects.
  std::vector<Variable> describedVariables;
  for (VarOrIri& resource : describedResources) {
    std::visit(ad_utility::OverloadCallOperator{
                   [&describeClause, &describedVariables](const Variable& var) {
                     describeClause.resources_.emplace_back(var);
                     describedVariables.push_back(var);
                   },
                   [&describeClause](const TripleComponent::Iri& iri) {
                     describeClause.resources_.emplace_back(iri);
                   }},
               resource);
  }

  // Parse the FROM and FROM NAMED clauses.
  describeClause.datasetClauses_ =
      setAndGetDatasetClauses(visitVector(ctx->datasetClause()));

  // Parse the WHERE clause and construct a SELECT query from it. For `DESCRIBE
  // *`, add each visible variable as a resource to describe.
  visitWhereClause(ctx->whereClause(), parsedQuery_);
  if (describedResources.empty()) {
    const auto& visibleVariables =
        parsedQuery_.selectClause().getVisibleVariables();
    ql::ranges::copy(visibleVariables,
                     std::back_inserter(describeClause.resources_));
    describedVariables = visibleVariables;
  }
  auto& selectClause = parsedQuery_.selectClause();
  selectClause.setSelected(std::move(describedVariables));
  describeClause.whereClause_ = std::move(parsedQuery_);

  // Set up the final `ParsedQuery` object for the DESCRIBE query. The clause is
  // a CONSTRUCT query of the form `CONSTRUCT { ?subject ?predicate ?object} {
  // ... }`, with the `parsedQuery::Describe` object from above as the root
  // graph pattern. The solution modifiers (in particular ORDER BY) are part of
  // the CONSTRUCT query.
  //
  // NOTE: The dataset clauses are stored once in `parsedQuery_.datasetClauses_`
  // (which pertains to the CONSTRUCT query that computes the result of the
  // DESCRIBE), and once in `parsedQuery_.describeClause_.datasetClauses_`
  // (which pertains to the SELECT query that computes the resources to be
  // described).
  parsedQuery_ = ParsedQuery{};
  parsedQuery_.addSolutionModifiers(visit(ctx->solutionModifier()));
  parsedQuery_._rootGraphPattern._graphPatterns.emplace_back(
      std::move(describeClause));
  parsedQuery_.datasetClauses_ = activeDatasetClauses_;
  auto constructClause = ParsedQuery::ConstructClause{};
  using G = GraphTerm;
  using V = Variable;
  constructClause.triples_.push_back(
      std::array{G(V("?subject")), G(V("?predicate")), G(V("?object"))});
  parsedQuery_._clause = std::move(constructClause);

  return parsedQuery_;
}

// ____________________________________________________________________________________
ParsedQuery Visitor::visit(Parser::AskQueryContext* ctx) {
  parsedQuery_._clause = ParsedQuery::AskClause{};
  parsedQuery_.datasetClauses_ =
      setAndGetDatasetClauses(visitVector(ctx->datasetClause()));
  visitWhereClause(ctx->whereClause(), parsedQuery_);
  // NOTE: It can make sense to have solution modifiers with an ASK query, for
  // example, a GROUP BY with a HAVING.
  auto getSolutionModifiers = [this, ctx]() {
    auto solutionModifiers = visit(ctx->solutionModifier());
    const auto& limitOffset = solutionModifiers.limitOffset_;
    if (!limitOffset.isUnconstrained() || limitOffset.textLimit_.has_value()) {
      reportError(
          ctx->solutionModifier(),
          "ASK queries may not contain LIMIT, OFFSET, or TEXTLIMIT clauses");
    }
    solutionModifiers.limitOffset_._limit = 1;
    return solutionModifiers;
  };
  parsedQuery_.addSolutionModifiers(getSolutionModifiers());
  return parsedQuery_;
}

// ____________________________________________________________________________________
DatasetClause Visitor::visit(Parser::DatasetClauseContext* ctx) {
  if (ctx->defaultGraphClause()) {
    return {.dataset_ = visit(ctx->defaultGraphClause()), .isNamed_ = false};
  } else {
    AD_CORRECTNESS_CHECK(ctx->namedGraphClause());
    return {.dataset_ = visit(ctx->namedGraphClause()), .isNamed_ = true};
  }
}

// ____________________________________________________________________________________
TripleComponent::Iri Visitor::visit(Parser::DefaultGraphClauseContext* ctx) {
  return visit(ctx->sourceSelector());
}

// ____________________________________________________________________________________
TripleComponent::Iri Visitor::visit(Parser::NamedGraphClauseContext* ctx) {
  return visit(ctx->sourceSelector());
}

// ____________________________________________________________________________________
TripleComponent::Iri Visitor::visit(Parser::SourceSelectorContext* ctx) {
  return visit(ctx->iri());
}

// ____________________________________________________________________________________
Variable Visitor::visit(Parser::VarContext* ctx) {
  // `false` for the second argument means: The variable name is already
  // validated by the grammar, no need to check it again (which would lead to an
  // infinite loop here).
  return Variable{ctx->getText(), false};
}

// ____________________________________________________________________________________
GraphPatternOperation Visitor::visit(Parser::BindContext* ctx) {
  Variable target = visit(ctx->var());
  if (ad_utility::contains(visibleVariables_, target)) {
    reportError(
        ctx,
        absl::StrCat(
            "The target variable ", target.name(),
            " of an AS clause was already used before in the query body."));
  }

  auto expression = visitExpressionPimpl(ctx->expression());
  warnOrThrowIfUnboundVariables(ctx, expression, "BIND");
  addVisibleVariable(target);
  return GraphPatternOperation{Bind{std::move(expression), std::move(target)}};
}

// ____________________________________________________________________________________
GraphPatternOperation Visitor::visit(Parser::InlineDataContext* ctx) {
  Values values = visit(ctx->dataBlock());
  for (const auto& variable : values._inlineValues._variables) {
    addVisibleVariable(variable);
  }
  return GraphPatternOperation{std::move(values)};
}

// ____________________________________________________________________________________
Values Visitor::visit(Parser::DataBlockContext* ctx) {
  return visitAlternative<Values>(ctx->inlineDataOneVar(),
                                  ctx->inlineDataFull());
}

// ____________________________________________________________________________________
std::optional<Values> Visitor::visit(Parser::ValuesClauseContext* ctx) {
  return visitOptional(ctx->dataBlock());
}

// ____________________________________________________________________________
std::vector<ParsedQuery> Visitor::visit(Parser::UpdateContext* ctx) {
  std::vector<ParsedQuery> updates{};

  AD_CORRECTNESS_CHECK(ctx->prologue().size() >= ctx->update1().size());
  for (size_t i = 0; i < ctx->update1().size(); ++i) {
    // The prologue (BASE and PREFIX declarations) only affects the internal
    // state of the visitor. The standard mentions that prefixes are shared
    // between consecutive updates.
    visit(ctx->prologue(i));
    auto thisUpdates = visit(ctx->update1(i));
    // The string representation of the Update is from the beginning of that
    // updates prologue to the end of the update. The `;` between queries is
    // ignored in the string representation.
    const size_t updateStartPos = ctx->prologue(i)->getStart()->getStartIndex();
    const size_t updateEndPos = ctx->update1(i)->getStop()->getStopIndex();
    auto updateStringRepr = std::string{ad_utility::getUTF8Substring(
        ctx->getStart()->getInputStream()->toString(), updateStartPos,
        updateEndPos - updateStartPos + 1)};
    // Many graph management operations are desugared into multiple updates. We
    // set the string representation of the graph management operation for all
    // the simple update operations.
    ql::ranges::for_each(thisUpdates, [updateStringRepr](ParsedQuery& update) {
      update._originalString = updateStringRepr;
    });
    ad_utility::appendVector(updates, thisUpdates);
    resetStateForMultipleUpdates();
  }

  return updates;
}

// ____________________________________________________________________________________
std::vector<ParsedQuery> Visitor::visit(Parser::Update1Context* ctx) {
  if (ctx->deleteWhere() || ctx->modify() || ctx->clear() || ctx->drop() ||
<<<<<<< HEAD
      ctx->create() || ctx->copy() || ctx->move() || ctx->add()) {
    return visitAlternative<std::vector<ParsedQuery>>(
        ctx->deleteWhere(), ctx->modify(), ctx->clear(), ctx->drop(),
        ctx->create(), ctx->copy(), ctx->move(), ctx->add());
  }
  AD_CORRECTNESS_CHECK(ctx->load() || ctx->insertData() || ctx->deleteData());
  parsedQuery_._clause = visitAlternative<parsedQuery::UpdateClause>(
      ctx->load(), ctx->insertData(), ctx->deleteData());
  parsedQuery_.datasetClauses_ = activeDatasetClauses_;
  return {std::move(parsedQuery_)};
}

// ____________________________________________________________________________________
Load Visitor::visit(Parser::LoadContext* ctx) {
  reportNotSupported(ctx, "LOAD Update is");
=======
      ctx->create() || ctx->copy() || ctx->move() || ctx->add() ||
      ctx->load()) {
    return visitAlternative<std::vector<ParsedQuery>>(
        ctx->deleteWhere(), ctx->modify(), ctx->clear(), ctx->drop(),
        ctx->create(), ctx->copy(), ctx->move(), ctx->add(), ctx->load());
  }
  AD_CORRECTNESS_CHECK(ctx->insertData() || ctx->deleteData());
  parsedQuery_._clause = visitAlternative<parsedQuery::UpdateClause>(
      ctx->insertData(), ctx->deleteData());
  parsedQuery_.datasetClauses_ = activeDatasetClauses_;
  return {std::move(parsedQuery_)};
}

// ____________________________________________________________________________________
ParsedQuery Visitor::visit(Parser::LoadContext* ctx) {
  AD_CORRECTNESS_CHECK(visibleVariables_.empty());
  GraphPattern pattern;
  auto iri = visit(ctx->iri());
  // The `LOAD` Update operation is translated into something like
  // `INSERT { ?s ?p ?o } WHERE { LOAD_OP <iri> [SILENT] }`. Where `LOAD_OP` is
  // an internal operation that binds the result of parsing the given RDF
  // document into the variables `?s`, `?p`, and `?o`.
  pattern._graphPatterns.emplace_back(
      parsedQuery::Load{iri, static_cast<bool>(ctx->SILENT())});
  parsedQuery_._rootGraphPattern = std::move(pattern);
  addVisibleVariable(Variable("?s"));
  addVisibleVariable(Variable("?p"));
  addVisibleVariable(Variable("?o"));
  parsedQuery_.registerVariablesVisibleInQueryBody(visibleVariables_);
  visibleVariables_.clear();
  using Quad = SparqlTripleSimpleWithGraph;
  std::vector<Quad> toInsert{
      Quad{Variable("?s"), Variable("?p"), Variable("?o"),
           ctx->graphRef() ? Quad::Graph(visit(ctx->graphRef()))
                           : Quad::Graph(std::monostate{})}};
  parsedQuery_._clause = parsedQuery::UpdateClause{GraphUpdate{toInsert, {}}};
  return parsedQuery_;
}

// Helper functions for some inner parts of graph management operations.
namespace {
// ____________________________________________________________________________________
// Transform a `GraphRefAll` or `GraphOrDefault` into a
// `SparqlTripleSimpleWithGraph::Graph`/`parsedQuery::GroupGraphPattern::GraphSpec`
// (which are the same type).
SparqlTripleSimpleWithGraph::Graph transformGraph(const GraphRefAll& graph) {
  using Graph = SparqlTripleSimpleWithGraph::Graph;
  // This case cannot be handled in this function and must be handled before.
  AD_CORRECTNESS_CHECK(!std::holds_alternative<NAMED>(graph));
  return std::visit(
      ad_utility::OverloadCallOperator{
          [](const ad_utility::triple_component::Iri& iri) -> Graph {
            return iri;
          },
          [](const ALL&) -> Graph { return Variable("?g"); },
          [](const DEFAULT&) -> Graph {
            return ad_utility::triple_component::Iri::fromIriref(
                DEFAULT_GRAPH_IRI);
          },
          [](const NAMED&) -> Graph { AD_FAIL(); }},
      graph);
}

// ____________________________________________________________________________________
SparqlTripleSimpleWithGraph::Graph transformGraph(const GraphOrDefault& graph) {
  using Graph = SparqlTripleSimpleWithGraph::Graph;
  return std::visit(
      ad_utility::OverloadCallOperator{
          [](const ad_utility::triple_component::Iri& iri) -> Graph {
            return iri;
          },
          [](const DEFAULT&) -> Graph {
            return ad_utility::triple_component::Iri::fromIriref(
                DEFAULT_GRAPH_IRI);
          }},
      graph);
}

// ____________________________________________________________________________________
// Make a `GraphPatternOperation` that matches all triples in the given graph.
GraphPatternOperation makeAllTripleGraphPattern(
    parsedQuery::GroupGraphPattern::GraphSpec graph) {
  GraphPattern inner;
  inner._graphPatterns.emplace_back(BasicGraphPattern{
      {{{Variable("?s")}, Variable("?p"), {Variable("?o")}}}});
  return {parsedQuery::GroupGraphPattern{std::move(inner), std::move(graph)}};
>>>>>>> 14f89099
}

// Helper functions for some inner parts of graph management operations.
namespace {
// ____________________________________________________________________________________
<<<<<<< HEAD
// Transform a `GraphRefAll` or `GraphOrDefault` into a
// `SparqlTripleSimpleWithGraph::Graph`/`parsedQuery::GroupGraphPattern::GraphSpec`
// (which are the same type).
SparqlTripleSimpleWithGraph::Graph transformGraph(const GraphRefAll& graph) {
  using Graph = SparqlTripleSimpleWithGraph::Graph;
  // This case cannot be handled in this function and must be handled before.
  AD_CORRECTNESS_CHECK(!std::holds_alternative<NAMED>(graph));
  return std::visit(
      ad_utility::OverloadCallOperator{
          [](const ad_utility::triple_component::Iri& iri) -> Graph {
            return iri;
          },
          [](const ALL&) -> Graph { return Variable("?g"); },
          [](const DEFAULT&) -> Graph {
            return ad_utility::triple_component::Iri::fromIriref(
                DEFAULT_GRAPH_IRI);
          },
          [](const NAMED&) -> Graph { AD_FAIL(); }},
      graph);
=======
// Make a `SparqlTripleSimpleWithGraph` that templates all triples in the graph.
SparqlTripleSimpleWithGraph makeAllTripleTemplate(
    SparqlTripleSimpleWithGraph::Graph graph) {
  return {
      {Variable("?s")}, {Variable("?p")}, {Variable("?o")}, std::move(graph)};
>>>>>>> 14f89099
}
}  // namespace

// ____________________________________________________________________________________
<<<<<<< HEAD
SparqlTripleSimpleWithGraph::Graph transformGraph(const GraphOrDefault& graph) {
  using Graph = SparqlTripleSimpleWithGraph::Graph;
  return std::visit(
      ad_utility::OverloadCallOperator{
          [](const ad_utility::triple_component::Iri& iri) -> Graph {
            return iri;
          },
          [](const DEFAULT&) -> Graph {
            return ad_utility::triple_component::Iri::fromIriref(
                DEFAULT_GRAPH_IRI);
          }},
      graph);
}

// ____________________________________________________________________________________
// Make a `GraphPatternOperation` that matches all triples in the given graph.
GraphPatternOperation makeAllTripleGraphPattern(
    parsedQuery::GroupGraphPattern::GraphSpec graph) {
  GraphPattern inner;
  inner._graphPatterns.emplace_back(BasicGraphPattern{
      {{{Variable("?s")}, Variable("?p"), {Variable("?o")}}}});
  return {parsedQuery::GroupGraphPattern{std::move(inner), std::move(graph)}};
}

// ____________________________________________________________________________________
// Make a `SparqlTripleSimpleWithGraph` that templates all triples in the graph.
SparqlTripleSimpleWithGraph makeAllTripleTemplate(
    SparqlTripleSimpleWithGraph::Graph graph) {
  return {
      {Variable("?s")}, {Variable("?p")}, {Variable("?o")}, std::move(graph)};
}
}  // namespace

// ____________________________________________________________________________________
ParsedQuery Visitor::visit(Parser::ClearContext* ctx) {
  return makeClear(visit(ctx->graphRefAll()));
}

// ____________________________________________________________________________________
ParsedQuery Visitor::makeClear(SparqlTripleSimpleWithGraph::Graph graph) {
  parsedQuery_._rootGraphPattern._graphPatterns.push_back(
      makeAllTripleGraphPattern(graph));
  parsedQuery_._clause = parsedQuery::UpdateClause{
      GraphUpdate{{}, {makeAllTripleTemplate(std::move(graph))}}};
  parsedQuery_.datasetClauses_ = activeDatasetClauses_;
  return parsedQuery_;
}

// ____________________________________________________________________________________
=======
ParsedQuery Visitor::visit(Parser::ClearContext* ctx) {
  return makeClear(visit(ctx->graphRefAll()));
}

// ____________________________________________________________________________________
ParsedQuery Visitor::makeClear(SparqlTripleSimpleWithGraph::Graph graph) {
  parsedQuery_._rootGraphPattern._graphPatterns.push_back(
      makeAllTripleGraphPattern(graph));
  parsedQuery_._clause = parsedQuery::UpdateClause{
      GraphUpdate{{}, {makeAllTripleTemplate(std::move(graph))}}};
  parsedQuery_.datasetClauses_ = activeDatasetClauses_;
  return parsedQuery_;
}

// ____________________________________________________________________________________
>>>>>>> 14f89099
ParsedQuery Visitor::makeClear(const GraphRefAll& graph) {
  if (std::holds_alternative<NAMED>(graph)) {
    // We first select all graphs and then filter out the default graph, to get
    // only the named graphs. `Variable("?g")` selects all graphs.
    parsedQuery_._rootGraphPattern._graphPatterns.push_back(
        makeAllTripleGraphPattern(Variable("?g")));
    // TODO<joka921,qup> Extend the graph filtering s.t. we can exclude a single
    //  graph more efficiently
    auto e = SparqlExpressionPimpl{
        createExpression<sparqlExpression::NotEqualExpression>(
            std::make_unique<sparqlExpression::VariableExpression>(
                Variable("?g")),
            std::make_unique<sparqlExpression::IriExpression>(
                TripleComponent::Iri::fromIriref(DEFAULT_GRAPH_IRI))),
        absl::StrCat("?g != ", DEFAULT_GRAPH_IRI)};
    parsedQuery_._rootGraphPattern._filters.emplace_back(std::move(e));
    parsedQuery_._clause = parsedQuery::UpdateClause{
        GraphUpdate{{}, {makeAllTripleTemplate(Variable("?g"))}}};
    parsedQuery_.datasetClauses_ = activeDatasetClauses_;
    return parsedQuery_;
  }

  return makeClear(transformGraph(graph));
}

// ____________________________________________________________________________________
ParsedQuery Visitor::makeAdd(const GraphOrDefault& source,
                             const GraphOrDefault& target) {
  parsedQuery_._rootGraphPattern._graphPatterns.push_back(
      makeAllTripleGraphPattern(transformGraph(source)));
  parsedQuery_._clause = parsedQuery::UpdateClause{
      GraphUpdate{{makeAllTripleTemplate(transformGraph(target))}, {}}};
  parsedQuery_.datasetClauses_ = activeDatasetClauses_;
  return parsedQuery_;
<<<<<<< HEAD
}

// ____________________________________________________________________________________
ParsedQuery Visitor::visit(Parser::DropContext* ctx) {
  return makeClear(visit(ctx->graphRefAll()));
}

// ____________________________________________________________________________________
std::vector<ParsedQuery> Visitor::visit(const Parser::CreateContext*) {
  // Create is a no-op because we don't explicitly record the existence of empty
  // graphs.
  return {};
}

// ____________________________________________________________________________________
=======
}

// ____________________________________________________________________________________
ParsedQuery Visitor::visit(Parser::DropContext* ctx) {
  return makeClear(visit(ctx->graphRefAll()));
}

// ____________________________________________________________________________________
std::vector<ParsedQuery> Visitor::visit(const Parser::CreateContext*) {
  // Create is a no-op because we don't explicitly record the existence of empty
  // graphs.
  return {};
}

// ____________________________________________________________________________________
>>>>>>> 14f89099
std::vector<ParsedQuery> Visitor::visit(Parser::AddContext* ctx) {
  AD_CORRECTNESS_CHECK(ctx->graphOrDefault().size() == 2);
  auto from = visit(ctx->graphOrDefault()[0]);
  auto to = visit(ctx->graphOrDefault()[1]);

  if (from == to) {
    return {};
  }

  return {makeAdd(from, to)};
}

// _____________________________________________________________________________
std::vector<ParsedQuery> Visitor::makeCopy(const GraphOrDefault& from,
                                           const GraphOrDefault& to) {
  std::vector<ParsedQuery> updates{makeClear(transformGraph(to))};
  resetStateForMultipleUpdates();
  updates.push_back(makeAdd(from, to));

  return updates;
<<<<<<< HEAD
}

// ____________________________________________________________________________________
std::pair<GraphOrDefault, GraphOrDefault> Visitor::visitFromTo(
    std::vector<Parser::GraphOrDefaultContext*> ctxs) {
  AD_CORRECTNESS_CHECK(ctxs.size() == 2);
  return {visit(ctxs[0]), visit(ctxs[1])};
};

// ____________________________________________________________________________________
std::vector<ParsedQuery> Visitor::visit(Parser::MoveContext* ctx) {
  auto [from, to] = visitFromTo(ctx->graphOrDefault());

  if (from == to) {
    return {};
  }

  std::vector<ParsedQuery> updates = makeCopy(from, to);
  resetStateForMultipleUpdates();
  updates.push_back(makeClear(transformGraph(from)));

  return updates;
}

// ____________________________________________________________________________________
=======
}

// ____________________________________________________________________________________
std::pair<GraphOrDefault, GraphOrDefault> Visitor::visitFromTo(
    std::vector<Parser::GraphOrDefaultContext*> ctxs) {
  AD_CORRECTNESS_CHECK(ctxs.size() == 2);
  return {visit(ctxs[0]), visit(ctxs[1])};
};

// ____________________________________________________________________________________
std::vector<ParsedQuery> Visitor::visit(Parser::MoveContext* ctx) {
  auto [from, to] = visitFromTo(ctx->graphOrDefault());

  if (from == to) {
    return {};
  }

  std::vector<ParsedQuery> updates = makeCopy(from, to);
  resetStateForMultipleUpdates();
  updates.push_back(makeClear(transformGraph(from)));

  return updates;
}

// ____________________________________________________________________________________
>>>>>>> 14f89099
std::vector<ParsedQuery> Visitor::visit(Parser::CopyContext* ctx) {
  auto [from, to] = visitFromTo(ctx->graphOrDefault());

  if (from == to) {
    return {};
  }

  return makeCopy(from, to);
}

// ____________________________________________________________________________________
GraphUpdate Visitor::visit(Parser::InsertDataContext* ctx) {
  return {visit(ctx->quadData()).toTriplesWithGraph(), {}};
}

// ____________________________________________________________________________________
GraphUpdate Visitor::visit(Parser::DeleteDataContext* ctx) {
  return {{}, visit(ctx->quadData()).toTriplesWithGraph()};
}

// ____________________________________________________________________________________
ParsedQuery Visitor::visit(Parser::DeleteWhereContext* ctx) {
  AD_CORRECTNESS_CHECK(visibleVariables_.empty());
  parsedQuery_.datasetClauses_ = activeDatasetClauses_;
  GraphPattern pattern;
  auto triples = visit(ctx->quadPattern());
  pattern._graphPatterns = triples.toGraphPatternOperations();
  parsedQuery_._rootGraphPattern = std::move(pattern);
  // The query body and template are identical. No need to check that variables
  // are visible. But they need to be registered.
  triples.forAllVariables([this](const Variable& v) { addVisibleVariable(v); });
  parsedQuery_.registerVariablesVisibleInQueryBody(visibleVariables_);
  visibleVariables_.clear();
  parsedQuery_._clause =
      parsedQuery::UpdateClause{GraphUpdate{{}, triples.toTriplesWithGraph()}};

  return parsedQuery_;
}

// ____________________________________________________________________________________
ParsedQuery Visitor::visit(Parser::ModifyContext* ctx) {
  auto ensureVariableIsVisible = [&ctx, this](const Variable& v) {
    if (!ad_utility::contains(parsedQuery_.getVisibleVariables(), v)) {
      reportError(ctx, absl::StrCat("Variable ", v.name(),
                                    " was not bound in the query body."));
    }
  };
  auto visitTemplateClause = [&ensureVariableIsVisible, this](auto* ctx,
                                                              auto* target) {
    if (ctx) {
      auto quads = this->visit(ctx);
      quads.forAllVariables(ensureVariableIsVisible);
      *target = quads.toTriplesWithGraph();
    }
  };
  AD_CORRECTNESS_CHECK(visibleVariables_.empty());
  parsedQuery_.datasetClauses_ =
      setAndGetDatasetClauses(visitVector(ctx->usingClause()));
  auto graphPattern = visit(ctx->groupGraphPattern());
  parsedQuery_._rootGraphPattern = std::move(graphPattern);
  parsedQuery_.registerVariablesVisibleInQueryBody(visibleVariables_);
  visibleVariables_.clear();
  auto op = GraphUpdate{};
  visitTemplateClause(ctx->insertClause(), &op.toInsert_);
  visitTemplateClause(ctx->deleteClause(), &op.toDelete_);
  visitIf(&op.with_, ctx->iri());
  parsedQuery_._clause = parsedQuery::UpdateClause{op};

  return parsedQuery_;
}

// ____________________________________________________________________________________
Quads Visitor::visit(Parser::DeleteClauseContext* ctx) {
  return visit(ctx->quadPattern());
}

// ____________________________________________________________________________________
Quads Visitor::visit(Parser::InsertClauseContext* ctx) {
  return visit(ctx->quadPattern());
}

// ____________________________________________________________________________________
GraphOrDefault Visitor::visit(Parser::GraphOrDefaultContext* ctx) {
  if (ctx->iri()) {
    return visit(ctx->iri());
  } else {
    return DEFAULT{};
  }
}

// ____________________________________________________________________________________
GraphRef Visitor::visit(Parser::GraphRefContext* ctx) {
  return visit(ctx->iri());
}

// ____________________________________________________________________________________
GraphRefAll Visitor::visit(Parser::GraphRefAllContext* ctx) {
  if (ctx->graphRef()) {
    return visit(ctx->graphRef());
  } else if (ctx->DEFAULT()) {
    return DEFAULT{};
  } else if (ctx->NAMED()) {
    return NAMED{};
  } else if (ctx->ALL()) {
    return ALL{};
  } else {
    AD_FAIL();
  }
}

// ____________________________________________________________________________________
Quads Visitor::visit(Parser::QuadPatternContext* ctx) {
  return visit(ctx->quads());
}

// ____________________________________________________________________________________
Quads Visitor::visit(Parser::QuadDataContext* ctx) {
  auto quads = visit(ctx->quads());
  quads.forAllVariables([&ctx](const Variable& v) {
    reportError(ctx->quads(),
                "Variables (" + v.name() + ") are not allowed here.");
  });
  return quads;
}

// ____________________________________________________________________________________
Quads Visitor::visit(Parser::QuadsContext* ctx) {
  // The ordering of the individual triplesTemplate and quadsNotTriples is not
  // relevant and also not known.
  Quads quads;
  quads.freeTriples_ = ad_utility::flatten(visitVector(ctx->triplesTemplate()));
  for (auto& [graph, triples] : visitVector(ctx->quadsNotTriples())) {
    quads.graphTriples_.emplace_back(std::move(graph), std::move(triples));
  }
  return quads;
}

// ____________________________________________________________________________________
Quads::GraphBlock Visitor::visit(Parser::QuadsNotTriplesContext* ctx) {
  auto graph = visit(ctx->varOrIri());
  // Short circuit when the triples section is empty
  if (!ctx->triplesTemplate()) {
    return {graph, {}};
  }

  return {graph, visit(ctx->triplesTemplate())};
}

// _____________________________________________________________________________
void Visitor::selectExistsVariables(SparqlFilter& filter) const {
  for (SparqlExpression* sparqlExpression :
       filter.expression_.getExistsExpressions()) {
    auto* existsExpression = dynamic_cast<ExistsExpression*>(sparqlExpression);
    AD_CORRECTNESS_CHECK(existsExpression);
    existsExpression->selectVariables(visibleVariables_);
  }
}

// _____________________________________________________________________________
GraphPattern Visitor::visit(Parser::GroupGraphPatternContext* ctx) {
  GraphPattern pattern;

  // The following code makes sure that the variables from outside the graph
  // pattern are NOT visible inside the graph pattern, but the variables from
  // the graph pattern are visible outside the graph pattern.
  auto visibleVariablesSoFar = std::move(visibleVariables_);
  visibleVariables_.clear();
  auto mergeVariables =
      ad_utility::makeOnDestructionDontThrowDuringStackUnwinding(
          [this, &visibleVariablesSoFar]() {
            std::swap(visibleVariables_, visibleVariablesSoFar);
            visibleVariables_.insert(visibleVariables_.end(),
                                     visibleVariablesSoFar.begin(),
                                     visibleVariablesSoFar.end());
          });
  if (ctx->subSelect()) {
    auto parsedQuerySoFar = std::exchange(parsedQuery_, ParsedQuery{});
    auto [subquery, valuesOpt] = visit(ctx->subSelect());
    pattern._graphPatterns.emplace_back(std::move(subquery));
    if (valuesOpt.has_value()) {
      pattern._graphPatterns.emplace_back(std::move(valuesOpt.value()));
    }
    parsedQuery_ = std::move(parsedQuerySoFar);
    return pattern;
  }
  AD_CORRECTNESS_CHECK(ctx->groupGraphPatternSub());
  auto [subOps, filters] = visit(ctx->groupGraphPatternSub());
  pattern._graphPatterns = std::move(subOps);
  for (auto& filter : filters) {
    selectExistsVariables(filter);
    if (auto langFilterData = filter.expression_.getLanguageFilterExpression();
        langFilterData.has_value()) {
      const auto& [variable, language] = langFilterData.value();
      if (pattern.addLanguageFilter(variable, language)) {
        continue;
      }
    }
    pattern._filters.push_back(std::move(filter));
  }
  return pattern;
}

Visitor::OperationsAndFilters Visitor::visit(
    Parser::GroupGraphPatternSubContext* ctx) {
  vector<GraphPatternOperation> ops;
  vector<SparqlFilter> filters;

  auto filter = [&filters](SparqlFilter filter) {
    filters.emplace_back(std::move(filter));
  };
  auto op = [&ops](GraphPatternOperation op) {
    ops.emplace_back(std::move(op));
  };

  if (ctx->triplesBlock()) {
    ops.emplace_back(visit(ctx->triplesBlock()));
  }
  for (auto& [graphPattern, triples] :
       visitVector(ctx->graphPatternNotTriplesAndMaybeTriples())) {
    std::visit(ad_utility::OverloadCallOperator{filter, op},
               std::move(graphPattern));

    // TODO<C++23>: use `optional.transform` for this pattern.
    if (!triples.has_value()) {
      continue;
    }
    if (ops.empty() || !std::holds_alternative<BasicGraphPattern>(ops.back())) {
      ops.emplace_back(BasicGraphPattern{});
    }
    std::get<BasicGraphPattern>(ops.back())
        .appendTriples(std::move(triples.value()));
  }
  return {std::move(ops), std::move(filters)};
}

Visitor::OperationOrFilterAndMaybeTriples Visitor::visit(
    Parser::GraphPatternNotTriplesAndMaybeTriplesContext* ctx) {
  return {visit(ctx->graphPatternNotTriples()),
          visitOptional(ctx->triplesBlock())};
}

// ____________________________________________________________________________________
BasicGraphPattern Visitor::visit(Parser::TriplesBlockContext* ctx) {
  auto registerIfVariable = [this](const auto& variant) {
    if (holds_alternative<Variable>(variant)) {
      addVisibleVariable(std::get<Variable>(variant));
    }
  };
  auto convertAndRegisterTriple =
      [&registerIfVariable](
          const TripleWithPropertyPath& triple) -> SparqlTriple {
    registerIfVariable(triple.subject_);
    registerIfVariable(triple.predicate_);
    registerIfVariable(triple.object_);

    return {triple.subject_.toTripleComponent(), triple.predicate_,
            triple.object_.toTripleComponent()};
  };

  BasicGraphPattern triples = {ad_utility::transform(
      visit(ctx->triplesSameSubjectPath()), convertAndRegisterTriple)};
  if (ctx->triplesBlock()) {
    triples.appendTriples(visit(ctx->triplesBlock()));
  }
  return triples;
}

// ____________________________________________________________________________________
Visitor::OperationOrFilter Visitor::visit(
    Parser::GraphPatternNotTriplesContext* ctx) {
  return visitAlternative<std::variant<GraphPatternOperation, SparqlFilter>>(
      ctx->filterR(), ctx->optionalGraphPattern(), ctx->minusGraphPattern(),
      ctx->bind(), ctx->inlineData(), ctx->groupOrUnionGraphPattern(),
      ctx->graphGraphPattern(), ctx->serviceGraphPattern());
}

// ____________________________________________________________________________________
GraphPatternOperation Visitor::visit(Parser::OptionalGraphPatternContext* ctx) {
  auto pattern = visit(ctx->groupGraphPattern());
  return GraphPatternOperation{parsedQuery::Optional{std::move(pattern)}};
}

GraphPatternOperation Visitor::visitPathQuery(
    Parser::ServiceGraphPatternContext* ctx) {
  auto parsePathQuery = [](parsedQuery::PathQuery& pathQuery,
                           const parsedQuery::GraphPatternOperation& op) {
    if (std::holds_alternative<parsedQuery::BasicGraphPattern>(op)) {
      pathQuery.addBasicPattern(std::get<parsedQuery::BasicGraphPattern>(op));
    } else if (std::holds_alternative<parsedQuery::GroupGraphPattern>(op)) {
      pathQuery.addGraph(op);
    } else {
      throw parsedQuery::PathSearchException(
          "Unsupported element in pathSearch."
          "PathQuery may only consist of triples for configuration"
          "And a { group graph pattern } specifying edges.");
    }
  };

  parsedQuery::GraphPattern graphPattern = visit(ctx->groupGraphPattern());
  parsedQuery::PathQuery pathQuery;
  for (const auto& op : graphPattern._graphPatterns) {
    parsePathQuery(pathQuery, op);
  }

  return pathQuery;
}

GraphPatternOperation Visitor::visitSpatialQuery(
    Parser::ServiceGraphPatternContext* ctx) {
  auto parseSpatialQuery = [ctx](parsedQuery::SpatialQuery& spatialQuery,
                                 const parsedQuery::GraphPatternOperation& op) {
    if (std::holds_alternative<parsedQuery::BasicGraphPattern>(op)) {
      spatialQuery.addBasicPattern(
          std::get<parsedQuery::BasicGraphPattern>(op));
    } else if (std::holds_alternative<parsedQuery::GroupGraphPattern>(op)) {
      spatialQuery.addGraph(op);
    } else {
      reportError(
          ctx,
          "Unsupported element in spatialQuery."
          "spatialQuery may only consist of triples for configuration"
          "And a { group graph pattern } specifying the right join table.");
    }
  };

  parsedQuery::GraphPattern graphPattern = visit(ctx->groupGraphPattern());
  parsedQuery::SpatialQuery spatialQuery;
  for (const auto& op : graphPattern._graphPatterns) {
    parseSpatialQuery(spatialQuery, op);
  }

  try {
    // We convert the spatial query to a spatial join configuration and discard
    // its result here to detect errors early and report them to the user with
    // highlighting. It's only a small struct so not much is wasted.
    spatialQuery.toSpatialJoinConfiguration();
  } catch (const std::exception& ex) {
    reportError(ctx, ex.what());
  }

  return spatialQuery;
}

GraphPatternOperation Visitor::visitTextSearchQuery(
    Parser::ServiceGraphPatternContext* ctx) {
  auto parseTextSearchQuery =
      [ctx](parsedQuery::TextSearchQuery& textSearchQuery,
            const parsedQuery::GraphPatternOperation& op) {
        if (std::holds_alternative<parsedQuery::BasicGraphPattern>(op)) {
          textSearchQuery.addBasicPattern(
              std::get<parsedQuery::BasicGraphPattern>(op));
        } else {
          reportError(
              ctx,
              "Unsupported element in textSearchQuery. "
              "textSearchQuery may only consist of triples for configuration");
        }
      };

  parsedQuery::GraphPattern graphPattern = visit(ctx->groupGraphPattern());
  parsedQuery::TextSearchQuery textSearchQuery;
  for (const auto& op : graphPattern._graphPatterns) {
    parseTextSearchQuery(textSearchQuery, op);
  }

  return textSearchQuery;
}

// Parsing for the `serviceGraphPattern` rule.
GraphPatternOperation Visitor::visit(Parser::ServiceGraphPatternContext* ctx) {
  // Get the IRI and if a variable is specified, report that we do not support
  // it yet.
  //
  // NOTE: According to the grammar, this should either be a `Variable` or an
  // `Iri`, but due to (not very good) technical reasons, the `visit` returns a
  // `std::variant<Variable, GraphTerm>`, where `GraphTerm` is a
  // `std::variant<Literal, BlankNode, Iri>`, hence the `AD_CONTRACT_CHECK`.
  //
  // TODO: Also support variables. The semantics is to make a connection for
  // each IRI matching the variable and take the union of the results.
  VarOrIri varOrIri = visit(ctx->varOrIri());
  using Iri = TripleComponent::Iri;
  auto serviceIri =
      std::visit(ad_utility::OverloadCallOperator{
                     [&ctx](const Variable&) -> Iri {
                       reportNotSupported(ctx->varOrIri(),
                                          "Variable endpoint in SERVICE is");
                     },
                     [](const Iri& iri) -> Iri { return iri; }},
                 varOrIri);

  if (serviceIri.toStringRepresentation() == PATH_SEARCH_IRI) {
    return visitPathQuery(ctx);
  } else if (serviceIri.toStringRepresentation() == SPATIAL_SEARCH_IRI) {
    return visitSpatialQuery(ctx);
  } else if (serviceIri.toStringRepresentation() == TEXT_SEARCH_IRI) {
    return visitTextSearchQuery(ctx);
  }
  // Parse the body of the SERVICE query. Add the visible variables from the
  // SERVICE clause to the visible variables so far, but also remember them
  // separately (with duplicates removed) because we need them in `Service.cpp`
  // when computing the result for this operation.
  std::vector<Variable> visibleVariablesSoFar = std::move(visibleVariables_);
  parsedQuery::GraphPattern graphPattern = visit(ctx->groupGraphPattern());
  // Note: The `visit` call in the line above has filled the `visibleVariables_`
  // member with all the variables visible inside the graph pattern.
  std::vector<Variable> visibleVariablesServiceQuery =
      ad_utility::removeDuplicates(visibleVariables_);
  visibleVariables_ = std::move(visibleVariablesSoFar);
  visibleVariables_.insert(visibleVariables_.end(),
                           visibleVariablesServiceQuery.begin(),
                           visibleVariablesServiceQuery.end());
  // Create suitable `parsedQuery::Service` object and return it.
  return parsedQuery::Service{
      std::move(visibleVariablesServiceQuery), std::move(serviceIri),
      prologueString_, getOriginalInputForContext(ctx->groupGraphPattern()),
      static_cast<bool>(ctx->SILENT())};
}

// ____________________________________________________________________________
parsedQuery::GraphPatternOperation Visitor::visit(
    Parser::GraphGraphPatternContext* ctx) {
  auto varOrIri = visit(ctx->varOrIri());
  auto group = visit(ctx->groupGraphPattern());
  return std::visit(
      ad_utility::OverloadCallOperator{
          [this, &group](const Variable& graphVar) {
            addVisibleVariable(graphVar);
            return parsedQuery::GroupGraphPattern{std::move(group), graphVar};
          },
          [&group](const TripleComponent::Iri& graphIri) {
            return parsedQuery::GroupGraphPattern{std::move(group), graphIri};
          }},
      varOrIri);
}

// Parsing for the `expression` rule.
sparqlExpression::SparqlExpression::Ptr Visitor::visit(
    Parser::ExpressionContext* ctx) {
  return visit(ctx->conditionalOrExpression());
}

// Parsing for the `whereClause` rule.
Visitor::PatternAndVisibleVariables Visitor::visit(
    Parser::WhereClauseContext* ctx) {
  // Get the variables visible in this WHERE clause separately from the visible
  // variables so far because they might not all be visible in the outer query.
  // Adding appropriately to the visible variables so far is then taken care of
  // in `visit(SubSelectContext*)`.
  std::vector<Variable> visibleVariablesSoFar = std::move(visibleVariables_);
  auto graphPatternWhereClause = visit(ctx->groupGraphPattern());
  // Using `std::exchange` as per Johannes' suggestion. I am slightly irritated
  // that this calls the move constructor AND the move assignment operator for
  // the second argument, since this is a potential performance issue (not in
  // this case though).
  auto visibleVariablesWhereClause =
      std::exchange(visibleVariables_, std::move(visibleVariablesSoFar));
  return {std::move(graphPatternWhereClause),
          std::move(visibleVariablesWhereClause)};
}

// ____________________________________________________________________________________
SolutionModifiers Visitor::visit(Parser::SolutionModifierContext* ctx) {
  SolutionModifiers modifiers;
  visitIf(&modifiers.groupByVariables_, ctx->groupClause());
  visitIf(&modifiers.havingClauses_, ctx->havingClause());
  visitIf(&modifiers.orderBy_, ctx->orderClause());
  visitIf(&modifiers.limitOffset_, ctx->limitOffsetClauses());
  return modifiers;
}

// ____________________________________________________________________________________
LimitOffsetClause Visitor::visit(Parser::LimitOffsetClausesContext* ctx) {
  LimitOffsetClause clause{};
  visitIf(&clause._limit, ctx->limitClause());
  visitIf(&clause._offset, ctx->offsetClause());
  visitIf(&clause.textLimit_, ctx->textLimitClause());
  return clause;
}

// ____________________________________________________________________________________
vector<SparqlFilter> Visitor::visit(Parser::HavingClauseContext* ctx) {
  return visitVector(ctx->havingCondition());
}

// ____________________________________________________________________________________
SparqlFilter Visitor::visit(Parser::HavingConditionContext* ctx) {
  return {visitExpressionPimpl(ctx->constraint())};
}

// ____________________________________________________________________________________
OrderClause Visitor::visit(Parser::OrderClauseContext* ctx) {
  auto orderKeys = visitVector(ctx->orderCondition());

  if (ctx->internalSortBy) {
    auto isDescending = [](const auto& variant) {
      return std::visit([](const auto& k) { return k.isDescending_; }, variant);
    };
    if (ql::ranges::any_of(orderKeys, isDescending)) {
      reportError(ctx,
                  "When using the `INTERNAL SORT BY` modifier, all sorted "
                  "variables have to be ascending");
    }
    return {IsInternalSort::True, std::move(orderKeys)};
  } else {
    AD_CONTRACT_CHECK(ctx->orderBy);
    return {IsInternalSort::False, std::move(orderKeys)};
  }
}

// ____________________________________________________________________________________
vector<GroupKey> Visitor::visit(Parser::GroupClauseContext* ctx) {
  return visitVector(ctx->groupCondition());
}

// ____________________________________________________________________________________
std::optional<parsedQuery::ConstructClause> Visitor::visit(
    Parser::ConstructTemplateContext* ctx) {
  if (ctx->constructTriples()) {
    isInsideConstructTriples_ = true;
    auto cleanup =
        absl::Cleanup{[this]() { isInsideConstructTriples_ = false; }};
    return parsedQuery::ConstructClause{visit(ctx->constructTriples())};
  } else {
    return std::nullopt;
  }
}

// ____________________________________________________________________________________
RdfEscaping::NormalizedRDFString Visitor::visit(Parser::StringContext* ctx) {
  return RdfEscaping::normalizeRDFLiteral(ctx->getText());
}

// ____________________________________________________________________________________
TripleComponent::Iri Visitor::visit(Parser::IriContext* ctx) {
  string langtag =
      ctx->PREFIX_LANGTAG() ? ctx->PREFIX_LANGTAG()->getText() : "";
  return TripleComponent::Iri::fromIriref(
      langtag + visitAlternative<string>(ctx->iriref(), ctx->prefixedName()));
}

// ____________________________________________________________________________________
string Visitor::visit(Parser::IrirefContext* ctx) const {
  if (baseIri_.empty()) {
    return ctx->getText();
  }
  // TODO<RobinTF> Avoid unnecessary string copies because of conversion.
  // Handle IRIs with base IRI.
  return std::move(
      ad_utility::triple_component::Iri::fromIrirefConsiderBase(
          ctx->getText(), baseIri_.getBaseIri(false), baseIri_.getBaseIri(true))
          .toStringRepresentation());
}

// ____________________________________________________________________________________
string Visitor::visit(Parser::PrefixedNameContext* ctx) {
  return visitAlternative<std::string>(ctx->pnameLn(), ctx->pnameNs());
}

// ____________________________________________________________________________________
string Visitor::visit(Parser::PnameLnContext* ctx) {
  string text = ctx->getText();
  auto pos = text.find(':');
  auto pnameNS = text.substr(0, pos);
  auto pnLocal = text.substr(pos + 1);
  if (!prefixMap_.contains(pnameNS)) {
    // TODO<joka921> : proper name
    reportError(ctx, "Prefix " + pnameNS +
                         " was not registered using a PREFIX declaration");
  }
  auto inner = prefixMap_[pnameNS];
  // strip the trailing ">"
  inner = inner.substr(0, inner.size() - 1);
  return inner + RdfEscaping::unescapePrefixedIri(pnLocal) + ">";
}

// ____________________________________________________________________________________
string Visitor::visit(Parser::PnameNsContext* ctx) {
  auto text = ctx->getText();
  auto prefix = text.substr(0, text.length() - 1);
  if (!prefixMap_.contains(prefix)) {
    // TODO<joka921> : proper name
    reportError(ctx, "Prefix " + prefix +
                         " was not registered using a PREFIX declaration");
  }
  return prefixMap_[prefix];
}

// ____________________________________________________________________________________
DatasetClause SparqlQleverVisitor::visit(Parser::UsingClauseContext* ctx) {
  if (ctx->NAMED()) {
    return {.dataset_ = visit(ctx->iri()), .isNamed_ = true};
  } else {
    return {.dataset_ = visit(ctx->iri()), .isNamed_ = false};
  }
}

// ____________________________________________________________________________________
void Visitor::visit(Parser::PrologueContext* ctx) {
  // Process in an interleaved way, so PREFIX statements are processed correctly
  // to only use the BASE IRIs defined before them, not after them.
  for (auto* child : ctx->children) {
    if (auto* baseDecl = dynamic_cast<Parser::BaseDeclContext*>(child)) {
      visit(baseDecl);
    } else {
      auto* prefixDecl = dynamic_cast<Parser::PrefixDeclContext*>(child);
      AD_CORRECTNESS_CHECK(prefixDecl != nullptr);
      visit(prefixDecl);
    }
  }
  // Remember the whole prologue (we need this when we encounter a SERVICE
  // clause, see `visit(ServiceGraphPatternContext*)` below.
  if (ctx->getStart() && ctx->getStop()) {
    prologueString_ = getOriginalInputForContext(ctx);
  }
}

// ____________________________________________________________________________________
void Visitor::visit(Parser::BaseDeclContext* ctx) {
  auto rawIri = ctx->iriref()->getText();
  bool hasScheme = ctre::starts_with<"<[A-Za-z]*[A-Za-z0-9+-.]:">(rawIri);
  if (!hasScheme) {
    reportError(
        ctx,
        "The base IRI must be an absolute IRI with a scheme, was: " + rawIri);
  }
  baseIri_ = TripleComponent::Iri::fromIriref(visit(ctx->iriref()));
}

// ____________________________________________________________________________________
void Visitor::visit(Parser::PrefixDeclContext* ctx) {
  auto text = ctx->PNAME_NS()->getText();
  // Remove the ':' at the end of the PNAME_NS
  auto prefixLabel = text.substr(0, text.length() - 1);
  auto prefixIri = visit(ctx->iriref());
  prefixMap_[prefixLabel] = prefixIri;
}

// ____________________________________________________________________________________
ParsedQuery Visitor::visit(Parser::SelectQueryContext* ctx) {
  parsedQuery_._clause = visit(ctx->selectClause());
  parsedQuery_.datasetClauses_ =
      setAndGetDatasetClauses(visitVector(ctx->datasetClause()));
  visitWhereClause(ctx->whereClause(), parsedQuery_);
  parsedQuery_.addSolutionModifiers(visit(ctx->solutionModifier()));
  return parsedQuery_;
}

// ____________________________________________________________________________________
Visitor::SubQueryAndMaybeValues Visitor::visit(Parser::SubSelectContext* ctx) {
  ParsedQuery& query = parsedQuery_;
  query._clause = visit(ctx->selectClause());
  visitWhereClause(ctx->whereClause(), query);
  query.addSolutionModifiers(visit(ctx->solutionModifier()));
  auto values = visit(ctx->valuesClause());
  // Variables that are selected in this query are visible in the parent query.
  for (const auto& variable : query.selectClause().getSelectedVariables()) {
    addVisibleVariable(variable);
  }
  return {parsedQuery::Subquery{std::move(query)}, std::move(values)};
}

// ____________________________________________________________________________________
GroupKey Visitor::visit(Parser::GroupConditionContext* ctx) {
  if (ctx->var() && !ctx->expression()) {
    return Variable{ctx->var()->getText()};
  } else if (ctx->builtInCall() || ctx->functionCall()) {
    // builtInCall and functionCall are both also an Expression
    return (ctx->builtInCall() ? visitExpressionPimpl(ctx->builtInCall())
                               : visitExpressionPimpl(ctx->functionCall()));
  } else {
    AD_CORRECTNESS_CHECK(ctx->expression());
    auto expr = visitExpressionPimpl(ctx->expression());
    if (ctx->AS() && ctx->var()) {
      return Alias{std::move(expr), visit(ctx->var())};
    } else {
      return expr;
    }
  }
}

// ____________________________________________________________________________________
OrderKey Visitor::visit(Parser::OrderConditionContext* ctx) {
  auto visitExprOrderKey = [this](bool isDescending,
                                  auto* context) -> OrderKey {
    auto expr = visitExpressionPimpl(context);
    if (auto exprIsVariable = expr.getVariableOrNullopt();
        exprIsVariable.has_value()) {
      return VariableOrderKey{exprIsVariable.value(), isDescending};
    } else {
      return ExpressionOrderKey{std::move(expr), isDescending};
    }
  };

  if (ctx->var()) {
    return VariableOrderKey(visit(ctx->var()));
  } else if (ctx->constraint()) {
    return visitExprOrderKey(false, ctx->constraint());
  } else {
    AD_CORRECTNESS_CHECK(ctx->brackettedExpression());
    return visitExprOrderKey(ctx->DESC() != nullptr,
                             ctx->brackettedExpression());
  }
}

// ____________________________________________________________________________________
uint64_t Visitor::visit(Parser::LimitClauseContext* ctx) {
  return visit(ctx->integer());
}

// ____________________________________________________________________________________
uint64_t Visitor::visit(Parser::OffsetClauseContext* ctx) {
  return visit(ctx->integer());
}

// ____________________________________________________________________________________
uint64_t Visitor::visit(Parser::TextLimitClauseContext* ctx) {
  return visit(ctx->integer());
}

// ____________________________________________________________________________________
SparqlValues Visitor::visit(Parser::InlineDataOneVarContext* ctx) {
  SparqlValues values;
  values._variables.push_back(visit(ctx->var()));
  for (auto& dataBlockValue : ctx->dataBlockValue()) {
    values._values.push_back({visit(dataBlockValue)});
  }
  return values;
}

// ____________________________________________________________________________________
SparqlValues Visitor::visit(Parser::InlineDataFullContext* ctx) {
  SparqlValues values;
  values._variables = visitVector(ctx->var());
  values._values = visitVector(ctx->dataBlockSingle());
  if (std::any_of(values._values.begin(), values._values.end(),
                  [numVars = values._variables.size()](const auto& inner) {
                    return inner.size() != numVars;
                  })) {
    reportError(ctx,
                "The number of values in every data block must "
                "match the number of variables in a values clause.");
  }
  return values;
}

// ____________________________________________________________________________________
vector<TripleComponent> Visitor::visit(Parser::DataBlockSingleContext* ctx) {
  if (ctx->NIL()) {
    return {};
  }
  return visitVector(ctx->dataBlockValue());
}

// ____________________________________________________________________________________
TripleComponent Visitor::visit(Parser::DataBlockValueContext* ctx) {
  // Return a string
  if (ctx->iri()) {
    return visit(ctx->iri());
  } else if (ctx->rdfLiteral()) {
    return RdfStringParser<TurtleParser<Tokenizer>>::parseTripleObject(
        visit(ctx->rdfLiteral()));
  } else if (ctx->numericLiteral()) {
    return std::visit(
        [](auto intOrDouble) { return TripleComponent{intOrDouble}; },
        visit(ctx->numericLiteral()));
  } else if (ctx->UNDEF()) {
    return TripleComponent::UNDEF{};
  } else {
    AD_CORRECTNESS_CHECK(ctx->booleanLiteral());
    return TripleComponent{visit(ctx->booleanLiteral())};
  }
}

// ____________________________________________________________________________________
GraphPatternOperation Visitor::visit(Parser::MinusGraphPatternContext* ctx) {
  auto visibleVariables = std::move(visibleVariables_);
  GraphPatternOperation operation{
      parsedQuery::Minus{visit(ctx->groupGraphPattern())}};
  // Make sure that the variables from the minus graph pattern are NOT added to
  // visible variables.
  visibleVariables_ = std::move(visibleVariables);
  return operation;
}

// ____________________________________________________________________________________
namespace {
GraphPattern wrap(GraphPatternOperation op) {
  auto pattern = GraphPattern();
  pattern._graphPatterns.emplace_back(std::move(op));
  return pattern;
}
}  // namespace

// ____________________________________________________________________________________
GraphPatternOperation Visitor::visit(
    Parser::GroupOrUnionGraphPatternContext* ctx) {
  auto children = visitVector(ctx->groupGraphPattern());
  if (children.size() > 1) {
    // https://en.cppreference.com/w/cpp/algorithm/accumulate
    // a similar thing is done in QueryPlaner::uniteGraphPatterns
    auto foldOp = [](GraphPatternOperation op1, GraphPattern op2) {
      return GraphPatternOperation{
          parsedQuery::Union{wrap(std::move(op1)), std::move(op2)}};
    };
    // TODO<joka921> QLever should support Nary UNIONs directly.
    return std::accumulate(std::next(children.begin(), 2), children.end(),
                           GraphPatternOperation{parsedQuery::Union{
                               std::move(children[0]), std::move(children[1])}},
                           foldOp);
  } else {
    return GraphPatternOperation{
        parsedQuery::GroupGraphPattern{std::move(children[0])}};
  }
}

// ____________________________________________________________________________________
template <typename Context>
void Visitor::warnOrThrowIfUnboundVariables(
    Context* ctx, const SparqlExpressionPimpl& expression,
    std::string_view clauseName) {
  for (const auto& var : expression.containedVariables()) {
    if (!ad_utility::contains(visibleVariables_, *var)) {
      auto message = absl::StrCat(
          "The variable ", var->name(), " was used in the expression of a ",
          clauseName, " clause but was not previously bound in the query");
      if (RuntimeParameters().get<"throw-on-unbound-variables">()) {
        reportError(ctx, message);
      } else {
        parsedQuery_.addWarning(std::move(message));
      }
    }
  }
}

// ____________________________________________________________________________________
SparqlFilter Visitor::visit(Parser::FilterRContext* ctx) {
  // NOTE: We cannot add a warning or throw an exception if the FILTER
  // expression contains unbound variables, because the variables of the FILTER
  // might be bound after the filter appears in the query (which is perfectly
  // legal).
  return SparqlFilter{visitExpressionPimpl(ctx->constraint())};
}

// ____________________________________________________________________________________
ExpressionPtr Visitor::visit(Parser::ConstraintContext* ctx) {
  return visitAlternative<ExpressionPtr>(
      ctx->brackettedExpression(), ctx->builtInCall(), ctx->functionCall());
}

// ____________________________________________________________________________________
ExpressionPtr Visitor::visit(Parser::FunctionCallContext* ctx) {
  return processIriFunctionCall(visit(ctx->iri()), visit(ctx->argList()), ctx);
}

// ____________________________________________________________________________________
vector<Visitor::ExpressionPtr> Visitor::visit(Parser::ArgListContext* ctx) {
  // If no arguments, return empty expression vector.
  if (ctx->NIL()) {
    return std::vector<ExpressionPtr>{};
  }
  // The grammar allows an optional DISTINCT before the argument list (the
  // whole list, not the individual arguments), but we currently don't support
  // it.
  if (ctx->DISTINCT()) {
    reportNotSupported(
        ctx, "DISTINCT for the argument lists of an IRI functions is ");
  }
  // Visit the expression of each argument.
  return visitVector(ctx->expression());
}

// ____________________________________________________________________________________
std::vector<ExpressionPtr> Visitor::visit(Parser::ExpressionListContext* ctx) {
  if (ctx->NIL()) {
    return {};
  }
  return visitVector(ctx->expression());
}

// ____________________________________________________________________________________
Triples Visitor::visit(Parser::ConstructTriplesContext* ctx) {
  auto result = visit(ctx->triplesSameSubject());
  if (ctx->constructTriples()) {
    ad_utility::appendVector(result, visit(ctx->constructTriples()));
  }
  return result;
}

// ____________________________________________________________________________________
Triples Visitor::visit(Parser::TriplesTemplateContext* ctx) {
  return ad_utility::flatten(visitVector(ctx->triplesSameSubject()));
}

// ____________________________________________________________________________________
Triples Visitor::visit(Parser::TriplesSameSubjectContext* ctx) {
  Triples triples;
  if (ctx->varOrTerm()) {
    GraphTerm subject = visit(ctx->varOrTerm());
    AD_CONTRACT_CHECK(ctx->propertyListNotEmpty());
    auto propertyList = visit(ctx->propertyListNotEmpty());
    for (auto& tuple : propertyList.first) {
      triples.push_back({subject, std::move(tuple[0]), std::move(tuple[1])});
    }
    ad_utility::appendVector(triples, std::move(propertyList.second));
  } else {
    AD_CORRECTNESS_CHECK(ctx->triplesNode());
    auto tripleNodes = visit(ctx->triplesNode());
    ad_utility::appendVector(triples, std::move(tripleNodes.second));
    AD_CONTRACT_CHECK(ctx->propertyList());
    auto propertyList = visit(ctx->propertyList());
    for (auto& tuple : propertyList.first) {
      triples.push_back(
          {tripleNodes.first, std::move(tuple[0]), std::move(tuple[1])});
    }
    ad_utility::appendVector(triples, std::move(propertyList.second));
  }
  return triples;
}

// ____________________________________________________________________________________
PredicateObjectPairsAndTriples Visitor::visit(
    Parser::PropertyListContext* ctx) {
  return ctx->propertyListNotEmpty() ? visit(ctx->propertyListNotEmpty())
                                     : PredicateObjectPairsAndTriples{
                                           PredicateObjectPairs{}, Triples{}};
}

// ____________________________________________________________________________________
PredicateObjectPairsAndTriples Visitor::visit(
    Parser::PropertyListNotEmptyContext* ctx) {
  PredicateObjectPairs triplesWithoutSubject;
  Triples additionalTriples;
  auto verbs = ctx->verb();
  auto objectLists = ctx->objectList();
  for (size_t i = 0; i < verbs.size(); i++) {
    // TODO use zip-style approach once C++ supports ranges
    auto objectList = visit(objectLists.at(i));
    auto verb = visit(verbs.at(i));
    for (auto& object : objectList.first) {
      triplesWithoutSubject.push_back({verb, std::move(object)});
    }
    ad_utility::appendVector(additionalTriples, std::move(objectList.second));
  }
  return {std::move(triplesWithoutSubject), std::move(additionalTriples)};
}

// ____________________________________________________________________________________
GraphTerm Visitor::visit(Parser::VerbContext* ctx) {
  if (ctx->varOrIri()) {
    // This is an artefact of there being two distinct Iri types.
    return std::visit(ad_utility::OverloadCallOperator{
                          [](const Variable& v) -> GraphTerm { return v; },
                          [](const TripleComponent::Iri& i) -> GraphTerm {
                            return Iri(i.toStringRepresentation());
                          }},
                      visit(ctx->varOrIri()));
  } else {
    // Special keyword 'a'
    AD_CORRECTNESS_CHECK(ctx->getText() == "a");
    return GraphTerm{Iri{std::string{a}}};
  }
}

// ____________________________________________________________________________________
ObjectsAndTriples Visitor::visit(Parser::ObjectListContext* ctx) {
  Objects objects;
  Triples additionalTriples;
  auto objectContexts = ctx->objectR();
  for (auto& objectContext : objectContexts) {
    auto graphNode = visit(objectContext);
    ad_utility::appendVector(additionalTriples, std::move(graphNode.second));
    objects.push_back(std::move(graphNode.first));
  }
  return {std::move(objects), std::move(additionalTriples)};
}

// ____________________________________________________________________________________
SubjectOrObjectAndTriples Visitor::visit(Parser::ObjectRContext* ctx) {
  return visit(ctx->graphNode());
}

// ____________________________________________________________________________________
template <typename Context>
void Visitor::setMatchingWordAndScoreVisibleIfPresent(
    // If a triple `?var ql:contains-word "words"` or `?var ql:contains-entity
    // <entity>` is contained in the query, then the variable
    // `?ql_textscore_var` is implicitly created and visible in the query body.
    // Similarly, if a triple `?var ql:contains-word "words"` is contained in
    // the query, then the variable `ql_matchingword_var` is implicitly created
    // and visible in the query body.
    Context* ctx, const TripleWithPropertyPath& triple) {
  const auto& [subject, predicate, object] = triple;

  auto* var = std::get_if<Variable>(&subject);
  auto* propertyPath = std::get_if<PropertyPath>(&predicate);

  if (!var || !propertyPath) {
    return;
  }

  if (propertyPath->asString() == CONTAINS_WORD_PREDICATE) {
    string name = object.toSparql();
    if (!((name.starts_with('"') && name.ends_with('"')) ||
          (name.starts_with('\'') && name.ends_with('\'')))) {
      reportError(ctx,
                  "ql:contains-word has to be followed by a string in quotes");
    }
    for (std::string_view s : std::vector<std::string>(
             absl::StrSplit(name.substr(1, name.size() - 2), ' '))) {
      addVisibleVariable(var->getWordScoreVariable(s, s.ends_with('*')));
      if (!s.ends_with('*')) {
        continue;
      }
      addVisibleVariable(var->getMatchingWordVariable(
          ad_utility::utf8ToLower(s.substr(0, s.size() - 1))));
    }
  } else if (propertyPath->asString() == CONTAINS_ENTITY_PREDICATE) {
    if (const auto* entVar = std::get_if<Variable>(&object)) {
      addVisibleVariable(var->getEntityScoreVariable(*entVar));
    } else {
      addVisibleVariable(var->getEntityScoreVariable(object.toSparql()));
    }
  }
}

// ___________________________________________________________________________
vector<TripleWithPropertyPath> Visitor::visit(
    Parser::TriplesSameSubjectPathContext* ctx) {
  /*
  // If a triple `?var ql:contains-word "words"` or `?var ql:contains-entity
  // <entity>` is contained in the query, then the variable `?ql_textscore_var`
  // is implicitly created and visible in the query body.
  // Similarly if a triple `?var ql:contains-word "words"` is contained in the
  // query, then the variable `ql_matchingword_var` is implicitly created and
  // visible in the query body.
  auto setMatchingWordAndScoreVisibleIfPresent =
      [this, ctx](GraphTerm& subject, VarOrPath& predicate, GraphTerm& object) {
        auto* var = std::get_if<Variable>(&subject);
        auto* propertyPath = std::get_if<PropertyPath>(&predicate);

        if (!var || !propertyPath) {
          return;
        }

        if (propertyPath->asString() == CONTAINS_WORD_PREDICATE) {
          string name = object.toSparql();
          if (!((name.starts_with('"') && name.ends_with('"')) ||
                (name.starts_with('\'') && name.ends_with('\'')))) {
            reportError(
                ctx,
                "ql:contains-word has to be followed by a string in quotes");
          }
          for (std::string_view s : std::vector<std::string>(
                   absl::StrSplit(name.substr(1, name.size() - 2), ' '))) {
            if (!s.ends_with('*')) {
              continue;
            }
            addVisibleVariable(var->getMatchingWordVariable(
                ad_utility::utf8ToLower(s.substr(0, s.size() - 1))));
          }
        } else if (propertyPath->asString() == CONTAINS_ENTITY_PREDICATE) {
          if (const auto* entVar = std::get_if<Variable>(&object)) {
            addVisibleVariable(var->getScoreVariable(*entVar));
          } else {
            addVisibleVariable(var->getScoreVariable(object.toSparql()));
          }
        }
      };
      */

  // Assemble the final result from a set of given `triples` and possibly empty
  // `additionalTriples`, the given `subject` and the given pairs of
  // `[predicate, object]`
  using TripleVec = std::vector<TripleWithPropertyPath>;
  auto assembleResult = [this, ctx](TripleVec triples, GraphTerm subject,
                                    PathObjectPairs predicateObjectPairs,
                                    TripleVec additionalTriples) {
    for (auto&& [predicate, object] : std::move(predicateObjectPairs)) {
      triples.emplace_back(subject, std::move(predicate), std::move(object));
    }
    ql::ranges::copy(additionalTriples, std::back_inserter(triples));
    for (const auto& triple : triples) {
      setMatchingWordAndScoreVisibleIfPresent(ctx, triple);
    }
    return triples;
  };
  if (ctx->varOrTerm()) {
    auto subject = visit(ctx->varOrTerm());
    auto [tuples, triples] = visit(ctx->propertyListPathNotEmpty());
    return assembleResult(std::move(triples), std::move(subject),
                          std::move(tuples), {});
  } else {
    AD_CORRECTNESS_CHECK(ctx->triplesNodePath());
    auto [subject, result] = visit(ctx->triplesNodePath());
    auto additionalTriples = visit(ctx->propertyListPath());
    if (additionalTriples.has_value()) {
      auto& [tuples, triples] = additionalTriples.value();
      return assembleResult(std::move(result), std::move(subject),
                            std::move(tuples), std::move(triples));
    } else {
      return assembleResult(std::move(result), std::move(subject), {}, {});
    }
  }
}

// ___________________________________________________________________________
std::optional<PathObjectPairsAndTriples> Visitor::visit(
    Parser::PropertyListPathContext* ctx) {
  return visitOptional(ctx->propertyListPathNotEmpty());
}

// ___________________________________________________________________________
PathObjectPairsAndTriples Visitor::visit(
    Parser::PropertyListPathNotEmptyContext* ctx) {
  PathObjectPairsAndTriples result = visit(ctx->tupleWithPath());
  auto& [pairs, triples] = result;
  vector<PathObjectPairsAndTriples> pairsAndTriples =
      visitVector(ctx->tupleWithoutPath());
  for (auto& [newPairs, newTriples] : pairsAndTriples) {
    ql::ranges::move(newPairs, std::back_inserter(pairs));
    ql::ranges::move(newTriples, std::back_inserter(triples));
  }
  return result;
}

// ____________________________________________________________________________________
PropertyPath Visitor::visit(Parser::VerbPathContext* ctx) {
  PropertyPath p = visit(ctx->path());
  // TODO move computeCanBeNull into PropertyPath constructor.
  p.computeCanBeNull();
  return p;
}

// ____________________________________________________________________________________
Variable Visitor::visit(Parser::VerbSimpleContext* ctx) {
  return visit(ctx->var());
}

// ____________________________________________________________________________________
PathObjectPairsAndTriples Visitor::visit(Parser::TupleWithoutPathContext* ctx) {
  VarOrPath predicate = visit(ctx->verbPathOrSimple());
  ObjectsAndTriples objectList = visit(ctx->objectList());
  auto predicateObjectPairs = joinPredicateAndObject(predicate, objectList);
  std::vector<TripleWithPropertyPath> triples;
  auto toVarOrPath = [](GraphTerm term) -> VarOrPath {
    if (std::holds_alternative<Variable>(term)) {
      return std::get<Variable>(term);
    } else {
      return PropertyPath::fromIri(term.toSparql());
    }
  };
  for (auto& triple : objectList.second) {
    triples.emplace_back(triple[0], toVarOrPath(triple[1]), triple[2]);
  }
  return {std::move(predicateObjectPairs), std::move(triples)};
}

// ____________________________________________________________________________________
PathObjectPairsAndTriples Visitor::visit(Parser::TupleWithPathContext* ctx) {
  VarOrPath predicate = visit(ctx->verbPathOrSimple());
  ObjectsAndPathTriples objectList = visit(ctx->objectListPath());
  auto predicateObjectPairs = joinPredicateAndObject(predicate, objectList);
  return {predicateObjectPairs, std::move(objectList.second)};
}

// ____________________________________________________________________________________
VarOrPath Visitor::visit(Parser::VerbPathOrSimpleContext* ctx) {
  return visitAlternative<ad_utility::sparql_types::VarOrPath>(
      ctx->verbPath(), ctx->verbSimple());
}

// ___________________________________________________________________________
ObjectsAndPathTriples Visitor::visit(Parser::ObjectListPathContext* ctx) {
  auto objectAndTriplesVec = visitVector(ctx->objectPath());
  // First collect all the objects.
  std::vector<GraphTerm> objects;
  ql::ranges::copy(
      objectAndTriplesVec | ql::views::transform(ad_utility::first),
      std::back_inserter(objects));

  // Collect all the triples. Node: `views::join` flattens the input.
  std::vector<TripleWithPropertyPath> triples;
  ql::ranges::copy(objectAndTriplesVec |
                       ql::views::transform(ad_utility::second) |
                       ql::views::join,
                   std::back_inserter(triples));
  return {std::move(objects), std::move(triples)};
}

// ____________________________________________________________________________________
SubjectOrObjectAndPathTriples Visitor::visit(Parser::ObjectPathContext* ctx) {
  return visit(ctx->graphNodePath());
}

// ____________________________________________________________________________________
PropertyPath Visitor::visit(Parser::PathContext* ctx) {
  return visit(ctx->pathAlternative());
}

// ____________________________________________________________________________________
PropertyPath Visitor::visit(Parser::PathAlternativeContext* ctx) {
  return PropertyPath::makeAlternative(visitVector(ctx->pathSequence()));
}

// ____________________________________________________________________________________
PropertyPath Visitor::visit(Parser::PathSequenceContext* ctx) {
  return PropertyPath::makeSequence(visitVector(ctx->pathEltOrInverse()));
}

// ____________________________________________________________________________________
PropertyPath Visitor::visit(Parser::PathEltContext* ctx) {
  PropertyPath p = visit(ctx->pathPrimary());

  if (ctx->pathMod()) {
    std::string modifier = ctx->pathMod()->getText();
    p = PropertyPath::makeModified(p, modifier);
  }
  return p;
}

// ____________________________________________________________________________________
PropertyPath Visitor::visit(Parser::PathEltOrInverseContext* ctx) {
  PropertyPath p = visit(ctx->pathElt());

  if (ctx->negationOperator) {
    p = PropertyPath::makeInverse(std::move(p));
  }

  return p;
}

// ____________________________________________________________________________________
void Visitor::visit(Parser::PathModContext*) {
  // This rule is only used by the `PathElt` rule which should have handled the
  // content of this rule.
  AD_FAIL();
}

// ____________________________________________________________________________________
PropertyPath Visitor::visit(Parser::PathPrimaryContext* ctx) {
  // TODO: implement a strong Iri type, s.t. the ctx->iri() case can become a
  //  simple `return visit(...)`. Then the three cases which are not the
  //  `special a` case can be merged into a `visitAlternative(...)`.
  if (ctx->iri()) {
    return PropertyPath::fromIri(
        std::string{visit(ctx->iri()).toStringRepresentation()});
  } else if (ctx->path()) {
    return visit(ctx->path());
  } else if (ctx->pathNegatedPropertySet()) {
    return visit(ctx->pathNegatedPropertySet());
  } else {
    AD_CORRECTNESS_CHECK(ctx->getText() == "a");
    // Special keyword 'a'
    return PropertyPath::fromIri(std::string{a});
  }
}

// ____________________________________________________________________________________
PropertyPath Visitor::visit(Parser::PathNegatedPropertySetContext* ctx) {
  return PropertyPath::makeNegated(visitVector(ctx->pathOneInPropertySet()));
}

// ____________________________________________________________________________________
PropertyPath Visitor::visit(Parser::PathOneInPropertySetContext* ctx) {
  std::string iri = ctx->iri()
                        ? std::move(visit(ctx->iri()).toStringRepresentation())
                        : std::string{a};
  const std::string& text = ctx->getText();
  AD_CORRECTNESS_CHECK((iri == a) == (text == "a" || text == "^a"));
  auto propertyPath = PropertyPath::fromIri(std::move(iri));
  if (text.starts_with("^")) {
    return PropertyPath::makeInverse(propertyPath);
  }
  return propertyPath;
}

// ____________________________________________________________________________________
uint64_t Visitor::visit(Parser::IntegerContext* ctx) {
  try {
    // unsigned long long int might be larger than 8 bytes as per the standard.
    // If that were the case this could lead to overflows.
    // TODO<joka921> Use `std::from_chars` but first check for the compiler
    //  support.
    static_assert(sizeof(unsigned long long int) == sizeof(uint64_t));
    return std::stoull(ctx->getText());
  } catch (const std::out_of_range&) {
    reportNotSupported(ctx, "Integer " + ctx->getText() +
                                " does not fit into 64 bits. This is ");
  }
}

// ____________________________________________________________________________________
SubjectOrObjectAndTriples Visitor::visit(Parser::TriplesNodeContext* ctx) {
  return visitAlternative<SubjectOrObjectAndTriples>(
      ctx->collection(), ctx->blankNodePropertyList());
}

// ____________________________________________________________________________________
SubjectOrObjectAndTriples Visitor::visit(
    Parser::BlankNodePropertyListContext* ctx) {
  GraphTerm term = newBlankNodeOrVariable();
  Triples triples;
  auto propertyList = visit(ctx->propertyListNotEmpty());
  for (auto& [predicate, object] : propertyList.first) {
    triples.push_back({term, std::move(predicate), std::move(object)});
  }
  ad_utility::appendVector(triples, std::move(propertyList.second));
  return {std::move(term), std::move(triples)};
}

// ____________________________________________________________________________________
SubjectOrObjectAndPathTriples Visitor::visit(
    Parser::TriplesNodePathContext* ctx) {
  return visitAlternative<SubjectOrObjectAndPathTriples>(
      ctx->blankNodePropertyListPath(), ctx->collectionPath());
}

// ____________________________________________________________________________________
SubjectOrObjectAndPathTriples Visitor::visit(
    Parser::BlankNodePropertyListPathContext* ctx) {
  auto subject = parsedQuery_.getNewInternalVariable();
  auto [predicateObjects, triples] = visit(ctx->propertyListPathNotEmpty());
  for (auto& [predicate, object] : predicateObjects) {
    triples.emplace_back(subject, std::move(predicate), std::move(object));
  }
  return {std::move(subject), triples};
}

// _____________________________________________________________________________
template <typename TripleType, typename Func>
TripleType Visitor::toRdfCollection(std::vector<TripleType> elements,
                                    Func iriStringToPredicate) {
  typename TripleType::second_type triples;
  GraphTerm nextTerm{Iri{"<http://www.w3.org/1999/02/22-rdf-syntax-ns#nil>"}};
  for (auto& graphNode : ql::ranges::reverse_view(elements)) {
    GraphTerm currentTerm = newBlankNodeOrVariable();
    triples.push_back(
        {currentTerm,
         iriStringToPredicate(
             "<http://www.w3.org/1999/02/22-rdf-syntax-ns#first>"),
         std::move(graphNode.first)});
    triples.push_back({currentTerm,
                       iriStringToPredicate(
                           "<http://www.w3.org/1999/02/22-rdf-syntax-ns#rest>"),
                       std::move(nextTerm)});
    nextTerm = std::move(currentTerm);

    ad_utility::appendVector(triples, std::move(graphNode.second));
  }
  return {std::move(nextTerm), std::move(triples)};
}

// _____________________________________________________________________________
SubjectOrObjectAndTriples Visitor::visit(Parser::CollectionContext* ctx) {
  return toRdfCollection(visitVector(ctx->graphNode()), [](std::string iri) {
    return GraphTerm{Iri{std::move(iri)}};
  });
}

// _____________________________________________________________________________
SubjectOrObjectAndPathTriples Visitor::visit(
    Parser::CollectionPathContext* ctx) {
  return toRdfCollection(
      visitVector(ctx->graphNodePath()),
      [](std::string iri) { return PropertyPath::fromIri(std::move(iri)); });
}

// ____________________________________________________________________________________
SubjectOrObjectAndTriples Visitor::visit(Parser::GraphNodeContext* ctx) {
  if (ctx->varOrTerm()) {
    return {visit(ctx->varOrTerm()), Triples{}};
  } else {
    AD_CORRECTNESS_CHECK(ctx->triplesNode());
    return visit(ctx->triplesNode());
  }
}

// ____________________________________________________________________________________
SubjectOrObjectAndPathTriples Visitor::visit(
    Parser::GraphNodePathContext* ctx) {
  if (ctx->varOrTerm()) {
    return {visit(ctx->varOrTerm()), {}};
  } else {
    AD_CORRECTNESS_CHECK(ctx->triplesNodePath());
    return visit(ctx->triplesNodePath());
  }
}

// ____________________________________________________________________________________
GraphTerm Visitor::visit(Parser::VarOrTermContext* ctx) {
  return visitAlternative<GraphTerm>(ctx->var(), ctx->graphTerm());
}

// ____________________________________________________________________________________
VarOrIri Visitor::visit(Parser::VarOrIriContext* ctx) {
  return visitAlternative<VarOrIri>(ctx->var(), ctx->iri());
}

// ____________________________________________________________________________________
GraphTerm Visitor::visit(Parser::GraphTermContext* ctx) {
  if (ctx->blankNode()) {
    return visit(ctx->blankNode());
  } else if (ctx->iri()) {
    // TODO<joka921> Unify.
    return Iri{std::string{visit(ctx->iri()).toStringRepresentation()}};
  } else if (ctx->NIL()) {
    return Iri{"<http://www.w3.org/1999/02/22-rdf-syntax-ns#nil>"};
  } else {
    return visitAlternative<Literal>(ctx->numericLiteral(),
                                     ctx->booleanLiteral(), ctx->rdfLiteral());
  }
}

// ____________________________________________________________________________________
ExpressionPtr Visitor::visit(Parser::ConditionalOrExpressionContext* ctx) {
  auto childContexts = ctx->conditionalAndExpression();
  auto children = visitVector(ctx->conditionalAndExpression());
  AD_CONTRACT_CHECK(!children.empty());
  auto result = std::move(children.front());
  std::for_each(children.begin() + 1, children.end(),
                [&result](ExpressionPtr& ptr) {
                  result = sparqlExpression::makeOrExpression(std::move(result),
                                                              std::move(ptr));
                });
  result->descriptor() = ctx->getText();
  return result;
}

// ____________________________________________________________________________________
ExpressionPtr Visitor::visit(Parser::ConditionalAndExpressionContext* ctx) {
  auto children = visitVector(ctx->valueLogical());
  AD_CONTRACT_CHECK(!children.empty());
  auto result = std::move(children.front());
  std::for_each(children.begin() + 1, children.end(),
                [&result](ExpressionPtr& ptr) {
                  result = sparqlExpression::makeAndExpression(
                      std::move(result), std::move(ptr));
                });
  result->descriptor() = ctx->getText();
  return result;
}

// ____________________________________________________________________________________
ExpressionPtr Visitor::visit(Parser::ValueLogicalContext* ctx) {
  return visit(ctx->relationalExpression());
}

// ___________________________________________________________________________
ExpressionPtr Visitor::visit(Parser::RelationalExpressionContext* ctx) {
  auto children = visitVector(ctx->numericExpression());

  if (ctx->expressionList()) {
    auto lhs = visitVector(ctx->numericExpression());
    AD_CORRECTNESS_CHECK(lhs.size() == 1);
    auto expressions = visit(ctx->expressionList());
    auto inExpression = std::make_unique<InExpression>(std::move(lhs.at(0)),
                                                       std::move(expressions));
    if (ctx->notToken) {
      return makeUnaryNegateExpression(std::move(inExpression));
    } else {
      return inExpression;
    }
  }
  AD_CONTRACT_CHECK(children.size() == 1 || children.size() == 2);
  if (children.size() == 1) {
    return std::move(children[0]);
  }

  auto make = [&](auto t) {
    using Expr = typename decltype(t)::type;
    return createExpression<Expr>(std::move(children[0]),
                                  std::move(children[1]));
  };

  std::string relation = ctx->children[1]->getText();
  if (relation == "=") {
    return make(ti<EqualExpression>);
  } else if (relation == "!=") {
    return make(ti<NotEqualExpression>);
  } else if (relation == "<") {
    return make(ti<LessThanExpression>);
  } else if (relation == ">") {
    return make(ti<GreaterThanExpression>);
  } else if (relation == "<=") {
    return make(ti<LessEqualExpression>);
  } else {
    AD_CORRECTNESS_CHECK(relation == ">=");
    return make(ti<GreaterEqualExpression>);
  }
}

// ____________________________________________________________________________________
ExpressionPtr Visitor::visit(Parser::NumericExpressionContext* ctx) {
  return visit(ctx->additiveExpression());
}

// ____________________________________________________________________________________
ExpressionPtr Visitor::visit(Parser::AdditiveExpressionContext* ctx) {
  auto result = visit(ctx->multiplicativeExpression());

  for (OperatorAndExpression& signAndExpression :
       visitVector(ctx->multiplicativeExpressionWithSign())) {
    switch (signAndExpression.operator_) {
      case Operator::Plus:
        result = sparqlExpression::makeAddExpression(
            std::move(result), std::move(signAndExpression.expression_));
        break;
      case Operator::Minus:
        result = sparqlExpression::makeSubtractExpression(
            std::move(result), std::move(signAndExpression.expression_));
        break;
      default:
        AD_FAIL();
    }
  }
  return result;
}

// ____________________________________________________________________________________
Visitor::OperatorAndExpression Visitor::visit(
    Parser::MultiplicativeExpressionWithSignContext* ctx) {
  return visitAlternative<OperatorAndExpression>(
      ctx->plusSubexpression(), ctx->minusSubexpression(),
      ctx->multiplicativeExpressionWithLeadingSignButNoSpace());
}

// ____________________________________________________________________________________
Visitor::OperatorAndExpression Visitor::visit(
    Parser::PlusSubexpressionContext* ctx) {
  return {Operator::Plus, visit(ctx->multiplicativeExpression())};
}

// ____________________________________________________________________________________
Visitor::OperatorAndExpression Visitor::visit(
    Parser::MinusSubexpressionContext* ctx) {
  return {Operator::Minus, visit(ctx->multiplicativeExpression())};
}

// ____________________________________________________________________________________
Visitor::OperatorAndExpression Visitor::visit(
    Parser::MultiplicativeExpressionWithLeadingSignButNoSpaceContext* ctx) {
  Operator op =
      ctx->numericLiteralPositive() ? Operator::Plus : Operator::Minus;

  // Helper function that inverts a number if  the leading sign of this
  // expression is `-`
  auto invertIfNecessary = [ctx](auto number) {
    return ctx->numericLiteralPositive() ? number : -number;
  };

  // Create the initial expression from a double literal
  auto createFromDouble = [&](double d) -> ExpressionPtr {
    return std::make_unique<sparqlExpression::IdExpression>(
        Id::makeFromDouble(invertIfNecessary(d)));
  };
  auto createFromInt = [&](int64_t i) -> ExpressionPtr {
    return std::make_unique<sparqlExpression::IdExpression>(
        Id::makeFromInt(invertIfNecessary(i)));
  };

  auto literalAsVariant = visitAlternative<IntOrDouble>(
      ctx->numericLiteralPositive(), ctx->numericLiteralNegative());

  auto expression = std::visit(
      ad_utility::OverloadCallOperator{createFromInt, createFromDouble},
      literalAsVariant);

  for (OperatorAndExpression& opAndExp :
       visitVector(ctx->multiplyOrDivideExpression())) {
    switch (opAndExp.operator_) {
      case Operator::Multiply:
        expression = sparqlExpression::makeMultiplyExpression(
            std::move(expression), std::move(opAndExp.expression_));
        break;
      case Operator::Divide:
        expression = sparqlExpression::makeDivideExpression(
            std::move(expression), std::move(opAndExp.expression_));
        break;
      default:
        AD_FAIL();
    }
  }
  return {op, std::move(expression)};
}

// ____________________________________________________________________________________
ExpressionPtr Visitor::visit(Parser::MultiplicativeExpressionContext* ctx) {
  auto result = visit(ctx->unaryExpression());

  for (OperatorAndExpression& opAndExp :
       visitVector(ctx->multiplyOrDivideExpression())) {
    switch (opAndExp.operator_) {
      case Operator::Multiply:
        result = sparqlExpression::makeMultiplyExpression(
            std::move(result), std::move(opAndExp.expression_));
        break;
      case Operator::Divide:
        result = sparqlExpression::makeDivideExpression(
            std::move(result), std::move(opAndExp.expression_));
        break;
      default:
        AD_FAIL();
    }
  }
  return result;
}

// ____________________________________________________________________________________
Visitor::OperatorAndExpression Visitor::visit(
    Parser::MultiplyOrDivideExpressionContext* ctx) {
  return visitAlternative<OperatorAndExpression>(ctx->multiplyExpression(),
                                                 ctx->divideExpression());
}

// ____________________________________________________________________________________
Visitor::OperatorAndExpression Visitor::visit(
    Parser::MultiplyExpressionContext* ctx) {
  return {Operator::Multiply, visit(ctx->unaryExpression())};
}

// ____________________________________________________________________________________
Visitor::OperatorAndExpression Visitor::visit(
    Parser::DivideExpressionContext* ctx) {
  return {Operator::Divide, visit(ctx->unaryExpression())};
}

// ____________________________________________________________________________________
ExpressionPtr Visitor::visit(Parser::UnaryExpressionContext* ctx) {
  auto child = visit(ctx->primaryExpression());
  if (ctx->children[0]->getText() == "-") {
    return sparqlExpression::makeUnaryMinusExpression(std::move(child));
  } else if (ctx->children[0]->getText() == "!") {
    return sparqlExpression::makeUnaryNegateExpression(std::move(child));
  } else {
    // no sign or an explicit '+'
    return child;
  }
}

// ____________________________________________________________________________________
ExpressionPtr Visitor::visit(Parser::PrimaryExpressionContext* ctx) {
  using std::make_unique;
  using namespace sparqlExpression;

  if (ctx->rdfLiteral()) {
    auto tripleComponent =
        RdfStringParser<TurtleParser<TokenizerCtre>>::parseTripleObject(
            visit(ctx->rdfLiteral()));
    AD_CORRECTNESS_CHECK(!tripleComponent.isIri() &&
                         !tripleComponent.isString());
    if (tripleComponent.isLiteral()) {
      return make_unique<StringLiteralExpression>(tripleComponent.getLiteral());
    } else {
      return make_unique<IdExpression>(
          tripleComponent.toValueIdIfNotString().value());
    }
  } else if (ctx->numericLiteral()) {
    auto integralWrapper = [](int64_t x) {
      return ExpressionPtr{make_unique<IdExpression>(Id::makeFromInt(x))};
    };
    auto doubleWrapper = [](double x) {
      return ExpressionPtr{make_unique<IdExpression>(Id::makeFromDouble(x))};
    };
    return std::visit(
        ad_utility::OverloadCallOperator{integralWrapper, doubleWrapper},
        visit(ctx->numericLiteral()));
  } else if (ctx->booleanLiteral()) {
    return make_unique<IdExpression>(
        Id::makeFromBool(visit(ctx->booleanLiteral())));
  } else if (ctx->var()) {
    return make_unique<VariableExpression>(visit(ctx->var()));
  } else {
    return visitAlternative<ExpressionPtr>(
        ctx->builtInCall(), ctx->iriOrFunction(), ctx->brackettedExpression());
  }
}

// ____________________________________________________________________________________
ExpressionPtr Visitor::visit(Parser::BrackettedExpressionContext* ctx) {
  return visit(ctx->expression());
}

// ____________________________________________________________________________________
ExpressionPtr Visitor::visit([[maybe_unused]] Parser::BuiltInCallContext* ctx) {
  if (ctx->aggregate()) {
    return visit(ctx->aggregate());
  } else if (ctx->regexExpression()) {
    return visit(ctx->regexExpression());
  } else if (ctx->langExpression()) {
    return visit(ctx->langExpression());
  } else if (ctx->substringExpression()) {
    return visit(ctx->substringExpression());
  } else if (ctx->strReplaceExpression()) {
    return visit(ctx->strReplaceExpression());
  } else if (ctx->existsFunc()) {
    return visit(ctx->existsFunc());
  } else if (ctx->notExistsFunc()) {
    return visit(ctx->notExistsFunc());
  }
  // Get the function name and the arguments. Note that we do not have to check
  // the number of arguments like for `processIriFunctionCall`, since the number
  // of arguments is fixed by the grammar and we wouldn't even get here if the
  // number were wrong. Hence only the `AD_CONTRACT_CHECK`s.
  AD_CONTRACT_CHECK(!ctx->children.empty());
  auto functionName = ad_utility::getLowercase(ctx->children[0]->getText());
  auto argList = visitVector(ctx->expression());
  using namespace sparqlExpression;
  // Create the expression using the matching factory function from
  // `NaryExpression.h`.
  auto createUnary = CPP_template_lambda(&argList)(typename F)(F function)(
      requires std::is_invocable_r_v<ExpressionPtr, F, ExpressionPtr>) {
    AD_CORRECTNESS_CHECK(argList.size() == 1, argList.size());
    return function(std::move(argList[0]));
  };

  auto createBinary = CPP_template_lambda(&argList)(typename F)(F function)(
      requires std::is_invocable_r_v<ExpressionPtr, F, ExpressionPtr,
                                     ExpressionPtr>) {
    AD_CORRECTNESS_CHECK(argList.size() == 2);
    return function(std::move(argList[0]), std::move(argList[1]));
  };

  auto createTernary = CPP_template_lambda(&argList)(typename F)(F function)(
      requires std::is_invocable_r_v<ExpressionPtr, F, ExpressionPtr,
                                     ExpressionPtr, ExpressionPtr>) {
    AD_CORRECTNESS_CHECK(argList.size() == 3);
    return function(std::move(argList[0]), std::move(argList[1]),
                    std::move(argList[2]));
  };
  if (functionName == "str") {
    return createUnary(&makeStrExpression);
  } else if (functionName == "iri" || functionName == "uri") {
    AD_CORRECTNESS_CHECK(argList.size() == 1, argList.size());
    return makeIriOrUriExpression(std::move(argList[0]),
                                  std::make_unique<IriExpression>(baseIri_));
  } else if (functionName == "strlang") {
    return createBinary(&makeStrLangTagExpression);
  } else if (functionName == "strdt") {
    return createBinary(&makeStrIriDtExpression);
  } else if (functionName == "strlen") {
    return createUnary(&makeStrlenExpression);
  } else if (functionName == "strbefore") {
    return createBinary(&makeStrBeforeExpression);
  } else if (functionName == "strafter") {
    return createBinary(&makeStrAfterExpression);
  } else if (functionName == "contains") {
    return createBinary(&makeContainsExpression);
  } else if (functionName == "strends") {
    return createBinary(&makeStrEndsExpression);
  } else if (functionName == "strstarts") {
    return createBinary(&makeStrStartsExpression);
  } else if (functionName == "ucase") {
    return createUnary(&makeUppercaseExpression);
  } else if (functionName == "lcase") {
    return createUnary(&makeLowercaseExpression);
  } else if (functionName == "year") {
    return createUnary(&makeYearExpression);
  } else if (functionName == "month") {
    return createUnary(&makeMonthExpression);
  } else if (functionName == "day") {
    return createUnary(&makeDayExpression);
  } else if (functionName == "tz") {
    return createUnary(&makeTimezoneStrExpression);
  } else if (functionName == "timezone") {
    return createUnary(&makeTimezoneExpression);
  } else if (functionName == "now") {
    AD_CONTRACT_CHECK(argList.empty());
    return std::make_unique<NowDatetimeExpression>(startTime_);
  } else if (functionName == "hours") {
    return createUnary(&makeHoursExpression);
  } else if (functionName == "minutes") {
    return createUnary(&makeMinutesExpression);
  } else if (functionName == "seconds") {
    return createUnary(&makeSecondsExpression);
  } else if (functionName == "md5") {
    return createUnary(&makeMD5Expression);
  } else if (functionName == "sha1") {
    return createUnary(&makeSHA1Expression);
  } else if (functionName == "sha256") {
    return createUnary(&makeSHA256Expression);
  } else if (functionName == "sha384") {
    return createUnary(&makeSHA384Expression);
  } else if (functionName == "sha512") {
    return createUnary(&makeSHA512Expression);
  } else if (functionName == "rand") {
    AD_CONTRACT_CHECK(argList.empty());
    return std::make_unique<RandomExpression>();
  } else if (functionName == "uuid") {
    AD_CONTRACT_CHECK(argList.empty());
    return std::make_unique<UuidExpression>();
  } else if (functionName == "struuid") {
    AD_CONTRACT_CHECK(argList.empty());
    return std::make_unique<StrUuidExpression>();
  } else if (functionName == "ceil") {
    return createUnary(&makeCeilExpression);
  } else if (functionName == "abs") {
    return createUnary(&makeAbsExpression);
  } else if (functionName == "round") {
    return createUnary(&makeRoundExpression);
  } else if (functionName == "floor") {
    return createUnary(&makeFloorExpression);
  } else if (functionName == "if") {
    return createTernary(&makeIfExpression);
  } else if (functionName == "coalesce") {
    AD_CORRECTNESS_CHECK(ctx->expressionList());
    return makeCoalesceExpression(visit(ctx->expressionList()));
  } else if (functionName == "encode_for_uri") {
    return createUnary(&makeEncodeForUriExpression);
  } else if (functionName == "concat") {
    AD_CORRECTNESS_CHECK(ctx->expressionList());
    return makeConcatExpression(visit(ctx->expressionList()));
  } else if (functionName == "isiri" || functionName == "isuri") {
    return createUnary(&makeIsIriExpression);
  } else if (functionName == "isblank") {
    return createUnary(&makeIsBlankExpression);
  } else if (functionName == "isliteral") {
    return createUnary(&makeIsLiteralExpression);
  } else if (functionName == "isnumeric") {
    return createUnary(&makeIsNumericExpression);
  } else if (functionName == "datatype") {
    return createUnary(&makeDatatypeExpression);
  } else if (functionName == "langmatches") {
    return createBinary(&makeLangMatchesExpression);
  } else if (functionName == "bound") {
    return makeBoundExpression(
        std::make_unique<VariableExpression>(visit(ctx->var())));
  } else if (functionName == "bnode") {
    if (ctx->NIL()) {
      return makeUniqueBlankNodeExpression();
    } else {
      return createUnary(&makeBlankNodeExpression);
    }
  } else {
    reportError(
        ctx,
        absl::StrCat("Built-in function \"", functionName,
                     "\"  not yet implemented; if you need it, just add it to ",
                     "SparqlQleverVisitor.cpp::visitTypesafe(Parser::"
                     "BuiltInCallContext ",
                     "following the already implemented functions there"));
  }
}

// _____________________________________________________________________________
ExpressionPtr Visitor::visit(Parser::RegexExpressionContext* ctx) {
  const auto& exp = ctx->expression();
  const auto& numArgs = exp.size();
  AD_CONTRACT_CHECK(numArgs >= 2 && numArgs <= 3);
  auto flags = numArgs == 3 ? visitOptional(exp[2]) : std::nullopt;
  try {
    return makeRegexExpression(visit(exp[0]), visit(exp[1]),
                               std::move(flags).value_or(nullptr));
  } catch (const std::exception& e) {
    reportError(ctx, e.what());
  }
}

// ____________________________________________________________________________________
ExpressionPtr Visitor::visit(Parser::LangExpressionContext* ctx) {
  // The number of children for expression LANG() is fixed to one by the
  // grammar (or definition of the parser).
  return sparqlExpression::makeLangExpression(visit(ctx->expression()));
}

// ____________________________________________________________________________________
SparqlExpression::Ptr Visitor::visit(Parser::SubstringExpressionContext* ctx) {
  auto children = visitVector(ctx->expression());
  AD_CORRECTNESS_CHECK(children.size() == 2 || children.size() == 3);
  if (children.size() == 2) {
    children.push_back(
        std::make_unique<IdExpression>(Id::makeFromInt(Id::maxInt)));
  }
  AD_CONTRACT_CHECK(children.size() == 3);
  return sparqlExpression::makeSubstrExpression(std::move(children.at(0)),
                                                std::move(children.at(1)),
                                                std::move(children.at(2)));
}

// ____________________________________________________________________________________
SparqlExpression::Ptr Visitor::visit(Parser::StrReplaceExpressionContext* ctx) {
  auto children = visitVector(ctx->expression());
  AD_CORRECTNESS_CHECK(children.size() == 3 || children.size() == 4);
  return makeReplaceExpression(
      std::move(children.at(0)), std::move(children.at(1)),
      std::move(children.at(2)),
      children.size() == 4 ? std::move(children.at(3)) : nullptr);
}

// ____________________________________________________________________________
ExpressionPtr Visitor::visitExists(Parser::GroupGraphPatternContext* pattern,
                                   bool negate) {
  // The argument of 'EXISTS` is a `GroupGraphPattern` that is independent from
  // the rest of the query (except for the `FROM` and `FROM NAMED` clauses,
  // which also apply to the argument of `EXISTS`). We therefore have to back up
  // and restore all global state when parsing `EXISTS`.
  auto queryBackup = std::exchange(parsedQuery_, ParsedQuery{});
  auto visibleVariablesBackup = std::move(visibleVariables_);
  visibleVariables_.clear();

  // Parse the argument of `EXISTS`.
  auto group = visit(pattern);
  ParsedQuery argumentOfExists =
      std::exchange(parsedQuery_, std::move(queryBackup));
  SelectClause& selectClause = argumentOfExists.selectClause();
  // Even though we set the `SELECT` clause to `*`, we will limit the visible
  // variables to a potentially smaller subset when finishing the parsing of the
  // current group.
  selectClause.setAsterisk();
  // `ExistsExpression`s are not parsed like regular `SparqlExpression`s, so
  // they don't have a proper hierarchy of dependent variables. Because of that,
  // we need to manually add all variables that are visible after parsing the
  // body of `EXISTS`.
  for (const Variable& variable : visibleVariables_) {
    selectClause.addVisibleVariable(variable);
  }
  argumentOfExists._rootGraphPattern = std::move(group);

  // The argument of `EXISTS` inherits the `FROM` and `FROM NAMED` clauses from
  // the outer query.
  argumentOfExists.datasetClauses_ = activeDatasetClauses_;
  visibleVariables_ = std::move(visibleVariablesBackup);
  auto exists = std::make_unique<sparqlExpression::ExistsExpression>(
      std::move(argumentOfExists));

  // Handle `NOT EXISTS` (which is syntactically distinct from `! EXISTS`) by
  // simply negating the `ExistsExpression`.
  if (negate) {
    return sparqlExpression::makeUnaryNegateExpression(std::move(exists));
  } else {
    return exists;
  }
}

// ____________________________________________________________________________________
ExpressionPtr Visitor::visit(Parser::ExistsFuncContext* ctx) {
  return visitExists(ctx->groupGraphPattern(), false);
}

// ____________________________________________________________________________________
ExpressionPtr Visitor::visit(Parser::NotExistsFuncContext* ctx) {
  return visitExists(ctx->groupGraphPattern(), true);
}

// ____________________________________________________________________________________
ExpressionPtr Visitor::visit(Parser::AggregateContext* ctx) {
  using namespace sparqlExpression;
  const auto& children = ctx->children;
  std::string functionName =
      ad_utility::getLowercase(children.at(0)->getText());

  const bool distinct = ql::ranges::any_of(children, [](auto* child) {
    return ad_utility::getLowercase(child->getText()) == "distinct";
  });
  // the only case that there is no child expression is COUNT(*), so we can
  // check this outside the if below.
  if (!ctx->expression()) {
    AD_CORRECTNESS_CHECK(functionName == "count");
    return makeCountStarExpression(distinct);
  }
  auto childExpression = visit(ctx->expression());
  auto makePtr = [&](auto t, auto&&... additionalArgs) {
    using ExpressionType = typename decltype(t)::type;
    ExpressionPtr result{std::make_unique<ExpressionType>(
        distinct, std::move(childExpression), AD_FWD(additionalArgs)...)};
    result->descriptor() = ctx->getText();
    return result;
  };

  if (functionName == "count") {
    return makePtr(ti<CountExpression>);
  } else if (functionName == "sum") {
    return makePtr(ti<SumExpression>);
  } else if (functionName == "max") {
    return makePtr(ti<MaxExpression>);
  } else if (functionName == "min") {
    return makePtr(ti<MinExpression>);
  } else if (functionName == "avg") {
    return makePtr(ti<AvgExpression>);
  } else if (functionName == "group_concat") {
    // Use a space as a default separator

    std::string separator;
    if (ctx->string()) {
      // TODO: The string rule also allow triple quoted strings with different
      //  escaping rules. These are currently not handled. They should be
      //  parsed into a typesafe format with a unique representation.
      separator = visit(ctx->string()).get();
      // If there was a separator, we have to strip the quotation marks
      AD_CONTRACT_CHECK(separator.size() >= 2);
      separator = separator.substr(1, separator.size() - 2);
    } else {
      separator = " "s;
    }

    return makePtr(ti<GroupConcatExpression>, std::move(separator));
  } else if (functionName == "stdev") {
    return makePtr(ti<StdevExpression>);
  } else {
    AD_CORRECTNESS_CHECK(functionName == "sample");
    return makePtr(ti<SampleExpression>);
  }
}

// ____________________________________________________________________________________
ExpressionPtr Visitor::visit(Parser::IriOrFunctionContext* ctx) {
  // Case 1: Just an IRI.
  if (ctx->argList() == nullptr) {
    return std::make_unique<sparqlExpression::IriExpression>(visit(ctx->iri()));
  }
  // Case 2: Function call, where the function name is an IRI.
  return processIriFunctionCall(visit(ctx->iri()), visit(ctx->argList()), ctx);
}

// ____________________________________________________________________________________
std::string Visitor::visit(Parser::RdfLiteralContext* ctx) {
  // TODO: This should really be an RdfLiteral class that stores a unified
  //  version of the string, and the langtag/datatype separately.
  string ret = ctx->string()->getText();
  if (ctx->LANGTAG()) {
    ret += ctx->LANGTAG()->getText();
  } else if (ctx->iri()) {
    // TODO<joka921> Also unify the two Literal classes...
    ret += ("^^" + std::string{visit(ctx->iri()).toStringRepresentation()});
  }
  return ret;
}

// ____________________________________________________________________________________
std::variant<int64_t, double> Visitor::visit(
    Parser::NumericLiteralContext* ctx) {
  return visitAlternative<std::variant<int64_t, double>>(
      ctx->numericLiteralUnsigned(), ctx->numericLiteralPositive(),
      ctx->numericLiteralNegative());
}

// ____________________________________________________________________________________
namespace {
template <typename Ctx>
std::variant<int64_t, double> parseNumericLiteral(Ctx* ctx, bool parseAsInt) {
  try {
    if (parseAsInt) {
      return std::stoll(ctx->getText());
    } else {
      return std::stod(ctx->getText());
    }
  } catch (const std::out_of_range& range) {
    SparqlQleverVisitor::reportError(ctx, "Could not parse numeric literal \"" +
                                              ctx->getText() +
                                              "\" because it is out of range.");
  }
}
}  // namespace

// ____________________________________________________________________________________
std::variant<int64_t, double> Visitor::visit(
    Parser::NumericLiteralUnsignedContext* ctx) {
  return parseNumericLiteral(ctx, ctx->INTEGER());
}

// ____________________________________________________________________________________
std::variant<int64_t, double> Visitor::visit(
    Parser::NumericLiteralPositiveContext* ctx) {
  return parseNumericLiteral(ctx, ctx->INTEGER_POSITIVE());
}

// ____________________________________________________________________________________
std::variant<int64_t, double> Visitor::visit(
    Parser::NumericLiteralNegativeContext* ctx) {
  return parseNumericLiteral(ctx, ctx->INTEGER_NEGATIVE());
}

// ____________________________________________________________________________________
bool Visitor::visit(Parser::BooleanLiteralContext* ctx) {
  return ctx->getText() == "true";
}

// ____________________________________________________________________________________
GraphTerm Visitor::visit(Parser::BlankNodeContext* ctx) {
  if (ctx->ANON()) {
    return newBlankNodeOrVariable();
  } else {
    AD_CORRECTNESS_CHECK(ctx->BLANK_NODE_LABEL());
    if (isInsideConstructTriples_) {
      // Strip `_:` prefix from string.
      constexpr size_t length = std::string_view{"_:"}.length();
      const string label = ctx->BLANK_NODE_LABEL()->getText().substr(length);
      // `False` means the blank node is not automatically generated, but
      // explicitly specified in the query.
      return BlankNode{false, label};
    } else {
      return ParsedQuery::blankNodeToInternalVariable(
          ctx->BLANK_NODE_LABEL()->getText());
    }
  }
}

// ____________________________________________________________________________________
CPP_template_def(typename Ctx)(
    requires Visitor::voidWhenVisited<Visitor, Ctx>) void Visitor::
    visitVector(const vector<Ctx*>& childContexts) {
  for (const auto& child : childContexts) {
    visit(child);
  }
}

// ____________________________________________________________________________________
CPP_template_def(typename Ctx)(
    requires CPP_NOT(Visitor::voidWhenVisited<Visitor, Ctx>))
    [[nodiscard]] auto Visitor::visitVector(
        const std::vector<Ctx*>& childContexts)
        -> std::vector<decltype(visit(childContexts[0]))> {
  std::vector<decltype(visit(childContexts[0]))> children;
  for (const auto& child : childContexts) {
    children.emplace_back(visit(child));
  }
  return children;
}

// ____________________________________________________________________________________
template <typename Out, typename... Contexts>
Out Visitor::visitAlternative(Contexts*... ctxs) {
  // Check that exactly one of the `ctxs` is not `nullptr`.
  AD_CONTRACT_CHECK(1u == (... + static_cast<bool>(ctxs)));
  if constexpr (std::is_void_v<Out>) {
    (..., visitIf(ctxs));
  } else {
    std::optional<Out> out;
    // Visit the one `context` which is not null and write the result to
    // `out`.
    (..., visitIf<std::optional<Out>, Out>(&out, ctxs));
    return std::move(out.value());
  }
}

// ____________________________________________________________________________________
template <typename Ctx>
auto Visitor::visitOptional(Ctx* ctx) -> std::optional<decltype(visit(ctx))> {
  if (ctx) {
    return visit(ctx);
  } else {
    return std::nullopt;
  }
}

// ____________________________________________________________________________________
template <typename Target, typename Intermediate, typename Ctx>
void Visitor::visitIf(Target* target, Ctx* ctx) {
  if (ctx) {
    *target = Intermediate{visit(ctx)};
  }
}

// _____________________________________________________________________________
CPP_template_def(typename Ctx)(requires Visitor::voidWhenVisited<
                               Visitor, Ctx>) void Visitor::visitIf(Ctx* ctx) {
  if (ctx) {
    visit(ctx);
  }
}

// _____________________________________________________________________________
void Visitor::reportError(const antlr4::ParserRuleContext* ctx,
                          const std::string& msg) {
  throw InvalidSparqlQueryException{
      msg, ad_utility::antlr_utility::generateAntlrExceptionMetadata(ctx)};
}

// _____________________________________________________________________________
void Visitor::reportNotSupported(const antlr4::ParserRuleContext* ctx,
                                 const std::string& feature) {
  throw NotSupportedException{
      feature + " currently not supported by QLever.",
      ad_utility::antlr_utility::generateAntlrExceptionMetadata(ctx)};
}

// _____________________________________________________________________________
void SparqlQleverVisitor::visitWhereClause(
    Parser::WhereClauseContext* whereClauseContext, ParsedQuery& query) {
  if (!whereClauseContext) {
    return;
  }
  auto [pattern, visibleVariables] = visit(whereClauseContext);
  query._rootGraphPattern = std::move(pattern);
  query.registerVariablesVisibleInQueryBody(visibleVariables);
}<|MERGE_RESOLUTION|>--- conflicted
+++ resolved
@@ -605,23 +605,6 @@
 // ____________________________________________________________________________________
 std::vector<ParsedQuery> Visitor::visit(Parser::Update1Context* ctx) {
   if (ctx->deleteWhere() || ctx->modify() || ctx->clear() || ctx->drop() ||
-<<<<<<< HEAD
-      ctx->create() || ctx->copy() || ctx->move() || ctx->add()) {
-    return visitAlternative<std::vector<ParsedQuery>>(
-        ctx->deleteWhere(), ctx->modify(), ctx->clear(), ctx->drop(),
-        ctx->create(), ctx->copy(), ctx->move(), ctx->add());
-  }
-  AD_CORRECTNESS_CHECK(ctx->load() || ctx->insertData() || ctx->deleteData());
-  parsedQuery_._clause = visitAlternative<parsedQuery::UpdateClause>(
-      ctx->load(), ctx->insertData(), ctx->deleteData());
-  parsedQuery_.datasetClauses_ = activeDatasetClauses_;
-  return {std::move(parsedQuery_)};
-}
-
-// ____________________________________________________________________________________
-Load Visitor::visit(Parser::LoadContext* ctx) {
-  reportNotSupported(ctx, "LOAD Update is");
-=======
       ctx->create() || ctx->copy() || ctx->move() || ctx->add() ||
       ctx->load()) {
     return visitAlternative<std::vector<ParsedQuery>>(
@@ -708,66 +691,6 @@
   inner._graphPatterns.emplace_back(BasicGraphPattern{
       {{{Variable("?s")}, Variable("?p"), {Variable("?o")}}}});
   return {parsedQuery::GroupGraphPattern{std::move(inner), std::move(graph)}};
->>>>>>> 14f89099
-}
-
-// Helper functions for some inner parts of graph management operations.
-namespace {
-// ____________________________________________________________________________________
-<<<<<<< HEAD
-// Transform a `GraphRefAll` or `GraphOrDefault` into a
-// `SparqlTripleSimpleWithGraph::Graph`/`parsedQuery::GroupGraphPattern::GraphSpec`
-// (which are the same type).
-SparqlTripleSimpleWithGraph::Graph transformGraph(const GraphRefAll& graph) {
-  using Graph = SparqlTripleSimpleWithGraph::Graph;
-  // This case cannot be handled in this function and must be handled before.
-  AD_CORRECTNESS_CHECK(!std::holds_alternative<NAMED>(graph));
-  return std::visit(
-      ad_utility::OverloadCallOperator{
-          [](const ad_utility::triple_component::Iri& iri) -> Graph {
-            return iri;
-          },
-          [](const ALL&) -> Graph { return Variable("?g"); },
-          [](const DEFAULT&) -> Graph {
-            return ad_utility::triple_component::Iri::fromIriref(
-                DEFAULT_GRAPH_IRI);
-          },
-          [](const NAMED&) -> Graph { AD_FAIL(); }},
-      graph);
-=======
-// Make a `SparqlTripleSimpleWithGraph` that templates all triples in the graph.
-SparqlTripleSimpleWithGraph makeAllTripleTemplate(
-    SparqlTripleSimpleWithGraph::Graph graph) {
-  return {
-      {Variable("?s")}, {Variable("?p")}, {Variable("?o")}, std::move(graph)};
->>>>>>> 14f89099
-}
-}  // namespace
-
-// ____________________________________________________________________________________
-<<<<<<< HEAD
-SparqlTripleSimpleWithGraph::Graph transformGraph(const GraphOrDefault& graph) {
-  using Graph = SparqlTripleSimpleWithGraph::Graph;
-  return std::visit(
-      ad_utility::OverloadCallOperator{
-          [](const ad_utility::triple_component::Iri& iri) -> Graph {
-            return iri;
-          },
-          [](const DEFAULT&) -> Graph {
-            return ad_utility::triple_component::Iri::fromIriref(
-                DEFAULT_GRAPH_IRI);
-          }},
-      graph);
-}
-
-// ____________________________________________________________________________________
-// Make a `GraphPatternOperation` that matches all triples in the given graph.
-GraphPatternOperation makeAllTripleGraphPattern(
-    parsedQuery::GroupGraphPattern::GraphSpec graph) {
-  GraphPattern inner;
-  inner._graphPatterns.emplace_back(BasicGraphPattern{
-      {{{Variable("?s")}, Variable("?p"), {Variable("?o")}}}});
-  return {parsedQuery::GroupGraphPattern{std::move(inner), std::move(graph)}};
 }
 
 // ____________________________________________________________________________________
@@ -795,23 +718,6 @@
 }
 
 // ____________________________________________________________________________________
-=======
-ParsedQuery Visitor::visit(Parser::ClearContext* ctx) {
-  return makeClear(visit(ctx->graphRefAll()));
-}
-
-// ____________________________________________________________________________________
-ParsedQuery Visitor::makeClear(SparqlTripleSimpleWithGraph::Graph graph) {
-  parsedQuery_._rootGraphPattern._graphPatterns.push_back(
-      makeAllTripleGraphPattern(graph));
-  parsedQuery_._clause = parsedQuery::UpdateClause{
-      GraphUpdate{{}, {makeAllTripleTemplate(std::move(graph))}}};
-  parsedQuery_.datasetClauses_ = activeDatasetClauses_;
-  return parsedQuery_;
-}
-
-// ____________________________________________________________________________________
->>>>>>> 14f89099
 ParsedQuery Visitor::makeClear(const GraphRefAll& graph) {
   if (std::holds_alternative<NAMED>(graph)) {
     // We first select all graphs and then filter out the default graph, to get
@@ -846,7 +752,6 @@
       GraphUpdate{{makeAllTripleTemplate(transformGraph(target))}, {}}};
   parsedQuery_.datasetClauses_ = activeDatasetClauses_;
   return parsedQuery_;
-<<<<<<< HEAD
 }
 
 // ____________________________________________________________________________________
@@ -862,23 +767,6 @@
 }
 
 // ____________________________________________________________________________________
-=======
-}
-
-// ____________________________________________________________________________________
-ParsedQuery Visitor::visit(Parser::DropContext* ctx) {
-  return makeClear(visit(ctx->graphRefAll()));
-}
-
-// ____________________________________________________________________________________
-std::vector<ParsedQuery> Visitor::visit(const Parser::CreateContext*) {
-  // Create is a no-op because we don't explicitly record the existence of empty
-  // graphs.
-  return {};
-}
-
-// ____________________________________________________________________________________
->>>>>>> 14f89099
 std::vector<ParsedQuery> Visitor::visit(Parser::AddContext* ctx) {
   AD_CORRECTNESS_CHECK(ctx->graphOrDefault().size() == 2);
   auto from = visit(ctx->graphOrDefault()[0]);
@@ -899,7 +787,6 @@
   updates.push_back(makeAdd(from, to));
 
   return updates;
-<<<<<<< HEAD
 }
 
 // ____________________________________________________________________________________
@@ -925,33 +812,6 @@
 }
 
 // ____________________________________________________________________________________
-=======
-}
-
-// ____________________________________________________________________________________
-std::pair<GraphOrDefault, GraphOrDefault> Visitor::visitFromTo(
-    std::vector<Parser::GraphOrDefaultContext*> ctxs) {
-  AD_CORRECTNESS_CHECK(ctxs.size() == 2);
-  return {visit(ctxs[0]), visit(ctxs[1])};
-};
-
-// ____________________________________________________________________________________
-std::vector<ParsedQuery> Visitor::visit(Parser::MoveContext* ctx) {
-  auto [from, to] = visitFromTo(ctx->graphOrDefault());
-
-  if (from == to) {
-    return {};
-  }
-
-  std::vector<ParsedQuery> updates = makeCopy(from, to);
-  resetStateForMultipleUpdates();
-  updates.push_back(makeClear(transformGraph(from)));
-
-  return updates;
-}
-
-// ____________________________________________________________________________________
->>>>>>> 14f89099
 std::vector<ParsedQuery> Visitor::visit(Parser::CopyContext* ctx) {
   auto [from, to] = visitFromTo(ctx->graphOrDefault());
 
