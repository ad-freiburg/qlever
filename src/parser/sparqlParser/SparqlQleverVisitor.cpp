--- conflicted
+++ resolved
@@ -278,15 +278,46 @@
 }
 
 // ____________________________________________________________________________________
-void Visitor::visitTypesafe(Parser::BaseDeclContext* ctx) {
-  _prefixMap[""] = visitTypesafe(ctx->iriref());
-}
-
-// ____________________________________________________________________________________
-void Visitor::visitTypesafe(Parser::PrefixDeclContext* ctx) {
+[[noreturn]] void throwBaseDeclNotSupported(
+    SparqlAutomaticParser::BaseDeclContext* ctx) {
+  throw ParseException("BaseDecl is not supported. Got: " + ctx->getText());
+}
+
+// ____________________________________________________________________________________
+SparqlQleverVisitor::PrefixMap SparqlQleverVisitor::visitTypesafe(
+    SparqlAutomaticParser::PrologueContext* ctx) {
+  if (!ctx->baseDecl().empty()) {
+    throwBaseDeclNotSupported(ctx->baseDecl(0));
+  }
+  for (const auto& prefix : ctx->prefixDecl()) {
+    visitTypesafe(prefix);
+  }
+  // TODO: we return a part of our internal state here. This will go away when
+  //  queries can be parsed completely with ANTLR.
+  return _prefixMap;
+}
+
+// ____________________________________________________________________________________
+SparqlPrefix SparqlQleverVisitor::visitTypesafe(
+    SparqlAutomaticParser::BaseDeclContext* ctx) {
+  throwBaseDeclNotSupported(ctx);
+}
+
+// ____________________________________________________________________________________
+SparqlPrefix SparqlQleverVisitor::visitTypesafe(
+    SparqlAutomaticParser::PrefixDeclContext* ctx) {
   auto text = ctx->PNAME_NS()->getText();
-  // Strip trailing ':'.
-  _prefixMap[text.substr(0, text.length() - 1)] = visitTypesafe(ctx->iriref());
+  // Remove the ':' at the end of the PNAME_NS
+  auto prefixLabel = text.substr(0, text.length() - 1);
+  auto prefixIri = visitTypesafe(ctx->iriref());
+  _prefixMap[prefixLabel] = prefixIri;
+  return {prefixLabel, prefixIri};
+}
+
+// ____________________________________________________________________________________
+ParsedQuery visitTypesafe(Parser::SelectQueryContext* ctx) {
+  throw ParseException("SelectQuery is not yet supported. Got: " +
+                       ctx->getText());
 }
 
 // ____________________________________________________________________________________
@@ -886,52 +917,9 @@
 }
 
 // ____________________________________________________________________________________
-<<<<<<< HEAD
 ExpressionPtr Visitor::visitTypesafe(Parser::ValueLogicalContext* ctx) {
   return visitTypesafe(ctx->relationalExpression());
 }
-=======
-[[noreturn]] void throwBaseDeclNotSupported(
-    SparqlAutomaticParser::BaseDeclContext* ctx) {
-  throw ParseException("BaseDecl is not supported. Got: " + ctx->getText());
-}
-
-// ____________________________________________________________________________________
-SparqlQleverVisitor::PrefixMap SparqlQleverVisitor::visitTypesafe(
-    SparqlAutomaticParser::PrologueContext* ctx) {
-  if (!ctx->baseDecl().empty()) {
-    throwBaseDeclNotSupported(ctx->baseDecl(0));
-  }
-  for (const auto& prefix : ctx->prefixDecl()) {
-    visitTypesafe(prefix);
-  }
-  // TODO: we return a part of our internal state here. This will go away when
-  //  queries can be parsed completely with ANTLR.
-  return _prefixMap;
-}
-
-// ____________________________________________________________________________________
-SparqlPrefix SparqlQleverVisitor::visitTypesafe(
-    SparqlAutomaticParser::BaseDeclContext* ctx) {
-  throwBaseDeclNotSupported(ctx);
-}
-
-// ____________________________________________________________________________________
-SparqlPrefix SparqlQleverVisitor::visitTypesafe(
-    SparqlAutomaticParser::PrefixDeclContext* ctx) {
-  auto text = ctx->PNAME_NS()->getText();
-  // Remove the ':' at the end of the PNAME_NS
-  auto prefixLabel = text.substr(0, text.length() - 1);
-  auto prefixIri = visitTypesafe(ctx->iriref());
-  _prefixMap[prefixLabel] = prefixIri;
-  return {prefixLabel, prefixIri};
-}
-
-// ____________________________________________________________________________________
-ParsedQuery::SelectClause SparqlQleverVisitor::visitTypesafe(
-    SparqlAutomaticParser::SelectClauseContext* ctx) {
-  ParsedQuery::SelectClause select;
->>>>>>> 647a9426
 
 // ____________________________________________________________________________________
 ExpressionPtr Visitor::visitTypesafe(Parser::RelationalExpressionContext* ctx) {
