--- conflicted
+++ resolved
@@ -1228,13 +1228,8 @@
   public:
     TriplesTemplateContext(antlr4::ParserRuleContext *parent, size_t invokingState);
     virtual size_t getRuleIndex() const override;
-<<<<<<< HEAD
-    TriplesSameSubjectContext *triplesSameSubject();
-    TriplesTemplateContext *triplesTemplate();
-=======
-    std::vector<TriplesSameSubjectContext*> triplesSameSubject();
+    std::vector<TriplesSameSubjectContext *> triplesSameSubject();
     TriplesSameSubjectContext* triplesSameSubject(size_t i);
->>>>>>> 71b01cb3
 
     virtual void enterRule(antlr4::tree::ParseTreeListener *listener) override;
     virtual void exitRule(antlr4::tree::ParseTreeListener *listener) override;
