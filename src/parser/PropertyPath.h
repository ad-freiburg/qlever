//   Copyright 2025, University of Freiburg,
//   Chair of Algorithms and Data Structures.
//   Author: Florian Kramer <florian.kramer@mail.uni-freiburg.de>
//           Robin Textor-Falconi <textorr@informatik.uni-freiburg.de>

#ifndef QLEVER_SRC_PARSER_PROPERTYPATH_H
#define QLEVER_SRC_PARSER_PROPERTYPATH_H

#include <cstdint>
#include <variant>
#include <vector>

<<<<<<< HEAD
#include "rdfTypes/Variable.h"
=======
#include "backports/concepts.h"
#include "parser/Iri.h"
#include "util/Exception.h"
#include "util/OverloadCallOperator.h"
#include "util/TypeTraits.h"
>>>>>>> 448925d5

// Class representing property paths. This includes simple IRIs as a baseline,
// alternative paths, sequence paths, inverse paths, negated paths, and paths
// with minimum and maximum lengths.
class PropertyPath {
 public:
  // Enum representing the different modifiers that can be applied to a property
  // path.
  enum class Modifier : std::uint8_t {
    SEQUENCE,
    ALTERNATIVE,
    INVERSE,
    NEGATED
  };

 private:
  // Represent a modified path that can have multiple children and a modifier.
  // This is used to represent sequence paths, alternative paths, inverse paths,
  // and negated paths.
  struct ModifiedPath {
    std::vector<PropertyPath> children_;
    Modifier modifier_;

    bool operator==(const ModifiedPath&) const = default;

    void writeToStream(std::ostream& out) const;
  };

  // Represent a property path with a minimum and maximum length. The underlying
  // path is the only child of this path.
  class MinMaxPath {
   public:
    size_t min_;
    size_t max_;
    // We can't use `ad_utility::CopyableUniquePtr` here, because the type is
    // not complete at this point, so the assertion that checks for copy
    // semantics fails.
    std::unique_ptr<PropertyPath> child_;

    // Construct an instance of MinMaxPath with the given minimum and maximum
    // length and the child path.
    MinMaxPath(size_t min, size_t max, std::unique_ptr<PropertyPath> child)
        : min_{min}, max_{max}, child_{std::move(child)} {
      AD_CONTRACT_CHECK(
          min_ <= max_,
          "The minimum length must not be greater than the maximum "
          "length in property paths.");
    }

    // Default move and copy constructors and assignment operators.
    MinMaxPath(MinMaxPath&&) = default;
    MinMaxPath(const MinMaxPath& other)
        : min_{other.min_},
          max_{other.max_},
          child_{std::make_unique<PropertyPath>(*other.child_)} {}
    MinMaxPath& operator=(MinMaxPath&&) = default;
    // This cannot be defaulted, because `std::unique_ptr` doesn't have a copy
    // assignment operator.
    MinMaxPath& operator=(const MinMaxPath& other);

    // Make sure `child_` is compared by value, not by pointer.
    bool operator==(const MinMaxPath&) const;
  };

  // The main content of this object.
  std::variant<ad_utility::triple_component::Iri, ModifiedPath, MinMaxPath>
      path_;

  // Private constructor that initializes the path with a variant type.
  explicit PropertyPath(
      std::variant<ad_utility::triple_component::Iri, ModifiedPath, MinMaxPath>
          path);

 public:
  // Default copy and move constructors and assignment operators.
  PropertyPath(PropertyPath&&) = default;
  PropertyPath(const PropertyPath&) = default;
  PropertyPath& operator=(PropertyPath&&) = default;
  PropertyPath& operator=(const PropertyPath&) = default;

  // Create a basic PropertyPath from a basic IRI.
  static PropertyPath fromIri(ad_utility::triple_component::Iri iri);

  // Create a PropertyPath with a minimum and maximum length.
  static PropertyPath makeWithLength(PropertyPath child, size_t min,
                                     size_t max);

  // Create an alternative property path with the given children.
  static PropertyPath makeAlternative(std::vector<PropertyPath> children);

  // Create a sequence property path with the given children.
  static PropertyPath makeSequence(std::vector<PropertyPath> children);

  // Create an inverse property path with the given child.
  static PropertyPath makeInverse(PropertyPath child);

  // Create a negated property path with the given children, for multiple
  // children the semantics are equivalent to `!(<a> | <b>)`, applying the union
  // before the negation.
  static PropertyPath makeNegated(std::vector<PropertyPath> children);

  bool operator==(const PropertyPath& other) const = default;

  // Serialize this object into an output stream.
  void writeToStream(std::ostream& out) const;

  // Serialize this object into a string representation.
  [[nodiscard]] std::string asString() const;

  // Acquire the IRI of the path if it is a basic path. If the path is not a
  // basic path, this function will throw an assertion error.
  const ad_utility::triple_component::Iri& getIri() const;

  // Check if the path is a basic path with an IRI. Return true if it is, false
  // otherwise.
  bool isIri() const;

  // If the path is a modified path with an inverse modifier, return the pointer
  // to its only child. Otherwise, return nullptr.
  std::optional<std::reference_wrapper<const PropertyPath>>
  getChildOfInvertedPath() const;

  // Process the path with the given functions. The functions are called
  // depending on which internal representation this instance has.
  CPP_template(typename T, typename IriFunc, typename ModifiedPathFunc,
               typename MinMaxPathFunc)(
      requires ad_utility::InvocableWithConvertibleReturnType<
          IriFunc, T, const ad_utility::triple_component::Iri&>
          CPP_and ad_utility::InvocableWithConvertibleReturnType<
              ModifiedPathFunc, T, const std::vector<PropertyPath>&, Modifier>
              CPP_and ad_utility::InvocableWithConvertibleReturnType<
                  MinMaxPathFunc, T, const PropertyPath&, size_t, size_t>) T
      handlePath(const IriFunc& iriFunc,
                 const ModifiedPathFunc& modifiedPathFunc,
                 const MinMaxPathFunc& minMaxPathFunc) const {
    return std::visit(
        ad_utility::OverloadCallOperator{
            iriFunc,
            [&modifiedPathFunc](const ModifiedPath& path) {
              return modifiedPathFunc(path.children_, path.modifier_);
            },
            [&minMaxPathFunc](const MinMaxPath& path) {
              return minMaxPathFunc(*path.child_, path.min_, path.max_);
            }},
        path_);
  }
};

// Allow the `PropertyPath` to be printed to an output stream.
std::ostream& operator<<(std::ostream& out, const PropertyPath& p);

#endif  // QLEVER_SRC_PARSER_PROPERTYPATH_H<|MERGE_RESOLUTION|>--- conflicted
+++ resolved
@@ -10,15 +10,11 @@
 #include <variant>
 #include <vector>
 
-<<<<<<< HEAD
-#include "rdfTypes/Variable.h"
-=======
 #include "backports/concepts.h"
-#include "parser/Iri.h"
+#include "rdfTypes/Iri.h"
 #include "util/Exception.h"
 #include "util/OverloadCallOperator.h"
 #include "util/TypeTraits.h"
->>>>>>> 448925d5
 
 // Class representing property paths. This includes simple IRIs as a baseline,
 // alternative paths, sequence paths, inverse paths, negated paths, and paths
