--- conflicted
+++ resolved
@@ -53,30 +53,15 @@
     "HAVING|WHERE|ASC|AS|LIMIT|OFFSET|DESC|FILTER|VALUES|"
     "OPTIONAL|UNION|LANGMATCHES|LANG|TEXT|SCORE|REGEX|PREFIX|SEPARATOR|STR|"
     "BIND|MINUS)";
-<<<<<<< HEAD
 const std::string AGGREGATE = "(?i)(SAMPLE|COUNT|MIN|MAX|AVG|SUM|GROUP_CONCAT)";
 const std::string VARIABLE = "(\\?" + VARNAME + ")";
-const std::string SYMBOL = "([\\.\\{\\}\\(\\)\\=\\*,;:<>!\\|/\\^\\?\\*\\+])";
+const std::string SYMBOL = "([\\.\\{\\}\\(\\)\\=\\*,;:<>!\\|/\\^\\?\\*\\+-])";
 
 const std::string STRING_LITERAL = "(('([^\\x27\\x5C\\x0A\\x0D]|(" + ECHAR +
                                    "))*')|"
                                    "(\"([^\\x22\\x5C\\x0A\\x0D]|(" +
                                    ECHAR + "))*\"))";
 const std::string RDFLITERAL =
-=======
-const std::string SparqlLexer::AGGREGATE =
-    "(?i)(SAMPLE|COUNT|MIN|MAX|AVG|SUM|GROUP_CONCAT)";
-const std::string SparqlLexer::VARIABLE = "(\\?" + VARNAME + ")";
-const std::string SparqlLexer::SYMBOL =
-    "([\\.\\{\\}\\(\\)\\=\\*,;:<>!\\|/\\^\\?\\*\\+-])";
-
-const std::string SparqlLexer::STRING_LITERAL =
-    "(('([^\\x27\\x5C\\x0A\\x0D]|(" + ECHAR +
-    "))*')|"
-    "(\"([^\\x22\\x5C\\x0A\\x0D]|(" +
-    ECHAR + "))*\"))";
-const std::string SparqlLexer::RDFLITERAL =
->>>>>>> 6d22cb3f
     STRING_LITERAL + "((" + LANGTAG + ")|(\\^\\^" + IRI + "))?";
 
 const std::string LOGICAL_OR = "(\\|\\|)";
@@ -132,7 +117,6 @@
           SparqlToken::Type::ORDER_BY, SparqlToken::Type::AGGREGATE};
   while (_next.type == SparqlToken::Type::WS && !empty()) {
     _next.pos = _sparql.size() - _re_string.size();
-<<<<<<< HEAD
     bool regexMatched = false;
     for (const auto& [regexPtr, type] : getRegexTokenMap()) {
       if (re2::RE2::Consume(&_re_string, *regexPtr, &raw)) {
@@ -152,53 +136,15 @@
         }
       } else {
         throw ParseException("Unexpected input: " + _re_string.as_string());
-=======
-    if (re2::RE2::Consume(&_re_string, RE_KEYWORD, &raw)) {
-      _next.type = SparqlToken::Type::KEYWORD;
-      raw = ad_utility::getLowercaseUtf8(raw);
-    } else if (re2::RE2::Consume(&_re_string, RE_GROUP_BY, &raw)) {
-      _next.type = SparqlToken::Type::GROUP_BY;
-      raw = ad_utility::getLowercaseUtf8(raw);
-    } else if (re2::RE2::Consume(&_re_string, RE_ORDER_BY, &raw)) {
-      _next.type = SparqlToken::Type::ORDER_BY;
-      raw = ad_utility::getLowercaseUtf8(raw);
-    } else if (re2::RE2::Consume(&_re_string, RE_AGGREGATE, &raw)) {
-      _next.type = SparqlToken::Type::AGGREGATE;
-      raw = ad_utility::getLowercaseUtf8(raw);
-    } else if (re2::RE2::Consume(&_re_string, RE_KEYWORD, &raw)) {
-      _next.type = SparqlToken::Type::KEYWORD;
-      raw = ad_utility::getLowercaseUtf8(raw);
-    } else if (re2::RE2::Consume(&_re_string, RE_LOGICAL_OR, &raw)) {
-      _next.type = SparqlToken::Type::LOGICAL_OR;
-    } else if (re2::RE2::Consume(&_re_string, RE_VARIABLE, &raw)) {
-      _next.type = SparqlToken::Type::VARIABLE;
-    } else if (re2::RE2::Consume(&_re_string, RE_IRI, &raw)) {
-      _next.type = SparqlToken::Type::IRI;
-    } else if (re2::RE2::Consume(&_re_string, RE_RDFLITERAL, &raw)) {
-      _next.type = SparqlToken::Type::RDFLITERAL;
-      auto lastQuote = raw.rfind('"');
-      std::string_view quoted{raw.begin(), raw.begin() + lastQuote + 1};
-      std::string_view langtagOrDatatype{raw.begin() + lastQuote + 1,
-                                         raw.end()};
-      raw = RdfEscaping::normalizeRDFLiteral(quoted) + langtagOrDatatype;
-      // TODO<joka921, kramerfl> proper (un-)escaping of the RDFLITERAL type
-      // requires splitting it up into the different parts (string content + iri
-      // of the datatype) which require different escaping
-    } else if (re2::RE2::Consume(&_re_string, RE_FLOAT, &raw)) {
-      _next.type = SparqlToken::Type::FLOAT;
-    } else if (re2::RE2::Consume(&_re_string, RE_INTEGER, &raw)) {
-      _next.type = SparqlToken::Type::INTEGER;
-    } else if (re2::RE2::Consume(&_re_string, RE_SYMBOL, &raw)) {
-      _next.type = SparqlToken::Type::SYMBOL;
-    } else if (re2::RE2::Consume(&_re_string, RE_WS, &raw)) {
-      _next.type = SparqlToken::Type::WS;
-    } else if (_re_string[0] == '#') {
-      // Start of a comment. Consume everything up to the next newline.
-      while (!_re_string.empty() && _re_string[0] != '\n') {
-        _re_string.remove_prefix(1);
->>>>>>> 6d22cb3f
       }
     }
+  }
+  // Perform unescaping in RdfLiterals
+  if (_next.type == SparqlToken::Type::RDFLITERAL) {
+    auto lastQuote = raw.rfind('"');
+    std::string_view quoted{raw.begin(), raw.begin() + lastQuote + 1};
+    std::string_view langtagOrDatatype{raw.begin() + lastQuote + 1, raw.end()};
+    raw = RdfEscaping::normalizeRDFLiteral(quoted) + langtagOrDatatype;
   }
   _next.raw = raw;
 }
