--- conflicted
+++ resolved
@@ -100,7 +100,6 @@
     if (re2::RE2::Consume(&_re_string, RE_KEYWORD, &raw)) {
       _next.type = SparqlToken::Type::KEYWORD;
       raw = ad_utility::getLowercaseUtf8(raw);
-<<<<<<< HEAD
     } else if (re2::RE2::Consume(&_re_string, RE_GROUP_BY, &raw)) {
       _next.type = SparqlToken::Type::GROUP_BY;
       raw = ad_utility::getLowercaseUtf8(raw);
@@ -110,10 +109,11 @@
     } else if (re2::RE2::Consume(&_re_string, RE_AGGREGATE, &raw)) {
       _next.type = SparqlToken::Type::AGGREGATE;
       raw = ad_utility::getLowercaseUtf8(raw);
-=======
+    } else if (re2::RE2::Consume(&_re_string, RE_KEYWORD, &raw)) {
+      _next.type = SparqlToken::Type::KEYWORD;
+      raw = ad_utility::getLowercaseUtf8(raw);
     } else if (re2::RE2::Consume(&_re_string, RE_LOGICAL_OR, &raw)) {
       _next.type = SparqlToken::Type::LOGICAL_OR;
->>>>>>> 4cb41e02
     } else if (re2::RE2::Consume(&_re_string, RE_VARIABLE, &raw)) {
       _next.type = SparqlToken::Type::VARIABLE;
     } else if (re2::RE2::Consume(&_re_string, RE_IRI, &raw)) {
