--- conflicted
+++ resolved
@@ -28,107 +28,4 @@
     : ParserAndVisitor{std::move(input)} {
   visitor_.setPrefixMapManually(std::move(prefixes));
 }
-<<<<<<< HEAD
-
-// ____________________________________________________________________________
-ResultOfParseAndRemainingText<sparqlExpression::SparqlExpressionPimpl>
-parseExpression(const std::string& input,
-                SparqlQleverVisitor::PrefixMap prefixMap) {
-  ParserAndVisitor p{input, std::move(prefixMap)};
-  auto resultOfParseAndRemainingText =
-      p.parse<sparqlExpression::SparqlExpression::Ptr>(
-          input, "expression", &SparqlAutomaticParser::expression);
-
-  return ResultOfParseAndRemainingText{
-      sparqlExpression::SparqlExpressionPimpl{
-          std::move(resultOfParseAndRemainingText.resultOfParse_)},
-      std::move(resultOfParseAndRemainingText.remainingText_)};
-}
-
-// ____________________________________________________________________________
-ResultOfParseAndRemainingText<ParsedQuery::Alias> parseAlias(
-    const std::string& input, SparqlQleverVisitor::PrefixMap prefixMap) {
-  ParserAndVisitor p{input, std::move(prefixMap)};
-  return p.parse<ParsedQuery::Alias>(
-      input, "alias", &SparqlAutomaticParser::aliasWithouBrackes);
-}
-// ____________________________________________________________________________
-ResultOfParseAndRemainingText<GraphPatternOperation::Bind> parseBind(
-    const std::string& input, SparqlQleverVisitor::PrefixMap prefixMap) {
-  ParserAndVisitor p{input, std::move(prefixMap)};
-  return p.parse<GraphPatternOperation::Bind>(input, "bind",
-                                              &SparqlAutomaticParser::bind);
-}
-// _____________________________________________________________________________
-
-ResultOfParseAndRemainingText<ad_utility::sparql_types::Triples>
-parseConstructTemplate(const std::string& input,
-                       SparqlQleverVisitor::PrefixMap prefixes) {
-  ParserAndVisitor p{input, std::move(prefixes)};
-  return p.parse<ad_utility::sparql_types::Triples>(
-      input, "construct template", &SparqlAutomaticParser::constructTemplate);
-}
-// _____________________________________________________________________________
-
-ResultOfParseAndRemainingText<LimitOffsetClause> parseLimitOffsetClause(
-    const std::string& input, SparqlQleverVisitor::PrefixMap prefixes) {
-  ParserAndVisitor p{input, std::move(prefixes)};
-  return p.parse<LimitOffsetClause>(input, "limit offset clause",
-                                    &SparqlAutomaticParser::limitOffsetClauses);
-}
-// _____________________________________________________________________________
-
-ResultOfParseAndRemainingText<vector<OrderKey>> parseOrderClause(
-    const std::string& input, SparqlQleverVisitor::PrefixMap prefixes) {
-  ParserAndVisitor p{input, std::move(prefixes)};
-  return p.parse<vector<OrderKey>>(input, "order clause",
-                                   &SparqlAutomaticParser::orderClause);
-}
-// _____________________________________________________________________________
-
-ResultOfParseAndRemainingText<vector<GroupKey>> parseGroupClause(
-    const std::string& input, SparqlQleverVisitor::PrefixMap prefixes) {
-  ParserAndVisitor p{input, std::move(prefixes)};
-  return p.parse<vector<GroupKey>>(input, "group clause",
-                                   &SparqlAutomaticParser::groupClause);
-}
-// _____________________________________________________________________________
-
-ResultOfParseAndRemainingText<std::optional<GraphPatternOperation::Values>>
-parseValuesClause(const std::string& input,
-                  SparqlQleverVisitor::PrefixMap prefixes) {
-  ParserAndVisitor p{input, std::move(prefixes)};
-  return p.parseTypesafe(input, "values clause",
-                         &SparqlAutomaticParser::valuesClause);
-}
-// _____________________________________________________________________________
-
-ResultOfParseAndRemainingText<ad_utility::sparql_types::VarOrPath>
-parseVerbPathOrSimple(const std::string& input,
-                      SparqlQleverVisitor::PrefixMap prefixes) {
-  ParserAndVisitor p{input, std::move(prefixes)};
-  return p.parseTypesafe(input, "verb path or simple",
-                         &SparqlAutomaticParser::verbPathOrSimple);
-}
-// _____________________________________________________________________________
-
-ResultOfParseAndRemainingText<ad_utility::sparql_types::PathTuples>
-parsePropertyListPathNotEmpty(const std::string& input,
-                              SparqlQleverVisitor::PrefixMap prefixes) {
-  ParserAndVisitor p{input, std::move(prefixes)};
-  return p.parseTypesafe(input, "propertyListPathNotEmpty",
-                         &SparqlAutomaticParser::propertyListPathNotEmpty);
-}
-// _____________________________________________________________________________
-
-ResultOfParseAndRemainingText<
-    vector<ad_utility::sparql_types::TripleWithPropertyPath>>
-parseTriplesSameSubjectPath(const std::string& input,
-                            SparqlQleverVisitor::PrefixMap prefixes) {
-  ParserAndVisitor p{input, std::move(prefixes)};
-  return p.parseTypesafe(input, "triplesSameSubjectPath",
-                         &SparqlAutomaticParser::triplesSameSubjectPath);
-}
-=======
->>>>>>> 512776a3
 }  // namespace sparqlParserHelpers