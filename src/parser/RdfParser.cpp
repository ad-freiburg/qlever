// Copyright 2018 - 2024, University of Freiburg
// Chair of Algorithms and Data Structures
// Authors: Johannes Kalmbach <kalmbach@cs.uni-freiburg.de>
//          Hannah Bast <bast@cs.uni-freiburg.de>

#include "parser/RdfParser.h"

#include <absl/functional/bind_front.h>
#include <absl/strings/charconv.h>

#include <cstring>
#include <exception>
#include <optional>

#include "engine/CallFixedSize.h"
#include "global/Constants.h"
#include "index/EncodedIriManager.h"
#include "index/InputFileSpecification.h"
#include "parser/NormalizedString.h"
#include "parser/Tokenizer.h"
#include "parser/TokenizerCtre.h"
#include "rdfTypes/GeoPoint.h"
#include "util/DateYearDuration.h"
#include "util/OnDestructionDontThrowDuringStackUnwinding.h"
#include "util/TransparentFunctors.h"

using namespace std::chrono_literals;

// _____________________________________________________________________________
template <class Tokenizer_T>
void TurtleParser<Tokenizer_T>::clear() {
  lastParseResult_ = "";

  activeSubject_ = TripleComponent::Iri::fromIriref("<>");
  activePredicate_ = TripleComponent::Iri::fromIriref("<>");
  activePrefix_.clear();

  prefixMap_ = prefixMapDefault_;

  tok_.reset(nullptr, 0);
  triples_.clear();
  numBlankNodes_ = 0;
  isParserExhausted_ = false;
}

// _____________________________________________________________________________
template <class T>
bool TurtleParser<T>::statement() {
  tok_.skipWhitespaceAndComments();
  return directive() || (triples() && skip<TurtleTokenId::Dot>());
}

// _____________________________________________________________________________
template <class Tokenizer_T>
void TurtleParser<Tokenizer_T>::raise(std::string_view error_message) const {
  auto d = tok_.view();
  std::stringstream errorMessage;
  errorMessage << "Parse error at byte position " << getParsePosition() << ": "
               << error_message << '\n';
  if (!d.empty()) {
    size_t num_bytes = 500;
    auto s = std::min(size_t(num_bytes), size_t(d.size()));
    errorMessage << "The next " << num_bytes << " bytes are:\n"
                 << std::string_view(d.data(), s) << '\n';
  }
  throw ParseException{std::move(errorMessage).str()};
}

// _____________________________________________________________________________
template <class Tokenizer_T>
void TurtleParser<Tokenizer_T>::raiseOrIgnoreTriple(
    std::string_view errorMessage) {
  if (invalidLiteralsAreSkipped()) {
    currentTripleIgnoredBecauseOfInvalidLiteral_ = true;
  } else {
    raise(errorMessage);
  }
}

// ______________________________________________________________
template <class T>
bool TurtleParser<T>::directive() {
  return prefixID() || base() || sparqlPrefix() || sparqlBase();
}

// ________________________________________________________________
template <class T>
bool TurtleParser<T>::prefixID() {
  if (skip<TurtleTokenId::TurtlePrefix>()) {
    if (check(pnameNS()) && check(iriref()) &&
        check(skip<TurtleTokenId::Dot>())) {
      // strip  the angled brackes <bla> -> bla
      setPrefixOrThrow(activePrefix_, lastParseResult_.getIri());
      return true;
    } else {
      raise("Parsing @prefix definition failed");
    }
  } else {
    return false;
  }
}

// ________________________________________________________________
template <class T>
bool TurtleParser<T>::base() {
  if (skip<TurtleTokenId::TurtleBase>()) {
    if (iriref() && check(skip<TurtleTokenId::Dot>())) {
      const auto& iri = lastParseResult_.getIri();
      setPrefixOrThrow(baseForRelativeIriKey_, iri.getBaseIri(false));
      setPrefixOrThrow(baseForAbsoluteIriKey_, iri.getBaseIri(true));
      return true;
    } else {
      raise("Parsing @base definition failed");
    }
  } else {
    return false;
  }
}

// ________________________________________________________________
template <class T>
bool TurtleParser<T>::sparqlPrefix() {
  if (skip<TurtleTokenId::SparqlPrefix>()) {
    if (pnameNS() && iriref()) {
      setPrefixOrThrow(activePrefix_, lastParseResult_.getIri());
      return true;
    } else {
      raise("Parsing PREFIX definition failed");
    }
  } else {
    return false;
  }
}

// ________________________________________________________________
template <class T>
bool TurtleParser<T>::sparqlBase() {
  if (skip<TurtleTokenId::SparqlBase>()) {
    if (iriref()) {
      const auto& iri = lastParseResult_.getIri();
      setPrefixOrThrow(baseForRelativeIriKey_, iri.getBaseIri(false));
      setPrefixOrThrow(baseForAbsoluteIriKey_, iri.getBaseIri(true));
      return true;
    } else {
      raise("Parsing BASE definition failed");
    }
  } else {
    return false;
  }
}

// ________________________________________________
template <class T>
bool TurtleParser<T>::triples() {
  if (subject()) {
    if (predicateObjectList()) {
      return true;
    } else {
      raise("Parsing predicate or object failed");
    }
  } else {
    if (blankNodePropertyList()) {
      activeSubject_ = lastParseResult_;
      predicateObjectList();
      return true;
    } else {
      // TODO: do we need to throw here
      return false;
    }
  }
}

// __________________________________________________
template <class T>
bool TurtleParser<T>::predicateObjectList() {
  if (verb() && check(objectList())) {
    while (skip<TurtleTokenId::Semicolon>()) {
      if (verb() && check(objectList())) {
        continue;
      }
    }
    return true;
  } else {
    return false;
  }
}

// _____________________________________________________
template <class T>
bool TurtleParser<T>::objectList() {
  if (object()) {
    while (skip<TurtleTokenId::Comma>() && check(object())) {
    }
    return true;
  } else {
    return false;
  }
}

// ______________________________________________________
template <class T>
bool TurtleParser<T>::verb() {
  return predicate() || predicateSpecialA();
}

// ___________________________________________________________________
template <class T>
bool TurtleParser<T>::predicateSpecialA() {
  if (parseTerminal<TurtleTokenId::A>()) {
    activePredicate_ = TripleComponent::Iri::fromIriref(
        "<http://www.w3.org/1999/02/22-rdf-syntax-ns#type>");
    return true;
  } else {
    return false;
  }
}

// ____________________________________________________________________
template <class T>
bool TurtleParser<T>::subject() {
  if (blankNode() || iri() || collection()) {
    activeSubject_ = lastParseResult_;
    return true;
  } else {
    return false;
  }
}

// ____________________________________________________________________
template <class T>
bool TurtleParser<T>::predicate() {
  if (iri()) {
    activePredicate_ = lastParseResult_;
    return true;
  } else {
    return false;
  }
}

// ____________________________________________________________________
template <class T>
bool TurtleParser<T>::object() {
  // these produce a single object that becomes part of a triple
  // check blank Node first because _: also could look like a prefix
  // TODO<joka921> Currently collections and blankNodePropertyLists do not work
  // on dblp when using the relaxed parser. Is this fixable?
  if (blankNode() || literal() || iri() || collection() ||
      blankNodePropertyList()) {
    emitTriple();
    return true;
  } else {
    return false;
  }
}

// ____________________________________________________________________
template <class T>
bool TurtleParser<T>::literal() {
  return (rdfLiteral() || numericLiteral() || booleanLiteral());
}

// _____________________________________________________________________
template <class T>
bool TurtleParser<T>::blankNodePropertyList() {
  if (!skip<TurtleTokenId::OpenSquared>()) {
    return false;
  }
  // save subject and predicate
  auto savedSubject = activeSubject_;
  auto savedPredicate = activePredicate_;
  // new triple with blank node as object
  std::string blank = createAnonNode();
  // the following triples have the blank node as subject
  activeSubject_ = blank;
  check(predicateObjectList());
  check(skip<TurtleTokenId::CloseSquared>());
  // restore subject and predicate
  activeSubject_ = savedSubject;
  activePredicate_ = savedPredicate;
  // The parse result is the current
  lastParseResult_ = blank;
  return true;
}

// _____________________________________________________________________
template <class T>
bool TurtleParser<T>::collection() {
  if (!skip<TurtleTokenId::OpenRound>()) {
    return false;
  }
  std::vector<TripleComponent> objects;
  while (object()) {
    objects.push_back(std::move(lastParseResult_));
  }
  // The `object` rule creates triples, but those are incomplete in this case,
  // so we remove them again.
  triples_.resize(triples_.size() - objects.size());
  // TODO<joka921> Move such functionality into a general util.
  auto makeIri = [](std::string_view suffix) {
    return TripleComponent::Iri::fromIriref(
        absl::StrCat("<", RDF_PREFIX, suffix, ">"));
  };
  static const auto nil = TripleComponent{makeIri("nil")};
  static const auto first = makeIri("first");
  static const auto rest = makeIri("rest");

  if (objects.empty()) {
    lastParseResult_ = nil;
  } else {
    // Create a new blank node for each collection element.
    std::vector<TripleComponent> blankNodes;
    blankNodes.reserve(objects.size());
    for (size_t i = 0; i < objects.size(); ++i) {
      blankNodes.push_back(createAnonNode());
    }

    // The first blank node (the list head) will be the actual result (subject
    // or object of the triple that contains the collection.
    lastParseResult_ = blankNodes.front();

    // Add the triples for the linked list structure.
    for (size_t i = 0; i < blankNodes.size(); ++i) {
      triples_.push_back({blankNodes[i], first, objects[i]});
      triples_.push_back({blankNodes[i], rest,
                          i + 1 < blankNodes.size() ? blankNodes[i + 1] : nil});
    }
  }
  check(skip<TurtleTokenId::CloseRound>());
  return true;
}

// ____________________________________________________________________________
template <class T>
void TurtleParser<T>::parseDoubleConstant(std::string_view input) {
  double result;
  // The functions used below cannot deal with leading redundant '+' signs.
  if (input.starts_with('+')) {
    input.remove_prefix(1);
  }
  auto [firstNonMatching, errorCode] =
      absl::from_chars(input.data(), input.data() + input.size(), result);
  if (firstNonMatching != input.end() || errorCode != std::errc{}) {
    auto errorMessage = absl::StrCat(
        "Value ", input, " could not be parsed as a floating point value");
    raiseOrIgnoreTriple(errorMessage);
  }
  lastParseResult_ = result;
}

// ____________________________________________________________________________
template <class T>
void TurtleParser<T>::parseIntegerConstant(std::string_view input) {
  if (integerOverflowBehavior() ==
      TurtleParserIntegerOverflowBehavior::AllToDouble) {
    return parseDoubleConstant(input);
  }
  int64_t result{0};
  // The functions used below cannot deal with leading redundant '+' signs.
  if (input.starts_with('+')) {
    input.remove_prefix(1);
  }
  // We cannot directly store this in `lastParseResult_` because this might
  // overwrite `input`.
  auto [firstNonMatching, errorCode] =
      std::from_chars(input.data(), input.data() + input.size(), result);
  if (errorCode == std::errc::result_out_of_range) {
    if (integerOverflowBehavior() ==
        TurtleParserIntegerOverflowBehavior::OverflowingToDouble) {
      return parseDoubleConstant(input);
    } else {
      auto errorMessage = absl::StrCat(
          "Value ", input,
          " cannot be represented as an integer value inside QLever, "
          "make it a xsd:decimal/xsd:double literal or specify "
          "\"parser-integer-overflow-behavior\"");
      raiseOrIgnoreTriple(errorMessage);
    }
  } else if (firstNonMatching != input.end()) {
    auto errorMessage = absl::StrCat(
        "Value ", input, " could not be parsed as an integer value");
    raiseOrIgnoreTriple(errorMessage);
  }
  lastParseResult_ = result;
}

// ______________________________________________________________________
template <class T>
bool TurtleParser<T>::numericLiteral() {
  return doubleParse() || decimal() || integer();
}

// ______________________________________________________________________
template <class T>
bool TurtleParser<T>::integer() {
  if (parseTerminal<TurtleTokenId::Integer>()) {
    parseIntegerConstant(lastParseResult_.getString());
    return true;
  } else {
    return false;
  }
}

// ______________________________________________________________________
template <class T>
bool TurtleParser<T>::decimal() {
  if (parseTerminal<TurtleTokenId::Decimal>()) {
    parseDoubleConstant(lastParseResult_.getString());
    return true;
  } else {
    return false;
  }
}

// ____________________________________________________________________________
template <class T>
bool TurtleParser<T>::doubleParse() {
  if (parseTerminal<TurtleTokenId::Double>()) {
    parseDoubleConstant(lastParseResult_.getString());
    return true;
  } else {
    return false;
  }
}

// _____________________________________________________________________________
template <typename T>
bool NQuadParser<T>::statement() {
  if (!nQuadSubject()) {
    return false;
  }
  this->check(nQuadPredicate() && nQuadObject());
  if (!nQuadGraphLabel()) {
    activeGraphLabel_ = defaultGraphId_;
  }
  this->check(this->template skip<TurtleTokenId::Dot>());
  if (!this->currentTripleIgnoredBecauseOfInvalidLiteral_) {
    this->triples_.emplace_back(
        std::move(this->activeSubject_), std::move(this->activePredicate_),
        std::move(activeObject_), std::move(activeGraphLabel_));
  }
  this->currentTripleIgnoredBecauseOfInvalidLiteral_ = false;
  return true;
}

// _____________________________________________________________________________
template <typename T>
bool NQuadParser<T>::nQuadLiteral() {
  // Disallow multiline literals;
  return Base::rdfLiteralImpl(false);
}

// _____________________________________________________________________________
template <typename T>
bool NQuadParser<T>::nQuadSubject() {
  if (Base::iriref() || Base::blankNodeLabel()) {
    this->activeSubject_ = std::move(this->lastParseResult_);
    return true;
  }
  return false;
}

// _____________________________________________________________________________

template <typename T>
bool NQuadParser<T>::nQuadPredicate() {
  if (Base::iriref()) {
    this->activePredicate_ = std::move(this->lastParseResult_);
    return true;
  }
  return false;
}

template <typename T>
bool NQuadParser<T>::nQuadObject() {
  if (Base::iriref() || Base::blankNodeLabel() || nQuadLiteral()) {
    this->activeObject_ = std::move(this->lastParseResult_);
    return true;
  }
  return false;
}

// _____________________________________________________________________________
template <typename T>
bool NQuadParser<T>::nQuadGraphLabel() {
  if (Base::iriref() || Base::blankNodeLabel()) {
    activeGraphLabel_ = std::move(this->lastParseResult_);
    return true;
  }
  return false;
}

// ______________________________________________________________________
template <class T>
bool TurtleParser<T>::rdfLiteralImpl(bool allowMultilineLiterals) {
  if (!stringParseImpl(allowMultilineLiterals)) {
    return false;
  }

  auto previous = lastParseResult_.getLiteral();
  if (langtag()) {
    previous.addLanguageTag(lastParseResult_.getString());
    lastParseResult_ = std::move(previous);
  } else if (skip<TurtleTokenId::DoubleCircumflex>() && check(iri())) {
    literalAndDatatypeToTripleComponentImpl(
        asStringViewUnsafe(previous.getContent()), lastParseResult_.getIri());
  }

  // It is okay to neither have a langtag nor an XSD datatype.
  return true;
}

// ______________________________________________________________________
template <class T>
TripleComponent TurtleParser<T>::literalAndDatatypeToTripleComponentImpl(
    std::string_view normalizedLiteralContent,
    const TripleComponent::Iri& typeIri) {
  auto literal = TripleComponent::Literal::literalWithNormalizedContent(
      asNormalizedStringViewUnsafe(normalizedLiteralContent));
  std::string_view type = asStringViewUnsafe(typeIri.getContent());

  // Helper to handle literals that are invalid for the respective datatype
  auto makeNormalLiteral = [this, &literal, normalizedLiteralContent,
                            type](std::optional<std::exception> error =
                                      std::nullopt) {
    std::string_view errorMsg = error.has_value() ? error.value().what() : "";
    std::string_view sep = error.has_value() ? ": " : "";
    AD_LOG_DEBUG
        << normalizedLiteralContent
        << " could not be parsed as an object of type " << type << sep
        << errorMsg
        << ". It is treated as a plain string literal without datatype "
           "instead."
        << std::endl;
    lastParseResult_ = std::move(literal);
  };

  try {
    if (ad_utility::contains(integerDatatypes_, type)) {
      parseIntegerConstant(normalizedLiteralContent);
    } else if (type == XSD_BOOLEAN_TYPE) {
      if (normalizedLiteralContent == "true") {
        lastParseResult_ = true;
      } else if (normalizedLiteralContent == "false") {
        lastParseResult_ = false;
      } else if (normalizedLiteralContent == "1") {
        lastParseResult_ = Id::makeBoolFromZeroOrOne(true);
      } else if (normalizedLiteralContent == "0") {
        lastParseResult_ = Id::makeBoolFromZeroOrOne(false);
      } else {
        raiseOrIgnoreTriple(absl::StrCat("Invalid boolean literal: '",
                                         normalizedLiteralContent, "'"));
      }
    } else if (ad_utility::contains(floatDatatypes_, type)) {
      parseDoubleConstant(normalizedLiteralContent);
    } else if (type == XSD_DATETIME_TYPE) {
      lastParseResult_ =
          DateYearOrDuration::parseXsdDatetime(normalizedLiteralContent);
    } else if (type == XSD_DATE_TYPE) {
      lastParseResult_ =
          DateYearOrDuration::parseXsdDate(normalizedLiteralContent);
    } else if (type == XSD_GYEARMONTH_TYPE) {
      lastParseResult_ =
          DateYearOrDuration::parseGYearMonth(normalizedLiteralContent);
    } else if (type == XSD_GYEAR_TYPE) {
      lastParseResult_ =
          DateYearOrDuration::parseGYear(normalizedLiteralContent);
    } else if (type == XSD_DAYTIME_DURATION_TYPE) {
      lastParseResult_ =
          DateYearOrDuration::parseXsdDayTimeDuration(normalizedLiteralContent);
    } else if (type == GEO_WKT_LITERAL) {
      // Not all WKT literals represent points (we can only fold points)
      auto geopoint = GeoPoint::parseFromLiteral(literal, false);
      if (geopoint.has_value()) {
        lastParseResult_ = geopoint.value();
      } else {
        literal.addDatatype(typeIri);
        lastParseResult_ = std::move(literal);
      }
    } else {
      literal.addDatatype(typeIri);
      lastParseResult_ = std::move(literal);
    }
  } catch (const DateParseException& ex) {
    makeNormalLiteral(ex);
  } catch (const DateOutOfRangeException& ex) {
    makeNormalLiteral(ex);
  } catch (const DurationParseException& ex) {
    makeNormalLiteral(ex);
  } catch (const DurationOverflowException& ex) {
    makeNormalLiteral(ex);
  } catch (const CoordinateOutOfRangeException& ex) {
    makeNormalLiteral(ex);
  } catch (const std::exception& e) {
    raise(e.what());
  }
  return lastParseResult_;
}

// _____________________________________________________________________________
template <class Tokenizer_T>
void TurtleParser<Tokenizer_T>::raiseDisallowedPrefixOrBaseError() const {
  AD_CORRECTNESS_CHECK(useSimplifiedGrammar_);
  raise(
      "@prefix or @base directives need to be at the beginning of the file "
      "when using the parallel parser. Later redundant redefinitions are "
      "fine. Use '--parse-parallel false' if you can't guarantee this. If "
      "the reason for this error is that the input is a concatenation of "
      "Turtle files, each of which has the prefixes at the beginning, you "
      "should feed the files to QLever separately instead of concatenated");
}

// _____________________________________________________________________________
template <class Tokenizer_T>
void TurtleParser<Tokenizer_T>::setPrefixOrThrow(
    const std::string& key, const ad_utility::triple_component::Iri& prefix) {
  if (useSimplifiedGrammar_ &&
      (!prefixMap_.contains(key) || prefixMap_[key] != prefix)) {
    raiseDisallowedPrefixOrBaseError();
  }
  prefixMap_[key] = prefix;
}

// ______________________________________________________________________
template <class T>
TripleComponent TurtleParser<T>::literalAndDatatypeToTripleComponent(
    std::string_view normalizedLiteralContent,
    const TripleComponent::Iri& typeIri,
    const EncodedIriManager& encodedIriManager) {
  RdfStringParser<TurtleParser<T>> parser{&encodedIriManager};

  return parser.literalAndDatatypeToTripleComponentImpl(
      normalizedLiteralContent, typeIri);
}

// ______________________________________________________________________
template <class T>
bool TurtleParser<T>::booleanLiteral() {
  if (parseTerminal<TurtleTokenId::True>()) {
    lastParseResult_ = true;
    return true;
  } else if (parseTerminal<TurtleTokenId::False>()) {
    lastParseResult_ = false;
    return true;
  } else {
    return false;
  }
}

// ______________________________________________________________________
template <class T>
bool TurtleParser<T>::stringParseImpl(bool allowMultilineLiterals) {
  AD_CORRECTNESS_CHECK(!allowMultilineLiterals || !useSimplifiedGrammar_);
  // manually parse strings for efficiency
  auto view = tok_.view();
  size_t startPos = 0;
  size_t endPos = 1;
  static constexpr std::array<std::string_view, 4> quotes{R"(""")", R"(''')",
                                                          "\"", "\'"};
  bool foundString = false;
  for (const auto& q : quotes) {
    if (view.starts_with(q)) {
      foundString = true;
      startPos = q.size();
      if (!allowMultilineLiterals && q.size() > 1) {
        if (useSimplifiedGrammar_) {
          raise(
              "Found a multiline string literal with the parallel parser. This "
              "is not supported. Please use `--parse-parallel false` or remove "
              "the multiline string literal.");
        }
        return false;
      }
      endPos = view.find(q, startPos);
      while (endPos != std::string::npos) {
        if (view[endPos - 1] == '\\') {
          size_t numBackslash = 1;
          auto slashPos = endPos - 2;
          while (view[slashPos] == '\\') {
            slashPos--;
            numBackslash++;
          }
          if (numBackslash % 2 == 0) {
            // even number of backslashes means that the quote we found has not
            // been escaped
            break;
          }
          endPos = view.find(q, endPos + 1);
        } else {
          // no backslash before " , the string has definitely ended
          break;
        }
      }
      break;
    }
  }
  if (!foundString) {
    return false;
  }
  if (endPos == std::string::npos) {
    raise("Unterminated string literal");
  }
  // also include the quotation marks in the word
  lastParseResult_ = TripleComponent::Literal::fromEscapedRdfLiteral(
      view.substr(0, endPos + startPos));
  tok_.remove_prefix(endPos + startPos);
  return true;
}

// ______________________________________________________________________
template <class T>
bool TurtleParser<T>::iri() {
  // irirefs always start with "<", prefixedNames never, so the lookahead always
  // works
  auto res = iriref() || prefixedName();
  if (!res) {
    return res;
  }
  const auto& s = lastParseResult_.getIri().toStringRepresentation();
  auto optId = encodedIriManager().encode(s);
  if (optId.has_value()) {
    lastParseResult_ = optId.value();
  }
  return res;
}

// _____________________________________________________________________
template <class T>
bool TurtleParser<T>::prefixedName() {
  if constexpr (T::UseRelaxedParsing) {
    if (!(pnameLnRelaxed() || pnameNS())) {
      return false;
    }
  } else {
    if (!pnameNS()) {
      return false;
    }
    parseTerminal<TurtleTokenId::PnLocal, false>();
  }
  lastParseResult_ = TripleComponent::Iri::fromPrefixAndSuffix(
      expandPrefix(activePrefix_), lastParseResult_.getString());
  return true;
}

// _____________________________________________________________________
template <class T>
bool TurtleParser<T>::blankNode() {
  return blankNodeLabel() || anon();
}

// _______________________________________________________________________
template <class T>
template <TurtleTokenId terminal, bool SkipWhitespaceBefore>
bool TurtleParser<T>::parseTerminal() {
  if constexpr (SkipWhitespaceBefore) {
    tok_.skipWhitespaceAndComments();
  }
  auto [success, word] = tok_.template getNextToken<terminal>();
  if (success) {
    lastParseResult_ = word;
    return true;
  } else {
    return false;
  }
  return false;
}

// _____________________________________________________________________________
template <class Tokenizer_T>
void TurtleParser<Tokenizer_T>::emitTriple() {
  if (!currentTripleIgnoredBecauseOfInvalidLiteral_) {
    triples_.emplace_back(activeSubject_, activePredicate_, lastParseResult_,
                          defaultGraphIri_);
  }
  currentTripleIgnoredBecauseOfInvalidLiteral_ = false;
}

// _____________________________________________________________________________
template <class Tokenizer_T>
bool TurtleParser<Tokenizer_T>::check(bool result) const {
  if (result) {
    return true;
  } else {
    raise("A check for a required element failed");
  }
}

// _____________________________________________________________________________
template <class Tokenizer_T>
TripleComponent::Iri TurtleParser<Tokenizer_T>::expandPrefix(
    const std::string& prefix) {
  if (!prefixMap_.count(prefix)) {
    raise("Prefix " + prefix +
          " was not previously defined using a PREFIX or @prefix "
          "declaration");
  } else {
    return prefixMap_[prefix];
  }
}

// _____________________________________________________________________________
template <class Tokenizer_T>
std::string TurtleParser<Tokenizer_T>::createAnonNode() {
  return BlankNode{true, absl::StrCat(blankNodePrefix_, "_", numBlankNodes_++)}
      .toSparql();
}

// ________________________________________________________________________
template <class T>
bool TurtleParser<T>::blankNodeLabel() {
  bool res = parseTerminal<TurtleTokenId::BlankNodeLabel>();
  if (res) {
    // Add a special prefix to ensure that the manually specified blank nodes
    // never interfere with the automatically generated ones. The `substr`
    // removes the leading `_:` which will be added again by the `BlankNode`
    // constructor.
    lastParseResult_ =
        BlankNode{false, lastParseResult_.getString().substr(2)}.toSparql();
  }
  return res;
}

// _____________________________________________________________________________
template <class Tokenizer_T>
bool TurtleParser<Tokenizer_T>::anon() {
  if (!parseTerminal<TurtleTokenId::Anon>()) {
    return false;
  }
  lastParseResult_ = createAnonNode();
  return true;
}

// __________________________________________________________________________
template <class T>
bool TurtleParser<T>::pnameNS() {
  if (parseTerminal<TurtleTokenId::PnameNS>()) {
    // this also includes a ":" which we do not need, hence the "-1"
    activePrefix_ = lastParseResult_.getString().substr(
        0, lastParseResult_.getString().size() - 1);
    lastParseResult_ = "";
    return true;
  } else {
    return false;
  }
}

// ________________________________________________________________________
template <class T>
bool TurtleParser<T>::pnameLnRelaxed() {
  // relaxed parsing, only works if the greedy parsing of the ":"
  // is ok
  tok_.skipWhitespaceAndComments();
  auto view = tok_.view();
  auto pos = view.find(':');
  if (pos == std::string::npos) {
    return false;
  }
  // these can also be part of a collection etc.
  // find any character that can end a pnameLn when assuming that no
  // escape sequences were used
  auto posEnd = view.find_first_of(" \t\r\n,;", pos);
  if (posEnd == std::string::npos) {
    // make tests work
    posEnd = view.size();
  }
  // TODO<joka921>: Is it allowed to have no space between triples and the
  // dots? In this case we have to check something here.
  activePrefix_ = view.substr(0, pos);
  lastParseResult_ = view.substr(pos + 1, posEnd - (pos + 1));
  // we do not remove the whitespace or the ,; since they are needed
  tok_.remove_prefix(posEnd);
  return true;
}

// _____________________________________________________________________
template <class T>
bool TurtleParser<T>::iriref() {
  // First make a cheap and simple check if we find `<...>` in the current
  // line (we don't care about the characters in between). If not, this is
  // certainly not an IRI reference.
  tok_.skipWhitespaceAndComments();
  auto view = tok_.view();
  if (!view.starts_with('<')) {
    return false;
  }
  auto endPos = view.find_first_of("<>\"\n", 1);
  if (endPos == std::string::npos || view[endPos] != '>') {
    raise(
        "Unterminated IRI reference (found '<' but no '>' before "
        "one of the following characters: <, \", newline)");
  }
  // In relaxed mode, that is all we check. Otherwise, we check if the IRI is
  // standard-compliant. If not, we output a warning and try to parse it in a
  // more relaxed way.
  if constexpr (T::UseRelaxedParsing) {
    tok_.remove_prefix(endPos + 1);
    lastParseResult_ = TripleComponent::Iri::fromIrirefConsiderBase(
        view.substr(0, endPos + 1), baseForRelativeIri(), baseForAbsoluteIri());
    return true;
  } else {
    if (!parseTerminal<TurtleTokenId::Iriref>()) {
      AD_LOG_WARN << "IRI ref not standard-compliant: "
                  << view.substr(0, endPos + 1) << std::endl;
      if (!parseTerminal<TurtleTokenId::IrirefRelaxed>()) {
        return false;
      }
    }
    lastParseResult_ = TripleComponent::Iri::fromIrirefConsiderBase(
        lastParseResult_.getString(), baseForRelativeIri(),
        baseForAbsoluteIri());
    return true;
  }
}

// ______________________________________________________________________
template <class T>
typename RdfStreamParser<T>::TurtleParserBackupState
RdfStreamParser<T>::backupState() const {
  TurtleParserBackupState b;
  b.numBlankNodes_ = this->numBlankNodes_;
  b.numTriples_ = this->triples_.size();
  b.tokenizerPosition_ = this->tok_.data().begin();
  b.tokenizerSize_ = this->tok_.data().size();
  return b;
}

// _______________________________________________________________
template <class T>
bool RdfStreamParser<T>::resetStateAndRead(
    RdfStreamParser::TurtleParserBackupState* bPtr) {
  auto& b = *bPtr;
  AD_CORRECTNESS_CHECK(fileBuffer_);
  auto nextBytesOpt = fileBuffer_->getNextBlock();
  if (!nextBytesOpt || nextBytesOpt.value().empty()) {
    // there are no more decompressed bytes, just continue with what we've got
    // do not alter any internal state.
    return false;
  }

  auto nextBytes = std::move(nextBytesOpt.value());

  // return to the state of the last backup
  this->numBlankNodes_ = b.numBlankNodes_;
  AD_CONTRACT_CHECK(this->triples_.size() >= b.numTriples_);
  this->triples_.resize(b.numTriples_);
  this->tok_.reset(b.tokenizerPosition_, b.tokenizerSize_);

  ParallelBuffer::BufferType buf;

  // Used for a more informative error message when a parse error occurs (see
  // function "raise").
  numBytesBeforeCurrentBatch_ += byteVec_.size() - tok_.data().size();
  buf.resize(tok_.data().size() + nextBytes.size());
  memcpy(buf.data(), tok_.data().begin(), tok_.data().size());
  memcpy(buf.data() + tok_.data().size(), nextBytes.data(), nextBytes.size());
  byteVec_ = std::move(buf);
  tok_.reset(byteVec_.data(), byteVec_.size());

  AD_LOG_TRACE << "Successfully decompressed next batch of " << nextBytes.size()
               << " << bytes to parser\n";

  // repair the backup state, its pointers might have changed due to
  // reallocation
  b = backupState();
  return true;
}

template <class T>
void RdfStreamParser<T>::initialize(const std::string& filename,
                                    ad_utility::MemorySize bufferSize) {
  this->clear();
  // Make sure that a block of data ends with a newline. This is important for
  // two reasons:
  //
  // 1. A block of data must not end in the middle of a comment. Otherwise the
  // remaining part of the comment, which is prepended to the next block, is
  // not recognized as a comment.
  //
  // 2. A block of data must not end with a `.` (without subsequent newline).
  // The reason is that with a `.` at the end, we cannot decide whether we are
  // in the middle of a `PN_LOCAL` (that continues in the next buffer) or at the
  // end of a statement.
  fileBuffer_ = std::make_unique<ParallelBufferWithEndRegex>(
      bufferSize.getBytes(), "([\\r\\n]+)");
  fileBuffer_->open(filename);
  byteVec_.resize(bufferSize.getBytes());
  // decompress the first block and initialize Tokenizer
  if (auto res = fileBuffer_->getNextBlock(); res) {
    byteVec_ = std::move(res.value());
    tok_.reset(byteVec_.data(), byteVec_.size());
  } else {
    AD_LOG_WARN
        << "The input stream for the turtle parser seems to contain no data!\n";
  }
}

// _____________________________________________________________________________
template <class T>
bool RdfStreamParser<T>::getLineImpl(TurtleTriple* triple) {
  if (triples_.empty()) {
    // if parsing the line fails because our buffer ends before the end of
    // the next statement we need to be able to recover
    TurtleParserBackupState b = backupState();
    // always try to parse a batch of triples at once to make up for the
    // relatively expensive backup calls.
    while (triples_.size() < PARSER_MIN_TRIPLES_AT_ONCE &&
           !isParserExhausted_) {
      bool parsedStatement;
      std::optional<ParseException> ex;
      // If this buffer reads from a memory-mapped file, then exceptions are
      // immediately rethrown. If we are reading from a stream in chunks of
      // bytes, we can try again with a larger buffer.
      try {
        parsedStatement = T::statement();
      } catch (const typename T::ParseException& p) {
        parsedStatement = false;
        ex = p;
      }

      if (!parsedStatement) {
        // we read chunks of memories in a buffered way
        // try to parse with a larger buffer and repeat the reading process
        // (maybe the failure was due to statements crossing our block).
        if (resetStateAndRead(&b)) {
          // we have successfully extended our buffer
<<<<<<< HEAD
          if (byteVec_.size() > BZIP2_MAX_TOTAL_BUFFER_SIZE.getBytes()) {
            std::string_view unparsed = tok_.view();
            LOG(ERROR) << "Could not parse " << PARSER_MIN_TRIPLES_AT_ONCE
                       << " Within " << BZIP2_MAX_TOTAL_BUFFER_SIZE
                       << " of Turtle input\n";
            LOG(ERROR) << "If you really have Turtle input with such a "
                          "long structure please recompile with adjusted "
                          "constants in ConstantsIndexCreation.h or "
                          "decompress your file and "
                          "use --file-format mmap\n";
            LOG(INFO) << "Logging first 1000 unparsed characters\n";
            LOG(INFO) << unparsed.substr(0, 1000) << std::endl;
=======
          if (byteVec_.size() > BZIP2_MAX_TOTAL_BUFFER_SIZE) {
            auto d = tok_.view();
            AD_LOG_ERROR << "Could not parse " << PARSER_MIN_TRIPLES_AT_ONCE
                         << " Within " << (BZIP2_MAX_TOTAL_BUFFER_SIZE >> 10)
                         << "MB of Turtle input\n";
            AD_LOG_ERROR << "If you really have Turtle input with such a "
                            "long structure please recompile with adjusted "
                            "constants in ConstantsIndexCreation.h or "
                            "decompress your file and "
                            "use --file-format mmap\n";
            auto s = std::min(size_t(1000), size_t(d.size()));
            AD_LOG_INFO << "Logging first 1000 unparsed characters\n";
            AD_LOG_INFO << std::string_view(d.data(), s) << std::endl;
>>>>>>> fae3fe93
            if (ex.has_value()) {
              throw ex.value();

            } else {
              this->raise(
                  "Too many bytes parsed without finishing a turtle "
                  "statement");
            }
          }
          // we have reset our state to a safe position and now have more
          // bytes to try, so just go to the next iterations
          continue;
        } else {
          // there are no more bytes in the buffer
          if (ex.has_value()) {
            throw ex.value();
          } else {
            // we are at the end of an input stream without an exception
            // the input is exhausted, but we still may retrieve
            // triples parsed so far, check if we have indeed parsed through
            // the complete input
            tok_.skipWhitespaceAndComments();
<<<<<<< HEAD
            std::string_view unparsed = tok_.view();
            if (!unparsed.empty()) {
              LOG(INFO) << "Parsing of line has Failed, but parseInput is not "
                           "yet exhausted. Remaining bytes: "
                        << unparsed.size() << '\n';
              LOG(INFO) << "Logging first 1000 unparsed characters\n";
              LOG(INFO) << unparsed.substr(0, 1000) << std::endl;
=======
            auto d = tok_.view();
            if (!d.empty()) {
              AD_LOG_INFO
                  << "Parsing of line has Failed, but parseInput is not "
                     "yet exhausted. Remaining bytes: "
                  << d.size() << '\n';
              auto s = std::min(size_t(1000), size_t(d.size()));
              AD_LOG_INFO << "Logging first 1000 unparsed characters\n";
              AD_LOG_INFO << std::string_view(d.data(), s) << std::endl;
>>>>>>> fae3fe93
            }
            isParserExhausted_ = true;
            break;
          }
        }
      }
    }
  }

  // if we have a triple now we can return it, else we are done parsing.
  if (triples_.empty()) {
    return false;
  }

  // we now have at least one triple, return it.
  *triple = triples_.back();
  triples_.pop_back();
  return true;
}

// We will use the  following trick: For a batch that is forwarded to the
// parallel parser, we will first increment `numBatchesTotal_` and then call
// the following lambda after the batch has completely been parsed and the
// result pushed to the `tripleCollector_`. We thus get the invariant that
// `batchIdx_
// == numBatchesTotal_` iff all batches that have been inserted to the
// `parallelParser_` have been fully processed. After the last batch we will
// push another call to this lambda to the `parallelParser_` which will then
// finish the `tripleCollector_` as soon as all batches have been computed.
template <typename T>
void RdfParallelParser<T>::finishTripleCollectorIfLastBatch() {
  if (batchIdx_.fetch_add(1) == numBatchesTotal_) {
    tripleCollector_.finish();
  }
}

// __________________________________________________________________________________
template <typename T>
template <typename Batch>
void RdfParallelParser<T>::parseBatch(size_t parsePosition, Batch batch) {
  try {
    RdfStringParser<T> parser{&this->encodedIriManager(), defaultGraphIri_};
    parser.prefixMap_ = this->prefixMap_;
    parser.useSimplifiedGrammar();
    parser.setPositionOffset(parsePosition);
    parser.setInputStream(std::move(batch));
    // TODO: raise error message if a prefix parsing fails;
    std::vector<TurtleTriple> triples = parser.parseAndReturnAllTriples();

    tripleCollector_.push([triples = std::move(triples), this]() mutable {
      triples_ = std::move(triples);
    });
    finishTripleCollectorIfLastBatch();
  } catch (std::exception& e) {
    errorMessages_.wlock()->emplace_back(parsePosition, e.what());
    tripleCollector_.pushException(std::current_exception());
  }
};

// _______________________________________________________________________
template <typename T>
template <typename Batch>
void RdfParallelParser<T>::feedBatchesToParser(
    Batch remainingBatchFromInitialization) {
  bool first = true;
  size_t parsePosition = 0;
  auto cleanup =
      ad_utility::makeOnDestructionDontThrowDuringStackUnwinding([this] {
        // Wait until everything has been parsed and then also finish the
        // triple collector.
        parallelParser_.push([this] { finishTripleCollectorIfLastBatch(); });
        parallelParser_.finish();
      });
  decltype(remainingBatchFromInitialization) inputBatch;
  try {
    while (true) {
      if (first) {
        inputBatch = std::move(remainingBatchFromInitialization);
        first = false;
      } else {
        auto nextOptional = fileBuffer_->getNextBlock();
        if (!nextOptional) {
          return;
        }
        inputBatch = std::move(nextOptional.value());
      }
      auto batchSize = inputBatch.size();
      auto parseThisBatch = [this, parsePosition,
                             batch = std::move(inputBatch)]() mutable {
        parseBatch(parsePosition, std::move(batch));
      };
      parsePosition += batchSize;
      numBatchesTotal_.fetch_add(1);
      if (sleepTimeForTesting_ > 0ms) {
        std::this_thread::sleep_for(sleepTimeForTesting_);
      }
      bool stillActive = parallelParser_.push(parseThisBatch);
      if (!stillActive) {
        return;
      }
    }
  } catch (std::exception& e) {
    errorMessages_.wlock()->emplace_back(parsePosition, e.what());
    tripleCollector_.pushException(std::current_exception());
  }
};

// _______________________________________________________________________
template <typename T>
void RdfParallelParser<T>::initialize(const std::string& filename,
                                      ad_utility::MemorySize bufferSize) {
  fileBuffer_ = std::make_unique<ParallelBufferWithEndRegex>(
      bufferSize.getBytes(), "\\.[\\t ]*([\\r\\n]+)");
  ParallelBuffer::BufferType remainingBatchFromInitialization;
  fileBuffer_->open(filename);
  RdfStringParser<T> declarationParser{&this->encodedIriManager()};
  std::string_view remainder;
  while (remainder.empty()) {
    if (auto batch = fileBuffer_->getNextBlock()) {
      declarationParser.setInputStream(std::move(batch.value()));
      while (declarationParser.parseDirectiveManually()) {
      }
      remainder = declarationParser.getUnparsedRemainder();
    } else {
      AD_LOG_WARN
          << "Empty input to the TURTLE parser, is this what you intended?"
          << std::endl;
      break;
    }
  }
  this->prefixMap_ = std::move(declarationParser.getPrefixMap());
  remainingBatchFromInitialization.reserve(remainder.size());
  ql::ranges::copy(remainder,
                   std::back_inserter(remainingBatchFromInitialization));

  auto feedBatches = [this, firstBatch = std::move(
                                remainingBatchFromInitialization)]() mutable {
    feedBatchesToParser(std::move(firstBatch));
  };

  parseFuture_ = std::async(std::launch::async, feedBatches);
}

// _____________________________________________________________________________
template <class T>
bool RdfParallelParser<T>::processTriples() {
  // If the current batch is out of triples_ get the next batch of triples.
  // We need a while loop instead of a simple if in case there is a batch that
  // contains no triples. (Theoretically this might happen, and it is safer this
  // way)
  while (triples_.empty()) {
    auto optionalTripleTask = [&]() {
      try {
        return tripleCollector_.pop();
      } catch (const std::exception&) {
        AD_LOG_ERROR << "Error detected during parallel parsing, waiting for "
                        "workers to finish ..."
                     << std::endl;
        // In case of multiple errors in parallel batches, we always report the
        // first error.
        parallelParser_.finish();
        parallelParser_.waitUntilFinished();
        auto errors = std::move(*errorMessages_.wlock());
        const auto& firstError =
            ql::ranges::min_element(errors, {}, ad_utility::first);
        AD_CORRECTNESS_CHECK(firstError != errors.end());
        throw std::runtime_error{firstError->second};
      }
    }();
    if (!optionalTripleTask) {
      // Everything has been parsed
      return false;
    }
    // OptionalTripleTask fills the triples_ vector
    (*optionalTripleTask)();
  }
  return true;
}

// _______________________________________________________________________
template <class T>
bool RdfParallelParser<T>::getLineImpl(TurtleTriple* triple) {
  bool triplesRemaining = processTriples();
  if (triplesRemaining) {
    // we now have at least one triple, return it.
    *triple = std::move(triples_.back());
    triples_.pop_back();
  }
  return triplesRemaining;
}

// _______________________________________________________________________
template <class T>
std::optional<std::vector<TurtleTriple>> RdfParallelParser<T>::getBatch() {
  bool triplesRemaining = processTriples();
  return triplesRemaining ? std::optional{std::move(triples_)} : std::nullopt;
}

// __________________________________________________________
template <typename T>
RdfParallelParser<T>::~RdfParallelParser() {
  ad_utility::ignoreExceptionIfThrows(
      [this] {
        parallelParser_.finish();
        tripleCollector_.finish();
        parseFuture_.wait();
      },
      "During the destruction of a RdfParallelParser");
}

// Create a parser for a single file of an `InputFileSpecification`. The type
// of the parser depends on the filetype (Turtle or N-Quads) and on whether the
// file is to be parsed in parallel.
template <typename TokenizerT>
static std::unique_ptr<RdfParserBase> makeSingleRdfParser(
    const qlever::InputFileSpecification& file, const EncodedIriManager* ev,
    ad_utility::MemorySize bufferSize) {
  auto graph = [file]() -> TripleComponent {
    if (file.defaultGraph_.has_value()) {
      return TripleComponent::Iri::fromIrirefWithoutBrackets(
          file.defaultGraph_.value());
    } else {
      return qlever::specialIds().at(DEFAULT_GRAPH_IRI);
    }
  };
  auto makeRdfParserImpl = ad_utility::ApplyAsValueIdentity{
      [&filename = file.filename_, &bufferSize, &graph, ev](
          auto useParallel,
          auto isTurtleInput) -> std::unique_ptr<RdfParserBase> {
        using InnerParser =
            std::conditional_t<isTurtleInput == 1, TurtleParser<TokenizerT>,
                               NQuadParser<TokenizerT>>;
        using Parser =
            std::conditional_t<useParallel == 1, RdfParallelParser<InnerParser>,
                               RdfStreamParser<InnerParser>>;
        return std::make_unique<Parser>(filename, ev, bufferSize, graph());
      }};

  // The call to `callFixedSize` lifts runtime integers to compile time
  // integers. We use it here to create the correct combination of template
  // arguments.
  return ad_utility::callFixedSize(
      std::array{file.parseInParallel_ ? 1 : 0,
                 file.filetype_ == qlever::Filetype::Turtle ? 1 : 0},
      makeRdfParserImpl);
}

// _____________________________________________________________________________
std::optional<std::vector<TurtleTriple>> RdfParserBase::getBatch() {
  std::vector<TurtleTriple> result;
  result.reserve(100'000);
  for (size_t i = 0; i < 100'000; ++i) {
    result.emplace_back();
    bool success = getLine(result.back());
    if (!success) {
      result.resize(result.size() - 1);
      break;
    }
  }
  if (result.empty()) {
    return std::nullopt;
  }
  return result;
}

// ______________________________________________________________
RdfMultifileParser::RdfMultifileParser(
    const std::vector<qlever::InputFileSpecification>& files,
    const EncodedIriManager* encodedIriManager,
    ad_utility::MemorySize bufferSize)
    : RdfParserBase(encodedIriManager) {
  using namespace qlever;
  // This lambda parses a single file and pushes the results and all occurring
  // exceptions to the `finishedBatchQueue_`.
  auto parseFile = [this, encodedIriManager](
                       const InputFileSpecification& file,
                       ad_utility::MemorySize bufferSize) {
    try {
      auto parser =
          makeSingleRdfParser<Tokenizer>(file, encodedIriManager, bufferSize);
      while (auto batch = parser->getBatch()) {
        bool active = finishedBatchQueue_.push(std::move(batch.value()));
        if (!active) {
          // The queue was finished prematurely, stop this thread. This is
          // important to avoid deadlocks.
          return;
        }
      }
    } catch (...) {
      finishedBatchQueue_.pushException(std::current_exception());
      return;
    }
    if (numActiveParsers_.fetch_sub(1) == 1) {
      // We are the last parser, we have to notify the downstream code that the
      // input has been parsed completely.
      finishedBatchQueue_.finish();
    }
  };

  // Feed all the input files to the `parsingQueue_`.
  auto makeParsers = [files, bufferSize, this, parseFile]() {
    for (const auto& file : files) {
      numActiveParsers_++;
      bool active =
          parsingQueue_.push(absl::bind_front(parseFile, file, bufferSize));
      if (!active) {
        // The queue was finished prematurely, stop this thread. This is
        // important to avoid deadlocks.
        return;
      }
    }
    parsingQueue_.finish();
  };
  feederThread_ = ad_utility::JThread{makeParsers};
}

// _____________________________________________________________________________
RdfMultifileParser::~RdfMultifileParser() {
  ad_utility::ignoreExceptionIfThrows(
      [this] {
        parsingQueue_.finish();
        finishedBatchQueue_.finish();
      },
      "During the destruction of an RdfMultifileParser");
}

//______________________________________________________________________________
bool RdfMultifileParser::getLineImpl(TurtleTriple*) { AD_FAIL(); }

// _____________________________________________________________________________
std::optional<std::vector<TurtleTriple>> RdfMultifileParser::getBatch() {
  return finishedBatchQueue_.pop();
}

// Explicit instantiations
template class TurtleParser<Tokenizer>;
template class TurtleParser<TokenizerCtre>;
template class RdfStreamParser<TurtleParser<Tokenizer>>;
template class RdfStreamParser<TurtleParser<TokenizerCtre>>;
template class RdfParallelParser<TurtleParser<Tokenizer>>;
template class RdfParallelParser<TurtleParser<TokenizerCtre>>;
template class RdfStreamParser<NQuadParser<Tokenizer>>;
template class RdfStreamParser<NQuadParser<TokenizerCtre>>;
template class RdfParallelParser<NQuadParser<Tokenizer>>;
template class RdfParallelParser<NQuadParser<TokenizerCtre>>;<|MERGE_RESOLUTION|>--- conflicted
+++ resolved
@@ -1022,34 +1022,18 @@
         // (maybe the failure was due to statements crossing our block).
         if (resetStateAndRead(&b)) {
           // we have successfully extended our buffer
-<<<<<<< HEAD
           if (byteVec_.size() > BZIP2_MAX_TOTAL_BUFFER_SIZE.getBytes()) {
             std::string_view unparsed = tok_.view();
-            LOG(ERROR) << "Could not parse " << PARSER_MIN_TRIPLES_AT_ONCE
-                       << " Within " << BZIP2_MAX_TOTAL_BUFFER_SIZE
-                       << " of Turtle input\n";
-            LOG(ERROR) << "If you really have Turtle input with such a "
-                          "long structure please recompile with adjusted "
-                          "constants in ConstantsIndexCreation.h or "
-                          "decompress your file and "
-                          "use --file-format mmap\n";
-            LOG(INFO) << "Logging first 1000 unparsed characters\n";
-            LOG(INFO) << unparsed.substr(0, 1000) << std::endl;
-=======
-          if (byteVec_.size() > BZIP2_MAX_TOTAL_BUFFER_SIZE) {
-            auto d = tok_.view();
             AD_LOG_ERROR << "Could not parse " << PARSER_MIN_TRIPLES_AT_ONCE
-                         << " Within " << (BZIP2_MAX_TOTAL_BUFFER_SIZE >> 10)
-                         << "MB of Turtle input\n";
+                         << " Within " << BZIP2_MAX_TOTAL_BUFFER_SIZE
+                         << " of Turtle input\n";
             AD_LOG_ERROR << "If you really have Turtle input with such a "
                             "long structure please recompile with adjusted "
                             "constants in ConstantsIndexCreation.h or "
                             "decompress your file and "
                             "use --file-format mmap\n";
-            auto s = std::min(size_t(1000), size_t(d.size()));
-            AD_LOG_INFO << "Logging first 1000 unparsed characters\n";
-            AD_LOG_INFO << std::string_view(d.data(), s) << std::endl;
->>>>>>> fae3fe93
+            AD_LOG_ERROR << "Logging first 1000 unparsed characters\n";
+            AD_LOG_ERROR << unparsed.substr(0, 1000) << std::endl;
             if (ex.has_value()) {
               throw ex.value();
 
@@ -1072,25 +1056,14 @@
             // triples parsed so far, check if we have indeed parsed through
             // the complete input
             tok_.skipWhitespaceAndComments();
-<<<<<<< HEAD
             std::string_view unparsed = tok_.view();
             if (!unparsed.empty()) {
-              LOG(INFO) << "Parsing of line has Failed, but parseInput is not "
-                           "yet exhausted. Remaining bytes: "
-                        << unparsed.size() << '\n';
-              LOG(INFO) << "Logging first 1000 unparsed characters\n";
-              LOG(INFO) << unparsed.substr(0, 1000) << std::endl;
-=======
-            auto d = tok_.view();
-            if (!d.empty()) {
               AD_LOG_INFO
                   << "Parsing of line has Failed, but parseInput is not "
                      "yet exhausted. Remaining bytes: "
-                  << d.size() << '\n';
-              auto s = std::min(size_t(1000), size_t(d.size()));
+                  << unparsed.size() << '\n';
               AD_LOG_INFO << "Logging first 1000 unparsed characters\n";
-              AD_LOG_INFO << std::string_view(d.data(), s) << std::endl;
->>>>>>> fae3fe93
+              AD_LOG_INFO << unparsed.substr(0, 1000) << std::endl;
             }
             isParserExhausted_ = true;
             break;
