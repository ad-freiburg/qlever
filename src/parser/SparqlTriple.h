--- conflicted
+++ resolved
@@ -10,12 +10,8 @@
 #include <vector>
 
 #include "global/Id.h"
-<<<<<<< HEAD
-#include "parser/data/Iri.h"
-=======
 #include "parser/PropertyPath.h"
 #include "parser/TripleComponent.h"
->>>>>>> eb209bee
 #include "parser/data/Variable.h"
 
 // Data container for parsed triples from the where clause.
