--- conflicted
+++ resolved
@@ -12,54 +12,9 @@
 #include "parser/data/Types.h"
 
 namespace updateClause {
-<<<<<<< HEAD
-struct Clear {
-  bool silent_;
-  GraphRefAll target_;
-};
-
-struct Drop {
-  bool silent_;
-  GraphRefAll target_;
-};
-
-struct Create {
-  bool silent_;
-  GraphRef target_;
-};
-
-struct Add {
-  bool silent_;
-  GraphOrDefault source_;
-  GraphOrDefault target_;
-};
-
-struct Move {
-  bool silent_;
-  GraphOrDefault source_;
-  GraphOrDefault target_;
-};
-
-struct Copy {
-  bool silent_;
-  GraphOrDefault source_;
-  GraphOrDefault target_;
-=======
-struct Load {
-  bool silent_;
-  ad_utility::triple_component::Iri source_;
-  std::optional<GraphRef> target_;
->>>>>>> 4ea0154d
-};
-
 // A Graph Update is an Update operation that inserts or deletes some triples.
 // These triples can contain variables that are bound the result of the
-<<<<<<< HEAD
-// ParsedQueries GraphPattern. This used for `INSERT DATA`, `DELETE DATA`,
-// `DELETE WHERE {...}`, `DELETE/INSERT {..} WHERE {...}` and `LOAD`.
-=======
-// ParsedQueries GraphPattern. All Updates except `LOAD` are realised with it.
->>>>>>> 4ea0154d
+// ParsedQueries GraphPattern. All Updates are realised with it.
 struct GraphUpdate {
   std::vector<SparqlTripleSimpleWithGraph> toInsert_;
   std::vector<SparqlTripleSimpleWithGraph> toDelete_;
@@ -72,12 +27,8 @@
 };
 
 // All the available update operations.
-<<<<<<< HEAD
-using Operation =
-    std::variant<GraphUpdate, Clear, Drop, Create, Add, Move, Copy>;
-=======
-using Operation = std::variant<GraphUpdate, Load>;
->>>>>>> 4ea0154d
+// TODO: erase
+using Operation = std::variant<GraphUpdate>;
 }  // namespace updateClause
 
 namespace parsedQuery {
