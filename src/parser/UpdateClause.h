--- conflicted
+++ resolved
@@ -12,21 +12,9 @@
 #include "parser/data/Types.h"
 
 namespace updateClause {
-<<<<<<< HEAD
-struct Load {
-  bool silent_;
-  ad_utility::triple_component::Iri source_;
-  std::optional<GraphRef> target_;
-};
-
-// A Graph Update is an Update operation that inserts or deletes some triples.
-// These triples can contain variables that are bound the result of the
-// ParsedQueries GraphPattern. All Updates except `LOAD` are realised with it.
-=======
 // A Graph Update is an Update operation that inserts or deletes some triples.
 // These triples can contain variables that are bound the result of the
 // ParsedQueries GraphPattern. All Updates are realised with it.
->>>>>>> 14f89099
 struct GraphUpdate {
   std::vector<SparqlTripleSimpleWithGraph> toInsert_;
   std::vector<SparqlTripleSimpleWithGraph> toDelete_;
@@ -37,12 +25,6 @@
               std::vector<SparqlTripleSimpleWithGraph> toDelete)
       : toInsert_{std::move(toInsert)}, toDelete_{std::move(toDelete)} {}
 };
-<<<<<<< HEAD
-
-// All the available update operations.
-using Operation = std::variant<GraphUpdate, Load>;
-=======
->>>>>>> 14f89099
 }  // namespace updateClause
 
 namespace parsedQuery {
