// Copyright 2011, University of Freiburg,
// Chair of Algorithms and Data Structures.
//   2011-2017 Björn Buchhold (buchhold@informatik.uni-freiburg.de)
//   2018-     Johannes Kalmbach (kalmbach@informatik.uni-freiburg.de)

#include <CompilationInfo.h>
#include <engine/Server.h>
#include <global/Constants.h>
#include <util/ProgramOptionsHelpers.h>
#include <util/ReadableNumberFact.h>

#include <boost/program_options.hpp>
#include <cstdlib>
#include <iostream>
#include <string>
#include <vector>

#include "util/MemorySize/MemorySize.h"
#include "util/MemorySize/MemorySizeParser.h"

using std::size_t;
using std::string;

namespace po = boost::program_options;

#define EMPH_ON "\033[1m"
#define EMPH_OFF "\033[22m"

// Main function.
int main(int argc, char** argv) {
  setlocale(LC_CTYPE, "");

  std::locale loc;
  ad_utility::ReadableNumberFacet facet(1);
  std::locale locWithNumberGrouping(loc, &facet);
  ad_utility::Log::imbue(locWithNumberGrouping);

  // Init variables that may or may not be
  // filled / set depending on the options.
  using ad_utility::NonNegative;

  std::string indexBasename;
  std::string accessToken;
  bool text = false;
  unsigned short port;
  NonNegative numSimultaneousQueries = 1;
  bool noPatterns;
  bool noPatternTrick;
  bool onlyPsoAndPosPermutations;

  ad_utility::MemorySize memoryMaxSize;

  ad_utility::ParameterToProgramOptionFactory optionFactory{
      &RuntimeParameters()};

  po::options_description options("Options for ServerMain");
  auto add = [&options]<typename... Args>(Args&&... args) {
    options.add_options()(std::forward<Args>(args)...);
  };
  add("help,h", "Produce this help message.");
  // TODO<joka921> Can we output the "required" automatically?
  add("index-basename,i", po::value<std::string>(&indexBasename)->required(),
      "The basename of the index files (required).");
  add("port,p", po::value<unsigned short>(&port)->required(),
      "The port on which HTTP requests are served (required).");
  add("access-token,a", po::value<std::string>(&accessToken)->default_value(""),
      "Access token for restricted API calls (default: no access).");
  add("num-simultaneous-queries,j",
      po::value<NonNegative>(&numSimultaneousQueries)->default_value(1),
      "The number of queries that can be processed simultaneously.");
  add("memory-max-size,m",
      po::value<ad_utility::MemorySize>(&memoryMaxSize)
          ->default_value(DEFAULT_MEM_FOR_QUERIES),
      "Limit on the total amount of memory that can be used for "
      "query processing and caching. If exceeded, query will return with "
      "an error, but the engine will not crash.");
  add("cache-max-size,c", optionFactory.getProgramOption<"cache-max-size">(),
      "Maximum memory size for all cache entries (pinned and "
      "not pinned). Note that the cache is part of the total memory "
      "limited by --memory-max-size.");
  add("cache-max-size-single-entry,e",
      optionFactory.getProgramOption<"cache-max-size-single-entry">(),
      "Maximum size for a single cache entry. That is, "
      "results larger than this will not be cached unless pinned.");
  add("cache-max-num-entries,k",
      optionFactory.getProgramOption<"cache-max-num-entries">(),
      "Maximum number of entries in the cache. If exceeded, remove "
      "least-recently used non-pinned entries from the cache. Note that "
      "this condition and the size limit specified via --cache-max-size "
      "both have to hold (logical AND).");
  add("no-patterns,P", po::bool_switch(&noPatterns),
      "Disable the use of patterns. If disabled, the special predicate "
      "`ql:has-predicate` is not available.");
  add("no-pattern-trick,T", po::bool_switch(&noPatternTrick),
      "Maximum number of entries in the cache. If exceeded, remove "
      "least-recently used entries from the cache if possible. Note that "
      "this condition and the size limit specified via --cache-max-size-gb "
      "both have to hold (logical AND).");
  add("text,t", po::bool_switch(&text),
      "Also load the text index. The text index must have been built before "
      "using `IndexBuilderMain` with options `-d` and `-w`.");
  add("only-pso-and-pos-permutations,o",
      po::bool_switch(&onlyPsoAndPosPermutations),
      "Only load the PSO and POS permutations. This disables queries with "
      "predicate variables.");
  po::variables_map optionsMap;

  try {
    po::store(po::parse_command_line(argc, argv, options), optionsMap);
    if (optionsMap.count("help")) {
      std::cout << options << '\n';
      return EXIT_SUCCESS;
    }
    po::notify(optionsMap);
  } catch (const std::exception& e) {
    std::cerr << "Error in command-line argument: " << e.what() << '\n';
    std::cerr << options << '\n';
    return EXIT_FAILURE;
  }

  LOG(INFO) << EMPH_ON << "QLever Server, compiled on "
            << qlever::version::DatetimeOfCompilation << " using git hash "
            << qlever::version::GitShortHash() << EMPH_OFF << std::endl;

  try {
<<<<<<< HEAD
    Server server(port, static_cast<int>(numSimultaneousQueries), memoryMaxSize,
                  std::move(accessToken), !noPatternTrick);
=======
    Server server(
        port, numSimultaneousQueries,
        ad_utility::MemorySize::gigabytes(static_cast<size_t>(memoryMaxSizeGb)),
        std::move(accessToken), !noPatternTrick);
>>>>>>> 9d3178aa
    server.run(indexBasename, text, !noPatterns, !onlyPsoAndPosPermutations);
  } catch (const std::exception& e) {
    // This code should never be reached as all exceptions should be handled
    // within server.run()
    LOG(ERROR) << e.what() << std::endl;
    return 1;
  }
  // This should also never be reached as the server threads are not supposed
  // to terminate.
  return 2;
}<|MERGE_RESOLUTION|>--- conflicted
+++ resolved
@@ -48,7 +48,7 @@
   bool noPatternTrick;
   bool onlyPsoAndPosPermutations;
 
-  ad_utility::MemorySize memoryMaxSize;
+  NonNegative memoryMaxSizeGb;
 
   ad_utility::ParameterToProgramOptionFactory optionFactory{
       &RuntimeParameters()};
@@ -68,25 +68,26 @@
   add("num-simultaneous-queries,j",
       po::value<NonNegative>(&numSimultaneousQueries)->default_value(1),
       "The number of queries that can be processed simultaneously.");
-  add("memory-max-size,m",
-      po::value<ad_utility::MemorySize>(&memoryMaxSize)
-          ->default_value(DEFAULT_MEM_FOR_QUERIES),
-      "Limit on the total amount of memory that can be used for "
+  add("memory-max-size-gb,m",
+      po::value<NonNegative>(&memoryMaxSizeGb)
+          ->default_value(DEFAULT_MEM_FOR_QUERIES_IN_GB),
+      "Limit on the total amount of memory (in GB) that can be used for "
       "query processing and caching. If exceeded, query will return with "
       "an error, but the engine will not crash.");
-  add("cache-max-size,c", optionFactory.getProgramOption<"cache-max-size">(),
-      "Maximum memory size for all cache entries (pinned and "
+  add("cache-max-size-gb,c",
+      optionFactory.getProgramOption<"cache-max-size-gb">(),
+      "Maximum memory size in GB for all cache entries (pinned and "
       "not pinned). Note that the cache is part of the total memory "
-      "limited by --memory-max-size.");
-  add("cache-max-size-single-entry,e",
-      optionFactory.getProgramOption<"cache-max-size-single-entry">(),
-      "Maximum size for a single cache entry. That is, "
+      "limited by --memory-max-size-gb.");
+  add("cache-max-size-gb-single-entry,e",
+      optionFactory.getProgramOption<"cache-max-size-gb-single-entry">(),
+      "Maximum size in GB for a single cache entry. That is, "
       "results larger than this will not be cached unless pinned.");
   add("cache-max-num-entries,k",
       optionFactory.getProgramOption<"cache-max-num-entries">(),
       "Maximum number of entries in the cache. If exceeded, remove "
       "least-recently used non-pinned entries from the cache. Note that "
-      "this condition and the size limit specified via --cache-max-size "
+      "this condition and the size limit specified via --cache-max-size-gb "
       "both have to hold (logical AND).");
   add("no-patterns,P", po::bool_switch(&noPatterns),
       "Disable the use of patterns. If disabled, the special predicate "
@@ -123,15 +124,10 @@
             << qlever::version::GitShortHash() << EMPH_OFF << std::endl;
 
   try {
-<<<<<<< HEAD
-    Server server(port, static_cast<int>(numSimultaneousQueries), memoryMaxSize,
-                  std::move(accessToken), !noPatternTrick);
-=======
     Server server(
         port, numSimultaneousQueries,
         ad_utility::MemorySize::gigabytes(static_cast<size_t>(memoryMaxSizeGb)),
         std::move(accessToken), !noPatternTrick);
->>>>>>> 9d3178aa
     server.run(indexBasename, text, !noPatterns, !onlyPsoAndPosPermutations);
   } catch (const std::exception& e) {
     // This code should never be reached as all exceptions should be handled
