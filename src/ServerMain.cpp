--- conflicted
+++ resolved
@@ -126,15 +126,10 @@
             << qlever::version::GitShortHash() << EMPH_OFF << std::endl;
 
   try {
-<<<<<<< HEAD
     Server server(
-        port, static_cast<int>(numSimultaneousQueries),
+        port, numSimultaneousQueries,
         ad_utility::MemorySize::gigabytes(static_cast<size_t>(memoryMaxSizeGb)),
         std::move(accessToken), !noPatternTrick);
-=======
-    Server server(port, numSimultaneousQueries, memoryMaxSizeGb,
-                  std::move(accessToken), !noPatternTrick);
->>>>>>> 90640c33
     server.run(indexBasename, text, !noPatterns, !onlyPsoAndPosPermutations);
   } catch (const std::exception& e) {
     // This code should never be reached as all exceptions should be handled
