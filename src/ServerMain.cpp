--- conflicted
+++ resolved
@@ -95,11 +95,7 @@
   optind = 1;
   // Process command line arguments.
   while (true) {
-<<<<<<< HEAD
-    int c = getopt_long(argc, argv, "i:p:j:tauhm:lT", options, NULL);
-=======
-    int c = getopt_long(argc, argv, "i:p:j:tauhmlTM:", options, NULL);
->>>>>>> 22ac680b
+    int c = getopt_long(argc, argv, "i:p:j:tauhm:lTM:", options, NULL);
     if (c == -1) break;
     switch (c) {
       case 'i':
@@ -120,13 +116,11 @@
       case 'j':
         numThreads = atoi(optarg);
         break;
-<<<<<<< HEAD
       case 'm':
         memLimit = atoi(optarg);
-=======
+        break;
       case 'M':
         maxVocabSize = atoi(optarg);
->>>>>>> 22ac680b
         break;
       case 'h':
         printUsage(argv[0]);
@@ -166,14 +160,8 @@
   cout << "Set locale LC_CTYPE to: " << locale << endl;
 
   try {
-<<<<<<< HEAD
     Server server(port, numThreads, memLimit * 1 << 30u);
-    server.initialize(index, text, usePatterns, enablePatternTrick);
-=======
-    Server server(port, numThreads);
-    cout << "max vocab size is " << maxVocabSize << std::endl;
     server.initialize(index, text, usePatterns, enablePatternTrick, maxVocabSize);
->>>>>>> 22ac680b
     server.run();
   } catch (const std::exception& e) {
     // This code should never be reached as all exceptions should be handled
