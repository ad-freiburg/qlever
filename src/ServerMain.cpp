// Copyright 2011, University of Freiburg,
// Chair of Algorithms and Data Structures.
//   2011-2017 Björn Buchhold (buchhold@informatik.uni-freiburg.de)
//   2018-     Johannes Kalmbach (kalmbach@informatik.uni-freiburg.de)
//
// Copyright 2025, Bayerische Motoren Werke Aktiengesellschaft (BMW AG)

#include <boost/program_options.hpp>
#include <cstdlib>
#include <iostream>
#include <string>
#include <vector>

#include "CompilationInfo.h"
#include "engine/Server.h"
#include "global/Constants.h"
#include "global/RuntimeParameters.h"
#include "util/MemorySize/MemorySize.h"
#include "util/ParseableDuration.h"
#include "util/ProgramOptionsHelpers.h"
#include "util/ReadableNumberFacet.h"

using std::size_t;
using std::string;

namespace po = boost::program_options;

// Main function.
int main(int argc, char** argv) {
  // TODO<joka921> This is a hack, because the unit tests currently don't work
  // with the strip-columns feature.
  RuntimeParameters().set<"strip-columns">(true);
  // Copy the git hash and datetime of compilation (which require relinking)
  // to make them accessible to other parts of the code
  qlever::version::copyVersionInfo();
  setlocale(LC_CTYPE, "");

  std::locale loc;
  ad_utility::ReadableNumberFacet facet(1);
  std::locale locWithNumberGrouping(loc, &facet);
  ad_utility::Log::imbue(locWithNumberGrouping);

  // Init variables that may or may not be
  // filled / set depending on the options.
  using ad_utility::NonNegative;

  std::string indexBasename;
  std::string accessToken;
  bool text = false;
  unsigned short port;
  NonNegative numSimultaneousQueries = 1;
  bool noPatterns;
  bool noPatternTrick;
  bool onlyPsoAndPosPermutations;
  bool persistUpdates;

  ad_utility::MemorySize memoryMaxSize;

  ad_utility::ParameterToProgramOptionFactory optionFactory{
      &RuntimeParameters()};

  po::options_description options("Options for ServerMain");
  auto add = [&options](auto&&... args) {
    options.add_options()(AD_FWD(args)...);
  };
  add("help,h", "Produce this help message.");
  // TODO<joka921> Can we output the "required" automatically?
  add("index-basename,i", po::value<std::string>(&indexBasename)->required(),
      "The basename of the index files (required).");
  add("port,p", po::value<unsigned short>(&port)->required(),
      "The port on which HTTP requests are served (required).");
  add("access-token,a", po::value<std::string>(&accessToken)->default_value(""),
      "Access token for restricted API calls (default: no access).");
  add("num-simultaneous-queries,j",
      po::value<NonNegative>(&numSimultaneousQueries)->default_value(1),
      "The number of queries that can be processed simultaneously.");
  add("memory-max-size,m",
      po::value<ad_utility::MemorySize>(&memoryMaxSize)
          ->default_value(DEFAULT_MEM_FOR_QUERIES),
      "Limit on the total amount of memory that can be used for "
      "query processing and caching. If exceeded, query will return with "
      "an error, but the engine will not crash.");
  add("cache-max-size,c", optionFactory.getProgramOption<"cache-max-size">(),
      "Maximum memory size for all cache entries (pinned and "
      "not pinned). Note that the cache is part of the total memory "
      "limited by --memory-max-size.");
  add("cache-max-size-single-entry,e",
      optionFactory.getProgramOption<"cache-max-size-single-entry">(),
      "Maximum size for a single cache entry. That is, "
      "results larger than this will not be cached unless pinned.");
  add("cache-max-size-lazy-result,E",
      optionFactory.getProgramOption<"cache-max-size-lazy-result">(),
      "Maximum size up to which lazy results will be cached by aggregating "
      "partial results. Caching does cause significant overhead for this "
      "case.");
  add("cache-max-num-entries,k",
      optionFactory.getProgramOption<"cache-max-num-entries">(),
      "Maximum number of entries in the cache. If exceeded, remove "
      "least-recently used non-pinned entries from the cache. Note that "
      "this condition and the size limit specified via --cache-max-size "
      "both have to hold (logical AND).");
  add("no-patterns,P", po::bool_switch(&noPatterns),
      "Disable the use of patterns. If disabled, the special predicate "
      "`ql:has-predicate` is not available.");
  add("no-pattern-trick,T", po::bool_switch(&noPatternTrick),
      "Maximum number of entries in the cache. If exceeded, remove "
      "least-recently used entries from the cache if possible. Note that "
      "this condition and the size limit specified via --cache-max-size-gb "
      "both have to hold (logical AND).");
  add("text,t", po::bool_switch(&text),
      "Also load the text index. The text index must have been built before "
      "using `IndexBuilderMain` with options `-d` and `-w`.");
  add("only-pso-and-pos-permutations,o",
      po::bool_switch(&onlyPsoAndPosPermutations),
      "Only load the PSO and POS permutations. This disables queries with "
      "predicate variables.");
  add("default-query-timeout,s",
      optionFactory.getProgramOption<"default-query-timeout">(),
      "Set the default timeout in seconds after which queries are cancelled"
      "automatically.");
  add("service-max-value-rows,S",
      optionFactory.getProgramOption<"service-max-value-rows">(),
      "The maximal number of result rows to be passed to a SERVICE operation "
      "as a VALUES clause to optimize its computation.");
  add("throw-on-unbound-variables",
      optionFactory.getProgramOption<"throw-on-unbound-variables">(),
      "If set to true, the queries that use GROUP BY, BIND, or ORDER BY with "
      "variables that are unbound in the query throw an exception. These "
      "queries technically are allowed by the SPARQL standard, but typically "
      "are the result of typos and unintended by the user");
  add("request-body-limit",
      optionFactory.getProgramOption<"request-body-limit">(),
      "Set the maximum size for the body of requests the server will process. "
      "Set to zero to disable the limit.");
  add("cache-service-results",
      optionFactory.getProgramOption<"cache-service-results">(),
      "SERVICE is not cached because we have to assume that any remote "
      "endpoint might change at any point in time. If you control the "
      "endpoints, you can override this setting. This will disable the sibling "
      "optimization where VALUES are dynamically pushed into `SERVICE`.");
  add("persist-updates", po::bool_switch(&persistUpdates),
      "If set, then SPARQL UPDATES will be persisted on disk. Otherwise they "
      "will be lost when the engine is stopped");
  add("syntax-test-mode", optionFactory.getProgramOption<"syntax-test-mode">(),
      "Make several query patterns that are syntactially valid, but otherwise "
      "erroneous silently into empty results (e.g. LOAD or SERVICE requests to "
      "nonexisting endpoints). This mode should only be used for running the "
      "syntax tests from the W3C SPARQL 1.1 test suite.");
  add("enable-prefilter-on-index-scans",
      optionFactory.getProgramOption<"enable-prefilter-on-index-scans">(),
      "If set to false, the prefilter procedures for FILTER expressions are "
      "disabled.");
<<<<<<< HEAD
  add("spatial-join-max-threads",
      optionFactory.getProgramOption<"spatial-join-max-threads">(),
      "The maximum number of threads to be used for spatial join processing. "
      "If this option is set to `0`, the number of CPU threads will be used.");
=======
  add("spatial-join-prefilter-max-size",
      optionFactory.getProgramOption<"spatial-join-prefilter-max-size">(),
      "The maximum size in square coordinates of the aggregated bounding box "
      "of the smaller join partner in a spatial join, such that prefiltering "
      "will be employed. To disable prefiltering for non-point geometries, set "
      "this option to 0.");
>>>>>>> 40e9ab69
  po::variables_map optionsMap;

  try {
    po::store(po::parse_command_line(argc, argv, options), optionsMap);
    if (optionsMap.count("help")) {
      std::cout << options << '\n';
      return EXIT_SUCCESS;
    }
    po::notify(optionsMap);
  } catch (const std::exception& e) {
    std::cerr << "Error in command-line argument: " << e.what() << '\n';
    std::cerr << options << '\n';
    return EXIT_FAILURE;
  }

  LOG(INFO) << EMPH_ON << "QLever Server, compiled on "
            << qlever::version::DatetimeOfCompilation << " using git hash "
            << qlever::version::GitShortHash << EMPH_OFF << std::endl;

  try {
    Server server(port, numSimultaneousQueries, memoryMaxSize,
                  std::move(accessToken), !noPatternTrick);
    server.run(indexBasename, text, !noPatterns, !onlyPsoAndPosPermutations,
               persistUpdates);
  } catch (const std::exception& e) {
    // This code should never be reached as all exceptions should be handled
    // within server.run()
    LOG(ERROR) << e.what() << std::endl;
    return 1;
  }
  // This should also never be reached as the server threads are not supposed
  // to terminate.
  return 2;
}<|MERGE_RESOLUTION|>--- conflicted
+++ resolved
@@ -150,19 +150,16 @@
       optionFactory.getProgramOption<"enable-prefilter-on-index-scans">(),
       "If set to false, the prefilter procedures for FILTER expressions are "
       "disabled.");
-<<<<<<< HEAD
-  add("spatial-join-max-threads",
-      optionFactory.getProgramOption<"spatial-join-max-threads">(),
+  add("spatial-join-max-num-threads",
+      optionFactory.getProgramOption<"spatial-join-max-num-threads">(),
       "The maximum number of threads to be used for spatial join processing. "
       "If this option is set to `0`, the number of CPU threads will be used.");
-=======
   add("spatial-join-prefilter-max-size",
       optionFactory.getProgramOption<"spatial-join-prefilter-max-size">(),
       "The maximum size in square coordinates of the aggregated bounding box "
       "of the smaller join partner in a spatial join, such that prefiltering "
       "will be employed. To disable prefiltering for non-point geometries, set "
       "this option to 0.");
->>>>>>> 40e9ab69
   po::variables_map optionsMap;
 
   try {
