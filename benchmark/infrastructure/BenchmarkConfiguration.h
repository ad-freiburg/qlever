// Copyright 2023, University of Freiburg,
// Chair of Algorithms and Data Structures.
// Author: Andre Schlegel (March of 2023, schlegea@informatik.uni-freiburg.de)

#pragma once

#include <absl/strings/str_cat.h>
#include <absl/strings/str_replace.h>

#include <any>
#include <concepts>
#include <optional>
#include <sstream>
#include <string>
#include <type_traits>
#include <typeinfo>

#include "../benchmark/infrastructure/BenchmarkConfigurationOption.h"
#include "nlohmann/json.hpp"
#include "util/Exception.h"
#include "util/Forward.h"
#include "util/json.h"

namespace ad_benchmark {

// The types, that can be used as access keys in `nlohmann::json` objects. In
// short: Only whole numbers and everything, that could be converted into a
// string.
template <typename T>
concept KeyForJson =
    std::convertible_to<T, std::string> ||
    std::constructible_from<std::string, T> || std::integral<T>;

// Only returns true, if all the given keys, that are numbers, are bigger/equal
// than 0.
static bool allArgumentsBiggerOrEqualToZero(const auto&... keys) {
  /*
  By checking, if we actually need to do anything, we can save on creating
  `biggerOrEqual`, if we don't actually use it. Gets rid of the accompanying
  warning while compiling to.
  */
  if constexpr (sizeof...(keys) == 0) {
    return true;
  } else {
    auto biggerOrEqual = []<typename T>(const T& key) {
      if constexpr (std::is_arithmetic_v<T>) {
        return key >= 0;
      } else {
        return true;
      }
    };

    return (biggerOrEqual(keys) && ...);
  }
}

/*
Manages a bunch of `BenchmarkConfigurationOption`s.
*/
class BenchmarkConfiguration {
  // The added configuration options.
  std::vector<BenchmarkConfigurationOption> configurationOptions_;

  /*
  A configuration option tends to be placed like a key value pair in a json
  object. For example: `{"object 1" : [{"object 2" : { "The configuration option
  identifier" : "Configuration information"} }]}`

  That is, only accesable through the usage of multiple keys in the form of
  strings and numbers. Like in a container modeling a tree, with the
  configuration option in the leaves.

  This `nlohmann::json` object describes their `position` inside those trees, by
  having their `path` end in a key value pair, with the key being the
  configuration options identifier and the value their index inside
  `configurationOptions_`.
  */
  nlohmann::json keyToConfigurationOptionIndex_ =
      nlohmann::json(nlohmann::json::value_t::object);

  /*
  @brief Creates a valid `nlohmann::json` pointer based on  the given keys.

  @tparam Keys Positive whole numbers, or strings.
  */
  static nlohmann::json::json_pointer createJsonPointer(
      const KeyForJson auto&... keys) requires(sizeof...(keys) > 0) {
    // A numeric key, must be `>=0`.
    AD_CONTRACT_CHECK(allArgumentsBiggerOrEqualToZero(keys...));

    /*
    A json pointer needs special characters, if a `/`, or `~`, is used in a
    key. So here a special conversion function for our keys, that adds those,
    if needed.
    */
    auto toString = []<typename T>(const T& key) -> std::string {
      // Our transformed key.
      std::string transformedKey;

      /*
      Transforming the key. We simply check through the way, we can convert
      them into a string and do the one, that works first.
      */
      if constexpr (std::is_convertible_v<T, std::string>) {
        transformedKey = static_cast<std::string>(key);
      } else if constexpr (std::is_constructible_v<std::string, T>) {
        transformedKey = std::string(key);
      } else {
        /*
        Must have been a number. I mean, `KeyForJson` doesn't allow anything
        else, than those 3 possibilities and this the the last one.
        */
        transformedKey = std::to_string(key);
      }

      // Replace special character `~` with `~0`.
      transformedKey = absl::StrReplaceAll(transformedKey, {{"~", "~0"}});

      // Replace special character `/` with `~1`.
      return absl::StrReplaceAll(transformedKey, {{"/", "~1"}});
    };

    // Creating the string for the pointer.
    std::ostringstream pointerString;
    ((pointerString << "/" << toString(keys)), ...);

    return nlohmann::json::json_pointer(pointerString.str());
  }

  /*
<<<<<<< HEAD
   * @brief Parses the given short hand and returns it as a json object,
   *  that contains all the described configuration data.
   *
   * @param shortHandString The language of the short hand is a number of
   *  assigments `variableName = variableContent;`.
   *  `variableName` is the name of the configuration option. As long as it's
   *  a valid variable name in JSON everything should be good.
   *  `variableContent` can a boolean literal, an integer literal,  a string
   *  literal, or a list of those literals in the form of
   *  `[value1, value2, ...]`.
   *  An example for a short hand string:
   *  `"isSorted=false;numberOfLoops=2;numberOfItems={4,5,6,7];myName =
   * "Bernd";`
   */
=======
  @brief Parses the given short hand and returns it as a json object,
   that contains all the described configuration data..

  @param shortHandString The language of the short hand is defined in
  `generated/BenchmarkConfigurationShorthandAutomatic.g4`.
  */
>>>>>>> ad4cdce1
  static nlohmann::json parseShortHand(const std::string& shortHandString);

 public:
  /*
  @brief Add the given configuration option in such a way, that it can be
  accessed by calling `getConfigurationOptionByNestedKeys` with the here given
  keys, follwed by the name of the configuration option.
  Example: Given a configuration option `numberOfRows` and the keys `"general
  Options", 1, "Table"`, then it can be accessed with `"general Options", 1,
  "Table", "numberOfRows"`.
  */
  void addConfigurationOption(const BenchmarkConfigurationOption& option,
                              const KeyForJson auto&... keys) {
    // A numeric key, must be `>=0`.
    AD_CONTRACT_CHECK(allArgumentsBiggerOrEqualToZero(keys...));

    // The position in the json object literal, our keys point to.
    const nlohmann::json::json_pointer ptr{
        createJsonPointer(AD_FWD(keys)..., option.getIdentifier())};

    // Is there already a configuration option with the same identifier at the
    // same location?
    if (keyToConfigurationOptionIndex_.contains(ptr)) {
      throw ad_utility::Exception(absl::StrCat(
          "Key error: There was already a configuration option found at '",
          ptr.to_string(), "'\n", static_cast<std::string>(*this), "\n"));
    }

    // Add the location of the new configuration option to the json.
    keyToConfigurationOptionIndex_[ptr] = configurationOptions_.size();
    configurationOptions_.push_back(std::move(option));
  }

  /*
  Get all the added configuration options.
  */
  const std::vector<BenchmarkConfigurationOption>& getConfigurationOptions()
      const;

  /*
  @brief Return the underlying configuration option, if it's at the position
  described by the `keys`. If there is no configuration option at that
  place, an exception will be thrown.

  @param keys The keys for looking up the configuration option.
   Look at the documentation of `nlohmann::basic_json::at`, if you want
   to see, what's possible.
  */
  const BenchmarkConfigurationOption& getConfigurationOptionByNestedKeys(
      const KeyForJson auto&... keys) const requires(sizeof...(keys) > 0) {
    // A numeric key, must be `>=0`.
    AD_CONTRACT_CHECK(allArgumentsBiggerOrEqualToZero(keys...));

    // If there is an entry at the described location, this should point to the
    // index number of the configuration option in `configurationOptions_`.
    const nlohmann::json::json_pointer ptr{createJsonPointer(AD_FWD(keys)...)};

    if (keyToConfigurationOptionIndex_.contains(ptr)) {
      return configurationOptions_.at(
          keyToConfigurationOptionIndex_.at(ptr).get<size_t>());
    } else {
      throw ad_utility::Exception(absl::StrCat(
          "Key error: There was no configuration option found at '",
          ptr.to_string(), "'\n", static_cast<std::string>(*this), "\n"));
    }
  }

  /*
   * @brief Sets the configuration options based on the given json object
   * literal, represented by the string. Note: This will overwrite values held
   * by the configuration data, if there were values for them given inside the
   * string.
   *
   * @param jsonString A string representing a json object literal. MUST be an
   * object, otherwise will cause an exception.
   */
  void setJsonString(const std::string& jsonString);

  /*
   * @brief Parses the given short hand and sets all configuration options, that
   *  where described with a valid syntax. Note: This will overwrite values held
   * by the configuration data, if there were values for them given inside the
   * string.
   *
   * @param shortHandString For a description of the short hand syntax, see
   *  `BenchmarkConfiguration::parseShortHand`
   */
  void setShortHand(const std::string& shortHandString);

  // For printing.
  explicit operator std::string() const;
};
}  // namespace ad_benchmark<|MERGE_RESOLUTION|>--- conflicted
+++ resolved
@@ -128,29 +128,12 @@
   }
 
   /*
-<<<<<<< HEAD
-   * @brief Parses the given short hand and returns it as a json object,
-   *  that contains all the described configuration data.
-   *
-   * @param shortHandString The language of the short hand is a number of
-   *  assigments `variableName = variableContent;`.
-   *  `variableName` is the name of the configuration option. As long as it's
-   *  a valid variable name in JSON everything should be good.
-   *  `variableContent` can a boolean literal, an integer literal,  a string
-   *  literal, or a list of those literals in the form of
-   *  `[value1, value2, ...]`.
-   *  An example for a short hand string:
-   *  `"isSorted=false;numberOfLoops=2;numberOfItems={4,5,6,7];myName =
-   * "Bernd";`
-   */
-=======
   @brief Parses the given short hand and returns it as a json object,
-   that contains all the described configuration data..
+   that contains all the described configuration data.
 
   @param shortHandString The language of the short hand is defined in
   `generated/BenchmarkConfigurationShorthandAutomatic.g4`.
   */
->>>>>>> ad4cdce1
   static nlohmann::json parseShortHand(const std::string& shortHandString);
 
  public:
