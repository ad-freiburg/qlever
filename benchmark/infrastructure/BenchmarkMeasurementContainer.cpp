--- conflicted
+++ resolved
@@ -279,11 +279,7 @@
 size_t ResultTable::numColumns() const {
   /*
   If nobody played around with the private member variables, the amount of
-<<<<<<< HEAD
-  column names always implies the amount of columns.
-=======
   columns and column names should be the same.
->>>>>>> b2e7f403
   */
   return columnNames_.size();
 }
