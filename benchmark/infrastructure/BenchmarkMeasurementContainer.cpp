// Copyright 2023, University of Freiburg,
// Chair of Algorithms and Data Structures.
// Author: Andre Schlegel (March of 2023, schlegea@informatik.uni-freiburg.de)

#include "../benchmark/infrastructure/BenchmarkMeasurementContainer.h"

#include <absl/strings/str_cat.h>
#include <absl/strings/str_format.h>
#include <absl/strings/string_view.h>

#include <algorithm>
#include <memory>
#include <sstream>
#include <string_view>
#include <utility>

#include "../benchmark/infrastructure/BenchmarkResultToString.h"
#include "BenchmarkMetadata.h"
#include "util/Algorithm.h"
#include "util/Exception.h"
#include "util/Forward.h"
#include "util/Iterators.h"

namespace ad_benchmark {

// ____________________________________________________________________________
BenchmarkMetadata& BenchmarkMetadataGetter::metadata() { return metadata_; }

// ____________________________________________________________________________
const BenchmarkMetadata& BenchmarkMetadataGetter::metadata() const {
  return metadata_;
}

// ____________________________________________________________________________
ResultEntry::operator std::string() const {
  return absl::StrCat(
      "Single measurement '", descriptor_, "'\n",
      addIndentation(
          absl::StrCat(getMetadataPrettyString(metadata(), "metadata: ", "\n"),
                       "time: ", measuredTime_, "s"),
          1));
}

// ____________________________________________________________________________
void to_json(nlohmann::json& j, const ResultEntry& resultEntry) {
  j = nlohmann::json{{"descriptor", resultEntry.descriptor_},
                     {"measuredTime", resultEntry.measuredTime_},
                     {"metadata", resultEntry.metadata()}};
}

// ____________________________________________________________________________
ResultGroup::operator std::string() const {
  // The prefix. Everything after this will be indented, so it's better
  // to only combine them at the end.
  std::string prefix = absl::StrCat("Group '", descriptor_, "'\n");

  // We need to add all the string representations of the group members,
  // so  using a stream is the best idea.
  std::ostringstream stream;

  stream << absl::StrCat(
      getMetadataPrettyString(metadata(), "metadata: ", "\n"),
      "Measurements:\n\n");

  // Listing all the entries.
  addVectorOfResultEntryToOStringstream(
      &stream,
      ad_utility::transform(entries_,
                            [](const auto& pointer) { return (*pointer); }),
      std::string{outputIndentation}, std::string{outputIndentation});

  return absl::StrCat(prefix, addIndentation(stream.str(), 1));
}

// ____________________________________________________________________________
void to_json(nlohmann::json& j, const ResultGroup& resultGroup) {
  j = nlohmann::json{{"descriptor", resultGroup.descriptor_},
                     {"entries", resultGroup.entries_},
                     {"metadata", resultGroup.metadata()}};
}

// ____________________________________________________________________________
ResultTable::ResultTable(const std::string& descriptor,
                         const std::vector<std::string>& rowNames,
                         const std::vector<std::string>& columnNames)
    : descriptor_{descriptor},
      columnNames_{columnNames},
      entries_(rowNames.size(), std::vector<EntryType>(columnNames.size())) {
  // Having a table without any columns makes no sense.
  if (columnNames.empty()) {
    throw ad_utility::Exception(
        absl::StrCat("A `ResultTable` must have at"
                     " least one column. Table '",
                     descriptor, "' has ", columnNames.size(), " columns"));
<<<<<<< HEAD
=======
  }

  // Setting the row names.
  for (size_t row = 0; row < rowNames.size(); row++) {
    setEntry(row, 0, rowNames.at(row));
>>>>>>> 9ecb0bef
  }
}

// ____________________________________________________________________________
void ResultTable::setEntry(const size_t& row, const size_t& column,
                           const EntryType& newEntryContent) {
  entries_.at(row).at(column) = newEntryContent;
}

// ____________________________________________________________________________
ResultTable::operator std::string() const {
  // Used for the formating of numbers in the table. They will always be
  // formated as having 4 values after the decimal point.
  static constexpr absl::string_view floatFormatSpecifier = "%.4f";

  // What should be printed between columns. Used for nicer formating.
  const std::string columnSeperator = " | ";

  // Convert an `EntryType` of `ResultTable` to a screen friendly
  // format.
  auto entryToStringVisitor = []<typename T>(const T& entry) {
    // We have 3 possible types, because `EntryType` has three distinct possible
    // types, that all need different handeling.
    // Fortunaly, we can decide the handeling at compile time and throw the
    // others away, using `if constexpr(std::is_same<...,...>::value)`.
    if constexpr (std::is_same_v<T, std::monostate>) {
      // No value, print it as NA.
      return (std::string) "NA";
    } else if constexpr (std::is_same_v<T, float>) {
      // There is a value, format it as specified.
      return absl::StrFormat(floatFormatSpecifier, entry);
    } else {
      // Only other possible type is a string, which needs no formating.
      return entry;
    }
  };
  auto entryToString = [&entryToStringVisitor](const EntryType& entry) {
    // The std::visit checks which type a std::variant is and calls our
    // visitor function with the right template parameter.
    return std::visit(entryToStringVisitor, entry);
  };

  /*
  Add a string to a stringstream with enough padding, empty spaces to the
  right of the string, to reach the wanted length. Doesn't shorten the
  given string.
  */
  auto addStringWithPadding = [](std::ostringstream& stream,
                                 const std::string& text,
                                 const size_t wantedLength) {
    const std::string padding(
        wantedLength >= text.length() ? wantedLength - text.length() : 0, ' ');
    stream << text << padding;
  };

  /*
  @brief Adds a row of the table to the stream.

  @param stream The string stream, it will add to.
  @param rowEntries The entries for the rows. The `size_t` says, how long the
  printed string should be and the string is the string, that will printed.
  */
  auto addRow =
      [&columnSeperator, &addStringWithPadding](
          std::ostringstream& stream,
          const std::vector<std::pair<std::string, size_t>>& rowEntries) {
        forEachExcludingTheLastOne(
            rowEntries,
            [&stream, &columnSeperator,
             &addStringWithPadding](const auto& pair) {
              addStringWithPadding(stream, pair.first, pair.second);
              stream << columnSeperator;
            },
            [&stream, &addStringWithPadding](const auto& pair) {
              addStringWithPadding(stream, pair.first, pair.second);
            });
      };

  // The prefix. Everything after this will be indented, so it's better
  // to only combine them at the end.
  std::string prefix = absl::StrCat("Table '", descriptor_, "'\n");

  // For printing the table.
  std::ostringstream stream;

  // Adding the metadata.
  stream << getMetadataPrettyString(metadata(), "metadata: ", "\n");

  // It's allowed to have tables without rows. In that case, we are already
<<<<<<< HEAD
  // nearly done,ause we only to have add the column names.
=======
  // nearly done, cause we only to have add the column names.
>>>>>>> 9ecb0bef
  if (numRows() == 0) {
    // Adding the column names. We don't need any padding.
    addRow(stream, ad_utility::transform(columnNames_, [](const auto& name) {
             return std::make_pair(name, name.length());
           }));
<<<<<<< HEAD

    // Signal, that the table is empty.
    stream << "\n## Empty Table (0 rows) ##";

    return absl::StrCat(prefix, addIndentation(stream.str(), 1));
  }

  // For easier usage.
  const size_t numberColumns = numColumns();
  const size_t numberRows = numRows();
=======
>>>>>>> 9ecb0bef

    // Signal, that the table is empty.
    stream << "\n## Empty Table (0 rows) ##";

    return absl::StrCat(prefix, addIndentation(stream.str(), 1));
  }

  // For easier usage.
  const size_t numberColumns = numColumns();
  const size_t numberRows = numRows();

  // For formating: What is the maximum string width of a column, if you
  // compare all it's entries?
  std::vector<size_t> columnMaxStringWidth(numberColumns, 0);
  for (size_t column = 0; column < numberColumns; column++) {
    // Which of the entries is the longest?
    const std::vector<EntryType>& rowWithTheWidestColumnEntry =
        std::ranges::max(
            entries_, {},
            [&column, &entryToString](const std::vector<EntryType>& row) {
              return entryToString(row[column]).length();
            });
    columnMaxStringWidth[column] =
        entryToString(rowWithTheWidestColumnEntry[column]).length();
    // Is the name of the column bigger?
    columnMaxStringWidth[column] =
        (columnMaxStringWidth[column] > columnNames_[column].length())
            ? columnMaxStringWidth[column]
            : columnNames_[column].length();
  }

<<<<<<< HEAD
  /*
  @brief Adds an entry to an rvalue vector and returns the resulting vector.
  */
  auto insertEntryInFrontOfRValueVector =
      [](std::vector<std::pair<std::string, size_t>>&& vec,
         std::pair<std::string, size_t>&& entry) {
        vec.insert(vec.begin(), std::move(entry));
        return std::move(vec);
      };

  // Print the top row of names.
  addRow(stream, insertEntryInFrontOfRValueVector(
                     ad_utility::zipVectors(columnNames_, columnMaxStringWidth),
                     std::make_pair(std::string(rowNameMaxStringWidth, ' '),
                                    rowNameMaxStringWidth)));
=======
  // Print the top row of names.
  addRow(stream, ad_utility::zipVectors(columnNames_, columnMaxStringWidth));
>>>>>>> 9ecb0bef

  // Print the rows.
  for (size_t row = 0; row < numberRows; row++) {
    // Line break between rows.
    stream << "\n";

    // Actually printing the row.
<<<<<<< HEAD
    addRow(stream,
           insertEntryInFrontOfRValueVector(
               ad_utility::zipVectors(
                   ad_utility::transform(entries_.at(row), entryToString),
                   columnMaxStringWidth),
               std::make_pair(rowNames_[row], rowNameMaxStringWidth)));
=======
    addRow(stream, ad_utility::zipVectors(
                       ad_utility::transform(entries_.at(row), entryToString),
                       columnMaxStringWidth));
>>>>>>> 9ecb0bef
  }

  return absl::StrCat(prefix, addIndentation(stream.str(), 1));
}

// ____________________________________________________________________________
void ResultTable::addRow() {
  // Create an emptry row of the same size as every other row.
  entries_.emplace_back(numColumns());
}

// ____________________________________________________________________________
size_t ResultTable::numRows() const { return rowNames_.size(); }

// ____________________________________________________________________________
size_t ResultTable::numColumns() const {
  /*
  If nobody played around with the private member variables, the amount of
  columns and column names should be the same.
  */
  return columnNames_.size();
}

// ____________________________________________________________________________
void to_json(nlohmann::json& j, const ResultTable& resultTable) {
  j = nlohmann::json{{"descriptor", resultTable.descriptor_},
                     {"columnNames", resultTable.columnNames_},
                     {"entries", resultTable.entries_},
                     {"metadata", resultTable.metadata()}};
}

}  // namespace ad_benchmark<|MERGE_RESOLUTION|>--- conflicted
+++ resolved
@@ -92,14 +92,11 @@
         absl::StrCat("A `ResultTable` must have at"
                      " least one column. Table '",
                      descriptor, "' has ", columnNames.size(), " columns"));
-<<<<<<< HEAD
-=======
   }
 
   // Setting the row names.
   for (size_t row = 0; row < rowNames.size(); row++) {
     setEntry(row, 0, rowNames.at(row));
->>>>>>> 9ecb0bef
   }
 }
 
@@ -189,29 +186,12 @@
   stream << getMetadataPrettyString(metadata(), "metadata: ", "\n");
 
   // It's allowed to have tables without rows. In that case, we are already
-<<<<<<< HEAD
-  // nearly done,ause we only to have add the column names.
-=======
   // nearly done, cause we only to have add the column names.
->>>>>>> 9ecb0bef
   if (numRows() == 0) {
     // Adding the column names. We don't need any padding.
     addRow(stream, ad_utility::transform(columnNames_, [](const auto& name) {
              return std::make_pair(name, name.length());
            }));
-<<<<<<< HEAD
-
-    // Signal, that the table is empty.
-    stream << "\n## Empty Table (0 rows) ##";
-
-    return absl::StrCat(prefix, addIndentation(stream.str(), 1));
-  }
-
-  // For easier usage.
-  const size_t numberColumns = numColumns();
-  const size_t numberRows = numRows();
-=======
->>>>>>> 9ecb0bef
 
     // Signal, that the table is empty.
     stream << "\n## Empty Table (0 rows) ##";
@@ -243,26 +223,8 @@
             : columnNames_[column].length();
   }
 
-<<<<<<< HEAD
-  /*
-  @brief Adds an entry to an rvalue vector and returns the resulting vector.
-  */
-  auto insertEntryInFrontOfRValueVector =
-      [](std::vector<std::pair<std::string, size_t>>&& vec,
-         std::pair<std::string, size_t>&& entry) {
-        vec.insert(vec.begin(), std::move(entry));
-        return std::move(vec);
-      };
-
-  // Print the top row of names.
-  addRow(stream, insertEntryInFrontOfRValueVector(
-                     ad_utility::zipVectors(columnNames_, columnMaxStringWidth),
-                     std::make_pair(std::string(rowNameMaxStringWidth, ' '),
-                                    rowNameMaxStringWidth)));
-=======
   // Print the top row of names.
   addRow(stream, ad_utility::zipVectors(columnNames_, columnMaxStringWidth));
->>>>>>> 9ecb0bef
 
   // Print the rows.
   for (size_t row = 0; row < numberRows; row++) {
@@ -270,18 +232,9 @@
     stream << "\n";
 
     // Actually printing the row.
-<<<<<<< HEAD
-    addRow(stream,
-           insertEntryInFrontOfRValueVector(
-               ad_utility::zipVectors(
-                   ad_utility::transform(entries_.at(row), entryToString),
-                   columnMaxStringWidth),
-               std::make_pair(rowNames_[row], rowNameMaxStringWidth)));
-=======
     addRow(stream, ad_utility::zipVectors(
                        ad_utility::transform(entries_.at(row), entryToString),
                        columnMaxStringWidth));
->>>>>>> 9ecb0bef
   }
 
   return absl::StrCat(prefix, addIndentation(stream.str(), 1));
