// Copyright 2023, University of Freiburg,
// Chair of Algorithms and Data Structures.
// Author: Andre Schlegel (March of 2023, schlegea@informatik.uni-freiburg.de)

#include "../benchmark/infrastructure/BenchmarkMeasurementContainer.h"

#include <absl/strings/str_cat.h>
#include <absl/strings/str_format.h>
#include <absl/strings/string_view.h>

#include <algorithm>
#include <memory>
#include <sstream>
#include <string_view>
#include <utility>

#include "../benchmark/infrastructure/BenchmarkToString.h"
#include "BenchmarkMetadata.h"
#include "util/Algorithm.h"
#include "util/Exception.h"
#include "util/Forward.h"
#include "util/Iterators.h"
#include "util/StringUtils.h"

namespace ad_benchmark {

// ____________________________________________________________________________
BenchmarkMetadata& BenchmarkMetadataGetter::metadata() { return metadata_; }

// ____________________________________________________________________________
const BenchmarkMetadata& BenchmarkMetadataGetter::metadata() const {
  return metadata_;
}

// ____________________________________________________________________________
ResultEntry::operator std::string() const {
  return absl::StrCat(
      "Single measurement '", descriptor_, "'\n",
      ad_utility::addIndentation(
          absl::StrCat(getMetadataPrettyString(metadata(), "metadata: ", "\n"),
                       "time: ", measuredTime_, "s"),
          1));
}

// ____________________________________________________________________________
void to_json(nlohmann::json& j, const ResultEntry& resultEntry) {
  j = nlohmann::json{{"descriptor", resultEntry.descriptor_},
                     {"measuredTime", resultEntry.measuredTime_},
                     {"metadata", resultEntry.metadata()}};
}

// ____________________________________________________________________________
ResultTable& ResultGroup::addTable(
    const std::string& descriptor, const std::vector<std::string>& rowNames,
    const std::vector<std::string>& columnNames) {
  resultTables_.push_back(ad_utility::make_copyable_unique<ResultTable>(
      descriptor, rowNames, columnNames));
  return (*resultTables_.back());
}

// ____________________________________________________________________________
ResultGroup::operator std::string() const {
  // The prefix. Everything after this will be indented, so it's better
  // to only combine them at the end.
  std::string prefix = absl::StrCat("Group '", descriptor_, "'\n");

  // We need to add all the string representations of the group members,
  // so  using a stream is the best idea.
  std::ostringstream stream;

  /*
  If the given vector is empty, add ` None` to the stream. If it isn't, adds
  "\n\n" and then calls the given function.
  */
  auto addWithFunctionOrNone = [&stream](const auto& vec, auto func) {
    if (!vec.empty()) {
      stream << "\n\n";
      func();
    } else {
      stream << " None";
    }
  };

<<<<<<< HEAD
  // Listing all the entries.
  addVectorOfResultEntryToOStringstream(
      &stream,
      ad_utility::transform(entries_,
                            [](const auto& pointer) { return (*pointer); }),
      ad_utility::addIndentation("", 1), ad_utility::addIndentation("", 1));
=======
  stream << absl::StrCat(
      getMetadataPrettyString(metadata(), "metadata: ", "\n"), "Measurements:");

  // Listing all the `ResultEntry`s, if there are any.
  addWithFunctionOrNone(resultEntries_, [&stream, this]() {
    addVectorOfResultEntryToOStringstream(
        &stream,
        ad_utility::transform(resultEntries_,
                              [](const auto& pointer) { return (*pointer); }),
        std::string{outputIndentation}, std::string{outputIndentation});
  });

  // Listing all the `ResultTable`s, if there are any.
  stream << "\n\nTables:";
  addWithFunctionOrNone(resultTables_, [&stream, this]() {
    stream << addIndentation(
        vectorOfResultTableToListString(ad_utility::transform(
            resultTables_, [](const auto& pointer) { return (*pointer); })),
        1);
  });
>>>>>>> 34a0e750

  return absl::StrCat(prefix, ad_utility::addIndentation(stream.str(), 1));
}

// ____________________________________________________________________________
void to_json(nlohmann::json& j, const ResultGroup& resultGroup) {
  j = nlohmann::json{{"descriptor", resultGroup.descriptor_},
                     {"resultEntries", resultGroup.resultEntries_},
                     {"resultTables", resultGroup.resultTables_},
                     {"metadata", resultGroup.metadata()}};
}

// ____________________________________________________________________________
ResultTable::ResultTable(const std::string& descriptor,
                         const std::vector<std::string>& rowNames,
                         const std::vector<std::string>& columnNames)
    : descriptor_{descriptor},
      columnNames_{columnNames},
      entries_(rowNames.size(), std::vector<EntryType>(columnNames.size())) {
  // Having a table without any columns makes no sense.
  if (columnNames.empty()) {
    throw ad_utility::Exception(
        absl::StrCat("A `ResultTable` must have at"
                     " least one column. Table '",
                     descriptor, "' has ", columnNames.size(), " columns"));
  }

  // Setting the row names.
  for (size_t row = 0; row < rowNames.size(); row++) {
    setEntry(row, 0, rowNames.at(row));
  }
}

// ____________________________________________________________________________
void ResultTable::setEntry(const size_t& row, const size_t& column,
                           const EntryType& newEntryContent) {
  entries_.at(row).at(column) = newEntryContent;
}

// ____________________________________________________________________________
ResultTable::operator std::string() const {
  // Used for the formating of numbers in the table. They will always be
  // formated as having 4 values after the decimal point.
  static constexpr absl::string_view floatFormatSpecifier = "%.4f";

  // What should be printed between columns. Used for nicer formating.
  const std::string columnSeperator = " | ";

  // Convert an `EntryType` of `ResultTable` to a screen friendly
  // format.
  auto entryToStringVisitor = []<typename T>(const T& entry) {
    // We have 3 possible types, because `EntryType` has three distinct possible
    // types, that all need different handeling.
    // Fortunaly, we can decide the handeling at compile time and throw the
    // others away, using `if constexpr(std::is_same<...,...>::value)`.
    if constexpr (std::is_same_v<T, std::monostate>) {
      // No value, print it as NA.
      return (std::string) "NA";
    } else if constexpr (std::is_same_v<T, float>) {
      // There is a value, format it as specified.
      return absl::StrFormat(floatFormatSpecifier, entry);
    } else {
      // Only other possible type is a string, which needs no formating.
      return entry;
    }
  };
  auto entryToString = [&entryToStringVisitor](const EntryType& entry) {
    // The std::visit checks which type a std::variant is and calls our
    // visitor function with the right template parameter.
    return std::visit(entryToStringVisitor, entry);
  };

  /*
  Add a string to a stringstream with enough padding, empty spaces to the
  right of the string, to reach the wanted length. Doesn't shorten the
  given string.
  */
  auto addStringWithPadding = [](std::ostringstream& stream,
                                 const std::string& text,
                                 const size_t wantedLength) {
    const std::string padding(
        wantedLength >= text.length() ? wantedLength - text.length() : 0, ' ');
    stream << text << padding;
  };

  /*
  @brief Adds a row of the table to the stream.

  @param stream The string stream, it will add to.
  @param rowEntries The entries for the rows. The `size_t` says, how long the
  printed string should be and the string is the string, that will printed.
  */
  auto addRow =
      [&columnSeperator, &addStringWithPadding](
          std::ostringstream& stream,
          const std::vector<std::pair<std::string, size_t>>& rowEntries) {
        ad_utility::forEachExcludingTheLastOne(
            rowEntries,
            [&stream, &columnSeperator,
             &addStringWithPadding](const auto& pair) {
              addStringWithPadding(stream, pair.first, pair.second);
              stream << columnSeperator;
            },
            [&stream, &addStringWithPadding](const auto& pair) {
              addStringWithPadding(stream, pair.first, pair.second);
            });
      };

  // The prefix. Everything after this will be indented, so it's better
  // to only combine them at the end.
  std::string prefix = absl::StrCat("Table '", descriptor_, "'\n");

  // For printing the table.
  std::ostringstream stream;

  // Adding the metadata.
  stream << getMetadataPrettyString(metadata(), "metadata: ", "\n");

  // It's allowed to have tables without rows. In that case, we are already
  // nearly done, cause we only to have add the column names.
  if (numRows() == 0) {
    // Adding the column names. We don't need any padding.
    addRow(stream, ad_utility::transform(columnNames_, [](const auto& name) {
             return std::make_pair(name, name.length());
           }));

    // Signal, that the table is empty.
    stream << "\n## Empty Table (0 rows) ##";

    return absl::StrCat(prefix, ad_utility::addIndentation(stream.str(), 1));
  }

  // For easier usage.
  const size_t numberColumns = numColumns();
  const size_t numberRows = numRows();

  // For formating: What is the maximum string width of a column, if you
  // compare all it's entries?
  std::vector<size_t> columnMaxStringWidth(numberColumns, 0);
  for (size_t column = 0; column < numberColumns; column++) {
    // Which of the entries is the longest?
    const std::vector<EntryType>& rowWithTheWidestColumnEntry =
        std::ranges::max(
            entries_, {},
            [&column, &entryToString](const std::vector<EntryType>& row) {
              return entryToString(row[column]).length();
            });
    columnMaxStringWidth[column] =
        entryToString(rowWithTheWidestColumnEntry[column]).length();
    // Is the name of the column bigger?
    columnMaxStringWidth[column] =
        (columnMaxStringWidth[column] > columnNames_[column].length())
            ? columnMaxStringWidth[column]
            : columnNames_[column].length();
  }

  // Print the top row of names.
  addRow(stream, ad_utility::zipVectors(columnNames_, columnMaxStringWidth));

  // Print the rows.
  for (size_t row = 0; row < numberRows; row++) {
    // Line break between rows.
    stream << "\n";

    // Actually printing the row.
    addRow(stream, ad_utility::zipVectors(
                       ad_utility::transform(entries_.at(row), entryToString),
                       columnMaxStringWidth));
  }

  return absl::StrCat(prefix, ad_utility::addIndentation(stream.str(), 1));
}

// ____________________________________________________________________________
void ResultTable::addRow() {
  // Create an emptry row of the same size as every other row.
  entries_.emplace_back(numColumns());
}

// ____________________________________________________________________________
size_t ResultTable::numRows() const { return entries_.size(); }

// ____________________________________________________________________________
size_t ResultTable::numColumns() const {
  /*
  If nobody played around with the private member variables, the amount of
  columns and column names should be the same.
  */
  return columnNames_.size();
}

// ____________________________________________________________________________
void to_json(nlohmann::json& j, const ResultTable& resultTable) {
  j = nlohmann::json{{"descriptor", resultTable.descriptor_},
                     {"columnNames", resultTable.columnNames_},
                     {"entries", resultTable.entries_},
                     {"metadata", resultTable.metadata()}};
}

}  // namespace ad_benchmark<|MERGE_RESOLUTION|>--- conflicted
+++ resolved
@@ -1,8 +1,6 @@
 // Copyright 2023, University of Freiburg,
 // Chair of Algorithms and Data Structures.
 // Author: Andre Schlegel (March of 2023, schlegea@informatik.uni-freiburg.de)
-
-#include "../benchmark/infrastructure/BenchmarkMeasurementContainer.h"
 
 #include <absl/strings/str_cat.h>
 #include <absl/strings/str_format.h>
@@ -14,6 +12,7 @@
 #include <string_view>
 #include <utility>
 
+#include "../benchmark/infrastructure/BenchmarkMeasurementContainer.h"
 #include "../benchmark/infrastructure/BenchmarkToString.h"
 #include "BenchmarkMetadata.h"
 #include "util/Algorithm.h"
@@ -81,14 +80,6 @@
     }
   };
 
-<<<<<<< HEAD
-  // Listing all the entries.
-  addVectorOfResultEntryToOStringstream(
-      &stream,
-      ad_utility::transform(entries_,
-                            [](const auto& pointer) { return (*pointer); }),
-      ad_utility::addIndentation("", 1), ad_utility::addIndentation("", 1));
-=======
   stream << absl::StrCat(
       getMetadataPrettyString(metadata(), "metadata: ", "\n"), "Measurements:");
 
@@ -98,18 +89,17 @@
         &stream,
         ad_utility::transform(resultEntries_,
                               [](const auto& pointer) { return (*pointer); }),
-        std::string{outputIndentation}, std::string{outputIndentation});
+        ad_utility::addIndentation("", 1), ad_utility::addIndentation("", 1));
   });
 
   // Listing all the `ResultTable`s, if there are any.
   stream << "\n\nTables:";
   addWithFunctionOrNone(resultTables_, [&stream, this]() {
-    stream << addIndentation(
+    stream << ad_utility::addIndentation(
         vectorOfResultTableToListString(ad_utility::transform(
             resultTables_, [](const auto& pointer) { return (*pointer); })),
         1);
   });
->>>>>>> 34a0e750
 
   return absl::StrCat(prefix, ad_utility::addIndentation(stream.str(), 1));
 }
