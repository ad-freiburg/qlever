// Copyright 2023, University of Freiburg,
// Chair of Algorithms and Data Structures.
// Author: Andre Schlegel (March of 2023, schlegea@informatik.uni-freiburg.de)

#include "../benchmark/infrastructure/BenchmarkMeasurementContainer.h"

#include <absl/strings/str_cat.h>
#include <absl/strings/str_format.h>
#include <absl/strings/string_view.h>

#include <algorithm>
#include <memory>
#include <sstream>
#include <string_view>
#include <utility>

#include "../benchmark/infrastructure/BenchmarkToString.h"
#include "BenchmarkMetadata.h"
#include "util/Algorithm.h"
#include "util/Exception.h"
#include "util/Forward.h"
#include "util/Iterators.h"

namespace ad_benchmark {

// ____________________________________________________________________________
BenchmarkMetadata& BenchmarkMetadataGetter::metadata() { return metadata_; }

// ____________________________________________________________________________
const BenchmarkMetadata& BenchmarkMetadataGetter::metadata() const {
  return metadata_;
}

// ____________________________________________________________________________
ResultEntry::operator std::string() const {
  return absl::StrCat(
      "Single measurement '", descriptor_, "'\n",
      addIndentation(
          absl::StrCat(getMetadataPrettyString(metadata(), "metadata: ", "\n"),
                       "time: ", measuredTime_, "s"),
          1));
}

// ____________________________________________________________________________
void to_json(nlohmann::json& j, const ResultEntry& resultEntry) {
  j = nlohmann::json{{"descriptor", resultEntry.descriptor_},
                     {"measuredTime", resultEntry.measuredTime_},
                     {"metadata", resultEntry.metadata()}};
}

// ____________________________________________________________________________
ResultTable& ResultGroup::addTable(
    const std::string& descriptor, const std::vector<std::string>& rowNames,
    const std::vector<std::string>& columnNames) {
  resultTables_.push_back(ad_utility::make_copyable_unique<ResultTable>(
      descriptor, rowNames, columnNames));
  return (*resultTables_.back());
}

// ____________________________________________________________________________
ResultGroup::operator std::string() const {
  // The prefix. Everything after this will be indented, so it's better
  // to only combine them at the end.
  std::string prefix = absl::StrCat("Group '", descriptor_, "'\n");

  // We need to add all the string representations of the group members,
  // so  using a stream is the best idea.
  std::ostringstream stream;

  /*
  If the given vector is empty, add ` None` to the stream. If it isn't, adds
  "\n\n" and then calls the given function.
  */
  auto addWithFunctionOrNone = [&stream](const auto& vec, auto func) {
    if (!vec.empty()) {
      stream << "\n\n";
      func();
    } else {
      stream << " None";
    }
  };

<<<<<<< HEAD
  // Listing all the entries.
  stream << addIndentation(
      ad_utility::listToString(
          ad_utility::transform(entries_,
                                [](const auto& pointer) { return (*pointer); }),
          [](const ResultEntry& entry) {
            return static_cast<std::string>(entry);
          },
          "\n\n"),
      1);
=======
  stream << absl::StrCat(
      getMetadataPrettyString(metadata(), "metadata: ", "\n"), "Measurements:");

  // Listing all the `ResultEntry`s, if there are any.
  addWithFunctionOrNone(resultEntries_, [&stream, this]() {
    addVectorOfResultEntryToOStringstream(
        &stream,
        ad_utility::transform(resultEntries_,
                              [](const auto& pointer) { return (*pointer); }),
        std::string{outputIndentation}, std::string{outputIndentation});
  });

  // Listing all the `ResultTable`s, if there are any.
  stream << "\n\nTables:";
  addWithFunctionOrNone(resultTables_, [&stream, this]() {
    stream << addIndentation(
        vectorOfResultTableToListString(ad_utility::transform(
            resultTables_, [](const auto& pointer) { return (*pointer); })),
        1);
  });
>>>>>>> 2ae08824

  return absl::StrCat(prefix, addIndentation(stream.str(), 1));
}

// ____________________________________________________________________________
void to_json(nlohmann::json& j, const ResultGroup& resultGroup) {
  j = nlohmann::json{{"descriptor", resultGroup.descriptor_},
                     {"resultEntries", resultGroup.resultEntries_},
                     {"resultTables", resultGroup.resultTables_},
                     {"metadata", resultGroup.metadata()}};
}

// ____________________________________________________________________________
ResultTable::ResultTable(const std::string& descriptor,
                         const std::vector<std::string>& rowNames,
                         const std::vector<std::string>& columnNames)
    : descriptor_{descriptor},
      columnNames_{columnNames},
      entries_(rowNames.size(), std::vector<EntryType>(columnNames.size())) {
  // Having a table without any columns makes no sense.
  if (columnNames.empty()) {
    throw ad_utility::Exception(
        absl::StrCat("A `ResultTable` must have at"
                     " least one column. Table '",
                     descriptor, "' has ", columnNames.size(), " columns"));
  }

  // Setting the row names.
  for (size_t row = 0; row < rowNames.size(); row++) {
    setEntry(row, 0, rowNames.at(row));
  }
}

// ____________________________________________________________________________
void ResultTable::setEntry(const size_t& row, const size_t& column,
                           const EntryType& newEntryContent) {
  entries_.at(row).at(column) = newEntryContent;
}

// ____________________________________________________________________________
ResultTable::operator std::string() const {
  // Used for the formating of numbers in the table. They will always be
  // formated as having 4 values after the decimal point.
  static constexpr absl::string_view floatFormatSpecifier = "%.4f";

  // What should be printed between columns. Used for nicer formating.
  const std::string columnSeperator = " | ";

  // Convert an `EntryType` of `ResultTable` to a screen friendly
  // format.
  auto entryToStringVisitor = []<typename T>(const T& entry) {
    // We have 3 possible types, because `EntryType` has three distinct possible
    // types, that all need different handeling.
    // Fortunaly, we can decide the handeling at compile time and throw the
    // others away, using `if constexpr(std::is_same<...,...>::value)`.
    if constexpr (std::is_same_v<T, std::monostate>) {
      // No value, print it as NA.
      return (std::string) "NA";
    } else if constexpr (std::is_same_v<T, float>) {
      // There is a value, format it as specified.
      return absl::StrFormat(floatFormatSpecifier, entry);
    } else {
      // Only other possible type is a string, which needs no formating.
      return entry;
    }
  };
  auto entryToString = [&entryToStringVisitor](const EntryType& entry) {
    // The std::visit checks which type a std::variant is and calls our
    // visitor function with the right template parameter.
    return std::visit(entryToStringVisitor, entry);
  };

  /*
  Add a string to a stringstream with enough padding, empty spaces to the
  right of the string, to reach the wanted length. Doesn't shorten the
  given string.
  */
  auto addStringWithPadding = [](std::ostringstream& stream,
                                 const std::string& text,
                                 const size_t wantedLength) {
    const std::string padding(
        wantedLength >= text.length() ? wantedLength - text.length() : 0, ' ');
    stream << text << padding;
  };

  /*
  @brief Adds a row of the table to the stream.

  @param stream The string stream, it will add to.
  @param rowEntries The entries for the rows. The `size_t` says, how long the
  printed string should be and the string is the string, that will printed.
  */
  auto addRow =
      [&columnSeperator, &addStringWithPadding](
          std::ostringstream& stream,
          const std::vector<std::pair<std::string, size_t>>& rowEntries) {
        forEachExcludingTheLastOne(
            rowEntries,
            [&stream, &columnSeperator,
             &addStringWithPadding](const auto& pair) {
              addStringWithPadding(stream, pair.first, pair.second);
              stream << columnSeperator;
            },
            [&stream, &addStringWithPadding](const auto& pair) {
              addStringWithPadding(stream, pair.first, pair.second);
            });
      };

  // The prefix. Everything after this will be indented, so it's better
  // to only combine them at the end.
  std::string prefix = absl::StrCat("Table '", descriptor_, "'\n");

  // For printing the table.
  std::ostringstream stream;

  // Adding the metadata.
  stream << getMetadataPrettyString(metadata(), "metadata: ", "\n");

  // It's allowed to have tables without rows. In that case, we are already
  // nearly done, cause we only to have add the column names.
  if (numRows() == 0) {
    // Adding the column names. We don't need any padding.
    addRow(stream, ad_utility::transform(columnNames_, [](const auto& name) {
             return std::make_pair(name, name.length());
           }));

    // Signal, that the table is empty.
    stream << "\n## Empty Table (0 rows) ##";

    return absl::StrCat(prefix, addIndentation(stream.str(), 1));
  }

  // For easier usage.
  const size_t numberColumns = numColumns();
  const size_t numberRows = numRows();

  // For formating: What is the maximum string width of a column, if you
  // compare all it's entries?
  std::vector<size_t> columnMaxStringWidth(numberColumns, 0);
  for (size_t column = 0; column < numberColumns; column++) {
    // Which of the entries is the longest?
    const std::vector<EntryType>& rowWithTheWidestColumnEntry =
        std::ranges::max(
            entries_, {},
            [&column, &entryToString](const std::vector<EntryType>& row) {
              return entryToString(row[column]).length();
            });
    columnMaxStringWidth[column] =
        entryToString(rowWithTheWidestColumnEntry[column]).length();
    // Is the name of the column bigger?
    columnMaxStringWidth[column] =
        (columnMaxStringWidth[column] > columnNames_[column].length())
            ? columnMaxStringWidth[column]
            : columnNames_[column].length();
  }

  // Print the top row of names.
  addRow(stream, ad_utility::zipVectors(columnNames_, columnMaxStringWidth));

  // Print the rows.
  for (size_t row = 0; row < numberRows; row++) {
    // Line break between rows.
    stream << "\n";

    // Actually printing the row.
    addRow(stream, ad_utility::zipVectors(
                       ad_utility::transform(entries_.at(row), entryToString),
                       columnMaxStringWidth));
  }

  return absl::StrCat(prefix, addIndentation(stream.str(), 1));
}

// ____________________________________________________________________________
void ResultTable::addRow() {
  // Create an emptry row of the same size as every other row.
  entries_.emplace_back(numColumns());
}

// ____________________________________________________________________________
size_t ResultTable::numRows() const { return entries_.size(); }

// ____________________________________________________________________________
size_t ResultTable::numColumns() const {
  /*
  If nobody played around with the private member variables, the amount of
  columns and column names should be the same.
  */
  return columnNames_.size();
}

// ____________________________________________________________________________
void to_json(nlohmann::json& j, const ResultTable& resultTable) {
  j = nlohmann::json{{"descriptor", resultTable.descriptor_},
                     {"columnNames", resultTable.columnNames_},
                     {"entries", resultTable.entries_},
                     {"metadata", resultTable.metadata()}};
}

}  // namespace ad_benchmark<|MERGE_RESOLUTION|>--- conflicted
+++ resolved
@@ -1,8 +1,6 @@
 // Copyright 2023, University of Freiburg,
 // Chair of Algorithms and Data Structures.
 // Author: Andre Schlegel (March of 2023, schlegea@informatik.uni-freiburg.de)
-
-#include "../benchmark/infrastructure/BenchmarkMeasurementContainer.h"
 
 #include <absl/strings/str_cat.h>
 #include <absl/strings/str_format.h>
@@ -14,6 +12,7 @@
 #include <string_view>
 #include <utility>
 
+#include "../benchmark/infrastructure/BenchmarkMeasurementContainer.h"
 #include "../benchmark/infrastructure/BenchmarkToString.h"
 #include "BenchmarkMetadata.h"
 #include "util/Algorithm.h"
@@ -80,39 +79,35 @@
     }
   };
 
-<<<<<<< HEAD
-  // Listing all the entries.
-  stream << addIndentation(
-      ad_utility::listToString(
-          ad_utility::transform(entries_,
-                                [](const auto& pointer) { return (*pointer); }),
-          [](const ResultEntry& entry) {
-            return static_cast<std::string>(entry);
-          },
-          "\n\n"),
-      1);
-=======
   stream << absl::StrCat(
       getMetadataPrettyString(metadata(), "metadata: ", "\n"), "Measurements:");
 
   // Listing all the `ResultEntry`s, if there are any.
   addWithFunctionOrNone(resultEntries_, [&stream, this]() {
-    addVectorOfResultEntryToOStringstream(
-        &stream,
-        ad_utility::transform(resultEntries_,
-                              [](const auto& pointer) { return (*pointer); }),
-        std::string{outputIndentation}, std::string{outputIndentation});
+    stream << addIndentation(
+        ad_utility::listToString(
+            ad_utility::transform(
+                resultEntries_, [](const auto& pointer) { return (*pointer); }),
+            [](const ResultEntry& entry) {
+              return static_cast<std::string>(entry);
+            },
+            "\n\n"),
+        1);
   });
 
   // Listing all the `ResultTable`s, if there are any.
   stream << "\n\nTables:";
   addWithFunctionOrNone(resultTables_, [&stream, this]() {
     stream << addIndentation(
-        vectorOfResultTableToListString(ad_utility::transform(
-            resultTables_, [](const auto& pointer) { return (*pointer); })),
+        ad_utility::listToString(
+            ad_utility::transform(
+                resultTables_, [](const auto& pointer) { return (*pointer); }),
+            [](const ResultTable& entry) {
+              return static_cast<std::string>(entry);
+            },
+            "\n\n"),
         1);
   });
->>>>>>> 2ae08824
 
   return absl::StrCat(prefix, addIndentation(stream.str(), 1));
 }
