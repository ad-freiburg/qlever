// Copyright 2023, University of Freiburg,
// Chair of Algorithms and Data Structures.
// Author: Andre Schlegel (March of 2023, schlegea@informatik.uni-freiburg.de)

#pragma once

#include <gtest/gtest.h>

#include <concepts>
#include <memory>
#include <utility>
#include <vector>

#include "../benchmark/infrastructure/BenchmarkMetadata.h"
#include "util/CopyableUniquePtr.h"
#include "util/Exception.h"
#include "util/Timer.h"
#include "util/json.h"

namespace ad_benchmark {

// Helper function for adding time entries to the classes.
/*
@brief Return execution time of function in seconds.

@tparam Function Best left to type inference.

@param functionToMeasure Must be a function, or callable.
*/
template <typename Function>
requires std::invocable<Function>
static float measureTimeOfFunction(const Function& functionToMeasure) {
  ad_utility::timer::Timer benchmarkTimer(ad_utility::timer::Timer::Started);
  functionToMeasure();
  benchmarkTimer.stop();

  // This is used for a macro benchmark, so we don't need that high of a
  // precision.
  return static_cast<float>(
      ad_utility::timer::Timer::toSeconds(benchmarkTimer.value()));
}

// A very simple wrapper for a `BenchmarkMetadata` getter.
class BenchmarkMetadataGetter {
  BenchmarkMetadata metadata_;

 public:
  /*
  @brief Get a reference to the held metadata object.
  */
  BenchmarkMetadata& metadata();

  /*
  @brief Get a reference to the held metadata object.
  */
  const BenchmarkMetadata& metadata() const;
};

// Describes the measured execution time of a function.
class ResultEntry : public BenchmarkMetadataGetter {
  /*
  Needed, because without it, nobody could tell, which time belongs to which
  benchmark.
  */
  std::string descriptor_;
  // The measured time in seconds.
  float measuredTime_;

  // Needed for testing purposes.
  FRIEND_TEST(BenchmarkMeasurementContainerTest, ResultEntry);
  FRIEND_TEST(BenchmarkMeasurementContainerTest, ResultGroup);

 public:
  /*
  @brief Creates an instance of `ResultEntry`.

  @tparam Function Lambda function with no function arguments and returns void.

  @param descriptor A string to identify this instance in json format later.
  @param functionToMeasure The function, who's execution time will be
  measured and saved.
  */
  template <typename Function>
  requires std::invocable<Function>
  ResultEntry(const std::string& descriptor, const Function& functionToMeasure)
      : descriptor_{descriptor},
        measuredTime_{measureTimeOfFunction(functionToMeasure)} {}

  // User defined conversion to `std::string`.
  explicit operator std::string() const;

  // JSON serialization.
  friend void to_json(nlohmann::json& j, const ResultEntry& resultEntry);
};

// Describes a group of `ResultEntry`.
class ResultGroup : public BenchmarkMetadataGetter {
  // Needed for identifying groups.
  std::string descriptor_;
  // Members of the group.
  std::vector<ad_utility::CopyableUniquePtr<ResultEntry>> entries_;

  // Needed for testing purposes.
  FRIEND_TEST(BenchmarkMeasurementContainerTest, ResultGroup);

 public:
  /*
  @brief Creates an empty group of `ResultEntry`s.

  @param descriptor A string to identify this instance in json format later.
  */
  explicit ResultGroup(const std::string& descriptor)
      : descriptor_{descriptor} {}

  /*
  @brief Adds a new instance of `ResultEntry` to the group.

  @tparam Function Lambda function with no function arguments and returns void.

  @param descriptor A string to identify this instance in json format later.
  @param functionToMeasure The function, who's execution time will be
  measured and saved.
  */
  template <typename Function>
  requires std::invocable<Function>
  ResultEntry& addMeasurement(const std::string& descriptor,
                              const Function& functionToMeasure) {
    entries_.push_back(ad_utility::make_copyable_unique<ResultEntry>(
        descriptor, functionToMeasure));
    return (*entries_.back());
  }

  // User defined conversion to `std::string`.
  explicit operator std::string() const;

  // JSON serialization.
  friend void to_json(nlohmann::json& j, const ResultGroup& resultGroup);
};

// Describes a table of measured execution times of functions.
class ResultTable : public BenchmarkMetadataGetter {
  // For identification.
  std::string descriptor_;
  // The names of the columns and rows.
  std::vector<std::string> rowNames_;
  std::vector<std::string> columnNames_;
  // The entries in the table. Access is [row, column]. Can be the time in
  // seconds, a string, or empty.
  using EntryType = std::variant<std::monostate, float, std::string>;
  std::vector<std::vector<EntryType>> entries_;

  // Needed for testing purposes.
  FRIEND_TEST(BenchmarkMeasurementContainerTest, ResultTable);

 public:
  /*
  @brief Create an empty `ResultTable`.

  @param descriptor A string to identify this instance in json format later.
  @param rowNames The names for the rows. The amount of rows in this table is
  equal to the amount of row names.
  @param columnNames The names for the columns. The amount of columns in this
  table is equal to the amount of column names.
  */
  ResultTable(const std::string& descriptor,
              const std::vector<std::string>& rowNames,
              const std::vector<std::string>& columnNames);

  /*
  @brief Measures the time needed for the execution of the given function and
  saves it as an entry in the table.

  @tparam Function Lambda function with no function arguments and returns void.

  @param row, column Where in the tables to write the measured time.
   Starts with `(0,0)`.
  @param functionToMeasure The function, which execution time will be measured.
  */
  template <typename Function>
  requires std::invocable<Function>
  void addMeasurement(const size_t& row, const size_t& column,
                      const Function& functionToMeasure) {
    AD_CONTRACT_CHECK(row < rowNames_.size() && column < columnNames_.size());
    entries_.at(row).at(column) = measureTimeOfFunction(functionToMeasure);
  }

  /*
  @brief Manually set an entry.

  @param row, column Which entry in the table to set. Starts with `(0,0)`.
  @param newEntryContent What to set the entry to. Works well with implicit
  type conversion.
  */
  void setEntry(const size_t& row, const size_t& column,
                const EntryType& newEntryContent);

  /*
  @brief Returns the content of a table entry, if the the correct type was
  given. Otherwise, causes an error.

  @tparam T What type the entry has. Must be either `float`, or `string`. If
   you give the wrong one, or the entry was never set/added, then this
   function will cause an exception.

  @param row, column Which table entry to read. Starts with `(0,0)`.
  */
  template <typename T>
  requires std::is_same_v<T, float> || std::is_same_v<T, std::string>
  T getEntry(const size_t row, const size_t column) const {
    // There is a chance, that the entry of the table does NOT have type T,
    // in which case this will cause an error. As this is a mistake on the
    // side of the user, we don't really care.
    return std::get<T>(entries_.at(row).at(column));
  }

  // User defined conversion to `std::string`.
  explicit operator std::string() const;

  /*
<<<<<<< HEAD
=======
  @brief Adds a new empty row at the bottom of the table.

  @param rowName The name of the row.
  */
  void addRow(std::string_view rowName);

  /*
>>>>>>> 83f1e827
  The number of rows.
  */
  size_t numRows() const;

  /*
  The number of columns.
  */
  size_t numColumns() const;

  // JSON serialization.
  friend void to_json(nlohmann::json& j, const ResultTable& resultTable);
};

}  // namespace ad_benchmark<|MERGE_RESOLUTION|>--- conflicted
+++ resolved
@@ -217,8 +217,6 @@
   explicit operator std::string() const;
 
   /*
-<<<<<<< HEAD
-=======
   @brief Adds a new empty row at the bottom of the table.
 
   @param rowName The name of the row.
@@ -226,7 +224,6 @@
   void addRow(std::string_view rowName);
 
   /*
->>>>>>> 83f1e827
   The number of rows.
   */
   size_t numRows() const;
