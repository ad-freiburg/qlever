--- conflicted
+++ resolved
@@ -1410,7 +1410,6 @@
                                         DatasetClause{Iri("<baz>"), false}}}),
       m::SelectQuery(m::AsteriskSelect(), queryGraphPatternMatcher,
                      {{Iri("<bar>"), Iri("<baz>")}}, {{Iri("<foo>")}}));
-<<<<<<< HEAD
   ScanSpecificationAsTripleComponent::Graphs datasets{{Iri("<h>")}};
   auto filterGraphPattern = m::Filters(m::ExistsFilter(
       m::GraphPattern(m::Triples({{Var("?a"), "?b", Var("?c")}})), datasets));
@@ -1446,7 +1445,6 @@
                       m::SelectQuery(m::VariablesSelect({"?x"}, false, false),
                                      filterGraphPattern)),
           datasets));
-=======
 }
 
 TEST(ParserTest, multipleUpdatesAreForbidden) {
@@ -1454,5 +1452,4 @@
       SparqlParser::parseQuery(
           "INSERT DATA { <a> <b> <c> }; DELETE DATA { <d> <e> <f> }"),
       testing::HasSubstr("Multiple Updates in one request are not supported."));
->>>>>>> e1357146
 }