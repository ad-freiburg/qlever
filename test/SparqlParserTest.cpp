// Copyright 2014, University of Freiburg, Chair of Algorithms and Data
// Structures.
// Author: Björn Buchhold (buchhold@informatik.uni-freiburg.de)

#include <gtest/gtest.h>

#include <variant>

#include "../src/global/Constants.h"
#include "../src/parser/SparqlParser.h"
#include "SparqlAntlrParserTestHelpers.h"

namespace m = matchers;
namespace p = parsedQuery;

TEST(ParserTest, testParse) {
  try {
    {
      auto pq = SparqlParser("SELECT ?x WHERE {?x ?y ?z}").parse();
      ASSERT_TRUE(pq.hasSelectClause());
      const auto& selectClause = pq.selectClause();
      ASSERT_EQ(1u, pq._prefixes.size());
      ASSERT_EQ(1u, selectClause.getSelectedVariables().size());
      ASSERT_EQ(1u, pq._rootGraphPattern._graphPatterns.size());
      ASSERT_EQ(
          1u,
          pq._rootGraphPattern._graphPatterns[0].getBasic()._triples.size());
    }

    {
      auto pq = SparqlParser(
                    "PREFIX : <http://rdf.myprefix.com/>\n"
                    "PREFIX ns: <http://rdf.myprefix.com/ns/>\n"
                    "PREFIX xxx: <http://rdf.myprefix.com/xxx/>\n"
                    "SELECT ?x ?z \n "
                    "WHERE \t {?x :myrel ?y. ?y ns:myrel ?z.?y <nsx:rel2> "
                    "<http://abc.de>}")
                    .parse();
      ASSERT_TRUE(pq.hasSelectClause());
      const auto& selectClause2 = pq.selectClause();
      ASSERT_EQ(4u, pq._prefixes.size());
      ASSERT_EQ(2u, selectClause2.getSelectedVariables().size());
      ASSERT_EQ(1u, pq.children().size());
      const auto& triples = pq.children()[0].getBasic()._triples;
      ASSERT_EQ(3u, triples.size());

      ASSERT_THAT(pq._prefixes,
                  testing::UnorderedElementsAre(
                      SparqlPrefix{INTERNAL_PREDICATE_PREFIX_NAME,
                                   INTERNAL_PREDICATE_PREFIX_IRI},
                      SparqlPrefix{"", "<http://rdf.myprefix.com/>"},
                      SparqlPrefix{"ns", "<http://rdf.myprefix.com/ns/>"},
                      SparqlPrefix{"xxx", "<http://rdf.myprefix.com/xxx/>"}));
      ASSERT_EQ(Variable{"?x"}, selectClause2.getSelectedVariables()[0]);
      ASSERT_EQ(Variable{"?z"}, selectClause2.getSelectedVariables()[1]);
      ASSERT_EQ("?x", triples[0]._s);
      ASSERT_EQ("<http://rdf.myprefix.com/myrel>", triples[0]._p._iri);
      ASSERT_EQ("?y", triples[0]._o);
      ASSERT_EQ("?y", triples[1]._s);
      ASSERT_EQ("<http://rdf.myprefix.com/ns/myrel>", triples[1]._p._iri);
      ASSERT_EQ("?z", triples[1]._o);
      ASSERT_EQ("?y", triples[2]._s);
      ASSERT_EQ("<nsx:rel2>", triples[2]._p._iri);
      ASSERT_EQ("<http://abc.de>", triples[2]._o);
      ASSERT_EQ(std::numeric_limits<uint64_t>::max(), pq._limitOffset._limit);
      ASSERT_EQ(0, pq._limitOffset._offset);
    }

    {
      auto pq = SparqlParser(
                    "PREFIX : <http://rdf.myprefix.com/>\n"
                    "PREFIX ns: <http://rdf.myprefix.com/ns/>\n"
                    "PREFIX xxx: <http://rdf.myprefix.com/xxx/>\n"
                    "SELECT ?x ?z \n "
                    "WHERE \t {\n?x :myrel ?y. ?y ns:myrel ?z.\n?y <nsx:rel2> "
                    "<http://abc.de>\n}")
                    .parse();
      ASSERT_TRUE(pq.hasSelectClause());
      const auto& selectClause = pq.selectClause();
      ASSERT_EQ(4u, pq._prefixes.size());
      ASSERT_EQ(2u, selectClause.getSelectedVariables().size());
      ASSERT_EQ(1u, pq.children().size());
      const auto& triples = pq.children()[0].getBasic()._triples;
      ASSERT_EQ(3u, triples.size());

      ASSERT_THAT(pq._prefixes,
                  testing::UnorderedElementsAre(
                      SparqlPrefix{INTERNAL_PREDICATE_PREFIX_NAME,
                                   INTERNAL_PREDICATE_PREFIX_IRI},
                      SparqlPrefix{"", "<http://rdf.myprefix.com/>"},
                      SparqlPrefix{"ns", "<http://rdf.myprefix.com/ns/>"},
                      SparqlPrefix{"xxx", "<http://rdf.myprefix.com/xxx/>"}));
      ASSERT_EQ(Variable{"?x"}, selectClause.getSelectedVariables()[0]);
      ASSERT_EQ(Variable{"?z"}, selectClause.getSelectedVariables()[1]);
      ASSERT_EQ("?x", triples[0]._s);
      ASSERT_EQ("<http://rdf.myprefix.com/myrel>", triples[0]._p._iri);
      ASSERT_EQ("?y", triples[0]._o);
      ASSERT_EQ("?y", triples[1]._s);
      ASSERT_EQ("<http://rdf.myprefix.com/ns/myrel>", triples[1]._p._iri);
      ASSERT_EQ("?z", triples[1]._o);
      ASSERT_EQ("?y", triples[2]._s);
      ASSERT_EQ("<nsx:rel2>", triples[2]._p._iri);
      ASSERT_EQ("<http://abc.de>", triples[2]._o);
      ASSERT_EQ(std::numeric_limits<uint64_t>::max(), pq._limitOffset._limit);
      ASSERT_EQ(0, pq._limitOffset._offset);
    }

    {
      auto pq = SparqlParser(
                    "PREFIX ns: <http://ns/>"
                    "SELECT ?x ?z \n "
                    "WHERE \t {\n?x <Directed_by> ?y. ?y ns:myrel.extend ?z.\n"
                    "?y <nsx:rel2> \"Hello... World\"}")
                    .parse();
      ASSERT_TRUE(pq.hasSelectClause());
      const auto& selectClause = pq.selectClause();
      ASSERT_EQ(2u, pq._prefixes.size());
      ASSERT_EQ(2u, selectClause.getSelectedVariables().size());
      ASSERT_EQ(1u, pq.children().size());
      const auto& triples = pq.children()[0].getBasic()._triples;
      ASSERT_EQ(3u, triples.size());

      ASSERT_EQ(Variable{"?x"}, selectClause.getSelectedVariables()[0]);
      ASSERT_EQ(Variable{"?z"}, selectClause.getSelectedVariables()[1]);
      ASSERT_EQ("?x", triples[0]._s);
      ASSERT_EQ("<Directed_by>", triples[0]._p._iri);
      ASSERT_EQ("?y", triples[0]._o);
      ASSERT_EQ("?y", triples[1]._s);
      ASSERT_EQ("<http://ns/myrel.extend>", triples[1]._p._iri);
      ASSERT_EQ("?z", triples[1]._o);
      ASSERT_EQ("?y", triples[2]._s);
      ASSERT_EQ("<nsx:rel2>", triples[2]._p._iri);
      ASSERT_EQ("\"Hello... World\"", triples[2]._o);
      ASSERT_EQ(std::numeric_limits<uint64_t>::max(), pq._limitOffset._limit);
      ASSERT_EQ(0, pq._limitOffset._offset);
    }

    {
      auto pq = SparqlParser(
                    "SELECT ?x ?y WHERE {?x <is-a> <Actor> .  FILTER(?x != ?y)."
                    "?y <is-a> <Actor> . FILTER(?y < ?x)} LIMIT 10")
                    .parse();
      ASSERT_EQ(1u, pq.children().size());
      const auto& triples = pq.children()[0].getBasic()._triples;
      auto filters = pq._rootGraphPattern._filters;
      ASSERT_EQ(2u, filters.size());
      ASSERT_EQ("?x", filters[0]._lhs);
      ASSERT_EQ("?y", filters[0]._rhs);
      ASSERT_EQ(SparqlFilter::FilterType::NE, filters[0]._type);
      ASSERT_EQ("?y", filters[1]._lhs);
      ASSERT_EQ("?x", filters[1]._rhs);
      ASSERT_EQ(SparqlFilter::FilterType::LT, filters[1]._type);
      ASSERT_EQ(2u, triples.size());
    }

    {
      auto pq = SparqlParser(
                    "SELECT ?x ?y WHERE {?x <is-a> <Actor> .  FILTER(?x != ?y)."
                    "?y <is-a> <Actor>} LIMIT 10")
                    .parse();
      ASSERT_EQ(1u, pq.children().size());
      const auto& triples = pq.children()[0].getBasic()._triples;
      auto filters = pq._rootGraphPattern._filters;
      ASSERT_EQ(1u, filters.size());
      ASSERT_EQ("?x", filters[0]._lhs);
      ASSERT_EQ("?y", filters[0]._rhs);
      ASSERT_EQ(SparqlFilter::FilterType::NE, filters[0]._type);
      ASSERT_EQ(2u, triples.size());
    }

    {
      auto pq = SparqlParser(
                    "SELECT ?x ?y WHERE {?x <is-a> <Actor> .  FILTER(?x != ?y)."
                    "?y <is-a> <Actor>. ?c ql:contains-entity ?x."
                    "?c ql:contains-word \"coca* abuse\"} LIMIT 10")
                    .parse();
      ASSERT_EQ(1u, pq.children().size());
      const auto& triples = pq.children()[0].getBasic()._triples;
      auto filters = pq._rootGraphPattern._filters;
      ASSERT_EQ(1u, filters.size());
      ASSERT_EQ("?x", filters[0]._lhs);
      ASSERT_EQ("?y", filters[0]._rhs);
      ASSERT_EQ(SparqlFilter::FilterType::NE, filters[0]._type);
      ASSERT_EQ(4u, triples.size());
      ASSERT_EQ("?c", triples[2]._s);
      ASSERT_EQ(CONTAINS_ENTITY_PREDICATE, triples[2]._p._iri);
      ASSERT_EQ("?x", triples[2]._o);
      ASSERT_EQ("?c", triples[3]._s);
      ASSERT_EQ(CONTAINS_WORD_PREDICATE, triples[3]._p._iri);
      ASSERT_EQ("coca* abuse", triples[3]._o);
    }

    {
      auto pq = SparqlParser(
                    "PREFIX : <>\n"
                    "SELECT ?x ?y ?z ?c ?ql_textscore_c ?c WHERE {\n"
                    "?x :is-a :Politician .\n"
                    "?c ql:contains-entity ?x .\n"
                    "?c ql:contains-word \"friend\" .\n"
                    "?c ql:contains-entity ?y .\n"
                    "?y :is-a :Scientist .\n"
                    "FILTER(?x != ?y) .\n"
                    "} ORDER BY ?c")
                    .parse();
      ASSERT_EQ(1u, pq._rootGraphPattern._filters.size());

      // shouldn't have more checks??
    }

    {
      auto pq = SparqlParser(
                    "SELECT ?x ?z WHERE {\n"
                    "  ?x <test> ?y .\n"
                    "  OPTIONAL {\n"
                    "    ?y <test2> ?z .\n"
                    "  }\n"
                    "}")
                    .parse();

      ASSERT_EQ(2u, pq.children().size());
      const auto& opt =
          std::get<p::Optional>(pq._rootGraphPattern._graphPatterns[1]);
      auto& child = opt._child;
      const auto& triples = child._graphPatterns[0].getBasic()._triples;
      auto filters = child._filters;
      ASSERT_EQ(1u, triples.size());
      ASSERT_EQ("?y", triples[0]._s);
      ASSERT_EQ("<test2>", triples[0]._p._iri);
      ASSERT_EQ("?z", triples[0]._o);
      ASSERT_EQ(0u, filters.size());
      ASSERT_TRUE(child._optional);
    }

    {
      auto pq = SparqlParser(
                    "SELECT ?x ?z WHERE {\n"
                    "  ?x <test> ?y .\n"
                    "  OPTIONAL {\n"
                    "    ?y <test2> ?z .\n"
                    "    optional {\n"
                    "      ?a ?b ?c .\n"
                    "      FILTER(?c > 3)\n"
                    "    }\n"
                    "    optional {\n"
                    "      ?d ?e ?f\n"
                    "    }\n"
                    "  }\n"
                    "}")
                    .parse();
      ASSERT_EQ(2u, pq._rootGraphPattern._graphPatterns.size());
      const auto& optA = std::get<p::Optional>(
          pq._rootGraphPattern._graphPatterns[1]);  // throws on error
      auto& child = optA._child;
      ASSERT_EQ(3u, child._graphPatterns.size());
      const auto& opt2 =
          std::get<p::Optional>(child._graphPatterns[1]);  // throws on error
      const auto& opt3 =
          std::get<p::Optional>(child._graphPatterns[2]);  // throws on error
      const auto& child2 = opt2._child._graphPatterns[0].getBasic();
      const auto& child3 = opt3._child._graphPatterns[0].getBasic();
      ASSERT_EQ(1u, child2._triples.size());
      ASSERT_EQ(1u, opt2._child._filters.size());
      ASSERT_EQ(1u, child3._triples.size());
      ASSERT_EQ(0u, opt3._child._filters.size());
      ASSERT_TRUE(child._optional);
      ASSERT_TRUE(opt2._child._optional);
      ASSERT_TRUE(opt3._child._optional);
    }

    {
      auto pq = SparqlParser(
                    "SELECT ?a WHERE {\n"
                    "  VALUES ?a { <1> \"2\"}\n"
                    "  VALUES (?b ?c) {(<1> <2>) (\"1\" \"2\")}\n"
                    "  ?a <rel> ?b ."
                    "}")
                    .parse();
      ASSERT_EQ(3u, pq._rootGraphPattern._graphPatterns.size());
      const auto& c = pq.children()[2].getBasic();
      ASSERT_EQ(1u, c._triples.size());
      ASSERT_EQ(0u, pq._rootGraphPattern._filters.size());
      const auto& values1 = std::get<p::Values>(pq.children()[0])._inlineValues;
      const auto& values2 = std::get<p::Values>(pq.children()[1])._inlineValues;

      vector<string> vvars = {"?a"};
      ASSERT_EQ(vvars, values1._variables);
      vector<vector<string>> vvals = {{"<1>"}, {"\"2\""}};
      ASSERT_EQ(vvals, values1._values);

      vvars = {"?b", "?c"};
      ASSERT_EQ(vvars, values2._variables);
      vvals = {{"<1>", "<2>"}, {"\"1\"", "\"2\""}};
      ASSERT_EQ(vvals, values2._values);
    }

    {
      auto pq = SparqlParser(
                    R"(SELECT ?a ?b ?c WHERE {
                        VALUES ?a { <Albert_Einstein>}
                        VALUES (?b ?c) {
        (<Marie_Curie> <Joseph_Jacobson>) (<Freiherr> <Lord_of_the_Isles>) }
                        }
                    )")
                    .parse();

      ASSERT_EQ(2u, pq.children().size());
      ASSERT_EQ(0u, pq._rootGraphPattern._filters.size());
      const auto& values1 = std::get<p::Values>(pq.children()[0])._inlineValues;
      const auto& values2 = std::get<p::Values>(pq.children()[1])._inlineValues;

      vector<string> vvars = {"?a"};
      ASSERT_EQ(vvars, values1._variables);
      vector<vector<string>> vvals = {{"<Albert_Einstein>"}};
      ASSERT_EQ(vvals, values1._values);

      vvars = {"?b", "?c"};
      ASSERT_EQ(vvars, values2._variables);
      vvals = {{"<Marie_Curie>", "<Joseph_Jacobson>"},
               {"<Freiherr>", "<Lord_of_the_Isles>"}};
      ASSERT_EQ(vvals, values2._values);
    }

    {
      auto pq = SparqlParser(
                    ""
                    "PREFIX wd: <http://www.wikidata.org/entity/>\n"
                    "PREFIX wdt: <http://www.wikidata.org/prop/direct/>\n"
                    "SELECT ?city WHERE {\n"
                    "  VALUES ?citytype { wd:Q515 wd:Q262166}\n"
                    "  ?city wdt:P31 ?citytype .\n"
                    "}\n")
                    .parse();

      ASSERT_EQ(2u, pq.children().size());
      const auto& c = pq.children()[1].getBasic();
      ASSERT_EQ(1u, c._triples.size());
      ASSERT_EQ(0u, pq._rootGraphPattern._filters.size());

      ASSERT_EQ(c._triples[0]._s, "?city");
      ASSERT_EQ(c._triples[0]._p._iri,
                "<http://www.wikidata.org/prop/direct/P31>");
      ASSERT_EQ(c._triples[0]._o, "?citytype");

      const auto& values1 = std::get<p::Values>(pq.children()[0])._inlineValues;
      vector<string> vvars = {"?citytype"};
      ASSERT_EQ(vvars, values1._variables);
      vector<vector<string>> vvals = {
          {"<http://www.wikidata.org/entity/Q515>"},
          {"<http://www.wikidata.org/entity/Q262166>"}};
      ASSERT_EQ(vvals, values1._values);
    }

    // TODO @joaomarques90: Finish when the required functionalities
    // are implemented
    /*
    {
     // C++ exception with description "ParseException, cause:
     // Expected a token of type AGGREGATE but got a token of
     // type RDFLITERAL (() in the input at pos 373 : (YEAR(?year))
      auto pq = SparqlParser(
                    "SELECT DISTINCT * WHERE { \n"
                    "  ?movie <directed-by> <Scott%2C%20Ridley> .\n"
                    "\t{ \n"
                    "\t SELECT ?movie WHERE { \n"
                    "\t\t\t ?movie <directed-by> ?director .\n"
                    "\t\t\t ?movie <from-year> ?year .\n"
                    "\t\t\t FILTER(regex(?title, \"^the\", \"i\" )) ."
                    "\t\t } \n"
                    "\t\t GROUP BY (YEAR(?year)) \n"
                    "\t} \n"
                    "} \n"
                    "LIMIT 10 \n"
                    "ORDER BY DESC(?movie) ASC(?year) \n")
                    .parse();
    }

    {
      auto pq = SparqlParser(
                "SELECT * WHERE { \n"
                "  VALUES ?x { 1 2 3 4 } .\n"
                "\t{ \n"
                "\t SELECT ?y ?concat WHERE { \n"
                "\t\t\t VALUES ?y { \"5\" \"6\" \"7\" \"8\" } .\n"
                "\t\t\t BIND(CONCAT(STR(?y),STR(?y)) AS ?concat) .\n"
                "\t\t } \n"
                "\t\t LIMIT 2 \n"
                "\t} \n"
                "\t BIND((?x * ?y) AS ?xy) ."
                "} \n"
                "LIMIT 5 \n"
                "OFFSET 2 \n"
                "ORDER BY DESC(?x) ASC(?concat) \n")
                .parse();
    }

     {
        auto pq = SparqlParser(
               "SELECT REDUCED * WHERE { \n"
               "  ?movie <directed-by> <Scott%2C%20Ridley> .\n"
               "\t{ \n"
               "\t SELECT ?movie WHERE { \n"
               "\t\t\t ?movie <directed-by> ?director .\n"
               "\t\t\t ?movie <from-year> ?year .\n"
               "\t\t\t FILTER(regex(?title, \"^the\", \"i\" )) ."
               "\t\t } \n"
               "\t\t GROUP BY (YEAR(?year)) \n"
               "\t\t ORDER BY DESC(?year) \n"
               "\t\t OFFSET 2 \n"
               "\t} \n"
               "} \n"
               "LIMIT 10 \n"
               "ORDER BY DESC(?movie) ASC(?year) \n")
               .parse();
    }

    {
        auto pq = SparqlParser(
               "SELECT DISTINCT * WHERE { \n"
               "  ?movie <directed-by> <Scott%2C%20Ridley> .\n"
               "\t{ \n"
               "\t SELECT * WHERE { \n"
               "\t\t\t ?movie <directed-by> ?director .\n"
               "\t\t\t ?movie <from-year> ?year .\n"
               "\t\t\t FILTER(YEAR(?year) > 2000) ."
               "\t\t } \n"
               "\t\t ORDER BY DESC(?director) \n"
               "\t} \n"
               "} \n"
               "LIMIT 20 \n"
               "OFFSET 3 \n"
               "ORDER BY DESC(?movie)\n")
               .parse();
    }
    */

    {
      auto pq = SparqlParser(
                    "SELECT REDUCED * WHERE { \n"
                    "  ?movie <directed-by> ?director .\n"
                    "} \n"
                    "ORDER BY ASC(?movie)\n"
                    "LIMIT 10 \n")
                    .parse();
      ASSERT_EQ(1u, pq._prefixes.size());
      ASSERT_EQ(1u, pq._rootGraphPattern._graphPatterns.size());

      const auto& c = pq.children()[0].getBasic();
      ASSERT_EQ(1u, c._triples.size());
      ASSERT_EQ(0u, pq._rootGraphPattern._filters.size());

      ASSERT_EQ(c._triples[0]._s, "?movie");
      ASSERT_EQ(c._triples[0]._p._iri, "<directed-by>");
      ASSERT_EQ(c._triples[0]._o, "?director");

      ASSERT_EQ(10u, pq._limitOffset._limit);
      ASSERT_EQ(false, pq._orderBy[0].isDescending_);
      ASSERT_EQ(Variable{"?movie"}, pq._orderBy[0].variable_);

      auto sc = get<p::SelectClause>(pq._clause);
      ASSERT_EQ(true, sc.reduced_);
      ASSERT_EQ(true, sc.isAsterisk());

      vector<string> vvars = {"?movie", "?director"};
      ASSERT_EQ(vvars, sc.getSelectedVariablesAsStrings());
    }

    {
      auto pq = SparqlParser(
                    "SELECT DISTINCT * WHERE { \n"
                    "  ?movie <directed-by> ?director .\n"
                    "} \n"
                    "ORDER BY DESC(?movie)\n"
                    "LIMIT 10 \n")
                    .parse();

      ASSERT_EQ(1u, pq._prefixes.size());
      ASSERT_EQ(1u, pq._rootGraphPattern._graphPatterns.size());

      const auto& c = pq.children()[0].getBasic();
      ASSERT_EQ(1u, c._triples.size());
      ASSERT_EQ(0u, pq._rootGraphPattern._filters.size());

      ASSERT_EQ(c._triples[0]._s, "?movie");
      ASSERT_EQ(c._triples[0]._p._iri, "<directed-by>");
      ASSERT_EQ(c._triples[0]._o, "?director");

      ASSERT_EQ(10u, pq._limitOffset._limit);
      ASSERT_EQ(true, pq._orderBy[0].isDescending_);
      ASSERT_EQ(Variable{"?movie"}, pq._orderBy[0].variable_);

      auto sc = get<ParsedQuery::SelectClause>(pq._clause);
      ASSERT_EQ(true, sc.distinct_);
      ASSERT_EQ(true, sc.isAsterisk());

      vector<string> vvars = {"?movie", "?director"};
      ASSERT_EQ(vvars, sc.getSelectedVariablesAsStrings());
    }

    {
      auto pq = SparqlParser(
                    "SELECT DISTINCT * WHERE { \n"
                    "  ?movie <directed-by> <Scott%2C%20Ridley> .\n"
                    "\t{ \n"
                    "\t SELECT * WHERE { \n"
                    "\t\t\t ?movie <directed-by> ?director .\n"
                    "\t\t\t ?movie <from-year> ?year .\n"
                    "\t\t\t FILTER(?year > \"00-00-2000\") ."
                    "\t\t } \n"
                    "\t\t ORDER BY DESC(?director) \n"
                    "\t} \n"
                    "} \n"
                    "ORDER BY DESC(?movie)\n"
                    "LIMIT 20 \n"
                    "OFFSET 3 \n")
                    .parse();

      ASSERT_EQ(1u, pq._prefixes.size());
      ASSERT_EQ(2u, pq._rootGraphPattern._graphPatterns.size());

      const auto& c = pq.children()[0].getBasic();
      ASSERT_EQ(1u, c._triples.size());
      ASSERT_EQ(0, pq._rootGraphPattern._filters.size());
      ASSERT_EQ(3u, pq._limitOffset._offset);

      ASSERT_EQ(c._triples[0]._s, "?movie");
      ASSERT_EQ(c._triples[0]._p._iri, "<directed-by>");
      ASSERT_EQ(c._triples[0]._o, "<Scott%2C%20Ridley>");

      ASSERT_EQ(20u, pq._limitOffset._limit);
      ASSERT_EQ(true, pq._orderBy[0].isDescending_);
      ASSERT_EQ(Variable{"?movie"}, pq._orderBy[0].variable_);

      auto sc = get<ParsedQuery::SelectClause>(pq._clause);
      ASSERT_EQ(true, sc.distinct_);
      ASSERT_EQ(true, sc.isAsterisk());

      vector<string> vvars = {"?movie", "?director", "?year"};
      ASSERT_EQ(vvars, sc.getSelectedVariablesAsStrings());

      // -- SubQuery
      auto subQueryGroup =
          get<p::GroupGraphPattern>(pq._rootGraphPattern._graphPatterns[1]);
      auto parsed_sub_query =
          get<p::Subquery>(subQueryGroup._child._graphPatterns[0]);
      const auto& c_subquery = get<p::BasicGraphPattern>(
          parsed_sub_query.get()._rootGraphPattern._graphPatterns[0]);
      ASSERT_EQ(2u, c_subquery._triples.size());
      ASSERT_EQ(1u, parsed_sub_query.get()._rootGraphPattern._filters.size());
      ASSERT_EQ("?year",
                parsed_sub_query.get()._rootGraphPattern._filters[0]._lhs);
      ASSERT_EQ("\"00-00-2000\"",
                parsed_sub_query.get()._rootGraphPattern._filters[0]._rhs);
      ASSERT_EQ(SparqlFilter::GT,
                parsed_sub_query.get()._rootGraphPattern._filters[0]._type);
      ASSERT_EQ(0, parsed_sub_query.get()._limitOffset._offset);

      ASSERT_EQ(c_subquery._triples[0]._s, "?movie");
      ASSERT_EQ(c_subquery._triples[0]._p._iri, "<directed-by>");
      ASSERT_EQ(c_subquery._triples[0]._o, "?director");

      ASSERT_EQ(c_subquery._triples[1]._s, "?movie");
      ASSERT_EQ(c_subquery._triples[1]._p._iri, "<from-year>");
      ASSERT_EQ(c_subquery._triples[1]._o, "?year");

      ASSERT_EQ(std::numeric_limits<uint64_t>::max(),
                parsed_sub_query.get()._limitOffset._limit);
      ASSERT_EQ(true, parsed_sub_query.get()._orderBy[0].isDescending_);
      ASSERT_EQ(Variable{"?director"},
                parsed_sub_query.get()._orderBy[0].variable_);

      auto sc_subquery =
          get<ParsedQuery::SelectClause>(parsed_sub_query.get()._clause);
      ASSERT_EQ(false, sc_subquery.distinct_);
      ASSERT_EQ(false, sc_subquery.reduced_);
      ASSERT_EQ(true, sc_subquery.isAsterisk());
      vector<string> vvars_subquery = {"?movie", "?director", "?year"};
      ASSERT_EQ(vvars_subquery, sc_subquery.getSelectedVariablesAsStrings());
    }

    {
      // Query proving Select * working for n-subQuery
      auto pq = SparqlParser(
                    "SELECT DISTINCT * WHERE { \n"
                    "  ?movie <directed-by> <Scott%2C%20Ridley> .\n"
                    "\t{ \n"
                    "\t SELECT * WHERE { \n"
                    "\t\t\t ?movie <directed-by> ?director .\n"
                    "\t\t\t { \n"
                    "\t\t\t\t SELECT ?year WHERE { \n"
                    "\t\t\t\t\t ?movie <from-year> ?year . \n"
                    "\t\t\t\t\t } \n"
                    "\t\t\t } \n"
                    "\t\t\t FILTER(?year > \"00-00-2000\") ."
                    "\t\t } \n"
                    "\t\t ORDER BY DESC(?director) \n"
                    "\t} \n"
                    "} \n"
                    "ORDER BY DESC(?movie)\n"
                    "LIMIT 20 \n"
                    "OFFSET 3 \n")
                    .parse();

      ASSERT_EQ(1u, pq._prefixes.size());
      ASSERT_EQ(2u, pq._rootGraphPattern._graphPatterns.size());

      const auto& c = pq.children()[0].getBasic();
      ASSERT_EQ(1u, c._triples.size());
      ASSERT_EQ(0, pq._rootGraphPattern._filters.size());
      ASSERT_EQ(3u, pq._limitOffset._offset);

      ASSERT_EQ(c._triples[0]._s, "?movie");
      ASSERT_EQ(c._triples[0]._p._iri, "<directed-by>");
      ASSERT_EQ(c._triples[0]._o, "<Scott%2C%20Ridley>");

      ASSERT_EQ(20u, pq._limitOffset._limit);
      ASSERT_EQ(true, pq._orderBy[0].isDescending_);
      ASSERT_EQ(Variable{"?movie"}, pq._orderBy[0].variable_);

      auto sc = get<ParsedQuery::SelectClause>(pq._clause);
      ASSERT_EQ(true, sc.distinct_);
      ASSERT_EQ(true, sc.isAsterisk());

      vector<string> vvars = {"?movie", "?director", "?year"};
      ASSERT_EQ(vvars, sc.getSelectedVariablesAsStrings());

      // -- SubQuery (level 1)
      auto subQueryGroup =
          get<p::GroupGraphPattern>(pq._rootGraphPattern._graphPatterns[1]);
      auto parsed_sub_query =
          get<p::Subquery>(subQueryGroup._child._graphPatterns[0]);
      const auto& c_subquery = get<p::BasicGraphPattern>(
          parsed_sub_query.get()._rootGraphPattern._graphPatterns[0]);
      ASSERT_EQ(1u, c_subquery._triples.size());
      ASSERT_EQ(1u, parsed_sub_query.get()._rootGraphPattern._filters.size());
      ASSERT_EQ("?year",
                parsed_sub_query.get()._rootGraphPattern._filters[0]._lhs);
      ASSERT_EQ("\"00-00-2000\"",
                parsed_sub_query.get()._rootGraphPattern._filters[0]._rhs);
      ASSERT_EQ(SparqlFilter::GT,
                parsed_sub_query.get()._rootGraphPattern._filters[0]._type);
      ASSERT_EQ(0, parsed_sub_query.get()._limitOffset._offset);

      ASSERT_EQ(c_subquery._triples[0]._s, "?movie");
      ASSERT_EQ(c_subquery._triples[0]._p._iri, "<directed-by>");
      ASSERT_EQ(c_subquery._triples[0]._o, "?director");

      ASSERT_EQ(std::numeric_limits<uint64_t>::max(),
                parsed_sub_query.get()._limitOffset._limit);
      ASSERT_EQ(true, parsed_sub_query.get()._orderBy[0].isDescending_);
      ASSERT_EQ(Variable{"?director"},
                parsed_sub_query.get()._orderBy[0].variable_);

      auto sc_subquery =
          get<ParsedQuery::SelectClause>(parsed_sub_query.get()._clause);
      ASSERT_EQ(false, sc_subquery.distinct_);
      ASSERT_EQ(false, sc_subquery.reduced_);
      ASSERT_EQ(true, sc_subquery.isAsterisk());
      vector<string> vvars_subquery = {"?movie", "?director", "?year"};
      ASSERT_EQ(vvars_subquery, sc_subquery.getSelectedVariablesAsStrings());

      // -- SubQuery (level 2)
      auto subsubQueryGroup = get<p::GroupGraphPattern>(
          parsed_sub_query.get()._rootGraphPattern._graphPatterns[1]);
      auto aux_parsed_sub_sub_query =
          get<p::Subquery>(subsubQueryGroup._child._graphPatterns[0]).get();
      const auto& c_sub_subquery = get<p::BasicGraphPattern>(
          aux_parsed_sub_sub_query._rootGraphPattern._graphPatterns[0]);
      ASSERT_EQ(1u, c_sub_subquery._triples.size());
      ASSERT_EQ(0u, aux_parsed_sub_sub_query._rootGraphPattern._filters.size());
      ASSERT_EQ(0, aux_parsed_sub_sub_query._limitOffset._offset);

      ASSERT_EQ(c_sub_subquery._triples[0]._s, "?movie");
      ASSERT_EQ(c_sub_subquery._triples[0]._p._iri, "<from-year>");
      ASSERT_EQ(c_sub_subquery._triples[0]._o, "?year");

      ASSERT_EQ(std::numeric_limits<uint64_t>::max(),
                aux_parsed_sub_sub_query._limitOffset._limit);
      ASSERT_EQ(0u, aux_parsed_sub_sub_query._orderBy.size());

      auto sc_sub_subquery =
          get<ParsedQuery::SelectClause>(aux_parsed_sub_sub_query._clause);
      ASSERT_EQ(false, sc_sub_subquery.distinct_);
      ASSERT_EQ(false, sc_sub_subquery.reduced_);
      ASSERT_EQ(false, sc_sub_subquery.isAsterisk());
      vector<string> vvars_sub_subquery = {"?year"};
      ASSERT_EQ(vvars_sub_subquery,
                sc_sub_subquery.getSelectedVariablesAsStrings());
    }

    // We currently only check, that the following two queries don't throw an
    // exception.
    // TODO<RobinTF>  Also add checks for the correct semantics.
    {
      // Check Parse Construct (1)
      auto pq_1 = SparqlParser(
          "PREFIX foaf:   <http://xmlns.com/foaf/0.1/> \n"
          "PREFIX org:    <http://example.com/ns#> \n"
          "CONSTRUCT { ?x foaf:name ?name } \n"
          "WHERE  { ?x org:employeeName ?name }");
      pq_1.parse();

      // Check Parse Construct (2)
      auto pq_2 = SparqlParser(
          "PREFIX foaf:    <http://xmlns.com/foaf/0.1/>\n"
          "PREFIX vcard:   <http://www.w3.org/2001/vcard-rdf/3.0#>\n"
          "CONSTRUCT   { <http://example.org/person#Alice> vcard:FN ?name }\n"
          "WHERE       { ?x foaf:name ?name } ");
      pq_2.parse();
    }

    {
      // Check if the correct ParseException is thrown after
      // GroupBy with Select '*'
      auto pq = SparqlParser(
          "SELECT DISTINCT * WHERE { \n"
          "  ?a <b> ?c .\n"
          "} \n"
          "GROUP BY ?a ?c \n");
      ASSERT_THROW(pq.parse(), ParseException);
    }

    {
      // Check if the correct ParseException is thrown after:
      // Select [var_name]+ '*'
      auto pq = SparqlParser(
          "SELECT DISTINCT ?a * WHERE { \n"
          "  ?a <b> ?c .\n"
          "} \n");
      ASSERT_THROW(pq.parse(), ParseException);
    }

    {
      // Check if the correct ParseException is thrown after:
      // Select '*' [var_name]+
      auto pq = SparqlParser(
          "SELECT DISTINCT * ?a WHERE { \n"
          "  ?a <b> ?c .\n"
          "} \n");
      ASSERT_THROW(pq.parse(), ParseException);
    }

    {
      // Check if the correct ParseException is thrown after: Select ['*']{2,}
      auto pq = SparqlParser(
          "SELECT DISTINCT * * WHERE { \n"
          "  ?a <b> ?c .\n"
          "} \n");
      ASSERT_THROW(pq.parse(), ParseException);
    }

  } catch (const ad_semsearch::Exception& e) {
    FAIL() << e.getFullErrorMessage();
  }
}

TEST(ParserTest, testFilterWithoutDot) {
  ParsedQuery pq =
      SparqlParser(
          "PREFIX fb: <http://rdf.freebase.com/ns/>\n"
          "\n"
          "SELECT DISTINCT ?1 WHERE {\n"
          " fb:m.0fkvn fb:government.government_office_category.officeholders "
          "?0 "
          ".\n"
          " ?0 fb:government.government_position_held.jurisdiction_of_office "
          "fb:m.0vmt .\n"
          " ?0 fb:government.government_position_held.office_holder ?1 .\n"
          " FILTER (?1 != fb:m.0fkvn)\n"
          " FILTER (?1 != fb:m.0vmt)\n"
          "FILTER (?1 != fb:m.018mts) \n"
          "} LIMIT 300")
          .parse();
  ASSERT_TRUE(pq.hasSelectClause());
  const auto& selectClause = pq.selectClause();
  ASSERT_EQ(2u, pq._prefixes.size());
  ASSERT_EQ(1u, selectClause.getSelectedVariables().size());
  ASSERT_EQ(1u, pq.children().size());
  const auto& c = pq.children()[0].getBasic();
  ASSERT_EQ(3u, c._triples.size());
  const auto& filters = pq._rootGraphPattern._filters;
  ASSERT_EQ(3u, filters.size());
  ASSERT_EQ("?1", filters[0]._lhs);
  ASSERT_EQ("<http://rdf.freebase.com/ns/m.0fkvn>", filters[0]._rhs);
  ASSERT_EQ(SparqlFilter::FilterType::NE, filters[0]._type);
  ASSERT_EQ("?1", filters[1]._lhs);
  ASSERT_EQ("<http://rdf.freebase.com/ns/m.0vmt>", filters[1]._rhs);
  ASSERT_EQ(SparqlFilter::FilterType::NE, filters[1]._type);
  ASSERT_EQ("?1", filters[2]._lhs);
  ASSERT_EQ("<http://rdf.freebase.com/ns/m.018mts>", filters[2]._rhs);
  ASSERT_EQ(SparqlFilter::FilterType::NE, filters[2]._type);
}

TEST(ParserTest, testExpandPrefixes) {
  ParsedQuery pq = SparqlParser(
                       "PREFIX : <http://rdf.myprefix.com/>\n"
                       "PREFIX ns: <http://rdf.myprefix.com/ns/>\n"
                       "PREFIX xxx: <http://rdf.myprefix.com/xxx/>\n"
                       "SELECT ?x ?z \n WHERE \t {?x :myrel ?y. ?y ns:myrel "
                       "?z.?y <nsx:rel2> <http://abc.de>}")
                       .parse();
  ASSERT_TRUE(pq.hasSelectClause());
  const auto& selectClause = pq.selectClause();
  ASSERT_EQ(1u, pq.children().size());
  const auto& c = pq.children()[0].getBasic();
  ASSERT_EQ(4u, pq._prefixes.size());
  ASSERT_EQ(2u, selectClause.getSelectedVariables().size());
  ASSERT_EQ(3u, c._triples.size());
  ASSERT_THAT(pq._prefixes,
              testing::UnorderedElementsAre(
                  SparqlPrefix{INTERNAL_PREDICATE_PREFIX_NAME,
                               INTERNAL_PREDICATE_PREFIX_IRI},
                  SparqlPrefix{"", "<http://rdf.myprefix.com/>"},
                  SparqlPrefix{"ns", "<http://rdf.myprefix.com/ns/>"},
                  SparqlPrefix{"xxx", "<http://rdf.myprefix.com/xxx/>"}));
  ASSERT_EQ(Variable{"?x"}, selectClause.getSelectedVariables()[0]);
  ASSERT_EQ(Variable{"?z"}, selectClause.getSelectedVariables()[1]);
  ASSERT_EQ("?x", c._triples[0]._s);
  ASSERT_EQ("<http://rdf.myprefix.com/myrel>", c._triples[0]._p._iri);
  ASSERT_EQ("?y", c._triples[0]._o);
  ASSERT_EQ("?y", c._triples[1]._s);
  ASSERT_EQ("<http://rdf.myprefix.com/ns/myrel>", c._triples[1]._p._iri);
  ASSERT_EQ("?z", c._triples[1]._o);
  ASSERT_EQ("?y", c._triples[2]._s);
  ASSERT_EQ("<nsx:rel2>", c._triples[2]._p._iri);
  ASSERT_EQ("<http://abc.de>", c._triples[2]._o);
  ASSERT_EQ(std::numeric_limits<uint64_t>::max(), pq._limitOffset._limit);
  ASSERT_EQ(0, pq._limitOffset._offset);
}

TEST(ParserTest, testLiterals) {
  ParsedQuery pq =
      SparqlParser(
          "PREFIX xsd: <http://www.w3.org/2001/XMLSchema#> SELECT * WHERE { "
          "true <test:myrel> 10 . 10.2 <test:myrel> \"2000-00-00\"^^xsd:date }")
          .parse();
  ASSERT_TRUE(pq.hasSelectClause());
  const auto& selectClause = pq.selectClause();
  ASSERT_EQ(1u, pq.children().size());
  const auto& c = pq.children()[0].getBasic();
  ASSERT_EQ(2u, pq._prefixes.size());
  ASSERT_TRUE(selectClause.isAsterisk());
  ASSERT_EQ(2u, c._triples.size());
  ASSERT_EQ("\"true\"^^<http://www.w3.org/2001/XMLSchema#boolean>",
            c._triples[0]._s);
  ASSERT_EQ("<test:myrel>", c._triples[0]._p._iri);
  ASSERT_EQ(10, c._triples[0]._o);
  ASSERT_EQ(10.2, c._triples[1]._s);
  ASSERT_EQ("<test:myrel>", c._triples[1]._p._iri);
  ASSERT_EQ(":v:date:0000000000000002000-00-00T00:00:00", c._triples[1]._o);
}

TEST(ParserTest, testSolutionModifiers) {
  {
    ParsedQuery pq =
        SparqlParser("SELECT ?x WHERE \t {?x <test:myrel> ?y}").parse();
    ASSERT_TRUE(pq.hasSelectClause());
    const auto& selectClause = pq.selectClause();
    ASSERT_EQ(1u, pq.children().size());
    const auto& c = pq.children()[0].getBasic();
    ASSERT_EQ(1u, pq._prefixes.size());
    ASSERT_EQ(1u, selectClause.getSelectedVariables().size());
    ASSERT_EQ(1u, c._triples.size());
    ASSERT_EQ(std::numeric_limits<uint64_t>::max(), pq._limitOffset._limit);
    ASSERT_EQ(0, pq._limitOffset._offset);
    ASSERT_EQ(size_t(0), pq._orderBy.size());
    ASSERT_FALSE(selectClause.distinct_);
    ASSERT_FALSE(selectClause.reduced_);
  }

  {
    auto pq = SparqlParser("SELECT ?x WHERE \t {?x <test:myrel> ?y} LIMIT 10")
                  .parse();
    ASSERT_TRUE(pq.hasSelectClause());
    const auto& selectClause = pq.selectClause();
    ASSERT_EQ(1u, pq._prefixes.size());
    ASSERT_EQ(1u, selectClause.getSelectedVariables().size());
    ASSERT_EQ(1u, pq.children().size());
    const auto& c = pq.children()[0].getBasic();
    ASSERT_EQ(1u, c._triples.size());
    ASSERT_EQ(10ul, pq._limitOffset._limit);
    ASSERT_EQ(0, pq._limitOffset._offset);
    ASSERT_EQ(size_t(0), pq._orderBy.size());
    ASSERT_FALSE(selectClause.distinct_);
    ASSERT_FALSE(selectClause.reduced_);
  }

  {
    auto pq = SparqlParser(
                  "SELECT ?x WHERE \t {?x <test:myrel> ?y}\n"
                  "LIMIT 10 OFFSET 15")
                  .parse();
    ASSERT_TRUE(pq.hasSelectClause());
    const auto& selectClause = pq.selectClause();
    ASSERT_EQ(1u, pq.children().size());
    const auto& c = pq.children()[0].getBasic();
    ASSERT_EQ(1u, pq._prefixes.size());
    ASSERT_EQ(1u, selectClause.getSelectedVariables().size());
    ASSERT_EQ(1u, c._triples.size());
    ASSERT_EQ(10u, pq._limitOffset._limit);
    ASSERT_EQ(15u, pq._limitOffset._offset);
    ASSERT_EQ(size_t(0), pq._orderBy.size());
    ASSERT_FALSE(selectClause.distinct_);
    ASSERT_FALSE(selectClause.reduced_);
  }

  {
    auto pq = SparqlParser(
                  "SELECT DISTINCT ?x ?y WHERE \t {?x <test:myrel> ?y}\n"
                  "ORDER BY ?y LIMIT 10 OFFSET 15")
                  .parse();
    ASSERT_TRUE(pq.hasSelectClause());
    const auto& selectClause = pq.selectClause();
    ASSERT_EQ(1u, pq.children().size());
    const auto& c = pq.children()[0].getBasic();
    ASSERT_EQ(1u, pq._prefixes.size());
    ASSERT_EQ(2u, selectClause.getSelectedVariables().size());
    ASSERT_EQ(1u, c._triples.size());
    ASSERT_EQ(10u, pq._limitOffset._limit);
    ASSERT_EQ(15u, pq._limitOffset._offset);
    ASSERT_EQ(size_t(1), pq._orderBy.size());
    ASSERT_EQ(Variable{"?y"}, pq._orderBy[0].variable_);
    ASSERT_FALSE(pq._orderBy[0].isDescending_);
    ASSERT_TRUE(selectClause.distinct_);
    ASSERT_FALSE(selectClause.reduced_);
  }

  {
    auto pq = SparqlParser(
                  "SELECT DISTINCT ?x ?ql_textscore_x ?y WHERE \t {?x "
                  "<test:myrel> ?y}\n"
                  "ORDER BY ASC(?y) DESC(?ql_textscore_x) LIMIT 10 OFFSET 15")
                  .parse();
    ASSERT_TRUE(pq.hasSelectClause());
    const auto& selectClause = pq.selectClause();
    ASSERT_EQ(1u, pq.children().size());
    const auto& c = pq.children()[0].getBasic();
    ASSERT_EQ(1u, pq._prefixes.size());
    ASSERT_EQ(3u, selectClause.getSelectedVariables().size());
    ASSERT_EQ(Variable{"?ql_textscore_x"},
              selectClause.getSelectedVariables()[1]);
    ASSERT_EQ(1u, c._triples.size());
    ASSERT_EQ(10u, pq._limitOffset._limit);
    ASSERT_EQ(15u, pq._limitOffset._offset);
    ASSERT_EQ(size_t(2), pq._orderBy.size());
    ASSERT_EQ(Variable{"?y"}, pq._orderBy[0].variable_);
    ASSERT_FALSE(pq._orderBy[0].isDescending_);
    ASSERT_EQ(Variable{"?ql_textscore_x"}, pq._orderBy[1].variable_);
    ASSERT_TRUE(pq._orderBy[1].isDescending_);
    ASSERT_TRUE(selectClause.distinct_);
    ASSERT_FALSE(selectClause.reduced_);
  }

  {
    auto pq = SparqlParser(
                  "SELECT REDUCED ?x ?y WHERE \t {?x <test:myrel> ?y}\n"
                  "ORDER BY DESC(?x) ASC(?y) LIMIT 10 OFFSET 15")
                  .parse();
    ASSERT_TRUE(pq.hasSelectClause());
    const auto& selectClause = pq.selectClause();
    ASSERT_EQ(1u, pq.children().size());
    const auto& c = pq.children()[0].getBasic();
    ASSERT_EQ(1u, pq._prefixes.size());
    ASSERT_EQ(2u, selectClause.getSelectedVariables().size());
    ASSERT_EQ(1u, c._triples.size());
    ASSERT_EQ(10u, pq._limitOffset._limit);
    ASSERT_EQ(15u, pq._limitOffset._offset);
    ASSERT_EQ(size_t(2), pq._orderBy.size());
    ASSERT_EQ(Variable{"?x"}, pq._orderBy[0].variable_);
    ASSERT_TRUE(pq._orderBy[0].isDescending_);
    ASSERT_EQ(Variable{"?y"}, pq._orderBy[1].variable_);
    ASSERT_FALSE(pq._orderBy[1].isDescending_);
    ASSERT_FALSE(selectClause.distinct_);
    ASSERT_TRUE(selectClause.reduced_);
  }

  {
    auto pq =
        SparqlParser("SELECT ?x ?y WHERE {?x <is-a> <Actor>} LIMIT 10").parse();
    ASSERT_EQ(10u, pq._limitOffset._limit);
  }

  {
    auto pq = SparqlParser(
                  "PREFIX xsd: <http://www.w3.org/2001/XMLSchema#>"
                  "SELECT DISTINCT ?movie WHERE { \n"
                  "\n"
                  "?movie <from-year> \"2000-00-00\"^^xsd:date .\n"
                  "\n"
                  "?movie <directed-by> <Scott%2C%20Ridley> .   }  LIMIT 50")
                  .parse();
    ASSERT_TRUE(pq.hasSelectClause());
    const auto& selectClause = pq.selectClause();
    ASSERT_EQ(1u, pq.children().size());
    const auto& c = pq.children()[0].getBasic();
    ASSERT_EQ(2u, pq._prefixes.size());
    ASSERT_EQ(1u, selectClause.getSelectedVariables().size());
    ASSERT_EQ(Variable{"?movie"}, selectClause.getSelectedVariables()[0]);
    ASSERT_EQ(2u, c._triples.size());
    ASSERT_EQ("?movie", c._triples[0]._s);
    ASSERT_EQ("<from-year>", c._triples[0]._p._iri);
    ASSERT_EQ(":v:date:0000000000000002000-00-00T00:00:00", c._triples[0]._o);
    ASSERT_EQ("?movie", c._triples[1]._s);
    ASSERT_EQ("<directed-by>", c._triples[1]._p._iri);
    ASSERT_EQ("<Scott%2C%20Ridley>", c._triples[1]._o);
  }

  {
    auto pq = SparqlParser(
                  "PREFIX xsd: <http://www.w3.org/2010/XMLSchema#>"
                  "SELECT DISTINCT ?movie WHERE { \n"
                  "\n"
                  "?movie <from-year> \"00-00-2000\"^^xsd:date .\n"
                  "\n"
                  "?movie <directed-by> <Scott%2C%20Ridley> .   }  LIMIT 50")
                  .parse();
    ASSERT_TRUE(pq.hasSelectClause());
    const auto& selectClause = pq.selectClause();
    ASSERT_EQ(1u, pq.children().size());
    const auto& c = pq.children()[0].getBasic();
    ASSERT_EQ(2u, pq._prefixes.size());
    ASSERT_EQ(1u, selectClause.getSelectedVariables().size());
    ASSERT_EQ(Variable{"?movie"}, selectClause.getSelectedVariables()[0]);
    ASSERT_EQ(2u, c._triples.size());
    ASSERT_EQ("?movie", c._triples[0]._s);
    ASSERT_EQ("<from-year>", c._triples[0]._p._iri);
    ASSERT_EQ("\"00-00-2000\"^^<http://www.w3.org/2010/XMLSchema#date>",
              c._triples[0]._o);
    ASSERT_EQ("?movie", c._triples[1]._s);
    ASSERT_EQ("<directed-by>", c._triples[1]._p._iri);
    ASSERT_EQ("<Scott%2C%20Ridley>", c._triples[1]._o);
  }

  {
    auto pq = SparqlParser(
                  "SELECT ?r (AVG(?r) as ?avg) WHERE {"
                  "?a <http://schema.org/name> ?b ."
                  "?a ql:has-relation ?r }"
                  "GROUP BY ?r "
                  "ORDER BY ?avg")
                  .parse();
    ASSERT_EQ(1u, pq.children().size());
    ASSERT_EQ(1u, pq._orderBy.size());
    EXPECT_THAT(pq, m::GroupByVariables({Variable{"?r"}}));
    ASSERT_EQ(Variable{"?avg"}, pq._orderBy[0].variable_);
    ASSERT_FALSE(pq._orderBy[0].isDescending_);
  }

  {
    auto pq = SparqlParser(
                  "SELECT ?r (COUNT(DISTINCT ?r) as ?count) WHERE {"
                  "?a <http://schema.org/name> ?b ."
                  "?a ql:has-relation ?r }"
                  "GROUP BY ?r "
                  "ORDER BY ?count")
                  .parse();
    ASSERT_EQ(1u, pq._orderBy.size());
    EXPECT_THAT(pq, m::GroupByVariables({Variable{"?r"}}));
    ASSERT_EQ(Variable{"?count"}, pq._orderBy[0].variable_);
    ASSERT_FALSE(pq._orderBy[0].isDescending_);
  }

  {
    auto pq =
        SparqlParser(
            "SELECT ?r (GROUP_CONCAT(?r;SEPARATOR=\"Cake\") as ?concat) WHERE {"
            "?a <http://schema.org/name> ?b ."
            "?a ql:has-relation ?r }"
            "GROUP BY ?r "
            "ORDER BY ?concat")
            .parse();
    ASSERT_TRUE(pq.hasSelectClause());
    const auto& aliases = pq.selectClause().getAliases();
    ASSERT_EQ(1u, aliases.size());
    ASSERT_EQ("(GROUP_CONCAT(?r;SEPARATOR=\"Cake\") as ?concat)",
              aliases[0].getDescriptor());
  }
}

TEST(ParserTest, testGroupByAndAlias) {
  ParsedQuery pq =
      SparqlParser(
          "SELECT (COUNT(?a) as ?count) WHERE { ?b <rel> ?a } GROUP BY ?b")
          .parse();
  ASSERT_TRUE(pq.hasSelectClause());
  const auto& selectClause = pq.selectClause();
  ASSERT_EQ(1u, selectClause.getSelectedVariables().size());
  ASSERT_EQ(Variable{"?count"}, selectClause.getSelectedVariables()[0]);

  const auto& aliases = selectClause.getAliases();
  ASSERT_EQ(1u, aliases.size());
  ASSERT_TRUE(aliases[0]._expression.isAggregate({}));
  ASSERT_EQ("(COUNT(?a) as ?count)", aliases[0].getDescriptor());
  EXPECT_THAT(pq, m::GroupByVariables({Variable{"?b"}}));
}

TEST(ParserTest, Bind) {
  ParsedQuery pq =
      SparqlParser("SELECT ?a WHERE { BIND (10 - 5 as ?a) . }").parse();
  ASSERT_TRUE(pq.hasSelectClause());
  ASSERT_EQ(pq.children().size(), 1);
  p::GraphPatternOperation child = pq.children()[0];
  ASSERT_TRUE(holds_alternative<p::Bind>(child));
  p::Bind bind = get<p::Bind>(child);
  ASSERT_EQ(bind._target, Variable{"?a"});
  ASSERT_EQ(bind._expression.getDescriptor(), "10-5");
}

TEST(ParserTest, Order) {
  {
    ParsedQuery pq =
        SparqlParser("SELECT ?x ?y WHERE { ?x <test/myrel> ?y }").parse();
    ASSERT_TRUE(pq._orderBy.empty());
    ASSERT_EQ(pq._rootGraphPattern._graphPatterns.size(), 1);
    ASSERT_TRUE(holds_alternative<p::BasicGraphPattern>(
        pq._rootGraphPattern._graphPatterns[0]));
  }
  {
    ParsedQuery pq =
        SparqlParser("SELECT ?x ?y WHERE { ?x <test/myrel> ?y } ORDER BY ?x")
            .parse();
    ASSERT_EQ(pq._orderBy.size(), 1);
    EXPECT_THAT(pq._orderBy[0], m::VariableOrderKey(Variable{"?x"}, false));
    ASSERT_EQ(pq._rootGraphPattern._graphPatterns.size(), 1);
    ASSERT_TRUE(holds_alternative<p::BasicGraphPattern>(
        pq._rootGraphPattern._graphPatterns[0]));
  }
  {
    ParsedQuery pq =
        SparqlParser(
            "SELECT ?x ?y WHERE { ?x <test/myrel> ?y } ORDER BY ASC(?y)")
            .parse();
    ASSERT_EQ(pq._orderBy.size(), 1);
    EXPECT_THAT(pq._orderBy[0], m::VariableOrderKey(Variable{"?y"}, false));
    ASSERT_EQ(pq._rootGraphPattern._graphPatterns.size(), 1);
    ASSERT_TRUE(holds_alternative<p::BasicGraphPattern>(
        pq._rootGraphPattern._graphPatterns[0]));
  }
  {
    ParsedQuery pq =
        SparqlParser(
            "SELECT ?x ?y WHERE { ?x <test/myrel> ?y } ORDER BY DESC(?x)")
            .parse();
    ASSERT_EQ(pq._orderBy.size(), 1);
<<<<<<< HEAD
    EXPECT_THAT(pq._orderBy[0], m::VariableOrderKey(Variable{"?foo"}, true));
=======
    EXPECT_THAT(pq._orderBy[0], m::VariableOrderKey("?x", true));
>>>>>>> 590ebcf7
    ASSERT_EQ(pq._rootGraphPattern._graphPatterns.size(), 1);
    ASSERT_TRUE(holds_alternative<p::BasicGraphPattern>(
        pq._rootGraphPattern._graphPatterns[0]));
  }
  {
    ParsedQuery pq =
        SparqlParser(
            "SELECT ?x WHERE { ?x <test/myrel> ?y } GROUP BY ?x ORDER BY ?x")
            .parse();
    ASSERT_EQ(pq._orderBy.size(), 1);
    EXPECT_THAT(pq._orderBy[0], m::VariableOrderKey(Variable{"?x"}, false));
    ASSERT_EQ(pq._rootGraphPattern._graphPatterns.size(), 1);
    ASSERT_TRUE(holds_alternative<p::BasicGraphPattern>(
        pq._rootGraphPattern._graphPatterns[0]));
  }
  {
    ParsedQuery pq = SparqlParser(
                         "SELECT ?x (COUNT(?y) as ?c) WHERE { ?x <test/myrel> "
                         "?y } GROUP BY ?x ORDER BY ?c")
                         .parse();
    ASSERT_EQ(pq._orderBy.size(), 1);
    EXPECT_THAT(pq._orderBy[0], m::VariableOrderKey(Variable{"?c"}, false));
  }
  {
    ParsedQuery pq =
        SparqlParser(
            "SELECT ?x ?y WHERE { ?x <test/myrel> ?y } ORDER BY (?x - ?y)")
            .parse();
    ASSERT_EQ(pq._orderBy.size(), 1);
    auto variant = pq._rootGraphPattern._graphPatterns[1];
    ASSERT_TRUE(holds_alternative<p::Bind>(variant));
    auto helperBind = get<p::Bind>(variant);
    ASSERT_EQ(helperBind._expression.getDescriptor(), "?x-?y");
    ASSERT_EQ(pq._orderBy[0].variable_, helperBind._target);
  }
  {
    // Ordering by variables that are not grouped is not allowed.
    EXPECT_THROW(
        SparqlParser(
            "SELECT ?x WHERE { ?x <test/myrel> ?y } GROUP BY ?x ORDER BY ?y")
            .parse(),
        ParseException);
  }
  {
    // Ordering by an expression while grouping is currently not supported.
    EXPECT_THROW(SparqlParser("SELECT ?y WHERE { ?x <test/myrel> ?y } GROUP BY "
                              "?y ORDER BY (?x - ?y)")
                     .parse(),
                 ParseException);
  }
  {
    // Ordering by an expression while grouping is currently not supported.
    EXPECT_THROW(SparqlParser("SELECT ?y WHERE { ?x <test/myrel> ?y } GROUP BY "
                              "?y ORDER BY (2 * ?y)")
                     .parse(),
                 ParseException);
  }
}

TEST(ParserTest, Group) {
  {
    ParsedQuery pq =
        SparqlParser("SELECT ?x WHERE { ?x <test/myrel> ?y } GROUP BY ?x")
            .parse();
    EXPECT_THAT(pq, m::GroupByVariables({Variable{"?x"}}));
  }
  {
    // grouping by a variable
    ParsedQuery pq =
        SparqlParser("SELECT ?x WHERE { ?x <test/myrel> ?y } GROUP BY ?y ?x")
            .parse();
    EXPECT_THAT(pq, m::GroupByVariables({Variable{"?y"}, Variable{"?x"}}));
  }
  {
    // grouping by an expression
    ParsedQuery pq =
        SparqlParser(
            "SELECT ?x WHERE { ?x <test/myrel> ?y } GROUP BY (?x - ?y) ?x")
            .parse();
    auto variant = pq._rootGraphPattern._graphPatterns[1];
    ASSERT_TRUE(holds_alternative<p::Bind>(variant));
    auto helperBind = get<p::Bind>(variant);
    ASSERT_THAT(helperBind, m::BindExpression("?x-?y"));
    EXPECT_THAT(pq, m::GroupByVariables({helperBind._target, Variable{"?x"}}));
  }
  {
    // grouping by an expression with an alias
    ParsedQuery pq = SparqlParser(
                         "SELECT ?x WHERE { ?x <test/myrel> ?y } GROUP BY (?x "
                         "- ?y AS ?foo) ?x")
                         .parse();
    EXPECT_THAT(pq._rootGraphPattern._graphPatterns[1],
                m::Bind(Variable{"?foo"}, "?x-?y"));
    EXPECT_THAT(pq, m::GroupByVariables({Variable{"?foo"}, Variable{"?x"}}));
  }
  {
    // grouping by a builtin call
    ParsedQuery pq =
        SparqlParser(
            "SELECT ?x WHERE { ?x <test/myrel> ?y } GROUP BY COUNT(?x) ?x")
            .parse();
    auto variant = pq._rootGraphPattern._graphPatterns[1];
    ASSERT_TRUE(holds_alternative<p::Bind>(variant));
    auto helperBind = get<p::Bind>(variant);
    ASSERT_THAT(helperBind, m::BindExpression("COUNT(?x)"));
    EXPECT_THAT(pq, m::GroupByVariables({helperBind._target, Variable{"?x"}}));
  }
  {
    // grouping by a function call
    ParsedQuery pq = SparqlParser(
                         "SELECT ?x WHERE { ?x <test/myrel> ?y } GROUP BY "
                         "<http://www.opengis.net/def/function/geosparql/"
                         "latitude> (?test) ?x")
                         .parse();
    auto variant = pq._rootGraphPattern._graphPatterns[1];
    ASSERT_TRUE(holds_alternative<p::Bind>(variant));
    auto helperBind = get<p::Bind>(variant);
    ASSERT_THAT(
        helperBind,
        m::BindExpression(
            "<http://www.opengis.net/def/function/geosparql/latitude>(?test)"));
    EXPECT_THAT(pq, m::GroupByVariables({helperBind._target, Variable{"?x"}}));
  }
  {
    // selection of a variable that is not grouped/aggregated
    EXPECT_THROW(
        SparqlParser("SELECT ?x ?y WHERE { ?x <test/myrel> ?y } GROUP BY ?x")
            .parse(),
        ParseException);
  }
}

TEST(ParserTest, Prefix) {
  ParsedQuery pq =
      SparqlParser(
          "PREFIX descriptor: <foo> SELECT ?var WHERE { ?var <bar> <foo> }")
          .parse();
  ASSERT_THAT(pq._prefixes,
              testing::UnorderedElementsAre(
                  SparqlPrefix{"ql", "<QLever-internal-function/>"},
                  SparqlPrefix{"descriptor", "<foo>"}));
}

TEST(ParserTest, ParseFilterExpression) {
  auto f = SparqlParser::parseFilterExpression("(LANG(?x) = \"en\")", {});
  ASSERT_EQ(f, (SparqlFilter{SparqlFilter::LANG_MATCHES, "?x", "\"en\""}));

  f = SparqlParser::parseFilterExpression("(?x <= 42.3)", {});
  ASSERT_EQ(f, (SparqlFilter{SparqlFilter::LE, "?x", "42.3"}));

  f = SparqlParser::parseFilterExpression("(?x = me:you)",
                                          {{"me", "<www.me.de/>"}});
  ASSERT_EQ(f, (SparqlFilter{SparqlFilter::EQ, "?x", "<www.me.de/you>"}));
}

TEST(ParserTest, LanguageFilterPostProcessing) {
  {
    ParsedQuery q =
        SparqlParser(
            "SELECT * WHERE {?x <label> ?y . FILTER (LANG(?y) = \"en\")}")
            .parse();
    ASSERT_TRUE(q._rootGraphPattern._filters.empty());
    const auto& triples =
        q._rootGraphPattern._graphPatterns[0].getBasic()._triples;
    ASSERT_EQ(1u, triples.size());
    ASSERT_EQ((SparqlTriple{"?x", PropertyPath::fromIri("@en@<label>"), "?y"}),
              triples[0]);
  }
  {
    ParsedQuery q =
        SparqlParser(
            "SELECT * WHERE {<somebody> ?p ?y . FILTER (LANG(?y) = \"en\")}")
            .parse();
    ASSERT_TRUE(q._rootGraphPattern._filters.empty());
    const auto& triples =
        q._rootGraphPattern._graphPatterns[0].getBasic()._triples;
    ASSERT_EQ(2u, triples.size());
    ASSERT_EQ((SparqlTriple{"<somebody>", PropertyPath::fromIri("?p"), "?y"}),
              triples[0]);
    ASSERT_EQ(
        (SparqlTriple{
            "?y", PropertyPath::fromIri("<QLever-internal-function/langtag>"),
            "<QLever-internal-function/@en>"}),
        triples[1]);
  }
}<|MERGE_RESOLUTION|>--- conflicted
+++ resolved
@@ -1141,11 +1141,7 @@
             "SELECT ?x ?y WHERE { ?x <test/myrel> ?y } ORDER BY DESC(?x)")
             .parse();
     ASSERT_EQ(pq._orderBy.size(), 1);
-<<<<<<< HEAD
-    EXPECT_THAT(pq._orderBy[0], m::VariableOrderKey(Variable{"?foo"}, true));
-=======
-    EXPECT_THAT(pq._orderBy[0], m::VariableOrderKey("?x", true));
->>>>>>> 590ebcf7
+    EXPECT_THAT(pq._orderBy[0], m::VariableOrderKey(Variable{"?x"}, true));
     ASSERT_EQ(pq._rootGraphPattern._graphPatterns.size(), 1);
     ASSERT_TRUE(holds_alternative<p::BasicGraphPattern>(
         pq._rootGraphPattern._graphPatterns[0]));
