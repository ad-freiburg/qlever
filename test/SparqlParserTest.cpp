// Copyright 2014, University of Freiburg, Chair of Algorithms and Data
// Structures.
// Author: Björn Buchhold (buchhold@informatik.uni-freiburg.de)

#include <gtest/gtest.h>

#include <variant>

#include "../src/global/Constants.h"
#include "../src/parser/SparqlParser.h"
#include "SparqlAntlrParserTestHelpers.h"

const ParsedQuery pqDummy = []() {
  ParsedQuery pq;
  pq._prefixes.emplace_back("xsd", "<http://www.w3.org/2001/XMLSchema#>");
  return pq;
}();

TEST(ParserTest, testParse) {
  try {
    {
      auto pq = SparqlParser("SELECT ?x WHERE {?x ?y ?z}").parse();
      ASSERT_TRUE(pq.hasSelectClause());
      const auto& selectClause = pq.selectClause();
      ASSERT_GT(pq.asString().size(), 0u);
      ASSERT_EQ(1u, pq._prefixes.size());
      ASSERT_EQ(1u, selectClause.getSelectedVariables().size());
      ASSERT_EQ(1u, pq._rootGraphPattern._children.size());
      ASSERT_EQ(1u, pq._rootGraphPattern._children[0]
                        .getBasic()
                        ._whereClauseTriples.size());
    }

    {
      auto pq = SparqlParser(
                    "PREFIX : <http://rdf.myprefix.com/>\n"
                    "PREFIX ns: <http://rdf.myprefix.com/ns/>\n"
                    "PREFIX xxx: <http://rdf.myprefix.com/xxx/>\n"
                    "SELECT ?x ?z \n "
                    "WHERE \t {?x :myrel ?y. ?y ns:myrel ?z.?y <nsx:rel2> "
                    "<http://abc.de>}")
                    .parse();
      ASSERT_TRUE(pq.hasSelectClause());
      const auto& selectClause2 = pq.selectClause();
      ASSERT_EQ(4u, pq._prefixes.size());
      ASSERT_EQ(2u, selectClause2.getSelectedVariables().size());
      ASSERT_EQ(1u, pq.children().size());
      const auto& triples = pq.children()[0].getBasic()._whereClauseTriples;
      ASSERT_EQ(3u, triples.size());

      ASSERT_EQ(INTERNAL_PREDICATE_PREFIX_NAME, pq._prefixes[0]._prefix);
      ASSERT_EQ(INTERNAL_PREDICATE_PREFIX_IRI, pq._prefixes[0]._uri);
      ASSERT_EQ("", pq._prefixes[1]._prefix);
      ASSERT_EQ("<http://rdf.myprefix.com/>", pq._prefixes[1]._uri);
      ASSERT_EQ("ns", pq._prefixes[2]._prefix);
      ASSERT_EQ("<http://rdf.myprefix.com/ns/>", pq._prefixes[2]._uri);
      ASSERT_EQ(Variable{"?x"}, selectClause2.getSelectedVariables()[0]);
      ASSERT_EQ(Variable{"?z"}, selectClause2.getSelectedVariables()[1]);
      ASSERT_EQ("?x", triples[0]._s);
      ASSERT_EQ("<http://rdf.myprefix.com/myrel>", triples[0]._p._iri);
      ASSERT_EQ("?y", triples[0]._o);
      ASSERT_EQ("?y", triples[1]._s);
      ASSERT_EQ("<http://rdf.myprefix.com/ns/myrel>", triples[1]._p._iri);
      ASSERT_EQ("?z", triples[1]._o);
      ASSERT_EQ("?y", triples[2]._s);
      ASSERT_EQ("<nsx:rel2>", triples[2]._p._iri);
      ASSERT_EQ("<http://abc.de>", triples[2]._o);
      ASSERT_EQ(std::numeric_limits<uint64_t>::max(), pq._limitOffset._limit);
      ASSERT_EQ(0, pq._limitOffset._offset);
    }

    {
      auto pq = SparqlParser(
                    "PREFIX : <http://rdf.myprefix.com/>\n"
                    "PREFIX ns: <http://rdf.myprefix.com/ns/>\n"
                    "PREFIX xxx: <http://rdf.myprefix.com/xxx/>\n"
                    "SELECT ?x ?z \n "
                    "WHERE \t {\n?x :myrel ?y. ?y ns:myrel ?z.\n?y <nsx:rel2> "
                    "<http://abc.de>\n}")
                    .parse();
      ASSERT_TRUE(pq.hasSelectClause());
      const auto& selectClause = pq.selectClause();
      ASSERT_EQ(4u, pq._prefixes.size());
      ASSERT_EQ(2u, selectClause.getSelectedVariables().size());
      ASSERT_EQ(1u, pq.children().size());
      const auto& triples = pq.children()[0].getBasic()._whereClauseTriples;
      ASSERT_EQ(3u, triples.size());

      ASSERT_EQ(INTERNAL_PREDICATE_PREFIX_NAME, pq._prefixes[0]._prefix);
      ASSERT_EQ(INTERNAL_PREDICATE_PREFIX_IRI, pq._prefixes[0]._uri);
      ASSERT_EQ("", pq._prefixes[1]._prefix);
      ASSERT_EQ("<http://rdf.myprefix.com/>", pq._prefixes[1]._uri);
      ASSERT_EQ("ns", pq._prefixes[2]._prefix);
      ASSERT_EQ("<http://rdf.myprefix.com/ns/>", pq._prefixes[2]._uri);
      ASSERT_EQ(Variable{"?x"}, selectClause.getSelectedVariables()[0]);
      ASSERT_EQ(Variable{"?z"}, selectClause.getSelectedVariables()[1]);
      ASSERT_EQ("?x", triples[0]._s);
      ASSERT_EQ("<http://rdf.myprefix.com/myrel>", triples[0]._p._iri);
      ASSERT_EQ("?y", triples[0]._o);
      ASSERT_EQ("?y", triples[1]._s);
      ASSERT_EQ("<http://rdf.myprefix.com/ns/myrel>", triples[1]._p._iri);
      ASSERT_EQ("?z", triples[1]._o);
      ASSERT_EQ("?y", triples[2]._s);
      ASSERT_EQ("<nsx:rel2>", triples[2]._p._iri);
      ASSERT_EQ("<http://abc.de>", triples[2]._o);
      ASSERT_EQ(std::numeric_limits<uint64_t>::max(), pq._limitOffset._limit);
      ASSERT_EQ(0, pq._limitOffset._offset);
    }

    {
      auto pq = SparqlParser(
                    "PREFIX ns: <http://ns/>"
                    "SELECT ?x ?z \n "
                    "WHERE \t {\n?x <Directed_by> ?y. ?y ns:myrel.extend ?z.\n"
                    "?y <nsx:rel2> \"Hello... World\"}")
                    .parse();
      ASSERT_TRUE(pq.hasSelectClause());
      const auto& selectClause = pq.selectClause();
      ASSERT_EQ(2u, pq._prefixes.size());
      ASSERT_EQ(2u, selectClause.getSelectedVariables().size());
      ASSERT_EQ(1u, pq.children().size());
      const auto& triples = pq.children()[0].getBasic()._whereClauseTriples;
      ASSERT_EQ(3u, triples.size());

      pq.expandPrefixes();

      ASSERT_EQ(Variable{"?x"}, selectClause.getSelectedVariables()[0]);
      ASSERT_EQ(Variable{"?z"}, selectClause.getSelectedVariables()[1]);
      ASSERT_EQ("?x", triples[0]._s);
      ASSERT_EQ("<Directed_by>", triples[0]._p._iri);
      ASSERT_EQ("?y", triples[0]._o);
      ASSERT_EQ("?y", triples[1]._s);
      ASSERT_EQ("<http://ns/myrel.extend>", triples[1]._p._iri);
      ASSERT_EQ("?z", triples[1]._o);
      ASSERT_EQ("?y", triples[2]._s);
      ASSERT_EQ("<nsx:rel2>", triples[2]._p._iri);
      ASSERT_EQ("\"Hello... World\"", triples[2]._o);
      ASSERT_EQ(std::numeric_limits<uint64_t>::max(), pq._limitOffset._limit);
      ASSERT_EQ(0, pq._limitOffset._offset);
    }

    {
      auto pq = SparqlParser(
                    "SELECT ?x ?y WHERE {?x <is-a> <Actor> .  FILTER(?x != ?y)."
                    "?y <is-a> <Actor> . FILTER(?y < ?x)} LIMIT 10")
                    .parse();
      pq.expandPrefixes();
      ASSERT_EQ(1u, pq.children().size());
      const auto& triples = pq.children()[0].getBasic()._whereClauseTriples;
      auto filters = pq._rootGraphPattern._filters;
      ASSERT_EQ(2u, filters.size());
      ASSERT_EQ("?x", filters[0]._lhs);
      ASSERT_EQ("?y", filters[0]._rhs);
      ASSERT_EQ(SparqlFilter::FilterType::NE, filters[0]._type);
      ASSERT_EQ("?y", filters[1]._lhs);
      ASSERT_EQ("?x", filters[1]._rhs);
      ASSERT_EQ(SparqlFilter::FilterType::LT, filters[1]._type);
      ASSERT_EQ(2u, triples.size());
    }

    {
      auto pq = SparqlParser(
                    "SELECT ?x ?y WHERE {?x <is-a> <Actor> .  FILTER(?x != ?y)."
                    "?y <is-a> <Actor>} LIMIT 10")
                    .parse();
      pq.expandPrefixes();
      ASSERT_EQ(1u, pq.children().size());
      const auto& triples = pq.children()[0].getBasic()._whereClauseTriples;
      auto filters = pq._rootGraphPattern._filters;
      ASSERT_EQ(1u, filters.size());
      ASSERT_EQ("?x", filters[0]._lhs);
      ASSERT_EQ("?y", filters[0]._rhs);
      ASSERT_EQ(SparqlFilter::FilterType::NE, filters[0]._type);
      ASSERT_EQ(2u, triples.size());
    }

    {
      auto pq = SparqlParser(
                    "SELECT ?x ?y WHERE {?x <is-a> <Actor> .  FILTER(?x != ?y)."
                    "?y <is-a> <Actor>. ?c ql:contains-entity ?x."
                    "?c ql:contains-word \"coca* abuse\"} LIMIT 10")
                    .parse();
      pq.expandPrefixes();
      ASSERT_EQ(1u, pq.children().size());
      const auto& triples = pq.children()[0].getBasic()._whereClauseTriples;
      auto filters = pq._rootGraphPattern._filters;
      ASSERT_EQ(1u, filters.size());
      ASSERT_EQ("?x", filters[0]._lhs);
      ASSERT_EQ("?y", filters[0]._rhs);
      ASSERT_EQ(SparqlFilter::FilterType::NE, filters[0]._type);
      ASSERT_EQ(4u, triples.size());
      ASSERT_EQ("?c", triples[2]._s);
      ASSERT_EQ(CONTAINS_ENTITY_PREDICATE, triples[2]._p._iri);
      ASSERT_EQ("?x", triples[2]._o);
      ASSERT_EQ("?c", triples[3]._s);
      ASSERT_EQ(CONTAINS_WORD_PREDICATE, triples[3]._p._iri);
      ASSERT_EQ("coca* abuse", triples[3]._o);
    }

    {
      auto pq = SparqlParser(
                    "PREFIX : <>\n"
                    "SELECT ?x ?y ?z ?c ?ql_textscore_c ?c WHERE {\n"
                    "?x :is-a :Politician .\n"
                    "?c ql:contains-entity ?x .\n"
                    "?c ql:contains-word \"friend\" .\n"
                    "?c ql:contains-entity ?y .\n"
                    "?y :is-a :Scientist .\n"
                    "FILTER(?x != ?y) .\n"
                    "} ORDER BY ?c")
                    .parse();
      pq.expandPrefixes();
      ASSERT_EQ(1u, pq._rootGraphPattern._filters.size());

      // shouldn't have more checks??
    }

    {
      auto pq = SparqlParser(
                    "SELECT ?x ?z WHERE {\n"
                    "  ?x <test> ?y .\n"
                    "  OPTIONAL {\n"
                    "    ?y <test2> ?z .\n"
                    "  }\n"
                    "}")
                    .parse();

      ASSERT_EQ(2u, pq.children().size());
      const auto& opt =
          pq._rootGraphPattern._children[1]
              .get<GraphPatternOperation::Optional>();  // throws on error
      auto& child = opt._child;
      const auto& triples = child._children[0].getBasic()._whereClauseTriples;
      auto filters = child._filters;
      ASSERT_EQ(1u, triples.size());
      ASSERT_EQ("?y", triples[0]._s);
      ASSERT_EQ("<test2>", triples[0]._p._iri);
      ASSERT_EQ("?z", triples[0]._o);
      ASSERT_EQ(0u, filters.size());
      ASSERT_TRUE(child._optional);
    }

    {
      auto pq = SparqlParser(
                    "SELECT ?x ?z WHERE {\n"
                    "  ?x <test> ?y .\n"
                    "  OPTIONAL {\n"
                    "    ?y <test2> ?z .\n"
                    "    optional {\n"
                    "      ?a ?b ?c .\n"
                    "      FILTER(?c > 3)\n"
                    "    }\n"
                    "    optional {\n"
                    "      ?d ?e ?f\n"
                    "    }\n"
                    "  }\n"
                    "}")
                    .parse();
      ASSERT_EQ(2u, pq._rootGraphPattern._children.size());
      const auto& optA =
          pq._rootGraphPattern._children[1]
              .get<GraphPatternOperation::Optional>();  // throws on error
      auto& child = optA._child;
      ASSERT_EQ(3u, child._children.size());
      const auto& opt2 =
          child._children[1]
              .get<GraphPatternOperation::Optional>();  // throws on error
      const auto& opt3 =
          child._children[2]
              .get<GraphPatternOperation::Optional>();  // throws on error
      const auto& child2 = opt2._child._children[0].getBasic();
      const auto& child3 = opt3._child._children[0].getBasic();
      ASSERT_EQ(1u, child2._whereClauseTriples.size());
      ASSERT_EQ(1u, opt2._child._filters.size());
      ASSERT_EQ(1u, child3._whereClauseTriples.size());
      ASSERT_EQ(0u, opt3._child._filters.size());
      ASSERT_TRUE(child._optional);
      ASSERT_TRUE(opt2._child._optional);
      ASSERT_TRUE(opt3._child._optional);
    }

    {
      auto pq = SparqlParser(
                    "SELECT ?a WHERE {\n"
                    "  VALUES ?a { <1> \"2\"}\n"
                    "  VALUES (?b ?c) {(<1> <2>) (\"1\" \"2\")}\n"
                    "  ?a <rel> ?b ."
                    "}")
                    .parse();
      ASSERT_EQ(3u, pq._rootGraphPattern._children.size());
      const auto& c = pq.children()[2].getBasic();
      ASSERT_EQ(1u, c._whereClauseTriples.size());
      ASSERT_EQ(0u, pq._rootGraphPattern._filters.size());
      const auto& values1 =
          pq.children()[0].get<GraphPatternOperation::Values>()._inlineValues;
      const auto& values2 =
          pq.children()[1].get<GraphPatternOperation::Values>()._inlineValues;

      vector<string> vvars = {"?a"};
      ASSERT_EQ(vvars, values1._variables);
      vector<vector<string>> vvals = {{"<1>"}, {"\"2\""}};
      ASSERT_EQ(vvals, values1._values);

      vvars = {"?b", "?c"};
      ASSERT_EQ(vvars, values2._variables);
      vvals = {{"<1>", "<2>"}, {"\"1\"", "\"2\""}};
      ASSERT_EQ(vvals, values2._values);
    }

    {
      auto pq = SparqlParser(
                    R"(SELECT ?a ?b ?c WHERE {
                        VALUES ?a { <Albert_Einstein>}
                        VALUES (?b ?c) {
        (<Marie_Curie> <Joseph_Jacobson>) (<Freiherr> <Lord_of_the_Isles>) }
                        }
                    )")
                    .parse();

      ASSERT_EQ(2u, pq.children().size());
      ASSERT_EQ(0u, pq._rootGraphPattern._filters.size());
      const auto& values1 =
          pq.children()[0].get<GraphPatternOperation::Values>()._inlineValues;
      const auto& values2 =
          pq.children()[1].get<GraphPatternOperation::Values>()._inlineValues;

      vector<string> vvars = {"?a"};
      ASSERT_EQ(vvars, values1._variables);
      vector<vector<string>> vvals = {{"<Albert_Einstein>"}};
      ASSERT_EQ(vvals, values1._values);

      vvars = {"?b", "?c"};
      ASSERT_EQ(vvars, values2._variables);
      vvals = {{"<Marie_Curie>", "<Joseph_Jacobson>"},
               {"<Freiherr>", "<Lord_of_the_Isles>"}};
      ASSERT_EQ(vvals, values2._values);
    }

    {
      auto pq = SparqlParser(
                    ""
                    "PREFIX wd: <http://www.wikidata.org/entity/>\n"
                    "PREFIX wdt: <http://www.wikidata.org/prop/direct/>\n"
                    "SELECT ?city WHERE {\n"
                    "  VALUES ?citytype { wd:Q515 wd:Q262166}\n"
                    "  ?city wdt:P31 ?citytype .\n"
                    "}\n")
                    .parse();

      ASSERT_EQ(2u, pq.children().size());
      const auto& c = pq.children()[1].getBasic();
      ASSERT_EQ(1u, c._whereClauseTriples.size());
      ASSERT_EQ(0u, pq._rootGraphPattern._filters.size());

      ASSERT_EQ(c._whereClauseTriples[0]._s, "?city");
      ASSERT_EQ(c._whereClauseTriples[0]._p._iri,
                "<http://www.wikidata.org/prop/direct/P31>");
      ASSERT_EQ(c._whereClauseTriples[0]._o, "?citytype");

      const auto& values1 =
          pq.children()[0].get<GraphPatternOperation::Values>()._inlineValues;
      vector<string> vvars = {"?citytype"};
      ASSERT_EQ(vvars, values1._variables);
      vector<vector<string>> vvals = {
          {"<http://www.wikidata.org/entity/Q515>"},
          {"<http://www.wikidata.org/entity/Q262166>"}};
      ASSERT_EQ(vvals, values1._values);
    }

    // TODO @joaomarques90: Finish when the required functionalities
    // are implemented
    /*
    {
     // C++ exception with description "ParseException, cause:
     // Expected a token of type AGGREGATE but got a token of
     // type RDFLITERAL (() in the input at pos 373 : (YEAR(?year))
      auto pq = SparqlParser(
                    "SELECT DISTINCT * WHERE { \n"
                    "  ?movie <directed-by> <Scott%2C%20Ridley> .\n"
                    "\t{ \n"
                    "\t SELECT ?movie WHERE { \n"
                    "\t\t\t ?movie <directed-by> ?director .\n"
                    "\t\t\t ?movie <from-year> ?year .\n"
                    "\t\t\t FILTER(regex(?title, \"^the\", \"i\" )) ."
                    "\t\t } \n"
                    "\t\t GROUP BY (YEAR(?year)) \n"
                    "\t} \n"
                    "} \n"
                    "LIMIT 10 \n"
                    "ORDER BY DESC(?movie) ASC(?year) \n")
                    .parse();
    }

    {
      auto pq = SparqlParser(
                "SELECT * WHERE { \n"
                "  VALUES ?x { 1 2 3 4 } .\n"
                "\t{ \n"
                "\t SELECT ?y ?concat WHERE { \n"
                "\t\t\t VALUES ?y { \"5\" \"6\" \"7\" \"8\" } .\n"
                "\t\t\t BIND(CONCAT(STR(?y),STR(?y)) AS ?concat) .\n"
                "\t\t } \n"
                "\t\t LIMIT 2 \n"
                "\t} \n"
                "\t BIND((?x * ?y) AS ?xy) ."
                "} \n"
                "LIMIT 5 \n"
                "OFFSET 2 \n"
                "ORDER BY DESC(?x) ASC(?concat) \n")
                .parse();
    }

     {
        auto pq = SparqlParser(
               "SELECT REDUCED * WHERE { \n"
               "  ?movie <directed-by> <Scott%2C%20Ridley> .\n"
               "\t{ \n"
               "\t SELECT ?movie WHERE { \n"
               "\t\t\t ?movie <directed-by> ?director .\n"
               "\t\t\t ?movie <from-year> ?year .\n"
               "\t\t\t FILTER(regex(?title, \"^the\", \"i\" )) ."
               "\t\t } \n"
               "\t\t GROUP BY (YEAR(?year)) \n"
               "\t\t ORDER BY DESC(?year) \n"
               "\t\t OFFSET 2 \n"
               "\t} \n"
               "} \n"
               "LIMIT 10 \n"
               "ORDER BY DESC(?movie) ASC(?year) \n")
               .parse();
    }

    {
        auto pq = SparqlParser(
               "SELECT DISTINCT * WHERE { \n"
               "  ?movie <directed-by> <Scott%2C%20Ridley> .\n"
               "\t{ \n"
               "\t SELECT * WHERE { \n"
               "\t\t\t ?movie <directed-by> ?director .\n"
               "\t\t\t ?movie <from-year> ?year .\n"
               "\t\t\t FILTER(YEAR(?year) > 2000) ."
               "\t\t } \n"
               "\t\t ORDER BY DESC(?director) \n"
               "\t} \n"
               "} \n"
               "LIMIT 20 \n"
               "OFFSET 3 \n"
               "ORDER BY DESC(?movie)\n")
               .parse();
    }
    */

    {
      auto pq = SparqlParser(
                    "SELECT REDUCED * WHERE { \n"
                    "  ?movie <directed-by> ?director .\n"
                    "} \n"
                    "LIMIT 10 \n"
                    "ORDER BY ASC(?movie)\n")
                    .parse();
      ASSERT_EQ(1u, pq._prefixes.size());
      ASSERT_EQ(1u, pq._rootGraphPattern._children.size());

      const auto& c = pq.children()[0].getBasic();
      ASSERT_EQ(1u, c._whereClauseTriples.size());
      ASSERT_EQ(0u, pq._rootGraphPattern._filters.size());

      ASSERT_EQ(c._whereClauseTriples[0]._s, "?movie");
      ASSERT_EQ(c._whereClauseTriples[0]._p._iri, "<directed-by>");
      ASSERT_EQ(c._whereClauseTriples[0]._o, "?director");

      ASSERT_EQ(10u, pq._limitOffset._limit);
      ASSERT_EQ(false, pq._orderBy[0].isDescending_);
      ASSERT_EQ("?movie", pq._orderBy[0].variable_);

      auto sc = get<ParsedQuery::SelectClause>(pq._clause);
      ASSERT_EQ(true, sc._reduced);
      ASSERT_EQ(true, sc.isAllVariablesSelected());

      vector<string> vvars = {"?movie", "?director"};
      ASSERT_EQ(vvars, sc.getSelectedVariablesAsStrings());
    }

    {
      auto pq = SparqlParser(
                    "SELECT DISTINCT * WHERE { \n"
                    "  ?movie <directed-by> ?director .\n"
                    "} \n"
                    "LIMIT 10 \n"
                    "ORDER BY DESC(?movie)\n")
                    .parse();

      ASSERT_EQ(1u, pq._prefixes.size());
      ASSERT_EQ(1u, pq._rootGraphPattern._children.size());

      const auto& c = pq.children()[0].getBasic();
      ASSERT_EQ(1u, c._whereClauseTriples.size());
      ASSERT_EQ(0u, pq._rootGraphPattern._filters.size());

      ASSERT_EQ(c._whereClauseTriples[0]._s, "?movie");
      ASSERT_EQ(c._whereClauseTriples[0]._p._iri, "<directed-by>");
      ASSERT_EQ(c._whereClauseTriples[0]._o, "?director");

      ASSERT_EQ(10u, pq._limitOffset._limit);
      ASSERT_EQ(true, pq._orderBy[0].isDescending_);
      ASSERT_EQ("?movie", pq._orderBy[0].variable_);

      auto sc = get<ParsedQuery::SelectClause>(pq._clause);
      ASSERT_EQ(true, sc._distinct);
      ASSERT_EQ(true, sc.isAllVariablesSelected());

      vector<string> vvars = {"?movie", "?director"};
      ASSERT_EQ(vvars, sc.getSelectedVariablesAsStrings());
    }

    {
      auto pq = SparqlParser(
                    "SELECT DISTINCT * WHERE { \n"
                    "  ?movie <directed-by> <Scott%2C%20Ridley> .\n"
                    "\t{ \n"
                    "\t SELECT * WHERE { \n"
                    "\t\t\t ?movie <directed-by> ?director .\n"
                    "\t\t\t ?movie <from-year> ?year .\n"
                    "\t\t\t FILTER(?year > \"00-00-2000\") ."
                    "\t\t } \n"
                    "\t\t ORDER BY DESC(?director) \n"
                    "\t} \n"
                    "} \n"
                    "LIMIT 20 \n"
                    "OFFSET 3 \n"
                    "ORDER BY DESC(?movie)\n")
                    .parse();

      ASSERT_EQ(1u, pq._prefixes.size());
      ASSERT_EQ(2u, pq._rootGraphPattern._children.size());

      const auto& c = pq.children()[0].getBasic();
      ASSERT_EQ(1u, c._whereClauseTriples.size());
      ASSERT_EQ(0, pq._rootGraphPattern._filters.size());
      ASSERT_EQ(3u, pq._limitOffset._offset);

      ASSERT_EQ(c._whereClauseTriples[0]._s, "?movie");
      ASSERT_EQ(c._whereClauseTriples[0]._p._iri, "<directed-by>");
      ASSERT_EQ(c._whereClauseTriples[0]._o, "<Scott%2C%20Ridley>");

      ASSERT_EQ(20u, pq._limitOffset._limit);
      ASSERT_EQ(true, pq._orderBy[0].isDescending_);
      ASSERT_EQ("?movie", pq._orderBy[0].variable_);

      auto sc = get<ParsedQuery::SelectClause>(pq._clause);
      ASSERT_EQ(true, sc._distinct);
      ASSERT_EQ(true, sc.isAllVariablesSelected());

      vector<string> vvars = {"?movie", "?director", "?year"};
      ASSERT_EQ(vvars, sc.getSelectedVariablesAsStrings());

      // -- SubQuery
      auto parsed_sub_query = get<GraphPatternOperation::Subquery>(
          pq._rootGraphPattern._children[1].variant_);
      const auto& c_subquery = get<GraphPatternOperation::BasicGraphPattern>(
          parsed_sub_query._subquery._rootGraphPattern._children[0].variant_);
      ASSERT_EQ(2u, c_subquery._whereClauseTriples.size());
      ASSERT_EQ(1u,
                parsed_sub_query._subquery._rootGraphPattern._filters.size());
      ASSERT_EQ("?year",
                parsed_sub_query._subquery._rootGraphPattern._filters[0]._lhs);
      ASSERT_EQ("\"00-00-2000\"",
                parsed_sub_query._subquery._rootGraphPattern._filters[0]._rhs);
      ASSERT_EQ(SparqlFilter::GT,
                parsed_sub_query._subquery._rootGraphPattern._filters[0]._type);
      ASSERT_EQ(0, parsed_sub_query._subquery._limitOffset._offset);

      ASSERT_EQ(c_subquery._whereClauseTriples[0]._s, "?movie");
      ASSERT_EQ(c_subquery._whereClauseTriples[0]._p._iri, "<directed-by>");
      ASSERT_EQ(c_subquery._whereClauseTriples[0]._o, "?director");

      ASSERT_EQ(c_subquery._whereClauseTriples[1]._s, "?movie");
      ASSERT_EQ(c_subquery._whereClauseTriples[1]._p._iri, "<from-year>");
      ASSERT_EQ(c_subquery._whereClauseTriples[1]._o, "?year");

      ASSERT_EQ(std::numeric_limits<uint64_t>::max(),
                parsed_sub_query._subquery._limitOffset._limit);
      ASSERT_EQ(true, parsed_sub_query._subquery._orderBy[0].isDescending_);
      ASSERT_EQ("?director", parsed_sub_query._subquery._orderBy[0].variable_);

      auto sc_subquery =
          get<ParsedQuery::SelectClause>(parsed_sub_query._subquery._clause);
      ASSERT_EQ(false, sc_subquery._distinct);
      ASSERT_EQ(false, sc_subquery._reduced);
      ASSERT_EQ(true, sc_subquery.isAllVariablesSelected());
      vector<string> vvars_subquery = {"?movie", "?director", "?year"};
      ASSERT_EQ(vvars_subquery, sc_subquery.getSelectedVariablesAsStrings());
    }

    {
      // Query proving Select * working for n-subQuery
      auto pq = SparqlParser(
                    "SELECT DISTINCT * WHERE { \n"
                    "  ?movie <directed-by> <Scott%2C%20Ridley> .\n"
                    "\t{ \n"
                    "\t SELECT * WHERE { \n"
                    "\t\t\t ?movie <directed-by> ?director .\n"
                    "\t\t\t { \n"
                    "\t\t\t\t SELECT ?year WHERE { \n"
                    "\t\t\t\t\t ?movie <from-year> ?year . \n"
                    "\t\t\t\t\t } \n"
                    "\t\t\t } \n"
                    "\t\t\t FILTER(?year > \"00-00-2000\") ."
                    "\t\t } \n"
                    "\t\t ORDER BY DESC(?director) \n"
                    "\t} \n"
                    "} \n"
                    "LIMIT 20 \n"
                    "OFFSET 3 \n"
                    "ORDER BY DESC(?movie)\n")
                    .parse();

      ASSERT_EQ(1u, pq._prefixes.size());
      ASSERT_EQ(2u, pq._rootGraphPattern._children.size());

      const auto& c = pq.children()[0].getBasic();
      ASSERT_EQ(1u, c._whereClauseTriples.size());
      ASSERT_EQ(0, pq._rootGraphPattern._filters.size());
      ASSERT_EQ(3u, pq._limitOffset._offset);

      ASSERT_EQ(c._whereClauseTriples[0]._s, "?movie");
      ASSERT_EQ(c._whereClauseTriples[0]._p._iri, "<directed-by>");
      ASSERT_EQ(c._whereClauseTriples[0]._o, "<Scott%2C%20Ridley>");

      ASSERT_EQ(20u, pq._limitOffset._limit);
      ASSERT_EQ(true, pq._orderBy[0].isDescending_);
      ASSERT_EQ("?movie", pq._orderBy[0].variable_);

      auto sc = get<ParsedQuery::SelectClause>(pq._clause);
      ASSERT_EQ(true, sc._distinct);
      ASSERT_EQ(true, sc.isAllVariablesSelected());

      vector<string> vvars = {"?movie", "?director", "?year"};
      ASSERT_EQ(vvars, sc.getSelectedVariablesAsStrings());

      // -- SubQuery (level 1)
      auto parsed_sub_query = get<GraphPatternOperation::Subquery>(
          pq._rootGraphPattern._children[1].variant_);
      const auto& c_subquery = get<GraphPatternOperation::BasicGraphPattern>(
          parsed_sub_query._subquery._rootGraphPattern._children[0].variant_);
      ASSERT_EQ(1u, c_subquery._whereClauseTriples.size());
      ASSERT_EQ(1u,
                parsed_sub_query._subquery._rootGraphPattern._filters.size());
      ASSERT_EQ("?year",
                parsed_sub_query._subquery._rootGraphPattern._filters[0]._lhs);
      ASSERT_EQ("\"00-00-2000\"",
                parsed_sub_query._subquery._rootGraphPattern._filters[0]._rhs);
      ASSERT_EQ(SparqlFilter::GT,
                parsed_sub_query._subquery._rootGraphPattern._filters[0]._type);
      ASSERT_EQ(0, parsed_sub_query._subquery._limitOffset._offset);

      ASSERT_EQ(c_subquery._whereClauseTriples[0]._s, "?movie");
      ASSERT_EQ(c_subquery._whereClauseTriples[0]._p._iri, "<directed-by>");
      ASSERT_EQ(c_subquery._whereClauseTriples[0]._o, "?director");

      ASSERT_EQ(std::numeric_limits<uint64_t>::max(),
                parsed_sub_query._subquery._limitOffset._limit);
      ASSERT_EQ(true, parsed_sub_query._subquery._orderBy[0].isDescending_);
      ASSERT_EQ("?director", parsed_sub_query._subquery._orderBy[0].variable_);

      auto sc_subquery =
          get<ParsedQuery::SelectClause>(parsed_sub_query._subquery._clause);
      ASSERT_EQ(false, sc_subquery._distinct);
      ASSERT_EQ(false, sc_subquery._reduced);
      ASSERT_EQ(true, sc_subquery.isAllVariablesSelected());
      vector<string> vvars_subquery = {"?movie", "?director", "?year"};
      ASSERT_EQ(vvars_subquery, sc_subquery.getSelectedVariablesAsStrings());

      // -- SubQuery (level 2)
      auto parsed_sub_sub_query = get<GraphPatternOperation::Subquery>(
          pq._rootGraphPattern._children[1].variant_);
      const auto& c_sub_subquery =
          get<GraphPatternOperation::BasicGraphPattern>(
              get<GraphPatternOperation::Subquery>(
                  parsed_sub_sub_query._subquery._rootGraphPattern._children[1]
                      .variant_)
                  ._subquery._rootGraphPattern._children[0]
                  .variant_);
      auto aux_parsed_sub_sub_query =
          get<GraphPatternOperation::Subquery>(
              parsed_sub_sub_query._subquery._rootGraphPattern._children[1]
                  .variant_)
              ._subquery;
      ASSERT_EQ(1u, c_sub_subquery._whereClauseTriples.size());
      ASSERT_EQ(0u, aux_parsed_sub_sub_query._rootGraphPattern._filters.size());
      ASSERT_EQ(0, aux_parsed_sub_sub_query._limitOffset._offset);

      ASSERT_EQ(c_sub_subquery._whereClauseTriples[0]._s, "?movie");
      ASSERT_EQ(c_sub_subquery._whereClauseTriples[0]._p._iri, "<from-year>");
      ASSERT_EQ(c_sub_subquery._whereClauseTriples[0]._o, "?year");

      ASSERT_EQ(std::numeric_limits<uint64_t>::max(),
                aux_parsed_sub_sub_query._limitOffset._limit);
      ASSERT_EQ(0u, aux_parsed_sub_sub_query._orderBy.size());

      auto sc_sub_subquery =
          get<ParsedQuery::SelectClause>(aux_parsed_sub_sub_query._clause);
      ASSERT_EQ(false, sc_sub_subquery._distinct);
      ASSERT_EQ(false, sc_sub_subquery._reduced);
      ASSERT_EQ(true, sc_sub_subquery.isManuallySelectedVariables());
      vector<string> vvars_sub_subquery = {"?year"};
      ASSERT_EQ(vvars_sub_subquery,
                sc_sub_subquery.getSelectedVariablesAsStrings());
    }

    // We currently only check, that the following two queries don't throw an
    // exception.
    // TODO<RobinTF>  Also add checks for the correct semantics.
    {
      // Check Parse Construct (1)
      auto pq_1 = SparqlParser(
          "PREFIX foaf:   <http://xmlns.com/foaf/0.1/> \n"
          "PREFIX org:    <http://example.com/ns#> \n"
          "CONSTRUCT { ?x foaf:name ?name } \n"
          "WHERE  { ?x org:employeeName ?name }");
      pq_1.parse();

      // Check Parse Construct (2)
      auto pq_2 = SparqlParser(
          "PREFIX foaf:    <http://xmlns.com/foaf/0.1/>\n"
          "PREFIX vcard:   <http://www.w3.org/2001/vcard-rdf/3.0#>\n"
          "CONSTRUCT   { <http://example.org/person#Alice> vcard:FN ?name }\n"
          "WHERE       { ?x foaf:name ?name } ");
      pq_2.parse();
    }

    {
      // Check if the correct ParseException is thrown after
      // GroupBy with Select '*'
      auto pq = SparqlParser(
          "SELECT DISTINCT * WHERE { \n"
          "  ?a <b> ?c .\n"
          "} \n"
          "GROUP BY ?a ?c \n");
      ASSERT_THROW(pq.parse(), ParseException);
    }

    {
      // Check if the correct ParseException is thrown after:
      // Select [var_name]+ '*'
      auto pq = SparqlParser(
          "SELECT DISTINCT ?a * WHERE { \n"
          "  ?a <b> ?c .\n"
          "} \n");
      ASSERT_THROW(pq.parse(), ParseException);
    }

    {
      // Check if the correct ParseException is thrown after:
      // Select '*' [var_name]+
      auto pq = SparqlParser(
          "SELECT DISTINCT * ?a WHERE { \n"
          "  ?a <b> ?c .\n"
          "} \n");
      ASSERT_THROW(pq.parse(), ParseException);
    }

    {
      // Check if the correct ParseException is thrown after: Select ['*']{2,}
      auto pq = SparqlParser(
          "SELECT DISTINCT * * WHERE { \n"
          "  ?a <b> ?c .\n"
          "} \n");
      ASSERT_THROW(pq.parse(), ParseException);
    }

  } catch (const ad_semsearch::Exception& e) {
    FAIL() << e.getFullErrorMessage();
  }
}

TEST(ParserTest, testFilterWithoutDot) {
  ParsedQuery pq =
      SparqlParser(
          "PREFIX fb: <http://rdf.freebase.com/ns/>\n"
          "\n"
          "SELECT DISTINCT ?1 WHERE {\n"
          " fb:m.0fkvn fb:government.government_office_category.officeholders "
          "?0 "
          ".\n"
          " ?0 fb:government.government_position_held.jurisdiction_of_office "
          "fb:m.0vmt .\n"
          " ?0 fb:government.government_position_held.office_holder ?1 .\n"
          " FILTER (?1 != fb:m.0fkvn)\n"
          " FILTER (?1 != fb:m.0vmt)\n"
          "FILTER (?1 != fb:m.018mts) \n"
          "} LIMIT 300")
          .parse();
  pq.expandPrefixes();
  ASSERT_TRUE(pq.hasSelectClause());
  const auto& selectClause = pq.selectClause();
  ASSERT_EQ(2u, pq._prefixes.size());
  ASSERT_EQ(1u, selectClause.getSelectedVariables().size());
  ASSERT_EQ(1u, pq.children().size());
  const auto& c = pq.children()[0].getBasic();
  ASSERT_EQ(3u, c._whereClauseTriples.size());
  const auto& filters = pq._rootGraphPattern._filters;
  ASSERT_EQ(3u, filters.size());
  ASSERT_EQ("?1", filters[0]._lhs);
  ASSERT_EQ("<http://rdf.freebase.com/ns/m.0fkvn>", filters[0]._rhs);
  ASSERT_EQ(SparqlFilter::FilterType::NE, filters[0]._type);
  ASSERT_EQ("?1", filters[1]._lhs);
  ASSERT_EQ("<http://rdf.freebase.com/ns/m.0vmt>", filters[1]._rhs);
  ASSERT_EQ(SparqlFilter::FilterType::NE, filters[1]._type);
  ASSERT_EQ("?1", filters[2]._lhs);
  ASSERT_EQ("<http://rdf.freebase.com/ns/m.018mts>", filters[2]._rhs);
  ASSERT_EQ(SparqlFilter::FilterType::NE, filters[2]._type);
}

TEST(ParserTest, testExpandPrefixes) {
  ParsedQuery pq = SparqlParser(
                       "PREFIX : <http://rdf.myprefix.com/>\n"
                       "PREFIX ns: <http://rdf.myprefix.com/ns/>\n"
                       "PREFIX xxx: <http://rdf.myprefix.com/xxx/>\n"
                       "SELECT ?x ?z \n WHERE \t {?x :myrel ?y. ?y ns:myrel "
                       "?z.?y <nsx:rel2> <http://abc.de>}")
                       .parse();
  pq.expandPrefixes();
  ASSERT_TRUE(pq.hasSelectClause());
  const auto& selectClause = pq.selectClause();
  ASSERT_EQ(1u, pq.children().size());
  const auto& c = pq.children()[0].getBasic();
  ASSERT_EQ(4u, pq._prefixes.size());
  ASSERT_EQ(2u, selectClause.getSelectedVariables().size());
  ASSERT_EQ(3u, c._whereClauseTriples.size());
  ASSERT_EQ(INTERNAL_PREDICATE_PREFIX_NAME, pq._prefixes[0]._prefix);
  ASSERT_EQ(INTERNAL_PREDICATE_PREFIX_IRI, pq._prefixes[0]._uri);
  ASSERT_EQ("ns", pq._prefixes[2]._prefix);
  ASSERT_EQ("", pq._prefixes[1]._prefix);
  ASSERT_EQ("<http://rdf.myprefix.com/>", pq._prefixes[1]._uri);
  ASSERT_EQ("ns", pq._prefixes[2]._prefix);
  ASSERT_EQ("<http://rdf.myprefix.com/ns/>", pq._prefixes[2]._uri);
  ASSERT_EQ(Variable{"?x"}, selectClause.getSelectedVariables()[0]);
  ASSERT_EQ(Variable{"?z"}, selectClause.getSelectedVariables()[1]);
  ASSERT_EQ("?x", c._whereClauseTriples[0]._s);
  ASSERT_EQ("<http://rdf.myprefix.com/myrel>",
            c._whereClauseTriples[0]._p._iri);
  ASSERT_EQ("?y", c._whereClauseTriples[0]._o);
  ASSERT_EQ("?y", c._whereClauseTriples[1]._s);
  ASSERT_EQ("<http://rdf.myprefix.com/ns/myrel>",
            c._whereClauseTriples[1]._p._iri);
  ASSERT_EQ("?z", c._whereClauseTriples[1]._o);
  ASSERT_EQ("?y", c._whereClauseTriples[2]._s);
  ASSERT_EQ("<nsx:rel2>", c._whereClauseTriples[2]._p._iri);
  ASSERT_EQ("<http://abc.de>", c._whereClauseTriples[2]._o);
  ASSERT_EQ(std::numeric_limits<uint64_t>::max(), pq._limitOffset._limit);
  ASSERT_EQ(0, pq._limitOffset._offset);
}

TEST(ParserTest, testSolutionModifiers) {
  {
    ParsedQuery pq =
        SparqlParser("SELECT ?x WHERE \t {?x <test:myrel> ?y}").parse();
    pq.expandPrefixes();
    ASSERT_TRUE(pq.hasSelectClause());
    const auto& selectClause = pq.selectClause();
    ASSERT_EQ(1u, pq.children().size());
    const auto& c = pq.children()[0].getBasic();
    ASSERT_EQ(1u, pq._prefixes.size());
    ASSERT_EQ(1u, selectClause.getSelectedVariables().size());
    ASSERT_EQ(1u, c._whereClauseTriples.size());
    ASSERT_EQ(std::numeric_limits<uint64_t>::max(), pq._limitOffset._limit);
    ASSERT_EQ(0, pq._limitOffset._offset);
    ASSERT_EQ(size_t(0), pq._orderBy.size());
    ASSERT_FALSE(selectClause._distinct);
    ASSERT_FALSE(selectClause._reduced);
  }

  {
    auto pq = SparqlParser("SELECT ?x WHERE \t {?x <test:myrel> ?y} LIMIT 10")
                  .parse();
    pq.expandPrefixes();
    ASSERT_TRUE(pq.hasSelectClause());
    const auto& selectClause = pq.selectClause();
    ASSERT_EQ(1u, pq._prefixes.size());
    ASSERT_EQ(1u, selectClause.getSelectedVariables().size());
    ASSERT_EQ(1u, pq.children().size());
    const auto& c = pq.children()[0].getBasic();
    ASSERT_EQ(1u, c._whereClauseTriples.size());
    ASSERT_EQ(10ul, pq._limitOffset._limit);
    ASSERT_EQ(0, pq._limitOffset._offset);
    ASSERT_EQ(size_t(0), pq._orderBy.size());
    ASSERT_FALSE(selectClause._distinct);
    ASSERT_FALSE(selectClause._reduced);
  }

  {
    auto pq = SparqlParser(
                  "SELECT ?x WHERE \t {?x <test:myrel> ?y}\n"
                  "LIMIT 10 OFFSET 15")
                  .parse();
    pq.expandPrefixes();
    ASSERT_TRUE(pq.hasSelectClause());
    const auto& selectClause = pq.selectClause();
    ASSERT_EQ(1u, pq.children().size());
    const auto& c = pq.children()[0].getBasic();
    ASSERT_EQ(1u, pq._prefixes.size());
    ASSERT_EQ(1u, selectClause.getSelectedVariables().size());
    ASSERT_EQ(1u, c._whereClauseTriples.size());
    ASSERT_EQ(10u, pq._limitOffset._limit);
    ASSERT_EQ(15u, pq._limitOffset._offset);
    ASSERT_EQ(size_t(0), pq._orderBy.size());
    ASSERT_FALSE(selectClause._distinct);
    ASSERT_FALSE(selectClause._reduced);
  }

  {
    auto pq = SparqlParser(
                  "SELECT DISTINCT ?x ?y WHERE \t {?x <test:myrel> ?y}\n"
                  "ORDER BY ?y LIMIT 10 OFFSET 15")
                  .parse();
    pq.expandPrefixes();
    ASSERT_TRUE(pq.hasSelectClause());
    const auto& selectClause = pq.selectClause();
    ASSERT_EQ(1u, pq.children().size());
    const auto& c = pq.children()[0].getBasic();
    ASSERT_EQ(1u, pq._prefixes.size());
    ASSERT_EQ(2u, selectClause.getSelectedVariables().size());
    ASSERT_EQ(1u, c._whereClauseTriples.size());
    ASSERT_EQ(10u, pq._limitOffset._limit);
    ASSERT_EQ(15u, pq._limitOffset._offset);
    ASSERT_EQ(size_t(1), pq._orderBy.size());
    ASSERT_EQ("?y", pq._orderBy[0].variable_);
    ASSERT_FALSE(pq._orderBy[0].isDescending_);
    ASSERT_TRUE(selectClause._distinct);
    ASSERT_FALSE(selectClause._reduced);
  }

  {
    auto pq = SparqlParser(
                  "SELECT DISTINCT ?x ?ql_textscore_x ?y WHERE \t {?x "
                  "<test:myrel> ?y}\n"
                  "ORDER BY ASC(?y) DESC(?ql_textscore_x) LIMIT 10 OFFSET 15")
                  .parse();
    pq.expandPrefixes();
    ASSERT_TRUE(pq.hasSelectClause());
    const auto& selectClause = pq.selectClause();
    ASSERT_EQ(1u, pq.children().size());
    const auto& c = pq.children()[0].getBasic();
    ASSERT_EQ(1u, pq._prefixes.size());
    ASSERT_EQ(3u, selectClause.getSelectedVariables().size());
    ASSERT_EQ(Variable{"?ql_textscore_x"},
              selectClause.getSelectedVariables()[1]);
    ASSERT_EQ(1u, c._whereClauseTriples.size());
    ASSERT_EQ(10u, pq._limitOffset._limit);
    ASSERT_EQ(15u, pq._limitOffset._offset);
    ASSERT_EQ(size_t(2), pq._orderBy.size());
    ASSERT_EQ("?y", pq._orderBy[0].variable_);
    ASSERT_FALSE(pq._orderBy[0].isDescending_);
    ASSERT_EQ("?ql_textscore_x", pq._orderBy[1].variable_);
    ASSERT_TRUE(pq._orderBy[1].isDescending_);
    ASSERT_TRUE(selectClause._distinct);
    ASSERT_FALSE(selectClause._reduced);
  }

  {
    auto pq = SparqlParser(
                  "SELECT REDUCED ?x ?y WHERE \t {?x <test:myrel> ?y}\n"
                  "ORDER BY DESC(?x) ASC(?y) LIMIT 10 OFFSET 15")
                  .parse();
    pq.expandPrefixes();
    ASSERT_TRUE(pq.hasSelectClause());
    const auto& selectClause = pq.selectClause();
    ASSERT_EQ(1u, pq.children().size());
    const auto& c = pq.children()[0].getBasic();
    ASSERT_EQ(1u, pq._prefixes.size());
    ASSERT_EQ(2u, selectClause.getSelectedVariables().size());
    ASSERT_EQ(1u, c._whereClauseTriples.size());
    ASSERT_EQ(10u, pq._limitOffset._limit);
    ASSERT_EQ(15u, pq._limitOffset._offset);
    ASSERT_EQ(size_t(2), pq._orderBy.size());
    ASSERT_EQ("?x", pq._orderBy[0].variable_);
    ASSERT_TRUE(pq._orderBy[0].isDescending_);
    ASSERT_EQ("?y", pq._orderBy[1].variable_);
    ASSERT_FALSE(pq._orderBy[1].isDescending_);
    ASSERT_FALSE(selectClause._distinct);
    ASSERT_TRUE(selectClause._reduced);
  }

  {
    auto pq =
        SparqlParser("SELECT ?x ?y WHERE {?x <is-a> <Actor>} LIMIT 10").parse();
    pq.expandPrefixes();
    ASSERT_EQ(10u, pq._limitOffset._limit);
  }

  {
    auto pq = SparqlParser(
                  "PREFIX xsd: <http://www.w3.org/2001/XMLSchema#>"
                  "SELECT DISTINCT ?movie WHERE { \n"
                  "\n"
                  "?movie <from-year> \"2000-00-00\"^^xsd:date .\n"
                  "\n"
                  "?movie <directed-by> <Scott%2C%20Ridley> .   }  LIMIT 50")
                  .parse();
    pq.expandPrefixes();
    ASSERT_TRUE(pq.hasSelectClause());
    const auto& selectClause = pq.selectClause();
    ASSERT_EQ(1u, pq.children().size());
    const auto& c = pq.children()[0].getBasic();
    ASSERT_EQ(2u, pq._prefixes.size());
    ASSERT_EQ(1u, selectClause.getSelectedVariables().size());
    ASSERT_EQ(Variable{"?movie"}, selectClause.getSelectedVariables()[0]);
    ASSERT_EQ(2u, c._whereClauseTriples.size());
    ASSERT_EQ("?movie", c._whereClauseTriples[0]._s);
    ASSERT_EQ("<from-year>", c._whereClauseTriples[0]._p._iri);
    ASSERT_EQ(":v:date:0000000000000002000-00-00T00:00:00",
              c._whereClauseTriples[0]._o);
    ASSERT_EQ("?movie", c._whereClauseTriples[1]._s);
    ASSERT_EQ("<directed-by>", c._whereClauseTriples[1]._p._iri);
    ASSERT_EQ("<Scott%2C%20Ridley>", c._whereClauseTriples[1]._o);
  }

  {
    auto pq = SparqlParser(
                  "PREFIX xsd: <http://www.w3.org/2010/XMLSchema#>"
                  "SELECT DISTINCT ?movie WHERE { \n"
                  "\n"
                  "?movie <from-year> \"00-00-2000\"^^xsd:date .\n"
                  "\n"
                  "?movie <directed-by> <Scott%2C%20Ridley> .   }  LIMIT 50")
                  .parse();
    pq.expandPrefixes();
    ASSERT_TRUE(pq.hasSelectClause());
    const auto& selectClause = pq.selectClause();
    ASSERT_EQ(1u, pq.children().size());
    const auto& c = pq.children()[0].getBasic();
    ASSERT_EQ(2u, pq._prefixes.size());
    ASSERT_EQ(1u, selectClause.getSelectedVariables().size());
    ASSERT_EQ(Variable{"?movie"}, selectClause.getSelectedVariables()[0]);
    ASSERT_EQ(2u, c._whereClauseTriples.size());
    ASSERT_EQ("?movie", c._whereClauseTriples[0]._s);
    ASSERT_EQ("<from-year>", c._whereClauseTriples[0]._p._iri);
    ASSERT_EQ("\"00-00-2000\"^^<http://www.w3.org/2010/XMLSchema#date>",
              c._whereClauseTriples[0]._o);
    ASSERT_EQ("?movie", c._whereClauseTriples[1]._s);
    ASSERT_EQ("<directed-by>", c._whereClauseTriples[1]._p._iri);
    ASSERT_EQ("<Scott%2C%20Ridley>", c._whereClauseTriples[1]._o);
  }

  {
    auto pq = SparqlParser(
                  "SELECT ?r (AVG(?r) as ?avg) WHERE {"
                  "?a <http://schema.org/name> ?b ."
                  "?a ql:has-relation ?r }"
                  "GROUP BY ?r "
                  "ORDER BY ?avg")
                  .parse();
    ASSERT_EQ(1u, pq.children().size());
    ASSERT_EQ(1u, pq._orderBy.size());
    EXPECT_THAT(pq, GroupByVariablesMatch<vector<string>>({"?r"}));
    ASSERT_EQ("?avg", pq._orderBy[0].variable_);
    ASSERT_FALSE(pq._orderBy[0].isDescending_);
  }

  {
    auto pq = SparqlParser(
                  "SELECT ?r (COUNT(DISTINCT ?r) as ?count) WHERE {"
                  "?a <http://schema.org/name> ?b ."
                  "?a ql:has-relation ?r }"
                  "GROUP BY ?r "
                  "ORDER BY ?count")
                  .parse();
    ASSERT_EQ(1u, pq._orderBy.size());
    EXPECT_THAT(pq, GroupByVariablesMatch<vector<string>>({"?r"}));
    ASSERT_EQ("?count", pq._orderBy[0].variable_);
    ASSERT_FALSE(pq._orderBy[0].isDescending_);
  }

  {
    auto pq =
        SparqlParser(
            "SELECT ?r (GROUP_CONCAT(?r;SEPARATOR=\"Cake\") as ?concat) WHERE {"
            "?a <http://schema.org/name> ?b ."
            "?a ql:has-relation ?r }"
            "GROUP BY ?r "
            "ORDER BY ?concat")
            .parse();
    ASSERT_TRUE(pq.hasSelectClause());
<<<<<<< HEAD
    const auto& aliases = pq.selectClause().getAliases();
    ASSERT_EQ(1u, aliases.size());
    ASSERT_EQ("(group_concat(?r;SEPARATOR=\"Cake\") as ?concat)",
              aliases[0].getDescriptor());
=======
    const auto& selectClause = pq.selectClause();
    ASSERT_EQ(1u, selectClause._aliases.size());
    ASSERT_EQ("(GROUP_CONCAT(?r;SEPARATOR=\"Cake\") as ?concat)",
              selectClause._aliases[0].getDescriptor());
>>>>>>> 512776a3
  }
}

TEST(ParserTest, testGroupByAndAlias) {
  ParsedQuery pq =
      SparqlParser(
          "SELECT (COUNT(?a) as ?count) WHERE { ?b <rel> ?a } GROUP BY ?b")
          .parse();
  ASSERT_TRUE(pq.hasSelectClause());
  const auto& selectClause = pq.selectClause();
<<<<<<< HEAD
  ASSERT_EQ(1u, selectClause.getSelectedVariables().size());
  ASSERT_EQ(Variable{"?count"}, selectClause.getSelectedVariables()[0]);

  const auto& aliases = selectClause.getAliases();
  ASSERT_EQ(1u, aliases.size());
  ASSERT_TRUE(aliases[0]._expression.isAggregate({}));
  ASSERT_EQ("(count(?a) as ?count)", aliases[0].getDescriptor());
=======
  ASSERT_EQ(1u, selectClause._varsOrAsterisk.getSelectedVariables().size());
  ASSERT_EQ("?count", selectClause._varsOrAsterisk.getSelectedVariables()[0]);
  ASSERT_EQ(1u, selectClause._aliases.size());
  ASSERT_TRUE(selectClause._aliases[0]._expression.isAggregate({}));
  ASSERT_EQ("(COUNT(?a) as ?count)", selectClause._aliases[0].getDescriptor());
>>>>>>> 512776a3
  EXPECT_THAT(pq, GroupByVariablesMatch<vector<string>>({"?b"}));
}

TEST(ParserTest, testParseLiteral) {
  using std::string;
  // Test a basic parse of a simple xsd string
  string inp = "   \"Astronaut\"^^xsd:string  \t";
  string ret = SparqlParser::parseLiteral(pqDummy, inp, true).getString();
  ASSERT_EQ("\"Astronaut\"^^<http://www.w3.org/2001/XMLSchema#string>", ret);

  inp = "\"1950-01-01T00:00:00\"^^xsd:dateTime";
  ret = SparqlParser::parseLiteral(pqDummy, inp, true).getString();
  ASSERT_EQ(":v:date:0000000000000001950-01-01T00:00:00", ret);

  // Check that `parseLiteral` fails on the following string, which is not a
  // literal.
  inp = R"(?a ?b "The \"Moon\""@en .)";
  ASSERT_THROW(SparqlParser::parseLiteral(pqDummy, inp, true), ParseException);

  // Do not escape quotation marks with the isEntireString check
  inp = R"(?a ?b "The \"Moon""@en)";
  ASSERT_THROW(SparqlParser::parseLiteral(pqDummy, inp, true, 6),
               ParseException);
}

TEST(ParserTest, Bind) {
  ParsedQuery pq =
      SparqlParser("SELECT ?a WHERE { BIND (10 - 5 as ?a) . }").parse();
  ASSERT_TRUE(pq.hasSelectClause());
  ASSERT_EQ(pq.children().size(), 1);
  GraphPatternOperation child = pq.children()[0];
  ASSERT_TRUE(holds_alternative<GraphPatternOperation::Bind>(child.variant_));
  GraphPatternOperation::Bind bind =
      get<GraphPatternOperation::Bind>(child.variant_);
  ASSERT_EQ(bind._target, "?a");
  ASSERT_EQ(bind._expression.getDescriptor(), "10-5");
}

TEST(ParserTest, Order) {
  {
    ParsedQuery pq =
        SparqlParser("SELECT ?x ?y WHERE { ?x <test/myrel> ?y }").parse();
    ASSERT_TRUE(pq._orderBy.empty());
    ASSERT_EQ(pq._rootGraphPattern._children.size(), 1);
    ASSERT_TRUE(holds_alternative<GraphPatternOperation::BasicGraphPattern>(
        pq._rootGraphPattern._children[0].variant_));
  }
  {
    ParsedQuery pq =
        SparqlParser("SELECT ?x ?y WHERE { ?x <test/myrel> ?y } ORDER BY ?x")
            .parse();
    ASSERT_EQ(pq._orderBy.size(), 1);
    EXPECT_THAT(pq._orderBy[0], IsVariableOrderKey("?x", false));
    ASSERT_EQ(pq._rootGraphPattern._children.size(), 1);
    ASSERT_TRUE(holds_alternative<GraphPatternOperation::BasicGraphPattern>(
        pq._rootGraphPattern._children[0].variant_));
  }
  {
    ParsedQuery pq =
        SparqlParser(
            "SELECT ?x ?y WHERE { ?x <test/myrel> ?y } ORDER BY ASC(?y)")
            .parse();
    ASSERT_EQ(pq._orderBy.size(), 1);
    EXPECT_THAT(pq._orderBy[0], IsVariableOrderKey("?y", false));
    ASSERT_EQ(pq._rootGraphPattern._children.size(), 1);
    ASSERT_TRUE(holds_alternative<GraphPatternOperation::BasicGraphPattern>(
        pq._rootGraphPattern._children[0].variant_));
  }
  {
    ParsedQuery pq =
        SparqlParser(
            "SELECT ?x ?y WHERE { ?x <test/myrel> ?y } ORDER BY DESC(?foo)")
            .parse();
    ASSERT_EQ(pq._orderBy.size(), 1);
    EXPECT_THAT(pq._orderBy[0], IsVariableOrderKey("?foo", true));
    ASSERT_EQ(pq._rootGraphPattern._children.size(), 1);
    ASSERT_TRUE(holds_alternative<GraphPatternOperation::BasicGraphPattern>(
        pq._rootGraphPattern._children[0].variant_));
  }
  {
    ParsedQuery pq =
        SparqlParser(
            "SELECT ?x WHERE { ?x <test/myrel> ?y } GROUP BY ?x ORDER BY ?x")
            .parse();
    ASSERT_EQ(pq._orderBy.size(), 1);
    EXPECT_THAT(pq._orderBy[0], IsVariableOrderKey("?x", false));
    ASSERT_EQ(pq._rootGraphPattern._children.size(), 1);
    ASSERT_TRUE(holds_alternative<GraphPatternOperation::BasicGraphPattern>(
        pq._rootGraphPattern._children[0].variant_));
  }
  {
    ParsedQuery pq = SparqlParser(
                         "SELECT ?x (COUNT(?y) as ?c) WHERE { ?x <test/myrel> "
                         "?y } GROUP BY ?x ORDER BY ?c")
                         .parse();
    ASSERT_EQ(pq._orderBy.size(), 1);
    EXPECT_THAT(pq._orderBy[0], IsVariableOrderKey("?c", false));
  }
  {
    ParsedQuery pq =
        SparqlParser(
            "SELECT ?x ?y WHERE { ?x <test/myrel> ?y } ORDER BY (?x - ?y)")
            .parse();
    ASSERT_EQ(pq._orderBy.size(), 1);
    auto variant = pq._rootGraphPattern._children[1].variant_;
    ASSERT_TRUE(holds_alternative<GraphPatternOperation::Bind>(variant));
    auto helperBind = get<GraphPatternOperation::Bind>(variant);
    ASSERT_EQ(helperBind._expression.getDescriptor(), "?x-?y");
    ASSERT_EQ(pq._orderBy[0].variable_, helperBind._target);
  }
  {
    // Ordering by variables that are not grouped is not allowed.
    EXPECT_THROW(
        SparqlParser(
            "SELECT ?x WHERE { ?x <test/myrel> ?y } GROUP BY ?x ORDER BY ?y")
            .parse(),
        ParseException);
  }
  {
    // Ordering by an expression while grouping is currently not supported.
    EXPECT_THROW(SparqlParser("SELECT ?y WHERE { ?x <test/myrel> ?y } GROUP BY "
                              "?y ORDER BY (?x - ?y)")
                     .parse(),
                 ParseException);
  }
  {
    // Ordering by an expression while grouping is currently not supported.
    EXPECT_THROW(SparqlParser("SELECT ?y WHERE { ?x <test/myrel> ?y } GROUP BY "
                              "?y ORDER BY (2 * ?y)")
                     .parse(),
                 ParseException);
  }
}

TEST(ParserTest, Group) {
  {
    ParsedQuery pq =
        SparqlParser("SELECT ?x WHERE { ?x <test/myrel> ?y } GROUP BY ?x")
            .parse();
    EXPECT_THAT(pq, GroupByVariablesMatch<vector<string>>({"?x"}));
  }
  {
    // grouping by a variable
    ParsedQuery pq =
        SparqlParser("SELECT ?x WHERE { ?x <test/myrel> ?y } GROUP BY ?y ?x")
            .parse();
    EXPECT_THAT(pq, GroupByVariablesMatch<vector<string>>({"?y", "?x"}));
  }
  {
    // grouping by an expression
    ParsedQuery pq =
        SparqlParser(
            "SELECT ?x WHERE { ?x <test/myrel> ?y } GROUP BY (?x - ?y) ?x")
            .parse();
    auto variant = pq._rootGraphPattern._children[1].variant_;
    ASSERT_TRUE(holds_alternative<GraphPatternOperation::Bind>(variant));
    auto helperBind = get<GraphPatternOperation::Bind>(variant);
    ASSERT_THAT(helperBind, IsBindExpression("?x-?y"));
    EXPECT_THAT(
        pq, GroupByVariablesMatch<vector<string>>({helperBind._target, "?x"}));
  }
  {
    // grouping by an expression with an alias
    ParsedQuery pq = SparqlParser(
                         "SELECT ?x WHERE { ?x <test/myrel> ?y } GROUP BY (?x "
                         "- ?y AS ?foo) ?x")
                         .parse();
    auto variant = pq._rootGraphPattern._children[1].variant_;
    ASSERT_TRUE(holds_alternative<GraphPatternOperation::Bind>(variant));
    auto helperBind = get<GraphPatternOperation::Bind>(variant);
    EXPECT_THAT(helperBind, IsBind("?foo", "?x-?y"));
    EXPECT_THAT(
        pq, GroupByVariablesMatch<vector<string>>({helperBind._target, "?x"}));
  }
  {
    // grouping by a builtin call
    ParsedQuery pq =
        SparqlParser(
            "SELECT ?x WHERE { ?x <test/myrel> ?y } GROUP BY COUNT(?x) ?x")
            .parse();
    auto variant = pq._rootGraphPattern._children[1].variant_;
    ASSERT_TRUE(holds_alternative<GraphPatternOperation::Bind>(variant));
    auto helperBind = get<GraphPatternOperation::Bind>(variant);
    ASSERT_THAT(helperBind, IsBindExpression("COUNT(?x)"));
    EXPECT_THAT(
        pq, GroupByVariablesMatch<vector<string>>({helperBind._target, "?x"}));
  }
  {
    // grouping by a function call
    ParsedQuery pq = SparqlParser(
                         "SELECT ?x WHERE { ?x <test/myrel> ?y } GROUP BY "
                         "<http://www.opengis.net/def/function/geosparql/"
                         "latitude> (?test) ?x")
                         .parse();
    auto variant = pq._rootGraphPattern._children[1].variant_;
    ASSERT_TRUE(holds_alternative<GraphPatternOperation::Bind>(variant));
    auto helperBind = get<GraphPatternOperation::Bind>(variant);
    ASSERT_THAT(
        helperBind,
        IsBindExpression(
            "<http://www.opengis.net/def/function/geosparql/latitude>(?test)"));
    EXPECT_THAT(
        pq, GroupByVariablesMatch<vector<string>>({helperBind._target, "?x"}));
  }
  {
    // selection of a variable that is not grouped/aggregated
    EXPECT_THROW(
        SparqlParser("SELECT ?x ?y WHERE { ?x <test/myrel> ?y } GROUP BY ?x")
            .parse(),
        ParseException);
  }
}<|MERGE_RESOLUTION|>--- conflicted
+++ resolved
@@ -1082,17 +1082,10 @@
             "ORDER BY ?concat")
             .parse();
     ASSERT_TRUE(pq.hasSelectClause());
-<<<<<<< HEAD
     const auto& aliases = pq.selectClause().getAliases();
     ASSERT_EQ(1u, aliases.size());
-    ASSERT_EQ("(group_concat(?r;SEPARATOR=\"Cake\") as ?concat)",
+    ASSERT_EQ("(GROUP_CONCAT(?r;SEPARATOR=\"Cake\") as ?concat)",
               aliases[0].getDescriptor());
-=======
-    const auto& selectClause = pq.selectClause();
-    ASSERT_EQ(1u, selectClause._aliases.size());
-    ASSERT_EQ("(GROUP_CONCAT(?r;SEPARATOR=\"Cake\") as ?concat)",
-              selectClause._aliases[0].getDescriptor());
->>>>>>> 512776a3
   }
 }
 
@@ -1103,21 +1096,13 @@
           .parse();
   ASSERT_TRUE(pq.hasSelectClause());
   const auto& selectClause = pq.selectClause();
-<<<<<<< HEAD
   ASSERT_EQ(1u, selectClause.getSelectedVariables().size());
   ASSERT_EQ(Variable{"?count"}, selectClause.getSelectedVariables()[0]);
 
   const auto& aliases = selectClause.getAliases();
   ASSERT_EQ(1u, aliases.size());
   ASSERT_TRUE(aliases[0]._expression.isAggregate({}));
-  ASSERT_EQ("(count(?a) as ?count)", aliases[0].getDescriptor());
-=======
-  ASSERT_EQ(1u, selectClause._varsOrAsterisk.getSelectedVariables().size());
-  ASSERT_EQ("?count", selectClause._varsOrAsterisk.getSelectedVariables()[0]);
-  ASSERT_EQ(1u, selectClause._aliases.size());
-  ASSERT_TRUE(selectClause._aliases[0]._expression.isAggregate({}));
-  ASSERT_EQ("(COUNT(?a) as ?count)", selectClause._aliases[0].getDescriptor());
->>>>>>> 512776a3
+  ASSERT_EQ("(COUNT(?a) as ?count)", aliases[0].getDescriptor());
   EXPECT_THAT(pq, GroupByVariablesMatch<vector<string>>({"?b"}));
 }
 
