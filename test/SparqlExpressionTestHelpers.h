//  Copyright 2021, University of Freiburg,
//                  Chair of Algorithms and Data Structures.
//  Author: Johannes Kalmbach <kalmbacj@cs.uni-freiburg.de>

#include "./IndexTestHelpers.h"
#include "./util/IdTestHelpers.h"
#include "engine/sparqlExpressions/SparqlExpression.h"
#include "global/ValueIdComparators.h"
#include "gtest/gtest.h"
#include "index/ConstantsIndexBuilding.h"

#pragma once

namespace sparqlExpression {
// Dummy expression for testing, that for `evaluate` returns the `result` that
// is specified in the constructor.
struct DummyExpression : public SparqlExpression {
  explicit DummyExpression(ExpressionResult result)
      : _result{std::move(result)} {}
  mutable ExpressionResult _result;
  ExpressionResult evaluate(EvaluationContext*) const override {
    return std::move(_result);
  }
  vector<Variable> getUnaggregatedVariables() override { return {}; }
  string getCacheKey(
      [[maybe_unused]] const VariableToColumnMap& varColMap) const override {
    return "DummyDummyDummDumm";
  }

  std::span<SparqlExpression::Ptr> childrenImpl() override { return {}; }
};

// Make a `ValueId` from an int/ a double. Shorter name, as it will be used
// often.
using ad_utility::testing::DoubleId;
using ad_utility::testing::IntId;

// Struct that stores a `sparqlExpression::EvaluationContext` and all the data
// structures that this context refers to. Most importantly it uses the
// `QueryExecutionContext` from `getQec()` (see above), and  has an `inputTable`
// that refers to a previous partial query result with multiple columns of
// various types. For details see the constructor.
// It is possible to add additional IDs to the vocab and the local vocab by
// adding corresponding triples to the `turtleInput` and appropriate calls to
// `localVocab.getIndexAndAddIfNotContained` (see below), but the contents of
// the `table` should remain unchanged, because several unit tests rely on its
// exact contents.
struct TestContext {
  static const inline std::string turtleInput =
      "<x> <label> \"alpha\" . <x> <label> \"Alpha\". <x> <label> \"älpha\" . "
      "<x> <label> \"A\" . "
      "<x> "
      "<label> \"Beta\". <x> <is-a> <y>. <y> <is-a> <x>. <z> <label> "
      "\"zz\"@en";
  QueryExecutionContext* qec = ad_utility::testing::getQec(turtleInput);
  VariableToColumnMap varToColMap;
  LocalVocab localVocab;
  IdTable table{qec->getAllocator()};
<<<<<<< HEAD
  sparqlExpression::EvaluationContext context{
      *qec,       varToColMap,
      table,      qec->getAllocator(),
      localVocab, std::make_shared<ad_utility::CancellationHandle<>>()};
=======
  sparqlExpression::EvaluationContext context{*qec, varToColMap, table,
                                              qec->getAllocator(), localVocab};
  std::function<Id(const std::string&)> getId =
      ad_utility::testing::makeGetId(qec->getIndex());
  // IDs of literals and entities in the vocabulary of the index.
  Id x, label, alpha, aelpha, A, Beta, zz;
  // IDs of literals (the first two) and entities (the latter two) in the local
  // vocab.
  Id notInVocabA, notInVocabB, notInVocabC, notInVocabD, notInVocabAelpha;
>>>>>>> 4ccc4d6a
  TestContext() {
    // First get some IDs for strings from the vocabulary to later reuse them
    x = getId("<x>");
    alpha = getId("\"alpha\"");
    aelpha = getId("\"älpha\"");
    A = getId("\"A\"");
    Beta = getId("\"Beta\"");
    zz = getId("\"zz\"@en");

    notInVocabA = Id::makeFromLocalVocabIndex(
        localVocab.getIndexAndAddIfNotContained("\"notInVocabA\""));
    notInVocabB = Id::makeFromLocalVocabIndex(
        localVocab.getIndexAndAddIfNotContained("\"notInVocabB\""));
    notInVocabC = Id::makeFromLocalVocabIndex(
        localVocab.getIndexAndAddIfNotContained("<notInVocabC>"));
    notInVocabD = Id::makeFromLocalVocabIndex(
        localVocab.getIndexAndAddIfNotContained("<notInVocabD>"));
    notInVocabAelpha = Id::makeFromLocalVocabIndex(
        localVocab.getIndexAndAddIfNotContained("\"notInVocabÄlpha\""));

    // Set up the `table` that represents the previous partial query results. It
    // has five columns/variables: ?ints (only integers), ?doubles (only
    // doubles), ?numeric (int and double), ?vocab (only entries from the
    // vocabulary), ?mixed (all of the previous). None of the columns is sorted.
    table.setNumColumns(7);
    // Order of the columns:
    // ?ints ?doubles ?numeric ?vocab ?mixed ?localVocab ?everything
    table.push_back({IntId(1), DoubleId(0.1), IntId(1), Beta, IntId(1),
                     notInVocabA, notInVocabC});
    table.push_back({IntId(0), DoubleId(-.1), DoubleId(-.1), alpha,
                     DoubleId(-.1), notInVocabB, alpha});
    table.push_back({IntId(-1), DoubleId(2.8), DoubleId(3.4), aelpha, x,
                     notInVocabD, Id::makeUndefined()});

    context._beginIndex = 0;
    context._endIndex = table.size();
    // Define the mapping from variable names to column indices.
    using V = Variable;
    varToColMap[V{"?ints"}] = makeAlwaysDefinedColumn(0);
    varToColMap[V{"?doubles"}] = makeAlwaysDefinedColumn(1);
    varToColMap[V{"?numeric"}] = makeAlwaysDefinedColumn(2);
    varToColMap[V{"?vocab"}] = makeAlwaysDefinedColumn(3);
    varToColMap[V{"?mixed"}] = makeAlwaysDefinedColumn(4);
    varToColMap[V{"?localVocab"}] = makeAlwaysDefinedColumn(5);
    varToColMap[V{"?everything"}] = makePossiblyUndefinedColumn(6);
  }

  // Get a test context where the rows are the same as by default, but sorted by
  // `variable`
  static TestContext sortedBy(const Variable& variable) {
    TestContext result;
    ColumnIndex columnIndex = result.varToColMap.at(variable).columnIndex_;
    std::sort(result.table.begin(), result.table.end(),
              [columnIndex](const auto& a, const auto& b) {
                return valueIdComparators::compareByBits(a[columnIndex],
                                                         b[columnIndex]);
              });
    result.context._columnsByWhichResultIsSorted.push_back(columnIndex);
    return result;
  }
};
}  // namespace sparqlExpression

// Add output for `SetOfIntervals for Gtest.
namespace ad_utility {
inline void PrintTo(const SetOfIntervals& set, std::ostream* os) {
  for (auto [first, second] : set._intervals) {
    *os << '{' << first << ", " << second << '}';
  }
}
}  // namespace ad_utility<|MERGE_RESOLUTION|>--- conflicted
+++ resolved
@@ -56,14 +56,10 @@
   VariableToColumnMap varToColMap;
   LocalVocab localVocab;
   IdTable table{qec->getAllocator()};
-<<<<<<< HEAD
   sparqlExpression::EvaluationContext context{
       *qec,       varToColMap,
       table,      qec->getAllocator(),
       localVocab, std::make_shared<ad_utility::CancellationHandle<>>()};
-=======
-  sparqlExpression::EvaluationContext context{*qec, varToColMap, table,
-                                              qec->getAllocator(), localVocab};
   std::function<Id(const std::string&)> getId =
       ad_utility::testing::makeGetId(qec->getIndex());
   // IDs of literals and entities in the vocabulary of the index.
@@ -71,7 +67,6 @@
   // IDs of literals (the first two) and entities (the latter two) in the local
   // vocab.
   Id notInVocabA, notInVocabB, notInVocabC, notInVocabD, notInVocabAelpha;
->>>>>>> 4ccc4d6a
   TestContext() {
     // First get some IDs for strings from the vocabulary to later reuse them
     x = getId("<x>");
