//  Copyright 2021, University of Freiburg,
//                  Chair of Algorithms and Data Structures.
//  Author: Johannes Kalmbach <kalmbacj@cs.uni-freiburg.de>

#include "./util/IdTestHelpers.h"
#include "engine/sparqlExpressions/SparqlExpression.h"
#include "global/ValueIdComparators.h"
#include "gtest/gtest.h"
#include "index/ConstantsIndexBuilding.h"
#include "util/IndexTestHelpers.h"

#pragma once

namespace sparqlExpression {
// Dummy expression for testing, that for `evaluate` returns the `result` that
// is specified in the constructor.
struct DummyExpression : public SparqlExpression {
  explicit DummyExpression(ExpressionResult result)
      : _result{std::move(result)} {}
  mutable ExpressionResult _result;
  ExpressionResult evaluate(EvaluationContext*) const override {
    return std::move(_result);
  }
  vector<Variable> getUnaggregatedVariables() override { return {}; }
  string getCacheKey(
      [[maybe_unused]] const VariableToColumnMap& varColMap) const override {
    return "DummyDummyDummDumm";
  }

  std::span<SparqlExpression::Ptr> childrenImpl() override { return {}; }
};

// Make a `ValueId` from an int/ a double. Shorter name, as it will be used
// often.
using ad_utility::testing::DoubleId;
using ad_utility::testing::IntId;

// Struct that stores a `sparqlExpression::EvaluationContext` and all the data
// structures that this context refers to. Most importantly it uses the
// `QueryExecutionContext` from `getQec()` (see above), and  has an `inputTable`
// that refers to a previous partial query result with multiple columns of
// various types. For details see the constructor.
// It is possible to add additional IDs to the vocab and the local vocab by
// adding corresponding triples to the `turtleInput` and appropriate calls to
// `localVocab.getIndexAndAddIfNotContained` (see below), but the contents of
// the `table` should remain unchanged, because several unit tests rely on its
// exact contents.
struct TestContext {
  static const inline std::string turtleInput =
      "<x> <label> \"alpha\" . "
      "<x> <label> \"Alpha\" . "
      "<x> <label> \"älpha\" . "
      "<x> <label> \"A\" . "
      "<x> <label> \"Beta\" . "
      "<x> <is-a> <y> . "
      "<y> <is-a> <x> . "
      "<z> <is-a> _:blank . "
      "<z> <label> \"zz\"@en";
  QueryExecutionContext* qec = ad_utility::testing::getQec(turtleInput);
  VariableToColumnMap varToColMap;
  LocalVocab localVocab;
  IdTable table{qec->getAllocator()};
  sparqlExpression::EvaluationContext context{
      *qec,       varToColMap,
      table,      qec->getAllocator(),
      localVocab, std::make_shared<ad_utility::CancellationHandle<>>()};
  std::function<Id(const std::string&)> getId =
      ad_utility::testing::makeGetId(qec->getIndex());
  // IDs of literals and entities in the vocabulary of the index.
  Id x, label, alpha, aelpha, A, Beta, zz, blank;
  // IDs of literals (the first two) and entities (the latter two) in the local
  // vocab.
  Id notInVocabA, notInVocabB, notInVocabC, notInVocabD, notInVocabAelpha;
  TestContext() {
    // First get some IDs for strings from the vocabulary to later reuse them.
    // Note the `u_` inserted for the blank node (see 'BlankNode.cpp').
    x = getId("<x>");
    alpha = getId("\"alpha\"");
    aelpha = getId("\"älpha\"");
    A = getId("\"A\"");
    Beta = getId("\"Beta\"");
    zz = getId("\"zz\"@en");
<<<<<<< HEAD
    // blank = getId("_:u_blank");
    //  TODO<joka921> This is wrong, but we currently can't really get blank
    //  nodes from the vocab, we first needd the other PR.
    blank = getId("\"zz\"@en");
=======
    blank = Id::makeFromBlankNodeIndex(BlankNodeIndex::make(0));
>>>>>>> 37fe9f45

    notInVocabA = Id::makeFromLocalVocabIndex(
        localVocab.getIndexAndAddIfNotContained("\"notInVocabA\""));
    notInVocabB = Id::makeFromLocalVocabIndex(
        localVocab.getIndexAndAddIfNotContained("\"notInVocabB\""));
    notInVocabC = Id::makeFromLocalVocabIndex(
        localVocab.getIndexAndAddIfNotContained("<notInVocabC>"));
    notInVocabD = Id::makeFromLocalVocabIndex(
        localVocab.getIndexAndAddIfNotContained("<notInVocabD>"));
    notInVocabAelpha = Id::makeFromLocalVocabIndex(
        localVocab.getIndexAndAddIfNotContained("\"notInVocabÄlpha\""));

    // Set up the `table` that represents the previous partial query results. It
    // has five columns/variables: ?ints (only integers), ?doubles (only
    // doubles), ?numeric (int and double), ?vocab (only entries from the
    // vocabulary), ?mixed (all of the previous). None of the columns is sorted.
    table.setNumColumns(7);
    // Order of the columns:
    // ?ints ?doubles ?numeric ?vocab ?mixed ?localVocab ?everything
    table.push_back({IntId(1), DoubleId(0.1), IntId(1), Beta, IntId(1),
                     notInVocabA, notInVocabC});
    table.push_back({IntId(0), DoubleId(-.1), DoubleId(-.1), alpha,
                     DoubleId(-.1), notInVocabB, alpha});
    table.push_back({IntId(-1), DoubleId(2.8), DoubleId(3.4), aelpha, x,
                     notInVocabD, Id::makeUndefined()});

    context._beginIndex = 0;
    context._endIndex = table.size();
    // Define the mapping from variable names to column indices.
    using V = Variable;
    varToColMap[V{"?ints"}] = makeAlwaysDefinedColumn(0);
    varToColMap[V{"?doubles"}] = makeAlwaysDefinedColumn(1);
    varToColMap[V{"?numeric"}] = makeAlwaysDefinedColumn(2);
    varToColMap[V{"?vocab"}] = makeAlwaysDefinedColumn(3);
    varToColMap[V{"?mixed"}] = makeAlwaysDefinedColumn(4);
    varToColMap[V{"?localVocab"}] = makeAlwaysDefinedColumn(5);
    varToColMap[V{"?everything"}] = makePossiblyUndefinedColumn(6);
  }

  // Get a test context where the rows are the same as by default, but sorted by
  // `variable`
  static TestContext sortedBy(const Variable& variable) {
    TestContext result;
    ColumnIndex columnIndex = result.varToColMap.at(variable).columnIndex_;
    std::sort(result.table.begin(), result.table.end(),
              [columnIndex](const auto& a, const auto& b) {
                return valueIdComparators::compareByBits(a[columnIndex],
                                                         b[columnIndex]);
              });
    result.context._columnsByWhichResultIsSorted.push_back(columnIndex);
    return result;
  }
};
}  // namespace sparqlExpression

// Add output for `SetOfIntervals for Gtest.
namespace ad_utility {
inline void PrintTo(const SetOfIntervals& set, std::ostream* os) {
  for (auto [first, second] : set._intervals) {
    *os << '{' << first << ", " << second << '}';
  }
}
}  // namespace ad_utility<|MERGE_RESOLUTION|>--- conflicted
+++ resolved
@@ -80,14 +80,7 @@
     A = getId("\"A\"");
     Beta = getId("\"Beta\"");
     zz = getId("\"zz\"@en");
-<<<<<<< HEAD
-    // blank = getId("_:u_blank");
-    //  TODO<joka921> This is wrong, but we currently can't really get blank
-    //  nodes from the vocab, we first needd the other PR.
-    blank = getId("\"zz\"@en");
-=======
     blank = Id::makeFromBlankNodeIndex(BlankNodeIndex::make(0));
->>>>>>> 37fe9f45
 
     notInVocabA = Id::makeFromLocalVocabIndex(
         localVocab.getIndexAndAddIfNotContained("\"notInVocabA\""));
