--- conflicted
+++ resolved
@@ -100,25 +100,6 @@
     off_t bytesDone = 0;
     // Relation b
     // Pair index
-<<<<<<< HEAD
-    ASSERT_EQ(Id(0), *reinterpret_cast<Id*>(buf + bytesDone));
-    bytesDone += sizeof(Id);
-    ASSERT_EQ(4u, *reinterpret_cast<Id*>(buf + bytesDone));
-    bytesDone += sizeof(Id);
-    ASSERT_EQ(0u, *reinterpret_cast<Id*>(buf + bytesDone));
-    bytesDone += sizeof(Id);
-    ASSERT_EQ(5u, *reinterpret_cast<Id*>(buf + bytesDone));
-    bytesDone += sizeof(Id);
-
-    // Relation b2
-    ASSERT_EQ(Id(0), *reinterpret_cast<Id*>(buf + bytesDone));
-    bytesDone += sizeof(Id);
-    ASSERT_EQ(4u, *reinterpret_cast<Id*>(buf + bytesDone));
-    bytesDone += sizeof(Id);
-    ASSERT_EQ(1u, *reinterpret_cast<Id*>(buf + bytesDone));
-    bytesDone += sizeof(Id);
-    ASSERT_EQ(5u, *reinterpret_cast<Id*>(buf + bytesDone));
-=======
     EXPECT_EQ(Id(1), *reinterpret_cast<Id*>(buf + bytesDone));
     bytesDone += sizeof(Id);
     EXPECT_EQ(5u, *reinterpret_cast<Id*>(buf + bytesDone));
@@ -136,7 +117,6 @@
     EXPECT_EQ(2u, *reinterpret_cast<Id*>(buf + bytesDone));
     bytesDone += sizeof(Id);
     EXPECT_EQ(6u, *reinterpret_cast<Id*>(buf + bytesDone));
->>>>>>> ea90aea3
     bytesDone += sizeof(Id);
     // No LHS & RHS
     EXPECT_EQ(index._PSO.metaData().getOffsetAfter(), bytesDone);
