// Copyright 2015, University of Freiburg,
// Chair of Algorithms and Data Structures.
// Author: Björn Buchhold (buchhold@informatik.uni-freiburg.de)

#include <gmock/gmock.h>
#include <gtest/gtest.h>

#include <cstdio>
#include <fstream>

#include "./IndexTestHelpers.h"
#include "./util/GTestHelpers.h"
#include "./util/IdTableHelpers.h"
#include "./util/IdTestHelpers.h"
#include "./util/TripleComponentTestHelpers.h"
#include "global/Pattern.h"
#include "index/Index.h"
#include "index/IndexImpl.h"

using namespace ad_utility::testing;

namespace {
using ad_utility::source_location;
auto lit = ad_utility::testing::tripleComponentLiteral;

// Return a lambda that runs a scan for two fixed elements `c0` and `c1`
// on the `permutation` (e.g. a fixed P and S in the PSO permutation)
// of the `index` and checks whether the result of the
// scan matches `expected`.
auto makeTestScanWidthOne = [](const IndexImpl& index) {
  return [&index](const std::string& c0, const std::string& c1,
                  Permutation::Enum permutation, const VectorTable& expected,
                  ad_utility::source_location l =
                      ad_utility::source_location::current()) {
    auto t = generateLocationTrace(l);
    TripleComponent c1Tc{c1};
    IdTable result = index.scan(
        c0, std::cref(c1Tc), permutation, Permutation::ColumnIndicesRef{},
        std::make_shared<ad_utility::CancellationHandle<>>());
    ASSERT_EQ(result, makeIdTableFromVector(expected));
  };
};

// Return a lambda that runs a scan for a fixed element `c0`
// on the `permutation` (e.g. a fixed P in the PSO permutation)
// of the `index` and checks whether the result of the
// scan matches `expected`.
auto makeTestScanWidthTwo = [](const IndexImpl& index) {
  return [&index](const std::string& c0, Permutation::Enum permutation,
                  const VectorTable& expected,
                  ad_utility::source_location l =
                      ad_utility::source_location::current()) {
    auto t = generateLocationTrace(l);
    IdTable wol = index.scan(
        c0, std::nullopt, permutation, Permutation::ColumnIndicesRef{},
        std::make_shared<ad_utility::CancellationHandle<>>());
    ASSERT_EQ(wol, makeIdTableFromVector(expected));
  };
};
}  // namespace

TEST(IndexTest, createFromTurtleTest) {
  auto runTest = [](bool loadAllPermutations, bool loadPatterns) {
    {
      std::string kb =
          "<a>  <b>  <c> . \n"
          "<a>  <b>  <c2> .\n"
          "<a>  <b2> <c> .\n"
          "<a2> <b2> <c2> .";

      auto getIndex = [&]() -> decltype(auto) {
        [[maybe_unused]] decltype(auto) ref =
            getQec(kb, loadAllPermutations, loadPatterns)->getIndex().getImpl();
        return ref;
      };
      if (!loadAllPermutations && loadPatterns) {
        AD_EXPECT_THROW_WITH_MESSAGE(
            getIndex(),
            ::testing::HasSubstr(
                "patterns can only be built when all 6 permutations"));
        return;
      }
      const IndexImpl& index = getIndex();

      auto getId = makeGetId(getQec(kb)->getIndex());
      Id a = getId("<a>");
      Id b = getId("<b>");
      Id c = getId("<c>");
      Id a2 = getId("<a2>");
      Id b2 = getId("<b2>");
      Id c2 = getId("<c2>");

      // TODO<joka921> We could also test the multiplicities here.
      ASSERT_TRUE(index.PSO().metaData().col0IdExists(b));
      ASSERT_TRUE(index.PSO().metaData().col0IdExists(b2));
      ASSERT_FALSE(index.PSO().metaData().col0IdExists(a));
      ASSERT_FALSE(index.PSO().metaData().col0IdExists(c));
      ASSERT_FALSE(index.PSO().metaData().col0IdExists(
          Id::makeFromVocabIndex(VocabIndex::make(735))));
      ASSERT_FALSE(index.PSO().metaData().getMetaData(b).isFunctional());
      ASSERT_TRUE(index.PSO().metaData().getMetaData(b2).isFunctional());

      ASSERT_TRUE(index.POS().metaData().col0IdExists(b));
      ASSERT_TRUE(index.POS().metaData().col0IdExists(b2));
      ASSERT_FALSE(index.POS().metaData().col0IdExists(a));
      ASSERT_FALSE(index.POS().metaData().col0IdExists(c));
      ASSERT_TRUE(index.POS().metaData().getMetaData(b).isFunctional());
      ASSERT_TRUE(index.POS().metaData().getMetaData(b2).isFunctional());

      // Relation b
      // Pair index
      auto testTwo = makeTestScanWidthTwo(index);
      testTwo("<b>", Permutation::PSO, {{a, c}, {a, c2}});
      std::vector<std::array<Id, 2>> buffer;

      // Relation b2
      testTwo("<b2>", Permutation::PSO, {{a, c}, {a2, c2}});

      {
        // Test for a previous bug in the scan of two fixed elements: An
        // assertion wrongly failed if the first Id existed in the permutation,
        // but no compressed block was found via binary search that could
        // possibly contain the combination of the ids. In this example <b2> is
        // the largest predicate that occurs and <c2> is larger than the largest
        // subject that appears with <b2>.
        auto testOne = makeTestScanWidthOne(index);
        testOne("<b2>", "<c2>", Permutation::PSO, {});
      }
    }
    {
      std::string kb =
          "<a> <is-a> <1> .\n"
          "<a> <is-a> <2> .\n"
          "<a> <is-a> <0> .\n"
          "<b> <is-a> <3> .\n"
          "<b> <is-a> <0> .\n"
          "<c> <is-a> <1> .\n"
          "<c> <is-a> <2> .\n";

      const IndexImpl& index = getQec(kb)->getIndex().getImpl();

      auto getId = makeGetId(getQec(kb)->getIndex());
      Id zero = getId("<0>");
      Id one = getId("<1>");
      Id two = getId("<2>");
      Id three = getId("<3>");
      Id a = getId("<a>");
      Id b = getId("<b>");
      Id c = getId("<c>");
      Id isA = getId("<is-a>");

      ASSERT_TRUE(index.PSO().metaData().col0IdExists(isA));
      ASSERT_FALSE(index.PSO().metaData().col0IdExists(a));

      ASSERT_FALSE(index.PSO().metaData().getMetaData(isA).isFunctional());

      ASSERT_TRUE(index.POS().metaData().col0IdExists(isA));
      ASSERT_FALSE(index.POS().metaData().getMetaData(isA).isFunctional());

      auto testTwo = makeTestScanWidthTwo(index);
      testTwo("<is-a>", Permutation::PSO,
              {{a, zero},
               {a, one},
               {a, two},
               {b, zero},
               {b, three},
               {c, one},
               {c, two}});

      // is-a for POS
      testTwo("<is-a>", Permutation::POS,
              {{zero, a},
               {zero, b},
               {one, a},
               {one, c},
               {two, a},
               {two, c},
               {three, b}});
    }
  };
  runTest(true, true);
  runTest(true, false);
  runTest(false, false);
  runTest(false, true);
}

TEST(CreatePatterns, createPatterns) {
  std::string kb =
      "<a>  <b>  <c>  .\n"
      "<a>  <b>  <c2> .\n"
      "<a>  <b2> <c>  .\n"
      "<a2> <b2> <c2> .\n"
      "<a2> <d>  <c2> .";

<<<<<<< HEAD
  /*
  const IndexImpl& index = getQec(kb)->getIndex().getImpl();

  // TODO<joka921> reincorporate similar tests with the new behavior.
  ASSERT_EQ(2u, index.getHasPattern().size());
  ASSERT_EQ(0u, index.getHasPredicate().size());
  std::vector<VocabIndex> p0;
  std::vector<VocabIndex> p1;
  VocabIndex idx;
  // Pattern p0 (for subject <a>) consists of <b> and <b2)
  ASSERT_TRUE(index.getVocab().getId("<b>", &idx));
  p0.push_back(idx);
  ASSERT_TRUE(index.getVocab().getId("<b2>", &idx));
  p0.push_back(idx);

  // Pattern p1 (for subject <as>) consists of <b2> and <d>)
  p1.push_back(idx);
  ASSERT_TRUE(index.getVocab().getId("<d>", &idx));
  p1.push_back(idx);

  auto checkPattern = [](const auto& expected, const auto& actual) {
    for (size_t i = 0; i < actual.size(); i++) {
      ASSERT_EQ(Id::makeFromVocabIndex(expected[i]), actual[i]);
    }
  };

  ASSERT_TRUE(index.getVocab().getId("<a>", &idx));
  LOG(INFO) << idx << std::endl;
  for (size_t i = 0; i < index.getHasPattern().size(); ++i) {
    LOG(INFO) << index.getHasPattern()[i] << std::endl;
=======
    const Index& indexNoImpl = getQec(kb)->getIndex();
    const IndexImpl& index = indexNoImpl.getImpl();

    ASSERT_EQ(2u, index.getHasPattern().size());
    ASSERT_EQ(0u, index.getHasPredicate().size());
    auto getId = ad_utility::testing::makeGetId(indexNoImpl);
    // Pattern p0 (for subject <a>) consists of <b> and <b2)
    std::vector<Id> p0{getId("<b>"), getId("<b2>")};
    // Pattern p1 (for subject <a2>) consists of <b2> and <d>)
    std::vector<Id> p1{getId("<b2>"), getId("<d>")};

    auto checkPattern = [&index](const auto& expected, Id subject) {
      PatternID patternIdx =
          index.getHasPattern()[subject.getVocabIndex().get()];
      const auto& actual = index.getPatterns()[patternIdx];
      for (size_t i = 0; i < actual.size(); i++) {
        ASSERT_EQ(expected[i], actual[i]);
      }
    };

    checkPattern(p0, getId("<a>"));
    checkPattern(p1, getId("<a2>"));
>>>>>>> c76d93d5
  }
  checkPattern(p0, index.getPatterns()[index.getHasPattern()[idx.get()]]);
  ASSERT_TRUE(index.getVocab().getId("<a2>", &idx));
  checkPattern(p1, index.getPatterns()[index.getHasPattern()[idx.get()]]);
*/
}

TEST(IndexTest, createFromOnDiskIndexTest) {
  std::string kb =
      "<a>  <b>  <c>  .\n"
      "<a>  <b>  <c2> .\n"
      "<a>  <b2> <c>  .\n"
      "<a2> <b2> <c2> .";
  const IndexImpl& index = getQec(kb)->getIndex().getImpl();

  auto getId = makeGetId(getQec(kb)->getIndex());
  Id b = getId("<b>");
  Id b2 = getId("<b2>");
  Id a = getId("<a>");
  Id c = getId("<c>");

  ASSERT_TRUE(index.PSO().metaData().col0IdExists(b));
  ASSERT_TRUE(index.PSO().metaData().col0IdExists(b2));
  ASSERT_FALSE(index.PSO().metaData().col0IdExists(a));
  ASSERT_FALSE(index.PSO().metaData().col0IdExists(c));
  ASSERT_FALSE(index.PSO().metaData().getMetaData(b).isFunctional());
  ASSERT_TRUE(index.PSO().metaData().getMetaData(b2).isFunctional());

  ASSERT_TRUE(index.POS().metaData().col0IdExists(b));
  ASSERT_TRUE(index.POS().metaData().col0IdExists(b2));
  ASSERT_FALSE(index.POS().metaData().col0IdExists(a));
  ASSERT_FALSE(index.POS().metaData().col0IdExists(c));
  ASSERT_TRUE(index.POS().metaData().getMetaData(b).isFunctional());
  ASSERT_TRUE(index.POS().metaData().getMetaData(b2).isFunctional());
};

TEST(IndexTest, scanTest) {
  auto testWithAndWithoutPrefixCompression = [](bool useCompression) {
    using enum Permutation::Enum;
    /*
    std::string kb =
        "<a>  <b>  <c>  . \n"
        "<a>  <b>  <c2> . \n"
        "<a>  <b2> <c>  . \n"
        "<a2> <b2> <c2> .   ";
    {
      const IndexImpl& index =
          getQec(kb, true, true, useCompression)->getIndex().getImpl();

      IdTable wol(1, makeAllocator());
      IdTable wtl(2, makeAllocator());

      auto getId = makeGetId(getQec(kb)->getIndex());
      Id a = getId("<a>");
      Id c = getId("<c>");
      Id a2 = getId("<a2>");
      Id c2 = getId("<c2>");
      auto testTwo = makeTestScanWidthTwo(index);

      testTwo("<b>", PSO, {{a, c}, {a, c2}});
      testTwo("<x>", PSO, {});
      testTwo("<c>", PSO, {});
      testTwo("<b>", POS, {{c, a}, {c2, a}});
      testTwo("<x>", POS, {});
      testTwo("<c>", POS, {});

      auto testOne = makeTestScanWidthOne(index);

      testOne("<b>", "<a>", PSO, {{c}, {c2}});
      testOne("<b>", "<c>", PSO, {});
      testOne("<b2>", "<c2>", POS, {{a2}});
      testOne("<notExisting>", "<a>", PSO, {});
    }
    */
    auto kb =
        "<a> <is-a> <1> . \n"
        "<a> <is-a> <2> . \n"
        "<a> <is-a> <0> . \n"
        "<b> <is-a> <3> . \n"
        "<b> <is-a> <0> . \n"
        "<c> <is-a> <1> . \n"
        "<c> <is-a> <2> . \n";

    {
      const IndexImpl& index =
          ad_utility::testing::getQec(kb, true, true, useCompression)
              ->getIndex()
              .getImpl();

      auto getId = makeGetId(ad_utility::testing::getQec(kb)->getIndex());
      Id a = getId("<a>");
      Id b = getId("<b>");
      Id c = getId("<c>");
      Id zero = getId("<0>");
      Id one = getId("<1>");
      Id two = getId("<2>");
      Id three = getId("<3>");

      auto testTwo = makeTestScanWidthTwo(index);
      testTwo("<is-a>", PSO,
              {{{a, zero},
                {a, one},
                {a, two},
                {b, zero},
                {b, three},
                {c, one},
                {c, two}}});
      testTwo("<is-a>", POS,
              {{zero, a},
               {zero, b},
               {one, a},
               {one, c},
               {two, a},
               {two, c},
               {three, b}});

      auto testWidthOne = makeTestScanWidthOne(index);

      testWidthOne("<is-a>", "<0>", POS, {{a}, {b}});
      testWidthOne("<is-a>", "<1>", POS, {{a}, {c}});
      testWidthOne("<is-a>", "<2>", POS, {{a}, {c}});
      testWidthOne("<is-a>", "<3>", POS, {{b}});
      testWidthOne("<is-a>", "<a>", PSO, {{zero}, {one}, {two}});
      testWidthOne("<is-a>", "<b>", PSO, {{zero}, {three}});
      testWidthOne("<is-a>", "<c>", PSO, {{one}, {two}});
    }
  };
  testWithAndWithoutPrefixCompression(true);
  testWithAndWithoutPrefixCompression(false);
};

// ______________________________________________________________
TEST(IndexTest, emptyIndex) {
  const IndexImpl& emptyIndexWithCompression =
      getQec("", true, true, true)->getIndex().getImpl();
  const IndexImpl& emptyIndexWithoutCompression =
      getQec("", true, true, false)->getIndex().getImpl();

  EXPECT_EQ(emptyIndexWithCompression.numTriples().normal_, 0u);
  EXPECT_EQ(emptyIndexWithoutCompression.numTriples().normal_, 0u);
  EXPECT_EQ(emptyIndexWithCompression.numTriples().internal_, 0u);
  EXPECT_EQ(emptyIndexWithoutCompression.numTriples().internal_, 0u);
  auto test = makeTestScanWidthTwo(emptyIndexWithCompression);
  // Test that scanning an empty index works, but yields an empty permutation.
  test("<x>", Permutation::PSO, {});
}

// Returns true iff `arg` (the first argument of `EXPECT_THAT` below) holds a
// `PossiblyExternalizedIriOrLiteral` that matches the string `content` and the
// bool `isExternal`.
MATCHER_P2(IsPossiblyExternalString, content, isExternal, "") {
  if (!std::holds_alternative<PossiblyExternalizedIriOrLiteral>(arg)) {
    return false;
  }
  const auto& el = std::get<PossiblyExternalizedIriOrLiteral>(arg);
  return (el.iriOrLiteral_ == content) && (isExternal == el.isExternal_);
}

TEST(IndexTest, TripleToInternalRepresentation) {
  {
    IndexImpl index{ad_utility::makeUnlimitedAllocator<Id>()};
    TurtleTriple turtleTriple{"<subject>", "<predicate>", lit("\"literal\"")};
    LangtagAndTriple res =
        index.tripleToInternalRepresentation(std::move(turtleTriple));
    ASSERT_TRUE(res.langtag_.empty());
    EXPECT_THAT(res.triple_[0], IsPossiblyExternalString("<subject>", false));
    EXPECT_THAT(res.triple_[1], IsPossiblyExternalString("<predicate>", false));
    EXPECT_THAT(res.triple_[2], IsPossiblyExternalString("\"literal\"", false));
  }
  {
    IndexImpl index{ad_utility::makeUnlimitedAllocator<Id>()};
    index.getNonConstVocabForTesting().initializeExternalizePrefixes(
        std::vector{"<subj"s});
    TurtleTriple turtleTriple{"<subject>", "<predicate>",
                              lit("\"literal\"", "@fr")};
    LangtagAndTriple res =
        index.tripleToInternalRepresentation(std::move(turtleTriple));
    ASSERT_EQ(res.langtag_, "fr");
    EXPECT_THAT(res.triple_[0], IsPossiblyExternalString("<subject>", true));
    EXPECT_THAT(res.triple_[1], IsPossiblyExternalString("<predicate>", false));
    // By default all languages other than English are externalized.
    EXPECT_THAT(res.triple_[2],
                IsPossiblyExternalString("\"literal\"@fr", true));
  }
  {
    IndexImpl index{ad_utility::makeUnlimitedAllocator<Id>()};
    TurtleTriple turtleTriple{"<subject>", "<predicate>", 42.0};
    LangtagAndTriple res =
        index.tripleToInternalRepresentation(std::move(turtleTriple));
    ASSERT_EQ(Id::makeFromDouble(42.0), std::get<Id>(res.triple_[2]));
  }
}

TEST(IndexTest, getIgnoredIdRanges) {
  const IndexImpl& index = getQec()->getIndex().getImpl();

  // First manually get the IDs of the vocabulary elements that might appear
  // in added triples.
  auto getId = [&index](const std::string& s) {
    Id id;
    bool success = index.getId(s, &id);
    AD_CONTRACT_CHECK(success);
    return id;
  };

  Id qlLangtag =
      getId("<http://qlever.cs.uni-freiburg.de/builtin-functions/langtag>");
  Id en = getId("<http://qlever.cs.uni-freiburg.de/builtin-functions/@en>");
  Id enLabel = getId("@en@<label>");
  Id label = getId("<label>");
  Id firstLiteral = getId("\"A\"");
  Id lastLiteral = getId("\"zz\"@en");
  Id x = getId("<x>");

  auto increment = [](Id id) {
    return Id::makeFromVocabIndex(id.getVocabIndex().incremented());
  };

  // The range of all entities that start with
  // "<http://qlever.cs.uni-freiburg.de/builtin-functions/"
  auto internalEntities = std::pair{en, increment(qlLangtag)};
  // The range of all entities that start with @ (like `@en@<label>`)
  auto predicatesWithLangtag = std::pair{enLabel, increment(enLabel)};
  // The range of all literals;
  auto literals = std::pair{firstLiteral, increment(lastLiteral)};

  {
    auto [ranges, lambda] = index.getIgnoredIdRanges(Permutation::POS);
    ASSERT_FALSE(lambda(std::array{label, firstLiteral, x}));

    // Note: The following triple is added, but it should be filtered out via
    // the ranges and not via the lambda, because it can be retrieved using the
    // `ranges`.
    ASSERT_FALSE(lambda(std::array{enLabel, firstLiteral, x}));
    ASSERT_FALSE(lambda(std::array{x, x, x}));
    ASSERT_EQ(2u, ranges.size());

    ASSERT_EQ(ranges[0], internalEntities);
    ASSERT_EQ(ranges[1], predicatesWithLangtag);
  }
  {
    auto [ranges, lambda] = index.getIgnoredIdRanges(Permutation::PSO);
    ASSERT_FALSE(lambda(std::array{label, x, firstLiteral}));

    // Note: The following triple is added, but it should be filtered out via
    // the ranges and not via the lambda, because it can be retrieved using the
    // `ranges`.
    ASSERT_FALSE(lambda(std::array{enLabel, x, firstLiteral}));
    ASSERT_FALSE(lambda(std::array{x, x, x}));
    ASSERT_EQ(2u, ranges.size());

    ASSERT_EQ(ranges[0], internalEntities);
    ASSERT_EQ(ranges[1], predicatesWithLangtag);
  }
  {
    auto [ranges, lambda] = index.getIgnoredIdRanges(Permutation::SOP);
    ASSERT_TRUE(lambda(std::array{x, firstLiteral, enLabel}));
    ASSERT_FALSE(lambda(std::array{x, firstLiteral, label}));
    ASSERT_FALSE(lambda(std::array{x, x, label}));
    ASSERT_EQ(2u, ranges.size());

    ASSERT_EQ(ranges[0], internalEntities);
    ASSERT_EQ(ranges[1], literals);
  }
  {
    auto [ranges, lambda] = index.getIgnoredIdRanges(Permutation::SPO);
    ASSERT_TRUE(lambda(std::array{x, enLabel, firstLiteral}));
    ASSERT_FALSE(lambda(std::array{x, label, firstLiteral}));
    ASSERT_FALSE(lambda(std::array{x, label, x}));
    ASSERT_EQ(2u, ranges.size());

    ASSERT_EQ(ranges[0], internalEntities);
    ASSERT_EQ(ranges[1], literals);
  }
  {
    auto [ranges, lambda] = index.getIgnoredIdRanges(Permutation::OSP);
    ASSERT_TRUE(lambda(std::array{firstLiteral, x, enLabel}));
    ASSERT_FALSE(lambda(std::array{firstLiteral, x, label}));
    ASSERT_FALSE(lambda(std::array{x, x, label}));
    ASSERT_EQ(1u, ranges.size());
    ASSERT_EQ(ranges[0], internalEntities);
  }
  {
    auto [ranges, lambda] = index.getIgnoredIdRanges(Permutation::OPS);
    ASSERT_TRUE(lambda(std::array{firstLiteral, enLabel, x}));
    ASSERT_FALSE(lambda(std::array{firstLiteral, label, x}));
    ASSERT_FALSE(lambda(std::array{x, label, x}));
    ASSERT_EQ(1u, ranges.size());
    ASSERT_EQ(ranges[0], internalEntities);
  }
}

TEST(IndexTest, NumDistinctEntities) {
  std::string turtleInput =
      "<x> <label> \"alpha\" . <x> <label> \"älpha\" . <x> <label> \"A\" . "
      "<x> "
      "<label> \"Beta\". <x> <is-a> <y>. <y> <is-a> <x>. <z> <label> "
      "\"zz\"@en";
  const IndexImpl& index = getQec(turtleInput)->getIndex().getImpl();
  // Note: Those numbers might change as the triples of the test index in
  // `IndexTestHelpers.cpp` change.
  // TODO<joka921> Also check the number of triples and the number of
  // added things.
  auto subjects = index.numDistinctSubjects();
  EXPECT_EQ(subjects.normal_, 3);
  // All literals with language tags are added subjects.
  EXPECT_EQ(subjects.internal_, 1);
  EXPECT_EQ(subjects, index.numDistinctCol0(Permutation::SPO));
  EXPECT_EQ(subjects, index.numDistinctCol0(Permutation::SOP));

  auto predicates = index.numDistinctPredicates();
  EXPECT_EQ(predicates.normal_, 2);
  // One added predicate is `ql:langtag` and one added predicate for
  // each combination of predicate+language that is actually used (e.g.
  // `@en@label`).
  EXPECT_EQ(predicates.internal_, 2);
  EXPECT_EQ(predicates, index.numDistinctCol0(Permutation::PSO));
  EXPECT_EQ(predicates, index.numDistinctCol0(Permutation::POS));

  auto objects = index.numDistinctObjects();
  EXPECT_EQ(objects.normal_, 7);
  // One added object for each language that is used
  EXPECT_EQ(objects.internal_, 1);
  EXPECT_EQ(objects, index.numDistinctCol0(Permutation::OSP));
  EXPECT_EQ(objects, index.numDistinctCol0(Permutation::OPS));

  auto numTriples = index.numTriples();
  EXPECT_EQ(numTriples.normal_, 7);
  // Two added triples for each triple that has an object with a language tag.
  EXPECT_EQ(numTriples.internal_, 2);

  auto multiplicities = index.getMultiplicities(Permutation::SPO);
  EXPECT_FLOAT_EQ(multiplicities[0], 9.0 / 4.0);
  EXPECT_FLOAT_EQ(multiplicities[1], 9.0 / 4.0);
  EXPECT_FLOAT_EQ(multiplicities[2], 9.0 / 8.0);

  multiplicities = index.getMultiplicities("<x>", Permutation::SPO);
  EXPECT_FLOAT_EQ(multiplicities[0], 2.5);
  EXPECT_FLOAT_EQ(multiplicities[1], 1);
}

TEST(IndexTest, NumDistinctEntitiesCornerCases) {
  const IndexImpl& index = getQec("", false, false)->getIndex().getImpl();
  AD_EXPECT_THROW_WITH_MESSAGE(index.numDistinctSubjects(),
                               ::testing::ContainsRegex("if all 6"));
  AD_EXPECT_THROW_WITH_MESSAGE(index.numDistinctObjects(),
                               ::testing::ContainsRegex("if all 6"));
  AD_EXPECT_THROW_WITH_MESSAGE(
      index.numDistinctCol0(static_cast<Permutation::Enum>(42)),
      ::testing::ContainsRegex("should be unreachable"));

  const IndexImpl& indexNoPatterns =
      getQec("", true, false)->getIndex().getImpl();
  AD_EXPECT_THROW_WITH_MESSAGE(
      indexNoPatterns.getAvgNumDistinctPredicatesPerSubject(),
      ::testing::ContainsRegex("requires a loaded patterns file"));
  AD_EXPECT_THROW_WITH_MESSAGE(
      indexNoPatterns.getAvgNumDistinctSubjectsPerPredicate(),
      ::testing::ContainsRegex("requires a loaded patterns file"));
}

TEST(IndexTest, getPermutation) {
  using enum Permutation::Enum;
  const IndexImpl& index = getQec()->getIndex().getImpl();
  EXPECT_EQ(&index.PSO(), &index.getPermutation(PSO));
  EXPECT_EQ(&index.POS(), &index.getPermutation(POS));
  EXPECT_EQ(&index.SOP(), &index.getPermutation(SOP));
  EXPECT_EQ(&index.SPO(), &index.getPermutation(SPO));
  EXPECT_EQ(&index.OPS(), &index.getPermutation(OPS));
  EXPECT_EQ(&index.OSP(), &index.getPermutation(OSP));
}

TEST(IndexTest, trivialGettersAndSetters) {
  Index index{ad_utility::makeUnlimitedAllocator<Id>()};
  index.memoryLimitIndexBuilding() = 7_kB;
  EXPECT_EQ(index.memoryLimitIndexBuilding(), 7_kB);
  EXPECT_EQ(std::as_const(index).memoryLimitIndexBuilding(), 7_kB);
}

TEST(IndexTest, NewlinesInPrefixCompression) {
  std::string input;
  for (size_t i : ad_utility::integerRange(200UL)) {
    input.append(
        absl::StrCat("<a> <b> \"\"\"\nabc\t\n34as\n\ndj", i, "\"\"\".\n"));
  }
  const QueryExecutionContext* ctx = nullptr;

  ASSERT_NO_THROW(ctx = getQec(input));
  AD_CORRECTNESS_CHECK(ctx != nullptr);
  using namespace ::testing;

  const auto& prefixes = ctx->getIndex()
                             .getVocab()
                             .getInternalVocab()
                             .getUnderlyingVocabulary()
                             .getCompressor()
                             .prefixToCode();

  // There must be at least one of the compression prefixes that compresses the
  // common structure of the literals.
  EXPECT_THAT(prefixes, Contains(ContainsRegex("\nabc\t\n")));
}<|MERGE_RESOLUTION|>--- conflicted
+++ resolved
@@ -185,45 +185,14 @@
 }
 
 TEST(CreatePatterns, createPatterns) {
-  std::string kb =
-      "<a>  <b>  <c>  .\n"
-      "<a>  <b>  <c2> .\n"
-      "<a>  <b2> <c>  .\n"
-      "<a2> <b2> <c2> .\n"
-      "<a2> <d>  <c2> .";
-
-<<<<<<< HEAD
-  /*
-  const IndexImpl& index = getQec(kb)->getIndex().getImpl();
-
-  // TODO<joka921> reincorporate similar tests with the new behavior.
-  ASSERT_EQ(2u, index.getHasPattern().size());
-  ASSERT_EQ(0u, index.getHasPredicate().size());
-  std::vector<VocabIndex> p0;
-  std::vector<VocabIndex> p1;
-  VocabIndex idx;
-  // Pattern p0 (for subject <a>) consists of <b> and <b2)
-  ASSERT_TRUE(index.getVocab().getId("<b>", &idx));
-  p0.push_back(idx);
-  ASSERT_TRUE(index.getVocab().getId("<b2>", &idx));
-  p0.push_back(idx);
-
-  // Pattern p1 (for subject <as>) consists of <b2> and <d>)
-  p1.push_back(idx);
-  ASSERT_TRUE(index.getVocab().getId("<d>", &idx));
-  p1.push_back(idx);
-
-  auto checkPattern = [](const auto& expected, const auto& actual) {
-    for (size_t i = 0; i < actual.size(); i++) {
-      ASSERT_EQ(Id::makeFromVocabIndex(expected[i]), actual[i]);
-    }
-  };
-
-  ASSERT_TRUE(index.getVocab().getId("<a>", &idx));
-  LOG(INFO) << idx << std::endl;
-  for (size_t i = 0; i < index.getHasPattern().size(); ++i) {
-    LOG(INFO) << index.getHasPattern()[i] << std::endl;
-=======
+  {
+    std::string kb =
+        "<a>  <b>  <c>  .\n"
+        "<a>  <b>  <c2> .\n"
+        "<a>  <b2> <c>  .\n"
+        "<a2> <b2> <c2> .\n"
+        "<a2> <d>  <c2> .";
+
     const Index& indexNoImpl = getQec(kb)->getIndex();
     const IndexImpl& index = indexNoImpl.getImpl();
 
@@ -246,12 +215,7 @@
 
     checkPattern(p0, getId("<a>"));
     checkPattern(p1, getId("<a2>"));
->>>>>>> c76d93d5
-  }
-  checkPattern(p0, index.getPatterns()[index.getHasPattern()[idx.get()]]);
-  ASSERT_TRUE(index.getVocab().getId("<a2>", &idx));
-  checkPattern(p1, index.getPatterns()[index.getHasPattern()[idx.get()]]);
-*/
+  }
 }
 
 TEST(IndexTest, createFromOnDiskIndexTest) {
@@ -286,7 +250,6 @@
 TEST(IndexTest, scanTest) {
   auto testWithAndWithoutPrefixCompression = [](bool useCompression) {
     using enum Permutation::Enum;
-    /*
     std::string kb =
         "<a>  <b>  <c>  . \n"
         "<a>  <b>  <c2> . \n"
@@ -320,15 +283,13 @@
       testOne("<b2>", "<c2>", POS, {{a2}});
       testOne("<notExisting>", "<a>", PSO, {});
     }
-    */
-    auto kb =
-        "<a> <is-a> <1> . \n"
-        "<a> <is-a> <2> . \n"
-        "<a> <is-a> <0> . \n"
-        "<b> <is-a> <3> . \n"
-        "<b> <is-a> <0> . \n"
-        "<c> <is-a> <1> . \n"
-        "<c> <is-a> <2> . \n";
+    kb = "<a> <is-a> <1> . \n"
+         "<a> <is-a> <2> . \n"
+         "<a> <is-a> <0> . \n"
+         "<b> <is-a> <3> . \n"
+         "<b> <is-a> <0> . \n"
+         "<c> <is-a> <1> . \n"
+         "<c> <is-a> <2> . \n";
 
     {
       const IndexImpl& index =
