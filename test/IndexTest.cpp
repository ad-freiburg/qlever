--- conflicted
+++ resolved
@@ -32,13 +32,9 @@
                       ad_utility::source_location::current()) {
     auto t = generateLocationTrace(l);
     TripleComponent c1Tc{c1};
-<<<<<<< HEAD
-    IdTable result = index.scan(c0, std::cref(c1Tc), permutation, {});
-=======
     IdTable result =
         index.scan(c0, std::cref(c1Tc), permutation, {},
                    std::make_shared<ad_utility::CancellationHandle>());
->>>>>>> e9324895
     ASSERT_EQ(result, makeIdTableFromVector(expected));
   };
 };
@@ -53,13 +49,9 @@
                   ad_utility::source_location l =
                       ad_utility::source_location::current()) {
     auto t = generateLocationTrace(l);
-<<<<<<< HEAD
-    IdTable wol = index.scan(c0, std::nullopt, permutation, {});
-=======
     IdTable wol =
         index.scan(c0, std::nullopt, permutation, {},
                    std::make_shared<ad_utility::CancellationHandle>());
->>>>>>> e9324895
     ASSERT_EQ(wol, makeIdTableFromVector(expected));
   };
 };
