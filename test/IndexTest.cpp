--- conflicted
+++ resolved
@@ -487,12 +487,8 @@
     ASSERT_TRUE(lambda(std::array{firstLiteral, enLabel, x}));
     ASSERT_FALSE(lambda(std::array{firstLiteral, label, x}));
     ASSERT_FALSE(lambda(std::array{x, label, x}));
-<<<<<<< HEAD
-    auto hasPattern = qlever::specialIds().at(HAS_PATTERN_PREDICATE);
-=======
     auto hasPattern =
         qlever::specialIds().at(std::string{HAS_PATTERN_PREDICATE});
->>>>>>> b32530ec
     ASSERT_TRUE(lambda(std::array{firstLiteral, hasPattern, x}));
     EXPECT_THAT(ranges, UnorderedElementsAre(internalEntities, specialIds));
   }
