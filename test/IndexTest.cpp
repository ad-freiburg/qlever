// Copyright 2015, University of Freiburg,
// Chair of Algorithms and Data Structures.
// Author: Björn Buchhold (buchhold@informatik.uni-freiburg.de)

#include <gmock/gmock.h>
#include <gtest/gtest.h>

#include <cstdio>
#include <fstream>

#include "./IndexTestHelpers.h"
<<<<<<< HEAD
#include "./util/IdTestHelpers.h"
=======
#include "./util/IdTableHelpers.h"
>>>>>>> dbaab8cd
#include "global/Pattern.h"
#include "index/Index.h"
#include "index/IndexImpl.h"

using namespace ad_utility::testing;

<<<<<<< HEAD
namespace {
auto V = VocabId;
}

string getStxxlConfigFileName(const string& location) {
  std::ostringstream os;
  os << location << ".stxxl";
  return std::move(os).str();
}
=======
// Return a lambda that takes a string and converts it into an ID by looking
// it up in the vocabulary of `index`.
auto makeGetId = [](const IndexImpl& index) {
  return [&index](const std::string& el) {
    Id id;
    bool success = index.getId(el, &id);
    AD_CHECK(success);
    return id;
  };
};
>>>>>>> dbaab8cd

// Return a lambda that runs a scan for two fixed elements `c0` and `c1`
// on the `permutation` (e.g. a fixed P and S in the PSO permutation)
// of the `index` and checks whether the result of the
// scan matches `expected`.
auto makeTestScanWidthOne = [](const IndexImpl& index) {
  return [&index](const std::string& c0, const std::string& c1,
                  const auto& permutation,
                  const std::vector<std::vector<Id>>& expected) {
    IdTable result(1, makeAllocator());
    index.scan(c0, c1, &result, permutation);
    ASSERT_EQ(result, makeIdTableFromIdVector(expected));
  };
};

// Return a lambda that runs a scan for a fixed element `c0`
// on the `permutation` (e.g. a fixed P in the PSO permutation)
// of the `index` and checks whether the result of the
// scan matches `expected`.
auto makeTestScanWidthTwo = [](const IndexImpl& index) {
  return [&index](const std::string& c0, const auto& permutation,
                  const std::vector<std::vector<Id>>& expected) {
    IdTable wol(2, makeAllocator());
    index.scan(c0, &wol, permutation);
    ASSERT_EQ(wol, makeIdTableFromIdVector(expected));
  };
};

TEST(IndexTest, createFromTurtleTest) {
  {
<<<<<<< HEAD
    std::fstream f(filename, std::ios_base::out);

    // Vocab:
    // 0: a
    // 1: a2
    // 2: b
    // 3: b2
    // 4: c
    // 5: c2
    f << "<a>\t<b>\t<c>\t.\n"
         "<a>\t<b>\t<c2>\t.\n"
         "<a>\t<b2>\t<c>\t.\n"
         "<a2>\t<b2>\t<c2>\t.";
    f.close();

    {
      Index index = makeIndexWithTestSettings();
      index.setOnDiskBase("_testindex");
      index.createFromFile<TurtleParserAuto>(filename);
    }
    IndexImpl index;
    index.createFromOnDiskIndex("_testindex");

    ASSERT_TRUE(index._PSO.metaData().col0IdExists(V(2)));
    ASSERT_TRUE(index._PSO.metaData().col0IdExists(V(3)));
    ASSERT_FALSE(index._PSO.metaData().col0IdExists(V(1)));
    ASSERT_FALSE(index._PSO.metaData().col0IdExists(V(0)));
    ASSERT_FALSE(index._PSO.metaData().getMetaData(V(2)).isFunctional());
    ASSERT_TRUE(index._PSO.metaData().getMetaData(V(3)).isFunctional());

    ASSERT_TRUE(index.POS().metaData().col0IdExists(V(2)));
    ASSERT_TRUE(index.POS().metaData().col0IdExists(V(3)));
    ASSERT_FALSE(index.POS().metaData().col0IdExists(V(1)));
    ASSERT_FALSE(index.POS().metaData().col0IdExists(V(4)));
    ASSERT_TRUE(index.POS().metaData().getMetaData(V(2)).isFunctional());
    ASSERT_TRUE(index.POS().metaData().getMetaData(V(3)).isFunctional());

    // Relation b
    // Pair index
    IdTable buffer{2, makeAllocator()};
    // TODO<joka921> All these tests should only work on vocabulary entries,
    // and not on hardcoded IDs to make them robust against internal changes.
    index.PSO().scan(V(2), &buffer);
    ASSERT_EQ(2ul, buffer.size());
    ASSERT_EQ(V(0), buffer[0][0]);
    ASSERT_EQ(V(4), buffer[0][1]);
    ASSERT_EQ(V(0u), buffer[1][0]);
    ASSERT_EQ(V(5u), buffer[1][1]);

    // Relation b2
    index.PSO().scan(V(3), &buffer);
    ASSERT_EQ(2ul, buffer.size());
    ASSERT_EQ(V(0), buffer[0][0]);
    ASSERT_EQ(V(4u), buffer[0][1]);
    ASSERT_EQ(V(1u), buffer[1][0]);
    ASSERT_EQ(V(5u), buffer[1][1]);
=======
    std::string kb =
        "<a>  <b>  <c> . \n"
        "<a>  <b>  <c2> .\n"
        "<a>  <b2> <c> .\n"
        "<a2> <b2> <c2> .";
    const IndexImpl& index = getQec(kb)->getIndex().getImpl();

    auto getId = makeGetId(index);
    Id a = getId("<a>");
    Id b = getId("<b>");
    Id c = getId("<c>");
    Id a2 = getId("<a2>");
    Id b2 = getId("<b2>");
    Id c2 = getId("<c2>");

    // TODO<joka921> We could also test the multiplicities here.
    ASSERT_TRUE(index._PSO.metaData().col0IdExists(b));
    ASSERT_TRUE(index._PSO.metaData().col0IdExists(b2));
    ASSERT_FALSE(index._PSO.metaData().col0IdExists(a));
    ASSERT_FALSE(index._PSO.metaData().col0IdExists(c));
    ASSERT_FALSE(index._PSO.metaData().col0IdExists(
        Id::makeFromVocabIndex(VocabIndex::make(735))));
    ASSERT_FALSE(index._PSO.metaData().getMetaData(b).isFunctional());
    ASSERT_TRUE(index._PSO.metaData().getMetaData(b2).isFunctional());

    ASSERT_TRUE(index.POS().metaData().col0IdExists(b));
    ASSERT_TRUE(index.POS().metaData().col0IdExists(b2));
    ASSERT_FALSE(index.POS().metaData().col0IdExists(a));
    ASSERT_FALSE(index.POS().metaData().col0IdExists(c));
    ASSERT_TRUE(index.POS().metaData().getMetaData(b).isFunctional());
    ASSERT_TRUE(index.POS().metaData().getMetaData(b2).isFunctional());

    // Relation b
    // Pair index
    auto testTwo = makeTestScanWidthTwo(index);
    testTwo("<b>", index.PSO(), {{a, c}, {a, c2}});
    std::vector<std::array<Id, 2>> buffer;

    // Relation b2
    testTwo("<b2>", index.PSO(), {{a, c}, {a2, c2}});
>>>>>>> dbaab8cd

    {
      // Test for a previous bug in the scan of two fixed elements: An assertion
      // wrongly failed if the first Id existed in the permutation, but no
      // compressed block was found via binary search that could possibly
      // contain the combination of the ids. In this example <b2> is the largest
      // predicate that occurs and <c2> is larger than the largest subject that
      // appears with <b2>.
      auto testOne = makeTestScanWidthOne(index);
      testOne("<b2>", "<c2>", index.PSO(), {});
    }
  }
  {
<<<<<<< HEAD
    // a       is-a    1       .
    // a       is-a    2       .
    // a       is-a    0       .
    // b       is-a    3       .
    // b       is-a    0       .
    // c       is-a    1       .
    // c       is-a    2       .
    std::fstream f(filename, std::ios_base::out);

    // Vocab:
    // 0: 0
    // 1: 1
    // 2: 2
    // 3: 3
    // 4: a
    // 5: b
    // 6: c
    // 7: is-a
    // 8: ql:langtag
    f << "<a>\t<is-a>\t<1>\t.\n"
         "<a>\t<is-a>\t<2>\t.\n"
         "<a>\t<is-a>\t<0>\t.\n"
         "<b>\t<is-a>\t<3>\t.\n"
         "<b>\t<is-a>\t<0>\t.\n"
         "<c>\t<is-a>\t<1>\t.\n"
         "<c>\t<is-a>\t<2>\t.\n";
    f.close();

    {
      Index index = makeIndexWithTestSettings();
      index.setOnDiskBase("_testindex");
      index.createFromFile<TurtleParserAuto>(filename);
    }
    IndexImpl index;
    index.createFromOnDiskIndex("_testindex");

    ASSERT_TRUE(index._PSO.metaData().col0IdExists(V(7)));
    ASSERT_FALSE(index._PSO.metaData().col0IdExists(V(1)));

    ASSERT_FALSE(index._PSO.metaData().getMetaData(V(7)).isFunctional());

    ASSERT_TRUE(index.POS().metaData().col0IdExists(V(7)));
    ASSERT_FALSE(index.POS().metaData().getMetaData(V(7)).isFunctional());

    IdTable buffer{2, makeAllocator()};
    // is-a
    index.PSO().scan(V(7), &buffer);
    ASSERT_EQ(7ul, buffer.size());
    // Pair index
    ASSERT_EQ(V(4u), buffer[0][0]);
    ASSERT_EQ(V(0u), buffer[0][1]);
    ASSERT_EQ(V(4u), buffer[1][0]);
    ASSERT_EQ(V(1u), buffer[1][1]);
    ASSERT_EQ(V(4u), buffer[2][0]);
    ASSERT_EQ(V(2u), buffer[2][1]);
    ASSERT_EQ(V(5u), buffer[3][0]);
    ASSERT_EQ(V(0u), buffer[3][1]);
    ASSERT_EQ(V(5u), buffer[4][0]);
    ASSERT_EQ(V(3u), buffer[4][1]);
    ASSERT_EQ(V(6u), buffer[5][0]);
    ASSERT_EQ(V(1u), buffer[5][1]);
    ASSERT_EQ(V(6u), buffer[6][0]);
    ASSERT_EQ(V(2u), buffer[6][1]);

    // is-a for POS
    index.POS().scan(V(7), &buffer);
    ASSERT_EQ(7ul, buffer.size());
    // Pair index
    ASSERT_EQ(V(0u), buffer[0][0]);
    ASSERT_EQ(V(4u), buffer[0][1]);
    ASSERT_EQ(V(0u), buffer[1][0]);
    ASSERT_EQ(V(5u), buffer[1][1]);
    ASSERT_EQ(V(1u), buffer[2][0]);
    ASSERT_EQ(V(4u), buffer[2][1]);
    ASSERT_EQ(V(1u), buffer[3][0]);
    ASSERT_EQ(V(6u), buffer[3][1]);
    ASSERT_EQ(V(2u), buffer[4][0]);
    ASSERT_EQ(V(4u), buffer[4][1]);
    ASSERT_EQ(V(2u), buffer[5][0]);
    ASSERT_EQ(V(6u), buffer[5][1]);
    ASSERT_EQ(V(3u), buffer[6][0]);
    ASSERT_EQ(V(5u), buffer[6][1]);

    ad_utility::deleteFile(filename);
    std::remove(stxxlFileName.c_str());
    remove("_testindex.index.pso");
    remove("_testindex.index.pos");
=======
    std::string kb =
        "<a> <is-a> <1> .\n"
        "<a> <is-a> <2> .\n"
        "<a> <is-a> <0> .\n"
        "<b> <is-a> <3> .\n"
        "<b> <is-a> <0> .\n"
        "<c> <is-a> <1> .\n"
        "<c> <is-a> <2> .\n";

    const IndexImpl& index = getQec(kb)->getIndex().getImpl();

    auto getId = makeGetId(index);
    Id zero = getId("<0>");
    Id one = getId("<1>");
    Id two = getId("<2>");
    Id three = getId("<3>");
    Id a = getId("<a>");
    Id b = getId("<b>");
    Id c = getId("<c>");
    Id isA = getId("<is-a>");

    ASSERT_TRUE(index._PSO.metaData().col0IdExists(isA));
    ASSERT_FALSE(index._PSO.metaData().col0IdExists(a));

    ASSERT_FALSE(index._PSO.metaData().getMetaData(isA).isFunctional());

    ASSERT_TRUE(index.POS().metaData().col0IdExists(isA));
    ASSERT_FALSE(index.POS().metaData().getMetaData(isA).isFunctional());

    auto testTwo = makeTestScanWidthTwo(index);
    testTwo("<is-a>", index.PSO(),
            {{a, zero},
             {a, one},
             {a, two},
             {b, zero},
             {b, three},
             {c, one},
             {c, two}});

    // is-a for POS
    testTwo("<is-a>", index.POS(),
            {{zero, a},
             {zero, b},
             {one, a},
             {one, c},
             {two, a},
             {two, c},
             {three, b}});
>>>>>>> dbaab8cd
  }
}

TEST(CreatePatterns, createPatterns) {
  {
    std::string kb =
        "<a>  <b>  <c>  .\n"
        "<a>  <b>  <c2> .\n"
        "<a>  <b2> <c>  .\n"
        "<a2> <b2> <c2> .\n"
        "<a2> <d>  <c2> .";

    const IndexImpl& index = getQec(kb)->getIndex().getImpl();

    ASSERT_EQ(2u, index.getHasPattern().size());
    ASSERT_EQ(0u, index.getHasPredicate().size());
    std::vector<VocabIndex> p0;
    std::vector<VocabIndex> p1;
    VocabIndex idx;
    // Pattern p0 (for subject <a>) consists of <b> and <b2)
    ASSERT_TRUE(index.getVocab().getId("<b>", &idx));
    p0.push_back(idx);
    ASSERT_TRUE(index.getVocab().getId("<b2>", &idx));
    p0.push_back(idx);

    // Pattern p1 (for subject <as>) consists of <b2> and <d>)
    p1.push_back(idx);
    ASSERT_TRUE(index.getVocab().getId("<d>", &idx));
    p1.push_back(idx);

    auto checkPattern = [](const auto& expected, const auto& actual) {
      for (size_t i = 0; i < actual.size(); i++) {
        ASSERT_EQ(Id::makeFromVocabIndex(expected[i]), actual[i]);
      }
    };

    ASSERT_TRUE(index.getVocab().getId("<a>", &idx));
    LOG(INFO) << idx << std::endl;
    for (size_t i = 0; i < index.getHasPattern().size(); ++i) {
      LOG(INFO) << index.getHasPattern()[i] << std::endl;
    }
    checkPattern(p0, index.getPatterns()[index.getHasPattern()[idx.get()]]);
    ASSERT_TRUE(index.getVocab().getId("<a2>", &idx));
    checkPattern(p1, index.getPatterns()[index.getHasPattern()[idx.get()]]);
  }
}

TEST(IndexTest, createFromOnDiskIndexTest) {
<<<<<<< HEAD
  FILE_BUFFER_SIZE() = 1000;  // Increase performance in debug mode.
  string location = "./";
  string tail = "";
  writeStxxlConfigFile(location, tail);
  string stxxlFileName = getStxxlDiskFileName(location, tail);
  string filename = "_testtmp3.ttl";

  std::ofstream f(filename);

  // Vocab:
  // 0: a
  // 1: a2
  // 2: b
  // 3: b2
  // 4: c
  // 5: c2
  f << "<a>\t<b>\t<c>\t.\n"
       "<a>\t<b>\t<c2>\t.\n"
       "<a>\t<b2>\t<c>\t.\n"
       "<a2>\t<b2>\t<c2>\t.";
  f.close();

  {
    Index indexPrim = makeIndexWithTestSettings();
    indexPrim.setOnDiskBase("_testindex2");
    indexPrim.createFromFile<TurtleParserAuto>(filename);
  }

  IndexImpl index;
  index.createFromOnDiskIndex("_testindex2");

  ASSERT_TRUE(index.PSO().metaData().col0IdExists(V(2)));
  ASSERT_TRUE(index.PSO().metaData().col0IdExists(V(3)));
  ASSERT_FALSE(index.PSO().metaData().col0IdExists(V(1)));
  ASSERT_FALSE(index.PSO().metaData().col0IdExists(V(4)));
  ASSERT_FALSE(index.PSO().metaData().getMetaData(V(2)).isFunctional());
  ASSERT_TRUE(index.PSO().metaData().getMetaData(V(3)).isFunctional());

  ASSERT_TRUE(index.POS().metaData().col0IdExists(V(2)));
  ASSERT_TRUE(index.POS().metaData().col0IdExists(V(3)));
  ASSERT_FALSE(index.POS().metaData().col0IdExists(V(1)));
  ASSERT_FALSE(index.POS().metaData().col0IdExists(V(4)));
  ASSERT_TRUE(index.POS().metaData().getMetaData(V(2)).isFunctional());
  ASSERT_TRUE(index.POS().metaData().getMetaData(V(3)).isFunctional());

  ad_utility::deleteFile(filename);
  ad_utility::deleteFile("_testindex2.index.pso");
  ad_utility::deleteFile("_testindex2.index.pos");
  ad_utility::deleteFile(stxxlFileName);
=======
  std::string kb =
      "<a>  <b>  <c>  .\n"
      "<a>  <b>  <c2> .\n"
      "<a>  <b2> <c>  .\n"
      "<a2> <b2> <c2> .";
  const IndexImpl& index = getQec(kb)->getIndex().getImpl();

  auto getId = makeGetId(index);
  Id b = getId("<b>");
  Id b2 = getId("<b2>");
  Id a = getId("<a>");
  Id c = getId("<c>");

  ASSERT_TRUE(index.PSO().metaData().col0IdExists(b));
  ASSERT_TRUE(index.PSO().metaData().col0IdExists(b2));
  ASSERT_FALSE(index.PSO().metaData().col0IdExists(a));
  ASSERT_FALSE(index.PSO().metaData().col0IdExists(c));
  ASSERT_FALSE(index.PSO().metaData().getMetaData(b).isFunctional());
  ASSERT_TRUE(index.PSO().metaData().getMetaData(b2).isFunctional());

  ASSERT_TRUE(index.POS().metaData().col0IdExists(b));
  ASSERT_TRUE(index.POS().metaData().col0IdExists(b2));
  ASSERT_FALSE(index.POS().metaData().col0IdExists(a));
  ASSERT_FALSE(index.POS().metaData().col0IdExists(c));
  ASSERT_TRUE(index.POS().metaData().getMetaData(b).isFunctional());
  ASSERT_TRUE(index.POS().metaData().getMetaData(b2).isFunctional());
>>>>>>> dbaab8cd
};

TEST(IndexTest, scanTest) {
  std::string kb =
      "<a>  <b>  <c>  . \n"
      "<a>  <b>  <c2> . \n"
      "<a>  <b2> <c>  . \n"
      "<a2> <b2> <c2> .   ";
  {
    const IndexImpl& index = getQec(kb)->getIndex().getImpl();

    IdTable wol(1, makeAllocator());
    IdTable wtl(2, makeAllocator());

<<<<<<< HEAD
    index.scan("<b>", &wtl, index._PSO);
    ASSERT_EQ(2u, wtl.size());
    ASSERT_EQ(V(0u), wtl[0][0]);
    ASSERT_EQ(V(4u), wtl[0][1]);
    ASSERT_EQ(V(0u), wtl[1][0]);
    ASSERT_EQ(V(5u), wtl[1][1]);
    wtl.clear();
    index.scan("<x>", &wtl, index._PSO);
    ASSERT_EQ(0u, wtl.size());

    index.scan("<c>", &wtl, index._PSO);
    ASSERT_EQ(0u, wtl.size());

    index.scan("<b>", &wtl, index._POS);
    ASSERT_EQ(2u, wtl.size());
    ASSERT_EQ(V(4u), wtl[0][0]);
    ASSERT_EQ(V(0u), wtl[0][1]);
    ASSERT_EQ(V(5u), wtl[1][0]);
    ASSERT_EQ(V(0u), wtl[1][1]);
    wtl.clear();
    index.scan("<x>", &wtl, index._POS);
    ASSERT_EQ(0u, wtl.size());

    index.scan("<c>", &wtl, index._POS);
    ASSERT_EQ(0u, wtl.size());

    index.scan("<b>", "<a>", &wol, index._PSO);
    ASSERT_EQ(2u, wol.size());
    ASSERT_EQ(V(4u), wol[0][0]);
    ASSERT_EQ(V(5u), wol[1][0]);
    wol.clear();
    index.scan("<b>", "<c>", &wol, index._PSO);
    ASSERT_EQ(0u, wol.size());

    index.scan("<b2>", "<c2>", &wol, index._POS);
    ASSERT_EQ(1u, wol.size());
    ASSERT_EQ(V(1u), wol[0][0]);
=======
    auto getId = makeGetId(index);
    Id a = getId("<a>");
    Id c = getId("<c>");
    Id a2 = getId("<a2>");
    Id c2 = getId("<c2>");
    auto testTwo = makeTestScanWidthTwo(index);

    testTwo("<b>", index._PSO, {{a, c}, {a, c2}});
    testTwo("<x>", index._PSO, {});
    testTwo("<c>", index._PSO, {});
    testTwo("<b>", index._POS, {{c, a}, {c2, a}});
    testTwo("<x>", index._POS, {});
    testTwo("<c>", index._POS, {});

    auto testOne = makeTestScanWidthOne(index);

    testOne("<b>", "<a>", index._PSO, {{c}, {c2}});
    testOne("<b>", "<c>", index._PSO, {});
    testOne("<b2>", "<c2>", index._POS, {{a2}});
>>>>>>> dbaab8cd
  }
  kb = "<a> <is-a> <1> . \n"
       "<a> <is-a> <2> . \n"
       "<a> <is-a> <0> . \n"
       "<b> <is-a> <3> . \n"
       "<b> <is-a> <0> . \n"
       "<c> <is-a> <1> . \n"
       "<c> <is-a> <2> . \n";

  {
<<<<<<< HEAD
    {
      Index index = makeIndexWithTestSettings();
      index.setOnDiskBase("_testindex");
      index.createFromFile<TurtleParserAuto>(filename);
    }
    IndexImpl index;
    index.createFromOnDiskIndex("_testindex");

    IdTable wol(1, makeAllocator());
    IdTable wtl(2, makeAllocator());

    index.scan("<is-a>", &wtl, index._PSO);
    ASSERT_EQ(7u, wtl.size());
    ASSERT_EQ(V(4u), wtl[0][0]);
    ASSERT_EQ(V(0u), wtl[0][1]);
    ASSERT_EQ(V(4u), wtl[1][0]);
    ASSERT_EQ(V(1u), wtl[1][1]);
    ASSERT_EQ(V(4u), wtl[2][0]);
    ASSERT_EQ(V(2u), wtl[2][1]);
    ASSERT_EQ(V(5u), wtl[3][0]);
    ASSERT_EQ(V(0u), wtl[3][1]);
    ASSERT_EQ(V(5u), wtl[4][0]);
    ASSERT_EQ(V(3u), wtl[4][1]);
    ASSERT_EQ(V(6u), wtl[5][0]);
    ASSERT_EQ(V(1u), wtl[5][1]);
    ASSERT_EQ(V(6u), wtl[6][0]);
    ASSERT_EQ(V(2u), wtl[6][1]);

    index.scan("<is-a>", &wtl, index._POS);
    ASSERT_EQ(7u, wtl.size());
    ASSERT_EQ(V(0u), wtl[0][0]);
    ASSERT_EQ(V(4u), wtl[0][1]);
    ASSERT_EQ(V(0u), wtl[1][0]);
    ASSERT_EQ(V(5u), wtl[1][1]);
    ASSERT_EQ(V(1u), wtl[2][0]);
    ASSERT_EQ(V(4u), wtl[2][1]);
    ASSERT_EQ(V(1u), wtl[3][0]);
    ASSERT_EQ(V(6u), wtl[3][1]);
    ASSERT_EQ(V(2u), wtl[4][0]);
    ASSERT_EQ(V(4u), wtl[4][1]);
    ASSERT_EQ(V(2u), wtl[5][0]);
    ASSERT_EQ(V(6u), wtl[5][1]);
    ASSERT_EQ(V(3u), wtl[6][0]);
    ASSERT_EQ(V(5u), wtl[6][1]);

    index.scan("<is-a>", "<0>", &wol, index._POS);
    ASSERT_EQ(2u, wol.size());
    ASSERT_EQ(V(4u), wol[0][0]);
    ASSERT_EQ(V(5u), wol[1][0]);

    wol.clear();
    index.scan("<is-a>", "<1>", &wol, index._POS);
    ASSERT_EQ(2u, wol.size());
    ASSERT_EQ(V(4u), wol[0][0]);
    ASSERT_EQ(V(6u), wol[1][0]);

    wol.clear();
    index.scan("<is-a>", "<2>", &wol, index._POS);
    ASSERT_EQ(2u, wol.size());
    ASSERT_EQ(V(4u), wol[0][0]);
    ASSERT_EQ(V(6u), wol[1][0]);

    wol.clear();
    index.scan("<is-a>", "<3>", &wol, index._POS);
    ASSERT_EQ(1u, wol.size());
    ASSERT_EQ(V(5u), wol[0][0]);

    wol.clear();
    index.scan("<is-a>", "<a>", &wol, index._PSO);
    ASSERT_EQ(3u, wol.size());
    ASSERT_EQ(V(0u), wol[0][0]);
    ASSERT_EQ(V(1u), wol[1][0]);
    ASSERT_EQ(V(2u), wol[2][0]);

    wol.clear();
    index.scan("<is-a>", "<b>", &wol, index._PSO);
    ASSERT_EQ(2u, wol.size());
    ASSERT_EQ(V(0u), wol[0][0]);
    ASSERT_EQ(V(3u), wol[1][0]);

    wol.clear();
    index.scan("<is-a>", "<c>", &wol, index._PSO);
    ASSERT_EQ(2u, wol.size());
    ASSERT_EQ(V(1u), wol[0][0]);
    ASSERT_EQ(V(2u), wol[1][0]);
=======
    const IndexImpl& index =
        ad_utility::testing::getQec(kb)->getIndex().getImpl();

    auto getId = makeGetId(index);
    Id a = getId("<a>");
    Id b = getId("<b>");
    Id c = getId("<c>");
    Id zero = getId("<0>");
    Id one = getId("<1>");
    Id two = getId("<2>");
    Id three = getId("<3>");

    auto testTwo = makeTestScanWidthTwo(index);
    testTwo("<is-a>", index._PSO,
            {{{a, zero},
              {a, one},
              {a, two},
              {b, zero},
              {b, three},
              {c, one},
              {c, two}}});
    testTwo("<is-a>", index._POS,
            {{zero, a},
             {zero, b},
             {one, a},
             {one, c},
             {two, a},
             {two, c},
             {three, b}});

    auto testWidthOne = makeTestScanWidthOne(index);

    testWidthOne("<is-a>", "<0>", index._POS, {{a}, {b}});
    testWidthOne("<is-a>", "<1>", index._POS, {{a}, {c}});
    testWidthOne("<is-a>", "<2>", index._POS, {{a}, {c}});
    testWidthOne("<is-a>", "<3>", index._POS, {{b}});
    testWidthOne("<is-a>", "<a>", index._PSO, {{zero}, {one}, {two}});
    testWidthOne("<is-a>", "<b>", index._PSO, {{zero}, {three}});
    testWidthOne("<is-a>", "<c>", index._PSO, {{one}, {two}});
>>>>>>> dbaab8cd
  }
};

// Returns true iff `arg` (the first argument of `EXPECT_THAT` below) holds a
// `PossiblyExternalizedIriOrLiteral` that matches the string `content` and the
// bool `isExternal`.
MATCHER_P2(IsPossiblyExternalString, content, isExternal, "") {
  if (!std::holds_alternative<PossiblyExternalizedIriOrLiteral>(arg)) {
    return false;
  }
  const auto& el = std::get<PossiblyExternalizedIriOrLiteral>(arg);
  return (el._iriOrLiteral == content) && (isExternal == el._isExternal);
}

TEST(IndexTest, TripleToInternalRepresentation) {
  {
    IndexImpl index;
    TurtleTriple turtleTriple{"<subject>", "<predicate>", "\"literal\""};
    LangtagAndTriple res =
        index.tripleToInternalRepresentation(std::move(turtleTriple));
    ASSERT_TRUE(res._langtag.empty());
    EXPECT_THAT(res._triple[0], IsPossiblyExternalString("<subject>", false));
    EXPECT_THAT(res._triple[1], IsPossiblyExternalString("<predicate>", false));
    EXPECT_THAT(res._triple[2], IsPossiblyExternalString("\"literal\"", false));
  }
  {
    IndexImpl index;
    index.getNonConstVocabForTesting().initializeExternalizePrefixes(
        std::vector{"<subj"s});
    TurtleTriple turtleTriple{"<subject>", "<predicate>", "\"literal\"@fr"};
    LangtagAndTriple res =
        index.tripleToInternalRepresentation(std::move(turtleTriple));
    ASSERT_EQ(res._langtag, "fr");
    EXPECT_THAT(res._triple[0], IsPossiblyExternalString("<subject>", true));
    EXPECT_THAT(res._triple[1], IsPossiblyExternalString("<predicate>", false));
    // By default all languages other than English are externalized.
    EXPECT_THAT(res._triple[2],
                IsPossiblyExternalString("\"literal\"@fr", true));
  }
  {
    IndexImpl index;
    TurtleTriple turtleTriple{"<subject>", "<predicate>", 42.0};
    LangtagAndTriple res =
        index.tripleToInternalRepresentation(std::move(turtleTriple));
    ASSERT_EQ(Id::makeFromDouble(42.0), std::get<Id>(res._triple[2]));
  }
}

TEST(IndexTest, getIgnoredIdRanges) {
  const IndexImpl& index = getQec()->getIndex().getImpl();

  // First manually get the IDs of the vocabulary elements that might appear
  // in added triples.
  auto getId = [&index](const std::string& s) {
    Id id;
    bool success = index.getId(s, &id);
    AD_CHECK(success);
    return id;
  };

  Id qlLangtag = getId("<QLever-internal-function/langtag>");
  Id en = getId("<QLever-internal-function/@en>");
  Id enLabel = getId("@en@<label>");
  Id label = getId("<label>");
  Id firstLiteral = getId("\"A\"");
  Id lastLiteral = getId("\"zz\"@en");
  Id x = getId("<x>");

  auto increment = [](Id id) {
    return Id::makeFromVocabIndex(id.getVocabIndex().incremented());
  };

  // The range of all entities that start with "<QLever-internal-function/"
  auto internalEntities = std::pair{en, increment(qlLangtag)};
  // The range of all entities that start with @ (like `@en@<label>`)
  auto predicatesWithLangtag = std::pair{enLabel, increment(enLabel)};
  // The range of all literals;
  auto literals = std::pair{firstLiteral, increment(lastLiteral)};

  {
    auto [ranges, lambda] = index.getIgnoredIdRanges(Index::Permutation::POS);
    ASSERT_FALSE(lambda(std::array{label, firstLiteral, x}));

    // Note: The following triple is added, but it should be filtered out via
    // the ranges and not via the lambda, because it can be retrieved using the
    // `ranges`.
    ASSERT_FALSE(lambda(std::array{enLabel, firstLiteral, x}));
    ASSERT_FALSE(lambda(std::array{x, x, x}));
    ASSERT_EQ(2u, ranges.size());

    ASSERT_EQ(ranges[0], internalEntities);
    ASSERT_EQ(ranges[1], predicatesWithLangtag);
  }
  {
    auto [ranges, lambda] = index.getIgnoredIdRanges(Index::Permutation::PSO);
    ASSERT_FALSE(lambda(std::array{label, x, firstLiteral}));

    // Note: The following triple is added, but it should be filtered out via
    // the ranges and not via the lambda, because it can be retrieved using the
    // `ranges`.
    ASSERT_FALSE(lambda(std::array{enLabel, x, firstLiteral}));
    ASSERT_FALSE(lambda(std::array{x, x, x}));
    ASSERT_EQ(2u, ranges.size());

    ASSERT_EQ(ranges[0], internalEntities);
    ASSERT_EQ(ranges[1], predicatesWithLangtag);
  }
  {
    auto [ranges, lambda] = index.getIgnoredIdRanges(Index::Permutation::SOP);
    ASSERT_TRUE(lambda(std::array{x, firstLiteral, enLabel}));
    ASSERT_FALSE(lambda(std::array{x, firstLiteral, label}));
    ASSERT_FALSE(lambda(std::array{x, x, label}));
    ASSERT_EQ(2u, ranges.size());

    ASSERT_EQ(ranges[0], internalEntities);
    ASSERT_EQ(ranges[1], literals);
  }
  {
    auto [ranges, lambda] = index.getIgnoredIdRanges(Index::Permutation::SPO);
    ASSERT_TRUE(lambda(std::array{x, enLabel, firstLiteral}));
    ASSERT_FALSE(lambda(std::array{x, label, firstLiteral}));
    ASSERT_FALSE(lambda(std::array{x, label, x}));
    ASSERT_EQ(2u, ranges.size());

    ASSERT_EQ(ranges[0], internalEntities);
    ASSERT_EQ(ranges[1], literals);
  }
  {
    auto [ranges, lambda] = index.getIgnoredIdRanges(Index::Permutation::OSP);
    ASSERT_TRUE(lambda(std::array{firstLiteral, x, enLabel}));
    ASSERT_FALSE(lambda(std::array{firstLiteral, x, label}));
    ASSERT_FALSE(lambda(std::array{x, x, label}));
    ASSERT_EQ(1u, ranges.size());
    ASSERT_EQ(ranges[0], internalEntities);
  }
  {
    auto [ranges, lambda] = index.getIgnoredIdRanges(Index::Permutation::OPS);
    ASSERT_TRUE(lambda(std::array{firstLiteral, enLabel, x}));
    ASSERT_FALSE(lambda(std::array{firstLiteral, label, x}));
    ASSERT_FALSE(lambda(std::array{x, label, x}));
    ASSERT_EQ(1u, ranges.size());
    ASSERT_EQ(ranges[0], internalEntities);
  }
}

TEST(IndexTest, NumDistinctEntities) {
  const IndexImpl& index = getQec()->getIndex().getImpl();
  // Note: Those numbers might change as the triples of the test index in
  // `IndexTestHelpers.cpp` change.
  // TODO<joka921> Also check the number of triples and the number of
  // added things.
  auto subjects = index.numDistinctSubjects();
  EXPECT_EQ(subjects.normal_, 3);
  // All literals with language tags are added subjects.
  EXPECT_EQ(subjects.internal_, 1);

  auto predicates = index.numDistinctPredicates();
  EXPECT_EQ(predicates.normal_, 2);
  // One added predicate is `ql:langtag` and one added predicate for
  // each combination of predicate+language that is actually used (e.g.
  // `@en@label`).
  EXPECT_EQ(predicates.internal_, 2);

  auto objects = index.numDistinctObjects();
  EXPECT_EQ(objects.normal_, 7);
  // One added object for each language that is used
  EXPECT_EQ(objects.internal_, 1);

  auto numTriples = index.numTriples();
  EXPECT_EQ(numTriples.normal_, 7);
  // Two added triples for each triple that has an object with a language tag.
  EXPECT_EQ(numTriples.internal_, 2);
}<|MERGE_RESOLUTION|>--- conflicted
+++ resolved
@@ -9,28 +9,14 @@
 #include <fstream>
 
 #include "./IndexTestHelpers.h"
-<<<<<<< HEAD
 #include "./util/IdTestHelpers.h"
-=======
 #include "./util/IdTableHelpers.h"
->>>>>>> dbaab8cd
 #include "global/Pattern.h"
 #include "index/Index.h"
 #include "index/IndexImpl.h"
 
 using namespace ad_utility::testing;
 
-<<<<<<< HEAD
-namespace {
-auto V = VocabId;
-}
-
-string getStxxlConfigFileName(const string& location) {
-  std::ostringstream os;
-  os << location << ".stxxl";
-  return std::move(os).str();
-}
-=======
 // Return a lambda that takes a string and converts it into an ID by looking
 // it up in the vocabulary of `index`.
 auto makeGetId = [](const IndexImpl& index) {
@@ -41,7 +27,6 @@
     return id;
   };
 };
->>>>>>> dbaab8cd
 
 // Return a lambda that runs a scan for two fixed elements `c0` and `c1`
 // on the `permutation` (e.g. a fixed P and S in the PSO permutation)
@@ -72,64 +57,6 @@
 
 TEST(IndexTest, createFromTurtleTest) {
   {
-<<<<<<< HEAD
-    std::fstream f(filename, std::ios_base::out);
-
-    // Vocab:
-    // 0: a
-    // 1: a2
-    // 2: b
-    // 3: b2
-    // 4: c
-    // 5: c2
-    f << "<a>\t<b>\t<c>\t.\n"
-         "<a>\t<b>\t<c2>\t.\n"
-         "<a>\t<b2>\t<c>\t.\n"
-         "<a2>\t<b2>\t<c2>\t.";
-    f.close();
-
-    {
-      Index index = makeIndexWithTestSettings();
-      index.setOnDiskBase("_testindex");
-      index.createFromFile<TurtleParserAuto>(filename);
-    }
-    IndexImpl index;
-    index.createFromOnDiskIndex("_testindex");
-
-    ASSERT_TRUE(index._PSO.metaData().col0IdExists(V(2)));
-    ASSERT_TRUE(index._PSO.metaData().col0IdExists(V(3)));
-    ASSERT_FALSE(index._PSO.metaData().col0IdExists(V(1)));
-    ASSERT_FALSE(index._PSO.metaData().col0IdExists(V(0)));
-    ASSERT_FALSE(index._PSO.metaData().getMetaData(V(2)).isFunctional());
-    ASSERT_TRUE(index._PSO.metaData().getMetaData(V(3)).isFunctional());
-
-    ASSERT_TRUE(index.POS().metaData().col0IdExists(V(2)));
-    ASSERT_TRUE(index.POS().metaData().col0IdExists(V(3)));
-    ASSERT_FALSE(index.POS().metaData().col0IdExists(V(1)));
-    ASSERT_FALSE(index.POS().metaData().col0IdExists(V(4)));
-    ASSERT_TRUE(index.POS().metaData().getMetaData(V(2)).isFunctional());
-    ASSERT_TRUE(index.POS().metaData().getMetaData(V(3)).isFunctional());
-
-    // Relation b
-    // Pair index
-    IdTable buffer{2, makeAllocator()};
-    // TODO<joka921> All these tests should only work on vocabulary entries,
-    // and not on hardcoded IDs to make them robust against internal changes.
-    index.PSO().scan(V(2), &buffer);
-    ASSERT_EQ(2ul, buffer.size());
-    ASSERT_EQ(V(0), buffer[0][0]);
-    ASSERT_EQ(V(4), buffer[0][1]);
-    ASSERT_EQ(V(0u), buffer[1][0]);
-    ASSERT_EQ(V(5u), buffer[1][1]);
-
-    // Relation b2
-    index.PSO().scan(V(3), &buffer);
-    ASSERT_EQ(2ul, buffer.size());
-    ASSERT_EQ(V(0), buffer[0][0]);
-    ASSERT_EQ(V(4u), buffer[0][1]);
-    ASSERT_EQ(V(1u), buffer[1][0]);
-    ASSERT_EQ(V(5u), buffer[1][1]);
-=======
     std::string kb =
         "<a>  <b>  <c> . \n"
         "<a>  <b>  <c2> .\n"
@@ -170,7 +97,6 @@
 
     // Relation b2
     testTwo("<b2>", index.PSO(), {{a, c}, {a2, c2}});
->>>>>>> dbaab8cd
 
     {
       // Test for a previous bug in the scan of two fixed elements: An assertion
@@ -184,95 +110,6 @@
     }
   }
   {
-<<<<<<< HEAD
-    // a       is-a    1       .
-    // a       is-a    2       .
-    // a       is-a    0       .
-    // b       is-a    3       .
-    // b       is-a    0       .
-    // c       is-a    1       .
-    // c       is-a    2       .
-    std::fstream f(filename, std::ios_base::out);
-
-    // Vocab:
-    // 0: 0
-    // 1: 1
-    // 2: 2
-    // 3: 3
-    // 4: a
-    // 5: b
-    // 6: c
-    // 7: is-a
-    // 8: ql:langtag
-    f << "<a>\t<is-a>\t<1>\t.\n"
-         "<a>\t<is-a>\t<2>\t.\n"
-         "<a>\t<is-a>\t<0>\t.\n"
-         "<b>\t<is-a>\t<3>\t.\n"
-         "<b>\t<is-a>\t<0>\t.\n"
-         "<c>\t<is-a>\t<1>\t.\n"
-         "<c>\t<is-a>\t<2>\t.\n";
-    f.close();
-
-    {
-      Index index = makeIndexWithTestSettings();
-      index.setOnDiskBase("_testindex");
-      index.createFromFile<TurtleParserAuto>(filename);
-    }
-    IndexImpl index;
-    index.createFromOnDiskIndex("_testindex");
-
-    ASSERT_TRUE(index._PSO.metaData().col0IdExists(V(7)));
-    ASSERT_FALSE(index._PSO.metaData().col0IdExists(V(1)));
-
-    ASSERT_FALSE(index._PSO.metaData().getMetaData(V(7)).isFunctional());
-
-    ASSERT_TRUE(index.POS().metaData().col0IdExists(V(7)));
-    ASSERT_FALSE(index.POS().metaData().getMetaData(V(7)).isFunctional());
-
-    IdTable buffer{2, makeAllocator()};
-    // is-a
-    index.PSO().scan(V(7), &buffer);
-    ASSERT_EQ(7ul, buffer.size());
-    // Pair index
-    ASSERT_EQ(V(4u), buffer[0][0]);
-    ASSERT_EQ(V(0u), buffer[0][1]);
-    ASSERT_EQ(V(4u), buffer[1][0]);
-    ASSERT_EQ(V(1u), buffer[1][1]);
-    ASSERT_EQ(V(4u), buffer[2][0]);
-    ASSERT_EQ(V(2u), buffer[2][1]);
-    ASSERT_EQ(V(5u), buffer[3][0]);
-    ASSERT_EQ(V(0u), buffer[3][1]);
-    ASSERT_EQ(V(5u), buffer[4][0]);
-    ASSERT_EQ(V(3u), buffer[4][1]);
-    ASSERT_EQ(V(6u), buffer[5][0]);
-    ASSERT_EQ(V(1u), buffer[5][1]);
-    ASSERT_EQ(V(6u), buffer[6][0]);
-    ASSERT_EQ(V(2u), buffer[6][1]);
-
-    // is-a for POS
-    index.POS().scan(V(7), &buffer);
-    ASSERT_EQ(7ul, buffer.size());
-    // Pair index
-    ASSERT_EQ(V(0u), buffer[0][0]);
-    ASSERT_EQ(V(4u), buffer[0][1]);
-    ASSERT_EQ(V(0u), buffer[1][0]);
-    ASSERT_EQ(V(5u), buffer[1][1]);
-    ASSERT_EQ(V(1u), buffer[2][0]);
-    ASSERT_EQ(V(4u), buffer[2][1]);
-    ASSERT_EQ(V(1u), buffer[3][0]);
-    ASSERT_EQ(V(6u), buffer[3][1]);
-    ASSERT_EQ(V(2u), buffer[4][0]);
-    ASSERT_EQ(V(4u), buffer[4][1]);
-    ASSERT_EQ(V(2u), buffer[5][0]);
-    ASSERT_EQ(V(6u), buffer[5][1]);
-    ASSERT_EQ(V(3u), buffer[6][0]);
-    ASSERT_EQ(V(5u), buffer[6][1]);
-
-    ad_utility::deleteFile(filename);
-    std::remove(stxxlFileName.c_str());
-    remove("_testindex.index.pso");
-    remove("_testindex.index.pos");
-=======
     std::string kb =
         "<a> <is-a> <1> .\n"
         "<a> <is-a> <2> .\n"
@@ -321,7 +158,6 @@
              {two, a},
              {two, c},
              {three, b}});
->>>>>>> dbaab8cd
   }
 }
 
@@ -370,57 +206,6 @@
 }
 
 TEST(IndexTest, createFromOnDiskIndexTest) {
-<<<<<<< HEAD
-  FILE_BUFFER_SIZE() = 1000;  // Increase performance in debug mode.
-  string location = "./";
-  string tail = "";
-  writeStxxlConfigFile(location, tail);
-  string stxxlFileName = getStxxlDiskFileName(location, tail);
-  string filename = "_testtmp3.ttl";
-
-  std::ofstream f(filename);
-
-  // Vocab:
-  // 0: a
-  // 1: a2
-  // 2: b
-  // 3: b2
-  // 4: c
-  // 5: c2
-  f << "<a>\t<b>\t<c>\t.\n"
-       "<a>\t<b>\t<c2>\t.\n"
-       "<a>\t<b2>\t<c>\t.\n"
-       "<a2>\t<b2>\t<c2>\t.";
-  f.close();
-
-  {
-    Index indexPrim = makeIndexWithTestSettings();
-    indexPrim.setOnDiskBase("_testindex2");
-    indexPrim.createFromFile<TurtleParserAuto>(filename);
-  }
-
-  IndexImpl index;
-  index.createFromOnDiskIndex("_testindex2");
-
-  ASSERT_TRUE(index.PSO().metaData().col0IdExists(V(2)));
-  ASSERT_TRUE(index.PSO().metaData().col0IdExists(V(3)));
-  ASSERT_FALSE(index.PSO().metaData().col0IdExists(V(1)));
-  ASSERT_FALSE(index.PSO().metaData().col0IdExists(V(4)));
-  ASSERT_FALSE(index.PSO().metaData().getMetaData(V(2)).isFunctional());
-  ASSERT_TRUE(index.PSO().metaData().getMetaData(V(3)).isFunctional());
-
-  ASSERT_TRUE(index.POS().metaData().col0IdExists(V(2)));
-  ASSERT_TRUE(index.POS().metaData().col0IdExists(V(3)));
-  ASSERT_FALSE(index.POS().metaData().col0IdExists(V(1)));
-  ASSERT_FALSE(index.POS().metaData().col0IdExists(V(4)));
-  ASSERT_TRUE(index.POS().metaData().getMetaData(V(2)).isFunctional());
-  ASSERT_TRUE(index.POS().metaData().getMetaData(V(3)).isFunctional());
-
-  ad_utility::deleteFile(filename);
-  ad_utility::deleteFile("_testindex2.index.pso");
-  ad_utility::deleteFile("_testindex2.index.pos");
-  ad_utility::deleteFile(stxxlFileName);
-=======
   std::string kb =
       "<a>  <b>  <c>  .\n"
       "<a>  <b>  <c2> .\n"
@@ -447,7 +232,6 @@
   ASSERT_FALSE(index.POS().metaData().col0IdExists(c));
   ASSERT_TRUE(index.POS().metaData().getMetaData(b).isFunctional());
   ASSERT_TRUE(index.POS().metaData().getMetaData(b2).isFunctional());
->>>>>>> dbaab8cd
 };
 
 TEST(IndexTest, scanTest) {
@@ -462,45 +246,6 @@
     IdTable wol(1, makeAllocator());
     IdTable wtl(2, makeAllocator());
 
-<<<<<<< HEAD
-    index.scan("<b>", &wtl, index._PSO);
-    ASSERT_EQ(2u, wtl.size());
-    ASSERT_EQ(V(0u), wtl[0][0]);
-    ASSERT_EQ(V(4u), wtl[0][1]);
-    ASSERT_EQ(V(0u), wtl[1][0]);
-    ASSERT_EQ(V(5u), wtl[1][1]);
-    wtl.clear();
-    index.scan("<x>", &wtl, index._PSO);
-    ASSERT_EQ(0u, wtl.size());
-
-    index.scan("<c>", &wtl, index._PSO);
-    ASSERT_EQ(0u, wtl.size());
-
-    index.scan("<b>", &wtl, index._POS);
-    ASSERT_EQ(2u, wtl.size());
-    ASSERT_EQ(V(4u), wtl[0][0]);
-    ASSERT_EQ(V(0u), wtl[0][1]);
-    ASSERT_EQ(V(5u), wtl[1][0]);
-    ASSERT_EQ(V(0u), wtl[1][1]);
-    wtl.clear();
-    index.scan("<x>", &wtl, index._POS);
-    ASSERT_EQ(0u, wtl.size());
-
-    index.scan("<c>", &wtl, index._POS);
-    ASSERT_EQ(0u, wtl.size());
-
-    index.scan("<b>", "<a>", &wol, index._PSO);
-    ASSERT_EQ(2u, wol.size());
-    ASSERT_EQ(V(4u), wol[0][0]);
-    ASSERT_EQ(V(5u), wol[1][0]);
-    wol.clear();
-    index.scan("<b>", "<c>", &wol, index._PSO);
-    ASSERT_EQ(0u, wol.size());
-
-    index.scan("<b2>", "<c2>", &wol, index._POS);
-    ASSERT_EQ(1u, wol.size());
-    ASSERT_EQ(V(1u), wol[0][0]);
-=======
     auto getId = makeGetId(index);
     Id a = getId("<a>");
     Id c = getId("<c>");
@@ -520,7 +265,6 @@
     testOne("<b>", "<a>", index._PSO, {{c}, {c2}});
     testOne("<b>", "<c>", index._PSO, {});
     testOne("<b2>", "<c2>", index._POS, {{a2}});
->>>>>>> dbaab8cd
   }
   kb = "<a> <is-a> <1> . \n"
        "<a> <is-a> <2> . \n"
@@ -531,93 +275,6 @@
        "<c> <is-a> <2> . \n";
 
   {
-<<<<<<< HEAD
-    {
-      Index index = makeIndexWithTestSettings();
-      index.setOnDiskBase("_testindex");
-      index.createFromFile<TurtleParserAuto>(filename);
-    }
-    IndexImpl index;
-    index.createFromOnDiskIndex("_testindex");
-
-    IdTable wol(1, makeAllocator());
-    IdTable wtl(2, makeAllocator());
-
-    index.scan("<is-a>", &wtl, index._PSO);
-    ASSERT_EQ(7u, wtl.size());
-    ASSERT_EQ(V(4u), wtl[0][0]);
-    ASSERT_EQ(V(0u), wtl[0][1]);
-    ASSERT_EQ(V(4u), wtl[1][0]);
-    ASSERT_EQ(V(1u), wtl[1][1]);
-    ASSERT_EQ(V(4u), wtl[2][0]);
-    ASSERT_EQ(V(2u), wtl[2][1]);
-    ASSERT_EQ(V(5u), wtl[3][0]);
-    ASSERT_EQ(V(0u), wtl[3][1]);
-    ASSERT_EQ(V(5u), wtl[4][0]);
-    ASSERT_EQ(V(3u), wtl[4][1]);
-    ASSERT_EQ(V(6u), wtl[5][0]);
-    ASSERT_EQ(V(1u), wtl[5][1]);
-    ASSERT_EQ(V(6u), wtl[6][0]);
-    ASSERT_EQ(V(2u), wtl[6][1]);
-
-    index.scan("<is-a>", &wtl, index._POS);
-    ASSERT_EQ(7u, wtl.size());
-    ASSERT_EQ(V(0u), wtl[0][0]);
-    ASSERT_EQ(V(4u), wtl[0][1]);
-    ASSERT_EQ(V(0u), wtl[1][0]);
-    ASSERT_EQ(V(5u), wtl[1][1]);
-    ASSERT_EQ(V(1u), wtl[2][0]);
-    ASSERT_EQ(V(4u), wtl[2][1]);
-    ASSERT_EQ(V(1u), wtl[3][0]);
-    ASSERT_EQ(V(6u), wtl[3][1]);
-    ASSERT_EQ(V(2u), wtl[4][0]);
-    ASSERT_EQ(V(4u), wtl[4][1]);
-    ASSERT_EQ(V(2u), wtl[5][0]);
-    ASSERT_EQ(V(6u), wtl[5][1]);
-    ASSERT_EQ(V(3u), wtl[6][0]);
-    ASSERT_EQ(V(5u), wtl[6][1]);
-
-    index.scan("<is-a>", "<0>", &wol, index._POS);
-    ASSERT_EQ(2u, wol.size());
-    ASSERT_EQ(V(4u), wol[0][0]);
-    ASSERT_EQ(V(5u), wol[1][0]);
-
-    wol.clear();
-    index.scan("<is-a>", "<1>", &wol, index._POS);
-    ASSERT_EQ(2u, wol.size());
-    ASSERT_EQ(V(4u), wol[0][0]);
-    ASSERT_EQ(V(6u), wol[1][0]);
-
-    wol.clear();
-    index.scan("<is-a>", "<2>", &wol, index._POS);
-    ASSERT_EQ(2u, wol.size());
-    ASSERT_EQ(V(4u), wol[0][0]);
-    ASSERT_EQ(V(6u), wol[1][0]);
-
-    wol.clear();
-    index.scan("<is-a>", "<3>", &wol, index._POS);
-    ASSERT_EQ(1u, wol.size());
-    ASSERT_EQ(V(5u), wol[0][0]);
-
-    wol.clear();
-    index.scan("<is-a>", "<a>", &wol, index._PSO);
-    ASSERT_EQ(3u, wol.size());
-    ASSERT_EQ(V(0u), wol[0][0]);
-    ASSERT_EQ(V(1u), wol[1][0]);
-    ASSERT_EQ(V(2u), wol[2][0]);
-
-    wol.clear();
-    index.scan("<is-a>", "<b>", &wol, index._PSO);
-    ASSERT_EQ(2u, wol.size());
-    ASSERT_EQ(V(0u), wol[0][0]);
-    ASSERT_EQ(V(3u), wol[1][0]);
-
-    wol.clear();
-    index.scan("<is-a>", "<c>", &wol, index._PSO);
-    ASSERT_EQ(2u, wol.size());
-    ASSERT_EQ(V(1u), wol[0][0]);
-    ASSERT_EQ(V(2u), wol[1][0]);
-=======
     const IndexImpl& index =
         ad_utility::testing::getQec(kb)->getIndex().getImpl();
 
@@ -657,7 +314,6 @@
     testWidthOne("<is-a>", "<a>", index._PSO, {{zero}, {one}, {two}});
     testWidthOne("<is-a>", "<b>", index._PSO, {{zero}, {three}});
     testWidthOne("<is-a>", "<c>", index._PSO, {{one}, {two}});
->>>>>>> dbaab8cd
   }
 };
 
