// Copyright 2015, University of Freiburg,
// Chair of Algorithms and Data Structures.
// Author: Björn Buchhold (buchhold@informatik.uni-freiburg.de)

#include <gmock/gmock.h>
#include <gtest/gtest.h>

#include <cstdio>
#include <fstream>

#include "./util/GTestHelpers.h"
#include "./util/IdTableHelpers.h"
#include "./util/IdTestHelpers.h"
#include "./util/TripleComponentTestHelpers.h"
#include "global/Pattern.h"
#include "index/Index.h"
#include "index/IndexImpl.h"
#include "util/IndexTestHelpers.h"

using namespace ad_utility::testing;

using ::testing::UnorderedElementsAre;

namespace {
using ad_utility::source_location;
auto lit = ad_utility::testing::tripleComponentLiteral;

// Return a lambda that runs a scan for two fixed elements `c0` and `c1`
// on the `permutation` (e.g. a fixed P and S in the PSO permutation)
// of the `index` and checks whether the result of the
// scan matches `expected`.
auto makeTestScanWidthOne = [](const IndexImpl& index) {
  return [&index](const TripleComponent& c0, const TripleComponent& c1,
                  Permutation::Enum permutation, const VectorTable& expected,
                  Permutation::ColumnIndices additionalColumns = {},
                  ad_utility::source_location l =
                      ad_utility::source_location::current()) {
    auto t = generateLocationTrace(l);
    IdTable result =
        index.scan({c0, c1, std::nullopt}, permutation, additionalColumns,
                   std::make_shared<ad_utility::CancellationHandle<>>());
    ASSERT_EQ(result.numColumns(), 1 + additionalColumns.size());
    ASSERT_EQ(result, makeIdTableFromVector(expected));
  };
};
// Return a lambda that runs a scan for a fixed element `c0`
// on the `permutation` (e.g. a fixed P in the PSO permutation)
// of the `index` and checks whether the result of the
// scan matches `expected`.
auto makeTestScanWidthTwo = [](const IndexImpl& index) {
  return [&index](const TripleComponent& c0, Permutation::Enum permutation,
                  const VectorTable& expected,
                  ad_utility::source_location l =
                      ad_utility::source_location::current()) {
    auto t = generateLocationTrace(l);
    IdTable wol =
        index.scan({c0, std::nullopt, std::nullopt}, permutation,
                   Permutation::ColumnIndicesRef{},
                   std::make_shared<ad_utility::CancellationHandle<>>());
    ASSERT_EQ(wol, makeIdTableFromVector(expected));
  };
};
}  // namespace

TEST(IndexTest, createFromTurtleTest) {
  auto runTest = [](bool loadAllPermutations, bool loadPatterns) {
    {
      std::string kb =
          "<a>  <b>  <c> . \n"
          "<a>  <b>  <c2> .\n"
          "<a>  <b2> <c> .\n"
          "<a2> <b2> <c2> .";

      auto getIndex = [&]() -> decltype(auto) {
        [[maybe_unused]] decltype(auto) ref =
            getQec(kb, loadAllPermutations, loadPatterns)->getIndex().getImpl();
        return ref;
      };
      if (!loadAllPermutations && loadPatterns) {
        AD_EXPECT_THROW_WITH_MESSAGE(
            getIndex(),
            ::testing::HasSubstr(
                "patterns can only be built when all 6 permutations"));
        return;
      }
      const IndexImpl& index = getIndex();

      auto getId = makeGetId(getQec(kb)->getIndex());
      Id a = getId("<a>");
      Id b = getId("<b>");
      Id c = getId("<c>");
      Id a2 = getId("<a2>");
      Id b2 = getId("<b2>");
      Id c2 = getId("<c2>");

      // TODO<joka921> We could also test the multiplicities here.
      ASSERT_TRUE(index.PSO().getMetadata(b).has_value());
      ASSERT_TRUE(index.PSO().getMetadata(b2).has_value());
      ASSERT_FALSE(index.PSO().getMetadata(a2).has_value());
      ASSERT_FALSE(index.PSO().getMetadata(c).has_value());
      ASSERT_FALSE(
          index.PSO()
              .getMetadata(Id::makeFromVocabIndex(VocabIndex::make(735)))
              .has_value());
      ASSERT_FALSE(index.PSO().getMetadata(b).value().isFunctional());
      ASSERT_TRUE(index.PSO().getMetadata(b2).value().isFunctional());

      ASSERT_TRUE(index.POS().getMetadata(b).has_value());
      ASSERT_TRUE(index.POS().getMetadata(b2).has_value());
      ASSERT_FALSE(index.POS().getMetadata(a2).has_value());
      ASSERT_FALSE(index.POS().getMetadata(c).has_value());
      ASSERT_FALSE(
          index.POS()
              .getMetadata(Id::makeFromVocabIndex(VocabIndex::make(735)))
              .has_value());
      ASSERT_TRUE(index.POS().getMetadata(b).value().isFunctional());
      ASSERT_TRUE(index.POS().getMetadata(b2).value().isFunctional());

      // Relation b
      // Pair index
      auto testTwo = makeTestScanWidthTwo(index);
      testTwo(iri("<b>"), Permutation::PSO, {{a, c}, {a, c2}});
      std::vector<std::array<Id, 2>> buffer;

      // Relation b2
      testTwo(iri("<b2>"), Permutation::PSO, {{a, c}, {a2, c2}});

      {
        // Test for a previous bug in the scan of two fixed elements: An
        // assertion wrongly failed if the first Id existed in the permutation,
        // but no compressed block was found via binary search that could
        // possibly contain the combination of the ids. In this example <b2> is
        // the largest predicate that occurs and <c2> is larger than the largest
        // subject that appears with <b2>.
        auto testOne = makeTestScanWidthOne(index);
        testOne(iri("<b2>"), iri("<c2>"), Permutation::PSO, {});
        // An empty scan result must still have the correct number of columns.
        testOne(iri("<notExisting>"), iri("<alsoNotExisting>"),
                Permutation::PSO, {},
                {ADDITIONAL_COLUMN_INDEX_SUBJECT_PATTERN});
      }
    }
    {
      std::string kb =
          "<a> <is-a> <1> .\n"
          "<a> <is-a> <2> .\n"
          "<a> <is-a> <0> .\n"
          "<b> <is-a> <3> .\n"
          "<b> <is-a> <0> .\n"
          "<c> <is-a> <1> .\n"
          "<c> <is-a> <2> .\n";

      const IndexImpl& index = getQec(kb)->getIndex().getImpl();

      auto getId = makeGetId(getQec(kb)->getIndex());
      Id zero = getId("<0>");
      Id one = getId("<1>");
      Id two = getId("<2>");
      Id three = getId("<3>");
      Id a = getId("<a>");
      Id b = getId("<b>");
      Id c = getId("<c>");
      Id isA = getId("<is-a>");

      ASSERT_TRUE(index.PSO().getMetadata(isA).has_value());
      ASSERT_FALSE(index.PSO().getMetadata(a).has_value());

      ASSERT_FALSE(index.PSO().getMetadata(isA).value().isFunctional());

      ASSERT_TRUE(index.POS().getMetadata(isA).has_value());
      ASSERT_FALSE(index.POS().getMetadata(isA).value().isFunctional());

      auto testTwo = makeTestScanWidthTwo(index);
      testTwo(iri("<is-a>"), Permutation::PSO,
              {{a, zero},
               {a, one},
               {a, two},
               {b, zero},
               {b, three},
               {c, one},
               {c, two}});

      // is-a for POS
      testTwo(iri("<is-a>"), Permutation::POS,
              {{zero, a},
               {zero, b},
               {one, a},
               {one, c},
               {two, a},
               {two, c},
               {three, b}});
    }
  };
  runTest(true, true);
  runTest(true, false);
  runTest(false, false);
  runTest(false, true);
}

TEST(IndexTest, createFromOnDiskIndexTest) {
  std::string kb =
      "<a>  <b>  <c>  .\n"
      "<a>  <b>  <c2> .\n"
      "<a>  <b2> <c>  .\n"
      "<a2> <b2> <c2> .";
  const IndexImpl& index = getQec(kb)->getIndex().getImpl();

  auto getId = makeGetId(getQec(kb)->getIndex());
  Id b = getId("<b>");
  Id b2 = getId("<b2>");
  Id a = getId("<a>");
  Id c = getId("<c>");

  ASSERT_TRUE(index.PSO().getMetadata(b).has_value());
  ASSERT_TRUE(index.PSO().getMetadata(b2).has_value());
  ASSERT_FALSE(index.PSO().getMetadata(a).has_value());
  ASSERT_FALSE(index.PSO().getMetadata(c).has_value());
  ASSERT_FALSE(index.PSO().getMetadata(b).value().isFunctional());
  ASSERT_TRUE(index.PSO().getMetadata(b2).value().isFunctional());

  ASSERT_TRUE(index.POS().getMetadata(b).has_value());
  ASSERT_TRUE(index.POS().getMetadata(b2).has_value());
  ASSERT_FALSE(index.POS().getMetadata(a).has_value());
  ASSERT_FALSE(index.POS().getMetadata(c).has_value());
  ASSERT_TRUE(index.POS().getMetadata(b).value().isFunctional());
  ASSERT_TRUE(index.POS().getMetadata(b2).value().isFunctional());
};

TEST(IndexTest, indexId) {
  std::string kb =
      "<a1> <b> <c1> .\n"
      "<a2> <b> <c2> .\n"
      "<a2> <b> <c1> .\n"
      "<a3> <b> <c2> .";
  // Build index with all permutations (arg 2) and no patterns (arg 3). That
  // way, we get four triples, two distinct subjects, one distinct predicate
  // and two distinct objects.
  const Index& index = getQec(kb, true, false)->getIndex();
  ASSERT_EQ(index.getIndexId(), "#.4.3.1.2");
}

TEST(IndexTest, scanTest) {
  auto testWithAndWithoutPrefixCompression = [](bool useCompression) {
    using enum Permutation::Enum;
    std::string kb =
        "<a>  <b>  <c>  . \n"
        "<a>  <b>  <c2> . \n"
        "<a>  <b2> <c>  . \n"
        "<a2> <b2> <c2> .   ";
    {
      const IndexImpl& index =
          getQec(kb, true, true, useCompression)->getIndex().getImpl();

      IdTable wol(1, makeAllocator());
      IdTable wtl(2, makeAllocator());

      auto getId = makeGetId(getQec(kb)->getIndex());
      Id a = getId("<a>");
      Id c = getId("<c>");
      Id a2 = getId("<a2>");
      Id c2 = getId("<c2>");
      auto testTwo = makeTestScanWidthTwo(index);

      testTwo(iri("<b>"), PSO, {{a, c}, {a, c2}});
      testTwo(iri("<x>"), PSO, {});
      testTwo(iri("<c>"), PSO, {});
      testTwo(iri("<b>"), POS, {{c, a}, {c2, a}});
      testTwo(iri("<x>"), POS, {});
      testTwo(iri("<c>"), POS, {});

      auto testOne = makeTestScanWidthOne(index);

      testOne(iri("<b>"), iri("<a>"), PSO, {{c}, {c2}});
      testOne(iri("<b>"), iri("<c>"), PSO, {});
      testOne(iri("<b2>"), iri("<c2>"), POS, {{a2}});
      testOne(iri("<notExisting>"), iri("<a>"), PSO, {});
    }
    kb = "<a> <is-a> <1> . \n"
         "<a> <is-a> <2> . \n"
         "<a> <is-a> <0> . \n"
         "<b> <is-a> <3> . \n"
         "<b> <is-a> <0> . \n"
         "<c> <is-a> <1> . \n"
         "<c> <is-a> <2> . \n";

    {
      const IndexImpl& index =
          ad_utility::testing::getQec(kb, true, true, useCompression)
              ->getIndex()
              .getImpl();

      auto getId = makeGetId(ad_utility::testing::getQec(kb)->getIndex());
      Id a = getId("<a>");
      Id b = getId("<b>");
      Id c = getId("<c>");
      Id zero = getId("<0>");
      Id one = getId("<1>");
      Id two = getId("<2>");
      Id three = getId("<3>");

      auto testTwo = makeTestScanWidthTwo(index);
      testTwo(iri("<is-a>"), PSO,
              {{{a, zero},
                {a, one},
                {a, two},
                {b, zero},
                {b, three},
                {c, one},
                {c, two}}});
      testTwo(iri("<is-a>"), POS,
              {{zero, a},
               {zero, b},
               {one, a},
               {one, c},
               {two, a},
               {two, c},
               {three, b}});

      auto testWidthOne = makeTestScanWidthOne(index);

      testWidthOne(iri("<is-a>"), iri("<0>"), POS, {{a}, {b}});
      testWidthOne(iri("<is-a>"), iri("<1>"), POS, {{a}, {c}});
      testWidthOne(iri("<is-a>"), iri("<2>"), POS, {{a}, {c}});
      testWidthOne(iri("<is-a>"), iri("<3>"), POS, {{b}});
      testWidthOne(iri("<is-a>"), iri("<a>"), PSO, {{zero}, {one}, {two}});
      testWidthOne(iri("<is-a>"), iri("<b>"), PSO, {{zero}, {three}});
      testWidthOne(iri("<is-a>"), iri("<c>"), PSO, {{one}, {two}});
    }
  };
  testWithAndWithoutPrefixCompression(true);
  testWithAndWithoutPrefixCompression(false);
};

// ______________________________________________________________
TEST(IndexTest, emptyIndex) {
  const IndexImpl& emptyIndexWithCompression =
      getQec("", true, true, true)->getIndex().getImpl();
  const IndexImpl& emptyIndexWithoutCompression =
      getQec("", true, true, false)->getIndex().getImpl();

  EXPECT_EQ(emptyIndexWithCompression.numTriples().normal, 0u);
  EXPECT_EQ(emptyIndexWithoutCompression.numTriples().normal, 0u);
  EXPECT_EQ(emptyIndexWithCompression.numTriples().internal, 0u);
  EXPECT_EQ(emptyIndexWithoutCompression.numTriples().internal, 0u);
  auto test = makeTestScanWidthTwo(emptyIndexWithCompression);
  // Test that scanning an empty index works, but yields an empty permutation.
  test(iri("<x>"), Permutation::PSO, {});
}

// Returns true iff `arg` (the first argument of `EXPECT_THAT` below) holds a
// `PossiblyExternalizedIriOrLiteral` that matches the string `content` and the
// bool `isExternal`.

auto IsPossiblyExternalString = [](TripleComponent content, bool isExternal) {
  return ::testing::VariantWith<PossiblyExternalizedIriOrLiteral>(
      ::testing::AllOf(AD_FIELD(PossiblyExternalizedIriOrLiteral, iriOrLiteral_,
                                ::testing::Eq(content)),
                       AD_FIELD(PossiblyExternalizedIriOrLiteral, isExternal_,
                                ::testing::Eq(isExternal))));
};

TEST(IndexTest, TripleToInternalRepresentation) {
  {
    IndexImpl index{ad_utility::makeUnlimitedAllocator<Id>()};
    TurtleTriple turtleTriple{iri("<subject>"), iri("<predicate>"),
                              lit("\"literal\"")};
    LangtagAndTriple res =
        index.tripleToInternalRepresentation(std::move(turtleTriple));
    EXPECT_TRUE(res.langtag_.empty());
    EXPECT_THAT(res.triple_[0],
                IsPossiblyExternalString(iri("<subject>"), false));
    EXPECT_THAT(res.triple_[1],
                IsPossiblyExternalString(iri("<predicate>"), false));
    EXPECT_THAT(res.triple_[2],
                IsPossiblyExternalString(lit("\"literal\""), false));
  }
  {
    IndexImpl index{ad_utility::makeUnlimitedAllocator<Id>()};
    index.getNonConstVocabForTesting().initializeExternalizePrefixes(
        std::vector{"<subj"s});
    TurtleTriple turtleTriple{iri("<subject>"), iri("<predicate>"),
                              lit("\"literal\"", "@fr")};
    LangtagAndTriple res =
        index.tripleToInternalRepresentation(std::move(turtleTriple));
    EXPECT_EQ(res.langtag_, "fr");
    EXPECT_THAT(res.triple_[0],
                IsPossiblyExternalString(iri("<subject>"), true));
    EXPECT_THAT(res.triple_[1],
                IsPossiblyExternalString(iri("<predicate>"), false));
    // By default all languages other than English are externalized.
    EXPECT_THAT(res.triple_[2],
                IsPossiblyExternalString(lit("\"literal\"", "@fr"), true));
  }
  {
    IndexImpl index{ad_utility::makeUnlimitedAllocator<Id>()};
    TurtleTriple turtleTriple{iri("<subject>"), iri("<predicate>"), 42.0};
    LangtagAndTriple res =
        index.tripleToInternalRepresentation(std::move(turtleTriple));
    EXPECT_EQ(Id::makeFromDouble(42.0), std::get<Id>(res.triple_[2]));
  }
}

TEST(IndexTest, NumDistinctEntities) {
  std::string turtleInput =
      "<x> <label> \"alpha\" . <x> <label> \"älpha\" . <x> <label> \"A\" . "
      "<x> "
      "<label> \"Beta\". <x> <is-a> <y>. <y> <is-a> <x>. <z> <label> "
      "\"zz\"@en";
  const IndexImpl& index = getQec(turtleInput)->getIndex().getImpl();
  // Note: Those numbers might change as the triples of the test index in
  // `IndexTestHelpers.cpp` change.
  // TODO<joka921> Also check the number of triples and the number of
  // added things.
  auto numSubjects = index.numDistinctSubjects();
  EXPECT_EQ(numSubjects.normal, 3);
  // All literals with language tags are added numSubjects.
  EXPECT_EQ(numSubjects, index.numDistinctCol0(Permutation::SPO));
  EXPECT_EQ(numSubjects, index.numDistinctCol0(Permutation::SOP));

  auto numPredicates = index.numDistinctPredicates();
  EXPECT_EQ(numPredicates.normal, 2);
  // The added numPredicates are `ql:has-pattern`, `ql:langtag`, and one added
  // predicate for each combination of predicate+language that is actually used
  // (e.g. `@en@label`).
  EXPECT_EQ(numPredicates.internal, 3);
  EXPECT_EQ(numPredicates, index.numDistinctCol0(Permutation::PSO));
  EXPECT_EQ(numPredicates, index.numDistinctCol0(Permutation::POS));

  auto objects = index.numDistinctObjects();
  EXPECT_EQ(objects.normal, 7);
  EXPECT_EQ(objects, index.numDistinctCol0(Permutation::OSP));
  EXPECT_EQ(objects, index.numDistinctCol0(Permutation::OPS));

  auto numTriples = index.numTriples();
  EXPECT_EQ(numTriples.normal, 7);
  // Two added triples for each triple that has an object with a language tag
  // and one triple per subject for the pattern.
  EXPECT_EQ(numTriples.internal, 5);

  auto multiplicities = index.getMultiplicities(Permutation::SPO);
  // 7 triples, three distinct numSubjects, 2 distinct numPredicates, 7 distinct
  // objects.
  EXPECT_FLOAT_EQ(multiplicities[0], 7.0 / 3.0);
  EXPECT_FLOAT_EQ(multiplicities[1], 7.0 / 2.0);
  EXPECT_FLOAT_EQ(multiplicities[2], 7.0 / 7.0);

  multiplicities = index.getMultiplicities(iri("<x>"), Permutation::SPO);
  EXPECT_FLOAT_EQ(multiplicities[0], 2.5);
  EXPECT_FLOAT_EQ(multiplicities[1], 1);
}

TEST(IndexTest, NumDistinctEntitiesCornerCases) {
  const IndexImpl& index = getQec("", false, false)->getIndex().getImpl();
  AD_EXPECT_THROW_WITH_MESSAGE(index.numDistinctSubjects(),
                               ::testing::ContainsRegex("if all 6"));
  AD_EXPECT_THROW_WITH_MESSAGE(index.numDistinctObjects(),
                               ::testing::ContainsRegex("if all 6"));
  AD_EXPECT_THROW_WITH_MESSAGE(
      index.numDistinctCol0(static_cast<Permutation::Enum>(42)),
      ::testing::ContainsRegex("should be unreachable"));

  const IndexImpl& indexNoPatterns =
      getQec("", true, false)->getIndex().getImpl();
  AD_EXPECT_THROW_WITH_MESSAGE(
      indexNoPatterns.getAvgNumDistinctPredicatesPerSubject(),
      ::testing::ContainsRegex("requires a loaded patterns file"));
  AD_EXPECT_THROW_WITH_MESSAGE(
      indexNoPatterns.getAvgNumDistinctSubjectsPerPredicate(),
      ::testing::ContainsRegex("requires a loaded patterns file"));
}

TEST(IndexTest, getPermutation) {
  using enum Permutation::Enum;
  const IndexImpl& index = getQec()->getIndex().getImpl();
  EXPECT_EQ(&index.PSO(), &index.getPermutation(PSO));
  EXPECT_EQ(&index.POS(), &index.getPermutation(POS));
  EXPECT_EQ(&index.SOP(), &index.getPermutation(SOP));
  EXPECT_EQ(&index.SPO(), &index.getPermutation(SPO));
  EXPECT_EQ(&index.OPS(), &index.getPermutation(OPS));
  EXPECT_EQ(&index.OSP(), &index.getPermutation(OSP));
}

TEST(IndexTest, trivialGettersAndSetters) {
  Index index{ad_utility::makeUnlimitedAllocator<Id>()};
  index.memoryLimitIndexBuilding() = 7_kB;
  EXPECT_EQ(index.memoryLimitIndexBuilding(), 7_kB);
  EXPECT_EQ(std::as_const(index).memoryLimitIndexBuilding(), 7_kB);
}

<<<<<<< HEAD
TEST(IndexTest, getBlankNodeManager) {
  // The `blankNodeManager_` is initialized after initializing the Index itself.
  // Therefore we expect a throw when the getter is called by an
  // uninitialized Index.
  Index index{ad_utility::makeUnlimitedAllocator<Id>()};
  EXPECT_ANY_THROW(index.getBlankNodeManager());

  const Index& index2 = getQec("")->getIndex();
  EXPECT_NO_THROW(index2.getBlankNodeManager());
=======
TEST(IndexTest, loggingAndSettingOfParallelParsing) {
  using enum qlever::Filetype;
  std::vector<qlever::InputFileSpecification> files{
      {"singleFile.ttl", Turtle, std::nullopt, false}};
  testing::internal::CaptureStdout();
  using namespace ::testing;
  {
    IndexImpl::updateInputFileSpecificationsAndLog(files, false);
    EXPECT_THAT(
        testing::internal::GetCapturedStdout(),
        AllOf(HasSubstr("from singleFile.ttl"), Not(HasSubstr("parallel"))));
    EXPECT_FALSE(files.at(0).parseInParallel_);
  }

  {
    testing::internal::CaptureStdout();
    IndexImpl::updateInputFileSpecificationsAndLog(files, true);
    EXPECT_THAT(testing::internal::GetCapturedStdout(),
                AllOf(HasSubstr("from singleFile.ttl"), HasSubstr("deprecated"),
                      HasSubstr("--parse-parallel")));
    EXPECT_TRUE(files.at(0).parseInParallel_);
  }

  {
    files.emplace_back("secondFile.ttl", Turtle, std::nullopt, false);
    auto filesCopy = files;
    testing::internal::CaptureStdout();
    IndexImpl::updateInputFileSpecificationsAndLog(files, false);
    EXPECT_THAT(testing::internal::GetCapturedStdout(),
                AllOf(HasSubstr("from 2 input streams"),
                      Not(HasSubstr("is deprecated"))));
    EXPECT_EQ(files, filesCopy);
  }

  {
    AD_EXPECT_THROW_WITH_MESSAGE(
        IndexImpl::updateInputFileSpecificationsAndLog(files, true),
        HasSubstr("but has to be specified"));
  }
>>>>>>> 91c61842
}<|MERGE_RESOLUTION|>--- conflicted
+++ resolved
@@ -487,17 +487,6 @@
   EXPECT_EQ(std::as_const(index).memoryLimitIndexBuilding(), 7_kB);
 }
 
-<<<<<<< HEAD
-TEST(IndexTest, getBlankNodeManager) {
-  // The `blankNodeManager_` is initialized after initializing the Index itself.
-  // Therefore we expect a throw when the getter is called by an
-  // uninitialized Index.
-  Index index{ad_utility::makeUnlimitedAllocator<Id>()};
-  EXPECT_ANY_THROW(index.getBlankNodeManager());
-
-  const Index& index2 = getQec("")->getIndex();
-  EXPECT_NO_THROW(index2.getBlankNodeManager());
-=======
 TEST(IndexTest, loggingAndSettingOfParallelParsing) {
   using enum qlever::Filetype;
   std::vector<qlever::InputFileSpecification> files{
@@ -537,5 +526,15 @@
         IndexImpl::updateInputFileSpecificationsAndLog(files, true),
         HasSubstr("but has to be specified"));
   }
->>>>>>> 91c61842
+}
+
+TEST(IndexTest, getBlankNodeManager) {
+  // The `blankNodeManager_` is initialized after initializing the Index itself.
+  // Therefore we expect a throw when the getter is called by an
+  // uninitialized Index.
+  Index index{ad_utility::makeUnlimitedAllocator<Id>()};
+  EXPECT_ANY_THROW(index.getBlankNodeManager());
+
+  const Index& index2 = getQec("")->getIndex();
+  EXPECT_NO_THROW(index2.getBlankNodeManager());
 }