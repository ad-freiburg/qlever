//  Copyright 2021, University of Freiburg, Chair of Algorithms and Data
//  Structures. Author: Johannes Kalmbach <kalmbacj@cs.uni-freiburg.de>

#include <gtest/gtest.h>

#include <functional>

#include "../test/util/TypeTraitsTestHelpers.h"
#include "util/TypeTraits.h"

using namespace ad_utility;
TEST(TypeTraits, IsSimilar) {
  static_assert(isSimilar<int, const int&>);
  static_assert(isSimilar<int&, const int&>);
  static_assert(isSimilar<volatile int&, const int>);
  static_assert(!isSimilar<volatile int&, const int*>);
  ASSERT_TRUE(true);
}

TEST(TypeTraits, IsContained) {
  using tup = std::tuple<int, char>;
  using nested = std::tuple<tup>;
  static_assert(isTypeContainedIn<int, tup>);
  static_assert(isTypeContainedIn<char, tup>);
  static_assert(isTypeContainedIn<tup, nested>);
  static_assert(!isTypeContainedIn<tup, char>);
  static_assert(!isTypeContainedIn<unsigned int, tup>);
  static_assert(!isTypeContainedIn<int, int>);
  ASSERT_TRUE(true);
}

TEST(TypeTraits, IsInstantiation) {
  static_assert(isVector<std::vector<int>>);
  static_assert(!isVector<std::tuple<int>>);
  static_assert(!isVector<int>);

  static_assert(isTuple<std::tuple<int>>);
  static_assert(isTuple<std::tuple<int, bool>>);
  static_assert(!isTuple<std::variant<int, bool>>);
  static_assert(!isTuple<int>);

  static_assert(isVariant<std::variant<int>>);
  static_assert(isVariant<std::variant<int, bool>>);
  static_assert(!isVariant<std::tuple<int, bool>>);
  static_assert(!isVariant<int>);
  ASSERT_TRUE(true);
}

template <typename>
struct TypeLifter {};

TEST(TypeTraits, Lift) {
  using T1 = std::tuple<int>;
  using LT = LiftedTuple<T1, TypeLifter>;
  static_assert(std::is_same_v<std::tuple<TypeLifter<int>>, LT>);

  using V = std::variant<int>;
  using LV = LiftedVariant<V, TypeLifter>;
  static_assert(std::is_same_v<std::variant<TypeLifter<int>>, LV>);

  using TT = std::tuple<int, bool, short>;
  using LTT = LiftedTuple<TT, TypeLifter>;
  static_assert(
      std::is_same_v<
          std::tuple<TypeLifter<int>, TypeLifter<bool>, TypeLifter<short>>,
          LTT>);

  using VV = std::variant<int, bool, short>;
  using LVV = LiftedVariant<VV, TypeLifter>;
  static_assert(
      std::is_same_v<
          std::variant<TypeLifter<int>, TypeLifter<bool>, TypeLifter<short>>,
          LVV>);
  ASSERT_TRUE(true);
}

TEST(TypeTraits, TupleToVariant) {
  using T = std::tuple<int>;
  using V = TupleToVariant<T>;
  static_assert(std::is_same_v<V, std::variant<int>>);

  using TT = std::tuple<int, short, bool>;
  using VV = TupleToVariant<TT>;
  static_assert(std::is_same_v<VV, std::variant<int, short, bool>>);
  ASSERT_TRUE(true);
}

TEST(TypeTraits, TupleCat) {
  using T1 = std::tuple<int, short>;
  using T2 = std::tuple<bool, long, size_t>;
  using T3 = std::tuple<>;

  static_assert(std::is_same_v<T1, TupleCat<T1>>);
  static_assert(std::is_same_v<T2, TupleCat<T2>>);
  static_assert(std::is_same_v<T3, TupleCat<T3>>);

  static_assert(std::is_same_v<T1, TupleCat<T1, T3>>);
  static_assert(std::is_same_v<T2, TupleCat<T2, T3>>);

  static_assert(std::is_same_v<std::tuple<int, short, bool, long, size_t>,
                               TupleCat<T1, T2>>);
  static_assert(std::is_same_v<std::tuple<int, short, bool, long, size_t>,
                               TupleCat<T1, T3, T2>>);
  ASSERT_TRUE(true);
}

<<<<<<< HEAD
TEST(TypeTraits, Rvalue) {
  static_assert(Rvalue<int>);
  static_assert(Rvalue<int&&>);
  static_assert(Rvalue<const int>);
  static_assert(!Rvalue<const int&>);
  static_assert(!Rvalue<int&>);
=======
// There is a lot of overlap between the concepts.
TEST(TypeTraits, InvocableWithReturnType) {
  /*
  Currently, `std::invocable` and `std::regular_invocable` are the same.
  Therefore, having separate tests would be an unnecessary code increase.
  */
  constexpr auto bothInvocableWithExactReturnType =
      []<typename Fn, typename Ret, typename... Args>() {
        return InvocableWithExactReturnType<Fn, Ret, Args...> &&
               RegularInvocableWithExactReturnType<Fn, Ret, Args...>;
      };
  constexpr auto bothInvocableWithSimilarReturnType =
      []<typename Fn, typename Ret, typename... Args>() {
        return InvocableWithSimilarReturnType<Fn, Ret, Args...> &&
               RegularInvocableWithSimilarReturnType<Fn, Ret, Args...>;
      };

  /*
  Call the given template function with every type in the parameter type list
  `Type, Type&, const Type&, Type&&, const Type&&` as template parameter.
  */
  constexpr auto callWithEveryVariantOfType = []<typename Type>(auto func) {
    using pureT = std::decay_t<Type>;
    passListOfTypesToLambda<pureT, pureT&, const pureT&, pureT&&,
                            const pureT&&>(std::move(func));
  };

  /*
  Call the given template function with every type combination in the cartesian
  product of the parameter type list `Type, Type&, const Type&, Type&&, const
  Type&&`, as template parameter.
  */
  constexpr auto callWithCartesianProductOfEveryVariantOfType =
      []<typename Type>(auto func) {
        using pureT = std::decay_t<Type>;
        passCartesianPorductToLambda<decltype(func), pureT, pureT&,
                                     const pureT&, pureT&&, const pureT&&>(
            std::move(func));
      };

  // Invocable types for checking.
  auto singleParameterLambda = [](int&) -> int { return 4; };
  using SingleParameter = decltype(singleParameterLambda);
  auto doubleParameterLambda = [](bool&, bool&) -> bool { return true; };
  using DoubleParameter = decltype(doubleParameterLambda);

  /*
  Make sure, that the parameter types and the types, with which the function is
  called, DON'T have to be the exact same in cases, where they don't need to.

  For example: A function with the single parameter `int` can take any version
  of `int`. `int`, `const int`, `const int&`, etc.
  */
  callWithEveryVariantOfType.template operator()<int>(
      [&bothInvocableWithExactReturnType,
       &bothInvocableWithSimilarReturnType]<typename ParameterType>() {
        static_assert(bothInvocableWithExactReturnType.template
                      operator()<std::negate<int>, int, ParameterType>());
        static_assert(bothInvocableWithSimilarReturnType.template
                      operator()<std::negate<int>, int, ParameterType>());
      });
  callWithCartesianProductOfEveryVariantOfType.template operator()<int>(
      [&bothInvocableWithExactReturnType,
       &bothInvocableWithSimilarReturnType]<typename FirstParameterType,
                                            typename SecondParameterType>() {
        static_assert(bothInvocableWithExactReturnType.template
                      operator()<std::equal_to<int>, bool, FirstParameterType,
                                 SecondParameterType>());
        static_assert(bothInvocableWithSimilarReturnType.template
                      operator()<std::equal_to<int>, bool, FirstParameterType,
                                 SecondParameterType>());
      });

  // Not an invocable.
  static_assert(!bothInvocableWithExactReturnType
                     .template operator()<bool, bool, bool>());
  static_assert(!bothInvocableWithSimilarReturnType
                     .template operator()<bool, bool, bool>());

  // Valid function.
  callWithEveryVariantOfType.template operator()<int>(
      [&bothInvocableWithExactReturnType,
       &bothInvocableWithSimilarReturnType]<typename ReturnType>() {
        if constexpr (std::same_as<ReturnType, int>) {
          static_assert(bothInvocableWithExactReturnType.template
                        operator()<SingleParameter, ReturnType, int&>());
        }
        static_assert(bothInvocableWithSimilarReturnType.template
                      operator()<SingleParameter, ReturnType, int&>());
      });
  callWithEveryVariantOfType.template operator()<bool>(
      [&bothInvocableWithSimilarReturnType,
       &bothInvocableWithExactReturnType]<typename ReturnType>() {
        if constexpr (std::same_as<ReturnType, bool>) {
          static_assert(
              bothInvocableWithExactReturnType.template
              operator()<DoubleParameter, ReturnType, bool&, bool&>());
        }
        static_assert(bothInvocableWithSimilarReturnType.template
                      operator()<DoubleParameter, ReturnType, bool&, bool&>());
      });

  // The number of parameter types is wrong.
  static_assert(!bothInvocableWithExactReturnType
                     .template operator()<SingleParameter, int>());
  static_assert(!bothInvocableWithExactReturnType
                     .template operator()<SingleParameter, int, int&, int&>());
  static_assert(!bothInvocableWithExactReturnType
                     .template operator()<DoubleParameter, bool>());
  static_assert(!bothInvocableWithSimilarReturnType
                     .template operator()<DoubleParameter, bool, bool&>());
  static_assert(!bothInvocableWithSimilarReturnType.template
                 operator()<DoubleParameter, bool, bool&, bool&, bool&>());

  // The parameter types  are wrong, but the return type is correct.
  callWithEveryVariantOfType.template operator()<int>(
      [&bothInvocableWithExactReturnType,
       &bothInvocableWithSimilarReturnType]<typename ParameterType>() {
        if constexpr (!std::same_as<ParameterType, int&>) {
          static_assert(!bothInvocableWithExactReturnType.template
                         operator()<SingleParameter, int, ParameterType>());
          static_assert(!bothInvocableWithSimilarReturnType.template
                         operator()<SingleParameter, int, ParameterType>());
        }
      });
  callWithCartesianProductOfEveryVariantOfType.template operator()<bool>(
      [&bothInvocableWithExactReturnType,
       &bothInvocableWithSimilarReturnType]<typename FirstParameterType,
                                            typename SecondParameterType>() {
        if constexpr (!std::same_as<FirstParameterType, bool&> ||
                      !std::same_as<SecondParameterType, bool&>) {
          static_assert(!bothInvocableWithExactReturnType.template
                         operator()<DoubleParameter, bool, FirstParameterType,
                                    SecondParameterType>());
          static_assert(!bothInvocableWithSimilarReturnType.template
                         operator()<DoubleParameter, bool, FirstParameterType,
                                    SecondParameterType>());
        }
      });

  // Parameter types are correct, but return type is wrong.
  callWithEveryVariantOfType.template operator()<int>(
      [&bothInvocableWithExactReturnType]<typename ReturnType>() {
        if constexpr (!std::same_as<ReturnType, int>) {
          static_assert(!bothInvocableWithExactReturnType.template
                         operator()<SingleParameter, ReturnType, int&>());
        }
      });
  callWithEveryVariantOfType.template operator()<bool>(
      [&bothInvocableWithExactReturnType]<typename ReturnType>() {
        if constexpr (!std::same_as<ReturnType, bool>) {
          static_assert(
              !bothInvocableWithExactReturnType.template
               operator()<DoubleParameter, ReturnType, bool&, bool&>());
        }
      });

  // Both the parameter types and the return type is wrong.
  // TODO Is there a cleaner way of iterating multiple parameter packs?
  callWithCartesianProductOfEveryVariantOfType.template operator()<int>(
      [&bothInvocableWithExactReturnType]<typename ReturnType,
                                          typename ParameterType>() {
        if constexpr (!std::same_as<ReturnType, int> &&
                      !std::same_as<ParameterType, int&>) {
          static_assert(
              !bothInvocableWithExactReturnType.template
               operator()<SingleParameter, ReturnType, ParameterType>());
        }
      });
  callWithCartesianProductOfEveryVariantOfType.template operator()<bool>(
      [&bothInvocableWithExactReturnType,
       &callWithEveryVariantOfType]<typename FirstParameterType,
                                    typename SecondParameterType>() {
        // For the return type.
        callWithEveryVariantOfType.template operator()<bool>(
            [&bothInvocableWithExactReturnType]<typename ReturnType>() {
              if constexpr ((!std::same_as<FirstParameterType, bool&> ||
                             !std::same_as<SecondParameterType, bool&>)&&!std::
                                same_as<ReturnType, bool>) {
                static_assert(
                    !bothInvocableWithExactReturnType.template
                     operator()<DoubleParameter, ReturnType, FirstParameterType,
                                SecondParameterType>());
              }
            });
      });
>>>>>>> be87ac40
}<|MERGE_RESOLUTION|>--- conflicted
+++ resolved
@@ -104,14 +104,6 @@
   ASSERT_TRUE(true);
 }
 
-<<<<<<< HEAD
-TEST(TypeTraits, Rvalue) {
-  static_assert(Rvalue<int>);
-  static_assert(Rvalue<int&&>);
-  static_assert(Rvalue<const int>);
-  static_assert(!Rvalue<const int&>);
-  static_assert(!Rvalue<int&>);
-=======
 // There is a lot of overlap between the concepts.
 TEST(TypeTraits, InvocableWithReturnType) {
   /*
@@ -298,5 +290,12 @@
               }
             });
       });
->>>>>>> be87ac40
+}
+
+TEST(TypeTraits, Rvalue) {
+  static_assert(Rvalue<int>);
+  static_assert(Rvalue<int&&>);
+  static_assert(Rvalue<const int>);
+  static_assert(!Rvalue<const int&>);
+  static_assert(!Rvalue<int&>);
 }