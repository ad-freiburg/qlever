#include <gmock/gmock.h>

#include <cstdlib>
#include <ctime>
#include <fstream>
#include <iostream>
#include <string>

#include "./util/IdTestHelpers.h"
#include "global/Constants.h"
#include "index/ConstantsIndexBuilding.h"
#include "index/Index.h"
#include "index/VocabularyMerger.h"
#include "util/Algorithm.h"

using namespace ad_utility::vocabulary_merger;
namespace {
// equality operator used in this test
bool vocabTestCompare(const IdPairMMapVecView& a,
                      const std::vector<std::pair<Id, Id>>& b) {
  if (a.size() != b.size()) {
    return false;
  }

  for (size_t i = 0; i < a.size(); ++i) {
    if (a[i] != b[i]) {
      return false;
    }
  }

  return true;
}

auto V = ad_utility::testing::VocabId;
}  // namespace

// Test fixture that sets up the binary files for partial vocabulary and
// everything else connected with vocabulary merging.
class MergeVocabularyTest : public ::testing::Test {
 protected:
  // path of the 2 partial Vocabularies that are used by mergeVocabulary
  std::string _path0;
  std::string _path1;
  // the base directory for our test
  std::string _basePath;

  // The bool means "is in the external vocabulary and not in the internal
  // vocabulary".
  using ExpectedVocabulary = std::vector<std::pair<std::string, bool>>;
  ExpectedVocabulary expectedMergedVocabulary_;

  // two std::vectors where we store the expected mapping
  // form partial to global ids;
  using Mapping = std::vector<std::pair<Id, Id>>;
  Mapping _expMapping0;
  Mapping _expMapping1;

  // Constructor. TODO: Better write Setup method because of complex logic which
  // may throw?
  MergeVocabularyTest() {
    _basePath = std::string("vocabularyGeneratorTestFiles");
    // those names are required by mergeVocabulary
    _path0 = std::string(PARTIAL_VOCAB_FILE_NAME + std::to_string(0));
    _path1 = std::string(PARTIAL_VOCAB_FILE_NAME + std::to_string(1));

    // create random subdirectory in /tmp
    std::string tempPath = "";
    _basePath = tempPath + _basePath + "/";
    if (system(("mkdir -p " + _basePath).c_str())) {
      // system should return 0 on success
      std::cerr << "Could not create subfolder of tmp for test. this might "
                   "lead to test failures\n";
    }

    // make paths absolute under created tmp directory
    _path0 = _basePath + _path0;
    _path1 = _basePath + _path1;

    // these will be the contents of partial vocabularies, second element of
    // pair is the correct Id which is expected from mergeVocabulary
    std::vector<TripleComponentWithIndex> words0{
        {"\"ape\"", false, 0},     {"\"bla\"", true, 2},
        {"\"gorilla\"", false, 3}, {"\"monkey\"", false, 4},
        {"_:blank", false, 0},     {"_:blunk", false, 1}};
    std::vector<TripleComponentWithIndex> words1{
        {"\"bear\"", false, 1},
        {"\"monkey\"", true, 4},
        {"\"zebra\"", false, 5},
        {"_:blunk", false, 1},
    };

    // Note that the word "monkey" appears in both vocabularies, buth with
    // different settings for `isExternal`. In this case it is externalized.
    expectedMergedVocabulary_ = ExpectedVocabulary{
        {"\"ape\"", false},     {"\"bear\"", false},  {"\"bla\"", true},
        {"\"gorilla\"", false}, {"\"monkey\"", true}, {"\"zebra\"", false}};

    // open files for partial Vocabularies
    ad_utility::serialization::FileWriteSerializer partial0(_path0);
    ad_utility::serialization::FileWriteSerializer partial1(_path1);

    auto writePartialVocabulary =
        [](auto& partialVocab, const auto& tripleComponents, Mapping* mapping) {
          // write first partial vocabulary
          partialVocab << tripleComponents.size();
          size_t localIdx = 0;
          for (auto w : tripleComponents) {
            auto globalId = w.index_;
            w.index_ = localIdx;
            partialVocab << w;
            if (mapping) {
              if (w.isBlankNode()) {
                mapping->emplace_back(
                    V(localIdx),
                    Id::makeFromBlankNodeIndex(BlankNodeIndex::make(globalId)));
              } else {
                mapping->emplace_back(V(localIdx), V(globalId));
              }
            }
            localIdx++;
          }
        };
    writePartialVocabulary(partial0, words0, &_expMapping0);

    writePartialVocabulary(partial1, words1, &_expMapping1);
  }

  // __________________________________________________________________
  ~MergeVocabularyTest() {
    // TODO: shall we delete the tmp files? doing so is cleaner, but makes it
    // harder to debug test failures
  }

  // read all bytes from a file (e.g. to check equality of small test files)
  static std::pair<bool, std::vector<char>> readAllBytes(
      const std::string& filename) {
    using std::ifstream;
    ifstream ifs(filename, std::ios::binary | std::ios::ate);
    if (!ifs.is_open()) {
      return std::make_pair(false, std::vector<char>());
    }
    ifstream::pos_type pos = ifs.tellg();

    std::vector<char> result(pos);

    ifs.seekg(0, std::ios::beg);
    ifs.read(&result[0], pos);

    return std::make_pair(true, result);
  }
};

// Test for merge Vocabulary
TEST_F(MergeVocabularyTest, mergeVocabulary) {
  // mergeVocabulary only gets name of directory and number of files.
  VocabularyMetaData res;
  std::vector<std::pair<std::string, bool>> mergeResult;
  {
<<<<<<< HEAD
    VocabularyMerger m;
    auto file = ad_utility::makeOfstream(_basePath + INTERNAL_VOCAB_SUFFIX);
    auto internalVocabularyAction =
        [&file](const auto& word, [[maybe_unused]] const auto& index) {
          file << RdfEscaping::escapeNewlinesAndBackslashes(word) << '\n';
        };
    auto externalVocabularyAction = []([[maybe_unused]] const auto& word,
                                       [[maybe_unused]] const auto& index) {};
    res = m.mergeVocabulary(_basePath, 2, TripleComponentComparator(),
                            internalVocabularyAction, externalVocabularyAction,
                            1_GB);
=======
    auto internalVocabularyAction =
        [&mergeResult](const auto& word, [[maybe_unused]] bool isExternal) {
          mergeResult.emplace_back(word, isExternal);
        };
    res = mergeVocabulary(_basePath, 2, TripleComponentComparator(),
                          internalVocabularyAction, 1_GB);
>>>>>>> 1854a25b
  }

  EXPECT_THAT(mergeResult,
              ::testing::ElementsAreArray(expectedMergedVocabulary_));

  // No language tags in text file
  ASSERT_EQ(res.langTaggedPredicates().begin(), Id::makeUndefined());
  ASSERT_EQ(res.langTaggedPredicates().end(), Id::makeUndefined());
  // Also no internal entities there.
  ASSERT_EQ(res.internalEntities().begin(), Id::makeUndefined());
  ASSERT_EQ(res.internalEntities().end(), Id::makeUndefined());
  // Check that vocabulary has the right form.
  IdPairMMapVecView mapping0(_basePath + PARTIAL_MMAP_IDS + std::to_string(0));
  ASSERT_TRUE(vocabTestCompare(mapping0, _expMapping0));
  IdPairMMapVecView mapping1(_basePath + PARTIAL_MMAP_IDS + std::to_string(1));
  ASSERT_TRUE(vocabTestCompare(mapping1, _expMapping1));
}

<<<<<<< HEAD
TEST(VocabularyGenerator, ReadAndWritePartial) {
  using S = TripleComponentComparator::SplitValNonOwningWithSortKey;
  {
    S dummy;

    ItemMapArray arr = makeItemMapArray();
    auto& s = arr[0].map_;
    s["A"] = {5, dummy};
    s["acb"] = {6, dummy};
    s["b"] = {7, dummy};
    s["Ba"] = {8, dummy};
    s["car"] = {9, dummy};
    TextVocabulary v;
    std::string basename = "_tmp_testidx";
    auto ptr = std::make_shared<const ItemMapArray>(std::move(arr));
    writePartialIdMapToBinaryFileForMerging(
        ptr, basename + PARTIAL_VOCAB_FILE_NAME + "0",
        [&v](const auto& a, const auto& b) {
          return v.getCaseComparator()(a.first, b.first);
        },
        false);

    {
      VocabularyMerger m;
      auto file = ad_utility::makeOfstream(basename + INTERNAL_VOCAB_SUFFIX);
      auto internalVocabularyAction =
          [&file](const auto& word, [[maybe_unused]] const auto& index) {
            file << RdfEscaping::escapeNewlinesAndBackslashes(word) << '\n';
          };

      auto externalVocabularyAction = []([[maybe_unused]] const auto& word,
                                         [[maybe_unused]] const auto& index) {};
      m.mergeVocabulary(basename, 1, v.getCaseComparator(),
                        internalVocabularyAction, externalVocabularyAction,
                        1_GB);
    }
    auto idMap = IdMapFromPartialIdMapFile(basename + PARTIAL_MMAP_IDS + "0");
    EXPECT_EQ(V(0), idMap[V(5)]);
    EXPECT_EQ(V(1), idMap[V(6)]);
    EXPECT_EQ(V(2), idMap[V(7)]);
    EXPECT_EQ(V(3), idMap[V(8)]);
    EXPECT_EQ(V(4), idMap[V(9)]);
    auto res = system("rm _tmp_testidx*");
    (void)res;
  }

  // Again with the case-insensitive variant.
  try {
    RdfsVocabulary v;
    v.setLocale("en", "US", false);
    ItemMapArray arr = makeItemMapArray();
    auto& s = arr[0].map_;
    // The actual strings are never deallocated, but the
    // `monotonic_buffer_resource` deallocates them all at once. Note that
    // simply passing `std::pmr::get_default_resource` to the `alloc` below
    // would lead to memory leaks.
    std::pmr::monotonic_buffer_resource buffer;
    auto alloc = std::pmr::polymorphic_allocator<char>{&buffer};
    auto assign = [&](std::string_view str, size_t id) {
      s[str] = {
          id,
          v.getCaseComparator().extractAndTransformComparableNonOwning(
              str, TripleComponentComparator::Level::IDENTICAL, false, &alloc)};
    };
    assign("\"A\"", 5);
    assign("\"a\"", 6);
    assign("\"Ba\"", 7);
    assign("\"car\"", 8);
    assign("\"Ä\"", 9);
    std::string basename = "_tmp_testidx";
    auto ptr = std::make_shared<const ItemMapArray>(std::move(arr));
    writePartialIdMapToBinaryFileForMerging(
        ptr, basename + PARTIAL_VOCAB_FILE_NAME + "0",
        [&c = v.getCaseComparator()](const auto& a, const auto& b) {
          return c(a.second.splitVal_, b.second.splitVal_,
                   TripleComponentComparator::Level::IDENTICAL);
        },
        false);

    {
      VocabularyMerger m;
      auto file = ad_utility::makeOfstream(basename + INTERNAL_VOCAB_SUFFIX);
      auto internalVocabularyAction =
          [&file](const auto& word, [[maybe_unused]] const auto& index) {
            file << RdfEscaping::escapeNewlinesAndBackslashes(word) << '\n';
          };
      auto externalVocabularyAction = []([[maybe_unused]] const auto& word,
                                         [[maybe_unused]] const auto& index) {};
      m.mergeVocabulary(basename, 1, v.getCaseComparator(),
                        internalVocabularyAction, externalVocabularyAction,
                        1_GB);
    }
    auto idMap = IdMapFromPartialIdMapFile(basename + PARTIAL_MMAP_IDS + "0");
    EXPECT_EQ(V(0), idMap[V(6)]);
    EXPECT_EQ(V(1), idMap[V(5)]);
    EXPECT_EQ(V(2), idMap[V(9)]);
    EXPECT_EQ(V(3), idMap[V(7)]);
    EXPECT_EQ(V(4), idMap[V(8)]);
    auto res = system("rm _tmp_testidx*");
    (void)res;

  } catch (const std::bad_cast& b) {
    std::cerr << "What the fuck\n";
  }
}

=======
>>>>>>> 1854a25b
TEST(VocabularyGeneratorTest, createInternalMapping) {
  ItemVec input;
  using S = LocalVocabIndexAndSplitVal;
  TripleComponentComparator::SplitValNonOwningWithSortKey
      d;  // dummy value that is unused in this case.
  input.emplace_back("alpha", S{5, d});
  input.emplace_back("beta", S{4, d});
  input.emplace_back("beta", S{42, d});
  input.emplace_back("d", S{8, d});
  input.emplace_back("e", S{9, d});
  input.emplace_back("e", S{38, d});
  input.emplace_back("xenon", S{0, d});

  auto res = createInternalMapping(&input);
  ASSERT_EQ(0u, input[0].second.id_);
  ASSERT_EQ(1u, input[1].second.id_);
  ASSERT_EQ(1u, input[2].second.id_);
  ASSERT_EQ(2u, input[3].second.id_);
  ASSERT_EQ(3u, input[4].second.id_);
  ASSERT_EQ(3u, input[5].second.id_);
  ASSERT_EQ(4u, input[6].second.id_);

  ASSERT_EQ(0u, res[5]);
  ASSERT_EQ(1u, res[4]);
  ASSERT_EQ(1u, res[42]);
  ASSERT_EQ(2u, res[8]);
  ASSERT_EQ(3u, res[9]);
  ASSERT_EQ(3u, res[38]);
  ASSERT_EQ(4u, res[0]);
}<|MERGE_RESOLUTION|>--- conflicted
+++ resolved
@@ -156,26 +156,12 @@
   VocabularyMetaData res;
   std::vector<std::pair<std::string, bool>> mergeResult;
   {
-<<<<<<< HEAD
-    VocabularyMerger m;
-    auto file = ad_utility::makeOfstream(_basePath + INTERNAL_VOCAB_SUFFIX);
-    auto internalVocabularyAction =
-        [&file](const auto& word, [[maybe_unused]] const auto& index) {
-          file << RdfEscaping::escapeNewlinesAndBackslashes(word) << '\n';
-        };
-    auto externalVocabularyAction = []([[maybe_unused]] const auto& word,
-                                       [[maybe_unused]] const auto& index) {};
-    res = m.mergeVocabulary(_basePath, 2, TripleComponentComparator(),
-                            internalVocabularyAction, externalVocabularyAction,
-                            1_GB);
-=======
     auto internalVocabularyAction =
         [&mergeResult](const auto& word, [[maybe_unused]] bool isExternal) {
           mergeResult.emplace_back(word, isExternal);
         };
     res = mergeVocabulary(_basePath, 2, TripleComponentComparator(),
                           internalVocabularyAction, 1_GB);
->>>>>>> 1854a25b
   }
 
   EXPECT_THAT(mergeResult,
@@ -194,115 +180,6 @@
   ASSERT_TRUE(vocabTestCompare(mapping1, _expMapping1));
 }
 
-<<<<<<< HEAD
-TEST(VocabularyGenerator, ReadAndWritePartial) {
-  using S = TripleComponentComparator::SplitValNonOwningWithSortKey;
-  {
-    S dummy;
-
-    ItemMapArray arr = makeItemMapArray();
-    auto& s = arr[0].map_;
-    s["A"] = {5, dummy};
-    s["acb"] = {6, dummy};
-    s["b"] = {7, dummy};
-    s["Ba"] = {8, dummy};
-    s["car"] = {9, dummy};
-    TextVocabulary v;
-    std::string basename = "_tmp_testidx";
-    auto ptr = std::make_shared<const ItemMapArray>(std::move(arr));
-    writePartialIdMapToBinaryFileForMerging(
-        ptr, basename + PARTIAL_VOCAB_FILE_NAME + "0",
-        [&v](const auto& a, const auto& b) {
-          return v.getCaseComparator()(a.first, b.first);
-        },
-        false);
-
-    {
-      VocabularyMerger m;
-      auto file = ad_utility::makeOfstream(basename + INTERNAL_VOCAB_SUFFIX);
-      auto internalVocabularyAction =
-          [&file](const auto& word, [[maybe_unused]] const auto& index) {
-            file << RdfEscaping::escapeNewlinesAndBackslashes(word) << '\n';
-          };
-
-      auto externalVocabularyAction = []([[maybe_unused]] const auto& word,
-                                         [[maybe_unused]] const auto& index) {};
-      m.mergeVocabulary(basename, 1, v.getCaseComparator(),
-                        internalVocabularyAction, externalVocabularyAction,
-                        1_GB);
-    }
-    auto idMap = IdMapFromPartialIdMapFile(basename + PARTIAL_MMAP_IDS + "0");
-    EXPECT_EQ(V(0), idMap[V(5)]);
-    EXPECT_EQ(V(1), idMap[V(6)]);
-    EXPECT_EQ(V(2), idMap[V(7)]);
-    EXPECT_EQ(V(3), idMap[V(8)]);
-    EXPECT_EQ(V(4), idMap[V(9)]);
-    auto res = system("rm _tmp_testidx*");
-    (void)res;
-  }
-
-  // Again with the case-insensitive variant.
-  try {
-    RdfsVocabulary v;
-    v.setLocale("en", "US", false);
-    ItemMapArray arr = makeItemMapArray();
-    auto& s = arr[0].map_;
-    // The actual strings are never deallocated, but the
-    // `monotonic_buffer_resource` deallocates them all at once. Note that
-    // simply passing `std::pmr::get_default_resource` to the `alloc` below
-    // would lead to memory leaks.
-    std::pmr::monotonic_buffer_resource buffer;
-    auto alloc = std::pmr::polymorphic_allocator<char>{&buffer};
-    auto assign = [&](std::string_view str, size_t id) {
-      s[str] = {
-          id,
-          v.getCaseComparator().extractAndTransformComparableNonOwning(
-              str, TripleComponentComparator::Level::IDENTICAL, false, &alloc)};
-    };
-    assign("\"A\"", 5);
-    assign("\"a\"", 6);
-    assign("\"Ba\"", 7);
-    assign("\"car\"", 8);
-    assign("\"Ä\"", 9);
-    std::string basename = "_tmp_testidx";
-    auto ptr = std::make_shared<const ItemMapArray>(std::move(arr));
-    writePartialIdMapToBinaryFileForMerging(
-        ptr, basename + PARTIAL_VOCAB_FILE_NAME + "0",
-        [&c = v.getCaseComparator()](const auto& a, const auto& b) {
-          return c(a.second.splitVal_, b.second.splitVal_,
-                   TripleComponentComparator::Level::IDENTICAL);
-        },
-        false);
-
-    {
-      VocabularyMerger m;
-      auto file = ad_utility::makeOfstream(basename + INTERNAL_VOCAB_SUFFIX);
-      auto internalVocabularyAction =
-          [&file](const auto& word, [[maybe_unused]] const auto& index) {
-            file << RdfEscaping::escapeNewlinesAndBackslashes(word) << '\n';
-          };
-      auto externalVocabularyAction = []([[maybe_unused]] const auto& word,
-                                         [[maybe_unused]] const auto& index) {};
-      m.mergeVocabulary(basename, 1, v.getCaseComparator(),
-                        internalVocabularyAction, externalVocabularyAction,
-                        1_GB);
-    }
-    auto idMap = IdMapFromPartialIdMapFile(basename + PARTIAL_MMAP_IDS + "0");
-    EXPECT_EQ(V(0), idMap[V(6)]);
-    EXPECT_EQ(V(1), idMap[V(5)]);
-    EXPECT_EQ(V(2), idMap[V(9)]);
-    EXPECT_EQ(V(3), idMap[V(7)]);
-    EXPECT_EQ(V(4), idMap[V(8)]);
-    auto res = system("rm _tmp_testidx*");
-    (void)res;
-
-  } catch (const std::bad_cast& b) {
-    std::cerr << "What the fuck\n";
-  }
-}
-
-=======
->>>>>>> 1854a25b
 TEST(VocabularyGeneratorTest, createInternalMapping) {
   ItemVec input;
   using S = LocalVocabIndexAndSplitVal;
