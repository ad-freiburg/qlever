--- conflicted
+++ resolved
@@ -5439,23 +5439,15 @@
   query = "SELECT * { SERVICE ql:named-cached-query-3 { VALUES ?x {3 4 5} }}";
   AD_EXPECT_THROW_WITH_MESSAGE(
       h::parseAndPlan(query, qec),
-<<<<<<< HEAD
-      ::testing::HasSubstr("Unsupported element in named cached query"));
-=======
       ::testing::HasSubstr("Unsupported element in a magic service query of "
                            "type `named cached query`"));
->>>>>>> 5bf37d90
 
   // Now pin a query to the named query cache, and check that the query planning
   // works as expected.
   std::string queryToPin = "SELECT ?s { ?s <p> ?o} INTERNAL SORT BY ?s";
   qec = ad_utility::testing::getQec(
       "<s> <p> <o>. <s> <p> <o2> . <s2> <p> <o2>. <s3> <p2> <o2>.");
-<<<<<<< HEAD
   qec->pinWithExplicitName() = {"dummyQuery"};
-=======
-  qec->pinWithExplicitName() = "dummyQuery";
->>>>>>> 5bf37d90
   auto plan = h::parseAndPlan(queryToPin, qec);
   [[maybe_unused]] auto pinResult = plan.getResult();
 
