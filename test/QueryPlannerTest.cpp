--- conflicted
+++ resolved
@@ -382,94 +382,6 @@
 }
 
 TEST(QueryExecutionTreeTest, testPlantsEdibleLeaves) {
-<<<<<<< HEAD
-  ParsedQuery pq = SparqlParser::parseQuery(
-      "SELECT ?a \n "
-      "WHERE  {?a <is-a> <Plant> . ?c ql:contains-entity ?a. "
-      "?c ql:contains-word \"edible leaves\"} TEXTLIMIT 5");
-  QueryPlanner qp(nullptr);
-  QueryPlanner::TripleGraph tg =
-      qp.createTripleGraph(&pq.children()[0].getBasic());
-  ASSERT_EQ(1u, tg._nodeMap.find(0)->second->_variables.size());
-  ad_utility::CancellationHandle<> cancellationHandle;
-  QueryExecutionTree qet = qp.createExecutionTree(pq, cancellationHandle);
-  ASSERT_EQ(
-      "{\n  TEXT OPERATION WITH FILTER: co-occurrence with words: "
-      "\"edible leaves\" and 1 variables with textLimit = 5 "
-      "filtered by\n  {\n    SCAN POS with P = \"<is-a>\", "
-      "O = \"<Plant>\"\n    qet-width: 1 \n  }\n   filtered on "
-      "column 0\n  qet-width: 3 \n}",
-      qet.getCacheKey());
-}
-
-TEST(QueryExecutionTreeTest, testTextQuerySE) {
-  ParsedQuery pq = SparqlParser::parseQuery(
-      "SELECT ?c \n "
-      "WHERE  {?c ql:contains-word \"search engine\"}");
-  QueryPlanner qp(nullptr);
-  ad_utility::CancellationHandle<> cancellationHandle;
-  QueryExecutionTree qet = qp.createExecutionTree(pq, cancellationHandle);
-  ASSERT_EQ(absl::StrCat(
-                "{\n  TEXT OPERATION WITHOUT FILTER: co-occurrence with words:",
-                " \"search engine\" and 0 variables with textLimit = ",
-                TEXT_LIMIT_DEFAULT, "\n", "  qet-width: 2 \n}"),
-            qet.getCacheKey());
-}
-
-TEST(QueryExecutionTreeTest, testBornInEuropeOwCocaine) {
-  ParsedQuery pq = SparqlParser::parseQuery(
-      "PREFIX : <>\n"
-      "SELECT ?x ?y ?c\n "
-      "WHERE \t {"
-      "?x :Place_of_birth ?y ."
-      "?y :Contained_by :Europe ."
-      "?c ql:contains-entity ?x ."
-      "?c ql:contains-word \"cocaine\" ."
-      "} TEXTLIMIT 1");
-  QueryPlanner qp(nullptr);
-  ad_utility::CancellationHandle<> cancellationHandle;
-  QueryExecutionTree qet = qp.createExecutionTree(pq, cancellationHandle);
-  ASSERT_EQ(
-      "{\n  TEXT OPERATION WITH FILTER: co-occurrence with words: "
-      "\"cocaine\" and 1 variables with textLimit = 1 filtered by\n  "
-      "{\n    JOIN\n    {\n      SCAN POS with P = \"<Contained_by>\", "
-      "O = \"<Europe>\"\n      qet-width: 1 \n    } join-column: [0]\n"
-      "    |X|\n    {\n      SCAN POS with P = \"<Place_of_birth>\"\n"
-      "      qet-width: 2 \n    } join-column: [0]\n    qet-width: 2 \n"
-      "  }\n   filtered on column 1\n  qet-width: 4 \n}",
-      qet.getCacheKey());
-  auto c = Variable{"?c"};
-  ASSERT_EQ(0u, qet.getVariableColumn(c));
-  ASSERT_EQ(1u, qet.getVariableColumn(c.getTextScoreVariable()));
-  ASSERT_EQ(2u, qet.getVariableColumn(Variable{"?y"}));
-}
-
-TEST(QueryExecutionTreeTest, testCoOccFreeVar) {
-  ParsedQuery pq = SparqlParser::parseQuery(
-      "PREFIX : <>"
-      "SELECT ?x ?y WHERE {"
-      "?x :is-a :Politician ."
-      "?c ql:contains-entity ?x ."
-      "?c ql:contains-word \"friend*\" ."
-      "?c ql:contains-entity ?y ."
-      "} TEXTLIMIT 1");
-  QueryPlanner qp(nullptr);
-  ad_utility::CancellationHandle<> cancellationHandle;
-  QueryExecutionTree qet = qp.createExecutionTree(pq, cancellationHandle);
-  ASSERT_EQ(
-      "{\n  TEXT OPERATION WITH FILTER: co-occurrence with words: "
-      "\"friend*\" and 2 variables with textLimit = 1 filtered by\n"
-      "  {\n    SCAN POS with P = \"<is-a>\", O = \"<Politician>"
-      "\"\n    qet-width: 1 \n  }\n   filtered on column 0\n "
-      " qet-width: 5 \n}",
-      qet.getCacheKey());
-  auto c = Variable{"?c"};
-  ASSERT_EQ(0u, qet.getVariableColumn(c));
-  ASSERT_EQ(1u, qet.getVariableColumn(c.getTextScoreVariable()));
-  ASSERT_EQ(2u, qet.getVariableColumn(Variable{"?y"}));
-  ASSERT_EQ(3u, qet.getVariableColumn(Variable{"?x"}));
-  ASSERT_EQ(4u, qet.getVariableColumn(c.getMatchingWordVariable("friend")));
-=======
   auto scan = h::IndexScanFromStrings;
   auto wordScan = h::TextIndexScanForWord;
   auto entityScan = h::TextIndexScanForEntity;
@@ -494,7 +406,6 @@
                         entityScan(Var{"?c"}, Var{"?x"}, "friend*"),
                         wordScan(Var{"?c"}, "friend*"),
                         entityScan(Var{"?c"}, Var{"?y"}, "friend*")));
->>>>>>> 8f9b13a4
 }
 
 TEST(QueryExecutionTreeTest, testPoliticiansFriendWithScieManHatProj) {
@@ -510,25 +421,6 @@
       "?c ql:contains-entity ?s ."
       "?s <is-a> <Scientist> ."
       "?c2 ql:contains-entity ?s ."
-<<<<<<< HEAD
-      "?c2 ql:contains-word \"manhattan project\"} TEXTLIMIT 1");
-  QueryPlanner qp(nullptr);
-  ad_utility::CancellationHandle<> cancellationHandle;
-  QueryExecutionTree qet = qp.createExecutionTree(pq, cancellationHandle);
-  ASSERT_EQ(
-      "{\n  TEXT OPERATION WITH FILTER: co-occurrence with words: \"manhattan "
-      "project\" and 1 variables with textLimit = 1 filtered by\n  {\n    "
-      "JOIN\n    {\n      SORT(internal) on columns:asc(2) \n      {\n        "
-      "TEXT OPERATION WITH FILTER: co-occurrence with words: \"friend*\" and 2 "
-      "variables with textLimit = 1 filtered by\n        {\n          SCAN POS "
-      "with P = \"<is-a>\", O = \"<Politician>\"\n          qet-width: 1 \n    "
-      "    }\n         filtered on column 0\n        qet-width: 5 \n      }\n  "
-      "    qet-width: 5 \n    } join-column: [2]\n    |X|\n    {\n      SCAN "
-      "POS with P = \"<is-a>\", O = \"<Scientist>\"\n      qet-width: 1 \n    "
-      "} join-column: [0]\n    qet-width: 5 \n  }\n   filtered on column 2\n  "
-      "qet-width: 7 \n}",
-      qet.getCacheKey());
-=======
       "?c2 ql:contains-word \"manhattan project\"}",
       h::UnorderedJoins(scan("?a", "<is-a>", "<Politician>"),
                         entityScan(Var{"?c"}, Var{"?a"}, "friend*"),
@@ -538,7 +430,6 @@
                         entityScan(Var{"?c2"}, Var{"?s"}, "manhattan"),
                         wordScan(Var{"?c2"}, "manhattan"),
                         wordScan(Var{"?c2"}, "project")));
->>>>>>> 8f9b13a4
 }
 
 TEST(QueryExecutionTreeTest, testCyclicQuery) {
@@ -968,8 +859,9 @@
   ParsedQuery pq = SparqlParser::parseQuery(
       "SELECT * WHERE { ?text ql:contains-entity ?scientist . }");
   QueryPlanner qp(nullptr);
+  ad_utility::CancellationHandle<> cancellationHandle;
   AD_EXPECT_THROW_WITH_MESSAGE(
-      qp.createExecutionTree(pq),
+      qp.createExecutionTree(pq, cancellationHandle),
       ::testing::ContainsRegex(
           "Missing ql:contains-word statement. A ql:contains-entity statement "
           "always also needs corresponding ql:contains-word statement."));
@@ -984,7 +876,8 @@
   query = absl::StrCat(query, "}");
   ParsedQuery pq = SparqlParser::parseQuery(query);
   QueryPlanner qp(nullptr);
+  ad_utility::CancellationHandle<> cancellationHandle;
   AD_EXPECT_THROW_WITH_MESSAGE(
-      qp.createExecutionTree(pq),
+      qp.createExecutionTree(pq, cancellationHandle),
       ::testing::ContainsRegex("At most 64 triples allowed at the moment."));
 }