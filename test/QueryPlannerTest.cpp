// Copyright 2015, University of Freiburg, Chair of Algorithms and Data
// Structures.
// Author: Björn Buchhold (buchhold@informatik.uni-freiburg.de)

#include <gmock/gmock.h>
#include <gtest/gtest.h>

#include "./QueryPlannerTestHelpers.h"
#include "./util/TripleComponentTestHelpers.h"
#include "engine/QueryPlanner.h"
#include "global/Constants.h"
#include "parser/SparqlParser.h"

namespace h = queryPlannerTestHelpers;
using Var = Variable;

namespace {
auto lit = ad_utility::testing::tripleComponentLiteral;
}

TEST(QueryPlannerTest, createTripleGraph) {
  using TripleGraph = QueryPlanner::TripleGraph;
  using Node = QueryPlanner::TripleGraph::Node;
  using std::vector;

  {
    ParsedQuery pq = SparqlParser::parseQuery(
        "PREFIX : <http://rdf.myprefix.com/>\n"
        "PREFIX ns: <http://rdf.myprefix.com/ns/>\n"
        "PREFIX xxx: <http://rdf.myprefix.com/xxx/>\n"
        "SELECT ?x ?z \n "
        "WHERE \t {?x :myrel ?y. ?y ns:myrel ?z.?y xxx:rel2 "
        "<http://abc.de>}");
    QueryPlanner qp(nullptr);
    auto tg = qp.createTripleGraph(
        &pq._rootGraphPattern._graphPatterns[0].getBasic());
    TripleGraph expected =
        TripleGraph(std::vector<std::pair<Node, std::vector<size_t>>>(
            {std::make_pair<Node, vector<size_t>>(
                 QueryPlanner::TripleGraph::Node(
                     0,
                     SparqlTriple(Var{"?x"}, "<http://rdf.myprefix.com/myrel>",
                                  Var{"?y"})),
                 {1, 2}),
             std::make_pair<Node, vector<size_t>>(
                 QueryPlanner::TripleGraph::Node(
                     1, SparqlTriple(Var{"?y"},
                                     "<http://rdf.myprefix.com/ns/myrel>",
                                     Var{"?z"})),
                 {0, 2}),
             std::make_pair<Node, vector<size_t>>(
                 QueryPlanner::TripleGraph::Node(
                     2, SparqlTriple(Var{"?y"},
                                     "<http://rdf.myprefix.com/xxx/rel2>",
                                     "<http://abc.de>")),
                 {0, 1})}));

    ASSERT_TRUE(tg.isSimilar(expected));
  }

  {
    ParsedQuery pq = SparqlParser::parseQuery(
        "SELECT ?x WHERE {?x ?p <X>. ?x ?p2 <Y>. <X> ?p <Y>}");
    QueryPlanner qp(nullptr);
    auto tg = qp.createTripleGraph(&pq.children()[0].getBasic());
    TripleGraph expected =
        TripleGraph(std::vector<std::pair<Node, std::vector<size_t>>>(
            {std::make_pair<Node, vector<size_t>>(
                 QueryPlanner::TripleGraph::Node(
                     0, SparqlTriple(Var{"?x"}, "?p", "<X>")),
                 {1, 2}),
             std::make_pair<Node, vector<size_t>>(
                 QueryPlanner::TripleGraph::Node(
                     1, SparqlTriple(Var{"?x"}, "?p2", "<Y>")),
                 {0}),
             std::make_pair<Node, vector<size_t>>(
                 QueryPlanner::TripleGraph::Node(
                     2, SparqlTriple("<X>", "?p", "<Y>")),
                 {0})}));
    ASSERT_TRUE(tg.isSimilar(expected));
  }

  {
    ParsedQuery pq = SparqlParser::parseQuery(
        "SELECT ?x WHERE { ?x <is-a> <Book> . \n"
        "?x <Author> <Anthony_Newman_(Author)> }");
    QueryPlanner qp(nullptr);
    auto tg = qp.createTripleGraph(&pq.children()[0].getBasic());

    TripleGraph expected =
        TripleGraph(std::vector<std::pair<Node, std::vector<size_t>>>({
            std::make_pair<Node, vector<size_t>>(
                QueryPlanner::TripleGraph::Node(
                    0, SparqlTriple(Var{"?x"}, "<is-a>", "<Book>")),
                {1}),
            std::make_pair<Node, vector<size_t>>(
                QueryPlanner::TripleGraph::Node(
                    1, SparqlTriple(Var{"?x"}, "<Author>",
                                    "<Anthony_Newman_(Author)>")),
                {0}),
        }));
    ASSERT_TRUE(tg.isSimilar(expected));
  }
}

TEST(QueryPlannerTest, testCpyCtorWithKeepNodes) {
  {
    ParsedQuery pq = SparqlParser::parseQuery(
        "SELECT ?x WHERE {?x ?p <X>. ?x ?p2 <Y>. <X> ?p <Y>}");
    QueryPlanner qp(nullptr);
    auto tg = qp.createTripleGraph(&pq.children()[0].getBasic());
    ASSERT_EQ(2u, tg._nodeMap.find(0)->second->_variables.size());
    ASSERT_EQ(2u, tg._nodeMap.find(1)->second->_variables.size());
    ASSERT_EQ(1u, tg._nodeMap.find(2)->second->_variables.size());
    ASSERT_EQ(
        "0 {s: ?x, p: ?p, o: <X>} : (1, 2)\n"
        "1 {s: ?x, p: ?p2, o: <Y>} : (0)\n"
        "2 {s: <X>, p: ?p, o: <Y>} : (0)",
        tg.asString());
    {
      vector<size_t> keep;
      QueryPlanner::TripleGraph tgnew(tg, keep);
      ASSERT_EQ("", tgnew.asString());
    }
    {
      vector<size_t> keep;
      keep.push_back(0);
      keep.push_back(1);
      keep.push_back(2);
      QueryPlanner::TripleGraph tgnew(tg, keep);
      ASSERT_EQ(
          "0 {s: ?x, p: ?p, o: <X>} : (1, 2)\n"
          "1 {s: ?x, p: ?p2, o: <Y>} : (0)\n"
          "2 {s: <X>, p: ?p, o: <Y>} : (0)",
          tgnew.asString());
      ASSERT_EQ(2u, tgnew._nodeMap.find(0)->second->_variables.size());
      ASSERT_EQ(2u, tgnew._nodeMap.find(1)->second->_variables.size());
      ASSERT_EQ(1u, tgnew._nodeMap.find(2)->second->_variables.size());
    }
    {
      vector<size_t> keep;
      keep.push_back(0);
      QueryPlanner::TripleGraph tgnew(tg, keep);
      ASSERT_EQ("0 {s: ?x, p: ?p, o: <X>} : ()", tgnew.asString());
      ASSERT_EQ(2u, tgnew._nodeMap.find(0)->second->_variables.size());
    }
    {
      vector<size_t> keep;
      keep.push_back(0);
      keep.push_back(1);
      QueryPlanner::TripleGraph tgnew(tg, keep);
      ASSERT_EQ(
          "0 {s: ?x, p: ?p, o: <X>} : (1)\n"
          "1 {s: ?x, p: ?p2, o: <Y>} : (0)",
          tgnew.asString());
      ASSERT_EQ(2u, tgnew._nodeMap.find(0)->second->_variables.size());
      ASSERT_EQ(2u, tgnew._nodeMap.find(1)->second->_variables.size());
    }
  }
}

TEST(QueryPlannerTest, testBFSLeaveOut) {
  {
    ParsedQuery pq = SparqlParser::parseQuery(
        "SELECT ?x WHERE {?x ?p <X>. ?x ?p2 <Y>. <X> ?p <Y>}");
    QueryPlanner qp(nullptr);
    auto tg = qp.createTripleGraph(&pq.children()[0].getBasic());
    ASSERT_EQ(3u, tg._adjLists.size());
    ad_utility::HashSet<size_t> lo;
    auto out = tg.bfsLeaveOut(0, lo);
    ASSERT_EQ(3u, out.size());
    lo.insert(1);
    out = tg.bfsLeaveOut(0, lo);
    ASSERT_EQ(2u, out.size());
    lo.insert(2);
    out = tg.bfsLeaveOut(0, lo);
    ASSERT_EQ(1u, out.size());
    lo.clear();
    lo.insert(0);
    out = tg.bfsLeaveOut(1, lo);
    ASSERT_EQ(1u, out.size());
  }
  {
    ParsedQuery pq = SparqlParser::parseQuery(
        "SELECT ?x WHERE {<A> <B> ?x. ?x <C> ?y. ?y <X> <Y>}");
    QueryPlanner qp(nullptr);
    auto tg = qp.createTripleGraph(&pq.children()[0].getBasic());
    ad_utility::HashSet<size_t> lo;
    auto out = tg.bfsLeaveOut(0, lo);
    ASSERT_EQ(3u, out.size());
    lo.insert(1);
    out = tg.bfsLeaveOut(0, lo);
    ASSERT_EQ(1u, out.size());
    lo.insert(2);
    out = tg.bfsLeaveOut(0, lo);
    ASSERT_EQ(1u, out.size());
    lo.clear();
    lo.insert(0);
    out = tg.bfsLeaveOut(1, lo);
    ASSERT_EQ(2u, out.size());
  }
}

TEST(QueryPlannerTest, testcollapseTextCliques) {
  using TripleGraph = QueryPlanner::TripleGraph;
  using Node = QueryPlanner::TripleGraph::Node;
  using std::vector;
  {
    {
      ParsedQuery pq = SparqlParser::parseQuery(
          "SELECT ?x WHERE {?x <p> <X>. ?c ql:contains-entity ?x. ?c "
          "ql:contains-word \"abc\"}");
      QueryPlanner qp(nullptr);
      auto tg = qp.createTripleGraph(&pq.children()[0].getBasic());
      ASSERT_EQ(
          "0 {s: ?x, p: <p>, o: <X>} : (1)\n"
          "1 {s: ?c, p: <QLever-internal-function/contains-entity>, o: ?x} : "
          "(0, 2)\n"
          "2 {s: ?c, p: <QLever-internal-function/contains-word>, o: \"abc\"} "
          ": "
          "(1)",
          tg.asString());
      tg.collapseTextCliques();
      TripleGraph expected =
          TripleGraph(std::vector<std::pair<Node, std::vector<size_t>>>(
              {std::make_pair<Node, vector<size_t>>(
                   QueryPlanner::TripleGraph::Node(
                       0, Var{"?c"}, {"abc"},
                       {
                           SparqlTriple(
                               Var{"?c"},
                               "<QLever-internal-function/contains-entity>",
                               Var{"?x"}),
                           SparqlTriple(
                               Var{"?c"},
                               "<QLever-internal-function/contains-word>",
                               lit("\"abc\"")),
                       }),
                   {1}),
               std::make_pair<Node, vector<size_t>>(
                   QueryPlanner::TripleGraph::Node(
                       1, SparqlTriple(Var{"?x"}, "<p>", "<X>")),
                   {0})}));
      ASSERT_TRUE(tg.isSimilar(expected));
    }
    {
      ParsedQuery pq = SparqlParser::parseQuery(
          "SELECT ?x WHERE {?x <p> <X>. ?c "
          "<QLever-internal-function/contains-entity> ?x. ?c "
          "<QLever-internal-function/contains-word> \"abc\" . ?c "
          "ql:contains-entity ?y}");
      QueryPlanner qp(nullptr);
      auto tg = qp.createTripleGraph(&pq.children()[0].getBasic());
      ASSERT_EQ(
          "0 {s: ?x, p: <p>, o: <X>} : (1)\n"
          "1 {s: ?c, p: <QLever-internal-function/contains-entity>, o: ?x} : "
          "(0, 2, 3)\n"
          "2 {s: ?c, p: <QLever-internal-function/contains-word>, o: \"abc\"} "
          ": "
          "(1, 3)\n"
          "3 {s: ?c, p: <QLever-internal-function/contains-entity>, o: ?y} : "
          "(1, 2)",
          tg.asString());
      tg.collapseTextCliques();
      TripleGraph expected =
          TripleGraph(std::vector<std::pair<Node, std::vector<size_t>>>(
              {std::make_pair<Node, vector<size_t>>(
                   QueryPlanner::TripleGraph::Node(
                       0, Var{"?c"}, {"abc"},
                       {SparqlTriple(
                            Var{"?c"},
                            "<QLever-internal-function/contains-entity>",
                            Var{"?x"}),
                        SparqlTriple(Var{"?c"},
                                     "<QLever-internal-function/contains-word>",
                                     lit("\"abc\"")),
                        SparqlTriple(
                            Var{"?c"},
                            "<QLever-internal-function/contains-entity>",
                            Var{"?y"})}),
                   {1}),
               std::make_pair<Node, vector<size_t>>(
                   QueryPlanner::TripleGraph::Node(
                       1, SparqlTriple(Var{"?x"}, "<p>", "<X>")),
                   {0})}));
      ASSERT_TRUE(tg.isSimilar(expected));
    }
    {
      ParsedQuery pq = SparqlParser::parseQuery(
          "SELECT ?x WHERE {?x <p> <X>. ?c ql:contains-entity ?x. ?c "
          "ql:contains-word \"abc\" . ?c ql:contains-entity ?y. ?y <P2> "
          "<X2>}");
      QueryPlanner qp(nullptr);
      auto tg = qp.createTripleGraph(&pq.children()[0].getBasic());
      ASSERT_EQ(
          "0 {s: ?x, p: <p>, o: <X>} : (1)\n"
          "1 {s: ?c, p: <QLever-internal-function/contains-entity>, o: ?x} : "
          "(0, 2, 3)\n"
          "2 {s: ?c, p: <QLever-internal-function/contains-word>, o: \"abc\"} "
          ": "
          "(1, 3)\n"
          "3 {s: ?c, p: <QLever-internal-function/contains-entity>, o: ?y} : "
          "(1, 2, 4)\n"
          "4 {s: ?y, p: <P2>, o: <X2>} : (3)",
          tg.asString());
      tg.collapseTextCliques();
      TripleGraph expected =
          TripleGraph(std::vector<std::pair<Node, std::vector<size_t>>>(
              {std::make_pair<Node, vector<size_t>>(
                   QueryPlanner::TripleGraph::Node(
                       0, Var{"?c"}, {"abc"},
                       {SparqlTriple(
                            Var{"?c"},
                            "<QLever-internal-function/contains-entity>",
                            Var{"?x"}),
                        SparqlTriple(Var{"?c"},
                                     "<QLever-internal-function/contains-word>",
                                     lit("\"abc\"")),
                        SparqlTriple(
                            Var{"?c"},
                            "<QLever-internal-function/contains-entity>",
                            Var{"?y"})}),
                   {1, 2}),
               std::make_pair<Node, vector<size_t>>(
                   QueryPlanner::TripleGraph::Node(
                       1, SparqlTriple(Var{"?x"}, "<p>", "<X>")),
                   {0}),
               std::make_pair<Node, vector<size_t>>(
                   QueryPlanner::TripleGraph::Node(
                       2, SparqlTriple(Var{"?y"}, "<P2>", "<X2>")),
                   {0})}));
      ASSERT_TRUE(tg.isSimilar(expected));
    }
    {
      ParsedQuery pq = SparqlParser::parseQuery(
          "SELECT ?x WHERE {?x <p> <X>. ?c ql:contains-entity ?x. ?c "
          "ql:contains-word \"abc\" . ?c ql:contains-entity ?y. ?c2 "
          "ql:contains-entity ?y. ?c2 ql:contains-word \"xx\"}");
      QueryPlanner qp(nullptr);
      auto tg = qp.createTripleGraph(&pq.children()[0].getBasic());
      TripleGraph expected = TripleGraph(std::vector<
                                         std::pair<Node, std::vector<size_t>>>(
          {std::make_pair<Node, vector<size_t>>(
               QueryPlanner::TripleGraph::Node(
                   0, SparqlTriple(Var{"?x"}, "<p>", "<X>")),
               {1}),
           std::make_pair<Node, vector<size_t>>(
               QueryPlanner::TripleGraph::Node(
                   1, SparqlTriple(Var{"?c"},
                                   "<QLever-internal-function/contains-entity>",
                                   Var{"?x"})),
               {0, 2, 3}),
           std::make_pair<Node, vector<size_t>>(
               QueryPlanner::TripleGraph::Node(
                   2, SparqlTriple(Var{"?c"},
                                   "<QLever-internal-function/contains-word>",
                                   lit("\"abc\""))),
               {1, 3}),
           std::make_pair<Node, vector<size_t>>(
               QueryPlanner::TripleGraph::Node(
                   3, SparqlTriple(Var{"?c"},
                                   "<QLever-internal-function/contains-entity>",
                                   Var{"?y"})),
               {1, 2, 4}),
           std::make_pair<Node, vector<size_t>>(
               QueryPlanner::TripleGraph::Node(
                   4, SparqlTriple(Var{"?c2"},
                                   "<QLever-internal-function/contains-entity>",
                                   Var{"?y"})),
               {3, 5}),
           std::make_pair<Node, vector<size_t>>(
               QueryPlanner::TripleGraph::Node(
                   5, SparqlTriple(Var{"?c2"},
                                   "<QLever-internal-function/contains-word>",
                                   lit("\"xx\""))),
               {4})}));

      ASSERT_TRUE(tg.isSimilar(expected));
      tg.collapseTextCliques();
      TripleGraph expected2 = TripleGraph(std::vector<
                                          std::pair<Node, std::vector<size_t>>>(
          {std::make_pair<Node, vector<size_t>>(
               QueryPlanner::TripleGraph::Node(
                   0, Var{"?c"}, {"abc"},
                   {SparqlTriple(Var{"?c"},
                                 "<QLever-internal-function/contains-entity>",
                                 Var{"?x"}),
                    SparqlTriple(Var{"?c"},
                                 "<QLever-internal-function/contains-word>",
                                 lit("\"abc\"")),
                    SparqlTriple(Var{"?c"},
                                 "<QLever-internal-function/contains-entity>",
                                 Var{"?y"})}),
               {1, 2}),
           std::make_pair<Node, vector<size_t>>(
               QueryPlanner::TripleGraph::Node(
                   1, Var{"?c2"}, {"xx"},
                   {SparqlTriple(Var{"?c2"},
                                 "<QLever-internal-function/contains-entity>",
                                 Var{"?y"}),
                    SparqlTriple(Var{"?c2"},
                                 "<QLever-internal-function/contains-word>",
                                 lit("\"xx\""))}),
               {0}),
           std::make_pair<Node, vector<size_t>>(
               QueryPlanner::TripleGraph::Node(
                   2, SparqlTriple(Var{"?x"}, "<p>", "<X>")),
               {0})}));
      ASSERT_TRUE(tg.isSimilar(expected2));
    }
    {
      ParsedQuery pq = SparqlParser::parseQuery(
          "SELECT ?x WHERE {?x <p> <X>. ?c ql:contains-entity ?x. ?c "
          "ql:contains-word \"abc\" . ?c ql:contains-entity ?y. ?c2 "
          "ql:contains-entity ?y. ?c2 ql:contains-word \"xx\". ?y <P2> "
          "<X2>}");
      QueryPlanner qp(nullptr);
      auto tg = qp.createTripleGraph(&pq.children()[0].getBasic());
      ASSERT_EQ(
          "0 {s: ?x, p: <p>, o: <X>} : (1)\n"
          "1 {s: ?c, p: <QLever-internal-function/contains-entity>, o: ?x} : "
          "(0, 2, 3)\n"
          "2 {s: ?c, p: <QLever-internal-function/contains-word>, o: \"abc\"} "
          ": "
          "(1, 3)\n"
          "3 {s: ?c, p: <QLever-internal-function/contains-entity>, o: ?y} : "
          "(1, 2, 4, 6)\n"
          "4 {s: ?c2, p: <QLever-internal-function/contains-entity>, o: ?y} "
          ": (3, 5, 6)\n"
          "5 {s: ?c2, p: <QLever-internal-function/contains-word>, o: \"xx\"} "
          ": "
          "(4)\n"
          "6 {s: ?y, p: <P2>, o: <X2>} : (3, 4)",
          tg.asString());
      tg.collapseTextCliques();
      TripleGraph expected2 = TripleGraph(std::vector<
                                          std::pair<Node, std::vector<size_t>>>(
          {std::make_pair<Node, vector<size_t>>(
               QueryPlanner::TripleGraph::Node(
                   0, Var{"?c"}, {"abc"},
                   {SparqlTriple(Var{"?c"},
                                 "<QLever-internal-function/contains-entity>",
                                 Var{"?x"}),
                    SparqlTriple(Var{"?c"},
                                 "<QLever-internal-function/contains-word>",
                                 "abc"),
                    SparqlTriple(Var{"?c"},
                                 "<QLever-internal-function/contains-entity>",
                                 Var{"?y"})}),
               {1, 2, 3}),
           std::make_pair<Node, vector<size_t>>(
               QueryPlanner::TripleGraph::Node(
                   1, Var{"?c2"}, {"xx"},
                   {SparqlTriple(Var{"?c2"},
                                 "<QLever-internal-function/contains-entity>",
                                 Var{"?y"}),
                    SparqlTriple(Var{"?c2"},
                                 "<QLever-internal-function/contains-word>",
                                 lit("\"xx\""))}),
               {0, 3}),
           std::make_pair<Node, vector<size_t>>(
               QueryPlanner::TripleGraph::Node(
                   2, SparqlTriple(Var{"?x"}, "<p>", "<X>")),
               {0}),
           std::make_pair<Node, vector<size_t>>(
               QueryPlanner::TripleGraph::Node(
                   3, SparqlTriple(Var{"?y"}, "<P2>", "<X2>")),
               {0, 1})}));
      ASSERT_TRUE(tg.isSimilar(expected2));
    }
  }
}

TEST(QueryPlannerTest, testSPX) {
  ParsedQuery pq = SparqlParser::parseQuery(
      "PREFIX : <http://rdf.myprefix.com/>\n"
      "SELECT ?x \n "
      "WHERE \t {?x :myrel :obj}");
  QueryPlanner qp(nullptr);
  QueryExecutionTree qet = qp.createExecutionTree(pq);
  ASSERT_EQ(
      "{\n  SCAN POS with P = \"<http://rdf.myprefix.com/myrel>\","
      " O = \"<http://rdf.myprefix.com/obj>\"\n  qet-width: 1 \n}",
      qet.asString());
}

TEST(QueryPlannerTest, testXPO) {
  ParsedQuery pq = SparqlParser::parseQuery(
      "PREFIX : <http://rdf.myprefix.com/>\n"
      "SELECT ?x \n "
      "WHERE \t {:subj :myrel ?x}");
  QueryPlanner qp(nullptr);
  QueryExecutionTree qet = qp.createExecutionTree(pq);
  ASSERT_EQ(
      "{\n  SCAN PSO with P = \"<http://rdf.myprefix.com/myrel>\", "
      "S = \"<http://rdf.myprefix.com/subj>\"\n  qet-width: 1 \n}",
      qet.asString());
}

TEST(QueryPlannerTest, testSP_free_) {
  ParsedQuery pq = SparqlParser::parseQuery(
      "PREFIX : <http://rdf.myprefix.com/>\n"
      "SELECT ?x \n "
      "WHERE \t {?x :myrel ?y}");
  QueryPlanner qp(nullptr);
  QueryExecutionTree qet = qp.createExecutionTree(pq);
  ASSERT_EQ(
      "{\n  SCAN POS with P = \"<http://rdf.myprefix.com/myrel>\"\n  "
      "qet-width: 2 \n}",
      qet.asString());
}

TEST(QueryPlannerTest, testSPX_SPX) {
  ParsedQuery pq = SparqlParser::parseQuery(
      "PREFIX : <pre/>\n"
      "SELECT ?x \n "
      "WHERE \t {:s1 :r ?x. :s2 :r ?x}");
  QueryPlanner qp(nullptr);
  QueryExecutionTree qet = qp.createExecutionTree(pq);
  ASSERT_EQ(
      "{\n  JOIN\n  {\n    SCAN PSO with P = \"<pre/r>\", S = \"<pre/s1>\"\n "
      "   qet-width: 1 \n  } join-column: [0]\n  |X|\n  {\n    S"
      "CAN PSO with P = \"<pre/r>\", S = \"<pre/s2>\"\n    qet-w"
      "idth: 1 \n  } join-column: [0]\n  qet-width: 1 \n}",
      qet.asString());
}

TEST(QueryPlannerTest, test_free_PX_SPX) {
  ParsedQuery pq = SparqlParser::parseQuery(
      "PREFIX : <pre/>\n"
      "SELECT ?x ?y \n "
      "WHERE  {?y :r ?x . :s2 :r ?x}");
  QueryPlanner qp(nullptr);
  QueryExecutionTree qet = qp.createExecutionTree(pq);
  ASSERT_EQ(
      "{\n  JOIN\n  {\n    SCAN POS with P = \"<pre/r>\"\n    "
      "qet-width: 2 \n  } join-column: [0]\n  |X|\n  {\n   "
      " SCAN PSO with P = \"<pre/r>\", S = \"<pre/s2>\"\n  "
      "  qet-width: 1 \n  } join-column: [0]\n  qet-width: 2 \n}",
      qet.asString());
}

TEST(QueryPlannerTest, test_free_PX__free_PX) {
  ParsedQuery pq = SparqlParser::parseQuery(
      "PREFIX : <pre/>\n"
      "SELECT ?x ?y ?z \n "
      "WHERE {?y :r ?x. ?z :r ?x}");
  QueryPlanner qp(nullptr);
  QueryExecutionTree qet = qp.createExecutionTree(pq);
  ASSERT_EQ(
      "{\n  JOIN\n  {\n    SCAN POS with P = \"<pre/r>\"\n    "
      "qet-width: 2 \n  } join-column: [0]\n  |X|\n  {\n    "
      "SCAN POS with P = \"<pre/r>\"\n    qet-width: 2 \n"
      "  } join-column: [0]\n  qet-width: 3 \n}",
      qet.asString());
}

TEST(QueryPlannerTest, testActorsBornInEurope) {
  ParsedQuery pq = SparqlParser::parseQuery(
      "PREFIX : <pre/>\n"
      "SELECT ?a \n "
      "WHERE {?a :profession :Actor . ?a :born-in ?c. ?c :in :Europe}\n"
      "ORDER BY ?a");
  QueryPlanner qp(nullptr);
  QueryExecutionTree qet = qp.createExecutionTree(pq);
  ASSERT_EQ(27493u, qet.getCostEstimate());
  ASSERT_EQ(
      "{\n  ORDER BY on columns:asc(0) \n  {\n    JOIN\n    {\n      "
      "SORT(internal) on columns:asc(1) \n      {\n        JOIN\n        {\n   "
      "       SCAN POS with P = \"<pre/profession>\", O = \"<pre/Actor>\"\n    "
      "      qet-width: 1 \n        } join-column: [0]\n        |X|\n        "
      "{\n          SCAN PSO with P = \"<pre/born-in>\"\n          qet-width: "
      "2 \n        } join-column: [0]\n        qet-width: 2 \n      }\n      "
      "qet-width: 2 \n    } join-column: [1]\n    |X|\n    {\n      SCAN POS "
      "with P = \"<pre/in>\", O = \"<pre/Europe>\"\n      qet-width: 1 \n    } "
      "join-column: [0]\n    qet-width: 2 \n  }\n  qet-width: 2 \n}",
      qet.asString());
}

TEST(QueryPlannerTest, testStarTwoFree) {
  {
    ParsedQuery pq = SparqlParser::parseQuery(
        "PREFIX : <http://rdf.myprefix.com/>\n"
        "PREFIX ns: <http://rdf.myprefix.com/ns/>\n"
        "PREFIX xxx: <http://rdf.myprefix.com/xxx/>\n"
        "SELECT ?x ?z \n "
        "WHERE \t {?x :myrel ?y. ?y ns:myrel ?z. ?y xxx:rel2 "
        "<http://abc.de>}");
    QueryPlanner qp(nullptr);
    QueryExecutionTree qet = qp.createExecutionTree(pq);
    ASSERT_EQ(
        "{\n  JOIN\n  {\n    JOIN\n    {\n      SCAN POS with P = "
        "\"<http://rdf.myprefix.com/myrel>\"\n      qet-width: 2 \n    } "
        "join-column: [0]\n    |X|\n    {\n      SCAN POS with P = "
        "\"<http://rdf.myprefix.com/xxx/rel2>\", O = \"<http://abc.de>\"\n   "
        "   qet-width: 1 \n    } join-column: [0]\n    qet-width: 2 \n  } "
        "join-column: [0]\n  |X|\n  {\n    SCAN PSO with P = "
        "\"<http://rdf.myprefix.com/ns/myrel>\"\n    qet-width: 2 \n  } "
        "join-column: [0]\n  qet-width: 3 \n}",
        qet.asString());
  }
}

TEST(QueryPlannerTest, testFilterAfterSeed) {
  ParsedQuery pq = SparqlParser::parseQuery(
      "SELECT ?x ?y ?z WHERE {"
      "?x <r> ?y . ?y <r> ?z . "
      "FILTER(?x != ?y) }");
  QueryPlanner qp(nullptr);
  QueryExecutionTree qet = qp.createExecutionTree(pq);
  ASSERT_EQ(
      "{\n  FILTER   {\n    JOIN\n    {\n      SCAN POS with P = \"<r>\"\n   "
      "   qet-width: 2 \n    } join-column: [0]\n    |X|\n    {\n      SCAN "
      "PSO with P = \"<r>\"\n      qet-width: 2 \n    } join-column: [0]\n   "
      " qet-width: 3 \n  } with "
      "N16sparqlExpression10relational20RelationalExpressionILN18valueIdCompa"
      "rators10ComparisonE3EEE#column_1##column_0#\n  qet-width: 3 \n}",
      qet.asString());
}

TEST(QueryPlannerTest, testFilterAfterJoin) {
  ParsedQuery pq = SparqlParser::parseQuery(
      "SELECT ?x ?y ?z WHERE {"
      "?x <r> ?y . ?y <r> ?z . "
      "FILTER(?x != ?z) }");
  QueryPlanner qp(nullptr);
  QueryExecutionTree qet = qp.createExecutionTree(pq);
  ASSERT_EQ(
      "{\n  FILTER   {\n    JOIN\n    {\n      SCAN POS with P = \"<r>\"\n   "
      "   qet-width: 2 \n    } join-column: [0]\n    |X|\n    {\n      SCAN "
      "PSO with P = \"<r>\"\n      qet-width: 2 \n    } join-column: [0]\n   "
      " qet-width: 3 \n  } with "
      "N16sparqlExpression10relational20RelationalExpressionILN18valueIdCompa"
      "rators10ComparisonE3EEE#column_1##column_2#\n  qet-width: 3 \n}",
      qet.asString());
}

TEST(QueryPlannerTest, threeVarTriples) {
  {
    ParsedQuery pq = SparqlParser::parseQuery(
        "SELECT ?x ?p ?o WHERE {"
        "<s> <p> ?x . ?x ?p ?o }");
    QueryPlanner qp(nullptr);
    QueryExecutionTree qet = qp.createExecutionTree(pq);
    ASSERT_EQ(
        "{\n  JOIN\n  {\n    SORT(internal) on columns:asc(1) \n    {\n      "
        "SCAN FOR FULL INDEX OSP (DUMMY OPERATION)\n      qet-width: 3 \n    "
        "}\n    qet-width: 3 \n  } join-column: [1]\n  |X|\n  {\n    SCAN PSO "
        "with P = \"<p>\", S = \"<s>\"\n    qet-width: 1 \n  } join-column: "
        "[0]\n  qet-width: 3 \n}",
        qet.asString());
  }
  {
    ParsedQuery pq = SparqlParser::parseQuery(
        "SELECT ?x ?p ?o WHERE {"
        "<s> ?x <o> . ?x ?p ?o }");
    QueryPlanner qp(nullptr);
    QueryExecutionTree qet = qp.createExecutionTree(pq);
    ASSERT_EQ(
        "{\n  JOIN\n  {\n    SORT(internal) on columns:asc(1) \n    {\n      "
        "SCAN FOR FULL INDEX OSP (DUMMY OPERATION)\n      qet-width: 3 \n    "
        "}\n    qet-width: 3 \n  } join-column: [1]\n  |X|\n  {\n    SCAN SOP "
        "with S = \"<s>\", O = \"<o>\"\n    qet-width: 1 \n  } join-column: "
        "[0]\n  qet-width: 3 \n}",
        qet.asString());
  }
  {
    ParsedQuery pq = SparqlParser::parseQuery(
        "SELECT ?s ?p ?o WHERE {"
        "<s> <p> ?p . ?s ?p ?o }");
    QueryPlanner qp(nullptr);
    QueryExecutionTree qet = qp.createExecutionTree(pq);
    ASSERT_EQ(
        "{\n  JOIN\n  {\n    SORT(internal) on columns:asc(1) \n    {\n      "
        "SCAN FOR FULL INDEX OPS (DUMMY OPERATION)\n      qet-width: 3 \n    "
        "}\n    qet-width: 3 \n  } join-column: [1]\n  |X|\n  {\n    SCAN PSO "
        "with P = \"<p>\", S = \"<s>\"\n    qet-width: 1 \n  } join-column: "
        "[0]\n  qet-width: 3 \n}",
        qet.asString());
  }
}

TEST(QueryPlannerTest, threeVarTriplesTCJ) {
  {
    ParsedQuery pq = SparqlParser::parseQuery(
        "SELECT ?x ?p ?o WHERE {"
        "<s> ?p ?x . ?x ?p ?o }");
    QueryPlanner qp(nullptr);
    ASSERT_THROW(qp.createExecutionTree(pq), ad_utility::Exception);
  }

  {
    ParsedQuery pq = SparqlParser::parseQuery(
        "SELECT ?s ?p ?o WHERE {"
        "?s ?p ?o . ?s ?p <x> }");
    QueryPlanner qp(nullptr);
    ASSERT_THROW(QueryExecutionTree qet = qp.createExecutionTree(pq),
                 ad_utility::Exception);
  }
}

TEST(QueryPlannerTest, threeVarXthreeVarException) {
  try {
    ParsedQuery pq = SparqlParser::parseQuery(
        "SELECT ?s ?s2 WHERE {"
        "?s ?p ?o . ?s2 ?p ?o }");
    QueryPlanner qp(nullptr);
    QueryExecutionTree qet = qp.createExecutionTree(pq);
    FAIL() << "Was expecting exception, but got" << qet.asString() << std::endl;
  } catch (const ad_utility::Exception& e) {
    ASSERT_THAT(
        e.what(),
        ::testing::StartsWith(
            "Could not find a suitable execution tree. "
            "Likely cause: Queries that require joins of the full index with "
            "itself are not supported at the moment."));
  } catch (const std::exception& e) {
    FAIL() << e.what();
  }
}

TEST(QueryExecutionTreeTest, testBooksbyNewman) {
  ParsedQuery pq = SparqlParser::parseQuery(
      "SELECT ?x WHERE { ?x <is-a> <Book> . "
      "?x <Author> <Anthony_Newman_(Author)> }");
  QueryPlanner qp(nullptr);
  QueryExecutionTree qet = qp.createExecutionTree(pq);
  ASSERT_EQ(
      "{\n  JOIN\n  {\n    SCAN POS with "
      "P = \"<Author>\", O = \"<Anthony_Newman_(Author)>\"\n   "
      " qet-width: 1 \n  } join-column: [0]\n  |X|\n  {\n  "
      "  SCAN POS with P = \"<is-a>\", O = \"<Book>\"\n  "
      "  qet-width: 1 \n  } join-column: [0]\n  qet-width: 1 \n}",
      qet.asString());
}

TEST(QueryExecutionTreeTest, testBooksGermanAwardNomAuth) {
  ParsedQuery pq = SparqlParser::parseQuery(
      "SELECT ?x ?y WHERE { "
      "?x <is-a> <Person> . "
      "?x <Country_of_nationality> <Germany> . "
      "?x <Author> ?y . "
      "?y <is-a> <Award-Nominated_Work> }");
  QueryPlanner qp(nullptr);
  QueryExecutionTree qet = qp.createExecutionTree(pq);
  ASSERT_GT(qet.asString().size(), 0u);
  // Just check that ther is no exception, here.
}

TEST(QueryExecutionTreeTest, testPlantsEdibleLeaves) {
  ParsedQuery pq = SparqlParser::parseQuery(
      "SELECT ?a \n "
      "WHERE  {?a <is-a> <Plant> . ?c ql:contains-entity ?a. "
      "?c ql:contains-word \"edible leaves\"} TEXTLIMIT 5");
  QueryPlanner qp(nullptr);
  QueryPlanner::TripleGraph tg =
      qp.createTripleGraph(&pq.children()[0].getBasic());
  ASSERT_EQ(1u, tg._nodeMap.find(0)->second->_variables.size());
  QueryExecutionTree qet = qp.createExecutionTree(pq);
  ASSERT_EQ(
      "{\n  TEXT OPERATION WITH FILTER: co-occurrence with words: "
      "\"edible leaves\" and 1 variables with textLimit = 5 "
      "filtered by\n  {\n    SCAN POS with P = \"<is-a>\", "
      "O = \"<Plant>\"\n    qet-width: 1 \n  }\n   filtered on "
      "column 0\n  qet-width: 3 \n}",
      qet.asString());
}

TEST(QueryExecutionTreeTest, testTextQuerySE) {
  ParsedQuery pq = SparqlParser::parseQuery(
      "SELECT ?c \n "
      "WHERE  {?c ql:contains-word \"search engine\"}");
  QueryPlanner qp(nullptr);
  QueryExecutionTree qet = qp.createExecutionTree(pq);
  ASSERT_EQ(absl::StrCat(
                "{\n  TEXT OPERATION WITHOUT FILTER: co-occurrence with words:",
                " \"search engine\" and 0 variables with textLimit = ",
                TEXT_LIMIT_DEFAULT, "\n", "  qet-width: 2 \n}"),
            qet.asString());
}

TEST(QueryExecutionTreeTest, testBornInEuropeOwCocaine) {
  ParsedQuery pq = SparqlParser::parseQuery(
      "PREFIX : <>\n"
      "SELECT ?x ?y ?c\n "
      "WHERE \t {"
      "?x :Place_of_birth ?y ."
      "?y :Contained_by :Europe ."
      "?c ql:contains-entity ?x ."
      "?c ql:contains-word \"cocaine\" ."
      "} TEXTLIMIT 1");
  QueryPlanner qp(nullptr);
  QueryExecutionTree qet = qp.createExecutionTree(pq);
  ASSERT_EQ(
      "{\n  TEXT OPERATION WITH FILTER: co-occurrence with words: "
      "\"cocaine\" and 1 variables with textLimit = 1 filtered by\n  "
      "{\n    JOIN\n    {\n      SCAN POS with P = \"<Contained_by>\", "
      "O = \"<Europe>\"\n      qet-width: 1 \n    } join-column: [0]\n"
      "    |X|\n    {\n      SCAN POS with P = \"<Place_of_birth>\"\n"
      "      qet-width: 2 \n    } join-column: [0]\n    qet-width: 2 \n"
      "  }\n   filtered on column 1\n  qet-width: 4 \n}",
      qet.asString());
  auto c = Variable{"?c"};
  ASSERT_EQ(0u, qet.getVariableColumn(c));
  ASSERT_EQ(1u, qet.getVariableColumn(c.getTextScoreVariable()));
  ASSERT_EQ(2u, qet.getVariableColumn(Variable{"?y"}));
}

TEST(QueryExecutionTreeTest, testCoOccFreeVar) {
  ParsedQuery pq = SparqlParser::parseQuery(
      "PREFIX : <>"
      "SELECT ?x ?y WHERE {"
      "?x :is-a :Politician ."
      "?c ql:contains-entity ?x ."
      "?c ql:contains-word \"friend*\" ."
      "?c ql:contains-entity ?y ."
      "} TEXTLIMIT 1");
  QueryPlanner qp(nullptr);
  QueryExecutionTree qet = qp.createExecutionTree(pq);
  ASSERT_EQ(
      "{\n  TEXT OPERATION WITH FILTER: co-occurrence with words: "
      "\"friend*\" and 2 variables with textLimit = 1 filtered by\n"
      "  {\n    SCAN POS with P = \"<is-a>\", O = \"<Politician>"
      "\"\n    qet-width: 1 \n  }\n   filtered on column 0\n "
      " qet-width: 5 \n}",
      qet.asString());
}

TEST(QueryExecutionTreeTest, testPoliticiansFriendWithScieManHatProj) {
  ParsedQuery pq = SparqlParser::parseQuery(
      "SELECT ?p ?s \n "
      "WHERE {"
      "?a <is-a> <Politician> . "
      "?c ql:contains-entity ?a ."
      "?c ql:contains-word \"friend*\" ."
      "?c ql:contains-entity ?s ."
      "?s <is-a> <Scientist> ."
      "?c2 ql:contains-entity ?s ."
      "?c2 ql:contains-word \"manhattan project\"} TEXTLIMIT 1");
  QueryPlanner qp(nullptr);
  QueryExecutionTree qet = qp.createExecutionTree(pq);
  ASSERT_EQ(
<<<<<<< HEAD

      "{\n  TEXT OPERATION WITH FILTER: co-occurrence with words: "
      "\"manhattan project\" and 1 variables with textLimit = 1 filtered "
      "by\n  {\n    JOIN\n    {\n      SCAN POS with P = \"<is-a>\", O = "
      "\"<Scientist>\"\n      qet-width: 1 \n    } join-column: [0]\n    "
      "|X|\n    {\n      SORT(internal) on columns:asc(2) \n      {\n       "
      " TEXT OPERATION "
      "WITH FILTER: co-occurrence with words: \"friend*\" and 2 variables "
      "with textLimit = 1 filtered by\n        {\n          SCAN POS with P "
      "= \"<is-a>\", O = \"<Politician>\"\n          qet-width: 1 \n        "
      "}\n         filtered on column 0\n        qet-width: 5 \n      }\n    "
      "  qet-width: 5 \n    } join-column: [2]\n    qet-width: 5 \n  }\n   "
      "filtered on column 0\n  qet-width: 7 \n}",
=======
      "{\n  TEXT OPERATION WITH FILTER: co-occurrence with words: \"manhattan "
      "project\" and 1 variables with textLimit = 1 filtered by\n  {\n    "
      "JOIN\n    {\n      SORT(internal) on columns:asc(2) \n      {\n        "
      "TEXT OPERATION WITH FILTER: co-occurrence with words: \"friend*\" and 2 "
      "variables with textLimit = 1 filtered by\n        {\n          SCAN POS "
      "with P = \"<is-a>\", O = \"<Politician>\"\n          qet-width: 1 \n    "
      "    }\n         filtered on column 0\n        qet-width: 4 \n      }\n  "
      "    qet-width: 4 \n    } join-column: [2]\n    |X|\n    {\n      SCAN "
      "POS with P = \"<is-a>\", O = \"<Scientist>\"\n      qet-width: 1 \n    "
      "} join-column: [0]\n    qet-width: 4 \n  }\n   filtered on column 2\n  "
      "qet-width: 6 \n}",
>>>>>>> 2fefc08d
      qet.asString());
}

TEST(QueryExecutionTreeTest, testCyclicQuery) {
  ParsedQuery pq = SparqlParser::parseQuery(
      "SELECT ?x ?y ?m WHERE { ?x <Spouse_(or_domestic_partner)> ?y . "
      "?x <Film_performance> ?m . ?y <Film_performance> ?m }");
  QueryPlanner qp(nullptr);
  QueryExecutionTree qet = qp.createExecutionTree(pq);

  // There are four possible outcomes of this test with the same size
  // estimate. It is currently very hard to make the query planning
  // deterministic in a test scenario, so we allow all four candidates

  // delete all whitespace from the strings to make the matching easier.
  auto strip = [](std::string s) {
    s.erase(std::remove_if(s.begin(), s.end(), ::isspace), s.end());
    return s;
  };
  std::string possible1 = strip(
      "{\n  MULTI_COLUMN_JOIN\n    {\n    SCAN PSO with P = "
      "\"<Film_performance>\"\n    qet-width: 2 \n  }\n  join-columns: [0 & "
      "1]\n  |X|\n    {\n    SORT(internal) on columns:asc(2) asc(1) \n    "
      "{\n      JOIN\n      {\n        SCAN PSO with P = "
      "\"<Film_performance>\"\n        qet-width: 2 \n      } join-column: "
      "[0]\n      |X|\n      {\n        SCAN PSO with P = "
      "\"<Spouse_(or_domestic_partner)>\"\n        qet-width: 2 \n      } "
      "join-column: [0]\n      qet-width: 3 \n    }\n    qet-width: 3 \n  "
      "}\n  join-columns: [2 & 1]\n  qet-width: 3 \n}");
  std::string possible2 = strip(
      "{\n  MULTI_COLUMN_JOIN\n    {\n    SCAN POS with P = "
      "\"<Film_performance>\"\n    qet-width: 2 \n  }\n  join-columns: [0 & "
      "1]\n  |X|\n    {\n    SORT(internal) on columns:asc(1) asc(2) \n    "
      "{\n      JOIN\n      {\n        SCAN PSO with P = "
      "\"<Film_performance>\"\n        qet-width: 2 \n      } join-column: "
      "[0]\n      |X|\n      {\n        SCAN PSO with P = "
      "\"<Spouse_(or_domestic_partner)>\"\n        qet-width: 2 \n      } "
      "join-column: [0]\n      qet-width: 3 \n    }\n    qet-width: 3 \n  "
      "}\n  join-columns: [1 & 2]\n  qet-width: 3 \n}");
  std::string possible3 = strip(
      "{\n  MULTI_COLUMN_JOIN\n    {\n    SCAN POS with P = "
      "\"<Spouse_(or_domestic_partner)>\"\n    qet-width: 2 \n  }\n  "
      "join-columns: [0 & 1]\n  |X|\n    {\n    SORT(internal) on "
      "columns:asc(1) asc(2) \n    {\n      JOIN\n      {\n        SCAN POS "
      "with P = \"<Film_performance>\"\n        qet-width: 2 \n      } "
      "join-column: [0]\n      |X|\n      {\n        SCAN POS with P = "
      "\"<Film_performance>\"\n        qet-width: 2 \n      } join-column: "
      "[0]\n      qet-width: 3 \n    }\n    qet-width: 3 \n  }\n  "
      "join-columns: [1 & 2]\n  qet-width: 3 \n}");
  std::string possible4 = strip(R"xxx(MULTI_COLUMN_JOIN
        {
          SCAN PSO with P = "<Film_performance>"
          qet-width: 2
        } join-columns: [0 & 1]
        |X|
        {
          SORT(internal) on columns:asc(1) asc(2)
          {
            JOIN
            {
              SCAN POS with P = "<Spouse_(or_domestic_partner)>"
              qet-width: 2
            } join-column: [0]
            |X|
            {
              SCAN PSO with P = "<Film_performance>"
              qet-width: 2
            } join-column: [0]
            qet-width: 3
          }
          qet-width: 3
        } join-columns: [1 & 2]
        qet-width: 3
        })xxx");
  std::string possible5 = strip(R"xxx(MULTI_COLUMN_JOIN
{
  SCAN POS with P = "<Film_performance>"
  qet-width: 2
} join-columns: [0 & 1]
|X|
{
  SORT / ORDER BY on columns:asc(2) asc(1)
  {
    JOIN
    {
      SCAN POS with P = "<Spouse_(or_domestic_partner)>"
      qet-width: 2
    } join-column: [0]
    |X|
    {
      SCAN PSO with P = "<Film_performance>"
      qet-width: 2
    } join-column: [0]
    qet-width: 3
  }
  qet-width: 3
} join-columns: [2 & 1]
qet-width: 3
}
)xxx");

  auto actual = strip(qet.asString());

  if (actual != possible1 && actual != possible2 && actual != possible3 &&
      actual != possible4 && actual != possible5) {
    // TODO<joka921> Make this work, there are just too many possibilities.
    /*
    FAIL() << "query execution tree is none of the possible trees, it is "
              "actually "
           << qet.asString() << '\n' << actual << '\n'
           */
  }
}

TEST(QueryExecutionTreeTest, testFormerSegfaultTriFilter) {
  ParsedQuery pq = SparqlParser::parseQuery(
      "PREFIX fb: <http://rdf.freebase.com/ns/>\n"
      "SELECT DISTINCT ?1 ?0 WHERE {\n"
      "fb:m.0fkvn fb:government.government_office_category.officeholders "
      "?0 "
      ".\n"
      "?0 fb:government.government_position_held.jurisdiction_of_office "
      "fb:m.0vmt .\n"
      "?0 fb:government.government_position_held.office_holder ?1 .\n"
      "FILTER (?1 != fb:m.0fkvn) .\n"
      "FILTER (?1 != fb:m.0vmt) .\n"
      "FILTER (?1 != fb:m.018mts)"
      "} LIMIT 300");
  QueryPlanner qp(nullptr);
  QueryExecutionTree qet = qp.createExecutionTree(pq);
  ASSERT_TRUE(qet.isVariableCovered(Variable{"?1"}));
  ASSERT_TRUE(qet.isVariableCovered(Variable{"?0"}));
}

TEST(QueryPlannerTest, testSimpleOptional) {
  QueryPlanner qp(nullptr);

  ParsedQuery pq = SparqlParser::parseQuery(
      "SELECT ?a ?b \n "
      "WHERE  {?a <rel1> ?b . OPTIONAL { ?a <rel2> ?c }}");
  QueryExecutionTree qet = qp.createExecutionTree(pq);
  ASSERT_EQ(
      "{\n  OPTIONAL_JOIN\n  {\n    SCAN PSO with P = \"<rel1>\"\n    "
      "qet-width: 2 \n  } join-columns: [0]\n  |X|\n  {\n    SCAN PSO with P "
      "= \"<rel2>\"\n    qet-width: 2 \n  } join-columns: [0]\n  qet-width: "
      "3 \n}",

      qet.asString());

  ParsedQuery pq2 = SparqlParser::parseQuery(
      "SELECT ?a ?b \n "
      "WHERE  {?a <rel1> ?b . "
      "OPTIONAL { ?a <rel2> ?c }} ORDER BY ?b");
  QueryExecutionTree qet2 = qp.createExecutionTree(pq2);
  ASSERT_EQ(
      "{\n  ORDER BY on columns:asc(1) \n  {\n    OPTIONAL_JOIN\n    "
      "{\n      SCAN PSO with P = \"<rel1>\"\n      qet-width: 2 \n    } "
      "join-columns: [0]\n    |X|\n    {\n      SCAN PSO with P = "
      "\"<rel2>\"\n      qet-width: 2 \n    } join-columns: [0]\n    "
      "qet-width: 3 \n  }\n  qet-width: 3 \n}",
      qet2.asString());
}

TEST(QueryPlannerTest, SimpleTripleOneVariable) {
  using enum Permutation::Enum;

  // With only one variable, there are always two permutations that will yield
  // exactly the same result. The query planner consistently chosses one of
  // them.
  h::expect("SELECT * WHERE { ?s <p> <o> }",
            h::IndexScan(Var{"?s"}, "<p>", "<o>", 1, {POS}));
  h::expect("SELECT * WHERE { <s> ?p <o> }",
            h::IndexScan("<s>", Var{"?p"}, "<o>", 1, {SOP}));
  h::expect("SELECT * WHERE { <s> <p> ?o }",
            h::IndexScan("<s>", "<p>", Var{"?o"}, 1, {PSO}));
}

TEST(QueryPlannerTest, SimpleTripleTwoVariables) {
  using enum Permutation::Enum;

  // Fixed predicate.

  // Without `Order By`, two orderings are possible, both are fine.
  h::expect("SELECT * WHERE { ?s <p> ?o }",
            h::IndexScan(Var{"?s"}, "<p>", Var{"?o"}, 2, {POS, PSO}));
  // Must always be a single index scan, never index scan + sorting.
  h::expect("SELECT * WHERE { ?s <p> ?o } INTERNAL SORT BY ?o",
            h::IndexScan(Var{"?s"}, "<p>", Var{"?o"}, 2, {POS}));
  h::expect("SELECT * WHERE { ?s <p> ?o } INTERNAL SORT BY ?s",
            h::IndexScan(Var{"?s"}, "<p>", Var{"?o"}, 2, {PSO}));

  // Fixed subject.
  h::expect("SELECT * WHERE { <s> ?p ?o }",
            h::IndexScan("<s>", Var{"?p"}, Var{"?o"}, 2, {SOP, SPO}));
  h::expect("SELECT * WHERE { <s> ?p ?o } INTERNAL SORT BY ?o",
            h::IndexScan("<s>", Var{"?p"}, Var{"?o"}, 2, {SOP}));
  h::expect("SELECT * WHERE { <s> ?p ?o } INTERNAL SORT BY ?p",
            h::IndexScan("<s>", Var{"?p"}, Var{"?o"}, 2, {SPO}));

  // Fixed object.
  h::expect("SELECT * WHERE { <s> ?p ?o }",
            h::IndexScan("<s>", Var{"?p"}, Var{"?o"}, 2, {SOP, SPO}));
  h::expect("SELECT * WHERE { <s> ?p ?o } INTERNAL SORT BY ?o",
            h::IndexScan("<s>", Var{"?p"}, Var{"?o"}, 2, {SOP}));
  h::expect("SELECT * WHERE { <s> ?p ?o } INTERNAL SORT BY ?p",
            h::IndexScan("<s>", Var{"?p"}, Var{"?o"}, 2, {SPO}));
}

TEST(QueryPlannerTest, SimpleTripleThreeVariables) {
  using enum Permutation::Enum;

  // Fixed predicate.
  // Don't care about the sorting.
  h::expect("SELECT * WHERE { ?s ?p ?o }",
            h::IndexScan(Var{"?s"}, Var{"?p"}, Var{"?o"}, 3,
                         {SPO, SOP, PSO, POS, OSP, OPS}));

  // Sorted by one variable, two possible permutations remain.
  h::expect("SELECT * WHERE { ?s ?p ?o } INTERNAL SORT BY ?s",
            h::IndexScan(Var{"?s"}, Var{"?p"}, Var{"?o"}, 3, {SPO, SOP}));
  h::expect("SELECT * WHERE { ?s ?p ?o } INTERNAL SORT BY ?p",
            h::IndexScan(Var{"?s"}, Var{"?p"}, Var{"?o"}, 3, {POS, PSO}));
  h::expect("SELECT * WHERE { ?s ?p ?o } INTERNAL SORT BY ?o",
            h::IndexScan(Var{"?s"}, Var{"?p"}, Var{"?o"}, 3, {OSP, OPS}));

  // Sorted by two variables, this makes the permutation unique.
  h::expect("SELECT * WHERE { ?s ?p ?o } INTERNAL SORT BY ?s ?o",
            h::IndexScan(Var{"?s"}, Var{"?p"}, Var{"?o"}, 3, {SOP}));
  h::expect("SELECT * WHERE { ?s ?p ?o } INTERNAL SORT BY ?s ?p",
            h::IndexScan(Var{"?s"}, Var{"?p"}, Var{"?o"}, 3, {SPO}));
  h::expect("SELECT * WHERE { ?s ?p ?o } INTERNAL SORT BY ?o ?s",
            h::IndexScan(Var{"?s"}, Var{"?p"}, Var{"?o"}, 3, {OSP}));
  h::expect("SELECT * WHERE { ?s ?p ?o } INTERNAL SORT BY ?o ?p",
            h::IndexScan(Var{"?s"}, Var{"?p"}, Var{"?o"}, 3, {OPS}));
  h::expect("SELECT * WHERE { ?s ?p ?o } INTERNAL SORT BY ?p ?s",
            h::IndexScan(Var{"?s"}, Var{"?p"}, Var{"?o"}, 3, {PSO}));
  h::expect("SELECT * WHERE { ?s ?p ?o } INTERNAL SORT BY ?p ?o",
            h::IndexScan(Var{"?s"}, Var{"?p"}, Var{"?o"}, 3, {POS}));
}<|MERGE_RESOLUTION|>--- conflicted
+++ resolved
@@ -840,33 +840,17 @@
   QueryPlanner qp(nullptr);
   QueryExecutionTree qet = qp.createExecutionTree(pq);
   ASSERT_EQ(
-<<<<<<< HEAD
-
-      "{\n  TEXT OPERATION WITH FILTER: co-occurrence with words: "
-      "\"manhattan project\" and 1 variables with textLimit = 1 filtered "
-      "by\n  {\n    JOIN\n    {\n      SCAN POS with P = \"<is-a>\", O = "
-      "\"<Scientist>\"\n      qet-width: 1 \n    } join-column: [0]\n    "
-      "|X|\n    {\n      SORT(internal) on columns:asc(2) \n      {\n       "
-      " TEXT OPERATION "
-      "WITH FILTER: co-occurrence with words: \"friend*\" and 2 variables "
-      "with textLimit = 1 filtered by\n        {\n          SCAN POS with P "
-      "= \"<is-a>\", O = \"<Politician>\"\n          qet-width: 1 \n        "
-      "}\n         filtered on column 0\n        qet-width: 5 \n      }\n    "
-      "  qet-width: 5 \n    } join-column: [2]\n    qet-width: 5 \n  }\n   "
-      "filtered on column 0\n  qet-width: 7 \n}",
-=======
       "{\n  TEXT OPERATION WITH FILTER: co-occurrence with words: \"manhattan "
       "project\" and 1 variables with textLimit = 1 filtered by\n  {\n    "
       "JOIN\n    {\n      SORT(internal) on columns:asc(2) \n      {\n        "
       "TEXT OPERATION WITH FILTER: co-occurrence with words: \"friend*\" and 2 "
       "variables with textLimit = 1 filtered by\n        {\n          SCAN POS "
       "with P = \"<is-a>\", O = \"<Politician>\"\n          qet-width: 1 \n    "
-      "    }\n         filtered on column 0\n        qet-width: 4 \n      }\n  "
-      "    qet-width: 4 \n    } join-column: [2]\n    |X|\n    {\n      SCAN "
+      "    }\n         filtered on column 0\n        qet-width: 5 \n      }\n  "
+      "    qet-width: 5 \n    } join-column: [2]\n    |X|\n    {\n      SCAN "
       "POS with P = \"<is-a>\", O = \"<Scientist>\"\n      qet-width: 1 \n    "
-      "} join-column: [0]\n    qet-width: 4 \n  }\n   filtered on column 2\n  "
-      "qet-width: 6 \n}",
->>>>>>> 2fefc08d
+      "} join-column: [0]\n    qet-width: 5 \n  }\n   filtered on column 2\n  "
+      "qet-width: 7 \n}",
       qet.asString());
 }
 
