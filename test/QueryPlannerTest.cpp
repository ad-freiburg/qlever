// Copyright 2015 - 2025, University of Freiburg
// Chair of Algorithms and Data Structures
// Authors: Björn Buchhold <buchhold@cs.uni-freiburg.de> [2015 - 2017]
//          Johannes Kalmbach <kalmbach@cs.uni-freiburg.de>

#include <gmock/gmock.h>

#include "./printers/PayloadVariablePrinters.h"
#include "QueryPlannerTestHelpers.h"
#include "engine/QueryPlanner.h"
#include "engine/SpatialJoin.h"
#include "parser/GraphPatternOperation.h"
#include "parser/MagicServiceQuery.h"
#include "parser/PayloadVariables.h"
#include "parser/SparqlParser.h"
#include "parser/SpatialQuery.h"
#include "parser/data/Variable.h"
#include "util/TripleComponentTestHelpers.h"

namespace h = queryPlannerTestHelpers;
namespace {
using Var = Variable;
constexpr auto iri = ad_utility::testing::iri;
}  // namespace
using ::testing::HasSubstr;

QueryPlanner makeQueryPlanner() {
  return QueryPlanner{ad_utility::testing::getQec(),
                      std::make_shared<ad_utility::CancellationHandle<>>()};
}

TEST(QueryPlanner, createTripleGraph) {
  using TripleGraph = QueryPlanner::TripleGraph;
  using Node = QueryPlanner::TripleGraph::Node;
  using std::vector;

  {
    ParsedQuery pq = SparqlParser::parseQuery(
        "PREFIX : <http://rdf.myprefix.com/>\n"
        "PREFIX ns: <http://rdf.myprefix.com/ns/>\n"
        "PREFIX xxx: <http://rdf.myprefix.com/xxx/>\n"
        "SELECT ?x ?z \n "
        "WHERE \t {?x :myrel ?y. ?y ns:myrel ?z.?y xxx:rel2 "
        "<http://abc.de>}");
    QueryPlanner qp = makeQueryPlanner();
    auto tg = qp.createTripleGraph(
        &pq._rootGraphPattern._graphPatterns[0].getBasic());
    TripleGraph expected =
        TripleGraph(std::vector<std::pair<Node, std::vector<size_t>>>(
            {std::make_pair<Node, vector<size_t>>(
                 QueryPlanner::TripleGraph::Node(
                     0,
                     SparqlTriple(Var{"?x"}, "<http://rdf.myprefix.com/myrel>",
                                  Var{"?y"})),
                 {1, 2}),
             std::make_pair<Node, vector<size_t>>(
                 QueryPlanner::TripleGraph::Node(
                     1, SparqlTriple(Var{"?y"},
                                     "<http://rdf.myprefix.com/ns/myrel>",
                                     Var{"?z"})),
                 {0, 2}),
             std::make_pair<Node, vector<size_t>>(
                 QueryPlanner::TripleGraph::Node(
                     2, SparqlTriple(Var{"?y"},
                                     "<http://rdf.myprefix.com/xxx/rel2>",
                                     iri("<http://abc.de>"))),
                 {0, 1})}));

    ASSERT_TRUE(tg.isSimilar(expected));
  }

  {
    ParsedQuery pq = SparqlParser::parseQuery(
        "SELECT ?x WHERE {?x ?p <X>. ?x ?p2 <Y>. <X> ?p <Y>}");
    QueryPlanner qp = makeQueryPlanner();
    auto tg = qp.createTripleGraph(&pq.children()[0].getBasic());
    TripleGraph expected =
        TripleGraph(std::vector<std::pair<Node, std::vector<size_t>>>(
            {std::make_pair<Node, vector<size_t>>(
                 QueryPlanner::TripleGraph::Node(
                     0, SparqlTriple(Var{"?x"}, "?p", iri("<X>"))),
                 {1, 2}),
             std::make_pair<Node, vector<size_t>>(
                 QueryPlanner::TripleGraph::Node(
                     1, SparqlTriple(Var{"?x"}, "?p2", iri("<Y>"))),
                 {0}),
             std::make_pair<Node, vector<size_t>>(
                 QueryPlanner::TripleGraph::Node(
                     2, SparqlTriple(iri("<X>"), "?p", iri("<Y>"))),
                 {0})}));
    ASSERT_TRUE(tg.isSimilar(expected));
  }

  {
    ParsedQuery pq = SparqlParser::parseQuery(
        "SELECT ?x WHERE { ?x <is-a> <Book> . \n"
        "?x <Author> <Anthony_Newman_(Author)> }");
    QueryPlanner qp = makeQueryPlanner();
    auto tg = qp.createTripleGraph(&pq.children()[0].getBasic());

    TripleGraph expected =
        TripleGraph(std::vector<std::pair<Node, std::vector<size_t>>>({
            std::make_pair<Node, vector<size_t>>(
                QueryPlanner::TripleGraph::Node(
                    0, SparqlTriple(Var{"?x"}, "<is-a>", iri("<Book>"))),
                {1}),
            std::make_pair<Node, vector<size_t>>(
                QueryPlanner::TripleGraph::Node(
                    1, SparqlTriple(Var{"?x"}, "<Author>",
                                    iri("<Anthony_Newman_(Author)>"))),
                {0}),
        }));
    ASSERT_TRUE(tg.isSimilar(expected));
  }
}

TEST(QueryPlanner, testCpyCtorWithKeepNodes) {
  {
    ParsedQuery pq = SparqlParser::parseQuery(
        "SELECT ?x WHERE {?x ?p <X>. ?x ?p2 <Y>. <X> ?p <Y>}");
    QueryPlanner qp = makeQueryPlanner();
    auto tg = qp.createTripleGraph(&pq.children()[0].getBasic());
    ASSERT_EQ(2u, tg._nodeMap.find(0)->second->_variables.size());
    ASSERT_EQ(2u, tg._nodeMap.find(1)->second->_variables.size());
    ASSERT_EQ(1u, tg._nodeMap.find(2)->second->_variables.size());
    ASSERT_EQ(
        "0 {s: ?x, p: ?p, o: <X>} : (1, 2)\n"
        "1 {s: ?x, p: ?p2, o: <Y>} : (0)\n"
        "2 {s: <X>, p: ?p, o: <Y>} : (0)",
        tg.asString());
    {
      vector<size_t> keep;
      QueryPlanner::TripleGraph tgnew(tg, keep);
      ASSERT_EQ("", tgnew.asString());
    }
    {
      vector<size_t> keep;
      keep.push_back(0);
      keep.push_back(1);
      keep.push_back(2);
      QueryPlanner::TripleGraph tgnew(tg, keep);
      ASSERT_EQ(
          "0 {s: ?x, p: ?p, o: <X>} : (1, 2)\n"
          "1 {s: ?x, p: ?p2, o: <Y>} : (0)\n"
          "2 {s: <X>, p: ?p, o: <Y>} : (0)",
          tgnew.asString());
      ASSERT_EQ(2u, tgnew._nodeMap.find(0)->second->_variables.size());
      ASSERT_EQ(2u, tgnew._nodeMap.find(1)->second->_variables.size());
      ASSERT_EQ(1u, tgnew._nodeMap.find(2)->second->_variables.size());
    }
    {
      vector<size_t> keep;
      keep.push_back(0);
      QueryPlanner::TripleGraph tgnew(tg, keep);
      ASSERT_EQ("0 {s: ?x, p: ?p, o: <X>} : ()", tgnew.asString());
      ASSERT_EQ(2u, tgnew._nodeMap.find(0)->second->_variables.size());
    }
    {
      vector<size_t> keep;
      keep.push_back(0);
      keep.push_back(1);
      QueryPlanner::TripleGraph tgnew(tg, keep);
      ASSERT_EQ(
          "0 {s: ?x, p: ?p, o: <X>} : (1)\n"
          "1 {s: ?x, p: ?p2, o: <Y>} : (0)",
          tgnew.asString());
      ASSERT_EQ(2u, tgnew._nodeMap.find(0)->second->_variables.size());
      ASSERT_EQ(2u, tgnew._nodeMap.find(1)->second->_variables.size());
    }
  }
}

TEST(QueryPlanner, testBFSLeaveOut) {
  {
    ParsedQuery pq = SparqlParser::parseQuery(
        "SELECT ?x WHERE {?x ?p <X>. ?x ?p2 <Y>. <X> ?p <Y>}");
    QueryPlanner qp = makeQueryPlanner();
    auto tg = qp.createTripleGraph(&pq.children()[0].getBasic());
    ASSERT_EQ(3u, tg._adjLists.size());
    ad_utility::HashSet<size_t> lo;
    auto out = tg.bfsLeaveOut(0, lo);
    ASSERT_EQ(3u, out.size());
    lo.insert(1);
    out = tg.bfsLeaveOut(0, lo);
    ASSERT_EQ(2u, out.size());
    lo.insert(2);
    out = tg.bfsLeaveOut(0, lo);
    ASSERT_EQ(1u, out.size());
    lo.clear();
    lo.insert(0);
    out = tg.bfsLeaveOut(1, lo);
    ASSERT_EQ(1u, out.size());
  }
  {
    ParsedQuery pq = SparqlParser::parseQuery(
        "SELECT ?x WHERE {<A> <B> ?x. ?x <C> ?y. ?y <X> <Y>}");
    QueryPlanner qp = makeQueryPlanner();
    auto tg = qp.createTripleGraph(&pq.children()[0].getBasic());
    ad_utility::HashSet<size_t> lo;
    auto out = tg.bfsLeaveOut(0, lo);
    ASSERT_EQ(3u, out.size());
    lo.insert(1);
    out = tg.bfsLeaveOut(0, lo);
    ASSERT_EQ(1u, out.size());
    lo.insert(2);
    out = tg.bfsLeaveOut(0, lo);
    ASSERT_EQ(1u, out.size());
    lo.clear();
    lo.insert(0);
    out = tg.bfsLeaveOut(1, lo);
    ASSERT_EQ(2u, out.size());
  }
}

TEST(QueryPlanner, indexScanZeroVariables) {
  auto scan = h::IndexScanFromStrings;
  using enum Permutation::Enum;
  h::expect(
      "SELECT * \n "
      "WHERE \t {<x> <y> <z>}",
      scan("<x>", "<y>", "<z>"));
  h::expect(
      "SELECT * \n "
      "WHERE \t {<x> <y> <z> . <x> <y> ?z}",
      h::CartesianProductJoin(scan("<x>", "<y>", "<z>"),
                              scan("<x>", "<y>", "?z")));
}

TEST(QueryPlanner, indexScanOneVariable) {
  auto scan = h::IndexScanFromStrings;
  using enum Permutation::Enum;
  h::expect(
      "PREFIX : <http://rdf.myprefix.com/>\n"
      "SELECT ?x \n "
      "WHERE \t {?x :myrel :obj}",
      scan("?x", "<http://rdf.myprefix.com/myrel>",
           "<http://rdf.myprefix.com/obj>", {POS}));

  h::expect(
      "PREFIX : <http://rdf.myprefix.com/>\n"
      "SELECT ?x \n "
      "WHERE \t {:subj :myrel ?x}",
      scan("<http://rdf.myprefix.com/subj>", "<http://rdf.myprefix.com/myrel>",
           "?x", {PSO}));
}

TEST(QueryPlanner, indexScanTwoVariables) {
  auto scan = h::IndexScanFromStrings;
  using enum Permutation::Enum;

  h::expect(
      "PREFIX : <http://rdf.myprefix.com/>\n"
      "SELECT ?x \n "
      "WHERE \t {?x :myrel ?y}",
      scan("?x", "<http://rdf.myprefix.com/myrel>", "?y", {POS, PSO}));
}

TEST(QueryPlanner, joinOfTwoScans) {
  auto scan = h::IndexScanFromStrings;
  using enum Permutation::Enum;
  h::expect(
      "PREFIX : <pre/>\n"
      "SELECT ?x \n "
      "WHERE \t {:s1 :r ?x. :s2 :r ?x}",
      h::Join(scan("<pre/s1>", "<pre/r>", "?x"),
              scan("<pre/s2>", "<pre/r>", "?x")));

  h::expect(
      "PREFIX : <pre/>\n"
      "SELECT ?x ?y \n "
      "WHERE  {?y :r ?x . :s2 :r ?x}",
      h::Join(scan("?y", "<pre/r>", "?x"), scan("<pre/s2>", "<pre/r>", "?x")));

  h::expect(
      "PREFIX : <pre/>\n"
      "SELECT ?x ?y ?z \n "
      "WHERE {?y :r ?x. ?z :r ?x}",
      h::Join(scan("?y", "<pre/r>", "?x"), scan("?z", "<pre/r>", "?x")));
}

// _____________________________________________________________________________
TEST(QueryPlanner, joinOfFullScans) {
  auto scan = h::IndexScanFromStrings;
  // Join between two full index scans on a single column
  h::expect("SELECT * {?s ?p ?x. ?x ?p2 ?o2 .}",
            h::Join(scan("?s", "?p", "?x"), scan("?x", "?p2", "?o2")));

  // Join between two full index scans on two columns.
  h::expect(
      "SELECT * {?s ?p ?x. ?x ?p2 ?s .}",
      h::MultiColumnJoin(scan("?s", "?p", "?x"), scan("?x", "?p2", "?s")));

  // Join between two full index scans, one of which has a FILTER which can be
  // applied before the JOIN.
  h::expect("SELECT * {?s ?p ?x. ?x ?p2 ?o2 . FILTER (?s = ?p)}",
            h::Join(h::Filter("?s = ?p", scan("?s", "?p", "?x")),
                    scan("?x", "?p2", "?o2")));
}

TEST(QueryPlanner, testActorsBornInEurope) {
  auto scan = h::IndexScanFromStrings;
  using enum ::OrderBy::AscOrDesc;
  h::expect(
      "PREFIX : <pre/>\n"
      "SELECT ?a \n "
      "WHERE {?a :profession :Actor . ?a :born-in ?c. ?c :in :Europe}\n"
      "ORDER BY ?a",
      h::OrderBy(
          {{Variable{"?a"}, Asc}},
          h::UnorderedJoins(scan("?a", "<pre/profession>", "<pre/Actor>"),
                            scan("?a", "<pre/born-in>", "?c"),
                            scan("?c", "<pre/in>", "<pre/Europe>"))));
}

TEST(QueryPlanner, testStarTwoFree) {
  auto scan = h::IndexScanFromStrings;
  h::expect(
      "PREFIX : <http://rdf.myprefix.com/>\n"
      "PREFIX ns: <http://rdf.myprefix.com/ns/>\n"
      "PREFIX xxx: <http://rdf.myprefix.com/xxx/>\n"
      "SELECT ?x ?z \n "
      "WHERE \t {?x :myrel ?y. ?y ns:myrel ?z. ?y xxx:rel2 "
      "<http://abc.de>}",
      h::UnorderedJoins(
          scan("?x", "<http://rdf.myprefix.com/myrel>", "?y"),
          scan("?y", "<http://rdf.myprefix.com/ns/myrel>", "?z"),
          scan("?y", "<http://rdf.myprefix.com/xxx/rel2>", "<http://abc.de>")));
}

TEST(QueryPlanner, testFilterAfterSeed) {
  auto scan = h::IndexScanFromStrings;
  auto qec = ad_utility::testing::getQec(
      "<s> <r> <x>, <x2>, <x3>. <s2> <r> <y1>, <y2>, <y3>.");
  // The following query leads to a different query plan with the dynamic
  // programming and the greedy query planner, because the greedy planner
  // also applies the filters greedily.
  std::string query =
      "SELECT ?x ?y ?z WHERE {"
      "?x <r> ?y . ?y <r> ?z . "
      "FILTER(?x != ?y) }";
  h::expectDynamicProgramming(
      query,
      h::Filter("?x != ?y",
                h::Join(scan("?x", "<r>", "?y"), scan("?y", "<r>", "?z"))),
      qec);
  h::expectGreedy(query,
                  h::Join(h::Filter("?x != ?y", scan("?x", "<r>", "?y")),
                          scan("?y", "<r>", "?z")),
                  qec);
}

TEST(QueryPlanner, testFilterAfterJoin) {
  auto scan = h::IndexScanFromStrings;
  auto qec = ad_utility::testing::getQec("<s> <r> <x>");
  h::expect(
      "SELECT ?x ?y ?z WHERE {"
      "?x <r> ?y . ?y <r> ?z . "
      "FILTER(?x != ?z) }",
      h::Filter("?x != ?z",
                h::Join(scan("?x", "<r>", "?y"), scan("?y", "<r>", "?z"))),
      qec);
}

TEST(QueryPlanner, threeVarTriples) {
  auto scan = h::IndexScanFromStrings;
  using enum Permutation::Enum;

  h::expect(
      "SELECT ?x ?p ?o WHERE {"
      "<s> <p> ?x . ?x ?p ?o }",
      h::Join(scan("<s>", "<p>", "?x", {SPO, PSO}),
              scan("?x", "?p", "?o", {SPO, SOP})));

  h::expect(
      "SELECT ?x ?p ?o WHERE {"
      "<s> ?x <o> . ?x ?p ?o }",
      h::Join(scan("<s>", "?x", "<o>", {SOP, OSP}),
              scan("?x", "?p", "?o", {SPO, SOP})));

  h::expect(
      "SELECT ?s ?p ?o WHERE {"
      "<s> <p> ?p . ?s ?p ?o }",
      h::Join(scan("<s>", "<p>", "?p", {SPO, PSO}),
              scan("?s", "?p", "?o", {PSO, POS})));
}

TEST(QueryPlanner, threeVarTriplesTCJ) {
  auto qec = ad_utility::testing::getQec("<s> <p> <x>");
  auto scan = h::IndexScanFromStrings;
  h::expect(
      "SELECT ?x ?p ?o WHERE {"
      "<s> ?p ?x . ?x ?p ?o }",
      h::MultiColumnJoin(scan("<s>", "?p", "?x"), scan("?x", "?p", "?o")), qec);

  h::expect(
      "SELECT ?s ?p ?o WHERE {"
      "?s ?p ?o . ?s ?p <x> }",
      h::MultiColumnJoin(scan("?s", "?p", "?o"), scan("?s", "?p", "<x>")), qec);
}

TEST(QueryPlanner, threeVarXthreeVarException) {
  auto scan = h::IndexScanFromStrings;
  h::expect(
      "SELECT ?s ?s2 WHERE {"
      "?s ?p ?o . ?s2 ?p ?o }",
      h::MultiColumnJoin(scan("?s", "?p", "?o"), scan("?s2", "?p", "?o")));
}

TEST(QueryExecutionTreeTest, testBooksbyNewman) {
  auto scan = h::IndexScanFromStrings;
  h::expect(
      "SELECT ?x WHERE { ?x <is-a> <Book> . "
      "?x <Author> <Anthony_Newman_(Author)> }",
      h::Join(scan("?x", "<is-a>", "<Book>"),
              scan("?x", "<Author>", "<Anthony_Newman_(Author)>")));
}

TEST(QueryExecutionTreeTest, testBooksGermanAwardNomAuth) {
  auto scan = h::IndexScanFromStrings;
  h::expect(
      "SELECT ?x ?y WHERE { "
      "?x <is-a> <Person> . "
      "?x <Country_of_nationality> <Germany> . "
      "?x <Author> ?y . "
      "?y <is-a> <Award-Nominated_Work> }",
      h::UnorderedJoins(scan("?x", "<is-a>", "<Person>"),
                        scan("?x", "<Country_of_nationality>", "<Germany>"),
                        scan("?x", "<Author>", "?y"),
                        scan("?y", "<is-a>", "<Award-Nominated_Work>")));
}

TEST(QueryExecutionTreeTest, testPlantsEdibleLeaves) {
  auto scan = h::IndexScanFromStrings;
  auto wordScan = h::TextIndexScanForWord;
  auto entityScan = h::TextIndexScanForEntity;
  h::expect(
      "SELECT ?a WHERE  {?a <is-a> <Plant> . ?c ql:contains-entity ?a. ?c "
      "ql:contains-word \"edible leaves\"}",
      h::UnorderedJoins(scan("?a", "<is-a>", "<Plant>"),
                        wordScan(Var{"?c"}, "edible"),
                        wordScan(Var{"?c"}, "leaves"),
                        entityScan(Var{"?c"}, Var{"?a"}, "edible")));
}

TEST(QueryExecutionTreeTest, testCoOccFreeVar) {
  auto scan = h::IndexScanFromStrings;
  auto wordScan = h::TextIndexScanForWord;
  auto entityScan = h::TextIndexScanForEntity;
  h::expect(
      "PREFIX : <> SELECT ?x ?y WHERE { ?x :is-a :Politician . ?c "
      "ql:contains-entity ?x . ?c ql:contains-word \"friend*\" . ?c "
      "ql:contains-entity ?y }",
      h::UnorderedJoins(scan("?x", "<is-a>", "<Politician>"),
                        entityScan(Var{"?c"}, Var{"?x"}, "friend*"),
                        wordScan(Var{"?c"}, "friend*"),
                        entityScan(Var{"?c"}, Var{"?y"}, "friend*")));
}

TEST(QueryExecutionTreeTest, testPoliticiansFriendWithScieManHatProj) {
  auto scan = h::IndexScanFromStrings;
  auto wordScan = h::TextIndexScanForWord;
  auto entityScan = h::TextIndexScanForEntity;
  h::expect(
      "SELECT ?p ?s"
      "WHERE {"
      "?a <is-a> <Politician> . "
      "?c ql:contains-entity ?a ."
      "?c ql:contains-word \"friend*\" ."
      "?c ql:contains-entity ?s ."
      "?s <is-a> <Scientist> ."
      "?c2 ql:contains-entity ?s ."
      "?c2 ql:contains-word \"manhattan project\"}",
      h::UnorderedJoins(scan("?a", "<is-a>", "<Politician>"),
                        entityScan(Var{"?c"}, Var{"?a"}, "friend*"),
                        wordScan(Var{"?c"}, "friend*"),
                        entityScan(Var{"?c"}, Var{"?s"}, "friend*"),
                        scan("?s", "<is-a>", "<Scientist>"),
                        entityScan(Var{"?c2"}, Var{"?s"}, "manhattan"),
                        wordScan(Var{"?c2"}, "manhattan"),
                        wordScan(Var{"?c2"}, "project")));
}

TEST(QueryExecutionTreeTest, testCyclicQuery) {
  ParsedQuery pq = SparqlParser::parseQuery(
      "SELECT ?x ?y ?m WHERE { ?x <Spouse_(or_domestic_partner)> ?y . "
      "?x <Film_performance> ?m . ?y <Film_performance> ?m }");
  QueryPlanner qp = makeQueryPlanner();
  QueryExecutionTree qet = qp.createExecutionTree(pq);

  // There are four possible outcomes of this test with the same size
  // estimate. It is currently very hard to make the query planning
  // deterministic in a test scenario, so we allow all four candidates

  // delete all whitespace from the strings to make the matching easier.
  auto strip = [](std::string s) {
    s.erase(std::remove_if(s.begin(), s.end(), ::isspace), s.end());
    return s;
  };
  std::string possible1 = strip(
      "{\n  MULTI_COLUMN_JOIN\n    {\n    SCAN PSO with P = "
      "\"<Film_performance>\"\n    qet-width: 2 \n  }\n  join-columns: [0 & "
      "1]\n  |X|\n    {\n    SORT(internal) on columns:asc(2) asc(1) \n    "
      "{\n      JOIN\n      {\n        SCAN PSO with P = "
      "\"<Film_performance>\"\n        qet-width: 2 \n      } join-column: "
      "[0]\n      |X|\n      {\n        SCAN PSO with P = "
      "\"<Spouse_(or_domestic_partner)>\"\n        qet-width: 2 \n      } "
      "join-column: [0]\n      qet-width: 3 \n    }\n    qet-width: 3 \n  "
      "}\n  join-columns: [2 & 1]\n  qet-width: 3 \n}");
  std::string possible2 = strip(
      "{\n  MULTI_COLUMN_JOIN\n    {\n    SCAN POS with P = "
      "\"<Film_performance>\"\n    qet-width: 2 \n  }\n  join-columns: [0 & "
      "1]\n  |X|\n    {\n    SORT(internal) on columns:asc(1) asc(2) \n    "
      "{\n      JOIN\n      {\n        SCAN PSO with P = "
      "\"<Film_performance>\"\n        qet-width: 2 \n      } join-column: "
      "[0]\n      |X|\n      {\n        SCAN PSO with P = "
      "\"<Spouse_(or_domestic_partner)>\"\n        qet-width: 2 \n      } "
      "join-column: [0]\n      qet-width: 3 \n    }\n    qet-width: 3 \n  "
      "}\n  join-columns: [1 & 2]\n  qet-width: 3 \n}");
  std::string possible3 = strip(
      "{\n  MULTI_COLUMN_JOIN\n    {\n    SCAN POS with P = "
      "\"<Spouse_(or_domestic_partner)>\"\n    qet-width: 2 \n  }\n  "
      "join-columns: [0 & 1]\n  |X|\n    {\n    SORT(internal) on "
      "columns:asc(1) asc(2) \n    {\n      JOIN\n      {\n        SCAN POS "
      "with P = \"<Film_performance>\"\n        qet-width: 2 \n      } "
      "join-column: [0]\n      |X|\n      {\n        SCAN POS with P = "
      "\"<Film_performance>\"\n        qet-width: 2 \n      } join-column: "
      "[0]\n      qet-width: 3 \n    }\n    qet-width: 3 \n  }\n  "
      "join-columns: [1 & 2]\n  qet-width: 3 \n}");
  std::string possible4 = strip(R"xxx(MULTI_COLUMN_JOIN
        {
          SCAN PSO with P = "<Film_performance>"
          qet-width: 2
        } join-columns: [0 & 1]
        |X|
        {
          SORT(internal) on columns:asc(1) asc(2)
          {
            JOIN
            {
              SCAN POS with P = "<Spouse_(or_domestic_partner)>"
              qet-width: 2
            } join-column: [0]
            |X|
            {
              SCAN PSO with P = "<Film_performance>"
              qet-width: 2
            } join-column: [0]
            qet-width: 3
          }
          qet-width: 3
        } join-columns: [1 & 2]
        qet-width: 3
        })xxx");
  std::string possible5 = strip(R"xxx(MULTI_COLUMN_JOIN
{
  SCAN POS with P = "<Film_performance>"
  qet-width: 2
} join-columns: [0 & 1]
|X|
{
  SORT / ORDER BY on columns:asc(2) asc(1)
  {
    JOIN
    {
      SCAN POS with P = "<Spouse_(or_domestic_partner)>"
      qet-width: 2
    } join-column: [0]
    |X|
    {
      SCAN PSO with P = "<Film_performance>"
      qet-width: 2
    } join-column: [0]
    qet-width: 3
  }
  qet-width: 3
} join-columns: [2 & 1]
qet-width: 3
}
)xxx");

  auto actual = strip(qet.getCacheKey());

  if (actual != possible1 && actual != possible2 && actual != possible3 &&
      actual != possible4 && actual != possible5) {
    // TODO<joka921> Make this work, there are just too many possibilities.
    /*
    FAIL() << "query execution tree is none of the possible trees, it is "
              "actually "
           << qet.getCacheKey() << '\n' << actual << '\n'
           */
  }
}

TEST(QueryExecutionTreeTest, testFormerSegfaultTriFilter) {
  ParsedQuery pq = SparqlParser::parseQuery(
      "PREFIX fb: <http://rdf.freebase.com/ns/>\n"
      "SELECT DISTINCT ?1 ?0 WHERE {\n"
      "fb:m.0fkvn fb:government.government_office_category.officeholders "
      "?0 "
      ".\n"
      "?0 fb:government.government_position_held.jurisdiction_of_office "
      "fb:m.0vmt .\n"
      "?0 fb:government.government_position_held.office_holder ?1 .\n"
      "FILTER (?1 != fb:m.0fkvn) .\n"
      "FILTER (?1 != fb:m.0vmt) .\n"
      "FILTER (?1 != fb:m.018mts)"
      "} LIMIT 300");
  QueryPlanner qp = makeQueryPlanner();
  QueryExecutionTree qet = qp.createExecutionTree(pq);
  ASSERT_TRUE(qet.isVariableCovered(Variable{"?1"}));
  ASSERT_TRUE(qet.isVariableCovered(Variable{"?0"}));
}

TEST(QueryPlanner, testSimpleOptional) {
  auto scan = h::IndexScanFromStrings;
  h::expect(
      "SELECT ?a ?b \n "
      "WHERE  {?a <rel1> ?b . OPTIONAL { ?a <rel2> ?c }}",
      h::OptionalJoin(scan("?a", "<rel1>", "?b"), scan("?a", "<rel2>", "?c")));
  h::expect(
      "SELECT ?a ?b \n "
      "WHERE  {?a <rel1> ?b . "
      "OPTIONAL { ?a <rel2> ?c }} ORDER BY ?b",
      h::OrderBy({{Variable{"?b"}, ::OrderBy::AscOrDesc::Asc}},
                 h::OptionalJoin(scan("?a", "<rel1>", "?b"),
                                 scan("?a", "<rel2>", "?c"))));
}

TEST(QueryPlanner, SimpleTripleOneVariable) {
  using enum Permutation::Enum;

  auto scan = h::IndexScanFromStrings;
  // With only one variable, there are always two permutations that will yield
  // exactly the same result. The query planner consistently chooses one of
  // them.
  h::expect("SELECT * WHERE { ?s <p> <o> }", scan("?s", "<p>", "<o>", {POS}));
  h::expect("SELECT * WHERE { <s> ?p <o> }", scan("<s>", "?p", "<o>", {SOP}));
  h::expect("SELECT * WHERE { <s> <p> ?o }", scan("<s>", "<p>", "?o", {PSO}));
}

TEST(QueryPlanner, SimpleTripleTwoVariables) {
  using enum Permutation::Enum;

  // In the following tests we need the query planner to be aware that the index
  // contains the entities `<s> <p> <o>` that are used below, otherwise it will
  // estimate that and Index scan has the same cost as an Index scan followed by
  // a sort (because both plans have a cost of zero if the index scan is known
  // to be empty).

  auto qec = ad_utility::testing::getQec("<s> <p> <o>");
  auto scan = h::IndexScanFromStrings;

  // Fixed predicate.

  // Without `Order By`, two orderings are possible, both are fine.
  h::expect("SELECT * WHERE { ?s <p> ?o }", scan("?s", "<p>", "?o", {POS, PSO}),
            qec);
  // Must always be a single index scan, never index scan + sorting.
  h::expect("SELECT * WHERE { ?s <p> ?o } INTERNAL SORT BY ?o",
            scan("?s", "<p>", "?o", {POS}), qec);
  h::expect("SELECT * WHERE { ?s <p> ?o } INTERNAL SORT BY ?s",
            scan("?s", "<p>", "?o", {PSO}), qec);

  // Fixed subject.
  h::expect("SELECT * WHERE { <s> ?p ?o }", scan("<s>", "?p", "?o", {SOP, SPO}),
            qec);
  h::expect("SELECT * WHERE { <s> ?p ?o } INTERNAL SORT BY ?o",
            scan("<s>", "?p", "?o", {SOP}), qec);
  h::expect("SELECT * WHERE { <s> ?p ?o } INTERNAL SORT BY ?p",
            scan("<s>", "?p", "?o", {SPO}), qec);

  // Fixed object.
  h::expect("SELECT * WHERE { <s> ?p ?o }", scan("<s>", "?p", "?o", {SOP, SPO}),
            qec);
  h::expect("SELECT * WHERE { <s> ?p ?o } INTERNAL SORT BY ?o",
            scan("<s>", "?p", "?o", {SOP}), qec);
  h::expect("SELECT * WHERE { <s> ?p ?o } INTERNAL SORT BY ?p",
            scan("<s>", "?p", "?o", {SPO}), qec);
}

TEST(QueryPlanner, SimpleTripleThreeVariables) {
  using enum Permutation::Enum;

  // Fixed predicate.
  // Don't care about the sorting.
  h::expect("SELECT * WHERE { ?s ?p ?o }",
            h::IndexScan(Var{"?s"}, Var{"?p"}, Var{"?o"},
                         {SPO, SOP, PSO, POS, OSP, OPS}));

  // Sorted by one variable, two possible permutations remain.
  h::expect("SELECT * WHERE { ?s ?p ?o } INTERNAL SORT BY ?s",
            h::IndexScan(Var{"?s"}, Var{"?p"}, Var{"?o"}, {SPO, SOP}));
  h::expect("SELECT * WHERE { ?s ?p ?o } INTERNAL SORT BY ?p",
            h::IndexScan(Var{"?s"}, Var{"?p"}, Var{"?o"}, {POS, PSO}));
  h::expect("SELECT * WHERE { ?s ?p ?o } INTERNAL SORT BY ?o",
            h::IndexScan(Var{"?s"}, Var{"?p"}, Var{"?o"}, {OSP, OPS}));

  // Sorted by two variables, this makes the permutation unique.
  h::expect("SELECT * WHERE { ?s ?p ?o } INTERNAL SORT BY ?s ?o",
            h::IndexScan(Var{"?s"}, Var{"?p"}, Var{"?o"}, {SOP}));
  h::expect("SELECT * WHERE { ?s ?p ?o } INTERNAL SORT BY ?s ?p",
            h::IndexScan(Var{"?s"}, Var{"?p"}, Var{"?o"}, {SPO}));
  h::expect("SELECT * WHERE { ?s ?p ?o } INTERNAL SORT BY ?o ?s",
            h::IndexScan(Var{"?s"}, Var{"?p"}, Var{"?o"}, {OSP}));
  h::expect("SELECT * WHERE { ?s ?p ?o } INTERNAL SORT BY ?o ?p",
            h::IndexScan(Var{"?s"}, Var{"?p"}, Var{"?o"}, {OPS}));
  h::expect("SELECT * WHERE { ?s ?p ?o } INTERNAL SORT BY ?p ?s",
            h::IndexScan(Var{"?s"}, Var{"?p"}, Var{"?o"}, {PSO}));
  h::expect("SELECT * WHERE { ?s ?p ?o } INTERNAL SORT BY ?p ?o",
            h::IndexScan(Var{"?s"}, Var{"?p"}, Var{"?o"}, {POS}));
}

TEST(QueryPlanner, CartesianProductJoin) {
  auto scan = h::IndexScanFromStrings;
  h::expect(
      "SELECT ?x ?p ?o WHERE {"
      "<s> <p> ?o . ?a <b> <c> }",
      h::CartesianProductJoin(scan("<s>", "<p>", "?o"),
                              scan("?a", "<b>", "<c>")));
  // This currently fails because of a bug, we have to fix the bug...
  h::expect(
      "SELECT ?x ?p ?o WHERE {"
      "<s> ?p ?o . ?a ?b ?c }",
      h::CartesianProductJoin(scan("<s>", "?p", "?o"), scan("?a", "?b", "?c")));
  h::expect(
      "SELECT * WHERE {"
      "?s <p> <o> . ?s <p2> ?o2 . ?x <b> ?c }",
      h::CartesianProductJoin(
          h::Join(scan("?s", "<p>", "<o>"), scan("?s", "<p2>", "?o2")),
          scan("?x", "<b>", "?c")));
}

namespace {
// A helper function to recreate the internal variables added by the query
// planner for transitive paths.
std::string internalVar(int i) {
  return absl::StrCat(QLEVER_INTERNAL_VARIABLE_QUERY_PLANNER_PREFIX, i);
}
}  // namespace

TEST(QueryPlanner, TransitivePathUnbound) {
  auto scan = h::IndexScanFromStrings;
  TransitivePathSide left{std::nullopt, 0, Variable("?x"), 0};
  TransitivePathSide right{std::nullopt, 1, Variable("?y"), 1};
  h::expect(
      "SELECT ?x ?y WHERE {"
      "?x <p>+ ?y }",
      h::TransitivePath(left, right, 1, std::numeric_limits<size_t>::max(),
                        scan(internalVar(0), "<p>", internalVar(1))));
}

TEST(QueryPlanner, TransitivePathLeftId) {
  auto scan = h::IndexScanFromStrings;
  auto qec = ad_utility::testing::getQec("<s> <p> <o>");

  auto getId = ad_utility::testing::makeGetId(qec->getIndex());

  TransitivePathSide left{std::nullopt, 0, getId("<s>"), 0};
  TransitivePathSide right{std::nullopt, 1, Variable("?y"), 1};
  h::expect(
      "SELECT ?y WHERE {"
      "<s> <p>+ ?y }",
      h::TransitivePath(left, right, 1, std::numeric_limits<size_t>::max(),
                        scan(internalVar(0), "<p>", internalVar(1))),
      qec);
}

TEST(QueryPlanner, TransitivePathRightId) {
  auto scan = h::IndexScanFromStrings;
  auto qec = ad_utility::testing::getQec("<s> <p> <o>");

  auto getId = ad_utility::testing::makeGetId(qec->getIndex());

  TransitivePathSide left{std::nullopt, 1, Variable("?x"), 0};
  TransitivePathSide right{std::nullopt, 0, getId("<o>"), 1};
  h::expect(
      "SELECT ?y WHERE {"
      "?x <p>+ <o> }",
      h::TransitivePath(left, right, 1, std::numeric_limits<size_t>::max(),
                        scan(internalVar(0), "<p>", internalVar(1))),
      qec);
}

TEST(QueryPlanner, TransitivePathBindLeft) {
  auto scan = h::IndexScanFromStrings;
  TransitivePathSide left{std::nullopt, 0, Variable("?x"), 0};
  TransitivePathSide right{std::nullopt, 1, Variable("?y"), 1};
  h::expect(
      "SELECT ?x ?y WHERE {"
      "<s> <p> ?x."
      "?x <p>* ?y }",
      h::TransitivePath(left, right, 0, std::numeric_limits<size_t>::max(),
                        scan("<s>", "<p>", "?x"),
                        scan(internalVar(0), "<p>", internalVar(1))));
}

TEST(QueryPlanner, TransitivePathBindRight) {
  auto scan = h::IndexScanFromStrings;
  TransitivePathSide left{std::nullopt, 1, Variable("?x"), 0};
  TransitivePathSide right{std::nullopt, 0, Variable("?y"), 1};
  h::expect(
      "SELECT ?x ?y WHERE {"
      "?x <p>* ?y."
      "?y <p> <o> }",
      h::TransitivePath(
          left, right, 0, std::numeric_limits<size_t>::max(),
          scan("?y", "<p>", "<o>"),
          scan(internalVar(0), "<p>", internalVar(1), {Permutation::POS})),
      ad_utility::testing::getQec("<x> <p> <o>. <x2> <p> <o2>"));
}

TEST(QueryPlanner, PathSearchSingleTarget) {
  auto scan = h::IndexScanFromStrings;
  auto qec = ad_utility::testing::getQec("<x> <p> <y>. <y> <p> <z>");
  auto getId = ad_utility::testing::makeGetId(qec->getIndex());

  std::vector<Id> sources{getId("<x>")};
  std::vector<Id> targets{getId("<z>")};
  PathSearchConfiguration config{PathSearchAlgorithm::ALL_PATHS,
                                 sources,
                                 targets,
                                 Variable("?start"),
                                 Variable("?end"),
                                 Variable("?path"),
                                 Variable("?edge"),
                                 {}};
  h::expect(
      "PREFIX pathSearch: <https://qlever.cs.uni-freiburg.de/pathSearch/>"
      "SELECT ?start ?end ?path ?edge WHERE {"
      "SERVICE pathSearch: {"
      "_:path pathSearch:algorithm pathSearch:allPaths ;"
      "pathSearch:source <x> ;"
      "pathSearch:target <z> ;"
      "pathSearch:pathColumn ?path ;"
      "pathSearch:edgeColumn ?edge ;"
      "pathSearch:start ?start;"
      "pathSearch:end ?end;"
      "{SELECT * WHERE {"
      "?start <p> ?end."
      "}}}}",
      h::PathSearch(config, true, true, scan("?start", "<p>", "?end")), qec);
}

TEST(QueryPlanner, PathSearchMultipleTargets) {
  auto scan = h::IndexScanFromStrings;
  auto qec = ad_utility::testing::getQec("<x> <p> <y>. <y> <p> <z>");
  auto getId = ad_utility::testing::makeGetId(qec->getIndex());

  std::vector<Id> sources{getId("<x>")};
  std::vector<Id> targets{getId("<y>"), getId("<z>")};
  PathSearchConfiguration config{PathSearchAlgorithm::ALL_PATHS,
                                 sources,
                                 targets,
                                 Variable("?start"),
                                 Variable("?end"),
                                 Variable("?path"),
                                 Variable("?edge"),
                                 {}};
  h::expect(
      "PREFIX pathSearch: <https://qlever.cs.uni-freiburg.de/pathSearch/>"
      "SELECT ?start ?end ?path ?edge WHERE {"
      "SERVICE pathSearch: {"
      "_:path pathSearch:algorithm pathSearch:allPaths ;"
      "pathSearch:source <x> ;"
      "pathSearch:target <y> ;"
      "pathSearch:target <z> ;"
      "pathSearch:pathColumn ?path ;"
      "pathSearch:edgeColumn ?edge ;"
      "pathSearch:start ?start;"
      "pathSearch:end ?end;"
      "{SELECT * WHERE {"
      "?start <p> ?end."
      "}}}}",
      h::PathSearch(config, true, true, scan("?start", "<p>", "?end")), qec);
}

TEST(QueryPlanner, PathSearchMultipleSourcesAndTargets) {
  auto scan = h::IndexScanFromStrings;
  auto qec =
      ad_utility::testing::getQec("<x1> <p> <y>. <x2> <p> <y>. <y> <p> <z>");
  auto getId = ad_utility::testing::makeGetId(qec->getIndex());

  std::vector<Id> sources{getId("<x1>"), getId("<x2>")};
  std::vector<Id> targets{getId("<y>"), getId("<z>")};
  PathSearchConfiguration config{PathSearchAlgorithm::ALL_PATHS,
                                 sources,
                                 targets,
                                 Variable("?start"),
                                 Variable("?end"),
                                 Variable("?path"),
                                 Variable("?edge"),
                                 {}};
  h::expect(
      "PREFIX pathSearch: <https://qlever.cs.uni-freiburg.de/pathSearch/>"
      "SELECT ?start ?end ?path ?edge WHERE {"
      "SERVICE pathSearch: {"
      "_:path pathSearch:algorithm pathSearch:allPaths ;"
      "pathSearch:source <x1> ;"
      "pathSearch:source <x2> ;"
      "pathSearch:target <y> ;"
      "pathSearch:target <z> ;"
      "pathSearch:pathColumn ?path ;"
      "pathSearch:edgeColumn ?edge ;"
      "pathSearch:start ?start;"
      "pathSearch:end ?end;"
      "{SELECT * WHERE {"
      "?start <p> ?end."
      "}}}}",
      h::PathSearch(config, true, true, scan("?start", "<p>", "?end")), qec);
}

TEST(QueryPlanner, PathSearchMultipleSourcesAndTargetsCartesian) {
  auto scan = h::IndexScanFromStrings;
  auto qec =
      ad_utility::testing::getQec("<x1> <p> <y>. <x2> <p> <y>. <y> <p> <z>");
  auto getId = ad_utility::testing::makeGetId(qec->getIndex());

  std::vector<Id> sources{getId("<x1>"), getId("<x2>")};
  std::vector<Id> targets{getId("<y>"), getId("<z>")};
  PathSearchConfiguration config{PathSearchAlgorithm::ALL_PATHS,
                                 sources,
                                 targets,
                                 Variable("?start"),
                                 Variable("?end"),
                                 Variable("?path"),
                                 Variable("?edge"),
                                 {}};
  h::expect(
      "PREFIX pathSearch: <https://qlever.cs.uni-freiburg.de/pathSearch/>"
      "SELECT ?start ?end ?path ?edge WHERE {"
      "SERVICE pathSearch: {"
      "_:path pathSearch:algorithm pathSearch:allPaths ;"
      "pathSearch:source <x1> ;"
      "pathSearch:source <x2> ;"
      "pathSearch:target <y> ;"
      "pathSearch:target <z> ;"
      "pathSearch:pathColumn ?path ;"
      "pathSearch:edgeColumn ?edge ;"
      "pathSearch:start ?start;"
      "pathSearch:end ?end;"
      "pathSearch:cartesian true;"
      "{SELECT * WHERE {"
      "?start <p> ?end."
      "}}}}",
      h::PathSearch(config, true, true, scan("?start", "<p>", "?end")), qec);
}

TEST(QueryPlanner, PathSearchMultipleSourcesAndTargetsNonCartesian) {
  auto scan = h::IndexScanFromStrings;
  auto qec =
      ad_utility::testing::getQec("<x1> <p> <y>. <x2> <p> <y>. <y> <p> <z>");
  auto getId = ad_utility::testing::makeGetId(qec->getIndex());

  std::vector<Id> sources{getId("<x1>"), getId("<x2>")};
  std::vector<Id> targets{getId("<y>"), getId("<z>")};
  PathSearchConfiguration config{PathSearchAlgorithm::ALL_PATHS,
                                 sources,
                                 targets,
                                 Variable("?start"),
                                 Variable("?end"),
                                 Variable("?path"),
                                 Variable("?edge"),
                                 {},
                                 false};
  h::expect(
      "PREFIX pathSearch: <https://qlever.cs.uni-freiburg.de/pathSearch/>"
      "SELECT ?start ?end ?path ?edge WHERE {"
      "SERVICE pathSearch: {"
      "_:path pathSearch:algorithm pathSearch:allPaths ;"
      "pathSearch:source <x1> ;"
      "pathSearch:source <x2> ;"
      "pathSearch:target <y> ;"
      "pathSearch:target <z> ;"
      "pathSearch:pathColumn ?path ;"
      "pathSearch:edgeColumn ?edge ;"
      "pathSearch:start ?start;"
      "pathSearch:end ?end;"
      "pathSearch:cartesian false;"
      "{SELECT * WHERE {"
      "?start <p> ?end."
      "}}}}",
      h::PathSearch(config, true, true, scan("?start", "<p>", "?end")), qec);
}

// _____________________________________________________________________________
TEST(QueryPlanner, numPathsPerTarget) {
  auto scan = h::IndexScanFromStrings;
  auto qec =
      ad_utility::testing::getQec("<x1> <p> <y>. <x2> <p> <y>. <y> <p> <z>");
  auto getId = ad_utility::testing::makeGetId(qec->getIndex());

  std::vector<Id> sources{getId("<x1>"), getId("<x2>")};
  std::vector<Id> targets{getId("<y>"), getId("<z>")};
  PathSearchConfiguration config{PathSearchAlgorithm::ALL_PATHS,
                                 sources,
                                 targets,
                                 Variable("?start"),
                                 Variable("?end"),
                                 Variable("?path"),
                                 Variable("?edge"),
                                 {},
                                 true,
                                 1};
  h::expect(
      "PREFIX pathSearch: <https://qlever.cs.uni-freiburg.de/pathSearch/>"
      "SELECT ?start ?end ?path ?edge WHERE {"
      "SERVICE pathSearch: {"
      "_:path pathSearch:algorithm pathSearch:allPaths ;"
      "pathSearch:source <x1> ;"
      "pathSearch:source <x2> ;"
      "pathSearch:target <y> ;"
      "pathSearch:target <z> ;"
      "pathSearch:pathColumn ?path ;"
      "pathSearch:edgeColumn ?edge ;"
      "pathSearch:start ?start;"
      "pathSearch:end ?end;"
      "pathSearch:numPathsPerTarget 1;"
      "{SELECT * WHERE {"
      "?start <p> ?end."
      "}}}}",
      h::PathSearch(config, true, true, scan("?start", "<p>", "?end")), qec);
}

TEST(QueryPlanner, PathSearchWithEdgeProperties) {
  auto scan = h::IndexScanFromStrings;
  auto join = h::Join;
  auto qec = ad_utility::testing::getQec(
      "<x> <p1> <m1>. <m1> <p2> <y>. <y> <p1> <m2>. <m2> <p2> <z>");
  auto getId = ad_utility::testing::makeGetId(qec->getIndex());

  std::vector<Id> sources{getId("<x>")};
  std::vector<Id> targets{getId("<z>")};
  PathSearchConfiguration config{PathSearchAlgorithm::ALL_PATHS,
                                 sources,
                                 targets,
                                 Variable("?start"),
                                 Variable("?end"),
                                 Variable("?path"),
                                 Variable("?edge"),
                                 {Variable("?middle")}};
  h::expect(
      "PREFIX pathSearch: <https://qlever.cs.uni-freiburg.de/pathSearch/>"
      "SELECT ?start ?end ?path ?edge WHERE {"
      "SERVICE pathSearch: {"
      "_:path pathSearch:algorithm pathSearch:allPaths ;"
      "pathSearch:source <x> ;"
      "pathSearch:target <z> ;"
      "pathSearch:pathColumn ?path ;"
      "pathSearch:edgeColumn ?edge ;"
      "pathSearch:start ?start;"
      "pathSearch:end ?end;"
      "pathSearch:edgeProperty ?middle;"
      "{SELECT * WHERE {"
      "?start <p1> ?middle."
      "?middle <p2> ?end."
      "}}}}",
      h::PathSearch(config, true, true,
                    h::Sort(join(scan("?start", "<p1>", "?middle"),
                                 scan("?middle", "<p2>", "?end")))),
      qec);
}

TEST(QueryPlanner, PathSearchWithMultipleEdgePropertiesAndTargets) {
  auto scan = h::IndexScanFromStrings;
  auto join = h::UnorderedJoins;
  auto qec = ad_utility::testing::getQec(
      "<x> <p1> <m1>."
      "<m1> <p3> <n1>."
      "<m1> <p2> <y>."
      "<y> <p1> <m2>."
      "<m2> <p3> <n2>."
      "<m2> <p2> <z>");
  auto getId = ad_utility::testing::makeGetId(qec->getIndex());

  std::vector<Id> sources{getId("<x>")};
  std::vector<Id> targets{getId("<z>"), getId("<y>")};
  PathSearchConfiguration config{
      PathSearchAlgorithm::ALL_PATHS,
      sources,
      targets,
      Variable("?start"),
      Variable("?end"),
      Variable("?path"),
      Variable("?edge"),
      {Variable("?middle"), Variable("?middleAttribute")}};
  h::expect(
      "PREFIX pathSearch: <https://qlever.cs.uni-freiburg.de/pathSearch/>"
      "SELECT ?start ?end ?path ?edge WHERE {"
      "SERVICE pathSearch: {"
      "_:path pathSearch:algorithm pathSearch:allPaths ;"
      "pathSearch:source <x> ;"
      "pathSearch:target <z> ;"
      "pathSearch:target <y> ;"
      "pathSearch:pathColumn ?path ;"
      "pathSearch:edgeColumn ?edge ;"
      "pathSearch:start ?start;"
      "pathSearch:end ?end;"
      "pathSearch:edgeProperty ?middle;"
      "pathSearch:edgeProperty ?middleAttribute;"
      "{SELECT * WHERE {"
      "?start <p1> ?middle."
      "?middle <p3> ?middleAttribute."
      "?middle <p2> ?end."
      "}}}}",
      h::PathSearch(config, true, true,
                    h::Sort(join(scan("?start", "<p1>", "?middle"),
                                 scan("?middle", "<p3>", "?middleAttribute"),
                                 scan("?middle", "<p2>", "?end")))),
      qec);
}

TEST(QueryPlanner, PathSearchJoinOnEdgeProperty) {
  auto scan = h::IndexScanFromStrings;
  auto join = h::Join;
  auto qec = ad_utility::testing::getQec(
      "<x> <p1> <m1>. <m1> <p2> <y>. <y> <p1> <m2>. <m2> <p2> <z>");
  auto getId = ad_utility::testing::makeGetId(qec->getIndex());

  std::vector<Id> sources{getId("<x>")};
  std::vector<Id> targets{getId("<z>")};
  PathSearchConfiguration config{PathSearchAlgorithm::ALL_PATHS,
                                 sources,
                                 targets,
                                 Variable("?start"),
                                 Variable("?end"),
                                 Variable("?path"),
                                 Variable("?edge"),
                                 {Variable("?middle")}};
  h::expect(
      "PREFIX pathSearch: <https://qlever.cs.uni-freiburg.de/pathSearch/>"
      "SELECT ?start ?end ?path ?edge WHERE {"
      "VALUES ?middle {<m1>} "
      "SERVICE pathSearch: {"
      "_:path pathSearch:algorithm pathSearch:allPaths ;"
      "pathSearch:source <x> ;"
      "pathSearch:target <z> ;"
      "pathSearch:pathColumn ?path ;"
      "pathSearch:edgeColumn ?edge ;"
      "pathSearch:start ?start;"
      "pathSearch:end ?end;"
      "pathSearch:edgeProperty ?middle;"
      "{SELECT * WHERE {"
      "?start <p1> ?middle."
      "?middle <p2> ?end."
      "}}}}",
      join(h::Sort(h::ValuesClause("VALUES (?middle) { (<m1>) }")),
           h::Sort(
               h::PathSearch(config, true, true,
                             h::Sort(join(scan("?start", "<p1>", "?middle"),
                                          scan("?middle", "<p2>", "?end")))))),
      qec);
}

TEST(QueryPlanner, PathSearchSourceBound) {
  auto scan = h::IndexScanFromStrings;
  auto qec = ad_utility::testing::getQec("<x> <p> <y>. <y> <p> <z>");
  auto getId = ad_utility::testing::makeGetId(qec->getIndex());

  Variable sources{"?source"};
  std::vector<Id> targets{getId("<z>")};
  PathSearchConfiguration config{PathSearchAlgorithm::ALL_PATHS,
                                 sources,
                                 targets,
                                 Variable("?start"),
                                 Variable("?end"),
                                 Variable("?path"),
                                 Variable("?edge"),
                                 {}};
  h::expect(
      "PREFIX pathSearch: <https://qlever.cs.uni-freiburg.de/pathSearch/>"
      "SELECT ?start ?end ?path ?edge WHERE {"
      "VALUES ?source {<x>}"
      "SERVICE pathSearch: {"
      "_:path pathSearch:algorithm pathSearch:allPaths ;"
      "pathSearch:source ?source ;"
      "pathSearch:target <z> ;"
      "pathSearch:pathColumn ?path ;"
      "pathSearch:edgeColumn ?edge ;"
      "pathSearch:start ?start;"
      "pathSearch:end ?end;"
      "{SELECT * WHERE {"
      "?start <p> ?end."
      "}}}}",
      h::PathSearch(config, true, true, scan("?start", "<p>", "?end"),
                    h::ValuesClause("VALUES (?source) { (<x>) }")),
      qec);
}

TEST(QueryPlanner, PathSearchTargetBound) {
  auto scan = h::IndexScanFromStrings;
  auto qec = ad_utility::testing::getQec("<x> <p> <y>. <y> <p> <z>");
  auto getId = ad_utility::testing::makeGetId(qec->getIndex());

  std::vector<Id> sources{getId("<x>")};
  Variable targets{"?target"};
  PathSearchConfiguration config{PathSearchAlgorithm::ALL_PATHS,
                                 sources,
                                 targets,
                                 Variable("?start"),
                                 Variable("?end"),
                                 Variable("?path"),
                                 Variable("?edge"),
                                 {}};
  h::expect(
      "PREFIX pathSearch: <https://qlever.cs.uni-freiburg.de/pathSearch/>"
      "SELECT ?start ?end ?path ?edge WHERE {"
      "VALUES ?target {<z>}"
      "SERVICE pathSearch: {"
      "_:path pathSearch:algorithm pathSearch:allPaths ;"
      "pathSearch:source <x> ;"
      "pathSearch:target ?target ;"
      "pathSearch:pathColumn ?path ;"
      "pathSearch:edgeColumn ?edge ;"
      "pathSearch:start ?start;"
      "pathSearch:end ?end;"
      "{SELECT * WHERE {"
      "?start <p> ?end."
      "}}}}",
      h::PathSearch(config, true, true, scan("?start", "<p>", "?end"),
                    h::ValuesClause("VALUES (?target) { (<z>) }")),
      qec);
}

TEST(QueryPlanner, PathSearchBothBound) {
  auto scan = h::IndexScanFromStrings;
  auto qec = ad_utility::testing::getQec("<x> <p> <y>. <y> <p> <z>");
  auto getId = ad_utility::testing::makeGetId(qec->getIndex());

  Variable sources{"?source"};
  Variable targets{"?target"};
  PathSearchConfiguration config{PathSearchAlgorithm::ALL_PATHS,
                                 sources,
                                 targets,
                                 Variable("?start"),
                                 Variable("?end"),
                                 Variable("?path"),
                                 Variable("?edge"),
                                 {}};
  h::expect(
      "PREFIX pathSearch: <https://qlever.cs.uni-freiburg.de/pathSearch/>"
      "SELECT ?start ?end ?path ?edge WHERE {"
      "VALUES (?source ?target) {(<x> <z>)}"
      "SERVICE pathSearch: {"
      "_:path pathSearch:algorithm pathSearch:allPaths ;"
      "pathSearch:source ?source ;"
      "pathSearch:target ?target ;"
      "pathSearch:pathColumn ?path ;"
      "pathSearch:edgeColumn ?edge ;"
      "pathSearch:start ?start;"
      "pathSearch:end ?end;"
      "{SELECT * WHERE {"
      "?start <p> ?end."
      "}}}}",
      h::PathSearch(config, true, true, scan("?start", "<p>", "?end"),
                    h::ValuesClause("VALUES (?source\t?target) { (<x> <z>) }")),
      qec);
}

TEST(QueryPlanner, PathSearchBothBoundIndividually) {
  auto scan = h::IndexScanFromStrings;
  auto qec = ad_utility::testing::getQec("<x> <p> <y>. <y> <p> <z>");
  auto getId = ad_utility::testing::makeGetId(qec->getIndex());

  Variable sources{"?source"};
  Variable targets{"?target"};
  PathSearchConfiguration config{PathSearchAlgorithm::ALL_PATHS,
                                 sources,
                                 targets,
                                 Variable("?start"),
                                 Variable("?end"),
                                 Variable("?path"),
                                 Variable("?edge"),
                                 {}};
  h::expect(
      "PREFIX pathSearch: <https://qlever.cs.uni-freiburg.de/pathSearch/>"
      "SELECT ?start ?end ?path ?edge WHERE {"
      "VALUES (?source) {(<x>)}"
      "VALUES (?target) {(<z>)}"
      "SERVICE pathSearch: {"
      "_:path pathSearch:algorithm pathSearch:allPaths ;"
      "pathSearch:source ?source ;"
      "pathSearch:target ?target ;"
      "pathSearch:pathColumn ?path ;"
      "pathSearch:edgeColumn ?edge ;"
      "pathSearch:start ?start;"
      "pathSearch:end ?end;"
      "{SELECT * WHERE {"
      "?start <p> ?end."
      "}}}}",
      h::PathSearch(config, true, true, scan("?start", "<p>", "?end"),
                    h::ValuesClause("VALUES (?source) { (<x>) }"),
                    h::ValuesClause("VALUES (?target) { (<z>) }")),
      qec);
}

// __________________________________________________________________________
TEST(QueryPlanner, PathSearchMissingStart) {
  auto qec = ad_utility::testing::getQec("<x> <p> <y>. <y> <p> <z>");
  auto getId = ad_utility::testing::makeGetId(qec->getIndex());

  auto query =
      "PREFIX pathSearch: <https://qlever.cs.uni-freiburg.de/pathSearch/>"
      "SELECT ?start ?end ?path ?edge WHERE {"
      "SERVICE pathSearch: {"
      "_:path pathSearch:algorithm pathSearch:allPaths ;"
      "pathSearch:source <x> ;"
      "pathSearch:target <z> ;"
      "pathSearch:pathColumn ?path ;"
      "pathSearch:edgeColumn ?edge ;"
      "pathSearch:end ?end;"
      "{SELECT * WHERE {"
      "?start <p> ?end."
      "}}}}";
  AD_EXPECT_THROW_WITH_MESSAGE_AND_TYPE(h::parseAndPlan(std::move(query), qec),
                                        HasSubstr("Missing parameter <start>"),
                                        parsedQuery::PathSearchException);
}

// __________________________________________________________________________
TEST(QueryPlanner, PathSearchMultipleStarts) {
  auto qec = ad_utility::testing::getQec("<x> <p> <y>. <y> <p> <z>");
  auto getId = ad_utility::testing::makeGetId(qec->getIndex());

  auto query =
      "PREFIX pathSearch: <https://qlever.cs.uni-freiburg.de/pathSearch/>"
      "SELECT ?start ?end ?path ?edge WHERE {"
      "SERVICE pathSearch: {"
      "_:path pathSearch:algorithm pathSearch:allPaths ;"
      "pathSearch:source <x> ;"
      "pathSearch:target <z> ;"
      "pathSearch:pathColumn ?path ;"
      "pathSearch:edgeColumn ?edge ;"
      "pathSearch:start ?start1;"
      "pathSearch:start ?start2;"
      "pathSearch:end ?end;"
      "{SELECT * WHERE {"
      "?start <p> ?end."
      "}}}}";
  AD_EXPECT_THROW_WITH_MESSAGE_AND_TYPE(
      h::parseAndPlan(std::move(query), qec),
      HasSubstr("parameter <start> has already been set "
                "to variable: '?start1'. New variable: '?start2'"),
      parsedQuery::MagicServiceException);
}

// __________________________________________________________________________
TEST(QueryPlanner, PathSearchMissingEnd) {
  auto qec = ad_utility::testing::getQec("<x> <p> <y>. <y> <p> <z>");
  auto getId = ad_utility::testing::makeGetId(qec->getIndex());

  auto query =
      "PREFIX pathSearch: <https://qlever.cs.uni-freiburg.de/pathSearch/>"
      "SELECT ?start ?end ?path ?edge WHERE {"
      "SERVICE pathSearch: {"
      "_:path pathSearch:algorithm pathSearch:allPaths ;"
      "pathSearch:source <x> ;"
      "pathSearch:target <z> ;"
      "pathSearch:pathColumn ?path ;"
      "pathSearch:edgeColumn ?edge ;"
      "pathSearch:start ?start;"
      "{SELECT * WHERE {"
      "?start <p> ?end."
      "}}}}";
  AD_EXPECT_THROW_WITH_MESSAGE_AND_TYPE(h::parseAndPlan(std::move(query), qec),
                                        HasSubstr("Missing parameter <end>"),
                                        parsedQuery::PathSearchException);
}

// __________________________________________________________________________
TEST(QueryPlanner, PathSearchMultipleEnds) {
  auto qec = ad_utility::testing::getQec("<x> <p> <y>. <y> <p> <z>");
  auto getId = ad_utility::testing::makeGetId(qec->getIndex());

  auto query =
      "PREFIX pathSearch: <https://qlever.cs.uni-freiburg.de/pathSearch/>"
      "SELECT ?start ?end ?path ?edge WHERE {"
      "SERVICE pathSearch: {"
      "_:path pathSearch:algorithm pathSearch:allPaths ;"
      "pathSearch:source <x> ;"
      "pathSearch:target <z> ;"
      "pathSearch:pathColumn ?path ;"
      "pathSearch:edgeColumn ?edge ;"
      "pathSearch:start ?start;"
      "pathSearch:end ?end1;"
      "pathSearch:end ?end2;"
      "{SELECT * WHERE {"
      "?start <p> ?end."
      "}}}}";
  AD_EXPECT_THROW_WITH_MESSAGE_AND_TYPE(
      h::parseAndPlan(std::move(query), qec),
      HasSubstr("parameter <end> has already been set "
                "to variable: '?end1'. New variable: '?end2'"),
      parsedQuery::MagicServiceException);
}

// __________________________________________________________________________
TEST(QueryPlanner, PathSearchStartNotVariable) {
  auto qec = ad_utility::testing::getQec("<x> <p> <y>. <y> <p> <z>");
  auto getId = ad_utility::testing::makeGetId(qec->getIndex());

  auto query =
      "PREFIX pathSearch: <https://qlever.cs.uni-freiburg.de/pathSearch/>"
      "SELECT ?start ?end ?path ?edge WHERE {"
      "SERVICE pathSearch: {"
      "_:path pathSearch:algorithm pathSearch:allPaths ;"
      "pathSearch:source <x> ;"
      "pathSearch:target <z> ;"
      "pathSearch:pathColumn ?path ;"
      "pathSearch:edgeColumn ?edge ;"
      "pathSearch:start <error>;"
      "pathSearch:end ?end;"
      "{SELECT * WHERE {"
      "?start <p> ?end."
      "}}}}";
  AD_EXPECT_THROW_WITH_MESSAGE_AND_TYPE(
      h::parseAndPlan(std::move(query), qec),
      HasSubstr("The value <error> for parameter <start>"),
      parsedQuery::MagicServiceException);
}

// __________________________________________________________________________
TEST(QueryPlanner, PathSearchPredicateNotIri) {
  auto qec = ad_utility::testing::getQec("<x> <p> <y>. <y> <p> <z>");
  auto getId = ad_utility::testing::makeGetId(qec->getIndex());

  auto query =
      "PREFIX pathSearch: <https://qlever.cs.uni-freiburg.de/pathSearch/>"
      "SELECT ?start ?end ?path ?edge WHERE {"
      "SERVICE pathSearch: {"
      "_:path ?algorithm pathSearch:allPaths ;"
      "pathSearch:source <x> ;"
      "pathSearch:target <z> ;"
      "pathSearch:pathColumn ?path ;"
      "pathSearch:edgeColumn ?edge ;"
      "pathSearch:start ?start;"
      "pathSearch:end ?end;"
      "{SELECT * WHERE {"
      "?start <p> ?end."
      "}}}}";
  AD_EXPECT_THROW_WITH_MESSAGE_AND_TYPE(h::parseAndPlan(std::move(query), qec),
                                        HasSubstr("Parameters must be IRIs"),
                                        parsedQuery::MagicServiceException);
}

// __________________________________________________________________________
TEST(QueryPlanner, PathSearchUnsupportedArgument) {
  auto qec = ad_utility::testing::getQec("<x> <p> <y>. <y> <p> <z>");
  auto getId = ad_utility::testing::makeGetId(qec->getIndex());

  auto query =
      "PREFIX pathSearch: <https://qlever.cs.uni-freiburg.de/pathSearch/>"
      "SELECT ?start ?end ?path ?edge WHERE {"
      "SERVICE pathSearch: {"
      "_:path pathSearch:algorithm pathSearch:allPaths ;"
      "<unsupportedArgument> ?error;"
      "pathSearch:source <x> ;"
      "pathSearch:target <z> ;"
      "pathSearch:pathColumn ?path ;"
      "pathSearch:edgeColumn ?edge ;"
      "pathSearch:start ?start;"
      "pathSearch:end ?end;"
      "{SELECT * WHERE {"
      "?start <p> ?end."
      "}}}}";
  AD_EXPECT_THROW_WITH_MESSAGE_AND_TYPE(
      h::parseAndPlan(std::move(query), qec),
      HasSubstr("Unsupported argument <unsupportedArgument> in PathSearch"),
      parsedQuery::PathSearchException);
}

// __________________________________________________________________________
TEST(QueryPlanner, PathSearchTwoVariablesForSource) {
  auto qec = ad_utility::testing::getQec("<x> <p> <y>. <y> <p> <z>");
  auto getId = ad_utility::testing::makeGetId(qec->getIndex());

  auto query =
      "PREFIX pathSearch: <https://qlever.cs.uni-freiburg.de/pathSearch/>"
      "SELECT ?start ?end ?path ?edge WHERE {"
      "SERVICE pathSearch: {"
      "_:path pathSearch:algorithm pathSearch:allPaths ;"
      "pathSearch:source ?source1 ;"
      "pathSearch:source ?source2 ;"
      "pathSearch:target <z> ;"
      "pathSearch:pathColumn ?path ;"
      "pathSearch:edgeColumn ?edge ;"
      "pathSearch:start ?start;"
      "pathSearch:end ?end;"
      "{SELECT * WHERE {"
      "?start <p> ?end."
      "}}}}";
  AD_EXPECT_THROW_WITH_MESSAGE_AND_TYPE(
      h::parseAndPlan(std::move(query), qec),
      HasSubstr("Only one variable is allowed per search side"),
      parsedQuery::PathSearchException);
}

// __________________________________________________________________________
TEST(QueryPlanner, PathSearchUnsupportedElement) {
  auto qec = ad_utility::testing::getQec("<x> <p> <y>. <y> <p> <z>");
  auto getId = ad_utility::testing::makeGetId(qec->getIndex());

  auto query =
      "PREFIX pathSearch: <https://qlever.cs.uni-freiburg.de/pathSearch/>"
      "SELECT ?start ?end ?path ?edge WHERE {"
      "SERVICE pathSearch: {"
      "_:path pathSearch:algorithm pathSearch:allPaths ;"
      "pathSearch:source ?source1 ;"
      "pathSearch:source ?source2 ;"
      "pathSearch:target <z> ;"
      "pathSearch:pathColumn ?path ;"
      "pathSearch:edgeColumn ?edge ;"
      "pathSearch:start ?start;"
      "pathSearch:end ?end;"
      "VALUES ?middle {<m1>}"
      "{SELECT * WHERE {"
      "?start <p> ?end."
      "}}}}";
  AD_EXPECT_THROW_WITH_MESSAGE_AND_TYPE(
      h::parseAndPlan(std::move(query), qec),
      HasSubstr("Unsupported element in pathSearch"),
      parsedQuery::PathSearchException);
}

// __________________________________________________________________________
TEST(QueryPlanner, PathSearchUnsupportedAlgorithm) {
  auto qec = ad_utility::testing::getQec("<x> <p> <y>. <y> <p> <z>");
  auto getId = ad_utility::testing::makeGetId(qec->getIndex());

  auto query =
      "PREFIX pathSearch: <https://qlever.cs.uni-freiburg.de/pathSearch/>"
      "SELECT ?start ?end ?path ?edge WHERE {"
      "SERVICE pathSearch: {"
      "_:path pathSearch:algorithm pathSearch:shortestPath ;"
      "pathSearch:source ?source1 ;"
      "pathSearch:source ?source2 ;"
      "pathSearch:target <z> ;"
      "pathSearch:pathColumn ?path ;"
      "pathSearch:edgeColumn ?edge ;"
      "pathSearch:start ?start;"
      "pathSearch:end ?end;"
      "{SELECT * WHERE {"
      "?start <p> ?end."
      "}}}}";
  AD_EXPECT_THROW_WITH_MESSAGE_AND_TYPE(
      h::parseAndPlan(std::move(query), qec),
      HasSubstr("Unsupported algorithm in pathSearch"),
      parsedQuery::PathSearchException);
}

// __________________________________________________________________________
TEST(QueryPlanner, PathSearchWrongArgumentCartesian) {
  auto qec = ad_utility::testing::getQec("<x> <p> <y>. <y> <p> <z>");
  auto getId = ad_utility::testing::makeGetId(qec->getIndex());

  auto query =
      "PREFIX pathSearch: <https://qlever.cs.uni-freiburg.de/pathSearch/>"
      "SELECT ?start ?end ?path ?edge WHERE {"
      "SERVICE pathSearch: {"
      "_:path pathSearch:algorithm pathSearch:allPaths ;"
      "pathSearch:source ?source1 ;"
      "pathSearch:source ?source2 ;"
      "pathSearch:target <z> ;"
      "pathSearch:pathColumn ?path ;"
      "pathSearch:edgeColumn ?edge ;"
      "pathSearch:start ?start;"
      "pathSearch:end ?end;"
      "pathSearch:cartesian <false>;"
      "{SELECT * WHERE {"
      "?start <p> ?end."
      "}}}}";
  AD_EXPECT_THROW_WITH_MESSAGE_AND_TYPE(
      h::parseAndPlan(std::move(query), qec),
      HasSubstr("The parameter <cartesian> expects a boolean"),
      parsedQuery::PathSearchException);
}

// __________________________________________________________________________
TEST(QueryPlanner, PathSearchWrongArgumentNumPathsPerTarget) {
  auto qec = ad_utility::testing::getQec("<x> <p> <y>. <y> <p> <z>");
  auto getId = ad_utility::testing::makeGetId(qec->getIndex());

  auto query =
      "PREFIX pathSearch: <https://qlever.cs.uni-freiburg.de/pathSearch/>"
      "SELECT ?start ?end ?path ?edge WHERE {"
      "SERVICE pathSearch: {"
      "_:path pathSearch:algorithm pathSearch:allPaths ;"
      "pathSearch:source ?source1 ;"
      "pathSearch:source ?source2 ;"
      "pathSearch:target <z> ;"
      "pathSearch:pathColumn ?path ;"
      "pathSearch:edgeColumn ?edge ;"
      "pathSearch:start ?start;"
      "pathSearch:end ?end;"
      "pathSearch:numPathsPerTarget <five>;"
      "{SELECT * WHERE {"
      "?start <p> ?end."
      "}}}}";
  AD_EXPECT_THROW_WITH_MESSAGE_AND_TYPE(
      h::parseAndPlan(std::move(query), qec),
      HasSubstr("The parameter <numPathsPerTarget> expects an integer"),
      parsedQuery::PathSearchException);
}

// __________________________________________________________________________
TEST(QueryPlanner, PathSearchWrongArgumentAlgorithm) {
  auto qec = ad_utility::testing::getQec("<x> <p> <y>. <y> <p> <z>");
  auto getId = ad_utility::testing::makeGetId(qec->getIndex());

  auto query =
      "PREFIX pathSearch: <https://qlever.cs.uni-freiburg.de/pathSearch/>"
      "SELECT ?start ?end ?path ?edge WHERE {"
      "SERVICE pathSearch: {"
      "_:path pathSearch:algorithm 1 ;"
      "pathSearch:source ?source1 ;"
      "pathSearch:source ?source2 ;"
      "pathSearch:target <z> ;"
      "pathSearch:pathColumn ?path ;"
      "pathSearch:edgeColumn ?edge ;"
      "pathSearch:start ?start;"
      "pathSearch:end ?end;"
      "{SELECT * WHERE {"
      "?start <p> ?end."
      "}}}}";
  AD_EXPECT_THROW_WITH_MESSAGE_AND_TYPE(
      h::parseAndPlan(std::move(query), qec),
      HasSubstr("The <algorithm> value has to be an IRI"),
      parsedQuery::PathSearchException);
}

// __________________________________________________________________________
TEST(QueryPlanner, SpatialJoinService) {
  auto scan = h::IndexScanFromStrings;
  using V = Variable;
  auto S2 = SpatialJoinAlgorithm::S2_GEOMETRY;
  auto Basel = SpatialJoinAlgorithm::BASELINE;
  auto BBox = SpatialJoinAlgorithm::BOUNDING_BOX;
  PayloadVariables emptyPayload{};

  // Simple base cases
  h::expect(
      "PREFIX spatialSearch: <https://qlever.cs.uni-freiburg.de/spatialSearch/>"
      "SELECT * WHERE {"
      "?x <p> ?y."
      "SERVICE spatialSearch: {"
      "_:config spatialSearch:algorithm spatialSearch:s2 ;"
      "spatialSearch:left ?y ;"
      "spatialSearch:right ?b ;"
      "spatialSearch:maxDistance 1 . "
      "{ ?a <p> ?b } }}",
      h::SpatialJoin(1, -1, V{"?y"}, V{"?b"}, std::nullopt, emptyPayload, S2,
                     scan("?x", "<p>", "?y"), scan("?a", "<p>", "?b")));
  h::expect(
      "PREFIX spatialSearch: <https://qlever.cs.uni-freiburg.de/spatialSearch/>"
      "SELECT * WHERE {"
      "?x <p> ?y."
      "SERVICE spatialSearch: {"
      "_:config spatialSearch:left ?y ;"
      "spatialSearch:right ?b ;"
      "spatialSearch:maxDistance 1 . "
      "{ ?a <p> ?b } }}",
      h::SpatialJoin(1, -1, V{"?y"}, V{"?b"}, std::nullopt, emptyPayload, S2,
                     scan("?x", "<p>", "?y"), scan("?a", "<p>", "?b")));
  h::expect(
      "PREFIX spatialSearch: <https://qlever.cs.uni-freiburg.de/spatialSearch/>"
      "SELECT * WHERE {"
      "?x <p> ?y."
      "SERVICE spatialSearch: {"
      "_:config spatialSearch:algorithm spatialSearch:baseline ;"
      "spatialSearch:left ?y ;"
      "spatialSearch:right ?b ;"
      "spatialSearch:maxDistance 1 . "
      "{ ?a <p> ?b } }}",
      h::SpatialJoin(1, -1, V{"?y"}, V{"?b"}, std::nullopt, emptyPayload, Basel,
                     scan("?x", "<p>", "?y"), scan("?a", "<p>", "?b")));
  h::expect(
      "PREFIX spatialSearch: <https://qlever.cs.uni-freiburg.de/spatialSearch/>"
      "SELECT * WHERE {"
      "?x <p> ?y."
      "SERVICE spatialSearch: {"
      "_:config spatialSearch:algorithm spatialSearch:boundingBox ;"
      "spatialSearch:left ?y ;"
      "spatialSearch:right ?b ;"
      "spatialSearch:maxDistance 100 . "
      "{ ?a <p> ?b } }}",
      h::SpatialJoin(100, -1, V{"?y"}, V{"?b"}, std::nullopt, emptyPayload,
                     BBox, scan("?x", "<p>", "?y"), scan("?a", "<p>", "?b")));
  h::expect(
      "PREFIX spatialSearch: <https://qlever.cs.uni-freiburg.de/spatialSearch/>"
      "SELECT * WHERE {"
      "?x <p> ?y."
      "SERVICE spatialSearch: {"
      "_:config spatialSearch:algorithm spatialSearch:s2 ;"
      "spatialSearch:left ?y ;"
      "spatialSearch:right ?b ;"
      "spatialSearch:maxDistance 100 ;"
      "spatialSearch:numNearestNeighbors 2 ;"
      "spatialSearch:bindDistance ?dist ."
      "{ ?a <p> ?b } }}",
      h::SpatialJoin(100, 2, V{"?y"}, V{"?b"}, V{"?dist"}, emptyPayload, S2,
                     scan("?x", "<p>", "?y"), scan("?a", "<p>", "?b")));
  h::expect(
      "PREFIX spatialSearch: <https://qlever.cs.uni-freiburg.de/spatialSearch/>"
      "SELECT * WHERE {"
      "?x <p> ?y."
      "SERVICE spatialSearch: {"
      "_:config spatialSearch:algorithm spatialSearch:s2 ;"
      "spatialSearch:right ?b ;"
      "spatialSearch:numNearestNeighbors 5 . "
      "_:config spatialSearch:left ?y ."
      "{ ?a <p> ?b } }}",
      h::SpatialJoin(-1, 5, V{"?y"}, V{"?b"}, std::nullopt, emptyPayload, S2,
                     scan("?x", "<p>", "?y"), scan("?a", "<p>", "?b")));
}

TEST(QueryPlanner, SpatialJoinServicePayloadVars) {
  // Test the <payload> option which allows selecting columns from the graph
  // pattern inside the service.

  auto scan = h::IndexScanFromStrings;
  using V = Variable;
  auto S2 = SpatialJoinAlgorithm::S2_GEOMETRY;
  using PV = PayloadVariables;

  h::expect(
      "PREFIX spatialSearch: <https://qlever.cs.uni-freiburg.de/spatialSearch/>"
      "SELECT * WHERE {"
      "?x <p> ?y."
      "SERVICE spatialSearch: {"
      "_:config spatialSearch:algorithm spatialSearch:s2 ;"
      "spatialSearch:right ?b ;"
      "spatialSearch:bindDistance ?dist ;"
      "spatialSearch:numNearestNeighbors 5 . "
      "_:config spatialSearch:left ?y ."
      "_:config spatialSearch:payload ?a ."
      "{ ?a <p> ?b } }}",
      h::SpatialJoin(-1, 5, V{"?y"}, V{"?b"}, V{"?dist"},
                     PV{std::vector<V>{V{"?a"}}}, S2, scan("?x", "<p>", "?y"),
                     scan("?a", "<p>", "?b")));
  h::expect(
      "PREFIX spatialSearch: <https://qlever.cs.uni-freiburg.de/spatialSearch/>"
      "SELECT * WHERE {"
      "?x <p> ?y."
      "SERVICE spatialSearch: {"
      "_:config spatialSearch:algorithm spatialSearch:s2 ;"
      "spatialSearch:right ?b ;"
      "spatialSearch:bindDistance ?dist ;"
      "spatialSearch:numNearestNeighbors 5 . "
      "_:config spatialSearch:left ?y ."
      "_:config spatialSearch:payload ?a , ?a2 ."
      "{ ?a <p> ?a2 . ?a2 <p> ?b } }}",
      h::SpatialJoin(
          -1, 5, V{"?y"}, V{"?b"}, V{"?dist"},
          PV{std::vector<V>{V{"?a"}, V{"?a2"}}}, S2, scan("?x", "<p>", "?y"),
          h::Join(scan("?a", "<p>", "?a2"), scan("?a2", "<p>", "?b"))));

  // Right variable and duplicates are possible (silently deduplicated during
  // query result computation)
  h::expect(
      "PREFIX spatialSearch: <https://qlever.cs.uni-freiburg.de/spatialSearch/>"
      "SELECT * WHERE {"
      "?x <p> ?y."
      "SERVICE spatialSearch: {"
      "_:config spatialSearch:algorithm spatialSearch:s2 ;"
      "spatialSearch:right ?b ;"
      "spatialSearch:bindDistance ?dist ;"
      "spatialSearch:numNearestNeighbors 5 . "
      "_:config spatialSearch:left ?y ."
      "_:config spatialSearch:payload ?a, ?a, ?b, ?a2 ."
      "{ ?a <p> ?a2 . ?a2 <p> ?b } }}",
      h::SpatialJoin(
          -1, 5, V{"?y"}, V{"?b"}, V{"?dist"},
          PV{std::vector<V>{V{"?a"}, V{"?a"}, V{"?b"}, V{"?a2"}}}, S2,
          scan("?x", "<p>", "?y"),
          h::Join(scan("?a", "<p>", "?a2"), scan("?a2", "<p>", "?b"))));

  // Selecting all payload variables using "all"
  h::expect(
      "PREFIX spatialSearch: <https://qlever.cs.uni-freiburg.de/spatialSearch/>"
      "SELECT * WHERE {"
      "?x <p> ?y."
      "SERVICE spatialSearch: {"
      "_:config spatialSearch:algorithm spatialSearch:s2 ;"
      "spatialSearch:right ?b ;"
      "spatialSearch:bindDistance ?dist ;"
      "spatialSearch:numNearestNeighbors 5 . "
      "_:config spatialSearch:left ?y ."
      "_:config spatialSearch:payload <all> ."
      "{ ?a <p> ?a2 . ?a2 <p> ?b } }}",
      h::SpatialJoin(
          -1, 5, V{"?y"}, V{"?b"}, V{"?dist"}, PayloadVariables::all(), S2,
          scan("?x", "<p>", "?y"),
          h::Join(scan("?a", "<p>", "?a2"), scan("?a2", "<p>", "?b"))));
  h::expect(
      "PREFIX spatialSearch: <https://qlever.cs.uni-freiburg.de/spatialSearch/>"
      "SELECT * WHERE {"
      "?x <p> ?y."
      "SERVICE spatialSearch: {"
      "_:config spatialSearch:algorithm spatialSearch:s2 ;"
      "spatialSearch:right ?b ;"
      "spatialSearch:bindDistance ?dist ;"
      "spatialSearch:numNearestNeighbors 5 . "
      "_:config spatialSearch:left ?y ."
      "_:config spatialSearch:payload spatialSearch:all ."
      "{ ?a <p> ?a2 . ?a2 <p> ?b } }}",
      h::SpatialJoin(
          -1, 5, V{"?y"}, V{"?b"}, V{"?dist"}, PayloadVariables::all(), S2,
          scan("?x", "<p>", "?y"),
          h::Join(scan("?a", "<p>", "?a2"), scan("?a2", "<p>", "?b"))));

  // All and explicitly named ones just select all
  h::expect(
      "PREFIX spatialSearch: <https://qlever.cs.uni-freiburg.de/spatialSearch/>"
      "SELECT * WHERE {"
      "?x <p> ?y."
      "SERVICE spatialSearch: {"
      "_:config spatialSearch:algorithm spatialSearch:s2 ;"
      "spatialSearch:right ?b ;"
      "spatialSearch:bindDistance ?dist ;"
      "spatialSearch:numNearestNeighbors 5 . "
      "_:config spatialSearch:left ?y ."
      "_:config spatialSearch:payload <all> ."
      "_:config spatialSearch:payload ?a ."
      "{ ?a <p> ?a2 . ?a2 <p> ?b } }}",
      h::SpatialJoin(
          -1, 5, V{"?y"}, V{"?b"}, V{"?dist"}, PayloadVariables::all(), S2,
          scan("?x", "<p>", "?y"),
          h::Join(scan("?a", "<p>", "?a2"), scan("?a2", "<p>", "?b"))));
}

TEST(QueryPlanner, SpatialJoinServiceMaxDistOutside) {
  auto scan = h::IndexScanFromStrings;
  using V = Variable;
  auto S2 = SpatialJoinAlgorithm::S2_GEOMETRY;

  // If only maxDistance is used but not numNearestNeighbors, the right variable
  // must not come from inside the SERVICE
  h::expect(
      "PREFIX spatialSearch: <https://qlever.cs.uni-freiburg.de/spatialSearch/>"
      "SELECT * WHERE {"
      "?a <p> ?b ."
      "?x <p> ?y ."
      "SERVICE spatialSearch: {"
      "_:config spatialSearch:algorithm spatialSearch:s2 ;"
      "spatialSearch:left ?y ;"
      "spatialSearch:right ?b ;"
      "spatialSearch:maxDistance 1 . "
      " } }",
      h::SpatialJoin(1, -1, V{"?y"}, V{"?b"}, std::nullopt,
                     // Payload variables have the default all instead of empty
                     // in this case
                     PayloadVariables::all(), S2, scan("?x", "<p>", "?y"),
                     scan("?a", "<p>", "?b")));

  // If the user explicitly states that they want all payload variables (which
  // is enforced and the default anyway), this should also work
  h::expect(
      "PREFIX spatialSearch: <https://qlever.cs.uni-freiburg.de/spatialSearch/>"
      "SELECT * WHERE {"
      "?a <p> ?b ."
      "?x <p> ?y ."
      "SERVICE spatialSearch: {"
      "_:config spatialSearch:algorithm spatialSearch:s2 ;"
      "spatialSearch:left ?y ;"
      "spatialSearch:right ?b ;"
      "spatialSearch:maxDistance 1 ; "
      "spatialSearch:payload spatialSearch:all ."
      " } }",
      h::SpatialJoin(1, -1, V{"?y"}, V{"?b"}, std::nullopt,
                     PayloadVariables::all(), S2, scan("?x", "<p>", "?y"),
                     scan("?a", "<p>", "?b")));

  // Nearest neighbors search requires the right child to be defined inside the
  // service
  AD_EXPECT_THROW_WITH_MESSAGE(
      h::expect("PREFIX spatialSearch: "
                "<https://qlever.cs.uni-freiburg.de/spatialSearch/>"
                "SELECT * WHERE {"
                "?a <p> ?b ."
                "?x <p> ?y ."
                "SERVICE spatialSearch: {"
                "_:config spatialSearch:algorithm spatialSearch:s2 ;"
                "spatialSearch:left ?y ;"
                "spatialSearch:right ?b ;"
                "spatialSearch:maxDistance 1 ; "
                "spatialSearch:numNearestNeighbors 5 ."
                "}}",
                ::testing::_),
      ::testing::ContainsRegex(
          "must have its right "
          "variable declared inside the service using a graph pattern"));

  // The user may not select specific payload variables if the right join table
  // is declared outside because this would mess up the query semantics and may
  // not have deterministic results on different inputs because of query planner
  // decisions
  AD_EXPECT_THROW_WITH_MESSAGE(
      h::expect("PREFIX spatialSearch: "
                "<https://qlever.cs.uni-freiburg.de/spatialSearch/>"
                "SELECT * WHERE {"
                "?a <p> ?b ."
                "?x <p> ?y ."
                "SERVICE spatialSearch: {"
                "_:config spatialSearch:algorithm spatialSearch:s2 ;"
                "spatialSearch:left ?y ;"
                "spatialSearch:right ?b ;"
                "spatialSearch:maxDistance 1 ; "
                "spatialSearch:payload ?a ."
                "}}",
                ::testing::_),
      ::testing::ContainsRegex(
          "right variable for the spatial search is declared outside the "
          "SERVICE, but the <payload> parameter was set"));
}

TEST(QueryPlanner, SpatialJoinMultipleServiceSharedLeft) {
  // Test two spatial join SERVICEs that share a common ?left variable

  auto scan = h::IndexScanFromStrings;
  using V = Variable;
  auto S2 = SpatialJoinAlgorithm::S2_GEOMETRY;
  using PV = PayloadVariables;

  h::expect(
      "SELECT * WHERE {"
      "?x <p> ?y ."
      "?y <max-distance-in-meters:100> ?b ."
      "?ab <p1> ?b ."
      "?y <max-distance-in-meters:500> ?c ."
      "?ac <p2> ?c ."
      "}",
      // Use two matchers using AnyOf here because the query planner may add the
      // children one way or the other depending on cost estimates. Both
      // versions are semantically correct.
      ::testing::AnyOf(
          h::SpatialJoin(100, -1, V{"?y"}, V{"?b"}, std::nullopt, PV::all(), S2,
                         h::SpatialJoin(500, -1, V{"?y"}, V{"?c"}, std::nullopt,
                                        PV::all(), S2, scan("?x", "<p>", "?y"),
                                        scan("?ac", "<p2>", "?c")),
                         scan("?ab", "<p1>", "?b")),
          h::SpatialJoin(500, -1, V{"?y"}, V{"?c"}, std::nullopt, PV::all(), S2,
                         h::SpatialJoin(100, -1, V{"?y"}, V{"?b"}, std::nullopt,
                                        PV::all(), S2, scan("?x", "<p>", "?y"),
                                        scan("?ab", "<p1>", "?b")),
                         scan("?ac", "<p2>", "?c"))));
  h::expect(
      "PREFIX spatialSearch: <https://qlever.cs.uni-freiburg.de/spatialSearch/>"
      "SELECT * WHERE {"
      "?x <p> ?y ."
      "SERVICE spatialSearch: {"
      "  _:config spatialSearch:algorithm spatialSearch:s2 ;"
      "    spatialSearch:left ?y ;"
      "    spatialSearch:right ?b ;"
      "    spatialSearch:numNearestNeighbors 5 ; "
      "    spatialSearch:bindDistance ?db ."
      "  { ?ab <p1> ?b } "
      "}"
      "SERVICE spatialSearch: {"
      "  _:config spatialSearch:algorithm spatialSearch:s2 ;"
      "    spatialSearch:left ?y ;"
      "    spatialSearch:right ?c ;"
      "    spatialSearch:numNearestNeighbors 5 ; "
      "    spatialSearch:maxDistance 500 ; "
      "    spatialSearch:payload ?ac ; "
      "    spatialSearch:bindDistance ?dc ."
      "  { ?ac <p2> ?c }"
      " }"
      "}",
      // Use two matchers using AnyOf here because the query planner may add the
      // children one way or the other depending on cost estimates. Both
      // versions are semantically correct.
      ::testing::AnyOf(
          h::SpatialJoin(500, 5, V{"?y"}, V{"?c"}, V{"?dc"},
                         PV{std::vector<V>{V{"?ac"}}}, S2,
                         h::SpatialJoin(-1, 5, V{"?y"}, V{"?b"}, V{"?db"}, PV{},
                                        S2, scan("?x", "<p>", "?y"),
                                        scan("?ab", "<p1>", "?b")),
                         scan("?ac", "<p2>", "?c")),
          h::SpatialJoin(-1, 5, V{"?y"}, V{"?b"}, V{"?db"}, PV{}, S2,
                         h::SpatialJoin(500, 5, V{"?y"}, V{"?c"}, V{"?dc"},
                                        PV{std::vector<V>{V{"?ac"}}}, S2,
                                        scan("?x", "<p>", "?y"),
                                        scan("?ac", "<p2>", "?c")),
                         scan("?ab", "<p1>", "?b"))));
}

TEST(QueryPlanner, SpatialJoinMissingConfig) {
  // Tests with incomplete config
  AD_EXPECT_THROW_WITH_MESSAGE(
      h::expect("PREFIX spatialSearch: "
                "<https://qlever.cs.uni-freiburg.de/spatialSearch/>"
                "SELECT * WHERE {"
                "?x <p> ?y ."
                "SERVICE spatialSearch: {"
                "_:config spatialSearch:right ?b ;"
                "spatialSearch:maxDistance 5 . "
                " { ?a <p> ?b . }"
                "}}",
                ::testing::_),
      ::testing::ContainsRegex("Missing parameter <left>"));
  AD_EXPECT_THROW_WITH_MESSAGE(
      h::expect("PREFIX spatialSearch: "
                "<https://qlever.cs.uni-freiburg.de/spatialSearch/>"
                "SELECT * WHERE {"
                "?x <p> ?y ."
                "SERVICE spatialSearch: {"
                "_:config spatialSearch:right ?b ;"
                "spatialSearch:numNearestNeighbors 5 . "
                " { ?a <p> ?b . }"
                "}}",
                ::testing::_),
      ::testing::ContainsRegex("Missing parameter <left>"));
  AD_EXPECT_THROW_WITH_MESSAGE(
      h::expect("PREFIX spatialSearch: "
                "<https://qlever.cs.uni-freiburg.de/spatialSearch/>"
                "SELECT * WHERE {"
                "?x <p> ?y ."
                "SERVICE spatialSearch: {"
                "_:config spatialSearch:left ?y ;"
                "spatialSearch:maxDistance 5 . "
                " { ?a <p> ?b . }"
                "}}",
                ::testing::_),
      ::testing::ContainsRegex("Missing parameter <right>"));
  AD_EXPECT_THROW_WITH_MESSAGE(
      h::expect("PREFIX spatialSearch: "
                "<https://qlever.cs.uni-freiburg.de/spatialSearch/>"
                "SELECT * WHERE {"
                "?x <p> ?y ."
                "SERVICE spatialSearch: {"
                "_:config spatialSearch:left ?y ;"
                "spatialSearch:numNearestNeighbors 5 . "
                " { ?a <p> ?b . }"
                "}}",
                ::testing::_),
      ::testing::ContainsRegex("Missing parameter <right>"));
  AD_EXPECT_THROW_WITH_MESSAGE(
      h::expect("PREFIX spatialSearch: "
                "<https://qlever.cs.uni-freiburg.de/spatialSearch/>"
                "SELECT * WHERE {"
                "?x <p> ?y ."
                "SERVICE spatialSearch: {"
                "_:config spatialSearch:left ?y ;"
                " spatialSearch:right ?b ."
                " { ?a <p> ?b . }"
                "}}",
                ::testing::_),
      ::testing::ContainsRegex(
          "Neither <numNearestNeighbors> nor <maxDistance> were provided"));
}

TEST(QueryPlanner, SpatialJoinInvalidOperationsInService) {
  // Test that unallowed operations inside the SERVICE statement throw
  AD_EXPECT_THROW_WITH_MESSAGE(
      h::expect("PREFIX spatialSearch: "
                "<https://qlever.cs.uni-freiburg.de/spatialSearch/>"
                "SELECT * WHERE {"
                "?x <p> ?y."
                "SERVICE spatialSearch: {"
                "_:config spatialSearch:algorithm spatialSearch:s2 ;"
                "spatialSearch:left ?y ;"
                "spatialSearch:right ?b ;"
                "spatialSearch:maxDistance 1 . "
                "{ ?a <p> ?b }"
                "SERVICE <http://example.com/> { ?a <something> <else> }"
                " }}",
                ::testing::_),
      ::testing::ContainsRegex("Unsupported element in spatialQuery"));
}

TEST(QueryPlanner, SpatialJoinServiceMultipleGraphPatterns) {
  // Test that the SERVICE statement may only contain at most one graph pattern
  AD_EXPECT_THROW_WITH_MESSAGE(
      h::expect("PREFIX spatialSearch: "
                "<https://qlever.cs.uni-freiburg.de/spatialSearch/>"
                "SELECT * WHERE {"
                "?x <p> ?y."
                "SERVICE spatialSearch: {"
                "_:config spatialSearch:algorithm spatialSearch:s2 ;"
                "spatialSearch:left ?y ;"
                "spatialSearch:right ?b ;"
                "spatialSearch:maxDistance 1 . "
                "{ ?a <p> ?b }"
                "{ ?a <p2> ?c } }}",
                ::testing::_),
      ::testing::ContainsRegex("A magic SERVICE query must not contain more "
                               "than one nested group graph pattern"));
}

TEST(QueryPlanner, SpatialJoinIncorrectConfigValues) {
  // Tests with mistakes in the config
  AD_EXPECT_THROW_WITH_MESSAGE(
      h::expect("PREFIX spatialSearch: "
                "<https://qlever.cs.uni-freiburg.de/spatialSearch/>"
                "SELECT * WHERE {"
                "?x <p> ?y ."
                "SERVICE spatialSearch: {"
                "_:config spatialSearch:right ?b ;"
                "spatialSearch:left ?y ;"
                "spatialSearch:maxDistance \"5\" . "
                " { ?a <p> ?b . }"
                "}}",
                ::testing::_),
      ::testing::ContainsRegex("<maxDistance> expects an integer"));
  AD_EXPECT_THROW_WITH_MESSAGE(
      h::expect("PREFIX spatialSearch: "
                "<https://qlever.cs.uni-freiburg.de/spatialSearch/>"
                "SELECT * WHERE {"
                "?x <p> ?y ."
                "SERVICE spatialSearch: {"
                "_:config spatialSearch:right ?b ;"
                "spatialSearch:left ?y ;"
                "spatialSearch:maxDistance 5 ;"
                "spatialSearch:numNearestNeighbors \"1\" ."
                " { ?a <p> ?b . }"
                "}}",
                ::testing::_),
      ::testing::ContainsRegex("<numNearestNeighbors> expects an integer"));
  AD_EXPECT_THROW_WITH_MESSAGE(
      h::expect("PREFIX spatialSearch: "
                "<https://qlever.cs.uni-freiburg.de/spatialSearch/>"
                "SELECT * WHERE {"
                "?x <p> ?y ."
                "SERVICE spatialSearch: {"
                "_:config spatialSearch:right ?b ;"
                "spatialSearch:left ?y ;"
                "spatialSearch:maxDistance 5 ;"
                "spatialSearch:algorithm \"1\" ."
                " { ?a <p> ?b . }"
                "}}",
                ::testing::_),
      ::testing::ContainsRegex("parameter <algorithm> needs an IRI"));
  AD_EXPECT_THROW_WITH_MESSAGE(
      h::expect("PREFIX spatialSearch: "
                "<https://qlever.cs.uni-freiburg.de/spatialSearch/>"
                "SELECT * WHERE {"
                "?x <p> ?y ."
                "SERVICE spatialSearch: {"
                "_:config spatialSearch:right ?b ;"
                "spatialSearch:left ?y ;"
                "spatialSearch:maxDistance 5 ;"
                "spatialSearch:algorithm <http://example.com/some-nonsense> ."
                " { ?a <p> ?b . }"
                "}}",
                ::testing::_),
      ::testing::ContainsRegex("<algorithm> does not refer to a supported "
                               "spatial search algorithm"));
  AD_EXPECT_THROW_WITH_MESSAGE(
      h::expect("PREFIX spatialSearch: "
                "<https://qlever.cs.uni-freiburg.de/spatialSearch/>"
                "SELECT * WHERE {"
                "?x <p> ?y ."
                "SERVICE spatialSearch: {"
                "_:config spatialSearch:right ?b ;"
                "spatialSearch:left ?y ;"
                "spatialSearch:maxDistance 5 ;"
                "<http://example.com/some-nonsense> 123 ."
                " { ?a <p> ?b . }"
                "}}",
                ::testing::_),
      ::testing::ContainsRegex("Unsupported argument"));
  AD_EXPECT_THROW_WITH_MESSAGE(
      h::expect("PREFIX spatialSearch: "
                "<https://qlever.cs.uni-freiburg.de/spatialSearch/>"
                "SELECT * WHERE {"
                "?x <p> ?y ."
                "SERVICE spatialSearch: {"
                "_:config spatialSearch:right ?b ;"
                "spatialSearch:left ?y ;"
                "spatialSearch:maxDistance 5 ;"
                "spatialSearch:bindDistance 123 ."
                " { ?a <p> ?b . }"
                "}}",
                ::testing::_),
      ::testing::ContainsRegex("<bindDistance> has to be a variable"));
  AD_EXPECT_THROW_WITH_MESSAGE(
      h::expect("PREFIX spatialSearch: "
                "<https://qlever.cs.uni-freiburg.de/spatialSearch/>"
                "SELECT * WHERE {"
                "?x <p> ?y ."
                "SERVICE spatialSearch: {"
                "_:config spatialSearch:right ?b ;"
                "spatialSearch:left ?y ;"
                "spatialSearch:maxDistance 5 ;"
                "spatialSearch:payload 123 ."
                " { ?a <p> ?b . }"
                "}}",
                ::testing::_),
      ::testing::ContainsRegex("<payload> parameter must be either a variable "
                               "to be selected or <all>"));
  AD_EXPECT_THROW_WITH_MESSAGE(
      h::expect("PREFIX spatialSearch: "
                "<https://qlever.cs.uni-freiburg.de/spatialSearch/>"
                "SELECT * WHERE {"
                "?x <p> ?y ."
                "SERVICE spatialSearch: {"
                "_:config spatialSearch:right ?b ;"
                "spatialSearch:left ?y ;"
                "spatialSearch:maxDistance 5 ;"
                "spatialSearch:payload <http://some.iri.that.is.not.all> ."
                " { ?a <p> ?b . }"
                "}}",
                ::testing::_),
      ::testing::ContainsRegex("<payload> parameter must be either a variable "
                               "to be selected or <all>"));
  AD_EXPECT_THROW_WITH_MESSAGE(
      h::expect("PREFIX spatialSearch: "
                "<https://qlever.cs.uni-freiburg.de/spatialSearch/>"
                "SELECT * WHERE {"
                "?x <p> ?y ."
                "SERVICE spatialSearch: {"
                "_:config spatialSearch:right ?b ;"
                "spatialSearch:left ?y ;"
                "spatialSearch:maxDistance 5 ;"
                "spatialSearch:bindDistance ?dist_a ;"
                "spatialSearch:bindDistance ?dist_b ."
                " { ?a <p> ?b . }"
                "}}",
                ::testing::_),
      ::testing::ContainsRegex("<bindDistance> has already been set"));
  AD_EXPECT_THROW_WITH_MESSAGE(
      h::expect("PREFIX spatialSearch: "
                "<https://qlever.cs.uni-freiburg.de/spatialSearch/>"
                "SELECT * WHERE {"
                "?x <p> ?y ."
                "SERVICE spatialSearch: {"
                "_:config spatialSearch:right 123 ;"
                "spatialSearch:left ?y ;"
                "spatialSearch:maxDistance 5 ."
                " { ?a <p> ?b . }"
                "}}",
                ::testing::_),
      ::testing::ContainsRegex("<right> has to be a variable"));
  AD_EXPECT_THROW_WITH_MESSAGE(
      h::expect("PREFIX spatialSearch: "
                "<https://qlever.cs.uni-freiburg.de/spatialSearch/>"
                "SELECT * WHERE {"
                "?x <p> ?y ."
                "SERVICE spatialSearch: {"
                "_:config spatialSearch:right ?b ;"
                "spatialSearch:left \"abc\" ;"
                "spatialSearch:maxDistance 5 ."
                " { ?a <p> ?b . }"
                "}}",
                ::testing::_),
      ::testing::ContainsRegex("<left> has to be a variable"));
}

TEST(QueryPlanner, SpatialJoinLegacyPredicateSupport) {
  auto scan = h::IndexScanFromStrings;
  using V = Variable;
  auto S2 = SpatialJoinAlgorithm::S2_GEOMETRY;

  // For maxDistance the special predicate remains supported
  h::expect(
      "SELECT * WHERE {"
      "?a <p> ?b ."
      "?y <max-distance-in-meters:1> ?b ."
      "?x <p> ?y ."
      " }",
      h::SpatialJoin(1, -1, V{"?y"}, V{"?b"}, std::nullopt,
                     PayloadVariables::all(), S2, scan("?x", "<p>", "?y"),
                     scan("?a", "<p>", "?b")));
  h::expect(
      "SELECT * WHERE {"
      "?a <p> ?b ."
      "?y <max-distance-in-meters:5000> ?b ."
      "?x <p> ?y ."
      " }",
      h::SpatialJoin(5000, -1, V{"?y"}, V{"?b"}, std::nullopt,
                     PayloadVariables::all(), S2, scan("?x", "<p>", "?y"),
                     scan("?a", "<p>", "?b")));

  // Test that invalid triples throw an error
  AD_EXPECT_THROW_WITH_MESSAGE(
      h::expect("SELECT ?x ?y WHERE {"
                "?x <p> ?y."
                "?a <p> ?b."
                "?y <max-distance-in-meters:1> ?b ."
                "?y <a> ?b}",
                ::testing::_),
      ::testing::ContainsRegex(
          "Currently, if both sides of a SpatialJoin are variables, then the"
          "SpatialJoin must be the only connection between these variables"));

  AD_EXPECT_THROW_WITH_MESSAGE(
      h::expect("SELECT ?x ?y WHERE {"
                "?y <p> ?b."
                "?y <max-distance-in-meters:1> ?b }",
                ::testing::_),
      ::testing::ContainsRegex(
          "Currently, if both sides of a SpatialJoin are variables, then the"
          "SpatialJoin must be the only connection between these variables"));

  EXPECT_ANY_THROW(
      h::expect("SELECT ?x ?y WHERE {"
                "?x <p> ?y."
                "?y <max-distance-in-meters:1> <a> }",
                ::testing::_));

  EXPECT_ANY_THROW(
      h::expect("SELECT ?x ?y WHERE {"
                "?x <p> ?y."
                "<a> <max-distance-in-meters:1> ?y }",
                ::testing::_));

  AD_EXPECT_THROW_WITH_MESSAGE(h::expect("SELECT ?x ?y WHERE {"
                                         "?x <p> ?y."
                                         "?a <p> ?b."
                                         "?y <max-distance-in-meters:-1> ?b }",
                                         ::testing::_),
                               ::testing::ContainsRegex("unknown triple"));

  // Test that the nearest neighbors special predicate is still accepted but
  // produces a warning
  h::expect(
      "SELECT ?x ?y WHERE {"
      "?x <p> ?y."
      "?a <p> ?b."
      "?y <nearest-neighbors:2:500> ?b }",
      h::QetWithWarnings(
          {"special predicate <nearest-neighbors:...> is deprecated"},
          h::SpatialJoin(500, 2, V{"?y"}, V{"?b"}, std::nullopt,
                         PayloadVariables::all(), S2, scan("?x", "<p>", "?y"),
                         scan("?a", "<p>", "?b"))));
  h::expect(
      "SELECT ?x ?y WHERE {"
      "?x <p> ?y."
      "?a <p> ?b."
      "?y <nearest-neighbors:20> ?b }",
      h::QetWithWarnings(
          {"special predicate <nearest-neighbors:...> is deprecated"},
          h::SpatialJoin(-1, 20, V{"?y"}, V{"?b"}, std::nullopt,
                         PayloadVariables::all(), S2, scan("?x", "<p>", "?y"),
                         scan("?a", "<p>", "?b"))));

  AD_EXPECT_THROW_WITH_MESSAGE(h::expect("SELECT ?x ?y WHERE {"
                                         "?x <p> ?y."
                                         "?a <p> ?b."
                                         "?y <nearest-neighbors:1:-200> ?b }",
                                         ::testing::_),
                               ::testing::ContainsRegex("unknown triple"));

  AD_EXPECT_THROW_WITH_MESSAGE(h::expect("SELECT ?x ?y WHERE {"
                                         "?x <p> ?y."
                                         "?a <p> ?b."
                                         "?y <nearest-neighbors:0:-1> ?b }",
                                         ::testing::_),
                               ::testing::ContainsRegex("unknown triple"));

  EXPECT_ANY_THROW(
      h::expect("SELECT ?x ?y WHERE {"
                "?x <p> ?y."
                "?a <p> ?b."
                "?y <nearest-neighbors:2:500> ?b ."
                "?y <a> ?b}",
                ::testing::_));

  EXPECT_ANY_THROW(
      h::expect("SELECT ?x ?y WHERE {"
                "?y <p> ?b."
                "?y <nearest-neighbors:1> ?b }",
                ::testing::_));

  EXPECT_ANY_THROW(
      h::expect("SELECT ?x ?y WHERE {"
                "?x <p> ?y."
                "?y <nearest-neighbors:2:500> <a> }",
                ::testing::_));

  EXPECT_ANY_THROW(
      h::expect("SELECT ?x ?y WHERE {"
                "?x <p> ?y."
                "<a> <nearest-neighbors:2:500> ?y }",
                ::testing::_));

  EXPECT_ANY_THROW(
      h::expect("SELECT ?x ?y WHERE {"
                "?x <p> ?y."
                "?a <p> ?b."
                "?y <nearest-neighbors:> ?b }",
                ::testing::_));

  EXPECT_ANY_THROW(
      h::expect("SELECT ?x ?y WHERE {"
                "?x <p> ?y."
                "?a <p> ?b."
                "?y <nearest-neighbors:-50:500> ?b }",
                ::testing::_));

  EXPECT_ANY_THROW(
      h::expect("SELECT ?x ?y WHERE {"
                "?x <p> ?y."
                "?a <p> ?b."
                "?y <nearest-neighbors:1:-200> ?b }",
                ::testing::_));

  EXPECT_ANY_THROW(
      h::expect("SELECT ?x ?y WHERE {"
                "?x <p> ?y."
                "?a <p> ?b."
                "?y <nearest-neighbors:0:-1> ?b }",
                ::testing::_));
}

TEST(QueryPlanner, SpatialJoinLegacyMaxDistanceParsing) {
  // test if the SpatialJoin operation parses the maximum distance correctly
  auto testMaxDistance = [](std::string distanceIRI, long long distance,
                            bool shouldThrow) {
    auto qec = ad_utility::testing::getQec();
    TripleComponent subject{Variable{"?subject"}};
    TripleComponent object{Variable{"?object"}};
    SparqlTriple triple{subject, distanceIRI, object};
    if (shouldThrow) {
      ASSERT_ANY_THROW(
          parsedQuery::SpatialQuery{triple}.toSpatialJoinConfiguration());
    } else {
      auto config =
          parsedQuery::SpatialQuery{triple}.toSpatialJoinConfiguration();
      std::shared_ptr<QueryExecutionTree> spatialJoinOperation =
          ad_utility::makeExecutionTree<SpatialJoin>(qec, config, std::nullopt,
                                                     std::nullopt);
      std::shared_ptr<Operation> op = spatialJoinOperation->getRootOperation();
      SpatialJoin* spatialJoin = static_cast<SpatialJoin*>(op.get());
      ASSERT_TRUE(spatialJoin->getMaxDist().has_value());
      ASSERT_EQ(spatialJoin->getMaxDist(), distance);
      ASSERT_FALSE(spatialJoin->getMaxResults().has_value());
    }
  };

  testMaxDistance("<max-distance-in-meters:1000>", 1000, false);

  testMaxDistance("<max-distance-in-meters:0>", 0, false);

  testMaxDistance("<max-distance-in-meters:20000000>", 20000000, false);

  testMaxDistance("<max-distance-in-meters:123456789>", 123456789, false);

  // the following distance is slightly bigger than earths circumference.
  // This distance should still be representable
  testMaxDistance("<max-distance-in-meters:45000000000>", 45000000000, false);

  // distance must be positive
  testMaxDistance("<max-distance-in-meters:-10>", -10, true);

  // some words start with an upper case
  testMaxDistance("<max-Distance-In-Meters:1000>", 1000, true);

  // wrong keyword for the spatialJoin operation
  testMaxDistance("<maxDistanceInMeters:1000>", 1000, true);

  // "M" in meters is upper case
  testMaxDistance("<max-distance-in-Meters:1000>", 1000, true);

  // two > at the end
  testMaxDistance("<maxDistanceInMeters:1000>>", 1000, true);

  // distance must be given as integer
  testMaxDistance("<maxDistanceInMeters:oneThousand>", 1000, true);

  // distance must be given as integer
  testMaxDistance("<maxDistanceInMeters:1000.54>>", 1000, true);

  // missing > at the end
  testMaxDistance("<maxDistanceInMeters:1000", 1000, true);

  // prefix before correct iri
  testMaxDistance("<asdfmax-distance-in-meters:1000>", 1000, true);

  // suffix after correct iri
  testMaxDistance("<max-distance-in-metersjklö:1000>", 1000, true);

  // suffix after correct iri
  testMaxDistance("<max-distance-in-meters:qwer1000>", 1000, true);

  // suffix after number.
  // Note that the usual stoll function would return
  // 1000 instead of throwing an exception. To fix this mistake, a for loop
  // has been added to the parsing, which checks, if each character (which
  // should be converted to a number) is a digit
  testMaxDistance("<max-distance-in-meters:1000asff>", 1000, true);

  // prefix before <
  testMaxDistance("yxcv<max-distance-in-metersjklö:1000>", 1000, true);

  // suffix after >
  testMaxDistance("<max-distance-in-metersjklö:1000>dfgh", 1000, true);
}

// __________________________________________________________________________
TEST(QueryPlanner, BindAtBeginningOfQuery) {
  h::expect(
      "SELECT * WHERE {"
      " BIND (3 + 5 AS ?x) }",
      h::Bind(h::NeutralElement(), "3 + 5", Variable{"?x"}));
}

// __________________________________________________________________________
TEST(QueryPlanner, TextIndexScanForWord) {
  auto qec = ad_utility::testing::getQec(
      "<a> <p> \"this text contains some words and is part of the test\" . <a> "
      "<p> \"testEntity\" . <a> <p> \"picking the right text can be a hard "
      "test\" . <a> <p> \"sentence for multiple words tests\" . "
      "<a> <p> \"testing and picking\"",
      true, true, true, 16_B, true);
  auto wordScan = h::TextIndexScanForWord;

  h::expect("SELECT * WHERE { ?text ql:contains-word \"test*\" }",
            wordScan(Var{"?text"}, "test*"), qec);

  h::expect("SELECT * WHERE { ?text2 ql:contains-word \"test\" }",
            wordScan(Var{"?text2"}, "test"), qec);

  h::expect(
      "SELECT * WHERE { ?text2 ql:contains-word \"multiple words* test\" }",
      h::UnorderedJoins(wordScan(Var{"?text2"}, "test"),
                        wordScan(Var{"?text2"}, "words*"),
                        wordScan(Var{"?text2"}, "multiple")),
      qec);

  AD_EXPECT_THROW_WITH_MESSAGE(
      SparqlParser::parseQuery(
          "SELECT * WHERE { ?text ql:contains-word <test> . }"),
      ::testing::ContainsRegex(
          "ql:contains-word has to be followed by a string in quotes"));
}

// __________________________________________________________________________
TEST(QueryPlanner, TextIndexScanForEntity) {
  auto qec = ad_utility::testing::getQec(
      "<a> <p> \"this text contains some words and is part of the test\" . <a> "
      "<p> <testEntity> . <a> <p> \"picking the right text can be a hard "
      "test\" . <a> <p> \"only this text contains the word opti \" . "
      "<a> <p> \"testing and picking\"",
      true, true, true, 16_B, true);

  auto wordScan = h::TextIndexScanForWord;
  auto entityScan = h::TextIndexScanForEntity;
  h::expect(
      "SELECT * WHERE { ?text ql:contains-entity ?scientist . ?text "
      "ql:contains-word \"test*\" }",
      h::Join(wordScan(Var{"?text"}, "test*"),
              entityScan(Var{"?text"}, Var{"?scientist"}, "test*")),
      qec);

  h::expect(
      "SELECT * WHERE { ?text ql:contains-entity <testEntity> . ?text "
      "ql:contains-word \"test\" }",
      h::Join(wordScan(Var{"?text"}, "test"),
              entityScan(Var{"?text"}, "<testEntity>", "test")),
      qec);

  // Test case sensitivity
  h::expect(
      "SELECT * WHERE { ?text ql:contains-entity <testEntity> . ?text "
      "ql:contains-word \"TeST\" }",
      h::Join(wordScan(Var{"?text"}, "test"),
              entityScan(Var{"?text"}, "<testEntity>", "test")),
      qec);

  // NOTE: It is important that the TextIndexScanForEntity uses "opti", because
  // we also want to test here if the QueryPlanner assigns the optimal word to
  // the Operation.
  h::expect(
      "SELECT * WHERE { ?text ql:contains-word \"picking*\" . ?text "
      "ql:contains-entity <testEntity> . ?text ql:contains-word "
      "\"opti\" . ?text ql:contains-word \"testi*\"}",
      h::UnorderedJoins(entityScan(Var{"?text"}, "<testEntity>", "opti"),
                        wordScan(Var{"?text"}, "testi*"),
                        wordScan(Var{"?text"}, "opti"),
                        wordScan(Var{"?text"}, "picking*")),
      qec);

  ParsedQuery pq = SparqlParser::parseQuery(
      "SELECT * WHERE { ?text ql:contains-entity ?scientist . }");
  QueryPlanner qp = makeQueryPlanner();
  AD_EXPECT_THROW_WITH_MESSAGE(
      qp.createExecutionTree(pq),
      ::testing::ContainsRegex(
          "Missing ql:contains-word statement. A ql:contains-entity statement "
          "always also needs corresponding ql:contains-word statement."));
}

TEST(QueryPlanner, TextLimit) {
  auto qec = ad_utility::testing::getQec(
      "<a> <p> \"this text contains some words and is part of the test\" . <a> "
      "<p> <testEntity> . <a> <p> \"picking the right text can be a hard "
      "test\" . <a> <p> \"only this text contains the word opti \" . "
      "<a> <p> \"testing and picking\"",
      true, true, true, 16_B, true);

  auto wordScan = h::TextIndexScanForWord;
  auto entityScan = h::TextIndexScanForEntity;

  // Only contains word
  h::expect("SELECT * WHERE { ?text ql:contains-word \"test*\" } TEXTLIMIT 10",
            wordScan(Var{"?text"}, "test*"), qec);

  // Contains fixed entity
  h::expect(
      "SELECT * WHERE { ?text ql:contains-word \"test*\" . ?text "
      "ql:contains-entity <testEntity> } TEXTLIMIT 10",
      h::TextLimit(10,
                   h::Join(wordScan(Var{"?text"}, "test*"),
                           entityScan(Var{"?text"}, "<testEntity>", "test*")),
                   Var{"?text"}, vector<Variable>{},
                   vector<Variable>{
                       Var{"?text"}.getEntityScoreVariable("<testEntity>")}),
      qec);

  // Contains entity
  h::expect(
      "SELECT * WHERE { ?text ql:contains-entity ?scientist . ?text "
      "ql:contains-word \"test*\" } TEXTLIMIT 10",
      h::TextLimit(
          10,
          h::Join(wordScan(Var{"?text"}, "test*"),
                  entityScan(Var{"?text"}, Var{"?scientist"}, "test*")),
          Var{"?text"}, vector<Variable>{Var{"?scientist"}},
          vector<Variable>{
              Var{"?text"}.getEntityScoreVariable(Var{"?scientist"})}),
      qec);

  // Contains entity and fixed entity
  h::expect(
      "SELECT * WHERE { ?text ql:contains-entity ?scientist . ?text "
      "ql:contains-word \"test*\" . ?text ql:contains-entity <testEntity>} "
      "TEXTLIMIT 5",
      h::TextLimit(5,
                   h::UnorderedJoins(
                       wordScan(Var{"?text"}, "test*"),
                       entityScan(Var{"?text"}, Var{"?scientist"}, "test*"),
                       entityScan(Var{"?text"}, "<testEntity>", "test*")),
                   Var{"?text"}, vector<Variable>{Var{"?scientist"}},
                   vector<Variable>{
                       Var{"?text"}.getEntityScoreVariable(Var{"?scientist"}),
                       Var{"?text"}.getEntityScoreVariable("<testEntity>")}),
      qec);

  // Contains two entities
  h::expect(
      "SELECT * WHERE { ?text ql:contains-entity ?scientist . ?text "
      "ql:contains-word \"test*\" . ?text ql:contains-entity ?scientist2} "
      "TEXTLIMIT 5",
      h::TextLimit(
          5,
          h::UnorderedJoins(
              wordScan(Var{"?text"}, "test*"),
              entityScan(Var{"?text"}, Var{"?scientist"}, "test*"),
              entityScan(Var{"?text"}, Var{"?scientist2"}, "test*")),
          Var{"?text"}, vector<Variable>{Var{"?scientist"}, Var{"?scientist2"}},
          vector<Variable>{
              Var{"?text"}.getEntityScoreVariable(Var{"?scientist"}),
              Var{"?text"}.getEntityScoreVariable(Var{"?scientist2"})}),
      qec);

  // Contains two text variables. Also checks if the textlimit at an efficient
  // place in the query
  h::expect(
      "SELECT * WHERE { ?text1 ql:contains-entity ?scientist1 . ?text1 "
      "ql:contains-word \"test*\" . ?text2 ql:contains-word \"test*\" . ?text2 "
      "ql:contains-entity ?author1 . ?text2 ql:contains-entity ?author2 } "
      "TEXTLIMIT 5",
      h::CartesianProductJoin(
          h::TextLimit(
              5,
              h::Join(wordScan(Var{"?text1"}, "test*"),
                      entityScan(Var{"?text1"}, Var{"?scientist1"}, "test*")),
              Var{"?text1"}, vector<Variable>{Var{"?scientist1"}},
              vector<Variable>{
                  Var{"?text1"}.getEntityScoreVariable(Var{"?scientist1"})}),
          h::TextLimit(
              5,
              h::UnorderedJoins(
                  wordScan(Var{"?text2"}, "test*"),
                  entityScan(Var{"?text2"}, Var{"?author1"}, "test*"),
                  entityScan(Var{"?text2"}, Var{"?author2"}, "test*")),
              Var{"?text2"}, vector<Variable>{Var{"?author1"}, Var{"?author2"}},
              vector<Variable>{
                  Var{"?text2"}.getEntityScoreVariable(Var{"?author1"}),
                  Var{"?text2"}.getEntityScoreVariable(Var{"?author2"})})),
      qec);
}

TEST(QueryPlanner, NonDistinctVariablesInTriple) {
  auto eq = [](std::string_view l, std::string_view r) {
    return absl::StrCat(l, "=", r);
  };

  h::expect("SELECT * WHERE {?s ?p ?s}",
            h::Filter(eq(internalVar(0), "?s"),
                      h::IndexScanFromStrings(internalVar(0), "?p", "?s")));
  h::expect("SELECT * WHERE {?s ?s ?o}",
            h::Filter(eq(internalVar(0), "?s"),
                      h::IndexScanFromStrings(internalVar(0), "?s", "?o")));
  h::expect("SELECT * WHERE {?s ?p ?p}",
            h::Filter(eq(internalVar(0), "?p"),
                      h::IndexScanFromStrings("?s", "?p", internalVar(0))));
  h::expect("SELECT * WHERE {?s ?s ?s}",
            h::Filter(eq(internalVar(1), "?s"),
                      h::Filter(eq(internalVar(0), "?s"),
                                h::IndexScanFromStrings(internalVar(1), "?s",
                                                        internalVar(0)))));
  h::expect("SELECT * WHERE {?s <is-a> ?s}",
            h::Filter(eq(internalVar(0), "?s"),
                      h::IndexScanFromStrings("?s", "<is-a>", internalVar(0))));
  h::expect("SELECT * WHERE {<s> ?p ?p}",
            h::Filter(eq(internalVar(0), "?p"),
                      h::IndexScanFromStrings("<s>", "?p", internalVar(0))));
  h::expect("SELECT * WHERE {?s ?s <o>}",
            h::Filter(eq(internalVar(0), "?s"),
                      h::IndexScanFromStrings(internalVar(0), "?s", "<o>")));
}

TEST(QueryPlanner, emptyGroupGraphPattern) {
  h::expect("SELECT * WHERE {}", h::NeutralElement());
  h::expect("SELECT * WHERE { {} }", h::NeutralElement());
  h::expect("SELECT * WHERE { {} {} }",
            h::CartesianProductJoin(h::NeutralElement(), h::NeutralElement()));
  h::expect("SELECT * WHERE { {} UNION {} }",
            h::Union(h::NeutralElement(), h::NeutralElement()));
  h::expect("SELECT * WHERE { {} { SELECT * WHERE {}}}",
            h::CartesianProductJoin(h::NeutralElement(), h::NeutralElement()));
}

// __________________________________________________________________________
TEST(QueryPlanner, TooManyTriples) {
  std::string query = "SELECT * WHERE {";
  for (size_t i = 0; i < 65; i++) {
    query = absl::StrCat(query, " ?x <p> ?y .");
  }
  query = absl::StrCat(query, "}");
  ParsedQuery pq = SparqlParser::parseQuery(query);
  QueryPlanner qp = makeQueryPlanner();
  AD_EXPECT_THROW_WITH_MESSAGE(
      qp.createExecutionTree(pq),
      ::testing::ContainsRegex("At most 64 triples allowed at the moment."));
}

// ___________________________________________________________________________
TEST(QueryPlanner, CountAvailablePredicates) {
  h::expect(
      "SELECT ?p (COUNT(DISTINCT ?s) as ?cnt) WHERE { ?s ?p ?o} GROUP BY ?p",
      h::CountAvailablePredicates(
          0, Var{"?p"}, Var{"?cnt"},
          h::IndexScanFromStrings("?s", HAS_PATTERN_PREDICATE, "?p")));
  h::expect(
      "SELECT ?p (COUNT(DISTINCT ?s) as ?cnt) WHERE { ?s ql:has-predicate "
      "?p} "
      "GROUP BY ?p",
      h::CountAvailablePredicates(
          0, Var{"?p"}, Var{"?cnt"},
          h::IndexScanFromStrings("?s", HAS_PATTERN_PREDICATE, "?p")));
  // TODO<joka921> Add a test for the case with subtrees with and without
  // rewriting of triples.
}

// Check that a MINUS operation that only refers to unbound variables is deleted
// by the query planner.
TEST(QueryPlanner, UnboundMinusIgnored) {
  h::expect("SELECT * WHERE {MINUS{?x <is-a> ?y}}", h::NeutralElement());
  h::expect("SELECT * WHERE { ?a <is-a> ?b MINUS{?x <is-a> ?y}}",
            h::IndexScanFromStrings("?a", "<is-a>", "?b"));
}

// ___________________________________________________________________________
TEST(QueryPlanner, SimpleMinus) {
  h::expect("SELECT * WHERE { ?a <is-a> ?b MINUS{?a <is-a> ?b}}",
            h::Minus(h::IndexScanFromStrings("?a", "<is-a>", "?b"),
                     h::IndexScanFromStrings("?a", "<is-a>", "?b")));
}

// ___________________________________________________________________________
TEST(QueryPlanner, CancellationCancelsQueryPlanning) {
  auto cancellationHandle =
      std::make_shared<ad_utility::CancellationHandle<>>();

  QueryPlanner qp{ad_utility::testing::getQec(), cancellationHandle};
  auto pq = SparqlParser::parseQuery("SELECT * WHERE { ?x ?y ?z }");

  cancellationHandle->cancel(ad_utility::CancellationState::MANUAL);

  AD_EXPECT_THROW_WITH_MESSAGE_AND_TYPE(qp.createExecutionTree(pq),
                                        HasSubstr("Query planning"),
                                        ad_utility::CancellationException);
}

// ___________________________________________________________________________
TEST(QueryPlanner, DatasetClause) {
  auto scan = h::IndexScanFromStrings;
  using Graphs = ad_utility::HashSet<std::string>;
  h::expect("SELECT * FROM <x> FROM <y> WHERE { ?x ?y ?z}",
            scan("?x", "?y", "?z", {}, Graphs{"<x>", "<y>"}));

  h::expect("SELECT * FROM <x> FROM <y> { SELECT * {?x ?y ?z}}",
            scan("?x", "?y", "?z", {}, Graphs{"<x>", "<y>"}));

  h::expect("SELECT * FROM <x> WHERE { GRAPH <z> {?x ?y ?z}}",
            scan("?x", "?y", "?z", {}, Graphs{"<z>"}));

  auto g1 = Graphs{"<g1>"};
  auto g2 = Graphs{"<g2>"};
  h::expect(
      "SELECT * FROM <g1> { <a> ?p <x>. {<b> ?p <y>} GRAPH <g2> { <c> ?p <z> "
      "{SELECT * {<d> ?p <z2>}}} <e> ?p <z3> }",
      h::UnorderedJoins(
          scan("<a>", "?p", "<x>", {}, g1), scan("<b>", "?p", "<y>", {}, g1),
          scan("<c>", "?p", "<z>", {}, g2), scan("<d>", "?p", "<z2>", {}, g2),
          scan("<e>", "?p", "<z3>", {}, g1)));

  auto g12 = Graphs{"<g1>", "<g2>"};
  auto varG = std::vector{Variable{"?g"}};
  std::vector<ColumnIndex> graphCol{ADDITIONAL_COLUMN_GRAPH_ID};
  h::expect(
      "SELECT * FROM <x> FROM NAMED <g1> FROM NAMED <g2> WHERE { GRAPH ?g {<a> "
      "<b> <c>}}",
      scan("<a>", "<b>", "<c>", {}, g12, varG, graphCol));

  h::expect("SELECT * FROM <x> WHERE { GRAPH ?g {<a> <b> <c>}}",
            scan("<a>", "<b>", "<c>", {}, std::nullopt, varG, graphCol));

  // `GROUP BY` inside a `GRAPH ?g` clause.
  // We use the `UnorderedJoins` matcher, because the index scan has to be
  // resorted by the graph column.
  h::expect(
      "SELECT * FROM <g1> FROM NAMED <g2> { GRAPH ?g "
      "{ "
      "{SELECT ?p {<d> ?p <z2>} GROUP BY ?p}"
      "} }",
      h::GroupBy({Variable{"?p"}, Variable{"?g"}}, {},
                 h::UnorderedJoins(
                     scan("<d>", "?p", "<z2>", {}, g2, varG, graphCol))));

  // A complex example with graph variables.
  h::expect(
      "SELECT * FROM <g1> FROM NAMED <g2> { <a> ?p <x>. {<b> ?p <y>} GRAPH ?g "
      "{ <c> ?p <z> "
      "{SELECT * {<d> ?p <z2>}}"
      "{SELECT ?p {<d> ?p <z2>} GROUP BY ?p}"
      "} <e> ?p <z3> }",
      h::UnorderedJoins(
          scan("<a>", "?p", "<x>", {}, g1), scan("<b>", "?p", "<y>", {}, g1),
          scan("<c>", "?p", "<z>", {}, g2, varG, graphCol),
          scan("<d>", "?p", "<z2>", {}, g2, varG, graphCol),
          h::GroupBy({Variable{"?p"}, Variable{"?g"}}, {},
                     h::UnorderedJoins(
                         scan("<d>", "?p", "<z2>", {}, g2, varG, graphCol))),
          scan("<e>", "?p", "<z3>", {}, g1)));
  // We currently don't support repeating the graph variable inside the
  // graph clause
  AD_EXPECT_THROW_WITH_MESSAGE(
      h::expect("SELECT * { GRAPH ?x {?x <b> <c>}}", ::testing::_),
      AllOf(HasSubstr("used as the graph specifier"),
            HasSubstr("may not appear in the body")));
}

// _____________________________________________________________________________
TEST(QueryPlanner, WarningsOnUnboundVariables) {
  using enum ::OrderBy::AscOrDesc;
  // Unbound variable in ORDER BY.
  h::expect(
      "SELECT * {} ORDER BY ?x",
      h::QetWithWarnings({"?x was used by ORDER BY"}, h::NeutralElement()));
  h::expect(
      "SELECT * { ?x <is-a> <y> } ORDER BY ?x ?y ",
      h::QetWithWarnings({"?y was used by ORDER BY"},
                         h::OrderBy({{Variable{"?x"}, Asc}}, ::testing::_)));

  // Unbound variable in GROUP BY.
  h::expect("SELECT ?x {} GROUP BY ?x",
            h::QetWithWarnings({"?x was used by GROUP BY"},
                               h::GroupBy({}, {}, h::NeutralElement())));
  h::expect("SELECT ?x ?y { ?x <is-a> <y> } GROUP BY ?x ?y ",
            h::QetWithWarnings(
                {"?y was used by GROUP BY"},
                h::GroupBy({Variable{"?x"}}, {},
                           h::IndexScanFromStrings("?x", "<is-a>", "<y>"))));

  // Unbound variable in BIND.
  h::expect(
      "SELECT ?x {BIND (?a as ?x)}",
      h::QetWithWarnings({"?a was used in the expression of a BIND"},
                         h::Bind(h::NeutralElement(), "?a", Variable{"?x"})));

  // Unbound variable in Subquery.
  h::expect("SELECT ?x { {SELECT * {BIND (?a as ?x)}} ?x <p> ?o}",
            h::QetWithWarnings({"?a was used in the expression of a BIND"},
                               testing::_));
}

// ___________________________________________________________________________
TEST(QueryPlanner, Describe) {
  // Note: We deliberately don't test the contents of the actual DESCRIBE
  // clause, because they have been extensively tested already in
  // `SparqlAntlrParserTest.cpp` where we have access to proper matchers for
  // them.
  h::expect("DESCRIBE <x>", h::Describe(::testing::_, h::NeutralElement()));
  h::expect("DESCRIBE ?x", h::Describe(::testing::_, h::NeutralElement()));
  h::expect(
      "Describe ?y { ?y <p> <o>}",
      h::Describe(::testing::_, h::IndexScanFromStrings("?y", "<p>", "<o>")));
  h::expect(
      "Describe ?y FROM <g> { ?y <p> <o>}",
      h::Describe(::testing::_, h::IndexScanFromStrings(
                                    "?y", "<p>", "<o>", {},
                                    ad_utility::HashSet<std::string>{"<g>"})));
}

// ____________________________________________________________________________
TEST(QueryPlanner, GroupByRedundantParensAndVariables) {
  auto matcher = h::GroupBy({Variable{"?x"}}, {},
                            h::IndexScanFromStrings("?x", "?y", "?z"));
  h::expect("SELECT ?x { ?x ?y ?z} GROUP BY (?x)", matcher);
  h::expect("SELECT ?x { ?x ?y ?z} GROUP BY ?x ?x", matcher);
  h::expect("SELECT ?x { ?x ?y ?z} GROUP BY ?x ?x (?x)", matcher);
}

// ____________________________________________________________________________
TEST(QueryPlanner, Exists) {
  auto xyz = h::IndexScanFromStrings("?x", "?y", "?z");
  auto abc = h::IndexScanFromStrings("?a", "?b", "?c");
  auto def = h::IndexScanFromStrings("?d", "?e", "?f");
  auto ghi = h::IndexScanFromStrings("?g", "?h", "?i");
  using V = Variable;

  // Simple tests for EXISTS with FILTER, BIND, and GROUP BY.
  h::expect("SELECT * { ?x ?y ?z FILTER EXISTS {?a ?b ?c} }",
            h::Filter("EXISTS {?a ?b ?c}", h::ExistsJoin(xyz, abc)));
  h::expect("SELECT * { ?x ?y ?z BIND(EXISTS {?a ?b ?c} as ?bound) }",
            h::Bind(h::ExistsJoin(xyz, abc), "EXISTS {?a ?b ?c}",
                    Variable("?bound")));
  h::expect(
      "SELECT ?x (SAMPLE(EXISTS{?a ?b ?c}) as ?s) { ?x ?y ?z } GROUP BY ?x",
      h::GroupBy({V{"?x"}}, {"(SAMPLE(EXISTS{?a ?b ?c}) as ?s)"},
                 h::ExistsJoin(xyz, abc)));

  // Similar tests, but with multiple EXISTS clauses
  auto existsAbcDef = h::ExistsJoin(h::ExistsJoin(xyz, abc), def);
  h::expect(
      "SELECT * { ?x ?y ?z FILTER (EXISTS {?a ?b ?c} || EXISTS {?d ?e ?f})}",
      h::Filter("EXISTS {?a ?b ?c} || EXISTS {?d ?e ?f}", existsAbcDef));
  ;
  h::expect(
      "SELECT * { ?x ?y ?z BIND(EXISTS {?a ?b ?c} || EXISTS {?d ?e ?f} as "
      "?bound)}",
      h::Bind(existsAbcDef, "EXISTS {?a ?b ?c} || EXISTS {?d ?e ?f}",
              Variable("?bound")));

  h::expect(
      "SELECT ?x (SAMPLE(EXISTS {?a ?b ?c} || EXISTS {?d ?e ?f}) as ?s) "
      "(SAMPLE(EXISTS{?g ?h ?i}) as ?t) { ?x ?y ?z } GROUP BY ?x",
      h::GroupBy({V{"?x"}},
                 {"(SAMPLE(EXISTS {?a ?b ?c} || EXISTS {?d ?e ?f}) as ?s)",
                  "(SAMPLE(EXISTS{?g ?h ?i}) as ?t)"},
                 h::ExistsJoin(existsAbcDef, ghi)));

  // Test the interaction of FROM with EXISTS.
  using H = ad_utility::HashSet<std::string>;
  auto xyzg = h::IndexScanFromStrings("?x", "?y", "?z", {}, H{"<g>"});
  auto abcg = h::IndexScanFromStrings("?a", "?b", "?c", {}, H{"<g>"});

  // Various uses of FILTER EXISTS.
  auto existsJoin = h::ExistsJoin(xyzg, abcg);
  auto filter = h::Filter("EXISTS {?a ?b ?c}", existsJoin);
  h::expect("SELECT * FROM <g> { ?x ?y ?z FILTER EXISTS {?a ?b ?c}}", filter);
  h::expect("ASK FROM <g> { ?x ?y ?z FILTER EXISTS {?a ?b ?c}}", filter);
  h::expect(
      "CONSTRUCT {<a> <b> <c>} FROM <g> { ?x ?y ?z FILTER EXISTS {?a ?b ?c}}",
      filter);
  h::expect("Describe ?x FROM <g> { ?x ?y ?z FILTER EXISTS {?a ?b ?c}}",
            h::Describe(::testing::_, filter));

  // Test the interaction of FROM NAMES with EXISTS
  auto varG = std::vector{Variable{"?g"}};
  std::vector<ColumnIndex> graphCol{ADDITIONAL_COLUMN_GRAPH_ID};
  auto uvcg =
      h::IndexScanFromStrings("?u", "?v", "?c", {}, H{"<g2>"}, varG, graphCol);
  existsJoin = h::ExistsJoin(xyzg, h::UnorderedJoins(abcg, uvcg));
  filter = h::Filter("EXISTS {?a ?b ?c. GRAPH ?g { ?u ?v ?c}}", existsJoin);
  h::expect(
      "SELECT * FROM <g> FROM NAMED <g2> { ?x ?y ?z FILTER EXISTS {?a ?b ?c. "
      "GRAPH ?g { ?u ?v ?c}}}",
      filter);
}

// _____________________________________________________________________________
TEST(QueryPlanner, ensureGeneratedInternalVariablesDontClash) {
  h::expect("SELECT * { SELECT ?s { ?s <a> [] } ORDER BY RAND() }",
            h::OrderBy({std::pair{Var{"?_QLever_internal_variable_1"},
                                  OrderBy::AscOrDesc::Asc}},
                       h::Bind(h::IndexScanFromStrings(
                                   "?s", "<a>", "?_QLever_internal_variable_0"),
                               "RAND()", Var{"?_QLever_internal_variable_1"})));
}

// _____________________________________________________________________________
TEST(QueryPlanner, FilterOnNeutralElement) {
  h::expect("SELECT * { FILTER(false) }",
            h::Filter("false", h::NeutralElement()));
  h::expect("SELECT * { FILTER(true) }",
            h::Filter("true", h::NeutralElement()));

  h::expect("SELECT * { { SELECT * WHERE { FILTER(false) } } VALUES ?x { 1 } }",
            h::CartesianProductJoin(h::Filter("false", h::NeutralElement()),
                                    h::ValuesClause("VALUES (?x) { (1) }")));
}

// _____________________________________________________________________________
TEST(QueryPlanner, ContainsWordInGraphClause) {
  {
    auto qp = makeQueryPlanner();
    auto query = SparqlParser::parseQuery(
        "SELECT * { GRAPH ?g { ?s "
        "<http://qlever.cs.uni-freiburg.de/builtin-functions/contains-word> "
        "\"Test\" } }");
    AD_EXPECT_THROW_WITH_MESSAGE_AND_TYPE(
        qp.createExecutionTree(query),
        ::testing::HasSubstr(
            "contains-word is not allowed inside GRAPH clauses "
            "or in queries with FROM/FROM NAMED clauses."),
        ad_utility::Exception);
  }
  {
    auto qp = makeQueryPlanner();
    auto query = SparqlParser::parseQuery(
        "SELECT * { GRAPH <my-iri> { ?s "
        "<http://qlever.cs.uni-freiburg.de/builtin-functions/contains-word> "
        "\"Test\" } }");
    AD_EXPECT_THROW_WITH_MESSAGE_AND_TYPE(
        qp.createExecutionTree(query),
        ::testing::HasSubstr(
            "contains-word is not allowed inside GRAPH clauses "
            "or in queries with FROM/FROM NAMED clauses."),
        ad_utility::Exception);
  }
  {
    auto qp = makeQueryPlanner();
    auto query = SparqlParser::parseQuery(
        "SELECT * FROM <my-iri> WHERE { ?s "
        "<http://qlever.cs.uni-freiburg.de/builtin-functions/contains-word> "
        "\"Test\" }");
    AD_EXPECT_THROW_WITH_MESSAGE_AND_TYPE(
        qp.createExecutionTree(query),
        ::testing::HasSubstr(
            "contains-word is not allowed inside GRAPH clauses "
            "or in queries with FROM/FROM NAMED clauses."),
        ad_utility::Exception);
  }
}

// _____________________________________________________________________________
TEST(QueryPlanner, UnconnectedComponentsInGraphClause) {
  h::expect("SELECT * WHERE { GRAPH ?g { ?s1 ?p1 ?o1 . ?s2 ?p2 ?o2 } }",
            h::Join(h::Sort(h::IndexScanFromStrings("?s1", "?p1", "?o1", {}, {},
                                                    {Variable{"?g"}}, {3})),
                    h::Sort(h::IndexScanFromStrings("?s2", "?p2", "?o2", {}, {},
                                                    {Variable{"?g"}}, {3}))));
  // Sanity check case without a GRAPH clause
  h::expect(
      "SELECT * WHERE { ?s1 ?p1 ?o1 . ?s2 ?p2 ?o2 }",
      h::CartesianProductJoin(h::IndexScanFromStrings("?s1", "?p1", "?o1"),
                              h::IndexScanFromStrings("?s2", "?p2", "?o2")));
}

// _____________________________________________________________________________
<<<<<<< HEAD
TEST(QueryPlanner, OptionalJoinWithEmptyPattern) {
  h::expect("SELECT * { OPTIONAL { ?a ?b ?c } }",
            h::NeutralOptional(h::IndexScanFromStrings("?a", "?b", "?c")));
  h::expect("SELECT * { ?a ?b ?c . OPTIONAL { ?d ?e ?f } }",
            h::CartesianProductJoin(
                h::IndexScanFromStrings("?a", "?b", "?c"),
                h::NeutralOptional(h::IndexScanFromStrings("?d", "?e", "?f"))));
  h::expect("SELECT * { OPTIONAL { ?a ?b ?c } . OPTIONAL { ?d ?e ?f } }",
            h::CartesianProductJoin(
                h::NeutralOptional(h::IndexScanFromStrings("?a", "?b", "?c")),
                h::NeutralOptional(h::IndexScanFromStrings("?d", "?e", "?f"))));
=======
TEST(QueryPlanner, testDistributiveJoinInUnion) {
  auto* qec = ad_utility::testing::getQec();
  TransitivePathSide left1{std::nullopt, 0,
                           Variable("?_QLever_internal_variable_qp_0"), 0};
  TransitivePathSide left2{std::nullopt, 0,
                           Variable("?_QLever_internal_variable_qp_7"), 0};
  TransitivePathSide right{std::nullopt, 1, Variable("?type"), 1};
  std::string query =
      "SELECT * WHERE {\n"
      "  <Q11629> <P279>/(<P279>*|<P31>*) | <P31>/(<P279>*|<P31>*) ?type .\n"
      "}";

  h::expectWithGivenBudgets(
      std::move(query),
      h::Union(
          h::Union(
              h::TransitivePath(
                  left1, right, 0, std::numeric_limits<size_t>::max(),
                  h::IndexScanFromStrings("<Q11629>", "<P279>",
                                          "?_QLever_internal_variable_qp_0"),
                  h::IndexScanFromStrings("?_QLever_internal_variable_qp_2",
                                          "<P279>",
                                          "?_QLever_internal_variable_qp_3")),
              h::TransitivePath(
                  left1, right, 0, std::numeric_limits<size_t>::max(),
                  h::IndexScanFromStrings("<Q11629>", "<P279>",
                                          "?_QLever_internal_variable_qp_0"),
                  h::IndexScanFromStrings("?_QLever_internal_variable_qp_4",
                                          "<P31>",
                                          "?_QLever_internal_variable_qp_5"))),
          h::Union(
              h::TransitivePath(
                  left2, right, 0, std::numeric_limits<size_t>::max(),
                  h::IndexScanFromStrings("<Q11629>", "<P31>",
                                          "?_QLever_internal_variable_qp_7"),
                  h::IndexScanFromStrings("?_QLever_internal_variable_qp_9",
                                          "<P279>",
                                          "?_QLever_internal_variable_qp_10")),
              h::TransitivePath(
                  left2, right, 0, std::numeric_limits<size_t>::max(),
                  h::IndexScanFromStrings("<Q11629>", "<P31>",
                                          "?_QLever_internal_variable_qp_7"),
                  h::IndexScanFromStrings(
                      "?_QLever_internal_variable_qp_11", "<P31>",
                      "?_QLever_internal_variable_qp_12")))),
      qec, {4, 16, 64'000'000});

  TransitivePathSide left3{std::nullopt, 0, Variable("?s"), 0};
  TransitivePathSide right2{std::nullopt, 1, Variable("?y"), 1};

  h::expectWithGivenBudgets(
      "SELECT * WHERE { ?s <P31> ?o . { ?s <P279>+ ?y } UNION { VALUES ?x { 1 "
      "} }}",
      h::Union(
          h::TransitivePath(left3, right2, 1,
                            std::numeric_limits<size_t>::max(),
                            h::IndexScanFromStrings("?s", "<P31>", "?o"),
                            h::IndexScanFromStrings(
                                "?_QLever_internal_variable_qp_0", "<P279>",
                                "?_QLever_internal_variable_qp_1")),
          h::CartesianProductJoin(h::IndexScanFromStrings("?s", "<P31>", "?o"),
                                  h::ValuesClause("VALUES (?x) { (1) }"))),
      qec, {4, 16, 64'000'000});

  h::expectWithGivenBudgets(
      "SELECT * WHERE { { VALUES ?x { 1 } } UNION { ?s <P279>+ ?y } . "
      "?s <P31> ?o }",
      h::Union(
          h::CartesianProductJoin(h::ValuesClause("VALUES (?x) { (1) }"),
                                  h::IndexScanFromStrings("?s", "<P31>", "?o")),
          h::TransitivePath(std::move(left3), std::move(right2), 1,
                            std::numeric_limits<size_t>::max(),
                            h::IndexScanFromStrings("?s", "<P31>", "?o"),
                            h::IndexScanFromStrings(
                                "?_QLever_internal_variable_qp_0", "<P279>",
                                "?_QLever_internal_variable_qp_1"))),
      qec, {4, 16, 64'000'000});
}

// _____________________________________________________________________________
TEST(QueryPlanner, ensurePlanningIsSkippedWhenNoTransitivePathIsPresent) {
  auto qp = makeQueryPlanner();
  {
    auto query = SparqlParser::parseQuery(
        "SELECT * WHERE { ?x <P31> ?o ."
        "{ VALUES ?x { 1 } } UNION { VALUES ?x { 1 } }}");
    auto plans = qp.createExecutionTrees(query);
    ASSERT_EQ(plans.size(), 1);
    EXPECT_TRUE(
        std::dynamic_pointer_cast<Join>(plans.at(0)._qet->getRootOperation()));
  }
  {
    auto query = SparqlParser::parseQuery(
        "SELECT * WHERE { ?x <P31> ?o . "
        "{ { VALUES ?x { 1 } } UNION { VALUES ?x { 1 } } } "
        "UNION "
        "{ { VALUES ?x { 1 } } UNION { VALUES ?x { 1 } } } }");
    auto plans = qp.createExecutionTrees(query);
    ASSERT_EQ(plans.size(), 1);
    EXPECT_TRUE(
        std::dynamic_pointer_cast<Join>(plans.at(0)._qet->getRootOperation()));
  }
}

// _____________________________________________________________________________
TEST(QueryPlanner, ensurePlanningIsSkippedWhenTransitivePathIsAlreadyBound) {
  auto qp = makeQueryPlanner();
  auto query = SparqlParser::parseQuery(
      "SELECT * { { VALUES ?x { 1 } } UNION { ?s <P279>+ 1 } . ?s <P31> ?o }");
  auto plans = qp.createExecutionTrees(query);
  ASSERT_EQ(plans.size(), 1);
  EXPECT_TRUE(
      std::dynamic_pointer_cast<Join>(plans.at(0)._qet->getRootOperation()));
}

// _____________________________________________________________________________
TEST(QueryPlanner, testDistributiveJoinInUnionRecursive) {
  auto* qec = ad_utility::testing::getQec(
      "<a> <P279> <b> . <c> <P279> <d> . <e> <P279> <f> . <g> <P279> <h> ."
      " <i> <P279> <j> . <a> <P31> <b> . <c> <P31> <d> . <e> <P31> <f> ."
      " <g> <P31> <h> . <i> <P31> <j> .");
  TransitivePathSide left1{std::nullopt, 2,
                           Variable("?_QLever_internal_variable_qp_0"), 0};
  TransitivePathSide left2{std::nullopt, 0,
                           Variable("?_QLever_internal_variable_qp_4"), 0};
  TransitivePathSide left3{std::nullopt, 0,
                           Variable("?_QLever_internal_variable_qp_13"), 0};
  TransitivePathSide right1{std::nullopt, 1, Variable("?type"), 1};
  TransitivePathSide right2{std::nullopt, 1,
                            Variable("?_QLever_internal_variable_qp_3"), 1};
  TransitivePathSide right3{std::nullopt, 1,
                            Variable("?_QLever_internal_variable_qp_12"), 1};
  std::string query =
      "SELECT * WHERE {\n"
      "  <Q11629> "
      "  <P279>/((<P279>/(<P279>*|<P31>*))*|(<P31>/(<P279>*|<P31>*))*)"
      "  ?type .\n"
      "}";

  h::expectWithGivenBudgets(
      std::move(query),
      h::Union(h::TransitivePath(
                   left1, right1, 0, std::numeric_limits<size_t>::max(),
                   h::IndexScanFromStrings("<Q11629>", "<P279>",
                                           "?_QLever_internal_variable_qp_0"),
                   h::Sort(h::Union(
                       h::TransitivePath(
                           left2, right2, 0, std::numeric_limits<size_t>::max(),
                           h::IndexScanFromStrings(
                               "?_QLever_internal_variable_qp_2", "<P279>",
                               "?_QLever_internal_variable_qp_4"),
                           h::IndexScanFromStrings(
                               "?_QLever_internal_variable_qp_6", "<P279>",
                               "?_QLever_internal_variable_qp_7")),
                       h::TransitivePath(
                           left2, right2, 0, std::numeric_limits<size_t>::max(),
                           h::IndexScanFromStrings(
                               "?_QLever_internal_variable_qp_2", "<P279>",
                               "?_QLever_internal_variable_qp_4"),
                           h::IndexScanFromStrings(
                               "?_QLever_internal_variable_qp_8", "<P31>",
                               "?_QLever_internal_variable_qp_9"))))),
               h::TransitivePath(
                   left1, right1, 0, std::numeric_limits<size_t>::max(),
                   h::IndexScanFromStrings("<Q11629>", "<P279>",
                                           "?_QLever_internal_variable_qp_0"),
                   h::Sort(h::Union(
                       h::TransitivePath(
                           left3, right3, 0, std::numeric_limits<size_t>::max(),
                           h::IndexScanFromStrings(
                               "?_QLever_internal_variable_qp_11", "<P31>",
                               "?_QLever_internal_variable_qp_13"),
                           h::IndexScanFromStrings(
                               "?_QLever_internal_variable_qp_15", "<P279>",
                               "?_QLever_internal_variable_qp_16")),
                       h::TransitivePath(
                           left3, right3, 0, std::numeric_limits<size_t>::max(),
                           h::IndexScanFromStrings(
                               "?_QLever_internal_variable_qp_11", "<P31>",
                               "?_QLever_internal_variable_qp_13"),
                           h::IndexScanFromStrings(
                               "?_QLever_internal_variable_qp_17", "<P31>",
                               "?_QLever_internal_variable_qp_18")))))),
      qec, {4, 16, 64'000'000});
>>>>>>> 71b01cb3
}<|MERGE_RESOLUTION|>--- conflicted
+++ resolved
@@ -3062,19 +3062,6 @@
 }
 
 // _____________________________________________________________________________
-<<<<<<< HEAD
-TEST(QueryPlanner, OptionalJoinWithEmptyPattern) {
-  h::expect("SELECT * { OPTIONAL { ?a ?b ?c } }",
-            h::NeutralOptional(h::IndexScanFromStrings("?a", "?b", "?c")));
-  h::expect("SELECT * { ?a ?b ?c . OPTIONAL { ?d ?e ?f } }",
-            h::CartesianProductJoin(
-                h::IndexScanFromStrings("?a", "?b", "?c"),
-                h::NeutralOptional(h::IndexScanFromStrings("?d", "?e", "?f"))));
-  h::expect("SELECT * { OPTIONAL { ?a ?b ?c } . OPTIONAL { ?d ?e ?f } }",
-            h::CartesianProductJoin(
-                h::NeutralOptional(h::IndexScanFromStrings("?a", "?b", "?c")),
-                h::NeutralOptional(h::IndexScanFromStrings("?d", "?e", "?f"))));
-=======
 TEST(QueryPlanner, testDistributiveJoinInUnion) {
   auto* qec = ad_utility::testing::getQec();
   TransitivePathSide left1{std::nullopt, 0,
@@ -3259,5 +3246,18 @@
                                "?_QLever_internal_variable_qp_17", "<P31>",
                                "?_QLever_internal_variable_qp_18")))))),
       qec, {4, 16, 64'000'000});
->>>>>>> 71b01cb3
+}
+
+// _____________________________________________________________________________
+TEST(QueryPlanner, OptionalJoinWithEmptyPattern) {
+  h::expect("SELECT * { OPTIONAL { ?a ?b ?c } }",
+            h::NeutralOptional(h::IndexScanFromStrings("?a", "?b", "?c")));
+  h::expect("SELECT * { ?a ?b ?c . OPTIONAL { ?d ?e ?f } }",
+            h::CartesianProductJoin(
+                h::IndexScanFromStrings("?a", "?b", "?c"),
+                h::NeutralOptional(h::IndexScanFromStrings("?d", "?e", "?f"))));
+  h::expect("SELECT * { OPTIONAL { ?a ?b ?c } . OPTIONAL { ?d ?e ?f } }",
+            h::CartesianProductJoin(
+                h::NeutralOptional(h::IndexScanFromStrings("?a", "?b", "?c")),
+                h::NeutralOptional(h::IndexScanFromStrings("?d", "?e", "?f"))));
 }