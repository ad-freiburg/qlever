// Copyright 2015 - 2025, University of Freiburg
// Chair of Algorithms and Data Structures
// Authors: Björn Buchhold <buchhold@cs.uni-freiburg.de> [2015 - 2017]
//          Johannes Kalmbach <kalmbach@cs.uni-freiburg.de>

#include <gmock/gmock.h>

#include "./printers/PayloadVariablePrinters.h"
#include "QueryPlannerTestHelpers.h"
#include "engine/QueryPlanner.h"
#include "engine/SpatialJoin.h"
#include "parser/GraphPatternOperation.h"
#include "parser/MagicServiceQuery.h"
#include "parser/PayloadVariables.h"
#include "parser/SparqlParser.h"
#include "parser/SpatialQuery.h"
#include "parser/data/Variable.h"
#include "util/TripleComponentTestHelpers.h"

namespace h = queryPlannerTestHelpers;
namespace {
using Var = Variable;
constexpr auto iri = ad_utility::testing::iri;
}  // namespace
using ::testing::HasSubstr;

QueryPlanner makeQueryPlanner() {
  return QueryPlanner{ad_utility::testing::getQec(),
                      std::make_shared<ad_utility::CancellationHandle<>>()};
}

TEST(QueryPlanner, createTripleGraph) {
  using TripleGraph = QueryPlanner::TripleGraph;
  using Node = QueryPlanner::TripleGraph::Node;
  using std::vector;

  {
    ParsedQuery pq = SparqlParser::parseQuery(
        "PREFIX : <http://rdf.myprefix.com/>\n"
        "PREFIX ns: <http://rdf.myprefix.com/ns/>\n"
        "PREFIX xxx: <http://rdf.myprefix.com/xxx/>\n"
        "SELECT ?x ?z \n "
        "WHERE \t {?x :myrel ?y. ?y ns:myrel ?z.?y xxx:rel2 "
        "<http://abc.de>}");
    QueryPlanner qp = makeQueryPlanner();
    auto tg = qp.createTripleGraph(
        &pq._rootGraphPattern._graphPatterns[0].getBasic());
    TripleGraph expected =
        TripleGraph(std::vector<std::pair<Node, std::vector<size_t>>>(
            {std::make_pair<Node, vector<size_t>>(
                 QueryPlanner::TripleGraph::Node(
                     0,
                     SparqlTriple(Var{"?x"}, "<http://rdf.myprefix.com/myrel>",
                                  Var{"?y"})),
                 {1, 2}),
             std::make_pair<Node, vector<size_t>>(
                 QueryPlanner::TripleGraph::Node(
                     1, SparqlTriple(Var{"?y"},
                                     "<http://rdf.myprefix.com/ns/myrel>",
                                     Var{"?z"})),
                 {0, 2}),
             std::make_pair<Node, vector<size_t>>(
                 QueryPlanner::TripleGraph::Node(
                     2, SparqlTriple(Var{"?y"},
                                     "<http://rdf.myprefix.com/xxx/rel2>",
                                     iri("<http://abc.de>"))),
                 {0, 1})}));

    ASSERT_TRUE(tg.isSimilar(expected));
  }

  {
    ParsedQuery pq = SparqlParser::parseQuery(
        "SELECT ?x WHERE {?x ?p <X>. ?x ?p2 <Y>. <X> ?p <Y>}");
    QueryPlanner qp = makeQueryPlanner();
    auto tg = qp.createTripleGraph(&pq.children()[0].getBasic());
    TripleGraph expected =
        TripleGraph(std::vector<std::pair<Node, std::vector<size_t>>>(
            {std::make_pair<Node, vector<size_t>>(
                 QueryPlanner::TripleGraph::Node(
                     0, SparqlTriple(Var{"?x"}, "?p", iri("<X>"))),
                 {1, 2}),
             std::make_pair<Node, vector<size_t>>(
                 QueryPlanner::TripleGraph::Node(
                     1, SparqlTriple(Var{"?x"}, "?p2", iri("<Y>"))),
                 {0}),
             std::make_pair<Node, vector<size_t>>(
                 QueryPlanner::TripleGraph::Node(
                     2, SparqlTriple(iri("<X>"), "?p", iri("<Y>"))),
                 {0})}));
    ASSERT_TRUE(tg.isSimilar(expected));
  }

  {
    ParsedQuery pq = SparqlParser::parseQuery(
        "SELECT ?x WHERE { ?x <is-a> <Book> . \n"
        "?x <Author> <Anthony_Newman_(Author)> }");
    QueryPlanner qp = makeQueryPlanner();
    auto tg = qp.createTripleGraph(&pq.children()[0].getBasic());

    TripleGraph expected =
        TripleGraph(std::vector<std::pair<Node, std::vector<size_t>>>({
            std::make_pair<Node, vector<size_t>>(
                QueryPlanner::TripleGraph::Node(
                    0, SparqlTriple(Var{"?x"}, "<is-a>", iri("<Book>"))),
                {1}),
            std::make_pair<Node, vector<size_t>>(
                QueryPlanner::TripleGraph::Node(
                    1, SparqlTriple(Var{"?x"}, "<Author>",
                                    iri("<Anthony_Newman_(Author)>"))),
                {0}),
        }));
    ASSERT_TRUE(tg.isSimilar(expected));
  }
}

TEST(QueryPlanner, testCpyCtorWithKeepNodes) {
  {
    ParsedQuery pq = SparqlParser::parseQuery(
        "SELECT ?x WHERE {?x ?p <X>. ?x ?p2 <Y>. <X> ?p <Y>}");
    QueryPlanner qp = makeQueryPlanner();
    auto tg = qp.createTripleGraph(&pq.children()[0].getBasic());
    ASSERT_EQ(2u, tg._nodeMap.find(0)->second->_variables.size());
    ASSERT_EQ(2u, tg._nodeMap.find(1)->second->_variables.size());
    ASSERT_EQ(1u, tg._nodeMap.find(2)->second->_variables.size());
    ASSERT_EQ(
        "0 {s: ?x, p: ?p, o: <X>} : (1, 2)\n"
        "1 {s: ?x, p: ?p2, o: <Y>} : (0)\n"
        "2 {s: <X>, p: ?p, o: <Y>} : (0)",
        tg.asString());
    {
      vector<size_t> keep;
      QueryPlanner::TripleGraph tgnew(tg, keep);
      ASSERT_EQ("", tgnew.asString());
    }
    {
      vector<size_t> keep;
      keep.push_back(0);
      keep.push_back(1);
      keep.push_back(2);
      QueryPlanner::TripleGraph tgnew(tg, keep);
      ASSERT_EQ(
          "0 {s: ?x, p: ?p, o: <X>} : (1, 2)\n"
          "1 {s: ?x, p: ?p2, o: <Y>} : (0)\n"
          "2 {s: <X>, p: ?p, o: <Y>} : (0)",
          tgnew.asString());
      ASSERT_EQ(2u, tgnew._nodeMap.find(0)->second->_variables.size());
      ASSERT_EQ(2u, tgnew._nodeMap.find(1)->second->_variables.size());
      ASSERT_EQ(1u, tgnew._nodeMap.find(2)->second->_variables.size());
    }
    {
      vector<size_t> keep;
      keep.push_back(0);
      QueryPlanner::TripleGraph tgnew(tg, keep);
      ASSERT_EQ("0 {s: ?x, p: ?p, o: <X>} : ()", tgnew.asString());
      ASSERT_EQ(2u, tgnew._nodeMap.find(0)->second->_variables.size());
    }
    {
      vector<size_t> keep;
      keep.push_back(0);
      keep.push_back(1);
      QueryPlanner::TripleGraph tgnew(tg, keep);
      ASSERT_EQ(
          "0 {s: ?x, p: ?p, o: <X>} : (1)\n"
          "1 {s: ?x, p: ?p2, o: <Y>} : (0)",
          tgnew.asString());
      ASSERT_EQ(2u, tgnew._nodeMap.find(0)->second->_variables.size());
      ASSERT_EQ(2u, tgnew._nodeMap.find(1)->second->_variables.size());
    }
  }
}

TEST(QueryPlanner, testBFSLeaveOut) {
  {
    ParsedQuery pq = SparqlParser::parseQuery(
        "SELECT ?x WHERE {?x ?p <X>. ?x ?p2 <Y>. <X> ?p <Y>}");
    QueryPlanner qp = makeQueryPlanner();
    auto tg = qp.createTripleGraph(&pq.children()[0].getBasic());
    ASSERT_EQ(3u, tg._adjLists.size());
    ad_utility::HashSet<size_t> lo;
    auto out = tg.bfsLeaveOut(0, lo);
    ASSERT_EQ(3u, out.size());
    lo.insert(1);
    out = tg.bfsLeaveOut(0, lo);
    ASSERT_EQ(2u, out.size());
    lo.insert(2);
    out = tg.bfsLeaveOut(0, lo);
    ASSERT_EQ(1u, out.size());
    lo.clear();
    lo.insert(0);
    out = tg.bfsLeaveOut(1, lo);
    ASSERT_EQ(1u, out.size());
  }
  {
    ParsedQuery pq = SparqlParser::parseQuery(
        "SELECT ?x WHERE {<A> <B> ?x. ?x <C> ?y. ?y <X> <Y>}");
    QueryPlanner qp = makeQueryPlanner();
    auto tg = qp.createTripleGraph(&pq.children()[0].getBasic());
    ad_utility::HashSet<size_t> lo;
    auto out = tg.bfsLeaveOut(0, lo);
    ASSERT_EQ(3u, out.size());
    lo.insert(1);
    out = tg.bfsLeaveOut(0, lo);
    ASSERT_EQ(1u, out.size());
    lo.insert(2);
    out = tg.bfsLeaveOut(0, lo);
    ASSERT_EQ(1u, out.size());
    lo.clear();
    lo.insert(0);
    out = tg.bfsLeaveOut(1, lo);
    ASSERT_EQ(2u, out.size());
  }
}

TEST(QueryPlanner, indexScanZeroVariables) {
  auto scan = h::IndexScanFromStrings;
  using enum Permutation::Enum;
  h::expect(
      "SELECT * \n "
      "WHERE \t {<x> <y> <z>}",
      scan("<x>", "<y>", "<z>"));
  h::expect(
      "SELECT * \n "
      "WHERE \t {<x> <y> <z> . <x> <y> ?z}",
      h::CartesianProductJoin(scan("<x>", "<y>", "<z>"),
                              scan("<x>", "<y>", "?z")));
}

TEST(QueryPlanner, indexScanOneVariable) {
  auto scan = h::IndexScanFromStrings;
  using enum Permutation::Enum;
  h::expect(
      "PREFIX : <http://rdf.myprefix.com/>\n"
      "SELECT ?x \n "
      "WHERE \t {?x :myrel :obj}",
      scan("?x", "<http://rdf.myprefix.com/myrel>",
           "<http://rdf.myprefix.com/obj>", {POS}));

  h::expect(
      "PREFIX : <http://rdf.myprefix.com/>\n"
      "SELECT ?x \n "
      "WHERE \t {:subj :myrel ?x}",
      scan("<http://rdf.myprefix.com/subj>", "<http://rdf.myprefix.com/myrel>",
           "?x", {PSO}));
}

TEST(QueryPlanner, indexScanTwoVariables) {
  auto scan = h::IndexScanFromStrings;
  using enum Permutation::Enum;

  h::expect(
      "PREFIX : <http://rdf.myprefix.com/>\n"
      "SELECT ?x \n "
      "WHERE \t {?x :myrel ?y}",
      scan("?x", "<http://rdf.myprefix.com/myrel>", "?y", {POS, PSO}));
}

TEST(QueryPlanner, joinOfTwoScans) {
  auto scan = h::IndexScanFromStrings;
  using enum Permutation::Enum;
  h::expect(
      "PREFIX : <pre/>\n"
      "SELECT ?x \n "
      "WHERE \t {:s1 :r ?x. :s2 :r ?x}",
      h::Join(scan("<pre/s1>", "<pre/r>", "?x"),
              scan("<pre/s2>", "<pre/r>", "?x")));

  h::expect(
      "PREFIX : <pre/>\n"
      "SELECT ?x ?y \n "
      "WHERE  {?y :r ?x . :s2 :r ?x}",
      h::Join(scan("?y", "<pre/r>", "?x"), scan("<pre/s2>", "<pre/r>", "?x")));

  h::expect(
      "PREFIX : <pre/>\n"
      "SELECT ?x ?y ?z \n "
      "WHERE {?y :r ?x. ?z :r ?x}",
      h::Join(scan("?y", "<pre/r>", "?x"), scan("?z", "<pre/r>", "?x")));
}

// _____________________________________________________________________________
TEST(QueryPlanner, joinOfFullScans) {
  auto scan = h::IndexScanFromStrings;
  // Join between two full index scans on a single column
  h::expect("SELECT * {?s ?p ?x. ?x ?p2 ?o2 .}",
            h::Join(scan("?s", "?p", "?x"), scan("?x", "?p2", "?o2")));

  // Join between two full index scans on two columns.
  h::expect(
      "SELECT * {?s ?p ?x. ?x ?p2 ?s .}",
      h::MultiColumnJoin(scan("?s", "?p", "?x"), scan("?x", "?p2", "?s")));

  // Join between two full index scans, one of which has a FILTER which can be
  // applied before the JOIN.
  h::expect("SELECT * {?s ?p ?x. ?x ?p2 ?o2 . FILTER (?s = ?p)}",
            h::Join(h::Filter("?s = ?p", scan("?s", "?p", "?x")),
                    scan("?x", "?p2", "?o2")));
}

TEST(QueryPlanner, testActorsBornInEurope) {
  auto scan = h::IndexScanFromStrings;
  using enum ::OrderBy::AscOrDesc;
  h::expect(
      "PREFIX : <pre/>\n"
      "SELECT ?a \n "
      "WHERE {?a :profession :Actor . ?a :born-in ?c. ?c :in :Europe}\n"
      "ORDER BY ?a",
      h::OrderBy(
          {{Variable{"?a"}, Asc}},
          h::UnorderedJoins(scan("?a", "<pre/profession>", "<pre/Actor>"),
                            scan("?a", "<pre/born-in>", "?c"),
                            scan("?c", "<pre/in>", "<pre/Europe>"))));
}

TEST(QueryPlanner, testStarTwoFree) {
  auto scan = h::IndexScanFromStrings;
  h::expect(
      "PREFIX : <http://rdf.myprefix.com/>\n"
      "PREFIX ns: <http://rdf.myprefix.com/ns/>\n"
      "PREFIX xxx: <http://rdf.myprefix.com/xxx/>\n"
      "SELECT ?x ?z \n "
      "WHERE \t {?x :myrel ?y. ?y ns:myrel ?z. ?y xxx:rel2 "
      "<http://abc.de>}",
      h::UnorderedJoins(
          scan("?x", "<http://rdf.myprefix.com/myrel>", "?y"),
          scan("?y", "<http://rdf.myprefix.com/ns/myrel>", "?z"),
          scan("?y", "<http://rdf.myprefix.com/xxx/rel2>", "<http://abc.de>")));
}

TEST(QueryPlanner, testFilterAfterSeed) {
  auto scan = h::IndexScanFromStrings;
  auto qec = ad_utility::testing::getQec(
      "<s> <r> <x>, <x2>, <x3>. <s2> <r> <y1>, <y2>, <y3>.");
  // The following query leads to a different query plan with the dynamic
  // programming and the greedy query planner, because the greedy planner
  // also applies the filters greedily.
  std::string query =
      "SELECT ?x ?y ?z WHERE {"
      "?x <r> ?y . ?y <r> ?z . "
      "FILTER(?x != ?y) }";
  h::expectDynamicProgramming(
      query,
      h::Filter("?x != ?y",
                h::Join(scan("?x", "<r>", "?y"), scan("?y", "<r>", "?z"))),
      qec);
  h::expectGreedy(query,
                  h::Join(h::Filter("?x != ?y", scan("?x", "<r>", "?y")),
                          scan("?y", "<r>", "?z")),
                  qec);
}

TEST(QueryPlanner, testFilterAfterJoin) {
  auto scan = h::IndexScanFromStrings;
  auto qec = ad_utility::testing::getQec("<s> <r> <x>");
  h::expect(
      "SELECT ?x ?y ?z WHERE {"
      "?x <r> ?y . ?y <r> ?z . "
      "FILTER(?x != ?z) }",
      h::Filter("?x != ?z",
                h::Join(scan("?x", "<r>", "?y"), scan("?y", "<r>", "?z"))),
      qec);
}

TEST(QueryPlanner, threeVarTriples) {
  auto scan = h::IndexScanFromStrings;
  using enum Permutation::Enum;

  h::expect(
      "SELECT ?x ?p ?o WHERE {"
      "<s> <p> ?x . ?x ?p ?o }",
      h::Join(scan("<s>", "<p>", "?x", {SPO, PSO}),
              scan("?x", "?p", "?o", {SPO, SOP})));

  h::expect(
      "SELECT ?x ?p ?o WHERE {"
      "<s> ?x <o> . ?x ?p ?o }",
      h::Join(scan("<s>", "?x", "<o>", {SOP, OSP}),
              scan("?x", "?p", "?o", {SPO, SOP})));

  h::expect(
      "SELECT ?s ?p ?o WHERE {"
      "<s> <p> ?p . ?s ?p ?o }",
      h::Join(scan("<s>", "<p>", "?p", {SPO, PSO}),
              scan("?s", "?p", "?o", {PSO, POS})));
}

TEST(QueryPlanner, threeVarTriplesTCJ) {
  auto qec = ad_utility::testing::getQec("<s> <p> <x>");
  auto scan = h::IndexScanFromStrings;
  h::expect(
      "SELECT ?x ?p ?o WHERE {"
      "<s> ?p ?x . ?x ?p ?o }",
      h::MultiColumnJoin(scan("<s>", "?p", "?x"), scan("?x", "?p", "?o")), qec);

  h::expect(
      "SELECT ?s ?p ?o WHERE {"
      "?s ?p ?o . ?s ?p <x> }",
      h::MultiColumnJoin(scan("?s", "?p", "?o"), scan("?s", "?p", "<x>")), qec);
}

TEST(QueryPlanner, threeVarXthreeVarException) {
  auto scan = h::IndexScanFromStrings;
  h::expect(
      "SELECT ?s ?s2 WHERE {"
      "?s ?p ?o . ?s2 ?p ?o }",
      h::MultiColumnJoin(scan("?s", "?p", "?o"), scan("?s2", "?p", "?o")));
}

TEST(QueryExecutionTreeTest, testBooksbyNewman) {
  auto scan = h::IndexScanFromStrings;
  h::expect(
      "SELECT ?x WHERE { ?x <is-a> <Book> . "
      "?x <Author> <Anthony_Newman_(Author)> }",
      h::Join(scan("?x", "<is-a>", "<Book>"),
              scan("?x", "<Author>", "<Anthony_Newman_(Author)>")));
}

TEST(QueryExecutionTreeTest, testBooksGermanAwardNomAuth) {
  auto scan = h::IndexScanFromStrings;
  h::expect(
      "SELECT ?x ?y WHERE { "
      "?x <is-a> <Person> . "
      "?x <Country_of_nationality> <Germany> . "
      "?x <Author> ?y . "
      "?y <is-a> <Award-Nominated_Work> }",
      h::UnorderedJoins(scan("?x", "<is-a>", "<Person>"),
                        scan("?x", "<Country_of_nationality>", "<Germany>"),
                        scan("?x", "<Author>", "?y"),
                        scan("?y", "<is-a>", "<Award-Nominated_Work>")));
}

TEST(QueryExecutionTreeTest, testPlantsEdibleLeaves) {
  auto scan = h::IndexScanFromStrings;
  auto wordScan = h::TextIndexScanForWord;
  auto entityScan = h::TextIndexScanForEntity;
  h::expect(
      "SELECT ?a WHERE  {?a <is-a> <Plant> . ?c ql:contains-entity ?a. ?c "
      "ql:contains-word \"edible leaves\"}",
      h::UnorderedJoins(scan("?a", "<is-a>", "<Plant>"),
                        wordScan(Var{"?c"}, "edible"),
                        wordScan(Var{"?c"}, "leaves"),
                        entityScan(Var{"?c"}, Var{"?a"}, "edible")));
}

TEST(QueryExecutionTreeTest, testCoOccFreeVar) {
  auto scan = h::IndexScanFromStrings;
  auto wordScan = h::TextIndexScanForWord;
  auto entityScan = h::TextIndexScanForEntity;
  h::expect(
      "PREFIX : <> SELECT ?x ?y WHERE { ?x :is-a :Politician . ?c "
      "ql:contains-entity ?x . ?c ql:contains-word \"friend*\" . ?c "
      "ql:contains-entity ?y }",
      h::UnorderedJoins(scan("?x", "<is-a>", "<Politician>"),
                        entityScan(Var{"?c"}, Var{"?x"}, "friend*"),
                        wordScan(Var{"?c"}, "friend*"),
                        entityScan(Var{"?c"}, Var{"?y"}, "friend*")));
}

TEST(QueryExecutionTreeTest, testPoliticiansFriendWithScieManHatProj) {
  auto scan = h::IndexScanFromStrings;
  auto wordScan = h::TextIndexScanForWord;
  auto entityScan = h::TextIndexScanForEntity;
  h::expect(
      "SELECT ?p ?s"
      "WHERE {"
      "?a <is-a> <Politician> . "
      "?c ql:contains-entity ?a ."
      "?c ql:contains-word \"friend*\" ."
      "?c ql:contains-entity ?s ."
      "?s <is-a> <Scientist> ."
      "?c2 ql:contains-entity ?s ."
      "?c2 ql:contains-word \"manhattan project\"}",
      h::UnorderedJoins(scan("?a", "<is-a>", "<Politician>"),
                        entityScan(Var{"?c"}, Var{"?a"}, "friend*"),
                        wordScan(Var{"?c"}, "friend*"),
                        entityScan(Var{"?c"}, Var{"?s"}, "friend*"),
                        scan("?s", "<is-a>", "<Scientist>"),
                        entityScan(Var{"?c2"}, Var{"?s"}, "manhattan"),
                        wordScan(Var{"?c2"}, "manhattan"),
                        wordScan(Var{"?c2"}, "project")));
}

TEST(QueryExecutionTreeTest, testCyclicQuery) {
  ParsedQuery pq = SparqlParser::parseQuery(
      "SELECT ?x ?y ?m WHERE { ?x <Spouse_(or_domestic_partner)> ?y . "
      "?x <Film_performance> ?m . ?y <Film_performance> ?m }");
  QueryPlanner qp = makeQueryPlanner();
  QueryExecutionTree qet = qp.createExecutionTree(pq);

  // There are four possible outcomes of this test with the same size
  // estimate. It is currently very hard to make the query planning
  // deterministic in a test scenario, so we allow all four candidates

  // delete all whitespace from the strings to make the matching easier.
  auto strip = [](std::string s) {
    s.erase(std::remove_if(s.begin(), s.end(), ::isspace), s.end());
    return s;
  };
  std::string possible1 = strip(
      "{\n  MULTI_COLUMN_JOIN\n    {\n    SCAN PSO with P = "
      "\"<Film_performance>\"\n    qet-width: 2 \n  }\n  join-columns: [0 & "
      "1]\n  |X|\n    {\n    SORT(internal) on columns:asc(2) asc(1) \n    "
      "{\n      JOIN\n      {\n        SCAN PSO with P = "
      "\"<Film_performance>\"\n        qet-width: 2 \n      } join-column: "
      "[0]\n      |X|\n      {\n        SCAN PSO with P = "
      "\"<Spouse_(or_domestic_partner)>\"\n        qet-width: 2 \n      } "
      "join-column: [0]\n      qet-width: 3 \n    }\n    qet-width: 3 \n  "
      "}\n  join-columns: [2 & 1]\n  qet-width: 3 \n}");
  std::string possible2 = strip(
      "{\n  MULTI_COLUMN_JOIN\n    {\n    SCAN POS with P = "
      "\"<Film_performance>\"\n    qet-width: 2 \n  }\n  join-columns: [0 & "
      "1]\n  |X|\n    {\n    SORT(internal) on columns:asc(1) asc(2) \n    "
      "{\n      JOIN\n      {\n        SCAN PSO with P = "
      "\"<Film_performance>\"\n        qet-width: 2 \n      } join-column: "
      "[0]\n      |X|\n      {\n        SCAN PSO with P = "
      "\"<Spouse_(or_domestic_partner)>\"\n        qet-width: 2 \n      } "
      "join-column: [0]\n      qet-width: 3 \n    }\n    qet-width: 3 \n  "
      "}\n  join-columns: [1 & 2]\n  qet-width: 3 \n}");
  std::string possible3 = strip(
      "{\n  MULTI_COLUMN_JOIN\n    {\n    SCAN POS with P = "
      "\"<Spouse_(or_domestic_partner)>\"\n    qet-width: 2 \n  }\n  "
      "join-columns: [0 & 1]\n  |X|\n    {\n    SORT(internal) on "
      "columns:asc(1) asc(2) \n    {\n      JOIN\n      {\n        SCAN POS "
      "with P = \"<Film_performance>\"\n        qet-width: 2 \n      } "
      "join-column: [0]\n      |X|\n      {\n        SCAN POS with P = "
      "\"<Film_performance>\"\n        qet-width: 2 \n      } join-column: "
      "[0]\n      qet-width: 3 \n    }\n    qet-width: 3 \n  }\n  "
      "join-columns: [1 & 2]\n  qet-width: 3 \n}");
  std::string possible4 = strip(R"xxx(MULTI_COLUMN_JOIN
        {
          SCAN PSO with P = "<Film_performance>"
          qet-width: 2
        } join-columns: [0 & 1]
        |X|
        {
          SORT(internal) on columns:asc(1) asc(2)
          {
            JOIN
            {
              SCAN POS with P = "<Spouse_(or_domestic_partner)>"
              qet-width: 2
            } join-column: [0]
            |X|
            {
              SCAN PSO with P = "<Film_performance>"
              qet-width: 2
            } join-column: [0]
            qet-width: 3
          }
          qet-width: 3
        } join-columns: [1 & 2]
        qet-width: 3
        })xxx");
  std::string possible5 = strip(R"xxx(MULTI_COLUMN_JOIN
{
  SCAN POS with P = "<Film_performance>"
  qet-width: 2
} join-columns: [0 & 1]
|X|
{
  SORT / ORDER BY on columns:asc(2) asc(1)
  {
    JOIN
    {
      SCAN POS with P = "<Spouse_(or_domestic_partner)>"
      qet-width: 2
    } join-column: [0]
    |X|
    {
      SCAN PSO with P = "<Film_performance>"
      qet-width: 2
    } join-column: [0]
    qet-width: 3
  }
  qet-width: 3
} join-columns: [2 & 1]
qet-width: 3
}
)xxx");

  auto actual = strip(qet.getCacheKey());

  if (actual != possible1 && actual != possible2 && actual != possible3 &&
      actual != possible4 && actual != possible5) {
    // TODO<joka921> Make this work, there are just too many possibilities.
    /*
    FAIL() << "query execution tree is none of the possible trees, it is "
              "actually "
           << qet.getCacheKey() << '\n' << actual << '\n'
           */
  }
}

TEST(QueryExecutionTreeTest, testFormerSegfaultTriFilter) {
  ParsedQuery pq = SparqlParser::parseQuery(
      "PREFIX fb: <http://rdf.freebase.com/ns/>\n"
      "SELECT DISTINCT ?1 ?0 WHERE {\n"
      "fb:m.0fkvn fb:government.government_office_category.officeholders "
      "?0 "
      ".\n"
      "?0 fb:government.government_position_held.jurisdiction_of_office "
      "fb:m.0vmt .\n"
      "?0 fb:government.government_position_held.office_holder ?1 .\n"
      "FILTER (?1 != fb:m.0fkvn) .\n"
      "FILTER (?1 != fb:m.0vmt) .\n"
      "FILTER (?1 != fb:m.018mts)"
      "} LIMIT 300");
  QueryPlanner qp = makeQueryPlanner();
  QueryExecutionTree qet = qp.createExecutionTree(pq);
  ASSERT_TRUE(qet.isVariableCovered(Variable{"?1"}));
  ASSERT_TRUE(qet.isVariableCovered(Variable{"?0"}));
}

TEST(QueryPlanner, testSimpleOptional) {
  auto scan = h::IndexScanFromStrings;
  h::expect(
      "SELECT ?a ?b \n "
      "WHERE  {?a <rel1> ?b . OPTIONAL { ?a <rel2> ?c }}",
      h::OptionalJoin(scan("?a", "<rel1>", "?b"), scan("?a", "<rel2>", "?c")));
  h::expect(
      "SELECT ?a ?b \n "
      "WHERE  {?a <rel1> ?b . "
      "OPTIONAL { ?a <rel2> ?c }} ORDER BY ?b",
      h::OrderBy({{Variable{"?b"}, ::OrderBy::AscOrDesc::Asc}},
                 h::OptionalJoin(scan("?a", "<rel1>", "?b"),
                                 scan("?a", "<rel2>", "?c"))));
}

TEST(QueryPlanner, SimpleTripleOneVariable) {
  using enum Permutation::Enum;

  auto scan = h::IndexScanFromStrings;
  // With only one variable, there are always two permutations that will yield
  // exactly the same result. The query planner consistently chooses one of
  // them.
  h::expect("SELECT * WHERE { ?s <p> <o> }", scan("?s", "<p>", "<o>", {POS}));
  h::expect("SELECT * WHERE { <s> ?p <o> }", scan("<s>", "?p", "<o>", {SOP}));
  h::expect("SELECT * WHERE { <s> <p> ?o }", scan("<s>", "<p>", "?o", {PSO}));
}

TEST(QueryPlanner, SimpleTripleTwoVariables) {
  using enum Permutation::Enum;

  // In the following tests we need the query planner to be aware that the index
  // contains the entities `<s> <p> <o>` that are used below, otherwise it will
  // estimate that and Index scan has the same cost as an Index scan followed by
  // a sort (because both plans have a cost of zero if the index scan is known
  // to be empty).

  auto qec = ad_utility::testing::getQec("<s> <p> <o>");
  auto scan = h::IndexScanFromStrings;

  // Fixed predicate.

  // Without `Order By`, two orderings are possible, both are fine.
  h::expect("SELECT * WHERE { ?s <p> ?o }", scan("?s", "<p>", "?o", {POS, PSO}),
            qec);
  // Must always be a single index scan, never index scan + sorting.
  h::expect("SELECT * WHERE { ?s <p> ?o } INTERNAL SORT BY ?o",
            scan("?s", "<p>", "?o", {POS}), qec);
  h::expect("SELECT * WHERE { ?s <p> ?o } INTERNAL SORT BY ?s",
            scan("?s", "<p>", "?o", {PSO}), qec);

  // Fixed subject.
  h::expect("SELECT * WHERE { <s> ?p ?o }", scan("<s>", "?p", "?o", {SOP, SPO}),
            qec);
  h::expect("SELECT * WHERE { <s> ?p ?o } INTERNAL SORT BY ?o",
            scan("<s>", "?p", "?o", {SOP}), qec);
  h::expect("SELECT * WHERE { <s> ?p ?o } INTERNAL SORT BY ?p",
            scan("<s>", "?p", "?o", {SPO}), qec);

  // Fixed object.
  h::expect("SELECT * WHERE { <s> ?p ?o }", scan("<s>", "?p", "?o", {SOP, SPO}),
            qec);
  h::expect("SELECT * WHERE { <s> ?p ?o } INTERNAL SORT BY ?o",
            scan("<s>", "?p", "?o", {SOP}), qec);
  h::expect("SELECT * WHERE { <s> ?p ?o } INTERNAL SORT BY ?p",
            scan("<s>", "?p", "?o", {SPO}), qec);
}

TEST(QueryPlanner, SimpleTripleThreeVariables) {
  using enum Permutation::Enum;

  // Fixed predicate.
  // Don't care about the sorting.
  h::expect("SELECT * WHERE { ?s ?p ?o }",
            h::IndexScan(Var{"?s"}, Var{"?p"}, Var{"?o"},
                         {SPO, SOP, PSO, POS, OSP, OPS}));

  // Sorted by one variable, two possible permutations remain.
  h::expect("SELECT * WHERE { ?s ?p ?o } INTERNAL SORT BY ?s",
            h::IndexScan(Var{"?s"}, Var{"?p"}, Var{"?o"}, {SPO, SOP}));
  h::expect("SELECT * WHERE { ?s ?p ?o } INTERNAL SORT BY ?p",
            h::IndexScan(Var{"?s"}, Var{"?p"}, Var{"?o"}, {POS, PSO}));
  h::expect("SELECT * WHERE { ?s ?p ?o } INTERNAL SORT BY ?o",
            h::IndexScan(Var{"?s"}, Var{"?p"}, Var{"?o"}, {OSP, OPS}));

  // Sorted by two variables, this makes the permutation unique.
  h::expect("SELECT * WHERE { ?s ?p ?o } INTERNAL SORT BY ?s ?o",
            h::IndexScan(Var{"?s"}, Var{"?p"}, Var{"?o"}, {SOP}));
  h::expect("SELECT * WHERE { ?s ?p ?o } INTERNAL SORT BY ?s ?p",
            h::IndexScan(Var{"?s"}, Var{"?p"}, Var{"?o"}, {SPO}));
  h::expect("SELECT * WHERE { ?s ?p ?o } INTERNAL SORT BY ?o ?s",
            h::IndexScan(Var{"?s"}, Var{"?p"}, Var{"?o"}, {OSP}));
  h::expect("SELECT * WHERE { ?s ?p ?o } INTERNAL SORT BY ?o ?p",
            h::IndexScan(Var{"?s"}, Var{"?p"}, Var{"?o"}, {OPS}));
  h::expect("SELECT * WHERE { ?s ?p ?o } INTERNAL SORT BY ?p ?s",
            h::IndexScan(Var{"?s"}, Var{"?p"}, Var{"?o"}, {PSO}));
  h::expect("SELECT * WHERE { ?s ?p ?o } INTERNAL SORT BY ?p ?o",
            h::IndexScan(Var{"?s"}, Var{"?p"}, Var{"?o"}, {POS}));
}

TEST(QueryPlanner, CartesianProductJoin) {
  auto scan = h::IndexScanFromStrings;
  h::expect(
      "SELECT ?x ?p ?o WHERE {"
      "<s> <p> ?o . ?a <b> <c> }",
      h::CartesianProductJoin(scan("<s>", "<p>", "?o"),
                              scan("?a", "<b>", "<c>")));
  // This currently fails because of a bug, we have to fix the bug...
  h::expect(
      "SELECT ?x ?p ?o WHERE {"
      "<s> ?p ?o . ?a ?b ?c }",
      h::CartesianProductJoin(scan("<s>", "?p", "?o"), scan("?a", "?b", "?c")));
  h::expect(
      "SELECT * WHERE {"
      "?s <p> <o> . ?s <p2> ?o2 . ?x <b> ?c }",
      h::CartesianProductJoin(
          h::Join(scan("?s", "<p>", "<o>"), scan("?s", "<p2>", "?o2")),
          scan("?x", "<b>", "?c")));
}

namespace {
// A helper function to recreate the internal variables added by the query
// planner for transitive paths.
std::string internalVar(int i) {
  return absl::StrCat(QLEVER_INTERNAL_VARIABLE_QUERY_PLANNER_PREFIX, i);
}
}  // namespace

TEST(QueryPlanner, TransitivePathUnbound) {
  auto scan = h::IndexScanFromStrings;
  TransitivePathSide left{std::nullopt, 0, Variable("?x"), 0};
  TransitivePathSide right{std::nullopt, 1, Variable("?y"), 1};
  h::expect(
      "SELECT ?x ?y WHERE {"
      "?x <p>+ ?y }",
      h::TransitivePath(left, right, 1, std::numeric_limits<size_t>::max(),
                        scan(internalVar(0), "<p>", internalVar(1))));
}

TEST(QueryPlanner, TransitivePathLeftId) {
  auto scan = h::IndexScanFromStrings;
  auto qec = ad_utility::testing::getQec("<s> <p> <o>");

  auto getId = ad_utility::testing::makeGetId(qec->getIndex());

  TransitivePathSide left{std::nullopt, 0, getId("<s>"), 0};
  TransitivePathSide right{std::nullopt, 1, Variable("?y"), 1};
  h::expect(
      "SELECT ?y WHERE {"
      "<s> <p>+ ?y }",
      h::TransitivePath(left, right, 1, std::numeric_limits<size_t>::max(),
                        scan(internalVar(0), "<p>", internalVar(1))),
      qec);
}

TEST(QueryPlanner, TransitivePathRightId) {
  auto scan = h::IndexScanFromStrings;
  auto qec = ad_utility::testing::getQec("<s> <p> <o>");

  auto getId = ad_utility::testing::makeGetId(qec->getIndex());

  TransitivePathSide left{std::nullopt, 1, Variable("?x"), 0};
  TransitivePathSide right{std::nullopt, 0, getId("<o>"), 1};
  h::expect(
      "SELECT ?y WHERE {"
      "?x <p>+ <o> }",
      h::TransitivePath(left, right, 1, std::numeric_limits<size_t>::max(),
                        scan(internalVar(0), "<p>", internalVar(1))),
      qec);
}

TEST(QueryPlanner, TransitivePathBindLeft) {
  auto scan = h::IndexScanFromStrings;
  TransitivePathSide left{std::nullopt, 0, Variable("?x"), 0};
  TransitivePathSide right{std::nullopt, 1, Variable("?y"), 1};
  h::expect(
      "SELECT ?x ?y WHERE {"
      "<s> <p> ?x."
      "?x <p>* ?y }",
      h::TransitivePath(left, right, 0, std::numeric_limits<size_t>::max(),
                        scan("<s>", "<p>", "?x"),
                        scan(internalVar(0), "<p>", internalVar(1))));
}

TEST(QueryPlanner, TransitivePathBindRight) {
  auto scan = h::IndexScanFromStrings;
  TransitivePathSide left{std::nullopt, 1, Variable("?x"), 0};
  TransitivePathSide right{std::nullopt, 0, Variable("?y"), 1};
  h::expect(
      "SELECT ?x ?y WHERE {"
      "?x <p>* ?y."
      "?y <p> <o> }",
      h::TransitivePath(
          left, right, 0, std::numeric_limits<size_t>::max(),
          scan("?y", "<p>", "<o>"),
          scan(internalVar(0), "<p>", internalVar(1), {Permutation::POS})),
      ad_utility::testing::getQec("<x> <p> <o>. <x2> <p> <o2>"));
}

TEST(QueryPlanner, PathSearchSingleTarget) {
  auto scan = h::IndexScanFromStrings;
  auto qec = ad_utility::testing::getQec("<x> <p> <y>. <y> <p> <z>");
  auto getId = ad_utility::testing::makeGetId(qec->getIndex());

  std::vector<Id> sources{getId("<x>")};
  std::vector<Id> targets{getId("<z>")};
  PathSearchConfiguration config{PathSearchAlgorithm::ALL_PATHS,
                                 sources,
                                 targets,
                                 Variable("?start"),
                                 Variable("?end"),
                                 Variable("?path"),
                                 Variable("?edge"),
                                 {}};
  h::expect(
      "PREFIX pathSearch: <https://qlever.cs.uni-freiburg.de/pathSearch/>"
      "SELECT ?start ?end ?path ?edge WHERE {"
      "SERVICE pathSearch: {"
      "_:path pathSearch:algorithm pathSearch:allPaths ;"
      "pathSearch:source <x> ;"
      "pathSearch:target <z> ;"
      "pathSearch:pathColumn ?path ;"
      "pathSearch:edgeColumn ?edge ;"
      "pathSearch:start ?start;"
      "pathSearch:end ?end;"
      "{SELECT * WHERE {"
      "?start <p> ?end."
      "}}}}",
      h::PathSearch(config, true, true, scan("?start", "<p>", "?end")), qec);
}

TEST(QueryPlanner, PathSearchMultipleTargets) {
  auto scan = h::IndexScanFromStrings;
  auto qec = ad_utility::testing::getQec("<x> <p> <y>. <y> <p> <z>");
  auto getId = ad_utility::testing::makeGetId(qec->getIndex());

  std::vector<Id> sources{getId("<x>")};
  std::vector<Id> targets{getId("<y>"), getId("<z>")};
  PathSearchConfiguration config{PathSearchAlgorithm::ALL_PATHS,
                                 sources,
                                 targets,
                                 Variable("?start"),
                                 Variable("?end"),
                                 Variable("?path"),
                                 Variable("?edge"),
                                 {}};
  h::expect(
      "PREFIX pathSearch: <https://qlever.cs.uni-freiburg.de/pathSearch/>"
      "SELECT ?start ?end ?path ?edge WHERE {"
      "SERVICE pathSearch: {"
      "_:path pathSearch:algorithm pathSearch:allPaths ;"
      "pathSearch:source <x> ;"
      "pathSearch:target <y> ;"
      "pathSearch:target <z> ;"
      "pathSearch:pathColumn ?path ;"
      "pathSearch:edgeColumn ?edge ;"
      "pathSearch:start ?start;"
      "pathSearch:end ?end;"
      "{SELECT * WHERE {"
      "?start <p> ?end."
      "}}}}",
      h::PathSearch(config, true, true, scan("?start", "<p>", "?end")), qec);
}

TEST(QueryPlanner, PathSearchMultipleSourcesAndTargets) {
  auto scan = h::IndexScanFromStrings;
  auto qec =
      ad_utility::testing::getQec("<x1> <p> <y>. <x2> <p> <y>. <y> <p> <z>");
  auto getId = ad_utility::testing::makeGetId(qec->getIndex());

  std::vector<Id> sources{getId("<x1>"), getId("<x2>")};
  std::vector<Id> targets{getId("<y>"), getId("<z>")};
  PathSearchConfiguration config{PathSearchAlgorithm::ALL_PATHS,
                                 sources,
                                 targets,
                                 Variable("?start"),
                                 Variable("?end"),
                                 Variable("?path"),
                                 Variable("?edge"),
                                 {}};
  h::expect(
      "PREFIX pathSearch: <https://qlever.cs.uni-freiburg.de/pathSearch/>"
      "SELECT ?start ?end ?path ?edge WHERE {"
      "SERVICE pathSearch: {"
      "_:path pathSearch:algorithm pathSearch:allPaths ;"
      "pathSearch:source <x1> ;"
      "pathSearch:source <x2> ;"
      "pathSearch:target <y> ;"
      "pathSearch:target <z> ;"
      "pathSearch:pathColumn ?path ;"
      "pathSearch:edgeColumn ?edge ;"
      "pathSearch:start ?start;"
      "pathSearch:end ?end;"
      "{SELECT * WHERE {"
      "?start <p> ?end."
      "}}}}",
      h::PathSearch(config, true, true, scan("?start", "<p>", "?end")), qec);
}

TEST(QueryPlanner, PathSearchMultipleSourcesAndTargetsCartesian) {
  auto scan = h::IndexScanFromStrings;
  auto qec =
      ad_utility::testing::getQec("<x1> <p> <y>. <x2> <p> <y>. <y> <p> <z>");
  auto getId = ad_utility::testing::makeGetId(qec->getIndex());

  std::vector<Id> sources{getId("<x1>"), getId("<x2>")};
  std::vector<Id> targets{getId("<y>"), getId("<z>")};
  PathSearchConfiguration config{PathSearchAlgorithm::ALL_PATHS,
                                 sources,
                                 targets,
                                 Variable("?start"),
                                 Variable("?end"),
                                 Variable("?path"),
                                 Variable("?edge"),
                                 {}};
  h::expect(
      "PREFIX pathSearch: <https://qlever.cs.uni-freiburg.de/pathSearch/>"
      "SELECT ?start ?end ?path ?edge WHERE {"
      "SERVICE pathSearch: {"
      "_:path pathSearch:algorithm pathSearch:allPaths ;"
      "pathSearch:source <x1> ;"
      "pathSearch:source <x2> ;"
      "pathSearch:target <y> ;"
      "pathSearch:target <z> ;"
      "pathSearch:pathColumn ?path ;"
      "pathSearch:edgeColumn ?edge ;"
      "pathSearch:start ?start;"
      "pathSearch:end ?end;"
      "pathSearch:cartesian true;"
      "{SELECT * WHERE {"
      "?start <p> ?end."
      "}}}}",
      h::PathSearch(config, true, true, scan("?start", "<p>", "?end")), qec);
}

TEST(QueryPlanner, PathSearchMultipleSourcesAndTargetsNonCartesian) {
  auto scan = h::IndexScanFromStrings;
  auto qec =
      ad_utility::testing::getQec("<x1> <p> <y>. <x2> <p> <y>. <y> <p> <z>");
  auto getId = ad_utility::testing::makeGetId(qec->getIndex());

  std::vector<Id> sources{getId("<x1>"), getId("<x2>")};
  std::vector<Id> targets{getId("<y>"), getId("<z>")};
  PathSearchConfiguration config{PathSearchAlgorithm::ALL_PATHS,
                                 sources,
                                 targets,
                                 Variable("?start"),
                                 Variable("?end"),
                                 Variable("?path"),
                                 Variable("?edge"),
                                 {},
                                 false};
  h::expect(
      "PREFIX pathSearch: <https://qlever.cs.uni-freiburg.de/pathSearch/>"
      "SELECT ?start ?end ?path ?edge WHERE {"
      "SERVICE pathSearch: {"
      "_:path pathSearch:algorithm pathSearch:allPaths ;"
      "pathSearch:source <x1> ;"
      "pathSearch:source <x2> ;"
      "pathSearch:target <y> ;"
      "pathSearch:target <z> ;"
      "pathSearch:pathColumn ?path ;"
      "pathSearch:edgeColumn ?edge ;"
      "pathSearch:start ?start;"
      "pathSearch:end ?end;"
      "pathSearch:cartesian false;"
      "{SELECT * WHERE {"
      "?start <p> ?end."
      "}}}}",
      h::PathSearch(config, true, true, scan("?start", "<p>", "?end")), qec);
}

// _____________________________________________________________________________
TEST(QueryPlanner, numPathsPerTarget) {
  auto scan = h::IndexScanFromStrings;
  auto qec =
      ad_utility::testing::getQec("<x1> <p> <y>. <x2> <p> <y>. <y> <p> <z>");
  auto getId = ad_utility::testing::makeGetId(qec->getIndex());

  std::vector<Id> sources{getId("<x1>"), getId("<x2>")};
  std::vector<Id> targets{getId("<y>"), getId("<z>")};
  PathSearchConfiguration config{PathSearchAlgorithm::ALL_PATHS,
                                 sources,
                                 targets,
                                 Variable("?start"),
                                 Variable("?end"),
                                 Variable("?path"),
                                 Variable("?edge"),
                                 {},
                                 true,
                                 1};
  h::expect(
      "PREFIX pathSearch: <https://qlever.cs.uni-freiburg.de/pathSearch/>"
      "SELECT ?start ?end ?path ?edge WHERE {"
      "SERVICE pathSearch: {"
      "_:path pathSearch:algorithm pathSearch:allPaths ;"
      "pathSearch:source <x1> ;"
      "pathSearch:source <x2> ;"
      "pathSearch:target <y> ;"
      "pathSearch:target <z> ;"
      "pathSearch:pathColumn ?path ;"
      "pathSearch:edgeColumn ?edge ;"
      "pathSearch:start ?start;"
      "pathSearch:end ?end;"
      "pathSearch:numPathsPerTarget 1;"
      "{SELECT * WHERE {"
      "?start <p> ?end."
      "}}}}",
      h::PathSearch(config, true, true, scan("?start", "<p>", "?end")), qec);
}

TEST(QueryPlanner, PathSearchWithEdgeProperties) {
  auto scan = h::IndexScanFromStrings;
  auto join = h::Join;
  auto qec = ad_utility::testing::getQec(
      "<x> <p1> <m1>. <m1> <p2> <y>. <y> <p1> <m2>. <m2> <p2> <z>");
  auto getId = ad_utility::testing::makeGetId(qec->getIndex());

  std::vector<Id> sources{getId("<x>")};
  std::vector<Id> targets{getId("<z>")};
  PathSearchConfiguration config{PathSearchAlgorithm::ALL_PATHS,
                                 sources,
                                 targets,
                                 Variable("?start"),
                                 Variable("?end"),
                                 Variable("?path"),
                                 Variable("?edge"),
                                 {Variable("?middle")}};
  h::expect(
      "PREFIX pathSearch: <https://qlever.cs.uni-freiburg.de/pathSearch/>"
      "SELECT ?start ?end ?path ?edge WHERE {"
      "SERVICE pathSearch: {"
      "_:path pathSearch:algorithm pathSearch:allPaths ;"
      "pathSearch:source <x> ;"
      "pathSearch:target <z> ;"
      "pathSearch:pathColumn ?path ;"
      "pathSearch:edgeColumn ?edge ;"
      "pathSearch:start ?start;"
      "pathSearch:end ?end;"
      "pathSearch:edgeProperty ?middle;"
      "{SELECT * WHERE {"
      "?start <p1> ?middle."
      "?middle <p2> ?end."
      "}}}}",
      h::PathSearch(config, true, true,
                    h::Sort(join(scan("?start", "<p1>", "?middle"),
                                 scan("?middle", "<p2>", "?end")))),
      qec);
}

TEST(QueryPlanner, PathSearchWithMultipleEdgePropertiesAndTargets) {
  auto scan = h::IndexScanFromStrings;
  auto join = h::UnorderedJoins;
  auto qec = ad_utility::testing::getQec(
      "<x> <p1> <m1>."
      "<m1> <p3> <n1>."
      "<m1> <p2> <y>."
      "<y> <p1> <m2>."
      "<m2> <p3> <n2>."
      "<m2> <p2> <z>");
  auto getId = ad_utility::testing::makeGetId(qec->getIndex());

  std::vector<Id> sources{getId("<x>")};
  std::vector<Id> targets{getId("<z>"), getId("<y>")};
  PathSearchConfiguration config{
      PathSearchAlgorithm::ALL_PATHS,
      sources,
      targets,
      Variable("?start"),
      Variable("?end"),
      Variable("?path"),
      Variable("?edge"),
      {Variable("?middle"), Variable("?middleAttribute")}};
  h::expect(
      "PREFIX pathSearch: <https://qlever.cs.uni-freiburg.de/pathSearch/>"
      "SELECT ?start ?end ?path ?edge WHERE {"
      "SERVICE pathSearch: {"
      "_:path pathSearch:algorithm pathSearch:allPaths ;"
      "pathSearch:source <x> ;"
      "pathSearch:target <z> ;"
      "pathSearch:target <y> ;"
      "pathSearch:pathColumn ?path ;"
      "pathSearch:edgeColumn ?edge ;"
      "pathSearch:start ?start;"
      "pathSearch:end ?end;"
      "pathSearch:edgeProperty ?middle;"
      "pathSearch:edgeProperty ?middleAttribute;"
      "{SELECT * WHERE {"
      "?start <p1> ?middle."
      "?middle <p3> ?middleAttribute."
      "?middle <p2> ?end."
      "}}}}",
      h::PathSearch(config, true, true,
                    h::Sort(join(scan("?start", "<p1>", "?middle"),
                                 scan("?middle", "<p3>", "?middleAttribute"),
                                 scan("?middle", "<p2>", "?end")))),
      qec);
}

TEST(QueryPlanner, PathSearchJoinOnEdgeProperty) {
  auto scan = h::IndexScanFromStrings;
  auto join = h::Join;
  auto qec = ad_utility::testing::getQec(
      "<x> <p1> <m1>. <m1> <p2> <y>. <y> <p1> <m2>. <m2> <p2> <z>");
  auto getId = ad_utility::testing::makeGetId(qec->getIndex());

  std::vector<Id> sources{getId("<x>")};
  std::vector<Id> targets{getId("<z>")};
  PathSearchConfiguration config{PathSearchAlgorithm::ALL_PATHS,
                                 sources,
                                 targets,
                                 Variable("?start"),
                                 Variable("?end"),
                                 Variable("?path"),
                                 Variable("?edge"),
                                 {Variable("?middle")}};
  h::expect(
      "PREFIX pathSearch: <https://qlever.cs.uni-freiburg.de/pathSearch/>"
      "SELECT ?start ?end ?path ?edge WHERE {"
      "VALUES ?middle {<m1>} "
      "SERVICE pathSearch: {"
      "_:path pathSearch:algorithm pathSearch:allPaths ;"
      "pathSearch:source <x> ;"
      "pathSearch:target <z> ;"
      "pathSearch:pathColumn ?path ;"
      "pathSearch:edgeColumn ?edge ;"
      "pathSearch:start ?start;"
      "pathSearch:end ?end;"
      "pathSearch:edgeProperty ?middle;"
      "{SELECT * WHERE {"
      "?start <p1> ?middle."
      "?middle <p2> ?end."
      "}}}}",
      join(h::Sort(h::ValuesClause("VALUES (?middle) { (<m1>) }")),
           h::Sort(
               h::PathSearch(config, true, true,
                             h::Sort(join(scan("?start", "<p1>", "?middle"),
                                          scan("?middle", "<p2>", "?end")))))),
      qec);
}

TEST(QueryPlanner, PathSearchSourceBound) {
  auto scan = h::IndexScanFromStrings;
  auto qec = ad_utility::testing::getQec("<x> <p> <y>. <y> <p> <z>");
  auto getId = ad_utility::testing::makeGetId(qec->getIndex());

  Variable sources{"?source"};
  std::vector<Id> targets{getId("<z>")};
  PathSearchConfiguration config{PathSearchAlgorithm::ALL_PATHS,
                                 sources,
                                 targets,
                                 Variable("?start"),
                                 Variable("?end"),
                                 Variable("?path"),
                                 Variable("?edge"),
                                 {}};
  h::expect(
      "PREFIX pathSearch: <https://qlever.cs.uni-freiburg.de/pathSearch/>"
      "SELECT ?start ?end ?path ?edge WHERE {"
      "VALUES ?source {<x>}"
      "SERVICE pathSearch: {"
      "_:path pathSearch:algorithm pathSearch:allPaths ;"
      "pathSearch:source ?source ;"
      "pathSearch:target <z> ;"
      "pathSearch:pathColumn ?path ;"
      "pathSearch:edgeColumn ?edge ;"
      "pathSearch:start ?start;"
      "pathSearch:end ?end;"
      "{SELECT * WHERE {"
      "?start <p> ?end."
      "}}}}",
      h::PathSearch(config, true, true, scan("?start", "<p>", "?end"),
                    h::ValuesClause("VALUES (?source) { (<x>) }")),
      qec);
}

TEST(QueryPlanner, PathSearchTargetBound) {
  auto scan = h::IndexScanFromStrings;
  auto qec = ad_utility::testing::getQec("<x> <p> <y>. <y> <p> <z>");
  auto getId = ad_utility::testing::makeGetId(qec->getIndex());

  std::vector<Id> sources{getId("<x>")};
  Variable targets{"?target"};
  PathSearchConfiguration config{PathSearchAlgorithm::ALL_PATHS,
                                 sources,
                                 targets,
                                 Variable("?start"),
                                 Variable("?end"),
                                 Variable("?path"),
                                 Variable("?edge"),
                                 {}};
  h::expect(
      "PREFIX pathSearch: <https://qlever.cs.uni-freiburg.de/pathSearch/>"
      "SELECT ?start ?end ?path ?edge WHERE {"
      "VALUES ?target {<z>}"
      "SERVICE pathSearch: {"
      "_:path pathSearch:algorithm pathSearch:allPaths ;"
      "pathSearch:source <x> ;"
      "pathSearch:target ?target ;"
      "pathSearch:pathColumn ?path ;"
      "pathSearch:edgeColumn ?edge ;"
      "pathSearch:start ?start;"
      "pathSearch:end ?end;"
      "{SELECT * WHERE {"
      "?start <p> ?end."
      "}}}}",
      h::PathSearch(config, true, true, scan("?start", "<p>", "?end"),
                    h::ValuesClause("VALUES (?target) { (<z>) }")),
      qec);
}

TEST(QueryPlanner, PathSearchBothBound) {
  auto scan = h::IndexScanFromStrings;
  auto qec = ad_utility::testing::getQec("<x> <p> <y>. <y> <p> <z>");
  auto getId = ad_utility::testing::makeGetId(qec->getIndex());

  Variable sources{"?source"};
  Variable targets{"?target"};
  PathSearchConfiguration config{PathSearchAlgorithm::ALL_PATHS,
                                 sources,
                                 targets,
                                 Variable("?start"),
                                 Variable("?end"),
                                 Variable("?path"),
                                 Variable("?edge"),
                                 {}};
  h::expect(
      "PREFIX pathSearch: <https://qlever.cs.uni-freiburg.de/pathSearch/>"
      "SELECT ?start ?end ?path ?edge WHERE {"
      "VALUES (?source ?target) {(<x> <z>)}"
      "SERVICE pathSearch: {"
      "_:path pathSearch:algorithm pathSearch:allPaths ;"
      "pathSearch:source ?source ;"
      "pathSearch:target ?target ;"
      "pathSearch:pathColumn ?path ;"
      "pathSearch:edgeColumn ?edge ;"
      "pathSearch:start ?start;"
      "pathSearch:end ?end;"
      "{SELECT * WHERE {"
      "?start <p> ?end."
      "}}}}",
      h::PathSearch(config, true, true, scan("?start", "<p>", "?end"),
                    h::ValuesClause("VALUES (?source\t?target) { (<x> <z>) }")),
      qec);
}

TEST(QueryPlanner, PathSearchBothBoundIndividually) {
  auto scan = h::IndexScanFromStrings;
  auto qec = ad_utility::testing::getQec("<x> <p> <y>. <y> <p> <z>");
  auto getId = ad_utility::testing::makeGetId(qec->getIndex());

  Variable sources{"?source"};
  Variable targets{"?target"};
  PathSearchConfiguration config{PathSearchAlgorithm::ALL_PATHS,
                                 sources,
                                 targets,
                                 Variable("?start"),
                                 Variable("?end"),
                                 Variable("?path"),
                                 Variable("?edge"),
                                 {}};
  h::expect(
      "PREFIX pathSearch: <https://qlever.cs.uni-freiburg.de/pathSearch/>"
      "SELECT ?start ?end ?path ?edge WHERE {"
      "VALUES (?source) {(<x>)}"
      "VALUES (?target) {(<z>)}"
      "SERVICE pathSearch: {"
      "_:path pathSearch:algorithm pathSearch:allPaths ;"
      "pathSearch:source ?source ;"
      "pathSearch:target ?target ;"
      "pathSearch:pathColumn ?path ;"
      "pathSearch:edgeColumn ?edge ;"
      "pathSearch:start ?start;"
      "pathSearch:end ?end;"
      "{SELECT * WHERE {"
      "?start <p> ?end."
      "}}}}",
      h::PathSearch(config, true, true, scan("?start", "<p>", "?end"),
                    h::ValuesClause("VALUES (?source) { (<x>) }"),
                    h::ValuesClause("VALUES (?target) { (<z>) }")),
      qec);
}

// __________________________________________________________________________
TEST(QueryPlanner, PathSearchMissingStart) {
  auto qec = ad_utility::testing::getQec("<x> <p> <y>. <y> <p> <z>");
  auto getId = ad_utility::testing::makeGetId(qec->getIndex());

  auto query =
      "PREFIX pathSearch: <https://qlever.cs.uni-freiburg.de/pathSearch/>"
      "SELECT ?start ?end ?path ?edge WHERE {"
      "SERVICE pathSearch: {"
      "_:path pathSearch:algorithm pathSearch:allPaths ;"
      "pathSearch:source <x> ;"
      "pathSearch:target <z> ;"
      "pathSearch:pathColumn ?path ;"
      "pathSearch:edgeColumn ?edge ;"
      "pathSearch:end ?end;"
      "{SELECT * WHERE {"
      "?start <p> ?end."
      "}}}}";
  AD_EXPECT_THROW_WITH_MESSAGE_AND_TYPE(h::parseAndPlan(std::move(query), qec),
                                        HasSubstr("Missing parameter <start>"),
                                        parsedQuery::PathSearchException);
}

// __________________________________________________________________________
TEST(QueryPlanner, PathSearchMultipleStarts) {
  auto qec = ad_utility::testing::getQec("<x> <p> <y>. <y> <p> <z>");
  auto getId = ad_utility::testing::makeGetId(qec->getIndex());

  auto query =
      "PREFIX pathSearch: <https://qlever.cs.uni-freiburg.de/pathSearch/>"
      "SELECT ?start ?end ?path ?edge WHERE {"
      "SERVICE pathSearch: {"
      "_:path pathSearch:algorithm pathSearch:allPaths ;"
      "pathSearch:source <x> ;"
      "pathSearch:target <z> ;"
      "pathSearch:pathColumn ?path ;"
      "pathSearch:edgeColumn ?edge ;"
      "pathSearch:start ?start1;"
      "pathSearch:start ?start2;"
      "pathSearch:end ?end;"
      "{SELECT * WHERE {"
      "?start <p> ?end."
      "}}}}";
  AD_EXPECT_THROW_WITH_MESSAGE_AND_TYPE(
      h::parseAndPlan(std::move(query), qec),
      HasSubstr("parameter <start> has already been set "
                "to variable: '?start1'. New variable: '?start2'"),
      parsedQuery::MagicServiceException);
}

// __________________________________________________________________________
TEST(QueryPlanner, PathSearchMissingEnd) {
  auto qec = ad_utility::testing::getQec("<x> <p> <y>. <y> <p> <z>");
  auto getId = ad_utility::testing::makeGetId(qec->getIndex());

  auto query =
      "PREFIX pathSearch: <https://qlever.cs.uni-freiburg.de/pathSearch/>"
      "SELECT ?start ?end ?path ?edge WHERE {"
      "SERVICE pathSearch: {"
      "_:path pathSearch:algorithm pathSearch:allPaths ;"
      "pathSearch:source <x> ;"
      "pathSearch:target <z> ;"
      "pathSearch:pathColumn ?path ;"
      "pathSearch:edgeColumn ?edge ;"
      "pathSearch:start ?start;"
      "{SELECT * WHERE {"
      "?start <p> ?end."
      "}}}}";
  AD_EXPECT_THROW_WITH_MESSAGE_AND_TYPE(h::parseAndPlan(std::move(query), qec),
                                        HasSubstr("Missing parameter <end>"),
                                        parsedQuery::PathSearchException);
}

// __________________________________________________________________________
TEST(QueryPlanner, PathSearchMultipleEnds) {
  auto qec = ad_utility::testing::getQec("<x> <p> <y>. <y> <p> <z>");
  auto getId = ad_utility::testing::makeGetId(qec->getIndex());

  auto query =
      "PREFIX pathSearch: <https://qlever.cs.uni-freiburg.de/pathSearch/>"
      "SELECT ?start ?end ?path ?edge WHERE {"
      "SERVICE pathSearch: {"
      "_:path pathSearch:algorithm pathSearch:allPaths ;"
      "pathSearch:source <x> ;"
      "pathSearch:target <z> ;"
      "pathSearch:pathColumn ?path ;"
      "pathSearch:edgeColumn ?edge ;"
      "pathSearch:start ?start;"
      "pathSearch:end ?end1;"
      "pathSearch:end ?end2;"
      "{SELECT * WHERE {"
      "?start <p> ?end."
      "}}}}";
  AD_EXPECT_THROW_WITH_MESSAGE_AND_TYPE(
      h::parseAndPlan(std::move(query), qec),
      HasSubstr("parameter <end> has already been set "
                "to variable: '?end1'. New variable: '?end2'"),
      parsedQuery::MagicServiceException);
}

// __________________________________________________________________________
TEST(QueryPlanner, PathSearchStartNotVariable) {
  auto qec = ad_utility::testing::getQec("<x> <p> <y>. <y> <p> <z>");
  auto getId = ad_utility::testing::makeGetId(qec->getIndex());

  auto query =
      "PREFIX pathSearch: <https://qlever.cs.uni-freiburg.de/pathSearch/>"
      "SELECT ?start ?end ?path ?edge WHERE {"
      "SERVICE pathSearch: {"
      "_:path pathSearch:algorithm pathSearch:allPaths ;"
      "pathSearch:source <x> ;"
      "pathSearch:target <z> ;"
      "pathSearch:pathColumn ?path ;"
      "pathSearch:edgeColumn ?edge ;"
      "pathSearch:start <error>;"
      "pathSearch:end ?end;"
      "{SELECT * WHERE {"
      "?start <p> ?end."
      "}}}}";
  AD_EXPECT_THROW_WITH_MESSAGE_AND_TYPE(
      h::parseAndPlan(std::move(query), qec),
      HasSubstr("The value <error> for parameter <start>"),
      parsedQuery::MagicServiceException);
}

// __________________________________________________________________________
TEST(QueryPlanner, PathSearchPredicateNotIri) {
  auto qec = ad_utility::testing::getQec("<x> <p> <y>. <y> <p> <z>");
  auto getId = ad_utility::testing::makeGetId(qec->getIndex());

  auto query =
      "PREFIX pathSearch: <https://qlever.cs.uni-freiburg.de/pathSearch/>"
      "SELECT ?start ?end ?path ?edge WHERE {"
      "SERVICE pathSearch: {"
      "_:path ?algorithm pathSearch:allPaths ;"
      "pathSearch:source <x> ;"
      "pathSearch:target <z> ;"
      "pathSearch:pathColumn ?path ;"
      "pathSearch:edgeColumn ?edge ;"
      "pathSearch:start ?start;"
      "pathSearch:end ?end;"
      "{SELECT * WHERE {"
      "?start <p> ?end."
      "}}}}";
  AD_EXPECT_THROW_WITH_MESSAGE_AND_TYPE(h::parseAndPlan(std::move(query), qec),
                                        HasSubstr("Parameters must be IRIs"),
                                        parsedQuery::MagicServiceException);
}

// __________________________________________________________________________
TEST(QueryPlanner, PathSearchUnsupportedArgument) {
  auto qec = ad_utility::testing::getQec("<x> <p> <y>. <y> <p> <z>");
  auto getId = ad_utility::testing::makeGetId(qec->getIndex());

  auto query =
      "PREFIX pathSearch: <https://qlever.cs.uni-freiburg.de/pathSearch/>"
      "SELECT ?start ?end ?path ?edge WHERE {"
      "SERVICE pathSearch: {"
      "_:path pathSearch:algorithm pathSearch:allPaths ;"
      "<unsupportedArgument> ?error;"
      "pathSearch:source <x> ;"
      "pathSearch:target <z> ;"
      "pathSearch:pathColumn ?path ;"
      "pathSearch:edgeColumn ?edge ;"
      "pathSearch:start ?start;"
      "pathSearch:end ?end;"
      "{SELECT * WHERE {"
      "?start <p> ?end."
      "}}}}";
  AD_EXPECT_THROW_WITH_MESSAGE_AND_TYPE(
      h::parseAndPlan(std::move(query), qec),
      HasSubstr("Unsupported argument <unsupportedArgument> in PathSearch"),
      parsedQuery::PathSearchException);
}

// __________________________________________________________________________
TEST(QueryPlanner, PathSearchTwoVariablesForSource) {
  auto qec = ad_utility::testing::getQec("<x> <p> <y>. <y> <p> <z>");
  auto getId = ad_utility::testing::makeGetId(qec->getIndex());

  auto query =
      "PREFIX pathSearch: <https://qlever.cs.uni-freiburg.de/pathSearch/>"
      "SELECT ?start ?end ?path ?edge WHERE {"
      "SERVICE pathSearch: {"
      "_:path pathSearch:algorithm pathSearch:allPaths ;"
      "pathSearch:source ?source1 ;"
      "pathSearch:source ?source2 ;"
      "pathSearch:target <z> ;"
      "pathSearch:pathColumn ?path ;"
      "pathSearch:edgeColumn ?edge ;"
      "pathSearch:start ?start;"
      "pathSearch:end ?end;"
      "{SELECT * WHERE {"
      "?start <p> ?end."
      "}}}}";
  AD_EXPECT_THROW_WITH_MESSAGE_AND_TYPE(
      h::parseAndPlan(std::move(query), qec),
      HasSubstr("Only one variable is allowed per search side"),
      parsedQuery::PathSearchException);
}

// __________________________________________________________________________
TEST(QueryPlanner, PathSearchUnsupportedElement) {
  auto qec = ad_utility::testing::getQec("<x> <p> <y>. <y> <p> <z>");
  auto getId = ad_utility::testing::makeGetId(qec->getIndex());

  auto query =
      "PREFIX pathSearch: <https://qlever.cs.uni-freiburg.de/pathSearch/>"
      "SELECT ?start ?end ?path ?edge WHERE {"
      "SERVICE pathSearch: {"
      "_:path pathSearch:algorithm pathSearch:allPaths ;"
      "pathSearch:source ?source1 ;"
      "pathSearch:source ?source2 ;"
      "pathSearch:target <z> ;"
      "pathSearch:pathColumn ?path ;"
      "pathSearch:edgeColumn ?edge ;"
      "pathSearch:start ?start;"
      "pathSearch:end ?end;"
      "VALUES ?middle {<m1>}"
      "{SELECT * WHERE {"
      "?start <p> ?end."
      "}}}}";
  AD_EXPECT_THROW_WITH_MESSAGE_AND_TYPE(
      h::parseAndPlan(std::move(query), qec),
      HasSubstr("Unsupported element in pathSearch"),
      parsedQuery::PathSearchException);
}

// __________________________________________________________________________
TEST(QueryPlanner, PathSearchUnsupportedAlgorithm) {
  auto qec = ad_utility::testing::getQec("<x> <p> <y>. <y> <p> <z>");
  auto getId = ad_utility::testing::makeGetId(qec->getIndex());

  auto query =
      "PREFIX pathSearch: <https://qlever.cs.uni-freiburg.de/pathSearch/>"
      "SELECT ?start ?end ?path ?edge WHERE {"
      "SERVICE pathSearch: {"
      "_:path pathSearch:algorithm pathSearch:shortestPath ;"
      "pathSearch:source ?source1 ;"
      "pathSearch:source ?source2 ;"
      "pathSearch:target <z> ;"
      "pathSearch:pathColumn ?path ;"
      "pathSearch:edgeColumn ?edge ;"
      "pathSearch:start ?start;"
      "pathSearch:end ?end;"
      "{SELECT * WHERE {"
      "?start <p> ?end."
      "}}}}";
  AD_EXPECT_THROW_WITH_MESSAGE_AND_TYPE(
      h::parseAndPlan(std::move(query), qec),
      HasSubstr("Unsupported algorithm in pathSearch"),
      parsedQuery::PathSearchException);
}

// __________________________________________________________________________
TEST(QueryPlanner, PathSearchWrongArgumentCartesian) {
  auto qec = ad_utility::testing::getQec("<x> <p> <y>. <y> <p> <z>");
  auto getId = ad_utility::testing::makeGetId(qec->getIndex());

  auto query =
      "PREFIX pathSearch: <https://qlever.cs.uni-freiburg.de/pathSearch/>"
      "SELECT ?start ?end ?path ?edge WHERE {"
      "SERVICE pathSearch: {"
      "_:path pathSearch:algorithm pathSearch:allPaths ;"
      "pathSearch:source ?source1 ;"
      "pathSearch:source ?source2 ;"
      "pathSearch:target <z> ;"
      "pathSearch:pathColumn ?path ;"
      "pathSearch:edgeColumn ?edge ;"
      "pathSearch:start ?start;"
      "pathSearch:end ?end;"
      "pathSearch:cartesian <false>;"
      "{SELECT * WHERE {"
      "?start <p> ?end."
      "}}}}";
  AD_EXPECT_THROW_WITH_MESSAGE_AND_TYPE(
      h::parseAndPlan(std::move(query), qec),
      HasSubstr("The parameter <cartesian> expects a boolean"),
      parsedQuery::PathSearchException);
}

// __________________________________________________________________________
TEST(QueryPlanner, PathSearchWrongArgumentNumPathsPerTarget) {
  auto qec = ad_utility::testing::getQec("<x> <p> <y>. <y> <p> <z>");
  auto getId = ad_utility::testing::makeGetId(qec->getIndex());

  auto query =
      "PREFIX pathSearch: <https://qlever.cs.uni-freiburg.de/pathSearch/>"
      "SELECT ?start ?end ?path ?edge WHERE {"
      "SERVICE pathSearch: {"
      "_:path pathSearch:algorithm pathSearch:allPaths ;"
      "pathSearch:source ?source1 ;"
      "pathSearch:source ?source2 ;"
      "pathSearch:target <z> ;"
      "pathSearch:pathColumn ?path ;"
      "pathSearch:edgeColumn ?edge ;"
      "pathSearch:start ?start;"
      "pathSearch:end ?end;"
      "pathSearch:numPathsPerTarget <five>;"
      "{SELECT * WHERE {"
      "?start <p> ?end."
      "}}}}";
  AD_EXPECT_THROW_WITH_MESSAGE_AND_TYPE(
      h::parseAndPlan(std::move(query), qec),
      HasSubstr("The parameter <numPathsPerTarget> expects an integer"),
      parsedQuery::PathSearchException);
}

// __________________________________________________________________________
TEST(QueryPlanner, PathSearchWrongArgumentAlgorithm) {
  auto qec = ad_utility::testing::getQec("<x> <p> <y>. <y> <p> <z>");
  auto getId = ad_utility::testing::makeGetId(qec->getIndex());

  auto query =
      "PREFIX pathSearch: <https://qlever.cs.uni-freiburg.de/pathSearch/>"
      "SELECT ?start ?end ?path ?edge WHERE {"
      "SERVICE pathSearch: {"
      "_:path pathSearch:algorithm 1 ;"
      "pathSearch:source ?source1 ;"
      "pathSearch:source ?source2 ;"
      "pathSearch:target <z> ;"
      "pathSearch:pathColumn ?path ;"
      "pathSearch:edgeColumn ?edge ;"
      "pathSearch:start ?start;"
      "pathSearch:end ?end;"
      "{SELECT * WHERE {"
      "?start <p> ?end."
      "}}}}";
  AD_EXPECT_THROW_WITH_MESSAGE_AND_TYPE(
      h::parseAndPlan(std::move(query), qec),
      HasSubstr("The <algorithm> value has to be an IRI"),
      parsedQuery::PathSearchException);
}

// __________________________________________________________________________
TEST(QueryPlanner, SpatialJoinService) {
  auto scan = h::IndexScanFromStrings;
  using V = Variable;
  auto S2 = SpatialJoinAlgorithm::S2_GEOMETRY;
  auto Basel = SpatialJoinAlgorithm::BASELINE;
  auto BBox = SpatialJoinAlgorithm::BOUNDING_BOX;
  PayloadVariables emptyPayload{};

  // Simple base cases
  h::expect(
      "PREFIX spatialSearch: <https://qlever.cs.uni-freiburg.de/spatialSearch/>"
      "SELECT * WHERE {"
      "?x <p> ?y."
      "SERVICE spatialSearch: {"
      "_:config spatialSearch:algorithm spatialSearch:s2 ;"
      "spatialSearch:left ?y ;"
      "spatialSearch:right ?b ;"
      "spatialSearch:maxDistance 1 . "
      "{ ?a <p> ?b } }}",
      h::SpatialJoin(1, -1, V{"?y"}, V{"?b"}, std::nullopt, emptyPayload, S2,
                     scan("?x", "<p>", "?y"), scan("?a", "<p>", "?b")));
  h::expect(
      "PREFIX spatialSearch: <https://qlever.cs.uni-freiburg.de/spatialSearch/>"
      "SELECT * WHERE {"
      "?x <p> ?y."
      "SERVICE spatialSearch: {"
      "_:config spatialSearch:left ?y ;"
      "spatialSearch:right ?b ;"
      "spatialSearch:maxDistance 1 . "
      "{ ?a <p> ?b } }}",
      h::SpatialJoin(1, -1, V{"?y"}, V{"?b"}, std::nullopt, emptyPayload, S2,
                     scan("?x", "<p>", "?y"), scan("?a", "<p>", "?b")));
  h::expect(
      "PREFIX spatialSearch: <https://qlever.cs.uni-freiburg.de/spatialSearch/>"
      "SELECT * WHERE {"
      "?x <p> ?y."
      "SERVICE spatialSearch: {"
      "_:config spatialSearch:algorithm spatialSearch:baseline ;"
      "spatialSearch:left ?y ;"
      "spatialSearch:right ?b ;"
      "spatialSearch:maxDistance 1 . "
      "{ ?a <p> ?b } }}",
      h::SpatialJoin(1, -1, V{"?y"}, V{"?b"}, std::nullopt, emptyPayload, Basel,
                     scan("?x", "<p>", "?y"), scan("?a", "<p>", "?b")));
  h::expect(
      "PREFIX spatialSearch: <https://qlever.cs.uni-freiburg.de/spatialSearch/>"
      "SELECT * WHERE {"
      "?x <p> ?y."
      "SERVICE spatialSearch: {"
      "_:config spatialSearch:algorithm spatialSearch:boundingBox ;"
      "spatialSearch:left ?y ;"
      "spatialSearch:right ?b ;"
      "spatialSearch:maxDistance 100 . "
      "{ ?a <p> ?b } }}",
      h::SpatialJoin(100, -1, V{"?y"}, V{"?b"}, std::nullopt, emptyPayload,
                     BBox, scan("?x", "<p>", "?y"), scan("?a", "<p>", "?b")));
  h::expect(
      "PREFIX spatialSearch: <https://qlever.cs.uni-freiburg.de/spatialSearch/>"
      "SELECT * WHERE {"
      "?x <p> ?y."
      "SERVICE spatialSearch: {"
      "_:config spatialSearch:algorithm spatialSearch:s2 ;"
      "spatialSearch:left ?y ;"
      "spatialSearch:right ?b ;"
      "spatialSearch:maxDistance 100 ;"
      "spatialSearch:numNearestNeighbors 2 ;"
      "spatialSearch:bindDistance ?dist ."
      "{ ?a <p> ?b } }}",
      h::SpatialJoin(100, 2, V{"?y"}, V{"?b"}, V{"?dist"}, emptyPayload, S2,
                     scan("?x", "<p>", "?y"), scan("?a", "<p>", "?b")));
  h::expect(
      "PREFIX spatialSearch: <https://qlever.cs.uni-freiburg.de/spatialSearch/>"
      "SELECT * WHERE {"
      "?x <p> ?y."
      "SERVICE spatialSearch: {"
      "_:config spatialSearch:algorithm spatialSearch:s2 ;"
      "spatialSearch:right ?b ;"
      "spatialSearch:numNearestNeighbors 5 . "
      "_:config spatialSearch:left ?y ."
      "{ ?a <p> ?b } }}",
      h::SpatialJoin(-1, 5, V{"?y"}, V{"?b"}, std::nullopt, emptyPayload, S2,
                     scan("?x", "<p>", "?y"), scan("?a", "<p>", "?b")));
}

TEST(QueryPlanner, SpatialJoinServicePayloadVars) {
  // Test the <payload> option which allows selecting columns from the graph
  // pattern inside the service.

  auto scan = h::IndexScanFromStrings;
  using V = Variable;
  auto S2 = SpatialJoinAlgorithm::S2_GEOMETRY;
  using PV = PayloadVariables;

  h::expect(
      "PREFIX spatialSearch: <https://qlever.cs.uni-freiburg.de/spatialSearch/>"
      "SELECT * WHERE {"
      "?x <p> ?y."
      "SERVICE spatialSearch: {"
      "_:config spatialSearch:algorithm spatialSearch:s2 ;"
      "spatialSearch:right ?b ;"
      "spatialSearch:bindDistance ?dist ;"
      "spatialSearch:numNearestNeighbors 5 . "
      "_:config spatialSearch:left ?y ."
      "_:config spatialSearch:payload ?a ."
      "{ ?a <p> ?b } }}",
      h::SpatialJoin(-1, 5, V{"?y"}, V{"?b"}, V{"?dist"},
                     PV{std::vector<V>{V{"?a"}}}, S2, scan("?x", "<p>", "?y"),
                     scan("?a", "<p>", "?b")));
  h::expect(
      "PREFIX spatialSearch: <https://qlever.cs.uni-freiburg.de/spatialSearch/>"
      "SELECT * WHERE {"
      "?x <p> ?y."
      "SERVICE spatialSearch: {"
      "_:config spatialSearch:algorithm spatialSearch:s2 ;"
      "spatialSearch:right ?b ;"
      "spatialSearch:bindDistance ?dist ;"
      "spatialSearch:numNearestNeighbors 5 . "
      "_:config spatialSearch:left ?y ."
      "_:config spatialSearch:payload ?a , ?a2 ."
      "{ ?a <p> ?a2 . ?a2 <p> ?b } }}",
      h::SpatialJoin(
          -1, 5, V{"?y"}, V{"?b"}, V{"?dist"},
          PV{std::vector<V>{V{"?a"}, V{"?a2"}}}, S2, scan("?x", "<p>", "?y"),
          h::Join(scan("?a", "<p>", "?a2"), scan("?a2", "<p>", "?b"))));

  // Right variable and duplicates are possible (silently deduplicated during
  // query result computation)
  h::expect(
      "PREFIX spatialSearch: <https://qlever.cs.uni-freiburg.de/spatialSearch/>"
      "SELECT * WHERE {"
      "?x <p> ?y."
      "SERVICE spatialSearch: {"
      "_:config spatialSearch:algorithm spatialSearch:s2 ;"
      "spatialSearch:right ?b ;"
      "spatialSearch:bindDistance ?dist ;"
      "spatialSearch:numNearestNeighbors 5 . "
      "_:config spatialSearch:left ?y ."
      "_:config spatialSearch:payload ?a, ?a, ?b, ?a2 ."
      "{ ?a <p> ?a2 . ?a2 <p> ?b } }}",
      h::SpatialJoin(
          -1, 5, V{"?y"}, V{"?b"}, V{"?dist"},
          PV{std::vector<V>{V{"?a"}, V{"?a"}, V{"?b"}, V{"?a2"}}}, S2,
          scan("?x", "<p>", "?y"),
          h::Join(scan("?a", "<p>", "?a2"), scan("?a2", "<p>", "?b"))));

  // Selecting all payload variables using "all"
  h::expect(
      "PREFIX spatialSearch: <https://qlever.cs.uni-freiburg.de/spatialSearch/>"
      "SELECT * WHERE {"
      "?x <p> ?y."
      "SERVICE spatialSearch: {"
      "_:config spatialSearch:algorithm spatialSearch:s2 ;"
      "spatialSearch:right ?b ;"
      "spatialSearch:bindDistance ?dist ;"
      "spatialSearch:numNearestNeighbors 5 . "
      "_:config spatialSearch:left ?y ."
      "_:config spatialSearch:payload <all> ."
      "{ ?a <p> ?a2 . ?a2 <p> ?b } }}",
      h::SpatialJoin(
          -1, 5, V{"?y"}, V{"?b"}, V{"?dist"}, PayloadVariables::all(), S2,
          scan("?x", "<p>", "?y"),
          h::Join(scan("?a", "<p>", "?a2"), scan("?a2", "<p>", "?b"))));
  h::expect(
      "PREFIX spatialSearch: <https://qlever.cs.uni-freiburg.de/spatialSearch/>"
      "SELECT * WHERE {"
      "?x <p> ?y."
      "SERVICE spatialSearch: {"
      "_:config spatialSearch:algorithm spatialSearch:s2 ;"
      "spatialSearch:right ?b ;"
      "spatialSearch:bindDistance ?dist ;"
      "spatialSearch:numNearestNeighbors 5 . "
      "_:config spatialSearch:left ?y ."
      "_:config spatialSearch:payload spatialSearch:all ."
      "{ ?a <p> ?a2 . ?a2 <p> ?b } }}",
      h::SpatialJoin(
          -1, 5, V{"?y"}, V{"?b"}, V{"?dist"}, PayloadVariables::all(), S2,
          scan("?x", "<p>", "?y"),
          h::Join(scan("?a", "<p>", "?a2"), scan("?a2", "<p>", "?b"))));

  // All and explicitly named ones just select all
  h::expect(
      "PREFIX spatialSearch: <https://qlever.cs.uni-freiburg.de/spatialSearch/>"
      "SELECT * WHERE {"
      "?x <p> ?y."
      "SERVICE spatialSearch: {"
      "_:config spatialSearch:algorithm spatialSearch:s2 ;"
      "spatialSearch:right ?b ;"
      "spatialSearch:bindDistance ?dist ;"
      "spatialSearch:numNearestNeighbors 5 . "
      "_:config spatialSearch:left ?y ."
      "_:config spatialSearch:payload <all> ."
      "_:config spatialSearch:payload ?a ."
      "{ ?a <p> ?a2 . ?a2 <p> ?b } }}",
      h::SpatialJoin(
          -1, 5, V{"?y"}, V{"?b"}, V{"?dist"}, PayloadVariables::all(), S2,
          scan("?x", "<p>", "?y"),
          h::Join(scan("?a", "<p>", "?a2"), scan("?a2", "<p>", "?b"))));
}

TEST(QueryPlanner, SpatialJoinServiceMaxDistOutside) {
  auto scan = h::IndexScanFromStrings;
  using V = Variable;
  auto S2 = SpatialJoinAlgorithm::S2_GEOMETRY;

  // If only maxDistance is used but not numNearestNeighbors, the right variable
  // must not come from inside the SERVICE
  h::expect(
      "PREFIX spatialSearch: <https://qlever.cs.uni-freiburg.de/spatialSearch/>"
      "SELECT * WHERE {"
      "?a <p> ?b ."
      "?x <p> ?y ."
      "SERVICE spatialSearch: {"
      "_:config spatialSearch:algorithm spatialSearch:s2 ;"
      "spatialSearch:left ?y ;"
      "spatialSearch:right ?b ;"
      "spatialSearch:maxDistance 1 . "
      " } }",
      h::SpatialJoin(1, -1, V{"?y"}, V{"?b"}, std::nullopt,
                     // Payload variables have the default all instead of empty
                     // in this case
                     PayloadVariables::all(), S2, scan("?x", "<p>", "?y"),
                     scan("?a", "<p>", "?b")));

  // If the user explicitly states that they want all payload variables (which
  // is enforced and the default anyway), this should also work
  h::expect(
      "PREFIX spatialSearch: <https://qlever.cs.uni-freiburg.de/spatialSearch/>"
      "SELECT * WHERE {"
      "?a <p> ?b ."
      "?x <p> ?y ."
      "SERVICE spatialSearch: {"
      "_:config spatialSearch:algorithm spatialSearch:s2 ;"
      "spatialSearch:left ?y ;"
      "spatialSearch:right ?b ;"
      "spatialSearch:maxDistance 1 ; "
      "spatialSearch:payload spatialSearch:all ."
      " } }",
      h::SpatialJoin(1, -1, V{"?y"}, V{"?b"}, std::nullopt,
                     PayloadVariables::all(), S2, scan("?x", "<p>", "?y"),
                     scan("?a", "<p>", "?b")));

  // Nearest neighbors search requires the right child to be defined inside the
  // service
  AD_EXPECT_THROW_WITH_MESSAGE(
      h::expect("PREFIX spatialSearch: "
                "<https://qlever.cs.uni-freiburg.de/spatialSearch/>"
                "SELECT * WHERE {"
                "?a <p> ?b ."
                "?x <p> ?y ."
                "SERVICE spatialSearch: {"
                "_:config spatialSearch:algorithm spatialSearch:s2 ;"
                "spatialSearch:left ?y ;"
                "spatialSearch:right ?b ;"
                "spatialSearch:maxDistance 1 ; "
                "spatialSearch:numNearestNeighbors 5 ."
                "}}",
                ::testing::_),
      ::testing::ContainsRegex(
          "must have its right "
          "variable declared inside the service using a graph pattern"));

  // The user may not select specific payload variables if the right join table
  // is declared outside because this would mess up the query semantics and may
  // not have deterministic results on different inputs because of query planner
  // decisions
  AD_EXPECT_THROW_WITH_MESSAGE(
      h::expect("PREFIX spatialSearch: "
                "<https://qlever.cs.uni-freiburg.de/spatialSearch/>"
                "SELECT * WHERE {"
                "?a <p> ?b ."
                "?x <p> ?y ."
                "SERVICE spatialSearch: {"
                "_:config spatialSearch:algorithm spatialSearch:s2 ;"
                "spatialSearch:left ?y ;"
                "spatialSearch:right ?b ;"
                "spatialSearch:maxDistance 1 ; "
                "spatialSearch:payload ?a ."
                "}}",
                ::testing::_),
      ::testing::ContainsRegex(
          "right variable for the spatial search is declared outside the "
          "SERVICE, but the <payload> parameter was set"));
}

TEST(QueryPlanner, SpatialJoinMultipleServiceSharedLeft) {
  // Test two spatial join SERVICEs that share a common ?left variable

  auto scan = h::IndexScanFromStrings;
  using V = Variable;
  auto S2 = SpatialJoinAlgorithm::S2_GEOMETRY;
  using PV = PayloadVariables;

  h::expect(
      "SELECT * WHERE {"
      "?x <p> ?y ."
      "?y <max-distance-in-meters:100> ?b ."
      "?ab <p1> ?b ."
      "?y <max-distance-in-meters:500> ?c ."
      "?ac <p2> ?c ."
      "}",
      // Use two matchers using AnyOf here because the query planner may add the
      // children one way or the other depending on cost estimates. Both
      // versions are semantically correct.
      ::testing::AnyOf(
          h::SpatialJoin(100, -1, V{"?y"}, V{"?b"}, std::nullopt, PV::all(), S2,
                         h::SpatialJoin(500, -1, V{"?y"}, V{"?c"}, std::nullopt,
                                        PV::all(), S2, scan("?x", "<p>", "?y"),
                                        scan("?ac", "<p2>", "?c")),
                         scan("?ab", "<p1>", "?b")),
          h::SpatialJoin(500, -1, V{"?y"}, V{"?c"}, std::nullopt, PV::all(), S2,
                         h::SpatialJoin(100, -1, V{"?y"}, V{"?b"}, std::nullopt,
                                        PV::all(), S2, scan("?x", "<p>", "?y"),
                                        scan("?ab", "<p1>", "?b")),
                         scan("?ac", "<p2>", "?c"))));
  h::expect(
      "PREFIX spatialSearch: <https://qlever.cs.uni-freiburg.de/spatialSearch/>"
      "SELECT * WHERE {"
      "?x <p> ?y ."
      "SERVICE spatialSearch: {"
      "  _:config spatialSearch:algorithm spatialSearch:s2 ;"
      "    spatialSearch:left ?y ;"
      "    spatialSearch:right ?b ;"
      "    spatialSearch:numNearestNeighbors 5 ; "
      "    spatialSearch:bindDistance ?db ."
      "  { ?ab <p1> ?b } "
      "}"
      "SERVICE spatialSearch: {"
      "  _:config spatialSearch:algorithm spatialSearch:s2 ;"
      "    spatialSearch:left ?y ;"
      "    spatialSearch:right ?c ;"
      "    spatialSearch:numNearestNeighbors 5 ; "
      "    spatialSearch:maxDistance 500 ; "
      "    spatialSearch:payload ?ac ; "
      "    spatialSearch:bindDistance ?dc ."
      "  { ?ac <p2> ?c }"
      " }"
      "}",
      // Use two matchers using AnyOf here because the query planner may add the
      // children one way or the other depending on cost estimates. Both
      // versions are semantically correct.
      ::testing::AnyOf(
          h::SpatialJoin(500, 5, V{"?y"}, V{"?c"}, V{"?dc"},
                         PV{std::vector<V>{V{"?ac"}}}, S2,
                         h::SpatialJoin(-1, 5, V{"?y"}, V{"?b"}, V{"?db"}, PV{},
                                        S2, scan("?x", "<p>", "?y"),
                                        scan("?ab", "<p1>", "?b")),
                         scan("?ac", "<p2>", "?c")),
          h::SpatialJoin(-1, 5, V{"?y"}, V{"?b"}, V{"?db"}, PV{}, S2,
                         h::SpatialJoin(500, 5, V{"?y"}, V{"?c"}, V{"?dc"},
                                        PV{std::vector<V>{V{"?ac"}}}, S2,
                                        scan("?x", "<p>", "?y"),
                                        scan("?ac", "<p2>", "?c")),
                         scan("?ab", "<p1>", "?b"))));
}

TEST(QueryPlanner, SpatialJoinMissingConfig) {
  // Tests with incomplete config
  AD_EXPECT_THROW_WITH_MESSAGE(
      h::expect("PREFIX spatialSearch: "
                "<https://qlever.cs.uni-freiburg.de/spatialSearch/>"
                "SELECT * WHERE {"
                "?x <p> ?y ."
                "SERVICE spatialSearch: {"
                "_:config spatialSearch:right ?b ;"
                "spatialSearch:maxDistance 5 . "
                " { ?a <p> ?b . }"
                "}}",
                ::testing::_),
      ::testing::ContainsRegex("Missing parameter <left>"));
  AD_EXPECT_THROW_WITH_MESSAGE(
      h::expect("PREFIX spatialSearch: "
                "<https://qlever.cs.uni-freiburg.de/spatialSearch/>"
                "SELECT * WHERE {"
                "?x <p> ?y ."
                "SERVICE spatialSearch: {"
                "_:config spatialSearch:right ?b ;"
                "spatialSearch:numNearestNeighbors 5 . "
                " { ?a <p> ?b . }"
                "}}",
                ::testing::_),
      ::testing::ContainsRegex("Missing parameter <left>"));
  AD_EXPECT_THROW_WITH_MESSAGE(
      h::expect("PREFIX spatialSearch: "
                "<https://qlever.cs.uni-freiburg.de/spatialSearch/>"
                "SELECT * WHERE {"
                "?x <p> ?y ."
                "SERVICE spatialSearch: {"
                "_:config spatialSearch:left ?y ;"
                "spatialSearch:maxDistance 5 . "
                " { ?a <p> ?b . }"
                "}}",
                ::testing::_),
      ::testing::ContainsRegex("Missing parameter <right>"));
  AD_EXPECT_THROW_WITH_MESSAGE(
      h::expect("PREFIX spatialSearch: "
                "<https://qlever.cs.uni-freiburg.de/spatialSearch/>"
                "SELECT * WHERE {"
                "?x <p> ?y ."
                "SERVICE spatialSearch: {"
                "_:config spatialSearch:left ?y ;"
                "spatialSearch:numNearestNeighbors 5 . "
                " { ?a <p> ?b . }"
                "}}",
                ::testing::_),
      ::testing::ContainsRegex("Missing parameter <right>"));
  AD_EXPECT_THROW_WITH_MESSAGE(
      h::expect("PREFIX spatialSearch: "
                "<https://qlever.cs.uni-freiburg.de/spatialSearch/>"
                "SELECT * WHERE {"
                "?x <p> ?y ."
                "SERVICE spatialSearch: {"
                "_:config spatialSearch:left ?y ;"
                " spatialSearch:right ?b ."
                " { ?a <p> ?b . }"
                "}}",
                ::testing::_),
      ::testing::ContainsRegex(
          "Neither <numNearestNeighbors> nor <maxDistance> were provided"));
}

TEST(QueryPlanner, SpatialJoinInvalidOperationsInService) {
  // Test that unallowed operations inside the SERVICE statement throw
  AD_EXPECT_THROW_WITH_MESSAGE(
      h::expect("PREFIX spatialSearch: "
                "<https://qlever.cs.uni-freiburg.de/spatialSearch/>"
                "SELECT * WHERE {"
                "?x <p> ?y."
                "SERVICE spatialSearch: {"
                "_:config spatialSearch:algorithm spatialSearch:s2 ;"
                "spatialSearch:left ?y ;"
                "spatialSearch:right ?b ;"
                "spatialSearch:maxDistance 1 . "
                "{ ?a <p> ?b }"
                "SERVICE <http://example.com/> { ?a <something> <else> }"
                " }}",
                ::testing::_),
      ::testing::ContainsRegex("Unsupported element in spatialQuery"));
}

TEST(QueryPlanner, SpatialJoinServiceMultipleGraphPatterns) {
  // Test that the SERVICE statement may only contain at most one graph pattern
  AD_EXPECT_THROW_WITH_MESSAGE(
      h::expect("PREFIX spatialSearch: "
                "<https://qlever.cs.uni-freiburg.de/spatialSearch/>"
                "SELECT * WHERE {"
                "?x <p> ?y."
                "SERVICE spatialSearch: {"
                "_:config spatialSearch:algorithm spatialSearch:s2 ;"
                "spatialSearch:left ?y ;"
                "spatialSearch:right ?b ;"
                "spatialSearch:maxDistance 1 . "
                "{ ?a <p> ?b }"
                "{ ?a <p2> ?c } }}",
                ::testing::_),
      ::testing::ContainsRegex("A magic SERVICE query must not contain more "
                               "than one nested group graph pattern"));
}

TEST(QueryPlanner, SpatialJoinIncorrectConfigValues) {
  // Tests with mistakes in the config
  AD_EXPECT_THROW_WITH_MESSAGE(
      h::expect("PREFIX spatialSearch: "
                "<https://qlever.cs.uni-freiburg.de/spatialSearch/>"
                "SELECT * WHERE {"
                "?x <p> ?y ."
                "SERVICE spatialSearch: {"
                "_:config spatialSearch:right ?b ;"
                "spatialSearch:left ?y ;"
                "spatialSearch:maxDistance \"5\" . "
                " { ?a <p> ?b . }"
                "}}",
                ::testing::_),
      ::testing::ContainsRegex("<maxDistance> expects an integer"));
  AD_EXPECT_THROW_WITH_MESSAGE(
      h::expect("PREFIX spatialSearch: "
                "<https://qlever.cs.uni-freiburg.de/spatialSearch/>"
                "SELECT * WHERE {"
                "?x <p> ?y ."
                "SERVICE spatialSearch: {"
                "_:config spatialSearch:right ?b ;"
                "spatialSearch:left ?y ;"
                "spatialSearch:maxDistance 5 ;"
                "spatialSearch:numNearestNeighbors \"1\" ."
                " { ?a <p> ?b . }"
                "}}",
                ::testing::_),
      ::testing::ContainsRegex("<numNearestNeighbors> expects an integer"));
  AD_EXPECT_THROW_WITH_MESSAGE(
      h::expect("PREFIX spatialSearch: "
                "<https://qlever.cs.uni-freiburg.de/spatialSearch/>"
                "SELECT * WHERE {"
                "?x <p> ?y ."
                "SERVICE spatialSearch: {"
                "_:config spatialSearch:right ?b ;"
                "spatialSearch:left ?y ;"
                "spatialSearch:maxDistance 5 ;"
                "spatialSearch:algorithm \"1\" ."
                " { ?a <p> ?b . }"
                "}}",
                ::testing::_),
      ::testing::ContainsRegex("parameter <algorithm> needs an IRI"));
  AD_EXPECT_THROW_WITH_MESSAGE(
      h::expect("PREFIX spatialSearch: "
                "<https://qlever.cs.uni-freiburg.de/spatialSearch/>"
                "SELECT * WHERE {"
                "?x <p> ?y ."
                "SERVICE spatialSearch: {"
                "_:config spatialSearch:right ?b ;"
                "spatialSearch:left ?y ;"
                "spatialSearch:maxDistance 5 ;"
                "spatialSearch:algorithm <http://example.com/some-nonsense> ."
                " { ?a <p> ?b . }"
                "}}",
                ::testing::_),
      ::testing::ContainsRegex("<algorithm> does not refer to a supported "
                               "spatial search algorithm"));
  AD_EXPECT_THROW_WITH_MESSAGE(
      h::expect("PREFIX spatialSearch: "
                "<https://qlever.cs.uni-freiburg.de/spatialSearch/>"
                "SELECT * WHERE {"
                "?x <p> ?y ."
                "SERVICE spatialSearch: {"
                "_:config spatialSearch:right ?b ;"
                "spatialSearch:left ?y ;"
                "spatialSearch:maxDistance 5 ;"
                "<http://example.com/some-nonsense> 123 ."
                " { ?a <p> ?b . }"
                "}}",
                ::testing::_),
      ::testing::ContainsRegex("Unsupported argument"));
  AD_EXPECT_THROW_WITH_MESSAGE(
      h::expect("PREFIX spatialSearch: "
                "<https://qlever.cs.uni-freiburg.de/spatialSearch/>"
                "SELECT * WHERE {"
                "?x <p> ?y ."
                "SERVICE spatialSearch: {"
                "_:config spatialSearch:right ?b ;"
                "spatialSearch:left ?y ;"
                "spatialSearch:maxDistance 5 ;"
                "spatialSearch:bindDistance 123 ."
                " { ?a <p> ?b . }"
                "}}",
                ::testing::_),
      ::testing::ContainsRegex("<bindDistance> has to be a variable"));
  AD_EXPECT_THROW_WITH_MESSAGE(
      h::expect("PREFIX spatialSearch: "
                "<https://qlever.cs.uni-freiburg.de/spatialSearch/>"
                "SELECT * WHERE {"
                "?x <p> ?y ."
                "SERVICE spatialSearch: {"
                "_:config spatialSearch:right ?b ;"
                "spatialSearch:left ?y ;"
                "spatialSearch:maxDistance 5 ;"
                "spatialSearch:payload 123 ."
                " { ?a <p> ?b . }"
                "}}",
                ::testing::_),
      ::testing::ContainsRegex("<payload> parameter must be either a variable "
                               "to be selected or <all>"));
  AD_EXPECT_THROW_WITH_MESSAGE(
      h::expect("PREFIX spatialSearch: "
                "<https://qlever.cs.uni-freiburg.de/spatialSearch/>"
                "SELECT * WHERE {"
                "?x <p> ?y ."
                "SERVICE spatialSearch: {"
                "_:config spatialSearch:right ?b ;"
                "spatialSearch:left ?y ;"
                "spatialSearch:maxDistance 5 ;"
                "spatialSearch:payload <http://some.iri.that.is.not.all> ."
                " { ?a <p> ?b . }"
                "}}",
                ::testing::_),
      ::testing::ContainsRegex("<payload> parameter must be either a variable "
                               "to be selected or <all>"));
  AD_EXPECT_THROW_WITH_MESSAGE(
      h::expect("PREFIX spatialSearch: "
                "<https://qlever.cs.uni-freiburg.de/spatialSearch/>"
                "SELECT * WHERE {"
                "?x <p> ?y ."
                "SERVICE spatialSearch: {"
                "_:config spatialSearch:right ?b ;"
                "spatialSearch:left ?y ;"
                "spatialSearch:maxDistance 5 ;"
                "spatialSearch:bindDistance ?dist_a ;"
                "spatialSearch:bindDistance ?dist_b ."
                " { ?a <p> ?b . }"
                "}}",
                ::testing::_),
      ::testing::ContainsRegex("<bindDistance> has already been set"));
  AD_EXPECT_THROW_WITH_MESSAGE(
      h::expect("PREFIX spatialSearch: "
                "<https://qlever.cs.uni-freiburg.de/spatialSearch/>"
                "SELECT * WHERE {"
                "?x <p> ?y ."
                "SERVICE spatialSearch: {"
                "_:config spatialSearch:right 123 ;"
                "spatialSearch:left ?y ;"
                "spatialSearch:maxDistance 5 ."
                " { ?a <p> ?b . }"
                "}}",
                ::testing::_),
      ::testing::ContainsRegex("<right> has to be a variable"));
  AD_EXPECT_THROW_WITH_MESSAGE(
      h::expect("PREFIX spatialSearch: "
                "<https://qlever.cs.uni-freiburg.de/spatialSearch/>"
                "SELECT * WHERE {"
                "?x <p> ?y ."
                "SERVICE spatialSearch: {"
                "_:config spatialSearch:right ?b ;"
                "spatialSearch:left \"abc\" ;"
                "spatialSearch:maxDistance 5 ."
                " { ?a <p> ?b . }"
                "}}",
                ::testing::_),
      ::testing::ContainsRegex("<left> has to be a variable"));
}

TEST(QueryPlanner, SpatialJoinLegacyPredicateSupport) {
  auto scan = h::IndexScanFromStrings;
  using V = Variable;
  auto S2 = SpatialJoinAlgorithm::S2_GEOMETRY;

  // For maxDistance the special predicate remains supported
  h::expect(
      "SELECT * WHERE {"
      "?a <p> ?b ."
      "?y <max-distance-in-meters:1> ?b ."
      "?x <p> ?y ."
      " }",
      h::SpatialJoin(1, -1, V{"?y"}, V{"?b"}, std::nullopt,
                     PayloadVariables::all(), S2, scan("?x", "<p>", "?y"),
                     scan("?a", "<p>", "?b")));
  h::expect(
      "SELECT * WHERE {"
      "?a <p> ?b ."
      "?y <max-distance-in-meters:5000> ?b ."
      "?x <p> ?y ."
      " }",
      h::SpatialJoin(5000, -1, V{"?y"}, V{"?b"}, std::nullopt,
                     PayloadVariables::all(), S2, scan("?x", "<p>", "?y"),
                     scan("?a", "<p>", "?b")));

  // Test that invalid triples throw an error
  AD_EXPECT_THROW_WITH_MESSAGE(
      h::expect("SELECT ?x ?y WHERE {"
                "?x <p> ?y."
                "?a <p> ?b."
                "?y <max-distance-in-meters:1> ?b ."
                "?y <a> ?b}",
                ::testing::_),
      ::testing::ContainsRegex(
          "Currently, if both sides of a SpatialJoin are variables, then the"
          "SpatialJoin must be the only connection between these variables"));

  AD_EXPECT_THROW_WITH_MESSAGE(
      h::expect("SELECT ?x ?y WHERE {"
                "?y <p> ?b."
                "?y <max-distance-in-meters:1> ?b }",
                ::testing::_),
      ::testing::ContainsRegex(
          "Currently, if both sides of a SpatialJoin are variables, then the"
          "SpatialJoin must be the only connection between these variables"));

  EXPECT_ANY_THROW(
      h::expect("SELECT ?x ?y WHERE {"
                "?x <p> ?y."
                "?y <max-distance-in-meters:1> <a> }",
                ::testing::_));

  EXPECT_ANY_THROW(
      h::expect("SELECT ?x ?y WHERE {"
                "?x <p> ?y."
                "<a> <max-distance-in-meters:1> ?y }",
                ::testing::_));

  AD_EXPECT_THROW_WITH_MESSAGE(h::expect("SELECT ?x ?y WHERE {"
                                         "?x <p> ?y."
                                         "?a <p> ?b."
                                         "?y <max-distance-in-meters:-1> ?b }",
                                         ::testing::_),
                               ::testing::ContainsRegex("unknown triple"));

  // Test that the nearest neighbors special predicate is still accepted but
  // produces a warning
  h::expect(
      "SELECT ?x ?y WHERE {"
      "?x <p> ?y."
      "?a <p> ?b."
      "?y <nearest-neighbors:2:500> ?b }",
      h::QetWithWarnings(
          {"special predicate <nearest-neighbors:...> is deprecated"},
          h::SpatialJoin(500, 2, V{"?y"}, V{"?b"}, std::nullopt,
                         PayloadVariables::all(), S2, scan("?x", "<p>", "?y"),
                         scan("?a", "<p>", "?b"))));
  h::expect(
      "SELECT ?x ?y WHERE {"
      "?x <p> ?y."
      "?a <p> ?b."
      "?y <nearest-neighbors:20> ?b }",
      h::QetWithWarnings(
          {"special predicate <nearest-neighbors:...> is deprecated"},
          h::SpatialJoin(-1, 20, V{"?y"}, V{"?b"}, std::nullopt,
                         PayloadVariables::all(), S2, scan("?x", "<p>", "?y"),
                         scan("?a", "<p>", "?b"))));

  AD_EXPECT_THROW_WITH_MESSAGE(h::expect("SELECT ?x ?y WHERE {"
                                         "?x <p> ?y."
                                         "?a <p> ?b."
                                         "?y <nearest-neighbors:1:-200> ?b }",
                                         ::testing::_),
                               ::testing::ContainsRegex("unknown triple"));

  AD_EXPECT_THROW_WITH_MESSAGE(h::expect("SELECT ?x ?y WHERE {"
                                         "?x <p> ?y."
                                         "?a <p> ?b."
                                         "?y <nearest-neighbors:0:-1> ?b }",
                                         ::testing::_),
                               ::testing::ContainsRegex("unknown triple"));

  EXPECT_ANY_THROW(
      h::expect("SELECT ?x ?y WHERE {"
                "?x <p> ?y."
                "?a <p> ?b."
                "?y <nearest-neighbors:2:500> ?b ."
                "?y <a> ?b}",
                ::testing::_));

  EXPECT_ANY_THROW(
      h::expect("SELECT ?x ?y WHERE {"
                "?y <p> ?b."
                "?y <nearest-neighbors:1> ?b }",
                ::testing::_));

  EXPECT_ANY_THROW(
      h::expect("SELECT ?x ?y WHERE {"
                "?x <p> ?y."
                "?y <nearest-neighbors:2:500> <a> }",
                ::testing::_));

  EXPECT_ANY_THROW(
      h::expect("SELECT ?x ?y WHERE {"
                "?x <p> ?y."
                "<a> <nearest-neighbors:2:500> ?y }",
                ::testing::_));

  EXPECT_ANY_THROW(
      h::expect("SELECT ?x ?y WHERE {"
                "?x <p> ?y."
                "?a <p> ?b."
                "?y <nearest-neighbors:> ?b }",
                ::testing::_));

  EXPECT_ANY_THROW(
      h::expect("SELECT ?x ?y WHERE {"
                "?x <p> ?y."
                "?a <p> ?b."
                "?y <nearest-neighbors:-50:500> ?b }",
                ::testing::_));

  EXPECT_ANY_THROW(
      h::expect("SELECT ?x ?y WHERE {"
                "?x <p> ?y."
                "?a <p> ?b."
                "?y <nearest-neighbors:1:-200> ?b }",
                ::testing::_));

  EXPECT_ANY_THROW(
      h::expect("SELECT ?x ?y WHERE {"
                "?x <p> ?y."
                "?a <p> ?b."
                "?y <nearest-neighbors:0:-1> ?b }",
                ::testing::_));
}

TEST(QueryPlanner, SpatialJoinLegacyMaxDistanceParsing) {
  // test if the SpatialJoin operation parses the maximum distance correctly
  auto testMaxDistance = [](std::string distanceIRI, long long distance,
                            bool shouldThrow) {
    auto qec = ad_utility::testing::getQec();
    TripleComponent subject{Variable{"?subject"}};
    TripleComponent object{Variable{"?object"}};
    SparqlTriple triple{subject, distanceIRI, object};
    if (shouldThrow) {
      ASSERT_ANY_THROW(
          parsedQuery::SpatialQuery{triple}.toSpatialJoinConfiguration());
    } else {
      auto config =
          parsedQuery::SpatialQuery{triple}.toSpatialJoinConfiguration();
      std::shared_ptr<QueryExecutionTree> spatialJoinOperation =
          ad_utility::makeExecutionTree<SpatialJoin>(qec, config, std::nullopt,
                                                     std::nullopt);
      std::shared_ptr<Operation> op = spatialJoinOperation->getRootOperation();
      SpatialJoin* spatialJoin = static_cast<SpatialJoin*>(op.get());
      ASSERT_TRUE(spatialJoin->getMaxDist().has_value());
      ASSERT_EQ(spatialJoin->getMaxDist(), distance);
      ASSERT_FALSE(spatialJoin->getMaxResults().has_value());
    }
  };

  testMaxDistance("<max-distance-in-meters:1000>", 1000, false);

  testMaxDistance("<max-distance-in-meters:0>", 0, false);

  testMaxDistance("<max-distance-in-meters:20000000>", 20000000, false);

  testMaxDistance("<max-distance-in-meters:123456789>", 123456789, false);

  // the following distance is slightly bigger than earths circumference.
  // This distance should still be representable
  testMaxDistance("<max-distance-in-meters:45000000000>", 45000000000, false);

  // distance must be positive
  testMaxDistance("<max-distance-in-meters:-10>", -10, true);

  // some words start with an upper case
  testMaxDistance("<max-Distance-In-Meters:1000>", 1000, true);

  // wrong keyword for the spatialJoin operation
  testMaxDistance("<maxDistanceInMeters:1000>", 1000, true);

  // "M" in meters is upper case
  testMaxDistance("<max-distance-in-Meters:1000>", 1000, true);

  // two > at the end
  testMaxDistance("<maxDistanceInMeters:1000>>", 1000, true);

  // distance must be given as integer
  testMaxDistance("<maxDistanceInMeters:oneThousand>", 1000, true);

  // distance must be given as integer
  testMaxDistance("<maxDistanceInMeters:1000.54>>", 1000, true);

  // missing > at the end
  testMaxDistance("<maxDistanceInMeters:1000", 1000, true);

  // prefix before correct iri
  testMaxDistance("<asdfmax-distance-in-meters:1000>", 1000, true);

  // suffix after correct iri
  testMaxDistance("<max-distance-in-metersjklö:1000>", 1000, true);

  // suffix after correct iri
  testMaxDistance("<max-distance-in-meters:qwer1000>", 1000, true);

  // suffix after number.
  // Note that the usual stoll function would return
  // 1000 instead of throwing an exception. To fix this mistake, a for loop
  // has been added to the parsing, which checks, if each character (which
  // should be converted to a number) is a digit
  testMaxDistance("<max-distance-in-meters:1000asff>", 1000, true);

  // prefix before <
  testMaxDistance("yxcv<max-distance-in-metersjklö:1000>", 1000, true);

  // suffix after >
  testMaxDistance("<max-distance-in-metersjklö:1000>dfgh", 1000, true);
}

// __________________________________________________________________________
TEST(QueryPlanner, BindAtBeginningOfQuery) {
  h::expect(
      "SELECT * WHERE {"
      " BIND (3 + 5 AS ?x) }",
      h::Bind(h::NeutralElement(), "3 + 5", Variable{"?x"}));
}

// __________________________________________________________________________
TEST(QueryPlanner, TextIndexScanForWord) {
  auto qec = ad_utility::testing::getQec(
      "<a> <p> \"this text contains some words and is part of the test\" . <a> "
      "<p> \"testEntity\" . <a> <p> \"picking the right text can be a hard "
      "test\" . <a> <p> \"sentence for multiple words tests\" . "
      "<a> <p> \"testing and picking\"",
      true, true, true, 16_B, true);
  auto wordScan = h::TextIndexScanForWord;

  h::expect("SELECT * WHERE { ?text ql:contains-word \"test*\" }",
            wordScan(Var{"?text"}, "test*"), qec);

  h::expect("SELECT * WHERE { ?text2 ql:contains-word \"test\" }",
            wordScan(Var{"?text2"}, "test"), qec);

  h::expect(
      "SELECT * WHERE { ?text2 ql:contains-word \"multiple words* test\" }",
      h::UnorderedJoins(wordScan(Var{"?text2"}, "test"),
                        wordScan(Var{"?text2"}, "words*"),
                        wordScan(Var{"?text2"}, "multiple")),
      qec);

  AD_EXPECT_THROW_WITH_MESSAGE(
      SparqlParser::parseQuery(
          "SELECT * WHERE { ?text ql:contains-word <test> . }"),
      ::testing::ContainsRegex(
          "ql:contains-word has to be followed by a string in quotes"));
}

// __________________________________________________________________________
TEST(QueryPlanner, TextIndexScanForEntity) {
  auto qec = ad_utility::testing::getQec(
      "<a> <p> \"this text contains some words and is part of the test\" . <a> "
      "<p> <testEntity> . <a> <p> \"picking the right text can be a hard "
      "test\" . <a> <p> \"only this text contains the word opti \" . "
      "<a> <p> \"testing and picking\"",
      true, true, true, 16_B, true);

  auto wordScan = h::TextIndexScanForWord;
  auto entityScan = h::TextIndexScanForEntity;
  h::expect(
      "SELECT * WHERE { ?text ql:contains-entity ?scientist . ?text "
      "ql:contains-word \"test*\" }",
      h::Join(wordScan(Var{"?text"}, "test*"),
              entityScan(Var{"?text"}, Var{"?scientist"}, "test*")),
      qec);

  h::expect(
      "SELECT * WHERE { ?text ql:contains-entity <testEntity> . ?text "
      "ql:contains-word \"test\" }",
      h::Join(wordScan(Var{"?text"}, "test"),
              entityScan(Var{"?text"}, "<testEntity>", "test")),
      qec);

  // Test case sensitivity
  h::expect(
      "SELECT * WHERE { ?text ql:contains-entity <testEntity> . ?text "
      "ql:contains-word \"TeST\" }",
      h::Join(wordScan(Var{"?text"}, "test"),
              entityScan(Var{"?text"}, "<testEntity>", "test")),
      qec);

  // NOTE: It is important that the TextIndexScanForEntity uses "opti", because
  // we also want to test here if the QueryPlanner assigns the optimal word to
  // the Operation.
  h::expect(
      "SELECT * WHERE { ?text ql:contains-word \"picking*\" . ?text "
      "ql:contains-entity <testEntity> . ?text ql:contains-word "
      "\"opti\" . ?text ql:contains-word \"testi*\"}",
      h::UnorderedJoins(entityScan(Var{"?text"}, "<testEntity>", "opti"),
                        wordScan(Var{"?text"}, "testi*"),
                        wordScan(Var{"?text"}, "opti"),
                        wordScan(Var{"?text"}, "picking*")),
      qec);

  ParsedQuery pq = SparqlParser::parseQuery(
      "SELECT * WHERE { ?text ql:contains-entity ?scientist . }");
  QueryPlanner qp = makeQueryPlanner();
  AD_EXPECT_THROW_WITH_MESSAGE(
      qp.createExecutionTree(pq),
      ::testing::ContainsRegex(
          "Missing ql:contains-word statement. A ql:contains-entity statement "
          "always also needs corresponding ql:contains-word statement."));
}

TEST(QueryPlanner, TextLimit) {
  auto qec = ad_utility::testing::getQec(
      "<a> <p> \"this text contains some words and is part of the test\" . <a> "
      "<p> <testEntity> . <a> <p> \"picking the right text can be a hard "
      "test\" . <a> <p> \"only this text contains the word opti \" . "
      "<a> <p> \"testing and picking\"",
      true, true, true, 16_B, true);

  auto wordScan = h::TextIndexScanForWord;
  auto entityScan = h::TextIndexScanForEntity;

  // Only contains word
  h::expect("SELECT * WHERE { ?text ql:contains-word \"test*\" } TEXTLIMIT 10",
            wordScan(Var{"?text"}, "test*"), qec);

  // Contains fixed entity
  h::expect(
      "SELECT * WHERE { ?text ql:contains-word \"test*\" . ?text "
      "ql:contains-entity <testEntity> } TEXTLIMIT 10",
      h::TextLimit(10,
                   h::Join(wordScan(Var{"?text"}, "test*"),
                           entityScan(Var{"?text"}, "<testEntity>", "test*")),
                   Var{"?text"}, vector<Variable>{},
                   vector<Variable>{
                       Var{"?text"}.getEntityScoreVariable("<testEntity>")}),
      qec);

  // Contains entity
  h::expect(
      "SELECT * WHERE { ?text ql:contains-entity ?scientist . ?text "
      "ql:contains-word \"test*\" } TEXTLIMIT 10",
      h::TextLimit(
          10,
          h::Join(wordScan(Var{"?text"}, "test*"),
                  entityScan(Var{"?text"}, Var{"?scientist"}, "test*")),
          Var{"?text"}, vector<Variable>{Var{"?scientist"}},
          vector<Variable>{
              Var{"?text"}.getEntityScoreVariable(Var{"?scientist"})}),
      qec);

  // Contains entity and fixed entity
  h::expect(
      "SELECT * WHERE { ?text ql:contains-entity ?scientist . ?text "
      "ql:contains-word \"test*\" . ?text ql:contains-entity <testEntity>} "
      "TEXTLIMIT 5",
      h::TextLimit(5,
                   h::UnorderedJoins(
                       wordScan(Var{"?text"}, "test*"),
                       entityScan(Var{"?text"}, Var{"?scientist"}, "test*"),
                       entityScan(Var{"?text"}, "<testEntity>", "test*")),
                   Var{"?text"}, vector<Variable>{Var{"?scientist"}},
                   vector<Variable>{
                       Var{"?text"}.getEntityScoreVariable(Var{"?scientist"}),
                       Var{"?text"}.getEntityScoreVariable("<testEntity>")}),
      qec);

  // Contains two entities
  h::expect(
      "SELECT * WHERE { ?text ql:contains-entity ?scientist . ?text "
      "ql:contains-word \"test*\" . ?text ql:contains-entity ?scientist2} "
      "TEXTLIMIT 5",
      h::TextLimit(
          5,
          h::UnorderedJoins(
              wordScan(Var{"?text"}, "test*"),
              entityScan(Var{"?text"}, Var{"?scientist"}, "test*"),
              entityScan(Var{"?text"}, Var{"?scientist2"}, "test*")),
          Var{"?text"}, vector<Variable>{Var{"?scientist"}, Var{"?scientist2"}},
          vector<Variable>{
              Var{"?text"}.getEntityScoreVariable(Var{"?scientist"}),
              Var{"?text"}.getEntityScoreVariable(Var{"?scientist2"})}),
      qec);

  // Contains two text variables. Also checks if the textlimit at an efficient
  // place in the query
  h::expect(
      "SELECT * WHERE { ?text1 ql:contains-entity ?scientist1 . ?text1 "
      "ql:contains-word \"test*\" . ?text2 ql:contains-word \"test*\" . ?text2 "
      "ql:contains-entity ?author1 . ?text2 ql:contains-entity ?author2 } "
      "TEXTLIMIT 5",
      h::CartesianProductJoin(
          h::TextLimit(
              5,
              h::Join(wordScan(Var{"?text1"}, "test*"),
                      entityScan(Var{"?text1"}, Var{"?scientist1"}, "test*")),
              Var{"?text1"}, vector<Variable>{Var{"?scientist1"}},
              vector<Variable>{
                  Var{"?text1"}.getEntityScoreVariable(Var{"?scientist1"})}),
          h::TextLimit(
              5,
              h::UnorderedJoins(
                  wordScan(Var{"?text2"}, "test*"),
                  entityScan(Var{"?text2"}, Var{"?author1"}, "test*"),
                  entityScan(Var{"?text2"}, Var{"?author2"}, "test*")),
              Var{"?text2"}, vector<Variable>{Var{"?author1"}, Var{"?author2"}},
              vector<Variable>{
                  Var{"?text2"}.getEntityScoreVariable(Var{"?author1"}),
                  Var{"?text2"}.getEntityScoreVariable(Var{"?author2"})})),
      qec);
}

TEST(QueryPlanner, NonDistinctVariablesInTriple) {
  auto eq = [](std::string_view l, std::string_view r) {
    return absl::StrCat(l, "=", r);
  };

  h::expect("SELECT * WHERE {?s ?p ?s}",
            h::Filter(eq(internalVar(0), "?s"),
                      h::IndexScanFromStrings(internalVar(0), "?p", "?s")));
  h::expect("SELECT * WHERE {?s ?s ?o}",
            h::Filter(eq(internalVar(0), "?s"),
                      h::IndexScanFromStrings(internalVar(0), "?s", "?o")));
  h::expect("SELECT * WHERE {?s ?p ?p}",
            h::Filter(eq(internalVar(0), "?p"),
                      h::IndexScanFromStrings("?s", "?p", internalVar(0))));
  h::expect("SELECT * WHERE {?s ?s ?s}",
            h::Filter(eq(internalVar(1), "?s"),
                      h::Filter(eq(internalVar(0), "?s"),
                                h::IndexScanFromStrings(internalVar(1), "?s",
                                                        internalVar(0)))));
  h::expect("SELECT * WHERE {?s <is-a> ?s}",
            h::Filter(eq(internalVar(0), "?s"),
                      h::IndexScanFromStrings("?s", "<is-a>", internalVar(0))));
  h::expect("SELECT * WHERE {<s> ?p ?p}",
            h::Filter(eq(internalVar(0), "?p"),
                      h::IndexScanFromStrings("<s>", "?p", internalVar(0))));
  h::expect("SELECT * WHERE {?s ?s <o>}",
            h::Filter(eq(internalVar(0), "?s"),
                      h::IndexScanFromStrings(internalVar(0), "?s", "<o>")));
}

TEST(QueryPlanner, emptyGroupGraphPattern) {
  h::expect("SELECT * WHERE {}", h::NeutralElement());
  h::expect("SELECT * WHERE { {} }", h::NeutralElement());
  h::expect("SELECT * WHERE { {} {} }",
            h::CartesianProductJoin(h::NeutralElement(), h::NeutralElement()));
  h::expect("SELECT * WHERE { {} UNION {} }",
            h::Union(h::NeutralElement(), h::NeutralElement()));
  h::expect("SELECT * WHERE { {} { SELECT * WHERE {}}}",
            h::CartesianProductJoin(h::NeutralElement(), h::NeutralElement()));
}

// __________________________________________________________________________
TEST(QueryPlanner, TooManyTriples) {
  std::string query = "SELECT * WHERE {";
  for (size_t i = 0; i < 65; i++) {
    query = absl::StrCat(query, " ?x <p> ?y .");
  }
  query = absl::StrCat(query, "}");
  ParsedQuery pq = SparqlParser::parseQuery(query);
  QueryPlanner qp = makeQueryPlanner();
  AD_EXPECT_THROW_WITH_MESSAGE(
      qp.createExecutionTree(pq),
      ::testing::ContainsRegex("At most 64 triples allowed at the moment."));
}

// ___________________________________________________________________________
TEST(QueryPlanner, CountAvailablePredicates) {
  h::expect(
      "SELECT ?p (COUNT(DISTINCT ?s) as ?cnt) WHERE { ?s ?p ?o} GROUP BY ?p",
      h::CountAvailablePredicates(
          0, Var{"?p"}, Var{"?cnt"},
          h::IndexScanFromStrings("?s", HAS_PATTERN_PREDICATE, "?p")));
  h::expect(
      "SELECT ?p (COUNT(DISTINCT ?s) as ?cnt) WHERE { ?s ql:has-predicate "
      "?p} "
      "GROUP BY ?p",
      h::CountAvailablePredicates(
          0, Var{"?p"}, Var{"?cnt"},
          h::IndexScanFromStrings("?s", HAS_PATTERN_PREDICATE, "?p")));
  // TODO<joka921> Add a test for the case with subtrees with and without
  // rewriting of triples.
}

// Check that a MINUS operation that only refers to unbound variables is deleted
// by the query planner.
TEST(QueryPlanner, UnboundMinusIgnored) {
  h::expect("SELECT * WHERE {MINUS{?x <is-a> ?y}}", h::NeutralElement());
  h::expect("SELECT * WHERE { ?a <is-a> ?b MINUS{?x <is-a> ?y}}",
            h::IndexScanFromStrings("?a", "<is-a>", "?b"));
}

// ___________________________________________________________________________
TEST(QueryPlanner, SimpleMinus) {
  h::expect("SELECT * WHERE { ?a <is-a> ?b MINUS{?a <is-a> ?b}}",
            h::Minus(h::IndexScanFromStrings("?a", "<is-a>", "?b"),
                     h::IndexScanFromStrings("?a", "<is-a>", "?b")));
}

// ___________________________________________________________________________
TEST(QueryPlanner, CancellationCancelsQueryPlanning) {
  auto cancellationHandle =
      std::make_shared<ad_utility::CancellationHandle<>>();

  QueryPlanner qp{ad_utility::testing::getQec(), cancellationHandle};
  auto pq = SparqlParser::parseQuery("SELECT * WHERE { ?x ?y ?z }");

  cancellationHandle->cancel(ad_utility::CancellationState::MANUAL);

  AD_EXPECT_THROW_WITH_MESSAGE_AND_TYPE(qp.createExecutionTree(pq),
                                        HasSubstr("Query planning"),
                                        ad_utility::CancellationException);
}

// ___________________________________________________________________________
TEST(QueryPlanner, DatasetClause) {
  auto scan = h::IndexScanFromStrings;
  using Graphs = ad_utility::HashSet<std::string>;
  h::expect("SELECT * FROM <x> FROM <y> WHERE { ?x ?y ?z}",
            scan("?x", "?y", "?z", {}, Graphs{"<x>", "<y>"}));

  h::expect("SELECT * FROM <x> FROM <y> { SELECT * {?x ?y ?z}}",
            scan("?x", "?y", "?z", {}, Graphs{"<x>", "<y>"}));

  h::expect("SELECT * FROM <x> WHERE { GRAPH <z> {?x ?y ?z}}",
            scan("?x", "?y", "?z", {}, Graphs{"<z>"}));

  auto g1 = Graphs{"<g1>"};
  auto g2 = Graphs{"<g2>"};
  h::expect(
      "SELECT * FROM <g1> { <a> ?p <x>. {<b> ?p <y>} GRAPH <g2> { <c> ?p <z> "
      "{SELECT * {<d> ?p <z2>}}} <e> ?p <z3> }",
      h::UnorderedJoins(
          scan("<a>", "?p", "<x>", {}, g1), scan("<b>", "?p", "<y>", {}, g1),
          scan("<c>", "?p", "<z>", {}, g2), scan("<d>", "?p", "<z2>", {}, g2),
          scan("<e>", "?p", "<z3>", {}, g1)));

  auto g12 = Graphs{"<g1>", "<g2>"};
  auto varG = std::vector{Variable{"?g"}};
  std::vector<ColumnIndex> graphCol{ADDITIONAL_COLUMN_GRAPH_ID};
  h::expect(
      "SELECT * FROM <x> FROM NAMED <g1> FROM NAMED <g2> WHERE { GRAPH ?g {<a> "
      "<b> <c>}}",
      scan("<a>", "<b>", "<c>", {}, g12, varG, graphCol));

  h::expect("SELECT * FROM <x> WHERE { GRAPH ?g {<a> <b> <c>}}",
            scan("<a>", "<b>", "<c>", {}, std::nullopt, varG, graphCol));

  // `GROUP BY` inside a `GRAPH ?g` clause.
  // We use the `UnorderedJoins` matcher, because the index scan has to be
  // resorted by the graph column.
  h::expect(
      "SELECT * FROM <g1> FROM NAMED <g2> { GRAPH ?g "
      "{ "
      "{SELECT ?p {<d> ?p <z2>} GROUP BY ?p}"
      "} }",
      h::GroupBy({Variable{"?p"}, Variable{"?g"}}, {},
                 h::UnorderedJoins(
                     scan("<d>", "?p", "<z2>", {}, g2, varG, graphCol))));

  // A complex example with graph variables.
  h::expect(
      "SELECT * FROM <g1> FROM NAMED <g2> { <a> ?p <x>. {<b> ?p <y>} GRAPH ?g "
      "{ <c> ?p <z> "
      "{SELECT * {<d> ?p <z2>}}"
      "{SELECT ?p {<d> ?p <z2>} GROUP BY ?p}"
      "} <e> ?p <z3> }",
      h::UnorderedJoins(
          scan("<a>", "?p", "<x>", {}, g1), scan("<b>", "?p", "<y>", {}, g1),
          scan("<c>", "?p", "<z>", {}, g2, varG, graphCol),
          scan("<d>", "?p", "<z2>", {}, g2, varG, graphCol),
          h::GroupBy({Variable{"?p"}, Variable{"?g"}}, {},
                     h::UnorderedJoins(
                         scan("<d>", "?p", "<z2>", {}, g2, varG, graphCol))),
          scan("<e>", "?p", "<z3>", {}, g1)));
  // We currently don't support repeating the graph variable inside the
  // graph clause
  AD_EXPECT_THROW_WITH_MESSAGE(
      h::expect("SELECT * { GRAPH ?x {?x <b> <c>}}", ::testing::_),
      AllOf(HasSubstr("used as the graph specifier"),
            HasSubstr("may not appear in the body")));
}

// _____________________________________________________________________________
TEST(QueryPlanner, WarningsOnUnboundVariables) {
  using enum ::OrderBy::AscOrDesc;
  // Unbound variable in ORDER BY.
  h::expect(
      "SELECT * {} ORDER BY ?x",
      h::QetWithWarnings({"?x was used by ORDER BY"}, h::NeutralElement()));
  h::expect(
      "SELECT * { ?x <is-a> <y> } ORDER BY ?x ?y ",
      h::QetWithWarnings({"?y was used by ORDER BY"},
                         h::OrderBy({{Variable{"?x"}, Asc}}, ::testing::_)));

  // Unbound variable in GROUP BY.
  h::expect("SELECT ?x {} GROUP BY ?x",
            h::QetWithWarnings({"?x was used by GROUP BY"},
                               h::GroupBy({}, {}, h::NeutralElement())));
  h::expect("SELECT ?x ?y { ?x <is-a> <y> } GROUP BY ?x ?y ",
            h::QetWithWarnings(
                {"?y was used by GROUP BY"},
                h::GroupBy({Variable{"?x"}}, {},
                           h::IndexScanFromStrings("?x", "<is-a>", "<y>"))));

  // Unbound variable in BIND.
  h::expect(
      "SELECT ?x {BIND (?a as ?x)}",
      h::QetWithWarnings({"?a was used in the expression of a BIND"},
                         h::Bind(h::NeutralElement(), "?a", Variable{"?x"})));

  // Unbound variable in Subquery.
  h::expect("SELECT ?x { {SELECT * {BIND (?a as ?x)}} ?x <p> ?o}",
            h::QetWithWarnings({"?a was used in the expression of a BIND"},
                               testing::_));
}

// ___________________________________________________________________________
TEST(QueryPlanner, Describe) {
  // Note: We deliberately don't test the contents of the actual DESCRIBE
  // clause, because they have been extensively tested already in
  // `SparqlAntlrParserTest.cpp` where we have access to proper matchers for
  // them.
  h::expect("DESCRIBE <x>", h::Describe(::testing::_, h::NeutralElement()));
  h::expect("DESCRIBE ?x", h::Describe(::testing::_, h::NeutralElement()));
  h::expect(
      "Describe ?y { ?y <p> <o>}",
      h::Describe(::testing::_, h::IndexScanFromStrings("?y", "<p>", "<o>")));
  h::expect(
      "Describe ?y FROM <g> { ?y <p> <o>}",
      h::Describe(::testing::_, h::IndexScanFromStrings(
                                    "?y", "<p>", "<o>", {},
                                    ad_utility::HashSet<std::string>{"<g>"})));
}

// ____________________________________________________________________________
TEST(QueryPlanner, GroupByRedundantParensAndVariables) {
  auto matcher = h::GroupBy({Variable{"?x"}}, {},
                            h::IndexScanFromStrings("?x", "?y", "?z"));
  h::expect("SELECT ?x { ?x ?y ?z} GROUP BY (?x)", matcher);
  h::expect("SELECT ?x { ?x ?y ?z} GROUP BY ?x ?x", matcher);
  h::expect("SELECT ?x { ?x ?y ?z} GROUP BY ?x ?x (?x)", matcher);
}

// ____________________________________________________________________________
TEST(QueryPlanner, Exists) {
  auto xyz = h::IndexScanFromStrings("?x", "?y", "?z");
  auto abc = h::IndexScanFromStrings("?a", "?b", "?c");
  auto def = h::IndexScanFromStrings("?d", "?e", "?f");
  auto ghi = h::IndexScanFromStrings("?g", "?h", "?i");
  using V = Variable;

  // Simple tests for EXISTS with FILTER, BIND, and GROUP BY.
  h::expect("SELECT * { ?x ?y ?z FILTER EXISTS {?a ?b ?c} }",
            h::Filter("EXISTS {?a ?b ?c}", h::ExistsJoin(xyz, abc)));
  h::expect("SELECT * { ?x ?y ?z BIND(EXISTS {?a ?b ?c} as ?bound) }",
            h::Bind(h::ExistsJoin(xyz, abc), "EXISTS {?a ?b ?c}",
                    Variable("?bound")));
  h::expect(
      "SELECT ?x (SAMPLE(EXISTS{?a ?b ?c}) as ?s) { ?x ?y ?z } GROUP BY ?x",
      h::GroupBy({V{"?x"}}, {"(SAMPLE(EXISTS{?a ?b ?c}) as ?s)"},
                 h::ExistsJoin(xyz, abc)));

  // Similar tests, but with multiple EXISTS clauses
  auto existsAbcDef = h::ExistsJoin(h::ExistsJoin(xyz, abc), def);
  h::expect(
      "SELECT * { ?x ?y ?z FILTER (EXISTS {?a ?b ?c} || EXISTS {?d ?e ?f})}",
      h::Filter("EXISTS {?a ?b ?c} || EXISTS {?d ?e ?f}", existsAbcDef));
  ;
  h::expect(
      "SELECT * { ?x ?y ?z BIND(EXISTS {?a ?b ?c} || EXISTS {?d ?e ?f} as "
      "?bound)}",
      h::Bind(existsAbcDef, "EXISTS {?a ?b ?c} || EXISTS {?d ?e ?f}",
              Variable("?bound")));

  h::expect(
      "SELECT ?x (SAMPLE(EXISTS {?a ?b ?c} || EXISTS {?d ?e ?f}) as ?s) "
      "(SAMPLE(EXISTS{?g ?h ?i}) as ?t) { ?x ?y ?z } GROUP BY ?x",
      h::GroupBy({V{"?x"}},
                 {"(SAMPLE(EXISTS {?a ?b ?c} || EXISTS {?d ?e ?f}) as ?s)",
                  "(SAMPLE(EXISTS{?g ?h ?i}) as ?t)"},
                 h::ExistsJoin(existsAbcDef, ghi)));

  // Test the interaction of FROM with EXISTS.
  using H = ad_utility::HashSet<std::string>;
  auto xyzg = h::IndexScanFromStrings("?x", "?y", "?z", {}, H{"<g>"});
  auto abcg = h::IndexScanFromStrings("?a", "?b", "?c", {}, H{"<g>"});

  // Various uses of FILTER EXISTS.
  auto existsJoin = h::ExistsJoin(xyzg, abcg);
  auto filter = h::Filter("EXISTS {?a ?b ?c}", existsJoin);
  h::expect("SELECT * FROM <g> { ?x ?y ?z FILTER EXISTS {?a ?b ?c}}", filter);
  h::expect("ASK FROM <g> { ?x ?y ?z FILTER EXISTS {?a ?b ?c}}", filter);
  h::expect(
      "CONSTRUCT {<a> <b> <c>} FROM <g> { ?x ?y ?z FILTER EXISTS {?a ?b ?c}}",
      filter);
  h::expect("Describe ?x FROM <g> { ?x ?y ?z FILTER EXISTS {?a ?b ?c}}",
            h::Describe(::testing::_, filter));

  // Test the interaction of FROM NAMES with EXISTS
  auto varG = std::vector{Variable{"?g"}};
  std::vector<ColumnIndex> graphCol{ADDITIONAL_COLUMN_GRAPH_ID};
  auto uvcg =
      h::IndexScanFromStrings("?u", "?v", "?c", {}, H{"<g2>"}, varG, graphCol);
  existsJoin = h::ExistsJoin(xyzg, h::UnorderedJoins(abcg, uvcg));
  filter = h::Filter("EXISTS {?a ?b ?c. GRAPH ?g { ?u ?v ?c}}", existsJoin);
  h::expect(
      "SELECT * FROM <g> FROM NAMED <g2> { ?x ?y ?z FILTER EXISTS {?a ?b ?c. "
      "GRAPH ?g { ?u ?v ?c}}}",
      filter);
}

// _____________________________________________________________________________
TEST(QueryPlanner, FilterOnNeutralElement) {
  h::expect("SELECT * { FILTER(false) }",
            h::Filter("false", h::NeutralElement()));
  h::expect("SELECT * { FILTER(true) }",
            h::Filter("true", h::NeutralElement()));

  h::expect("SELECT * { { SELECT * WHERE { FILTER(false) } } VALUES ?x { 1 } }",
            h::CartesianProductJoin(h::Filter("false", h::NeutralElement()),
                                    h::ValuesClause("VALUES (?x) { (1) }")));
}

// _____________________________________________________________________________
<<<<<<< HEAD
TEST(QueryPlanner, OptionalJoinWithEmptyPattern) {
  h::expect("SELECT * { OPTIONAL { ?a ?b ?c } }",
            h::NeutralOptional(h::IndexScanFromStrings("?a", "?b", "?c")));
  h::expect("SELECT * { ?a ?b ?c . OPTIONAL { ?d ?e ?f } }",
            h::CartesianProductJoin(
                h::IndexScanFromStrings("?a", "?b", "?c"),
                h::NeutralOptional(h::IndexScanFromStrings("?d", "?e", "?f"))));
  h::expect("SELECT * { OPTIONAL { ?a ?b ?c } . OPTIONAL { ?d ?e ?f } }",
            h::CartesianProductJoin(
                h::NeutralOptional(h::IndexScanFromStrings("?a", "?b", "?c")),
                h::NeutralOptional(h::IndexScanFromStrings("?d", "?e", "?f"))));
=======
TEST(QueryPlanner, ContainsWordInGraphClause) {
  {
    auto qp = makeQueryPlanner();
    auto query = SparqlParser::parseQuery(
        "SELECT * { GRAPH ?g { ?s "
        "<http://qlever.cs.uni-freiburg.de/builtin-functions/contains-word> "
        "\"Test\" } }");
    AD_EXPECT_THROW_WITH_MESSAGE_AND_TYPE(
        qp.createExecutionTree(query),
        ::testing::HasSubstr(
            "contains-word is not allowed inside GRAPH clauses "
            "or in queries with FROM/FROM NAMED clauses."),
        ad_utility::Exception);
  }
  {
    auto qp = makeQueryPlanner();
    auto query = SparqlParser::parseQuery(
        "SELECT * { GRAPH <my-iri> { ?s "
        "<http://qlever.cs.uni-freiburg.de/builtin-functions/contains-word> "
        "\"Test\" } }");
    AD_EXPECT_THROW_WITH_MESSAGE_AND_TYPE(
        qp.createExecutionTree(query),
        ::testing::HasSubstr(
            "contains-word is not allowed inside GRAPH clauses "
            "or in queries with FROM/FROM NAMED clauses."),
        ad_utility::Exception);
  }
  {
    auto qp = makeQueryPlanner();
    auto query = SparqlParser::parseQuery(
        "SELECT * FROM <my-iri> WHERE { ?s "
        "<http://qlever.cs.uni-freiburg.de/builtin-functions/contains-word> "
        "\"Test\" }");
    AD_EXPECT_THROW_WITH_MESSAGE_AND_TYPE(
        qp.createExecutionTree(query),
        ::testing::HasSubstr(
            "contains-word is not allowed inside GRAPH clauses "
            "or in queries with FROM/FROM NAMED clauses."),
        ad_utility::Exception);
  }
}

// _____________________________________________________________________________
TEST(QueryPlanner, UnconnectedComponentsInGraphClause) {
  h::expect("SELECT * WHERE { GRAPH ?g { ?s1 ?p1 ?o1 . ?s2 ?p2 ?o2 } }",
            h::Join(h::Sort(h::IndexScanFromStrings("?s1", "?p1", "?o1", {}, {},
                                                    {Variable{"?g"}}, {3})),
                    h::Sort(h::IndexScanFromStrings("?s2", "?p2", "?o2", {}, {},
                                                    {Variable{"?g"}}, {3}))));
  // Sanity check case without a GRAPH clause
  h::expect(
      "SELECT * WHERE { ?s1 ?p1 ?o1 . ?s2 ?p2 ?o2 }",
      h::CartesianProductJoin(h::IndexScanFromStrings("?s1", "?p1", "?o1"),
                              h::IndexScanFromStrings("?s2", "?p2", "?o2")));
>>>>>>> 0daadaa3
}<|MERGE_RESOLUTION|>--- conflicted
+++ resolved
@@ -2995,19 +2995,6 @@
 }
 
 // _____________________________________________________________________________
-<<<<<<< HEAD
-TEST(QueryPlanner, OptionalJoinWithEmptyPattern) {
-  h::expect("SELECT * { OPTIONAL { ?a ?b ?c } }",
-            h::NeutralOptional(h::IndexScanFromStrings("?a", "?b", "?c")));
-  h::expect("SELECT * { ?a ?b ?c . OPTIONAL { ?d ?e ?f } }",
-            h::CartesianProductJoin(
-                h::IndexScanFromStrings("?a", "?b", "?c"),
-                h::NeutralOptional(h::IndexScanFromStrings("?d", "?e", "?f"))));
-  h::expect("SELECT * { OPTIONAL { ?a ?b ?c } . OPTIONAL { ?d ?e ?f } }",
-            h::CartesianProductJoin(
-                h::NeutralOptional(h::IndexScanFromStrings("?a", "?b", "?c")),
-                h::NeutralOptional(h::IndexScanFromStrings("?d", "?e", "?f"))));
-=======
 TEST(QueryPlanner, ContainsWordInGraphClause) {
   {
     auto qp = makeQueryPlanner();
@@ -3062,5 +3049,18 @@
       "SELECT * WHERE { ?s1 ?p1 ?o1 . ?s2 ?p2 ?o2 }",
       h::CartesianProductJoin(h::IndexScanFromStrings("?s1", "?p1", "?o1"),
                               h::IndexScanFromStrings("?s2", "?p2", "?o2")));
->>>>>>> 0daadaa3
+}
+
+// _____________________________________________________________________________
+TEST(QueryPlanner, OptionalJoinWithEmptyPattern) {
+  h::expect("SELECT * { OPTIONAL { ?a ?b ?c } }",
+            h::NeutralOptional(h::IndexScanFromStrings("?a", "?b", "?c")));
+  h::expect("SELECT * { ?a ?b ?c . OPTIONAL { ?d ?e ?f } }",
+            h::CartesianProductJoin(
+                h::IndexScanFromStrings("?a", "?b", "?c"),
+                h::NeutralOptional(h::IndexScanFromStrings("?d", "?e", "?f"))));
+  h::expect("SELECT * { OPTIONAL { ?a ?b ?c } . OPTIONAL { ?d ?e ?f } }",
+            h::CartesianProductJoin(
+                h::NeutralOptional(h::IndexScanFromStrings("?a", "?b", "?c")),
+                h::NeutralOptional(h::IndexScanFromStrings("?d", "?e", "?f"))));
 }