// Copyright 2015 - 2025, University of Freiburg
// Chair of Algorithms and Data Structures
// Authors: Björn Buchhold <buchhold@cs.uni-freiburg.de> [2015 - 2017]
//          Johannes Kalmbach <kalmbach@cs.uni-freiburg.de>

#include <gmock/gmock.h>

#include "./printers/PayloadVariablePrinters.h"
#include "QueryPlannerTestHelpers.h"
#include "engine/QueryPlanner.h"
#include "engine/SpatialJoin.h"
#include "parser/GraphPatternOperation.h"
#include "parser/MagicServiceQuery.h"
#include "parser/PayloadVariables.h"
#include "parser/SparqlParser.h"
#include "parser/SpatialQuery.h"
#include "parser/data/Variable.h"
#include "util/TripleComponentTestHelpers.h"

namespace h = queryPlannerTestHelpers;
namespace {
using Var = Variable;
constexpr auto iri = ad_utility::testing::iri;
}  // namespace
using ::testing::HasSubstr;

QueryPlanner makeQueryPlanner() {
  return QueryPlanner{ad_utility::testing::getQec(),
                      std::make_shared<ad_utility::CancellationHandle<>>()};
}

TEST(QueryPlanner, createTripleGraph) {
  using TripleGraph = QueryPlanner::TripleGraph;
  using Node = QueryPlanner::TripleGraph::Node;
  using std::vector;

  {
    ParsedQuery pq = SparqlParser::parseQuery(
        "PREFIX : <http://rdf.myprefix.com/>\n"
        "PREFIX ns: <http://rdf.myprefix.com/ns/>\n"
        "PREFIX xxx: <http://rdf.myprefix.com/xxx/>\n"
        "SELECT ?x ?z \n "
        "WHERE \t {?x :myrel ?y. ?y ns:myrel ?z.?y xxx:rel2 "
        "<http://abc.de>}");
    QueryPlanner qp = makeQueryPlanner();
    auto tg = qp.createTripleGraph(
        &pq._rootGraphPattern._graphPatterns[0].getBasic());
    TripleGraph expected =
        TripleGraph(std::vector<std::pair<Node, std::vector<size_t>>>(
            {std::make_pair<Node, vector<size_t>>(
                 QueryPlanner::TripleGraph::Node(
                     0,
                     SparqlTriple(Var{"?x"}, "<http://rdf.myprefix.com/myrel>",
                                  Var{"?y"})),
                 {1, 2}),
             std::make_pair<Node, vector<size_t>>(
                 QueryPlanner::TripleGraph::Node(
                     1, SparqlTriple(Var{"?y"},
                                     "<http://rdf.myprefix.com/ns/myrel>",
                                     Var{"?z"})),
                 {0, 2}),
             std::make_pair<Node, vector<size_t>>(
                 QueryPlanner::TripleGraph::Node(
                     2, SparqlTriple(Var{"?y"},
                                     "<http://rdf.myprefix.com/xxx/rel2>",
                                     iri("<http://abc.de>"))),
                 {0, 1})}));

    ASSERT_TRUE(tg.isSimilar(expected));
  }

  {
    ParsedQuery pq = SparqlParser::parseQuery(
        "SELECT ?x WHERE {?x ?p <X>. ?x ?p2 <Y>. <X> ?p <Y>}");
    QueryPlanner qp = makeQueryPlanner();
    auto tg = qp.createTripleGraph(&pq.children()[0].getBasic());
    TripleGraph expected =
        TripleGraph(std::vector<std::pair<Node, std::vector<size_t>>>(
            {std::make_pair<Node, vector<size_t>>(
                 QueryPlanner::TripleGraph::Node(
                     0, SparqlTriple(Var{"?x"}, "?p", iri("<X>"))),
                 {1, 2}),
             std::make_pair<Node, vector<size_t>>(
                 QueryPlanner::TripleGraph::Node(
                     1, SparqlTriple(Var{"?x"}, "?p2", iri("<Y>"))),
                 {0}),
             std::make_pair<Node, vector<size_t>>(
                 QueryPlanner::TripleGraph::Node(
                     2, SparqlTriple(iri("<X>"), "?p", iri("<Y>"))),
                 {0})}));
    ASSERT_TRUE(tg.isSimilar(expected));
  }

  {
    ParsedQuery pq = SparqlParser::parseQuery(
        "SELECT ?x WHERE { ?x <is-a> <Book> . \n"
        "?x <Author> <Anthony_Newman_(Author)> }");
    QueryPlanner qp = makeQueryPlanner();
    auto tg = qp.createTripleGraph(&pq.children()[0].getBasic());

    TripleGraph expected =
        TripleGraph(std::vector<std::pair<Node, std::vector<size_t>>>({
            std::make_pair<Node, vector<size_t>>(
                QueryPlanner::TripleGraph::Node(
                    0, SparqlTriple(Var{"?x"}, "<is-a>", iri("<Book>"))),
                {1}),
            std::make_pair<Node, vector<size_t>>(
                QueryPlanner::TripleGraph::Node(
                    1, SparqlTriple(Var{"?x"}, "<Author>",
                                    iri("<Anthony_Newman_(Author)>"))),
                {0}),
        }));
    ASSERT_TRUE(tg.isSimilar(expected));
  }
}

TEST(QueryPlanner, testCpyCtorWithKeepNodes) {
  {
    ParsedQuery pq = SparqlParser::parseQuery(
        "SELECT ?x WHERE {?x ?p <X>. ?x ?p2 <Y>. <X> ?p <Y>}");
    QueryPlanner qp = makeQueryPlanner();
    auto tg = qp.createTripleGraph(&pq.children()[0].getBasic());
    ASSERT_EQ(2u, tg._nodeMap.find(0)->second->_variables.size());
    ASSERT_EQ(2u, tg._nodeMap.find(1)->second->_variables.size());
    ASSERT_EQ(1u, tg._nodeMap.find(2)->second->_variables.size());
    ASSERT_EQ(
        "0 {s: ?x, p: ?p, o: <X>} : (1, 2)\n"
        "1 {s: ?x, p: ?p2, o: <Y>} : (0)\n"
        "2 {s: <X>, p: ?p, o: <Y>} : (0)",
        tg.asString());
    {
      vector<size_t> keep;
      QueryPlanner::TripleGraph tgnew(tg, keep);
      ASSERT_EQ("", tgnew.asString());
    }
    {
      vector<size_t> keep;
      keep.push_back(0);
      keep.push_back(1);
      keep.push_back(2);
      QueryPlanner::TripleGraph tgnew(tg, keep);
      ASSERT_EQ(
          "0 {s: ?x, p: ?p, o: <X>} : (1, 2)\n"
          "1 {s: ?x, p: ?p2, o: <Y>} : (0)\n"
          "2 {s: <X>, p: ?p, o: <Y>} : (0)",
          tgnew.asString());
      ASSERT_EQ(2u, tgnew._nodeMap.find(0)->second->_variables.size());
      ASSERT_EQ(2u, tgnew._nodeMap.find(1)->second->_variables.size());
      ASSERT_EQ(1u, tgnew._nodeMap.find(2)->second->_variables.size());
    }
    {
      vector<size_t> keep;
      keep.push_back(0);
      QueryPlanner::TripleGraph tgnew(tg, keep);
      ASSERT_EQ("0 {s: ?x, p: ?p, o: <X>} : ()", tgnew.asString());
      ASSERT_EQ(2u, tgnew._nodeMap.find(0)->second->_variables.size());
    }
    {
      vector<size_t> keep;
      keep.push_back(0);
      keep.push_back(1);
      QueryPlanner::TripleGraph tgnew(tg, keep);
      ASSERT_EQ(
          "0 {s: ?x, p: ?p, o: <X>} : (1)\n"
          "1 {s: ?x, p: ?p2, o: <Y>} : (0)",
          tgnew.asString());
      ASSERT_EQ(2u, tgnew._nodeMap.find(0)->second->_variables.size());
      ASSERT_EQ(2u, tgnew._nodeMap.find(1)->second->_variables.size());
    }
  }
}

TEST(QueryPlanner, testBFSLeaveOut) {
  {
    ParsedQuery pq = SparqlParser::parseQuery(
        "SELECT ?x WHERE {?x ?p <X>. ?x ?p2 <Y>. <X> ?p <Y>}");
    QueryPlanner qp = makeQueryPlanner();
    auto tg = qp.createTripleGraph(&pq.children()[0].getBasic());
    ASSERT_EQ(3u, tg._adjLists.size());
    ad_utility::HashSet<size_t> lo;
    auto out = tg.bfsLeaveOut(0, lo);
    ASSERT_EQ(3u, out.size());
    lo.insert(1);
    out = tg.bfsLeaveOut(0, lo);
    ASSERT_EQ(2u, out.size());
    lo.insert(2);
    out = tg.bfsLeaveOut(0, lo);
    ASSERT_EQ(1u, out.size());
    lo.clear();
    lo.insert(0);
    out = tg.bfsLeaveOut(1, lo);
    ASSERT_EQ(1u, out.size());
  }
  {
    ParsedQuery pq = SparqlParser::parseQuery(
        "SELECT ?x WHERE {<A> <B> ?x. ?x <C> ?y. ?y <X> <Y>}");
    QueryPlanner qp = makeQueryPlanner();
    auto tg = qp.createTripleGraph(&pq.children()[0].getBasic());
    ad_utility::HashSet<size_t> lo;
    auto out = tg.bfsLeaveOut(0, lo);
    ASSERT_EQ(3u, out.size());
    lo.insert(1);
    out = tg.bfsLeaveOut(0, lo);
    ASSERT_EQ(1u, out.size());
    lo.insert(2);
    out = tg.bfsLeaveOut(0, lo);
    ASSERT_EQ(1u, out.size());
    lo.clear();
    lo.insert(0);
    out = tg.bfsLeaveOut(1, lo);
    ASSERT_EQ(2u, out.size());
  }
}

TEST(QueryPlanner, indexScanZeroVariables) {
  auto scan = h::IndexScanFromStrings;
  using enum Permutation::Enum;
  h::expect(
      "SELECT * \n "
      "WHERE \t {<x> <y> <z>}",
      scan("<x>", "<y>", "<z>"));
  h::expect(
      "SELECT * \n "
      "WHERE \t {<x> <y> <z> . <x> <y> ?z}",
      h::CartesianProductJoin(scan("<x>", "<y>", "<z>"),
                              scan("<x>", "<y>", "?z")));
}

TEST(QueryPlanner, indexScanOneVariable) {
  auto scan = h::IndexScanFromStrings;
  using enum Permutation::Enum;
  h::expect(
      "PREFIX : <http://rdf.myprefix.com/>\n"
      "SELECT ?x \n "
      "WHERE \t {?x :myrel :obj}",
      scan("?x", "<http://rdf.myprefix.com/myrel>",
           "<http://rdf.myprefix.com/obj>", {POS}));

  h::expect(
      "PREFIX : <http://rdf.myprefix.com/>\n"
      "SELECT ?x \n "
      "WHERE \t {:subj :myrel ?x}",
      scan("<http://rdf.myprefix.com/subj>", "<http://rdf.myprefix.com/myrel>",
           "?x", {PSO}));
}

TEST(QueryPlanner, indexScanTwoVariables) {
  auto scan = h::IndexScanFromStrings;
  using enum Permutation::Enum;

  h::expect(
      "PREFIX : <http://rdf.myprefix.com/>\n"
      "SELECT ?x \n "
      "WHERE \t {?x :myrel ?y}",
      scan("?x", "<http://rdf.myprefix.com/myrel>", "?y", {POS, PSO}));
}

TEST(QueryPlanner, joinOfTwoScans) {
  auto scan = h::IndexScanFromStrings;
  using enum Permutation::Enum;
  h::expect(
      "PREFIX : <pre/>\n"
      "SELECT ?x \n "
      "WHERE \t {:s1 :r ?x. :s2 :r ?x}",
      h::Join(scan("<pre/s1>", "<pre/r>", "?x"),
              scan("<pre/s2>", "<pre/r>", "?x")));

  h::expect(
      "PREFIX : <pre/>\n"
      "SELECT ?x ?y \n "
      "WHERE  {?y :r ?x . :s2 :r ?x}",
      h::Join(scan("?y", "<pre/r>", "?x"), scan("<pre/s2>", "<pre/r>", "?x")));

  h::expect(
      "PREFIX : <pre/>\n"
      "SELECT ?x ?y ?z \n "
      "WHERE {?y :r ?x. ?z :r ?x}",
      h::Join(scan("?y", "<pre/r>", "?x"), scan("?z", "<pre/r>", "?x")));
}

// _____________________________________________________________________________
TEST(QueryPlanner, joinOfFullScans) {
  auto scan = h::IndexScanFromStrings;
  // Join between two full index scans on a single column
  h::expect("SELECT * {?s ?p ?x. ?x ?p2 ?o2 .}",
            h::Join(scan("?s", "?p", "?x"), scan("?x", "?p2", "?o2")));

  // Join between two full index scans on two columns.
  h::expect(
      "SELECT * {?s ?p ?x. ?x ?p2 ?s .}",
      h::MultiColumnJoin(scan("?s", "?p", "?x"), scan("?x", "?p2", "?s")));

  // Join between two full index scans, one of which has a FILTER which can be
  // applied before the JOIN.
  h::expect("SELECT * {?s ?p ?x. ?x ?p2 ?o2 . FILTER (?s = ?p)}",
            h::Join(h::Filter("?s = ?p", scan("?s", "?p", "?x")),
                    scan("?x", "?p2", "?o2")));
}

TEST(QueryPlanner, testActorsBornInEurope) {
  auto scan = h::IndexScanFromStrings;
  using enum ::OrderBy::AscOrDesc;
  h::expect(
      "PREFIX : <pre/>\n"
      "SELECT ?a \n "
      "WHERE {?a :profession :Actor . ?a :born-in ?c. ?c :in :Europe}\n"
      "ORDER BY ?a",
      h::OrderBy(
          {{Variable{"?a"}, Asc}},
          h::UnorderedJoins(scan("?a", "<pre/profession>", "<pre/Actor>"),
                            scan("?a", "<pre/born-in>", "?c"),
                            scan("?c", "<pre/in>", "<pre/Europe>"))));
}

TEST(QueryPlanner, testStarTwoFree) {
  auto scan = h::IndexScanFromStrings;
  h::expect(
      "PREFIX : <http://rdf.myprefix.com/>\n"
      "PREFIX ns: <http://rdf.myprefix.com/ns/>\n"
      "PREFIX xxx: <http://rdf.myprefix.com/xxx/>\n"
      "SELECT ?x ?z \n "
      "WHERE \t {?x :myrel ?y. ?y ns:myrel ?z. ?y xxx:rel2 "
      "<http://abc.de>}",
      h::UnorderedJoins(
          scan("?x", "<http://rdf.myprefix.com/myrel>", "?y"),
          scan("?y", "<http://rdf.myprefix.com/ns/myrel>", "?z"),
          scan("?y", "<http://rdf.myprefix.com/xxx/rel2>", "<http://abc.de>")));
}

TEST(QueryPlanner, testFilterAfterSeed) {
  auto scan = h::IndexScanFromStrings;
  auto qec = ad_utility::testing::getQec(
      "<s> <r> <x>, <x2>, <x3>. <s2> <r> <y1>, <y2>, <y3>.");
  // The following query leads to a different query plan with the dynamic
  // programming and the greedy query planner, because the greedy planner
  // also applies the filters greedily.
  std::string query =
      "SELECT ?x ?y ?z WHERE {"
      "?x <r> ?y . ?y <r> ?z . "
      "FILTER(?x != ?y) }";
  h::expectDynamicProgramming(
      query,
      h::Filter("?x != ?y",
                h::Join(scan("?x", "<r>", "?y"), scan("?y", "<r>", "?z"))),
      qec);
  h::expectGreedy(query,
                  h::Join(h::Filter("?x != ?y", scan("?x", "<r>", "?y")),
                          scan("?y", "<r>", "?z")),
                  qec);
}

TEST(QueryPlanner, testFilterAfterJoin) {
  auto scan = h::IndexScanFromStrings;
  auto qec = ad_utility::testing::getQec("<s> <r> <x>");
  h::expect(
      "SELECT ?x ?y ?z WHERE {"
      "?x <r> ?y . ?y <r> ?z . "
      "FILTER(?x != ?z) }",
      h::Filter("?x != ?z",
                h::Join(scan("?x", "<r>", "?y"), scan("?y", "<r>", "?z"))),
      qec);
}

TEST(QueryPlanner, threeVarTriples) {
  auto scan = h::IndexScanFromStrings;
  using enum Permutation::Enum;

  h::expect(
      "SELECT ?x ?p ?o WHERE {"
      "<s> <p> ?x . ?x ?p ?o }",
      h::Join(scan("<s>", "<p>", "?x", {SPO, PSO}),
              scan("?x", "?p", "?o", {SPO, SOP})));

  h::expect(
      "SELECT ?x ?p ?o WHERE {"
      "<s> ?x <o> . ?x ?p ?o }",
      h::Join(scan("<s>", "?x", "<o>", {SOP, OSP}),
              scan("?x", "?p", "?o", {SPO, SOP})));

  h::expect(
      "SELECT ?s ?p ?o WHERE {"
      "<s> <p> ?p . ?s ?p ?o }",
      h::Join(scan("<s>", "<p>", "?p", {SPO, PSO}),
              scan("?s", "?p", "?o", {PSO, POS})));
}

TEST(QueryPlanner, threeVarTriplesTCJ) {
  auto qec = ad_utility::testing::getQec("<s> <p> <x>");
  auto scan = h::IndexScanFromStrings;
  h::expect(
      "SELECT ?x ?p ?o WHERE {"
      "<s> ?p ?x . ?x ?p ?o }",
      h::MultiColumnJoin(scan("<s>", "?p", "?x"), scan("?x", "?p", "?o")), qec);

  h::expect(
      "SELECT ?s ?p ?o WHERE {"
      "?s ?p ?o . ?s ?p <x> }",
      h::MultiColumnJoin(scan("?s", "?p", "?o"), scan("?s", "?p", "<x>")), qec);
}

TEST(QueryPlanner, threeVarXthreeVarException) {
  auto scan = h::IndexScanFromStrings;
  h::expect(
      "SELECT ?s ?s2 WHERE {"
      "?s ?p ?o . ?s2 ?p ?o }",
      h::MultiColumnJoin(scan("?s", "?p", "?o"), scan("?s2", "?p", "?o")));
}

TEST(QueryExecutionTreeTest, testBooksbyNewman) {
  auto scan = h::IndexScanFromStrings;
  h::expect(
      "SELECT ?x WHERE { ?x <is-a> <Book> . "
      "?x <Author> <Anthony_Newman_(Author)> }",
      h::Join(scan("?x", "<is-a>", "<Book>"),
              scan("?x", "<Author>", "<Anthony_Newman_(Author)>")));
}

TEST(QueryExecutionTreeTest, testBooksGermanAwardNomAuth) {
  auto scan = h::IndexScanFromStrings;
  h::expect(
      "SELECT ?x ?y WHERE { "
      "?x <is-a> <Person> . "
      "?x <Country_of_nationality> <Germany> . "
      "?x <Author> ?y . "
      "?y <is-a> <Award-Nominated_Work> }",
      h::UnorderedJoins(scan("?x", "<is-a>", "<Person>"),
                        scan("?x", "<Country_of_nationality>", "<Germany>"),
                        scan("?x", "<Author>", "?y"),
                        scan("?y", "<is-a>", "<Award-Nominated_Work>")));
}

TEST(QueryExecutionTreeTest, testPlantsEdibleLeaves) {
  auto scan = h::IndexScanFromStrings;
  auto wordScan = h::TextIndexScanForWord;
  auto entityScan = h::TextIndexScanForEntity;
  h::expect(
      "SELECT ?a WHERE  {?a <is-a> <Plant> . ?c ql:contains-entity ?a. ?c "
      "ql:contains-word \"edible leaves\"}",
      h::UnorderedJoins(scan("?a", "<is-a>", "<Plant>"),
                        wordScan(Var{"?c"}, "edible"),
                        wordScan(Var{"?c"}, "leaves"),
                        entityScan(Var{"?c"}, Var{"?a"}, "edible")));
}

TEST(QueryExecutionTreeTest, testCoOccFreeVar) {
  auto scan = h::IndexScanFromStrings;
  auto wordScan = h::TextIndexScanForWord;
  auto entityScan = h::TextIndexScanForEntity;
  h::expect(
      "PREFIX : <> SELECT ?x ?y WHERE { ?x :is-a :Politician . ?c "
      "ql:contains-entity ?x . ?c ql:contains-word \"friend*\" . ?c "
      "ql:contains-entity ?y }",
      h::UnorderedJoins(scan("?x", "<is-a>", "<Politician>"),
                        entityScan(Var{"?c"}, Var{"?x"}, "friend*"),
                        wordScan(Var{"?c"}, "friend*"),
                        entityScan(Var{"?c"}, Var{"?y"}, "friend*")));
}

TEST(QueryExecutionTreeTest, testPoliticiansFriendWithScieManHatProj) {
  auto scan = h::IndexScanFromStrings;
  auto wordScan = h::TextIndexScanForWord;
  auto entityScan = h::TextIndexScanForEntity;
  h::expect(
      "SELECT ?p ?s"
      "WHERE {"
      "?a <is-a> <Politician> . "
      "?c ql:contains-entity ?a ."
      "?c ql:contains-word \"friend*\" ."
      "?c ql:contains-entity ?s ."
      "?s <is-a> <Scientist> ."
      "?c2 ql:contains-entity ?s ."
      "?c2 ql:contains-word \"manhattan project\"}",
      h::UnorderedJoins(scan("?a", "<is-a>", "<Politician>"),
                        entityScan(Var{"?c"}, Var{"?a"}, "friend*"),
                        wordScan(Var{"?c"}, "friend*"),
                        entityScan(Var{"?c"}, Var{"?s"}, "friend*"),
                        scan("?s", "<is-a>", "<Scientist>"),
                        entityScan(Var{"?c2"}, Var{"?s"}, "manhattan"),
                        wordScan(Var{"?c2"}, "manhattan"),
                        wordScan(Var{"?c2"}, "project")));
}

TEST(QueryExecutionTreeTest, testCyclicQuery) {
  ParsedQuery pq = SparqlParser::parseQuery(
      "SELECT ?x ?y ?m WHERE { ?x <Spouse_(or_domestic_partner)> ?y . "
      "?x <Film_performance> ?m . ?y <Film_performance> ?m }");
  QueryPlanner qp = makeQueryPlanner();
  QueryExecutionTree qet = qp.createExecutionTree(pq);

  // There are four possible outcomes of this test with the same size
  // estimate. It is currently very hard to make the query planning
  // deterministic in a test scenario, so we allow all four candidates

  // delete all whitespace from the strings to make the matching easier.
  auto strip = [](std::string s) {
    s.erase(std::remove_if(s.begin(), s.end(), ::isspace), s.end());
    return s;
  };
  std::string possible1 = strip(
      "{\n  MULTI_COLUMN_JOIN\n    {\n    SCAN PSO with P = "
      "\"<Film_performance>\"\n    qet-width: 2 \n  }\n  join-columns: [0 & "
      "1]\n  |X|\n    {\n    SORT(internal) on columns:asc(2) asc(1) \n    "
      "{\n      JOIN\n      {\n        SCAN PSO with P = "
      "\"<Film_performance>\"\n        qet-width: 2 \n      } join-column: "
      "[0]\n      |X|\n      {\n        SCAN PSO with P = "
      "\"<Spouse_(or_domestic_partner)>\"\n        qet-width: 2 \n      } "
      "join-column: [0]\n      qet-width: 3 \n    }\n    qet-width: 3 \n  "
      "}\n  join-columns: [2 & 1]\n  qet-width: 3 \n}");
  std::string possible2 = strip(
      "{\n  MULTI_COLUMN_JOIN\n    {\n    SCAN POS with P = "
      "\"<Film_performance>\"\n    qet-width: 2 \n  }\n  join-columns: [0 & "
      "1]\n  |X|\n    {\n    SORT(internal) on columns:asc(1) asc(2) \n    "
      "{\n      JOIN\n      {\n        SCAN PSO with P = "
      "\"<Film_performance>\"\n        qet-width: 2 \n      } join-column: "
      "[0]\n      |X|\n      {\n        SCAN PSO with P = "
      "\"<Spouse_(or_domestic_partner)>\"\n        qet-width: 2 \n      } "
      "join-column: [0]\n      qet-width: 3 \n    }\n    qet-width: 3 \n  "
      "}\n  join-columns: [1 & 2]\n  qet-width: 3 \n}");
  std::string possible3 = strip(
      "{\n  MULTI_COLUMN_JOIN\n    {\n    SCAN POS with P = "
      "\"<Spouse_(or_domestic_partner)>\"\n    qet-width: 2 \n  }\n  "
      "join-columns: [0 & 1]\n  |X|\n    {\n    SORT(internal) on "
      "columns:asc(1) asc(2) \n    {\n      JOIN\n      {\n        SCAN POS "
      "with P = \"<Film_performance>\"\n        qet-width: 2 \n      } "
      "join-column: [0]\n      |X|\n      {\n        SCAN POS with P = "
      "\"<Film_performance>\"\n        qet-width: 2 \n      } join-column: "
      "[0]\n      qet-width: 3 \n    }\n    qet-width: 3 \n  }\n  "
      "join-columns: [1 & 2]\n  qet-width: 3 \n}");
  std::string possible4 = strip(R"xxx(MULTI_COLUMN_JOIN
        {
          SCAN PSO with P = "<Film_performance>"
          qet-width: 2
        } join-columns: [0 & 1]
        |X|
        {
          SORT(internal) on columns:asc(1) asc(2)
          {
            JOIN
            {
              SCAN POS with P = "<Spouse_(or_domestic_partner)>"
              qet-width: 2
            } join-column: [0]
            |X|
            {
              SCAN PSO with P = "<Film_performance>"
              qet-width: 2
            } join-column: [0]
            qet-width: 3
          }
          qet-width: 3
        } join-columns: [1 & 2]
        qet-width: 3
        })xxx");
  std::string possible5 = strip(R"xxx(MULTI_COLUMN_JOIN
{
  SCAN POS with P = "<Film_performance>"
  qet-width: 2
} join-columns: [0 & 1]
|X|
{
  SORT / ORDER BY on columns:asc(2) asc(1)
  {
    JOIN
    {
      SCAN POS with P = "<Spouse_(or_domestic_partner)>"
      qet-width: 2
    } join-column: [0]
    |X|
    {
      SCAN PSO with P = "<Film_performance>"
      qet-width: 2
    } join-column: [0]
    qet-width: 3
  }
  qet-width: 3
} join-columns: [2 & 1]
qet-width: 3
}
)xxx");

  auto actual = strip(qet.getCacheKey());

  if (actual != possible1 && actual != possible2 && actual != possible3 &&
      actual != possible4 && actual != possible5) {
    // TODO<joka921> Make this work, there are just too many possibilities.
    /*
    FAIL() << "query execution tree is none of the possible trees, it is "
              "actually "
           << qet.getCacheKey() << '\n' << actual << '\n'
           */
  }
}

TEST(QueryExecutionTreeTest, testFormerSegfaultTriFilter) {
  ParsedQuery pq = SparqlParser::parseQuery(
      "PREFIX fb: <http://rdf.freebase.com/ns/>\n"
      "SELECT DISTINCT ?1 ?0 WHERE {\n"
      "fb:m.0fkvn fb:government.government_office_category.officeholders "
      "?0 "
      ".\n"
      "?0 fb:government.government_position_held.jurisdiction_of_office "
      "fb:m.0vmt .\n"
      "?0 fb:government.government_position_held.office_holder ?1 .\n"
      "FILTER (?1 != fb:m.0fkvn) .\n"
      "FILTER (?1 != fb:m.0vmt) .\n"
      "FILTER (?1 != fb:m.018mts)"
      "} LIMIT 300");
  QueryPlanner qp = makeQueryPlanner();
  QueryExecutionTree qet = qp.createExecutionTree(pq);
  ASSERT_TRUE(qet.isVariableCovered(Variable{"?1"}));
  ASSERT_TRUE(qet.isVariableCovered(Variable{"?0"}));
}

TEST(QueryPlanner, testSimpleOptional) {
  auto scan = h::IndexScanFromStrings;
  h::expect(
      "SELECT ?a ?b \n "
      "WHERE  {?a <rel1> ?b . OPTIONAL { ?a <rel2> ?c }}",
      h::OptionalJoin(scan("?a", "<rel1>", "?b"), scan("?a", "<rel2>", "?c")));
  h::expect(
      "SELECT ?a ?b \n "
      "WHERE  {?a <rel1> ?b . "
      "OPTIONAL { ?a <rel2> ?c }} ORDER BY ?b",
      h::OrderBy({{Variable{"?b"}, ::OrderBy::AscOrDesc::Asc}},
                 h::OptionalJoin(scan("?a", "<rel1>", "?b"),
                                 scan("?a", "<rel2>", "?c"))));
}

TEST(QueryPlanner, SimpleTripleOneVariable) {
  using enum Permutation::Enum;

  auto scan = h::IndexScanFromStrings;
  // With only one variable, there are always two permutations that will yield
  // exactly the same result. The query planner consistently chooses one of
  // them.
  h::expect("SELECT * WHERE { ?s <p> <o> }", scan("?s", "<p>", "<o>", {POS}));
  h::expect("SELECT * WHERE { <s> ?p <o> }", scan("<s>", "?p", "<o>", {SOP}));
  h::expect("SELECT * WHERE { <s> <p> ?o }", scan("<s>", "<p>", "?o", {PSO}));
}

TEST(QueryPlanner, SimpleTripleTwoVariables) {
  using enum Permutation::Enum;

  // In the following tests we need the query planner to be aware that the index
  // contains the entities `<s> <p> <o>` that are used below, otherwise it will
  // estimate that and Index scan has the same cost as an Index scan followed by
  // a sort (because both plans have a cost of zero if the index scan is known
  // to be empty).

  auto qec = ad_utility::testing::getQec("<s> <p> <o>");
  auto scan = h::IndexScanFromStrings;

  // Fixed predicate.

  // Without `Order By`, two orderings are possible, both are fine.
  h::expect("SELECT * WHERE { ?s <p> ?o }", scan("?s", "<p>", "?o", {POS, PSO}),
            qec);
  // Must always be a single index scan, never index scan + sorting.
  h::expect("SELECT * WHERE { ?s <p> ?o } INTERNAL SORT BY ?o",
            scan("?s", "<p>", "?o", {POS}), qec);
  h::expect("SELECT * WHERE { ?s <p> ?o } INTERNAL SORT BY ?s",
            scan("?s", "<p>", "?o", {PSO}), qec);

  // Fixed subject.
  h::expect("SELECT * WHERE { <s> ?p ?o }", scan("<s>", "?p", "?o", {SOP, SPO}),
            qec);
  h::expect("SELECT * WHERE { <s> ?p ?o } INTERNAL SORT BY ?o",
            scan("<s>", "?p", "?o", {SOP}), qec);
  h::expect("SELECT * WHERE { <s> ?p ?o } INTERNAL SORT BY ?p",
            scan("<s>", "?p", "?o", {SPO}), qec);

  // Fixed object.
  h::expect("SELECT * WHERE { <s> ?p ?o }", scan("<s>", "?p", "?o", {SOP, SPO}),
            qec);
  h::expect("SELECT * WHERE { <s> ?p ?o } INTERNAL SORT BY ?o",
            scan("<s>", "?p", "?o", {SOP}), qec);
  h::expect("SELECT * WHERE { <s> ?p ?o } INTERNAL SORT BY ?p",
            scan("<s>", "?p", "?o", {SPO}), qec);
}

TEST(QueryPlanner, SimpleTripleThreeVariables) {
  using enum Permutation::Enum;

  // Fixed predicate.
  // Don't care about the sorting.
  h::expect("SELECT * WHERE { ?s ?p ?o }",
            h::IndexScan(Var{"?s"}, Var{"?p"}, Var{"?o"},
                         {SPO, SOP, PSO, POS, OSP, OPS}));

  // Sorted by one variable, two possible permutations remain.
  h::expect("SELECT * WHERE { ?s ?p ?o } INTERNAL SORT BY ?s",
            h::IndexScan(Var{"?s"}, Var{"?p"}, Var{"?o"}, {SPO, SOP}));
  h::expect("SELECT * WHERE { ?s ?p ?o } INTERNAL SORT BY ?p",
            h::IndexScan(Var{"?s"}, Var{"?p"}, Var{"?o"}, {POS, PSO}));
  h::expect("SELECT * WHERE { ?s ?p ?o } INTERNAL SORT BY ?o",
            h::IndexScan(Var{"?s"}, Var{"?p"}, Var{"?o"}, {OSP, OPS}));

  // Sorted by two variables, this makes the permutation unique.
  h::expect("SELECT * WHERE { ?s ?p ?o } INTERNAL SORT BY ?s ?o",
            h::IndexScan(Var{"?s"}, Var{"?p"}, Var{"?o"}, {SOP}));
  h::expect("SELECT * WHERE { ?s ?p ?o } INTERNAL SORT BY ?s ?p",
            h::IndexScan(Var{"?s"}, Var{"?p"}, Var{"?o"}, {SPO}));
  h::expect("SELECT * WHERE { ?s ?p ?o } INTERNAL SORT BY ?o ?s",
            h::IndexScan(Var{"?s"}, Var{"?p"}, Var{"?o"}, {OSP}));
  h::expect("SELECT * WHERE { ?s ?p ?o } INTERNAL SORT BY ?o ?p",
            h::IndexScan(Var{"?s"}, Var{"?p"}, Var{"?o"}, {OPS}));
  h::expect("SELECT * WHERE { ?s ?p ?o } INTERNAL SORT BY ?p ?s",
            h::IndexScan(Var{"?s"}, Var{"?p"}, Var{"?o"}, {PSO}));
  h::expect("SELECT * WHERE { ?s ?p ?o } INTERNAL SORT BY ?p ?o",
            h::IndexScan(Var{"?s"}, Var{"?p"}, Var{"?o"}, {POS}));
}

TEST(QueryPlanner, CartesianProductJoin) {
  auto scan = h::IndexScanFromStrings;
  h::expect(
      "SELECT ?x ?p ?o WHERE {"
      "<s> <p> ?o . ?a <b> <c> }",
      h::CartesianProductJoin(scan("<s>", "<p>", "?o"),
                              scan("?a", "<b>", "<c>")));
  // This currently fails because of a bug, we have to fix the bug...
  h::expect(
      "SELECT ?x ?p ?o WHERE {"
      "<s> ?p ?o . ?a ?b ?c }",
      h::CartesianProductJoin(scan("<s>", "?p", "?o"), scan("?a", "?b", "?c")));
  h::expect(
      "SELECT * WHERE {"
      "?s <p> <o> . ?s <p2> ?o2 . ?x <b> ?c }",
      h::CartesianProductJoin(
          h::Join(scan("?s", "<p>", "<o>"), scan("?s", "<p2>", "?o2")),
          scan("?x", "<b>", "?c")));
}

namespace {
// A helper function to recreate the internal variables added by the query
// planner for transitive paths.
std::string internalVar(int i) {
  return absl::StrCat(QLEVER_INTERNAL_VARIABLE_QUERY_PLANNER_PREFIX, i);
}
}  // namespace

TEST(QueryPlanner, TransitivePathUnbound) {
  auto scan = h::IndexScanFromStrings;
  TransitivePathSide left{std::nullopt, 0, Variable("?x"), 0};
  TransitivePathSide right{std::nullopt, 1, Variable("?y"), 1};
  h::expect(
      "SELECT ?x ?y WHERE {"
      "?x <p>+ ?y }",
      h::TransitivePath(left, right, 1, std::numeric_limits<size_t>::max(),
                        scan(internalVar(0), "<p>", internalVar(1))));
}

TEST(QueryPlanner, TransitivePathLeftId) {
  auto scan = h::IndexScanFromStrings;
  auto qec = ad_utility::testing::getQec("<s> <p> <o>");

  auto getId = ad_utility::testing::makeGetId(qec->getIndex());

  TransitivePathSide left{std::nullopt, 0, getId("<s>"), 0};
  TransitivePathSide right{std::nullopt, 1, Variable("?y"), 1};
  h::expect(
      "SELECT ?y WHERE {"
      "<s> <p>+ ?y }",
      h::TransitivePath(left, right, 1, std::numeric_limits<size_t>::max(),
                        scan(internalVar(0), "<p>", internalVar(1))),
      qec);
}

TEST(QueryPlanner, TransitivePathRightId) {
  auto scan = h::IndexScanFromStrings;
  auto qec = ad_utility::testing::getQec("<s> <p> <o>");

  auto getId = ad_utility::testing::makeGetId(qec->getIndex());

  TransitivePathSide left{std::nullopt, 1, Variable("?x"), 0};
  TransitivePathSide right{std::nullopt, 0, getId("<o>"), 1};
  h::expect(
      "SELECT ?y WHERE {"
      "?x <p>+ <o> }",
      h::TransitivePath(left, right, 1, std::numeric_limits<size_t>::max(),
                        scan(internalVar(0), "<p>", internalVar(1))),
      qec);
}

TEST(QueryPlanner, TransitivePathBindLeft) {
  auto scan = h::IndexScanFromStrings;
  TransitivePathSide left{std::nullopt, 0, Variable("?x"), 0};
  TransitivePathSide right{std::nullopt, 1, Variable("?y"), 1};
  h::expect(
      "SELECT ?x ?y WHERE {"
      "<s> <p> ?x."
      "?x <p>* ?y }",
      h::TransitivePath(left, right, 0, std::numeric_limits<size_t>::max(),
                        scan("<s>", "<p>", "?x"),
                        scan(internalVar(0), "<p>", internalVar(1))));
}

TEST(QueryPlanner, TransitivePathBindRight) {
  auto scan = h::IndexScanFromStrings;
  TransitivePathSide left{std::nullopt, 1, Variable("?x"), 0};
  TransitivePathSide right{std::nullopt, 0, Variable("?y"), 1};
  h::expect(
      "SELECT ?x ?y WHERE {"
      "?x <p>* ?y."
      "?y <p> <o> }",
      h::TransitivePath(
          left, right, 0, std::numeric_limits<size_t>::max(),
          scan("?y", "<p>", "<o>"),
          scan(internalVar(0), "<p>", internalVar(1), {Permutation::POS})),
      ad_utility::testing::getQec("<x> <p> <o>. <x2> <p> <o2>"));
}

TEST(QueryPlanner, PathSearchSingleTarget) {
  auto scan = h::IndexScanFromStrings;
  auto qec = ad_utility::testing::getQec("<x> <p> <y>. <y> <p> <z>");
  auto getId = ad_utility::testing::makeGetId(qec->getIndex());

  std::vector<Id> sources{getId("<x>")};
  std::vector<Id> targets{getId("<z>")};
  PathSearchConfiguration config{PathSearchAlgorithm::ALL_PATHS,
                                 sources,
                                 targets,
                                 Variable("?start"),
                                 Variable("?end"),
                                 Variable("?path"),
                                 Variable("?edge"),
                                 {}};
  h::expect(
      "PREFIX pathSearch: <https://qlever.cs.uni-freiburg.de/pathSearch/>"
      "SELECT ?start ?end ?path ?edge WHERE {"
      "SERVICE pathSearch: {"
      "_:path pathSearch:algorithm pathSearch:allPaths ;"
      "pathSearch:source <x> ;"
      "pathSearch:target <z> ;"
      "pathSearch:pathColumn ?path ;"
      "pathSearch:edgeColumn ?edge ;"
      "pathSearch:start ?start;"
      "pathSearch:end ?end;"
      "{SELECT * WHERE {"
      "?start <p> ?end."
      "}}}}",
      h::PathSearch(config, true, true, scan("?start", "<p>", "?end")), qec);
}

TEST(QueryPlanner, PathSearchMultipleTargets) {
  auto scan = h::IndexScanFromStrings;
  auto qec = ad_utility::testing::getQec("<x> <p> <y>. <y> <p> <z>");
  auto getId = ad_utility::testing::makeGetId(qec->getIndex());

  std::vector<Id> sources{getId("<x>")};
  std::vector<Id> targets{getId("<y>"), getId("<z>")};
  PathSearchConfiguration config{PathSearchAlgorithm::ALL_PATHS,
                                 sources,
                                 targets,
                                 Variable("?start"),
                                 Variable("?end"),
                                 Variable("?path"),
                                 Variable("?edge"),
                                 {}};
  h::expect(
      "PREFIX pathSearch: <https://qlever.cs.uni-freiburg.de/pathSearch/>"
      "SELECT ?start ?end ?path ?edge WHERE {"
      "SERVICE pathSearch: {"
      "_:path pathSearch:algorithm pathSearch:allPaths ;"
      "pathSearch:source <x> ;"
      "pathSearch:target <y> ;"
      "pathSearch:target <z> ;"
      "pathSearch:pathColumn ?path ;"
      "pathSearch:edgeColumn ?edge ;"
      "pathSearch:start ?start;"
      "pathSearch:end ?end;"
      "{SELECT * WHERE {"
      "?start <p> ?end."
      "}}}}",
      h::PathSearch(config, true, true, scan("?start", "<p>", "?end")), qec);
}

TEST(QueryPlanner, PathSearchMultipleSourcesAndTargets) {
  auto scan = h::IndexScanFromStrings;
  auto qec =
      ad_utility::testing::getQec("<x1> <p> <y>. <x2> <p> <y>. <y> <p> <z>");
  auto getId = ad_utility::testing::makeGetId(qec->getIndex());

  std::vector<Id> sources{getId("<x1>"), getId("<x2>")};
  std::vector<Id> targets{getId("<y>"), getId("<z>")};
  PathSearchConfiguration config{PathSearchAlgorithm::ALL_PATHS,
                                 sources,
                                 targets,
                                 Variable("?start"),
                                 Variable("?end"),
                                 Variable("?path"),
                                 Variable("?edge"),
                                 {}};
  h::expect(
      "PREFIX pathSearch: <https://qlever.cs.uni-freiburg.de/pathSearch/>"
      "SELECT ?start ?end ?path ?edge WHERE {"
      "SERVICE pathSearch: {"
      "_:path pathSearch:algorithm pathSearch:allPaths ;"
      "pathSearch:source <x1> ;"
      "pathSearch:source <x2> ;"
      "pathSearch:target <y> ;"
      "pathSearch:target <z> ;"
      "pathSearch:pathColumn ?path ;"
      "pathSearch:edgeColumn ?edge ;"
      "pathSearch:start ?start;"
      "pathSearch:end ?end;"
      "{SELECT * WHERE {"
      "?start <p> ?end."
      "}}}}",
      h::PathSearch(config, true, true, scan("?start", "<p>", "?end")), qec);
}

TEST(QueryPlanner, PathSearchMultipleSourcesAndTargetsCartesian) {
  auto scan = h::IndexScanFromStrings;
  auto qec =
      ad_utility::testing::getQec("<x1> <p> <y>. <x2> <p> <y>. <y> <p> <z>");
  auto getId = ad_utility::testing::makeGetId(qec->getIndex());

  std::vector<Id> sources{getId("<x1>"), getId("<x2>")};
  std::vector<Id> targets{getId("<y>"), getId("<z>")};
  PathSearchConfiguration config{PathSearchAlgorithm::ALL_PATHS,
                                 sources,
                                 targets,
                                 Variable("?start"),
                                 Variable("?end"),
                                 Variable("?path"),
                                 Variable("?edge"),
                                 {}};
  h::expect(
      "PREFIX pathSearch: <https://qlever.cs.uni-freiburg.de/pathSearch/>"
      "SELECT ?start ?end ?path ?edge WHERE {"
      "SERVICE pathSearch: {"
      "_:path pathSearch:algorithm pathSearch:allPaths ;"
      "pathSearch:source <x1> ;"
      "pathSearch:source <x2> ;"
      "pathSearch:target <y> ;"
      "pathSearch:target <z> ;"
      "pathSearch:pathColumn ?path ;"
      "pathSearch:edgeColumn ?edge ;"
      "pathSearch:start ?start;"
      "pathSearch:end ?end;"
      "pathSearch:cartesian true;"
      "{SELECT * WHERE {"
      "?start <p> ?end."
      "}}}}",
      h::PathSearch(config, true, true, scan("?start", "<p>", "?end")), qec);
}

TEST(QueryPlanner, PathSearchMultipleSourcesAndTargetsNonCartesian) {
  auto scan = h::IndexScanFromStrings;
  auto qec =
      ad_utility::testing::getQec("<x1> <p> <y>. <x2> <p> <y>. <y> <p> <z>");
  auto getId = ad_utility::testing::makeGetId(qec->getIndex());

  std::vector<Id> sources{getId("<x1>"), getId("<x2>")};
  std::vector<Id> targets{getId("<y>"), getId("<z>")};
  PathSearchConfiguration config{PathSearchAlgorithm::ALL_PATHS,
                                 sources,
                                 targets,
                                 Variable("?start"),
                                 Variable("?end"),
                                 Variable("?path"),
                                 Variable("?edge"),
                                 {},
                                 false};
  h::expect(
      "PREFIX pathSearch: <https://qlever.cs.uni-freiburg.de/pathSearch/>"
      "SELECT ?start ?end ?path ?edge WHERE {"
      "SERVICE pathSearch: {"
      "_:path pathSearch:algorithm pathSearch:allPaths ;"
      "pathSearch:source <x1> ;"
      "pathSearch:source <x2> ;"
      "pathSearch:target <y> ;"
      "pathSearch:target <z> ;"
      "pathSearch:pathColumn ?path ;"
      "pathSearch:edgeColumn ?edge ;"
      "pathSearch:start ?start;"
      "pathSearch:end ?end;"
      "pathSearch:cartesian false;"
      "{SELECT * WHERE {"
      "?start <p> ?end."
      "}}}}",
      h::PathSearch(config, true, true, scan("?start", "<p>", "?end")), qec);
}

// _____________________________________________________________________________
TEST(QueryPlanner, numPathsPerTarget) {
  auto scan = h::IndexScanFromStrings;
  auto qec =
      ad_utility::testing::getQec("<x1> <p> <y>. <x2> <p> <y>. <y> <p> <z>");
  auto getId = ad_utility::testing::makeGetId(qec->getIndex());

  std::vector<Id> sources{getId("<x1>"), getId("<x2>")};
  std::vector<Id> targets{getId("<y>"), getId("<z>")};
  PathSearchConfiguration config{PathSearchAlgorithm::ALL_PATHS,
                                 sources,
                                 targets,
                                 Variable("?start"),
                                 Variable("?end"),
                                 Variable("?path"),
                                 Variable("?edge"),
                                 {},
                                 true,
                                 1};
  h::expect(
      "PREFIX pathSearch: <https://qlever.cs.uni-freiburg.de/pathSearch/>"
      "SELECT ?start ?end ?path ?edge WHERE {"
      "SERVICE pathSearch: {"
      "_:path pathSearch:algorithm pathSearch:allPaths ;"
      "pathSearch:source <x1> ;"
      "pathSearch:source <x2> ;"
      "pathSearch:target <y> ;"
      "pathSearch:target <z> ;"
      "pathSearch:pathColumn ?path ;"
      "pathSearch:edgeColumn ?edge ;"
      "pathSearch:start ?start;"
      "pathSearch:end ?end;"
      "pathSearch:numPathsPerTarget 1;"
      "{SELECT * WHERE {"
      "?start <p> ?end."
      "}}}}",
      h::PathSearch(config, true, true, scan("?start", "<p>", "?end")), qec);
}

TEST(QueryPlanner, PathSearchWithEdgeProperties) {
  auto scan = h::IndexScanFromStrings;
  auto join = h::Join;
  auto qec = ad_utility::testing::getQec(
      "<x> <p1> <m1>. <m1> <p2> <y>. <y> <p1> <m2>. <m2> <p2> <z>");
  auto getId = ad_utility::testing::makeGetId(qec->getIndex());

  std::vector<Id> sources{getId("<x>")};
  std::vector<Id> targets{getId("<z>")};
  PathSearchConfiguration config{PathSearchAlgorithm::ALL_PATHS,
                                 sources,
                                 targets,
                                 Variable("?start"),
                                 Variable("?end"),
                                 Variable("?path"),
                                 Variable("?edge"),
                                 {Variable("?middle")}};
  h::expect(
      "PREFIX pathSearch: <https://qlever.cs.uni-freiburg.de/pathSearch/>"
      "SELECT ?start ?end ?path ?edge WHERE {"
      "SERVICE pathSearch: {"
      "_:path pathSearch:algorithm pathSearch:allPaths ;"
      "pathSearch:source <x> ;"
      "pathSearch:target <z> ;"
      "pathSearch:pathColumn ?path ;"
      "pathSearch:edgeColumn ?edge ;"
      "pathSearch:start ?start;"
      "pathSearch:end ?end;"
      "pathSearch:edgeProperty ?middle;"
      "{SELECT * WHERE {"
      "?start <p1> ?middle."
      "?middle <p2> ?end."
      "}}}}",
      h::PathSearch(config, true, true,
                    h::Sort(join(scan("?start", "<p1>", "?middle"),
                                 scan("?middle", "<p2>", "?end")))),
      qec);
}

TEST(QueryPlanner, PathSearchWithMultipleEdgePropertiesAndTargets) {
  auto scan = h::IndexScanFromStrings;
  auto join = h::UnorderedJoins;
  auto qec = ad_utility::testing::getQec(
      "<x> <p1> <m1>."
      "<m1> <p3> <n1>."
      "<m1> <p2> <y>."
      "<y> <p1> <m2>."
      "<m2> <p3> <n2>."
      "<m2> <p2> <z>");
  auto getId = ad_utility::testing::makeGetId(qec->getIndex());

  std::vector<Id> sources{getId("<x>")};
  std::vector<Id> targets{getId("<z>"), getId("<y>")};
  PathSearchConfiguration config{
      PathSearchAlgorithm::ALL_PATHS,
      sources,
      targets,
      Variable("?start"),
      Variable("?end"),
      Variable("?path"),
      Variable("?edge"),
      {Variable("?middle"), Variable("?middleAttribute")}};
  h::expect(
      "PREFIX pathSearch: <https://qlever.cs.uni-freiburg.de/pathSearch/>"
      "SELECT ?start ?end ?path ?edge WHERE {"
      "SERVICE pathSearch: {"
      "_:path pathSearch:algorithm pathSearch:allPaths ;"
      "pathSearch:source <x> ;"
      "pathSearch:target <z> ;"
      "pathSearch:target <y> ;"
      "pathSearch:pathColumn ?path ;"
      "pathSearch:edgeColumn ?edge ;"
      "pathSearch:start ?start;"
      "pathSearch:end ?end;"
      "pathSearch:edgeProperty ?middle;"
      "pathSearch:edgeProperty ?middleAttribute;"
      "{SELECT * WHERE {"
      "?start <p1> ?middle."
      "?middle <p3> ?middleAttribute."
      "?middle <p2> ?end."
      "}}}}",
      h::PathSearch(config, true, true,
                    h::Sort(join(scan("?start", "<p1>", "?middle"),
                                 scan("?middle", "<p3>", "?middleAttribute"),
                                 scan("?middle", "<p2>", "?end")))),
      qec);
}

TEST(QueryPlanner, PathSearchJoinOnEdgeProperty) {
  auto scan = h::IndexScanFromStrings;
  auto join = h::Join;
  auto qec = ad_utility::testing::getQec(
      "<x> <p1> <m1>. <m1> <p2> <y>. <y> <p1> <m2>. <m2> <p2> <z>");
  auto getId = ad_utility::testing::makeGetId(qec->getIndex());

  std::vector<Id> sources{getId("<x>")};
  std::vector<Id> targets{getId("<z>")};
  PathSearchConfiguration config{PathSearchAlgorithm::ALL_PATHS,
                                 sources,
                                 targets,
                                 Variable("?start"),
                                 Variable("?end"),
                                 Variable("?path"),
                                 Variable("?edge"),
                                 {Variable("?middle")}};
  h::expect(
      "PREFIX pathSearch: <https://qlever.cs.uni-freiburg.de/pathSearch/>"
      "SELECT ?start ?end ?path ?edge WHERE {"
      "VALUES ?middle {<m1>} "
      "SERVICE pathSearch: {"
      "_:path pathSearch:algorithm pathSearch:allPaths ;"
      "pathSearch:source <x> ;"
      "pathSearch:target <z> ;"
      "pathSearch:pathColumn ?path ;"
      "pathSearch:edgeColumn ?edge ;"
      "pathSearch:start ?start;"
      "pathSearch:end ?end;"
      "pathSearch:edgeProperty ?middle;"
      "{SELECT * WHERE {"
      "?start <p1> ?middle."
      "?middle <p2> ?end."
      "}}}}",
      join(h::Sort(h::ValuesClause("VALUES (?middle) { (<m1>) }")),
           h::Sort(
               h::PathSearch(config, true, true,
                             h::Sort(join(scan("?start", "<p1>", "?middle"),
                                          scan("?middle", "<p2>", "?end")))))),
      qec);
}

TEST(QueryPlanner, PathSearchSourceBound) {
  auto scan = h::IndexScanFromStrings;
  auto qec = ad_utility::testing::getQec("<x> <p> <y>. <y> <p> <z>");
  auto getId = ad_utility::testing::makeGetId(qec->getIndex());

  Variable sources{"?source"};
  std::vector<Id> targets{getId("<z>")};
  PathSearchConfiguration config{PathSearchAlgorithm::ALL_PATHS,
                                 sources,
                                 targets,
                                 Variable("?start"),
                                 Variable("?end"),
                                 Variable("?path"),
                                 Variable("?edge"),
                                 {}};
  h::expect(
      "PREFIX pathSearch: <https://qlever.cs.uni-freiburg.de/pathSearch/>"
      "SELECT ?start ?end ?path ?edge WHERE {"
      "VALUES ?source {<x>}"
      "SERVICE pathSearch: {"
      "_:path pathSearch:algorithm pathSearch:allPaths ;"
      "pathSearch:source ?source ;"
      "pathSearch:target <z> ;"
      "pathSearch:pathColumn ?path ;"
      "pathSearch:edgeColumn ?edge ;"
      "pathSearch:start ?start;"
      "pathSearch:end ?end;"
      "{SELECT * WHERE {"
      "?start <p> ?end."
      "}}}}",
      h::PathSearch(config, true, true, scan("?start", "<p>", "?end"),
                    h::ValuesClause("VALUES (?source) { (<x>) }")),
      qec);
}

TEST(QueryPlanner, PathSearchTargetBound) {
  auto scan = h::IndexScanFromStrings;
  auto qec = ad_utility::testing::getQec("<x> <p> <y>. <y> <p> <z>");
  auto getId = ad_utility::testing::makeGetId(qec->getIndex());

  std::vector<Id> sources{getId("<x>")};
  Variable targets{"?target"};
  PathSearchConfiguration config{PathSearchAlgorithm::ALL_PATHS,
                                 sources,
                                 targets,
                                 Variable("?start"),
                                 Variable("?end"),
                                 Variable("?path"),
                                 Variable("?edge"),
                                 {}};
  h::expect(
      "PREFIX pathSearch: <https://qlever.cs.uni-freiburg.de/pathSearch/>"
      "SELECT ?start ?end ?path ?edge WHERE {"
      "VALUES ?target {<z>}"
      "SERVICE pathSearch: {"
      "_:path pathSearch:algorithm pathSearch:allPaths ;"
      "pathSearch:source <x> ;"
      "pathSearch:target ?target ;"
      "pathSearch:pathColumn ?path ;"
      "pathSearch:edgeColumn ?edge ;"
      "pathSearch:start ?start;"
      "pathSearch:end ?end;"
      "{SELECT * WHERE {"
      "?start <p> ?end."
      "}}}}",
      h::PathSearch(config, true, true, scan("?start", "<p>", "?end"),
                    h::ValuesClause("VALUES (?target) { (<z>) }")),
      qec);
}

TEST(QueryPlanner, PathSearchBothBound) {
  auto scan = h::IndexScanFromStrings;
  auto qec = ad_utility::testing::getQec("<x> <p> <y>. <y> <p> <z>");
  auto getId = ad_utility::testing::makeGetId(qec->getIndex());

  Variable sources{"?source"};
  Variable targets{"?target"};
  PathSearchConfiguration config{PathSearchAlgorithm::ALL_PATHS,
                                 sources,
                                 targets,
                                 Variable("?start"),
                                 Variable("?end"),
                                 Variable("?path"),
                                 Variable("?edge"),
                                 {}};
  h::expect(
      "PREFIX pathSearch: <https://qlever.cs.uni-freiburg.de/pathSearch/>"
      "SELECT ?start ?end ?path ?edge WHERE {"
      "VALUES (?source ?target) {(<x> <z>)}"
      "SERVICE pathSearch: {"
      "_:path pathSearch:algorithm pathSearch:allPaths ;"
      "pathSearch:source ?source ;"
      "pathSearch:target ?target ;"
      "pathSearch:pathColumn ?path ;"
      "pathSearch:edgeColumn ?edge ;"
      "pathSearch:start ?start;"
      "pathSearch:end ?end;"
      "{SELECT * WHERE {"
      "?start <p> ?end."
      "}}}}",
      h::PathSearch(config, true, true, scan("?start", "<p>", "?end"),
                    h::ValuesClause("VALUES (?source\t?target) { (<x> <z>) }")),
      qec);
}

TEST(QueryPlanner, PathSearchBothBoundIndividually) {
  auto scan = h::IndexScanFromStrings;
  auto qec = ad_utility::testing::getQec("<x> <p> <y>. <y> <p> <z>");
  auto getId = ad_utility::testing::makeGetId(qec->getIndex());

  Variable sources{"?source"};
  Variable targets{"?target"};
  PathSearchConfiguration config{PathSearchAlgorithm::ALL_PATHS,
                                 sources,
                                 targets,
                                 Variable("?start"),
                                 Variable("?end"),
                                 Variable("?path"),
                                 Variable("?edge"),
                                 {}};
  h::expect(
      "PREFIX pathSearch: <https://qlever.cs.uni-freiburg.de/pathSearch/>"
      "SELECT ?start ?end ?path ?edge WHERE {"
      "VALUES (?source) {(<x>)}"
      "VALUES (?target) {(<z>)}"
      "SERVICE pathSearch: {"
      "_:path pathSearch:algorithm pathSearch:allPaths ;"
      "pathSearch:source ?source ;"
      "pathSearch:target ?target ;"
      "pathSearch:pathColumn ?path ;"
      "pathSearch:edgeColumn ?edge ;"
      "pathSearch:start ?start;"
      "pathSearch:end ?end;"
      "{SELECT * WHERE {"
      "?start <p> ?end."
      "}}}}",
      h::PathSearch(config, true, true, scan("?start", "<p>", "?end"),
                    h::ValuesClause("VALUES (?source) { (<x>) }"),
                    h::ValuesClause("VALUES (?target) { (<z>) }")),
      qec);
}

// __________________________________________________________________________
TEST(QueryPlanner, PathSearchMissingStart) {
  auto qec = ad_utility::testing::getQec("<x> <p> <y>. <y> <p> <z>");
  auto getId = ad_utility::testing::makeGetId(qec->getIndex());

  auto query =
      "PREFIX pathSearch: <https://qlever.cs.uni-freiburg.de/pathSearch/>"
      "SELECT ?start ?end ?path ?edge WHERE {"
      "SERVICE pathSearch: {"
      "_:path pathSearch:algorithm pathSearch:allPaths ;"
      "pathSearch:source <x> ;"
      "pathSearch:target <z> ;"
      "pathSearch:pathColumn ?path ;"
      "pathSearch:edgeColumn ?edge ;"
      "pathSearch:end ?end;"
      "{SELECT * WHERE {"
      "?start <p> ?end."
      "}}}}";
  AD_EXPECT_THROW_WITH_MESSAGE_AND_TYPE(h::parseAndPlan(std::move(query), qec),
                                        HasSubstr("Missing parameter <start>"),
                                        parsedQuery::PathSearchException);
}

// __________________________________________________________________________
TEST(QueryPlanner, PathSearchMultipleStarts) {
  auto qec = ad_utility::testing::getQec("<x> <p> <y>. <y> <p> <z>");
  auto getId = ad_utility::testing::makeGetId(qec->getIndex());

  auto query =
      "PREFIX pathSearch: <https://qlever.cs.uni-freiburg.de/pathSearch/>"
      "SELECT ?start ?end ?path ?edge WHERE {"
      "SERVICE pathSearch: {"
      "_:path pathSearch:algorithm pathSearch:allPaths ;"
      "pathSearch:source <x> ;"
      "pathSearch:target <z> ;"
      "pathSearch:pathColumn ?path ;"
      "pathSearch:edgeColumn ?edge ;"
      "pathSearch:start ?start1;"
      "pathSearch:start ?start2;"
      "pathSearch:end ?end;"
      "{SELECT * WHERE {"
      "?start <p> ?end."
      "}}}}";
  AD_EXPECT_THROW_WITH_MESSAGE_AND_TYPE(
      h::parseAndPlan(std::move(query), qec),
      HasSubstr("parameter <start> has already been set "
                "to variable: '?start1'. New variable: '?start2'"),
      parsedQuery::MagicServiceException);
}

// __________________________________________________________________________
TEST(QueryPlanner, PathSearchMissingEnd) {
  auto qec = ad_utility::testing::getQec("<x> <p> <y>. <y> <p> <z>");
  auto getId = ad_utility::testing::makeGetId(qec->getIndex());

  auto query =
      "PREFIX pathSearch: <https://qlever.cs.uni-freiburg.de/pathSearch/>"
      "SELECT ?start ?end ?path ?edge WHERE {"
      "SERVICE pathSearch: {"
      "_:path pathSearch:algorithm pathSearch:allPaths ;"
      "pathSearch:source <x> ;"
      "pathSearch:target <z> ;"
      "pathSearch:pathColumn ?path ;"
      "pathSearch:edgeColumn ?edge ;"
      "pathSearch:start ?start;"
      "{SELECT * WHERE {"
      "?start <p> ?end."
      "}}}}";
  AD_EXPECT_THROW_WITH_MESSAGE_AND_TYPE(h::parseAndPlan(std::move(query), qec),
                                        HasSubstr("Missing parameter <end>"),
                                        parsedQuery::PathSearchException);
}

// __________________________________________________________________________
TEST(QueryPlanner, PathSearchMultipleEnds) {
  auto qec = ad_utility::testing::getQec("<x> <p> <y>. <y> <p> <z>");
  auto getId = ad_utility::testing::makeGetId(qec->getIndex());

  auto query =
      "PREFIX pathSearch: <https://qlever.cs.uni-freiburg.de/pathSearch/>"
      "SELECT ?start ?end ?path ?edge WHERE {"
      "SERVICE pathSearch: {"
      "_:path pathSearch:algorithm pathSearch:allPaths ;"
      "pathSearch:source <x> ;"
      "pathSearch:target <z> ;"
      "pathSearch:pathColumn ?path ;"
      "pathSearch:edgeColumn ?edge ;"
      "pathSearch:start ?start;"
      "pathSearch:end ?end1;"
      "pathSearch:end ?end2;"
      "{SELECT * WHERE {"
      "?start <p> ?end."
      "}}}}";
  AD_EXPECT_THROW_WITH_MESSAGE_AND_TYPE(
      h::parseAndPlan(std::move(query), qec),
      HasSubstr("parameter <end> has already been set "
                "to variable: '?end1'. New variable: '?end2'"),
      parsedQuery::MagicServiceException);
}

// __________________________________________________________________________
TEST(QueryPlanner, PathSearchStartNotVariable) {
  auto qec = ad_utility::testing::getQec("<x> <p> <y>. <y> <p> <z>");
  auto getId = ad_utility::testing::makeGetId(qec->getIndex());

  auto query =
      "PREFIX pathSearch: <https://qlever.cs.uni-freiburg.de/pathSearch/>"
      "SELECT ?start ?end ?path ?edge WHERE {"
      "SERVICE pathSearch: {"
      "_:path pathSearch:algorithm pathSearch:allPaths ;"
      "pathSearch:source <x> ;"
      "pathSearch:target <z> ;"
      "pathSearch:pathColumn ?path ;"
      "pathSearch:edgeColumn ?edge ;"
      "pathSearch:start <error>;"
      "pathSearch:end ?end;"
      "{SELECT * WHERE {"
      "?start <p> ?end."
      "}}}}";
  AD_EXPECT_THROW_WITH_MESSAGE_AND_TYPE(
      h::parseAndPlan(std::move(query), qec),
      HasSubstr("The value <error> for parameter <start>"),
      parsedQuery::MagicServiceException);
}

// __________________________________________________________________________
TEST(QueryPlanner, PathSearchPredicateNotIri) {
  auto qec = ad_utility::testing::getQec("<x> <p> <y>. <y> <p> <z>");
  auto getId = ad_utility::testing::makeGetId(qec->getIndex());

  auto query =
      "PREFIX pathSearch: <https://qlever.cs.uni-freiburg.de/pathSearch/>"
      "SELECT ?start ?end ?path ?edge WHERE {"
      "SERVICE pathSearch: {"
      "_:path ?algorithm pathSearch:allPaths ;"
      "pathSearch:source <x> ;"
      "pathSearch:target <z> ;"
      "pathSearch:pathColumn ?path ;"
      "pathSearch:edgeColumn ?edge ;"
      "pathSearch:start ?start;"
      "pathSearch:end ?end;"
      "{SELECT * WHERE {"
      "?start <p> ?end."
      "}}}}";
  AD_EXPECT_THROW_WITH_MESSAGE_AND_TYPE(h::parseAndPlan(std::move(query), qec),
                                        HasSubstr("Parameters must be IRIs"),
                                        parsedQuery::MagicServiceException);
}

// __________________________________________________________________________
TEST(QueryPlanner, PathSearchUnsupportedArgument) {
  auto qec = ad_utility::testing::getQec("<x> <p> <y>. <y> <p> <z>");
  auto getId = ad_utility::testing::makeGetId(qec->getIndex());

  auto query =
      "PREFIX pathSearch: <https://qlever.cs.uni-freiburg.de/pathSearch/>"
      "SELECT ?start ?end ?path ?edge WHERE {"
      "SERVICE pathSearch: {"
      "_:path pathSearch:algorithm pathSearch:allPaths ;"
      "<unsupportedArgument> ?error;"
      "pathSearch:source <x> ;"
      "pathSearch:target <z> ;"
      "pathSearch:pathColumn ?path ;"
      "pathSearch:edgeColumn ?edge ;"
      "pathSearch:start ?start;"
      "pathSearch:end ?end;"
      "{SELECT * WHERE {"
      "?start <p> ?end."
      "}}}}";
  AD_EXPECT_THROW_WITH_MESSAGE_AND_TYPE(
      h::parseAndPlan(std::move(query), qec),
      HasSubstr("Unsupported argument <unsupportedArgument> in PathSearch"),
      parsedQuery::PathSearchException);
}

// __________________________________________________________________________
TEST(QueryPlanner, PathSearchTwoVariablesForSource) {
  auto qec = ad_utility::testing::getQec("<x> <p> <y>. <y> <p> <z>");
  auto getId = ad_utility::testing::makeGetId(qec->getIndex());

  auto query =
      "PREFIX pathSearch: <https://qlever.cs.uni-freiburg.de/pathSearch/>"
      "SELECT ?start ?end ?path ?edge WHERE {"
      "SERVICE pathSearch: {"
      "_:path pathSearch:algorithm pathSearch:allPaths ;"
      "pathSearch:source ?source1 ;"
      "pathSearch:source ?source2 ;"
      "pathSearch:target <z> ;"
      "pathSearch:pathColumn ?path ;"
      "pathSearch:edgeColumn ?edge ;"
      "pathSearch:start ?start;"
      "pathSearch:end ?end;"
      "{SELECT * WHERE {"
      "?start <p> ?end."
      "}}}}";
  AD_EXPECT_THROW_WITH_MESSAGE_AND_TYPE(
      h::parseAndPlan(std::move(query), qec),
      HasSubstr("Only one variable is allowed per search side"),
      parsedQuery::PathSearchException);
}

// __________________________________________________________________________
TEST(QueryPlanner, PathSearchUnsupportedElement) {
  auto qec = ad_utility::testing::getQec("<x> <p> <y>. <y> <p> <z>");
  auto getId = ad_utility::testing::makeGetId(qec->getIndex());

  auto query =
      "PREFIX pathSearch: <https://qlever.cs.uni-freiburg.de/pathSearch/>"
      "SELECT ?start ?end ?path ?edge WHERE {"
      "SERVICE pathSearch: {"
      "_:path pathSearch:algorithm pathSearch:allPaths ;"
      "pathSearch:source ?source1 ;"
      "pathSearch:source ?source2 ;"
      "pathSearch:target <z> ;"
      "pathSearch:pathColumn ?path ;"
      "pathSearch:edgeColumn ?edge ;"
      "pathSearch:start ?start;"
      "pathSearch:end ?end;"
      "VALUES ?middle {<m1>}"
      "{SELECT * WHERE {"
      "?start <p> ?end."
      "}}}}";
  AD_EXPECT_THROW_WITH_MESSAGE_AND_TYPE(
      h::parseAndPlan(std::move(query), qec),
      HasSubstr("Unsupported element in pathSearch"),
      parsedQuery::PathSearchException);
}

// __________________________________________________________________________
TEST(QueryPlanner, PathSearchUnsupportedAlgorithm) {
  auto qec = ad_utility::testing::getQec("<x> <p> <y>. <y> <p> <z>");
  auto getId = ad_utility::testing::makeGetId(qec->getIndex());

  auto query =
      "PREFIX pathSearch: <https://qlever.cs.uni-freiburg.de/pathSearch/>"
      "SELECT ?start ?end ?path ?edge WHERE {"
      "SERVICE pathSearch: {"
      "_:path pathSearch:algorithm pathSearch:shortestPath ;"
      "pathSearch:source ?source1 ;"
      "pathSearch:source ?source2 ;"
      "pathSearch:target <z> ;"
      "pathSearch:pathColumn ?path ;"
      "pathSearch:edgeColumn ?edge ;"
      "pathSearch:start ?start;"
      "pathSearch:end ?end;"
      "{SELECT * WHERE {"
      "?start <p> ?end."
      "}}}}";
  AD_EXPECT_THROW_WITH_MESSAGE_AND_TYPE(
      h::parseAndPlan(std::move(query), qec),
      HasSubstr("Unsupported algorithm in pathSearch"),
      parsedQuery::PathSearchException);
}

// __________________________________________________________________________
TEST(QueryPlanner, PathSearchWrongArgumentCartesian) {
  auto qec = ad_utility::testing::getQec("<x> <p> <y>. <y> <p> <z>");
  auto getId = ad_utility::testing::makeGetId(qec->getIndex());

  auto query =
      "PREFIX pathSearch: <https://qlever.cs.uni-freiburg.de/pathSearch/>"
      "SELECT ?start ?end ?path ?edge WHERE {"
      "SERVICE pathSearch: {"
      "_:path pathSearch:algorithm pathSearch:allPaths ;"
      "pathSearch:source ?source1 ;"
      "pathSearch:source ?source2 ;"
      "pathSearch:target <z> ;"
      "pathSearch:pathColumn ?path ;"
      "pathSearch:edgeColumn ?edge ;"
      "pathSearch:start ?start;"
      "pathSearch:end ?end;"
      "pathSearch:cartesian <false>;"
      "{SELECT * WHERE {"
      "?start <p> ?end."
      "}}}}";
  AD_EXPECT_THROW_WITH_MESSAGE_AND_TYPE(
      h::parseAndPlan(std::move(query), qec),
      HasSubstr("The parameter <cartesian> expects a boolean"),
      parsedQuery::PathSearchException);
}

// __________________________________________________________________________
TEST(QueryPlanner, PathSearchWrongArgumentNumPathsPerTarget) {
  auto qec = ad_utility::testing::getQec("<x> <p> <y>. <y> <p> <z>");
  auto getId = ad_utility::testing::makeGetId(qec->getIndex());

  auto query =
      "PREFIX pathSearch: <https://qlever.cs.uni-freiburg.de/pathSearch/>"
      "SELECT ?start ?end ?path ?edge WHERE {"
      "SERVICE pathSearch: {"
      "_:path pathSearch:algorithm pathSearch:allPaths ;"
      "pathSearch:source ?source1 ;"
      "pathSearch:source ?source2 ;"
      "pathSearch:target <z> ;"
      "pathSearch:pathColumn ?path ;"
      "pathSearch:edgeColumn ?edge ;"
      "pathSearch:start ?start;"
      "pathSearch:end ?end;"
      "pathSearch:numPathsPerTarget <five>;"
      "{SELECT * WHERE {"
      "?start <p> ?end."
      "}}}}";
  AD_EXPECT_THROW_WITH_MESSAGE_AND_TYPE(
      h::parseAndPlan(std::move(query), qec),
      HasSubstr("The parameter <numPathsPerTarget> expects an integer"),
      parsedQuery::PathSearchException);
}

// __________________________________________________________________________
TEST(QueryPlanner, PathSearchWrongArgumentAlgorithm) {
  auto qec = ad_utility::testing::getQec("<x> <p> <y>. <y> <p> <z>");
  auto getId = ad_utility::testing::makeGetId(qec->getIndex());

  auto query =
      "PREFIX pathSearch: <https://qlever.cs.uni-freiburg.de/pathSearch/>"
      "SELECT ?start ?end ?path ?edge WHERE {"
      "SERVICE pathSearch: {"
      "_:path pathSearch:algorithm 1 ;"
      "pathSearch:source ?source1 ;"
      "pathSearch:source ?source2 ;"
      "pathSearch:target <z> ;"
      "pathSearch:pathColumn ?path ;"
      "pathSearch:edgeColumn ?edge ;"
      "pathSearch:start ?start;"
      "pathSearch:end ?end;"
      "{SELECT * WHERE {"
      "?start <p> ?end."
      "}}}}";
  AD_EXPECT_THROW_WITH_MESSAGE_AND_TYPE(
      h::parseAndPlan(std::move(query), qec),
      HasSubstr("The <algorithm> value has to be an IRI"),
      parsedQuery::PathSearchException);
}

// __________________________________________________________________________
TEST(QueryPlanner, SpatialJoinService) {
  auto scan = h::IndexScanFromStrings;
  using V = Variable;
  auto S2 = SpatialJoinAlgorithm::S2_GEOMETRY;
  auto Basel = SpatialJoinAlgorithm::BASELINE;
  auto BBox = SpatialJoinAlgorithm::BOUNDING_BOX;
  PayloadVariables emptyPayload{};

  // Simple base cases
  h::expect(
      "PREFIX spatialSearch: <https://qlever.cs.uni-freiburg.de/spatialSearch/>"
      "SELECT * WHERE {"
      "?x <p> ?y."
      "SERVICE spatialSearch: {"
      "_:config spatialSearch:algorithm spatialSearch:s2 ;"
      "spatialSearch:left ?y ;"
      "spatialSearch:right ?b ;"
      "spatialSearch:maxDistance 1 . "
      "{ ?a <p> ?b } }}",
      h::SpatialJoin(1, -1, V{"?y"}, V{"?b"}, std::nullopt, emptyPayload, S2,
                     scan("?x", "<p>", "?y"), scan("?a", "<p>", "?b")));
  h::expect(
      "PREFIX spatialSearch: <https://qlever.cs.uni-freiburg.de/spatialSearch/>"
      "SELECT * WHERE {"
      "?x <p> ?y."
      "SERVICE spatialSearch: {"
      "_:config spatialSearch:left ?y ;"
      "spatialSearch:right ?b ;"
      "spatialSearch:maxDistance 1 . "
      "{ ?a <p> ?b } }}",
      h::SpatialJoin(1, -1, V{"?y"}, V{"?b"}, std::nullopt, emptyPayload, S2,
                     scan("?x", "<p>", "?y"), scan("?a", "<p>", "?b")));
  h::expect(
      "PREFIX spatialSearch: <https://qlever.cs.uni-freiburg.de/spatialSearch/>"
      "SELECT * WHERE {"
      "?x <p> ?y."
      "SERVICE spatialSearch: {"
      "_:config spatialSearch:algorithm spatialSearch:baseline ;"
      "spatialSearch:left ?y ;"
      "spatialSearch:right ?b ;"
      "spatialSearch:maxDistance 1 . "
      "{ ?a <p> ?b } }}",
      h::SpatialJoin(1, -1, V{"?y"}, V{"?b"}, std::nullopt, emptyPayload, Basel,
                     scan("?x", "<p>", "?y"), scan("?a", "<p>", "?b")));
  h::expect(
      "PREFIX spatialSearch: <https://qlever.cs.uni-freiburg.de/spatialSearch/>"
      "SELECT * WHERE {"
      "?x <p> ?y."
      "SERVICE spatialSearch: {"
      "_:config spatialSearch:algorithm spatialSearch:boundingBox ;"
      "spatialSearch:left ?y ;"
      "spatialSearch:right ?b ;"
      "spatialSearch:maxDistance 100 . "
      "{ ?a <p> ?b } }}",
      h::SpatialJoin(100, -1, V{"?y"}, V{"?b"}, std::nullopt, emptyPayload,
                     BBox, scan("?x", "<p>", "?y"), scan("?a", "<p>", "?b")));
  h::expect(
      "PREFIX spatialSearch: <https://qlever.cs.uni-freiburg.de/spatialSearch/>"
      "SELECT * WHERE {"
      "?x <p> ?y."
      "SERVICE spatialSearch: {"
      "_:config spatialSearch:algorithm spatialSearch:s2 ;"
      "spatialSearch:left ?y ;"
      "spatialSearch:right ?b ;"
      "spatialSearch:maxDistance 100 ;"
      "spatialSearch:numNearestNeighbors 2 ;"
      "spatialSearch:bindDistance ?dist ."
      "{ ?a <p> ?b } }}",
      h::SpatialJoin(100, 2, V{"?y"}, V{"?b"}, V{"?dist"}, emptyPayload, S2,
                     scan("?x", "<p>", "?y"), scan("?a", "<p>", "?b")));
  h::expect(
      "PREFIX spatialSearch: <https://qlever.cs.uni-freiburg.de/spatialSearch/>"
      "SELECT * WHERE {"
      "?x <p> ?y."
      "SERVICE spatialSearch: {"
      "_:config spatialSearch:algorithm spatialSearch:s2 ;"
      "spatialSearch:right ?b ;"
      "spatialSearch:numNearestNeighbors 5 . "
      "_:config spatialSearch:left ?y ."
      "{ ?a <p> ?b } }}",
      h::SpatialJoin(-1, 5, V{"?y"}, V{"?b"}, std::nullopt, emptyPayload, S2,
                     scan("?x", "<p>", "?y"), scan("?a", "<p>", "?b")));
}

TEST(QueryPlanner, SpatialJoinServicePayloadVars) {
  // Test the <payload> option which allows selecting columns from the graph
  // pattern inside the service.

  auto scan = h::IndexScanFromStrings;
  using V = Variable;
  auto S2 = SpatialJoinAlgorithm::S2_GEOMETRY;
  using PV = PayloadVariables;

  h::expect(
      "PREFIX spatialSearch: <https://qlever.cs.uni-freiburg.de/spatialSearch/>"
      "SELECT * WHERE {"
      "?x <p> ?y."
      "SERVICE spatialSearch: {"
      "_:config spatialSearch:algorithm spatialSearch:s2 ;"
      "spatialSearch:right ?b ;"
      "spatialSearch:bindDistance ?dist ;"
      "spatialSearch:numNearestNeighbors 5 . "
      "_:config spatialSearch:left ?y ."
      "_:config spatialSearch:payload ?a ."
      "{ ?a <p> ?b } }}",
      h::SpatialJoin(-1, 5, V{"?y"}, V{"?b"}, V{"?dist"},
                     PV{std::vector<V>{V{"?a"}}}, S2, scan("?x", "<p>", "?y"),
                     scan("?a", "<p>", "?b")));
  h::expect(
      "PREFIX spatialSearch: <https://qlever.cs.uni-freiburg.de/spatialSearch/>"
      "SELECT * WHERE {"
      "?x <p> ?y."
      "SERVICE spatialSearch: {"
      "_:config spatialSearch:algorithm spatialSearch:s2 ;"
      "spatialSearch:right ?b ;"
      "spatialSearch:bindDistance ?dist ;"
      "spatialSearch:numNearestNeighbors 5 . "
      "_:config spatialSearch:left ?y ."
      "_:config spatialSearch:payload ?a , ?a2 ."
      "{ ?a <p> ?a2 . ?a2 <p> ?b } }}",
      h::SpatialJoin(
          -1, 5, V{"?y"}, V{"?b"}, V{"?dist"},
          PV{std::vector<V>{V{"?a"}, V{"?a2"}}}, S2, scan("?x", "<p>", "?y"),
          h::Join(scan("?a", "<p>", "?a2"), scan("?a2", "<p>", "?b"))));

  // Right variable and duplicates are possible (silently deduplicated during
  // query result computation)
  h::expect(
      "PREFIX spatialSearch: <https://qlever.cs.uni-freiburg.de/spatialSearch/>"
      "SELECT * WHERE {"
      "?x <p> ?y."
      "SERVICE spatialSearch: {"
      "_:config spatialSearch:algorithm spatialSearch:s2 ;"
      "spatialSearch:right ?b ;"
      "spatialSearch:bindDistance ?dist ;"
      "spatialSearch:numNearestNeighbors 5 . "
      "_:config spatialSearch:left ?y ."
      "_:config spatialSearch:payload ?a, ?a, ?b, ?a2 ."
      "{ ?a <p> ?a2 . ?a2 <p> ?b } }}",
      h::SpatialJoin(
          -1, 5, V{"?y"}, V{"?b"}, V{"?dist"},
          PV{std::vector<V>{V{"?a"}, V{"?a"}, V{"?b"}, V{"?a2"}}}, S2,
          scan("?x", "<p>", "?y"),
          h::Join(scan("?a", "<p>", "?a2"), scan("?a2", "<p>", "?b"))));

  // Selecting all payload variables using "all"
  h::expect(
      "PREFIX spatialSearch: <https://qlever.cs.uni-freiburg.de/spatialSearch/>"
      "SELECT * WHERE {"
      "?x <p> ?y."
      "SERVICE spatialSearch: {"
      "_:config spatialSearch:algorithm spatialSearch:s2 ;"
      "spatialSearch:right ?b ;"
      "spatialSearch:bindDistance ?dist ;"
      "spatialSearch:numNearestNeighbors 5 . "
      "_:config spatialSearch:left ?y ."
      "_:config spatialSearch:payload <all> ."
      "{ ?a <p> ?a2 . ?a2 <p> ?b } }}",
      h::SpatialJoin(
          -1, 5, V{"?y"}, V{"?b"}, V{"?dist"}, PayloadVariables::all(), S2,
          scan("?x", "<p>", "?y"),
          h::Join(scan("?a", "<p>", "?a2"), scan("?a2", "<p>", "?b"))));
  h::expect(
      "PREFIX spatialSearch: <https://qlever.cs.uni-freiburg.de/spatialSearch/>"
      "SELECT * WHERE {"
      "?x <p> ?y."
      "SERVICE spatialSearch: {"
      "_:config spatialSearch:algorithm spatialSearch:s2 ;"
      "spatialSearch:right ?b ;"
      "spatialSearch:bindDistance ?dist ;"
      "spatialSearch:numNearestNeighbors 5 . "
      "_:config spatialSearch:left ?y ."
      "_:config spatialSearch:payload spatialSearch:all ."
      "{ ?a <p> ?a2 . ?a2 <p> ?b } }}",
      h::SpatialJoin(
          -1, 5, V{"?y"}, V{"?b"}, V{"?dist"}, PayloadVariables::all(), S2,
          scan("?x", "<p>", "?y"),
          h::Join(scan("?a", "<p>", "?a2"), scan("?a2", "<p>", "?b"))));

  // All and explicitly named ones just select all
  h::expect(
      "PREFIX spatialSearch: <https://qlever.cs.uni-freiburg.de/spatialSearch/>"
      "SELECT * WHERE {"
      "?x <p> ?y."
      "SERVICE spatialSearch: {"
      "_:config spatialSearch:algorithm spatialSearch:s2 ;"
      "spatialSearch:right ?b ;"
      "spatialSearch:bindDistance ?dist ;"
      "spatialSearch:numNearestNeighbors 5 . "
      "_:config spatialSearch:left ?y ."
      "_:config spatialSearch:payload <all> ."
      "_:config spatialSearch:payload ?a ."
      "{ ?a <p> ?a2 . ?a2 <p> ?b } }}",
      h::SpatialJoin(
          -1, 5, V{"?y"}, V{"?b"}, V{"?dist"}, PayloadVariables::all(), S2,
          scan("?x", "<p>", "?y"),
          h::Join(scan("?a", "<p>", "?a2"), scan("?a2", "<p>", "?b"))));
}

TEST(QueryPlanner, SpatialJoinServiceMaxDistOutside) {
  auto scan = h::IndexScanFromStrings;
  using V = Variable;
  auto S2 = SpatialJoinAlgorithm::S2_GEOMETRY;

  // If only maxDistance is used but not numNearestNeighbors, the right variable
  // must not come from inside the SERVICE
  h::expect(
      "PREFIX spatialSearch: <https://qlever.cs.uni-freiburg.de/spatialSearch/>"
      "SELECT * WHERE {"
      "?a <p> ?b ."
      "?x <p> ?y ."
      "SERVICE spatialSearch: {"
      "_:config spatialSearch:algorithm spatialSearch:s2 ;"
      "spatialSearch:left ?y ;"
      "spatialSearch:right ?b ;"
      "spatialSearch:maxDistance 1 . "
      " } }",
      h::SpatialJoin(1, -1, V{"?y"}, V{"?b"}, std::nullopt,
                     // Payload variables have the default all instead of empty
                     // in this case
                     PayloadVariables::all(), S2, scan("?x", "<p>", "?y"),
                     scan("?a", "<p>", "?b")));

  // If the user explicitly states that they want all payload variables (which
  // is enforced and the default anyway), this should also work
  h::expect(
      "PREFIX spatialSearch: <https://qlever.cs.uni-freiburg.de/spatialSearch/>"
      "SELECT * WHERE {"
      "?a <p> ?b ."
      "?x <p> ?y ."
      "SERVICE spatialSearch: {"
      "_:config spatialSearch:algorithm spatialSearch:s2 ;"
      "spatialSearch:left ?y ;"
      "spatialSearch:right ?b ;"
      "spatialSearch:maxDistance 1 ; "
      "spatialSearch:payload spatialSearch:all ."
      " } }",
      h::SpatialJoin(1, -1, V{"?y"}, V{"?b"}, std::nullopt,
                     PayloadVariables::all(), S2, scan("?x", "<p>", "?y"),
                     scan("?a", "<p>", "?b")));

  // Nearest neighbors search requires the right child to be defined inside the
  // service
  AD_EXPECT_THROW_WITH_MESSAGE(
      h::expect("PREFIX spatialSearch: "
                "<https://qlever.cs.uni-freiburg.de/spatialSearch/>"
                "SELECT * WHERE {"
                "?a <p> ?b ."
                "?x <p> ?y ."
                "SERVICE spatialSearch: {"
                "_:config spatialSearch:algorithm spatialSearch:s2 ;"
                "spatialSearch:left ?y ;"
                "spatialSearch:right ?b ;"
                "spatialSearch:maxDistance 1 ; "
                "spatialSearch:numNearestNeighbors 5 ."
                "}}",
                ::testing::_),
      ::testing::ContainsRegex(
          "must have its right "
          "variable declared inside the service using a graph pattern"));

  // The user may not select specific payload variables if the right join table
  // is declared outside because this would mess up the query semantics and may
  // not have deterministic results on different inputs because of query planner
  // decisions
  AD_EXPECT_THROW_WITH_MESSAGE(
      h::expect("PREFIX spatialSearch: "
                "<https://qlever.cs.uni-freiburg.de/spatialSearch/>"
                "SELECT * WHERE {"
                "?a <p> ?b ."
                "?x <p> ?y ."
                "SERVICE spatialSearch: {"
                "_:config spatialSearch:algorithm spatialSearch:s2 ;"
                "spatialSearch:left ?y ;"
                "spatialSearch:right ?b ;"
                "spatialSearch:maxDistance 1 ; "
                "spatialSearch:payload ?a ."
                "}}",
                ::testing::_),
      ::testing::ContainsRegex(
          "right variable for the spatial search is declared outside the "
          "SERVICE, but the <payload> parameter was set"));
}

TEST(QueryPlanner, SpatialJoinMultipleServiceSharedLeft) {
  // Test two spatial join SERVICEs that share a common ?left variable

  auto scan = h::IndexScanFromStrings;
  using V = Variable;
  auto S2 = SpatialJoinAlgorithm::S2_GEOMETRY;
  using PV = PayloadVariables;

  h::expect(
      "SELECT * WHERE {"
      "?x <p> ?y ."
      "?y <max-distance-in-meters:100> ?b ."
      "?ab <p1> ?b ."
      "?y <max-distance-in-meters:500> ?c ."
      "?ac <p2> ?c ."
      "}",
      // Use two matchers using AnyOf here because the query planner may add the
      // children one way or the other depending on cost estimates. Both
      // versions are semantically correct.
      ::testing::AnyOf(
          h::SpatialJoin(100, -1, V{"?y"}, V{"?b"}, std::nullopt, PV::all(), S2,
                         h::SpatialJoin(500, -1, V{"?y"}, V{"?c"}, std::nullopt,
                                        PV::all(), S2, scan("?x", "<p>", "?y"),
                                        scan("?ac", "<p2>", "?c")),
                         scan("?ab", "<p1>", "?b")),
          h::SpatialJoin(500, -1, V{"?y"}, V{"?c"}, std::nullopt, PV::all(), S2,
                         h::SpatialJoin(100, -1, V{"?y"}, V{"?b"}, std::nullopt,
                                        PV::all(), S2, scan("?x", "<p>", "?y"),
                                        scan("?ab", "<p1>", "?b")),
                         scan("?ac", "<p2>", "?c"))));
  h::expect(
      "PREFIX spatialSearch: <https://qlever.cs.uni-freiburg.de/spatialSearch/>"
      "SELECT * WHERE {"
      "?x <p> ?y ."
      "SERVICE spatialSearch: {"
      "  _:config spatialSearch:algorithm spatialSearch:s2 ;"
      "    spatialSearch:left ?y ;"
      "    spatialSearch:right ?b ;"
      "    spatialSearch:numNearestNeighbors 5 ; "
      "    spatialSearch:bindDistance ?db ."
      "  { ?ab <p1> ?b } "
      "}"
      "SERVICE spatialSearch: {"
      "  _:config spatialSearch:algorithm spatialSearch:s2 ;"
      "    spatialSearch:left ?y ;"
      "    spatialSearch:right ?c ;"
      "    spatialSearch:numNearestNeighbors 5 ; "
      "    spatialSearch:maxDistance 500 ; "
      "    spatialSearch:payload ?ac ; "
      "    spatialSearch:bindDistance ?dc ."
      "  { ?ac <p2> ?c }"
      " }"
      "}",
      // Use two matchers using AnyOf here because the query planner may add the
      // children one way or the other depending on cost estimates. Both
      // versions are semantically correct.
      ::testing::AnyOf(
          h::SpatialJoin(500, 5, V{"?y"}, V{"?c"}, V{"?dc"},
                         PV{std::vector<V>{V{"?ac"}}}, S2,
                         h::SpatialJoin(-1, 5, V{"?y"}, V{"?b"}, V{"?db"}, PV{},
                                        S2, scan("?x", "<p>", "?y"),
                                        scan("?ab", "<p1>", "?b")),
                         scan("?ac", "<p2>", "?c")),
          h::SpatialJoin(-1, 5, V{"?y"}, V{"?b"}, V{"?db"}, PV{}, S2,
                         h::SpatialJoin(500, 5, V{"?y"}, V{"?c"}, V{"?dc"},
                                        PV{std::vector<V>{V{"?ac"}}}, S2,
                                        scan("?x", "<p>", "?y"),
                                        scan("?ac", "<p2>", "?c")),
                         scan("?ab", "<p1>", "?b"))));
}

TEST(QueryPlanner, SpatialJoinMissingConfig) {
  // Tests with incomplete config
  AD_EXPECT_THROW_WITH_MESSAGE(
      h::expect("PREFIX spatialSearch: "
                "<https://qlever.cs.uni-freiburg.de/spatialSearch/>"
                "SELECT * WHERE {"
                "?x <p> ?y ."
                "SERVICE spatialSearch: {"
                "_:config spatialSearch:right ?b ;"
                "spatialSearch:maxDistance 5 . "
                " { ?a <p> ?b . }"
                "}}",
                ::testing::_),
      ::testing::ContainsRegex("Missing parameter <left>"));
  AD_EXPECT_THROW_WITH_MESSAGE(
      h::expect("PREFIX spatialSearch: "
                "<https://qlever.cs.uni-freiburg.de/spatialSearch/>"
                "SELECT * WHERE {"
                "?x <p> ?y ."
                "SERVICE spatialSearch: {"
                "_:config spatialSearch:right ?b ;"
                "spatialSearch:numNearestNeighbors 5 . "
                " { ?a <p> ?b . }"
                "}}",
                ::testing::_),
      ::testing::ContainsRegex("Missing parameter <left>"));
  AD_EXPECT_THROW_WITH_MESSAGE(
      h::expect("PREFIX spatialSearch: "
                "<https://qlever.cs.uni-freiburg.de/spatialSearch/>"
                "SELECT * WHERE {"
                "?x <p> ?y ."
                "SERVICE spatialSearch: {"
                "_:config spatialSearch:left ?y ;"
                "spatialSearch:maxDistance 5 . "
                " { ?a <p> ?b . }"
                "}}",
                ::testing::_),
      ::testing::ContainsRegex("Missing parameter <right>"));
  AD_EXPECT_THROW_WITH_MESSAGE(
      h::expect("PREFIX spatialSearch: "
                "<https://qlever.cs.uni-freiburg.de/spatialSearch/>"
                "SELECT * WHERE {"
                "?x <p> ?y ."
                "SERVICE spatialSearch: {"
                "_:config spatialSearch:left ?y ;"
                "spatialSearch:numNearestNeighbors 5 . "
                " { ?a <p> ?b . }"
                "}}",
                ::testing::_),
      ::testing::ContainsRegex("Missing parameter <right>"));
  AD_EXPECT_THROW_WITH_MESSAGE(
      h::expect("PREFIX spatialSearch: "
                "<https://qlever.cs.uni-freiburg.de/spatialSearch/>"
                "SELECT * WHERE {"
                "?x <p> ?y ."
                "SERVICE spatialSearch: {"
                "_:config spatialSearch:left ?y ;"
                " spatialSearch:right ?b ."
                " { ?a <p> ?b . }"
                "}}",
                ::testing::_),
      ::testing::ContainsRegex(
          "Neither <numNearestNeighbors> nor <maxDistance> were provided"));
}

TEST(QueryPlanner, SpatialJoinInvalidOperationsInService) {
  // Test that unallowed operations inside the SERVICE statement throw
  AD_EXPECT_THROW_WITH_MESSAGE(
      h::expect("PREFIX spatialSearch: "
                "<https://qlever.cs.uni-freiburg.de/spatialSearch/>"
                "SELECT * WHERE {"
                "?x <p> ?y."
                "SERVICE spatialSearch: {"
                "_:config spatialSearch:algorithm spatialSearch:s2 ;"
                "spatialSearch:left ?y ;"
                "spatialSearch:right ?b ;"
                "spatialSearch:maxDistance 1 . "
                "{ ?a <p> ?b }"
                "SERVICE <http://example.com/> { ?a <something> <else> }"
                " }}",
                ::testing::_),
      ::testing::ContainsRegex("Unsupported element in spatialQuery"));
}

TEST(QueryPlanner, SpatialJoinServiceMultipleGraphPatterns) {
  // Test that the SERVICE statement may only contain at most one graph pattern
  AD_EXPECT_THROW_WITH_MESSAGE(
      h::expect("PREFIX spatialSearch: "
                "<https://qlever.cs.uni-freiburg.de/spatialSearch/>"
                "SELECT * WHERE {"
                "?x <p> ?y."
                "SERVICE spatialSearch: {"
                "_:config spatialSearch:algorithm spatialSearch:s2 ;"
                "spatialSearch:left ?y ;"
                "spatialSearch:right ?b ;"
                "spatialSearch:maxDistance 1 . "
                "{ ?a <p> ?b }"
                "{ ?a <p2> ?c } }}",
                ::testing::_),
      ::testing::ContainsRegex("A magic SERVICE query must not contain more "
                               "than one nested group graph pattern"));
}

TEST(QueryPlanner, SpatialJoinIncorrectConfigValues) {
  // Tests with mistakes in the config
  AD_EXPECT_THROW_WITH_MESSAGE(
      h::expect("PREFIX spatialSearch: "
                "<https://qlever.cs.uni-freiburg.de/spatialSearch/>"
                "SELECT * WHERE {"
                "?x <p> ?y ."
                "SERVICE spatialSearch: {"
                "_:config spatialSearch:right ?b ;"
                "spatialSearch:left ?y ;"
                "spatialSearch:maxDistance \"5\" . "
                " { ?a <p> ?b . }"
                "}}",
                ::testing::_),
      ::testing::ContainsRegex("<maxDistance> expects an integer"));
  AD_EXPECT_THROW_WITH_MESSAGE(
      h::expect("PREFIX spatialSearch: "
                "<https://qlever.cs.uni-freiburg.de/spatialSearch/>"
                "SELECT * WHERE {"
                "?x <p> ?y ."
                "SERVICE spatialSearch: {"
                "_:config spatialSearch:right ?b ;"
                "spatialSearch:left ?y ;"
                "spatialSearch:maxDistance 5 ;"
                "spatialSearch:numNearestNeighbors \"1\" ."
                " { ?a <p> ?b . }"
                "}}",
                ::testing::_),
      ::testing::ContainsRegex("<numNearestNeighbors> expects an integer"));
  AD_EXPECT_THROW_WITH_MESSAGE(
      h::expect("PREFIX spatialSearch: "
                "<https://qlever.cs.uni-freiburg.de/spatialSearch/>"
                "SELECT * WHERE {"
                "?x <p> ?y ."
                "SERVICE spatialSearch: {"
                "_:config spatialSearch:right ?b ;"
                "spatialSearch:left ?y ;"
                "spatialSearch:maxDistance 5 ;"
                "spatialSearch:algorithm \"1\" ."
                " { ?a <p> ?b . }"
                "}}",
                ::testing::_),
      ::testing::ContainsRegex("parameter <algorithm> needs an IRI"));
  AD_EXPECT_THROW_WITH_MESSAGE(
      h::expect("PREFIX spatialSearch: "
                "<https://qlever.cs.uni-freiburg.de/spatialSearch/>"
                "SELECT * WHERE {"
                "?x <p> ?y ."
                "SERVICE spatialSearch: {"
                "_:config spatialSearch:right ?b ;"
                "spatialSearch:left ?y ;"
                "spatialSearch:maxDistance 5 ;"
                "spatialSearch:algorithm <http://example.com/some-nonsense> ."
                " { ?a <p> ?b . }"
                "}}",
                ::testing::_),
      ::testing::ContainsRegex("<algorithm> does not refer to a supported "
                               "spatial search algorithm"));
  AD_EXPECT_THROW_WITH_MESSAGE(
      h::expect("PREFIX spatialSearch: "
                "<https://qlever.cs.uni-freiburg.de/spatialSearch/>"
                "SELECT * WHERE {"
                "?x <p> ?y ."
                "SERVICE spatialSearch: {"
                "_:config spatialSearch:right ?b ;"
                "spatialSearch:left ?y ;"
                "spatialSearch:maxDistance 5 ;"
                "<http://example.com/some-nonsense> 123 ."
                " { ?a <p> ?b . }"
                "}}",
                ::testing::_),
      ::testing::ContainsRegex("Unsupported argument"));
  AD_EXPECT_THROW_WITH_MESSAGE(
      h::expect("PREFIX spatialSearch: "
                "<https://qlever.cs.uni-freiburg.de/spatialSearch/>"
                "SELECT * WHERE {"
                "?x <p> ?y ."
                "SERVICE spatialSearch: {"
                "_:config spatialSearch:right ?b ;"
                "spatialSearch:left ?y ;"
                "spatialSearch:maxDistance 5 ;"
                "spatialSearch:bindDistance 123 ."
                " { ?a <p> ?b . }"
                "}}",
                ::testing::_),
      ::testing::ContainsRegex("<bindDistance> has to be a variable"));
  AD_EXPECT_THROW_WITH_MESSAGE(
      h::expect("PREFIX spatialSearch: "
                "<https://qlever.cs.uni-freiburg.de/spatialSearch/>"
                "SELECT * WHERE {"
                "?x <p> ?y ."
                "SERVICE spatialSearch: {"
                "_:config spatialSearch:right ?b ;"
                "spatialSearch:left ?y ;"
                "spatialSearch:maxDistance 5 ;"
                "spatialSearch:payload 123 ."
                " { ?a <p> ?b . }"
                "}}",
                ::testing::_),
      ::testing::ContainsRegex("<payload> parameter must be either a variable "
                               "to be selected or <all>"));
  AD_EXPECT_THROW_WITH_MESSAGE(
      h::expect("PREFIX spatialSearch: "
                "<https://qlever.cs.uni-freiburg.de/spatialSearch/>"
                "SELECT * WHERE {"
                "?x <p> ?y ."
                "SERVICE spatialSearch: {"
                "_:config spatialSearch:right ?b ;"
                "spatialSearch:left ?y ;"
                "spatialSearch:maxDistance 5 ;"
                "spatialSearch:payload <http://some.iri.that.is.not.all> ."
                " { ?a <p> ?b . }"
                "}}",
                ::testing::_),
      ::testing::ContainsRegex("<payload> parameter must be either a variable "
                               "to be selected or <all>"));
  AD_EXPECT_THROW_WITH_MESSAGE(
      h::expect("PREFIX spatialSearch: "
                "<https://qlever.cs.uni-freiburg.de/spatialSearch/>"
                "SELECT * WHERE {"
                "?x <p> ?y ."
                "SERVICE spatialSearch: {"
                "_:config spatialSearch:right ?b ;"
                "spatialSearch:left ?y ;"
                "spatialSearch:maxDistance 5 ;"
                "spatialSearch:bindDistance ?dist_a ;"
                "spatialSearch:bindDistance ?dist_b ."
                " { ?a <p> ?b . }"
                "}}",
                ::testing::_),
      ::testing::ContainsRegex("<bindDistance> has already been set"));
  AD_EXPECT_THROW_WITH_MESSAGE(
      h::expect("PREFIX spatialSearch: "
                "<https://qlever.cs.uni-freiburg.de/spatialSearch/>"
                "SELECT * WHERE {"
                "?x <p> ?y ."
                "SERVICE spatialSearch: {"
                "_:config spatialSearch:right 123 ;"
                "spatialSearch:left ?y ;"
                "spatialSearch:maxDistance 5 ."
                " { ?a <p> ?b . }"
                "}}",
                ::testing::_),
      ::testing::ContainsRegex("<right> has to be a variable"));
  AD_EXPECT_THROW_WITH_MESSAGE(
      h::expect("PREFIX spatialSearch: "
                "<https://qlever.cs.uni-freiburg.de/spatialSearch/>"
                "SELECT * WHERE {"
                "?x <p> ?y ."
                "SERVICE spatialSearch: {"
                "_:config spatialSearch:right ?b ;"
                "spatialSearch:left \"abc\" ;"
                "spatialSearch:maxDistance 5 ."
                " { ?a <p> ?b . }"
                "}}",
                ::testing::_),
      ::testing::ContainsRegex("<left> has to be a variable"));
}

TEST(QueryPlanner, SpatialJoinLegacyPredicateSupport) {
  auto scan = h::IndexScanFromStrings;
  using V = Variable;
  auto S2 = SpatialJoinAlgorithm::S2_GEOMETRY;

  // For maxDistance the special predicate remains supported
  h::expect(
      "SELECT * WHERE {"
      "?a <p> ?b ."
      "?y <max-distance-in-meters:1> ?b ."
      "?x <p> ?y ."
      " }",
      h::SpatialJoin(1, -1, V{"?y"}, V{"?b"}, std::nullopt,
                     PayloadVariables::all(), S2, scan("?x", "<p>", "?y"),
                     scan("?a", "<p>", "?b")));
  h::expect(
      "SELECT * WHERE {"
      "?a <p> ?b ."
      "?y <max-distance-in-meters:5000> ?b ."
      "?x <p> ?y ."
      " }",
      h::SpatialJoin(5000, -1, V{"?y"}, V{"?b"}, std::nullopt,
                     PayloadVariables::all(), S2, scan("?x", "<p>", "?y"),
                     scan("?a", "<p>", "?b")));

  // Test that invalid triples throw an error
  AD_EXPECT_THROW_WITH_MESSAGE(
      h::expect("SELECT ?x ?y WHERE {"
                "?x <p> ?y."
                "?a <p> ?b."
                "?y <max-distance-in-meters:1> ?b ."
                "?y <a> ?b}",
                ::testing::_),
      ::testing::ContainsRegex(
          "Currently, if both sides of a SpatialJoin are variables, then the"
          "SpatialJoin must be the only connection between these variables"));

  AD_EXPECT_THROW_WITH_MESSAGE(
      h::expect("SELECT ?x ?y WHERE {"
                "?y <p> ?b."
                "?y <max-distance-in-meters:1> ?b }",
                ::testing::_),
      ::testing::ContainsRegex(
          "Currently, if both sides of a SpatialJoin are variables, then the"
          "SpatialJoin must be the only connection between these variables"));

  EXPECT_ANY_THROW(
      h::expect("SELECT ?x ?y WHERE {"
                "?x <p> ?y."
                "?y <max-distance-in-meters:1> <a> }",
                ::testing::_));

  EXPECT_ANY_THROW(
      h::expect("SELECT ?x ?y WHERE {"
                "?x <p> ?y."
                "<a> <max-distance-in-meters:1> ?y }",
                ::testing::_));

  AD_EXPECT_THROW_WITH_MESSAGE(h::expect("SELECT ?x ?y WHERE {"
                                         "?x <p> ?y."
                                         "?a <p> ?b."
                                         "?y <max-distance-in-meters:-1> ?b }",
                                         ::testing::_),
                               ::testing::ContainsRegex("unknown triple"));

  // Test that the nearest neighbors special predicate is still accepted but
  // produces a warning
  h::expect(
      "SELECT ?x ?y WHERE {"
      "?x <p> ?y."
      "?a <p> ?b."
      "?y <nearest-neighbors:2:500> ?b }",
      h::QetWithWarnings(
          {"special predicate <nearest-neighbors:...> is deprecated"},
          h::SpatialJoin(500, 2, V{"?y"}, V{"?b"}, std::nullopt,
                         PayloadVariables::all(), S2, scan("?x", "<p>", "?y"),
                         scan("?a", "<p>", "?b"))));
  h::expect(
      "SELECT ?x ?y WHERE {"
      "?x <p> ?y."
      "?a <p> ?b."
      "?y <nearest-neighbors:20> ?b }",
      h::QetWithWarnings(
          {"special predicate <nearest-neighbors:...> is deprecated"},
          h::SpatialJoin(-1, 20, V{"?y"}, V{"?b"}, std::nullopt,
                         PayloadVariables::all(), S2, scan("?x", "<p>", "?y"),
                         scan("?a", "<p>", "?b"))));

  AD_EXPECT_THROW_WITH_MESSAGE(h::expect("SELECT ?x ?y WHERE {"
                                         "?x <p> ?y."
                                         "?a <p> ?b."
                                         "?y <nearest-neighbors:1:-200> ?b }",
                                         ::testing::_),
                               ::testing::ContainsRegex("unknown triple"));

  AD_EXPECT_THROW_WITH_MESSAGE(h::expect("SELECT ?x ?y WHERE {"
                                         "?x <p> ?y."
                                         "?a <p> ?b."
                                         "?y <nearest-neighbors:0:-1> ?b }",
                                         ::testing::_),
                               ::testing::ContainsRegex("unknown triple"));

  EXPECT_ANY_THROW(
      h::expect("SELECT ?x ?y WHERE {"
                "?x <p> ?y."
                "?a <p> ?b."
                "?y <nearest-neighbors:2:500> ?b ."
                "?y <a> ?b}",
                ::testing::_));

  EXPECT_ANY_THROW(
      h::expect("SELECT ?x ?y WHERE {"
                "?y <p> ?b."
                "?y <nearest-neighbors:1> ?b }",
                ::testing::_));

  EXPECT_ANY_THROW(
      h::expect("SELECT ?x ?y WHERE {"
                "?x <p> ?y."
                "?y <nearest-neighbors:2:500> <a> }",
                ::testing::_));

  EXPECT_ANY_THROW(
      h::expect("SELECT ?x ?y WHERE {"
                "?x <p> ?y."
                "<a> <nearest-neighbors:2:500> ?y }",
                ::testing::_));

  EXPECT_ANY_THROW(
      h::expect("SELECT ?x ?y WHERE {"
                "?x <p> ?y."
                "?a <p> ?b."
                "?y <nearest-neighbors:> ?b }",
                ::testing::_));

  EXPECT_ANY_THROW(
      h::expect("SELECT ?x ?y WHERE {"
                "?x <p> ?y."
                "?a <p> ?b."
                "?y <nearest-neighbors:-50:500> ?b }",
                ::testing::_));

  EXPECT_ANY_THROW(
      h::expect("SELECT ?x ?y WHERE {"
                "?x <p> ?y."
                "?a <p> ?b."
                "?y <nearest-neighbors:1:-200> ?b }",
                ::testing::_));

  EXPECT_ANY_THROW(
      h::expect("SELECT ?x ?y WHERE {"
                "?x <p> ?y."
                "?a <p> ?b."
                "?y <nearest-neighbors:0:-1> ?b }",
                ::testing::_));
}

TEST(QueryPlanner, SpatialJoinLegacyMaxDistanceParsing) {
  // test if the SpatialJoin operation parses the maximum distance correctly
  auto testMaxDistance = [](std::string distanceIRI, long long distance,
                            bool shouldThrow) {
    auto qec = ad_utility::testing::getQec();
    TripleComponent subject{Variable{"?subject"}};
    TripleComponent object{Variable{"?object"}};
    SparqlTriple triple{subject, distanceIRI, object};
    if (shouldThrow) {
      ASSERT_ANY_THROW(
          parsedQuery::SpatialQuery{triple}.toSpatialJoinConfiguration());
    } else {
      auto config =
          parsedQuery::SpatialQuery{triple}.toSpatialJoinConfiguration();
      std::shared_ptr<QueryExecutionTree> spatialJoinOperation =
          ad_utility::makeExecutionTree<SpatialJoin>(qec, config, std::nullopt,
                                                     std::nullopt);
      std::shared_ptr<Operation> op = spatialJoinOperation->getRootOperation();
      SpatialJoin* spatialJoin = static_cast<SpatialJoin*>(op.get());
      ASSERT_TRUE(spatialJoin->getMaxDist().has_value());
      ASSERT_EQ(spatialJoin->getMaxDist(), distance);
      ASSERT_FALSE(spatialJoin->getMaxResults().has_value());
    }
  };

  testMaxDistance("<max-distance-in-meters:1000>", 1000, false);

  testMaxDistance("<max-distance-in-meters:0>", 0, false);

  testMaxDistance("<max-distance-in-meters:20000000>", 20000000, false);

  testMaxDistance("<max-distance-in-meters:123456789>", 123456789, false);

  // the following distance is slightly bigger than earths circumference.
  // This distance should still be representable
  testMaxDistance("<max-distance-in-meters:45000000000>", 45000000000, false);

  // distance must be positive
  testMaxDistance("<max-distance-in-meters:-10>", -10, true);

  // some words start with an upper case
  testMaxDistance("<max-Distance-In-Meters:1000>", 1000, true);

  // wrong keyword for the spatialJoin operation
  testMaxDistance("<maxDistanceInMeters:1000>", 1000, true);

  // "M" in meters is upper case
  testMaxDistance("<max-distance-in-Meters:1000>", 1000, true);

  // two > at the end
  testMaxDistance("<maxDistanceInMeters:1000>>", 1000, true);

  // distance must be given as integer
  testMaxDistance("<maxDistanceInMeters:oneThousand>", 1000, true);

  // distance must be given as integer
  testMaxDistance("<maxDistanceInMeters:1000.54>>", 1000, true);

  // missing > at the end
  testMaxDistance("<maxDistanceInMeters:1000", 1000, true);

  // prefix before correct iri
  testMaxDistance("<asdfmax-distance-in-meters:1000>", 1000, true);

  // suffix after correct iri
  testMaxDistance("<max-distance-in-metersjklö:1000>", 1000, true);

  // suffix after correct iri
  testMaxDistance("<max-distance-in-meters:qwer1000>", 1000, true);

  // suffix after number.
  // Note that the usual stoll function would return
  // 1000 instead of throwing an exception. To fix this mistake, a for loop
  // has been added to the parsing, which checks, if each character (which
  // should be converted to a number) is a digit
  testMaxDistance("<max-distance-in-meters:1000asff>", 1000, true);

  // prefix before <
  testMaxDistance("yxcv<max-distance-in-metersjklö:1000>", 1000, true);

  // suffix after >
  testMaxDistance("<max-distance-in-metersjklö:1000>dfgh", 1000, true);
}

// __________________________________________________________________________
TEST(QueryPlanner, BindAtBeginningOfQuery) {
  h::expect(
      "SELECT * WHERE {"
      " BIND (3 + 5 AS ?x) }",
      h::Bind(h::NeutralElement(), "3 + 5", Variable{"?x"}));
}

// __________________________________________________________________________
TEST(QueryPlanner, TextIndexScanForWord) {
  auto qec = ad_utility::testing::getQec(
      "<a> <p> \"this text contains some words and is part of the test\" . <a> "
      "<p> \"testEntity\" . <a> <p> \"picking the right text can be a hard "
      "test\" . <a> <p> \"sentence for multiple words tests\" . "
      "<a> <p> \"testing and picking\"",
      true, true, true, 16_B, true);
  auto wordScan = h::TextIndexScanForWord;

  h::expect("SELECT * WHERE { ?text ql:contains-word \"test*\" }",
            wordScan(Var{"?text"}, "test*"), qec);

  h::expect("SELECT * WHERE { ?text2 ql:contains-word \"test\" }",
            wordScan(Var{"?text2"}, "test"), qec);

  h::expect(
      "SELECT * WHERE { ?text2 ql:contains-word \"multiple words* test\" }",
      h::UnorderedJoins(wordScan(Var{"?text2"}, "test"),
                        wordScan(Var{"?text2"}, "words*"),
                        wordScan(Var{"?text2"}, "multiple")),
      qec);

  AD_EXPECT_THROW_WITH_MESSAGE(
      SparqlParser::parseQuery(
          "SELECT * WHERE { ?text ql:contains-word <test> . }"),
      ::testing::ContainsRegex(
          "ql:contains-word has to be followed by a string in quotes"));
}

// __________________________________________________________________________
TEST(QueryPlanner, TextIndexScanForEntity) {
  auto qec = ad_utility::testing::getQec(
      "<a> <p> \"this text contains some words and is part of the test\" . <a> "
      "<p> <testEntity> . <a> <p> \"picking the right text can be a hard "
      "test\" . <a> <p> \"only this text contains the word opti \" . "
      "<a> <p> \"testing and picking\"",
      true, true, true, 16_B, true);

  auto wordScan = h::TextIndexScanForWord;
  auto entityScan = h::TextIndexScanForEntity;
  h::expect(
      "SELECT * WHERE { ?text ql:contains-entity ?scientist . ?text "
      "ql:contains-word \"test*\" }",
      h::Join(wordScan(Var{"?text"}, "test*"),
              entityScan(Var{"?text"}, Var{"?scientist"}, "test*")),
      qec);

  h::expect(
      "SELECT * WHERE { ?text ql:contains-entity <testEntity> . ?text "
      "ql:contains-word \"test\" }",
      h::Join(wordScan(Var{"?text"}, "test"),
              entityScan(Var{"?text"}, "<testEntity>", "test")),
      qec);

  // Test case sensitivity
  h::expect(
      "SELECT * WHERE { ?text ql:contains-entity <testEntity> . ?text "
      "ql:contains-word \"TeST\" }",
      h::Join(wordScan(Var{"?text"}, "test"),
              entityScan(Var{"?text"}, "<testEntity>", "test")),
      qec);

  // NOTE: It is important that the TextIndexScanForEntity uses "opti", because
  // we also want to test here if the QueryPlanner assigns the optimal word to
  // the Operation.
  h::expect(
      "SELECT * WHERE { ?text ql:contains-word \"picking*\" . ?text "
      "ql:contains-entity <testEntity> . ?text ql:contains-word "
      "\"opti\" . ?text ql:contains-word \"testi*\"}",
      h::UnorderedJoins(entityScan(Var{"?text"}, "<testEntity>", "opti"),
                        wordScan(Var{"?text"}, "testi*"),
                        wordScan(Var{"?text"}, "opti"),
                        wordScan(Var{"?text"}, "picking*")),
      qec);

  ParsedQuery pq = SparqlParser::parseQuery(
      "SELECT * WHERE { ?text ql:contains-entity ?scientist . }");
  QueryPlanner qp = makeQueryPlanner();
  AD_EXPECT_THROW_WITH_MESSAGE(
      qp.createExecutionTree(pq),
      ::testing::ContainsRegex(
          "Missing ql:contains-word statement. A ql:contains-entity statement "
          "always also needs corresponding ql:contains-word statement."));
}

TEST(QueryPlanner, TextLimit) {
  auto qec = ad_utility::testing::getQec(
      "<a> <p> \"this text contains some words and is part of the test\" . <a> "
      "<p> <testEntity> . <a> <p> \"picking the right text can be a hard "
      "test\" . <a> <p> \"only this text contains the word opti \" . "
      "<a> <p> \"testing and picking\"",
      true, true, true, 16_B, true);

  auto wordScan = h::TextIndexScanForWord;
  auto entityScan = h::TextIndexScanForEntity;

  // Only contains word
  h::expect("SELECT * WHERE { ?text ql:contains-word \"test*\" } TEXTLIMIT 10",
            wordScan(Var{"?text"}, "test*"), qec);

  // Contains fixed entity
  h::expect(
      "SELECT * WHERE { ?text ql:contains-word \"test*\" . ?text "
      "ql:contains-entity <testEntity> } TEXTLIMIT 10",
      h::TextLimit(10,
                   h::Join(wordScan(Var{"?text"}, "test*"),
                           entityScan(Var{"?text"}, "<testEntity>", "test*")),
                   Var{"?text"}, vector<Variable>{},
                   vector<Variable>{
                       Var{"?text"}.getEntityScoreVariable("<testEntity>")}),
      qec);

  // Contains entity
  h::expect(
      "SELECT * WHERE { ?text ql:contains-entity ?scientist . ?text "
      "ql:contains-word \"test*\" } TEXTLIMIT 10",
      h::TextLimit(
          10,
          h::Join(wordScan(Var{"?text"}, "test*"),
                  entityScan(Var{"?text"}, Var{"?scientist"}, "test*")),
          Var{"?text"}, vector<Variable>{Var{"?scientist"}},
          vector<Variable>{
              Var{"?text"}.getEntityScoreVariable(Var{"?scientist"})}),
      qec);

  // Contains entity and fixed entity
  h::expect(
      "SELECT * WHERE { ?text ql:contains-entity ?scientist . ?text "
      "ql:contains-word \"test*\" . ?text ql:contains-entity <testEntity>} "
      "TEXTLIMIT 5",
      h::TextLimit(5,
                   h::UnorderedJoins(
                       wordScan(Var{"?text"}, "test*"),
                       entityScan(Var{"?text"}, Var{"?scientist"}, "test*"),
                       entityScan(Var{"?text"}, "<testEntity>", "test*")),
                   Var{"?text"}, vector<Variable>{Var{"?scientist"}},
                   vector<Variable>{
                       Var{"?text"}.getEntityScoreVariable(Var{"?scientist"}),
                       Var{"?text"}.getEntityScoreVariable("<testEntity>")}),
      qec);

  // Contains two entities
  h::expect(
      "SELECT * WHERE { ?text ql:contains-entity ?scientist . ?text "
      "ql:contains-word \"test*\" . ?text ql:contains-entity ?scientist2} "
      "TEXTLIMIT 5",
      h::TextLimit(
          5,
          h::UnorderedJoins(
              wordScan(Var{"?text"}, "test*"),
              entityScan(Var{"?text"}, Var{"?scientist"}, "test*"),
              entityScan(Var{"?text"}, Var{"?scientist2"}, "test*")),
          Var{"?text"}, vector<Variable>{Var{"?scientist"}, Var{"?scientist2"}},
          vector<Variable>{
              Var{"?text"}.getEntityScoreVariable(Var{"?scientist"}),
              Var{"?text"}.getEntityScoreVariable(Var{"?scientist2"})}),
      qec);

  // Contains two text variables. Also checks if the textlimit at an efficient
  // place in the query
  h::expect(
      "SELECT * WHERE { ?text1 ql:contains-entity ?scientist1 . ?text1 "
      "ql:contains-word \"test*\" . ?text2 ql:contains-word \"test*\" . ?text2 "
      "ql:contains-entity ?author1 . ?text2 ql:contains-entity ?author2 } "
      "TEXTLIMIT 5",
      h::CartesianProductJoin(
          h::TextLimit(
              5,
              h::Join(wordScan(Var{"?text1"}, "test*"),
                      entityScan(Var{"?text1"}, Var{"?scientist1"}, "test*")),
              Var{"?text1"}, vector<Variable>{Var{"?scientist1"}},
              vector<Variable>{
                  Var{"?text1"}.getEntityScoreVariable(Var{"?scientist1"})}),
          h::TextLimit(
              5,
              h::UnorderedJoins(
                  wordScan(Var{"?text2"}, "test*"),
                  entityScan(Var{"?text2"}, Var{"?author1"}, "test*"),
                  entityScan(Var{"?text2"}, Var{"?author2"}, "test*")),
              Var{"?text2"}, vector<Variable>{Var{"?author1"}, Var{"?author2"}},
              vector<Variable>{
                  Var{"?text2"}.getEntityScoreVariable(Var{"?author1"}),
                  Var{"?text2"}.getEntityScoreVariable(Var{"?author2"})})),
      qec);
}

TEST(QueryPlanner, NonDistinctVariablesInTriple) {
  auto eq = [](std::string_view l, std::string_view r) {
    return absl::StrCat(l, "=", r);
  };

  h::expect("SELECT * WHERE {?s ?p ?s}",
            h::Filter(eq(internalVar(0), "?s"),
                      h::IndexScanFromStrings(internalVar(0), "?p", "?s")));
  h::expect("SELECT * WHERE {?s ?s ?o}",
            h::Filter(eq(internalVar(0), "?s"),
                      h::IndexScanFromStrings(internalVar(0), "?s", "?o")));
  h::expect("SELECT * WHERE {?s ?p ?p}",
            h::Filter(eq(internalVar(0), "?p"),
                      h::IndexScanFromStrings("?s", "?p", internalVar(0))));
  h::expect("SELECT * WHERE {?s ?s ?s}",
            h::Filter(eq(internalVar(1), "?s"),
                      h::Filter(eq(internalVar(0), "?s"),
                                h::IndexScanFromStrings(internalVar(1), "?s",
                                                        internalVar(0)))));
  h::expect("SELECT * WHERE {?s <is-a> ?s}",
            h::Filter(eq(internalVar(0), "?s"),
                      h::IndexScanFromStrings("?s", "<is-a>", internalVar(0))));
  h::expect("SELECT * WHERE {<s> ?p ?p}",
            h::Filter(eq(internalVar(0), "?p"),
                      h::IndexScanFromStrings("<s>", "?p", internalVar(0))));
  h::expect("SELECT * WHERE {?s ?s <o>}",
            h::Filter(eq(internalVar(0), "?s"),
                      h::IndexScanFromStrings(internalVar(0), "?s", "<o>")));
}

TEST(QueryPlanner, emptyGroupGraphPattern) {
  h::expect("SELECT * WHERE {}", h::NeutralElement());
  h::expect("SELECT * WHERE { {} }", h::NeutralElement());
  h::expect("SELECT * WHERE { {} {} }",
            h::CartesianProductJoin(h::NeutralElement(), h::NeutralElement()));
  h::expect("SELECT * WHERE { {} UNION {} }",
            h::Union(h::NeutralElement(), h::NeutralElement()));
  h::expect("SELECT * WHERE { {} { SELECT * WHERE {}}}",
            h::CartesianProductJoin(h::NeutralElement(), h::NeutralElement()));
}

// __________________________________________________________________________
TEST(QueryPlanner, TooManyTriples) {
  std::string query = "SELECT * WHERE {";
  for (size_t i = 0; i < 65; i++) {
    query = absl::StrCat(query, " ?x <p> ?y .");
  }
  query = absl::StrCat(query, "}");
  ParsedQuery pq = SparqlParser::parseQuery(query);
  QueryPlanner qp = makeQueryPlanner();
  AD_EXPECT_THROW_WITH_MESSAGE(
      qp.createExecutionTree(pq),
      ::testing::ContainsRegex("At most 64 triples allowed at the moment."));
}

// ___________________________________________________________________________
TEST(QueryPlanner, CountAvailablePredicates) {
  h::expect(
      "SELECT ?p (COUNT(DISTINCT ?s) as ?cnt) WHERE { ?s ?p ?o} GROUP BY ?p",
      h::CountAvailablePredicates(
          0, Var{"?p"}, Var{"?cnt"},
          h::IndexScanFromStrings("?s", HAS_PATTERN_PREDICATE, "?p")));
  h::expect(
      "SELECT ?p (COUNT(DISTINCT ?s) as ?cnt) WHERE { ?s ql:has-predicate "
      "?p} "
      "GROUP BY ?p",
      h::CountAvailablePredicates(
          0, Var{"?p"}, Var{"?cnt"},
          h::IndexScanFromStrings("?s", HAS_PATTERN_PREDICATE, "?p")));
  // TODO<joka921> Add a test for the case with subtrees with and without
  // rewriting of triples.
}

// Check that a MINUS operation that only refers to unbound variables is deleted
// by the query planner.
TEST(QueryPlanner, UnboundMinusIgnored) {
  h::expect("SELECT * WHERE {MINUS{?x <is-a> ?y}}", h::NeutralElement());
  h::expect("SELECT * WHERE { ?a <is-a> ?b MINUS{?x <is-a> ?y}}",
            h::IndexScanFromStrings("?a", "<is-a>", "?b"));
}

// ___________________________________________________________________________
TEST(QueryPlanner, SimpleMinus) {
  h::expect("SELECT * WHERE { ?a <is-a> ?b MINUS{?a <is-a> ?b}}",
            h::Minus(h::IndexScanFromStrings("?a", "<is-a>", "?b"),
                     h::IndexScanFromStrings("?a", "<is-a>", "?b")));
}

// ___________________________________________________________________________
TEST(QueryPlanner, CancellationCancelsQueryPlanning) {
  auto cancellationHandle =
      std::make_shared<ad_utility::CancellationHandle<>>();

  QueryPlanner qp{ad_utility::testing::getQec(), cancellationHandle};
  auto pq = SparqlParser::parseQuery("SELECT * WHERE { ?x ?y ?z }");

  cancellationHandle->cancel(ad_utility::CancellationState::MANUAL);

  AD_EXPECT_THROW_WITH_MESSAGE_AND_TYPE(qp.createExecutionTree(pq),
                                        HasSubstr("Query planning"),
                                        ad_utility::CancellationException);
}

// ___________________________________________________________________________
TEST(QueryPlanner, DatasetClause) {
  auto scan = h::IndexScanFromStrings;
  using Graphs = ad_utility::HashSet<std::string>;
  h::expect("SELECT * FROM <x> FROM <y> WHERE { ?x ?y ?z}",
            scan("?x", "?y", "?z", {}, Graphs{"<x>", "<y>"}));

  h::expect("SELECT * FROM <x> FROM <y> { SELECT * {?x ?y ?z}}",
            scan("?x", "?y", "?z", {}, Graphs{"<x>", "<y>"}));

  h::expect("SELECT * FROM <x> WHERE { GRAPH <z> {?x ?y ?z}}",
            scan("?x", "?y", "?z", {}, Graphs{"<z>"}));

  auto g1 = Graphs{"<g1>"};
  auto g2 = Graphs{"<g2>"};
  h::expect(
      "SELECT * FROM <g1> { <a> ?p <x>. {<b> ?p <y>} GRAPH <g2> { <c> ?p <z> "
      "{SELECT * {<d> ?p <z2>}}} <e> ?p <z3> }",
      h::UnorderedJoins(
          scan("<a>", "?p", "<x>", {}, g1), scan("<b>", "?p", "<y>", {}, g1),
          scan("<c>", "?p", "<z>", {}, g2), scan("<d>", "?p", "<z2>", {}, g2),
          scan("<e>", "?p", "<z3>", {}, g1)));

  auto g12 = Graphs{"<g1>", "<g2>"};
  auto varG = std::vector{Variable{"?g"}};
  std::vector<ColumnIndex> graphCol{ADDITIONAL_COLUMN_GRAPH_ID};
  h::expect(
      "SELECT * FROM <x> FROM NAMED <g1> FROM NAMED <g2> WHERE { GRAPH ?g {<a> "
      "<b> <c>}}",
      scan("<a>", "<b>", "<c>", {}, g12, varG, graphCol));

  h::expect("SELECT * FROM <x> WHERE { GRAPH ?g {<a> <b> <c>}}",
            scan("<a>", "<b>", "<c>", {}, std::nullopt, varG, graphCol));

  // `GROUP BY` inside a `GRAPH ?g` clause.
  // We use the `UnorderedJoins` matcher, because the index scan has to be
  // resorted by the graph column.
  h::expect(
      "SELECT * FROM <g1> FROM NAMED <g2> { GRAPH ?g "
      "{ "
      "{SELECT ?p {<d> ?p <z2>} GROUP BY ?p}"
      "} }",
      h::GroupBy({Variable{"?p"}, Variable{"?g"}}, {},
                 h::UnorderedJoins(
                     scan("<d>", "?p", "<z2>", {}, g2, varG, graphCol))));

  // A complex example with graph variables.
  h::expect(
      "SELECT * FROM <g1> FROM NAMED <g2> { <a> ?p <x>. {<b> ?p <y>} GRAPH ?g "
      "{ <c> ?p <z> "
      "{SELECT * {<d> ?p <z2>}}"
      "{SELECT ?p {<d> ?p <z2>} GROUP BY ?p}"
      "} <e> ?p <z3> }",
      h::UnorderedJoins(
          scan("<a>", "?p", "<x>", {}, g1), scan("<b>", "?p", "<y>", {}, g1),
          scan("<c>", "?p", "<z>", {}, g2, varG, graphCol),
          scan("<d>", "?p", "<z2>", {}, g2, varG, graphCol),
          h::GroupBy({Variable{"?p"}, Variable{"?g"}}, {},
                     h::UnorderedJoins(
                         scan("<d>", "?p", "<z2>", {}, g2, varG, graphCol))),
          scan("<e>", "?p", "<z3>", {}, g1)));
  // We currently don't support repeating the graph variable inside the
  // graph clause
  AD_EXPECT_THROW_WITH_MESSAGE(
      h::expect("SELECT * { GRAPH ?x {?x <b> <c>}}", ::testing::_),
      AllOf(HasSubstr("used as the graph specifier"),
            HasSubstr("may not appear in the body")));
}

// _____________________________________________________________________________
TEST(QueryPlanner, WarningsOnUnboundVariables) {
  using enum ::OrderBy::AscOrDesc;
  // Unbound variable in ORDER BY.
  h::expect(
      "SELECT * {} ORDER BY ?x",
      h::QetWithWarnings({"?x was used by ORDER BY"}, h::NeutralElement()));
  h::expect(
      "SELECT * { ?x <is-a> <y> } ORDER BY ?x ?y ",
      h::QetWithWarnings({"?y was used by ORDER BY"},
                         h::OrderBy({{Variable{"?x"}, Asc}}, ::testing::_)));

  // Unbound variable in GROUP BY.
  h::expect("SELECT ?x {} GROUP BY ?x",
            h::QetWithWarnings({"?x was used by GROUP BY"},
                               h::GroupBy({}, {}, h::NeutralElement())));
  h::expect("SELECT ?x ?y { ?x <is-a> <y> } GROUP BY ?x ?y ",
            h::QetWithWarnings(
                {"?y was used by GROUP BY"},
                h::GroupBy({Variable{"?x"}}, {},
                           h::IndexScanFromStrings("?x", "<is-a>", "<y>"))));

  // Unbound variable in BIND.
  h::expect(
      "SELECT ?x {BIND (?a as ?x)}",
      h::QetWithWarnings({"?a was used in the expression of a BIND"},
                         h::Bind(h::NeutralElement(), "?a", Variable{"?x"})));

  // Unbound variable in Subquery.
  h::expect("SELECT ?x { {SELECT * {BIND (?a as ?x)}} ?x <p> ?o}",
            h::QetWithWarnings({"?a was used in the expression of a BIND"},
                               testing::_));
}

// ___________________________________________________________________________
TEST(QueryPlanner, Describe) {
  // Note: We deliberately don't test the contents of the actual DESCRIBE
  // clause, because they have been extensively tested already in
  // `SparqlAntlrParserTest.cpp` where we have access to proper matchers for
  // them.
  h::expect("DESCRIBE <x>", h::Describe(::testing::_, h::NeutralElement()));
  h::expect("DESCRIBE ?x", h::Describe(::testing::_, h::NeutralElement()));
  h::expect(
      "Describe ?y { ?y <p> <o>}",
      h::Describe(::testing::_, h::IndexScanFromStrings("?y", "<p>", "<o>")));
  h::expect(
      "Describe ?y FROM <g> { ?y <p> <o>}",
      h::Describe(::testing::_, h::IndexScanFromStrings(
                                    "?y", "<p>", "<o>", {},
                                    ad_utility::HashSet<std::string>{"<g>"})));
}

// ____________________________________________________________________________
TEST(QueryPlanner, GroupByRedundantParensAndVariables) {
  auto matcher = h::GroupBy({Variable{"?x"}}, {},
                            h::IndexScanFromStrings("?x", "?y", "?z"));
  h::expect("SELECT ?x { ?x ?y ?z} GROUP BY (?x)", matcher);
  h::expect("SELECT ?x { ?x ?y ?z} GROUP BY ?x ?x", matcher);
  h::expect("SELECT ?x { ?x ?y ?z} GROUP BY ?x ?x (?x)", matcher);
}

// ____________________________________________________________________________
TEST(QueryPlanner, Exists) {
  auto xyz = h::IndexScanFromStrings("?x", "?y", "?z");
  auto abc = h::IndexScanFromStrings("?a", "?b", "?c");
  auto def = h::IndexScanFromStrings("?d", "?e", "?f");
  auto ghi = h::IndexScanFromStrings("?g", "?h", "?i");
  using V = Variable;

  // Simple tests for EXISTS with FILTER, BIND, and GROUP BY.
  h::expect("SELECT * { ?x ?y ?z FILTER EXISTS {?a ?b ?c} }",
            h::Filter("EXISTS {?a ?b ?c}", h::ExistsJoin(xyz, abc)));
  h::expect("SELECT * { ?x ?y ?z BIND(EXISTS {?a ?b ?c} as ?bound) }",
            h::Bind(h::ExistsJoin(xyz, abc), "EXISTS {?a ?b ?c}",
                    Variable("?bound")));
  h::expect(
      "SELECT ?x (SAMPLE(EXISTS{?a ?b ?c}) as ?s) { ?x ?y ?z } GROUP BY ?x",
      h::GroupBy({V{"?x"}}, {"(SAMPLE(EXISTS{?a ?b ?c}) as ?s)"},
                 h::ExistsJoin(xyz, abc)));

  // Similar tests, but with multiple EXISTS clauses
  auto existsAbcDef = h::ExistsJoin(h::ExistsJoin(xyz, abc), def);
  h::expect(
      "SELECT * { ?x ?y ?z FILTER (EXISTS {?a ?b ?c} || EXISTS {?d ?e ?f})}",
      h::Filter("EXISTS {?a ?b ?c} || EXISTS {?d ?e ?f}", existsAbcDef));
  ;
  h::expect(
      "SELECT * { ?x ?y ?z BIND(EXISTS {?a ?b ?c} || EXISTS {?d ?e ?f} as "
      "?bound)}",
      h::Bind(existsAbcDef, "EXISTS {?a ?b ?c} || EXISTS {?d ?e ?f}",
              Variable("?bound")));

  h::expect(
      "SELECT ?x (SAMPLE(EXISTS {?a ?b ?c} || EXISTS {?d ?e ?f}) as ?s) "
      "(SAMPLE(EXISTS{?g ?h ?i}) as ?t) { ?x ?y ?z } GROUP BY ?x",
      h::GroupBy({V{"?x"}},
                 {"(SAMPLE(EXISTS {?a ?b ?c} || EXISTS {?d ?e ?f}) as ?s)",
                  "(SAMPLE(EXISTS{?g ?h ?i}) as ?t)"},
                 h::ExistsJoin(existsAbcDef, ghi)));

  // Test the interaction of FROM with EXISTS.
  using H = ad_utility::HashSet<std::string>;
  auto xyzg = h::IndexScanFromStrings("?x", "?y", "?z", {}, H{"<g>"});
  auto abcg = h::IndexScanFromStrings("?a", "?b", "?c", {}, H{"<g>"});

  // Various uses of FILTER EXISTS.
  auto existsJoin = h::ExistsJoin(xyzg, abcg);
  auto filter = h::Filter("EXISTS {?a ?b ?c}", existsJoin);
  h::expect("SELECT * FROM <g> { ?x ?y ?z FILTER EXISTS {?a ?b ?c}}", filter);
  h::expect("ASK FROM <g> { ?x ?y ?z FILTER EXISTS {?a ?b ?c}}", filter);
  h::expect(
      "CONSTRUCT {<a> <b> <c>} FROM <g> { ?x ?y ?z FILTER EXISTS {?a ?b ?c}}",
      filter);
  h::expect("Describe ?x FROM <g> { ?x ?y ?z FILTER EXISTS {?a ?b ?c}}",
            h::Describe(::testing::_, filter));

  // Test the interaction of FROM NAMES with EXISTS
  auto varG = std::vector{Variable{"?g"}};
  std::vector<ColumnIndex> graphCol{ADDITIONAL_COLUMN_GRAPH_ID};
  auto uvcg =
      h::IndexScanFromStrings("?u", "?v", "?c", {}, H{"<g2>"}, varG, graphCol);
  existsJoin = h::ExistsJoin(xyzg, h::UnorderedJoins(abcg, uvcg));
  filter = h::Filter("EXISTS {?a ?b ?c. GRAPH ?g { ?u ?v ?c}}", existsJoin);
  h::expect(
      "SELECT * FROM <g> FROM NAMED <g2> { ?x ?y ?z FILTER EXISTS {?a ?b ?c. "
      "GRAPH ?g { ?u ?v ?c}}}",
      filter);
}

// _____________________________________________________________________________
<<<<<<< HEAD
TEST(QueryPlanner, CartesianProductJoinChildrenAreOrdered) {
  auto qp = makeQueryPlanner();
  {
    auto query =
        SparqlParser::parseQuery("SELECT * { VALUES ?x {1} VALUES ?y {2 3} }");
    auto qet = qp.createExecutionTree(query);
    EXPECT_TRUE(std::dynamic_pointer_cast<CartesianProductJoin>(
        qet.getRootOperation()));
    ASSERT_EQ(qet.getRootOperation()->getChildren().size(), 2);
    EXPECT_EQ(qet.getRootOperation()->getChildren().at(0)->getCacheKey(),
              "VALUES (?x) { (1) }");
    EXPECT_EQ(qet.getRootOperation()->getChildren().at(1)->getCacheKey(),
              "VALUES (?y) { (2) (3) }");
  }
  {
    auto query =
        SparqlParser::parseQuery("SELECT * { VALUES ?y {2 3} VALUES ?x {1} }");
    auto qet = qp.createExecutionTree(query);
    EXPECT_TRUE(std::dynamic_pointer_cast<CartesianProductJoin>(
        qet.getRootOperation()));
    ASSERT_EQ(qet.getRootOperation()->getChildren().size(), 2);
    EXPECT_EQ(qet.getRootOperation()->getChildren().at(0)->getCacheKey(),
              "VALUES (?x) { (1) }");
    EXPECT_EQ(qet.getRootOperation()->getChildren().at(1)->getCacheKey(),
              "VALUES (?y) { (2) (3) }");
  }
=======
TEST(QueryPlanner, FilterOnNeutralElement) {
  h::expect("SELECT * { FILTER(false) }",
            h::Filter("false", h::NeutralElement()));
  h::expect("SELECT * { FILTER(true) }",
            h::Filter("true", h::NeutralElement()));

  h::expect("SELECT * { { SELECT * WHERE { FILTER(false) } } VALUES ?x { 1 } }",
            h::CartesianProductJoin(h::Filter("false", h::NeutralElement()),
                                    h::ValuesClause("VALUES (?x) { (1) }")));
>>>>>>> 01f91a6f
}<|MERGE_RESOLUTION|>--- conflicted
+++ resolved
@@ -2983,7 +2983,18 @@
 }
 
 // _____________________________________________________________________________
-<<<<<<< HEAD
+TEST(QueryPlanner, FilterOnNeutralElement) {
+  h::expect("SELECT * { FILTER(false) }",
+            h::Filter("false", h::NeutralElement()));
+  h::expect("SELECT * { FILTER(true) }",
+            h::Filter("true", h::NeutralElement()));
+
+  h::expect("SELECT * { { SELECT * WHERE { FILTER(false) } } VALUES ?x { 1 } }",
+            h::CartesianProductJoin(h::Filter("false", h::NeutralElement()),
+                                    h::ValuesClause("VALUES (?x) { (1) }")));
+}
+
+// _____________________________________________________________________________
 TEST(QueryPlanner, CartesianProductJoinChildrenAreOrdered) {
   auto qp = makeQueryPlanner();
   {
@@ -3010,15 +3021,4 @@
     EXPECT_EQ(qet.getRootOperation()->getChildren().at(1)->getCacheKey(),
               "VALUES (?y) { (2) (3) }");
   }
-=======
-TEST(QueryPlanner, FilterOnNeutralElement) {
-  h::expect("SELECT * { FILTER(false) }",
-            h::Filter("false", h::NeutralElement()));
-  h::expect("SELECT * { FILTER(true) }",
-            h::Filter("true", h::NeutralElement()));
-
-  h::expect("SELECT * { { SELECT * WHERE { FILTER(false) } } VALUES ?x { 1 } }",
-            h::CartesianProductJoin(h::Filter("false", h::NeutralElement()),
-                                    h::ValuesClause("VALUES (?x) { (1) }")));
->>>>>>> 01f91a6f
 }