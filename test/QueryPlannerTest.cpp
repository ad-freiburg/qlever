// Copyright 2015 - 2025, University of Freiburg
// Chair of Algorithms and Data Structures
// Authors: Björn Buchhold <buchhold@cs.uni-freiburg.de> [2015 - 2017]
//          Johannes Kalmbach <kalmbach@cs.uni-freiburg.de>

#include <absl/strings/str_cat.h>
#include <gmock/gmock.h>

#include "./printers/PayloadVariablePrinters.h"
#include "./util/RuntimeParametersTestHelpers.h"
#include "QueryPlannerTestHelpers.h"
#include "engine/QueryPlanner.h"
#include "engine/SpatialJoin.h"
#include "parser/GraphPatternOperation.h"
#include "parser/MagicServiceQuery.h"
#include "parser/PayloadVariables.h"
#include "parser/SparqlParser.h"
#include "parser/SpatialQuery.h"
#include "range/v3/view/cartesian_product.hpp"
#include "rdfTypes/Variable.h"
#include "util/GTestHelpers.h"
#include "util/RuntimeParametersTestHelpers.h"
#include "util/TripleComponentTestHelpers.h"

namespace h = queryPlannerTestHelpers;
namespace {
using Var = Variable;
constexpr auto iri = ad_utility::testing::iri;
}  // namespace
using ::testing::HasSubstr;

QueryPlanner makeQueryPlanner() {
  return QueryPlanner{ad_utility::testing::getQec(),
                      std::make_shared<ad_utility::CancellationHandle<>>()};
}

auto parseQuery(std::string query) {
  static EncodedIriManager evM;
  return SparqlParser::parseQuery(&evM, std::move(query));
}

TEST(QueryPlanner, createTripleGraph) {
  using TripleGraph = QueryPlanner::TripleGraph;
  using Node = QueryPlanner::TripleGraph::Node;
  using std::vector;

  {
    ParsedQuery pq = parseQuery(
        "PREFIX : <http://rdf.myprefix.com/>\n"
        "PREFIX ns: <http://rdf.myprefix.com/ns/>\n"
        "PREFIX xxx: <http://rdf.myprefix.com/xxx/>\n"
        "SELECT ?x ?z \n "
        "WHERE \t {?x :myrel ?y. ?y ns:myrel ?z.?y xxx:rel2 "
        "<http://abc.de>}");
    QueryPlanner qp = makeQueryPlanner();
    auto tg = qp.createTripleGraph(
        &pq._rootGraphPattern._graphPatterns[0].getBasic());
    TripleGraph expected =
        TripleGraph(std::vector<std::pair<Node, std::vector<size_t>>>(
            {std::make_pair<Node, vector<size_t>>(
                 QueryPlanner::TripleGraph::Node(
                     0, SparqlTriple(Var{"?x"},
                                     iri("<http://rdf.myprefix.com/myrel>"),
                                     Var{"?y"})),
                 {1, 2}),
             std::make_pair<Node, vector<size_t>>(
                 QueryPlanner::TripleGraph::Node(
                     1, SparqlTriple(Var{"?y"},
                                     iri("<http://rdf.myprefix.com/ns/myrel>"),
                                     Var{"?z"})),
                 {0, 2}),
             std::make_pair<Node, vector<size_t>>(
                 QueryPlanner::TripleGraph::Node(
                     2, SparqlTriple(Var{"?y"},
                                     iri("<http://rdf.myprefix.com/xxx/rel2>"),
                                     iri("<http://abc.de>"))),
                 {0, 1})}));

    ASSERT_TRUE(tg.isSimilar(expected));
  }

  {
    ParsedQuery pq =
        parseQuery("SELECT ?x WHERE {?x ?p <X>. ?x ?p2 <Y>. <X> ?p <Y>}");
    QueryPlanner qp = makeQueryPlanner();
    auto tg = qp.createTripleGraph(&pq.children()[0].getBasic());
    TripleGraph expected =
        TripleGraph(std::vector<std::pair<Node, std::vector<size_t>>>(
            {std::make_pair<Node, vector<size_t>>(
                 QueryPlanner::TripleGraph::Node(
                     0, SparqlTriple(Var{"?x"}, Var{"?p"}, iri("<X>"))),
                 {1, 2}),
             std::make_pair<Node, vector<size_t>>(
                 QueryPlanner::TripleGraph::Node(
                     1, SparqlTriple(Var{"?x"}, Var{"?p2"}, iri("<Y>"))),
                 {0}),
             std::make_pair<Node, vector<size_t>>(
                 QueryPlanner::TripleGraph::Node(
                     2, SparqlTriple(iri("<X>"), Var{"?p"}, iri("<Y>"))),
                 {0})}));
    ASSERT_TRUE(tg.isSimilar(expected));
  }

  {
    ParsedQuery pq = parseQuery(
        "SELECT ?x WHERE { ?x <is-a> <Book> . \n"
        "?x <Author> <Anthony_Newman_(Author)> }");
    QueryPlanner qp = makeQueryPlanner();
    auto tg = qp.createTripleGraph(&pq.children()[0].getBasic());

    TripleGraph expected =
        TripleGraph(std::vector<std::pair<Node, std::vector<size_t>>>({
            std::make_pair<Node, vector<size_t>>(
                QueryPlanner::TripleGraph::Node(
                    0, SparqlTriple(Var{"?x"}, iri("<is-a>"), iri("<Book>"))),
                {1}),
            std::make_pair<Node, vector<size_t>>(
                QueryPlanner::TripleGraph::Node(
                    1, SparqlTriple(Var{"?x"}, iri("<Author>"),
                                    iri("<Anthony_Newman_(Author)>"))),
                {0}),
        }));
    ASSERT_TRUE(tg.isSimilar(expected));
  }
}

TEST(QueryPlanner, testCpyCtorWithKeepNodes) {
  {
    ParsedQuery pq =
        parseQuery("SELECT ?x WHERE {?x ?p <X>. ?x ?p2 <Y>. <X> ?p <Y>}");
    QueryPlanner qp = makeQueryPlanner();
    auto tg = qp.createTripleGraph(&pq.children()[0].getBasic());
    ASSERT_EQ(2u, tg._nodeMap.find(0)->second->_variables.size());
    ASSERT_EQ(2u, tg._nodeMap.find(1)->second->_variables.size());
    ASSERT_EQ(1u, tg._nodeMap.find(2)->second->_variables.size());
    ASSERT_EQ(
        "0 {s: ?x, p: ?p, o: <X>} : (1, 2)\n"
        "1 {s: ?x, p: ?p2, o: <Y>} : (0)\n"
        "2 {s: <X>, p: ?p, o: <Y>} : (0)",
        tg.asString());
    {
      std::vector<size_t> keep;
      QueryPlanner::TripleGraph tgnew(tg, keep);
      ASSERT_EQ("", tgnew.asString());
    }
    {
      std::vector<size_t> keep;
      keep.push_back(0);
      keep.push_back(1);
      keep.push_back(2);
      QueryPlanner::TripleGraph tgnew(tg, keep);
      ASSERT_EQ(
          "0 {s: ?x, p: ?p, o: <X>} : (1, 2)\n"
          "1 {s: ?x, p: ?p2, o: <Y>} : (0)\n"
          "2 {s: <X>, p: ?p, o: <Y>} : (0)",
          tgnew.asString());
      ASSERT_EQ(2u, tgnew._nodeMap.find(0)->second->_variables.size());
      ASSERT_EQ(2u, tgnew._nodeMap.find(1)->second->_variables.size());
      ASSERT_EQ(1u, tgnew._nodeMap.find(2)->second->_variables.size());
    }
    {
      std::vector<size_t> keep;
      keep.push_back(0);
      QueryPlanner::TripleGraph tgnew(tg, keep);
      ASSERT_EQ("0 {s: ?x, p: ?p, o: <X>} : ()", tgnew.asString());
      ASSERT_EQ(2u, tgnew._nodeMap.find(0)->second->_variables.size());
    }
    {
      std::vector<size_t> keep;
      keep.push_back(0);
      keep.push_back(1);
      QueryPlanner::TripleGraph tgnew(tg, keep);
      ASSERT_EQ(
          "0 {s: ?x, p: ?p, o: <X>} : (1)\n"
          "1 {s: ?x, p: ?p2, o: <Y>} : (0)",
          tgnew.asString());
      ASSERT_EQ(2u, tgnew._nodeMap.find(0)->second->_variables.size());
      ASSERT_EQ(2u, tgnew._nodeMap.find(1)->second->_variables.size());
    }
  }
}

TEST(QueryPlanner, testBFSLeaveOut) {
  {
    ParsedQuery pq =
        parseQuery("SELECT ?x WHERE {?x ?p <X>. ?x ?p2 <Y>. <X> ?p <Y>}");
    QueryPlanner qp = makeQueryPlanner();
    auto tg = qp.createTripleGraph(&pq.children()[0].getBasic());
    ASSERT_EQ(3u, tg._adjLists.size());
    ad_utility::HashSet<size_t> lo;
    auto out = tg.bfsLeaveOut(0, lo);
    ASSERT_EQ(3u, out.size());
    lo.insert(1);
    out = tg.bfsLeaveOut(0, lo);
    ASSERT_EQ(2u, out.size());
    lo.insert(2);
    out = tg.bfsLeaveOut(0, lo);
    ASSERT_EQ(1u, out.size());
    lo.clear();
    lo.insert(0);
    out = tg.bfsLeaveOut(1, lo);
    ASSERT_EQ(1u, out.size());
  }
  {
    ParsedQuery pq =
        parseQuery("SELECT ?x WHERE {<A> <B> ?x. ?x <C> ?y. ?y <X> <Y>}");
    QueryPlanner qp = makeQueryPlanner();
    auto tg = qp.createTripleGraph(&pq.children()[0].getBasic());
    ad_utility::HashSet<size_t> lo;
    auto out = tg.bfsLeaveOut(0, lo);
    ASSERT_EQ(3u, out.size());
    lo.insert(1);
    out = tg.bfsLeaveOut(0, lo);
    ASSERT_EQ(1u, out.size());
    lo.insert(2);
    out = tg.bfsLeaveOut(0, lo);
    ASSERT_EQ(1u, out.size());
    lo.clear();
    lo.insert(0);
    out = tg.bfsLeaveOut(1, lo);
    ASSERT_EQ(2u, out.size());
  }
}

TEST(QueryPlanner, indexScanZeroVariables) {
  auto scan = h::IndexScanFromStrings;
  using enum Permutation::Enum;
  h::expect(
      "SELECT * \n "
      "WHERE \t {<x> <y> <z>}",
      scan("<x>", "<y>", "<z>"));
  h::expect(
      "SELECT * \n "
      "WHERE \t {<x> <y> <z> . <x> <y> ?z}",
      h::CartesianProductJoin(scan("<x>", "<y>", "<z>"),
                              scan("<x>", "<y>", "?z")));
}

TEST(QueryPlanner, indexScanOneVariable) {
  auto scan = h::IndexScanFromStrings;
  using enum Permutation::Enum;
  h::expect(
      "PREFIX : <http://rdf.myprefix.com/>\n"
      "SELECT ?x \n "
      "WHERE \t {?x :myrel :obj}",
      scan("?x", "<http://rdf.myprefix.com/myrel>",
           "<http://rdf.myprefix.com/obj>", {POS}));

  h::expect(
      "PREFIX : <http://rdf.myprefix.com/>\n"
      "SELECT ?x \n "
      "WHERE \t {:subj :myrel ?x}",
      scan("<http://rdf.myprefix.com/subj>", "<http://rdf.myprefix.com/myrel>",
           "?x", {PSO}));
}

TEST(QueryPlanner, indexScanTwoVariables) {
  auto scan = h::IndexScanFromStrings;
  using enum Permutation::Enum;

  h::expect(
      "PREFIX : <http://rdf.myprefix.com/>\n"
      "SELECT ?x \n "
      "WHERE \t {?x :myrel ?y}",
      scan("?x", "<http://rdf.myprefix.com/myrel>", "?y", {POS, PSO}));
}

TEST(QueryPlanner, joinOfTwoScans) {
  auto scan = h::IndexScanFromStrings;
  using enum Permutation::Enum;
  h::expect(
      "PREFIX : <pre/>\n"
      "SELECT ?x \n "
      "WHERE \t {:s1 :r ?x. :s2 :r ?x}",
      h::Join(scan("<pre/s1>", "<pre/r>", "?x"),
              scan("<pre/s2>", "<pre/r>", "?x")));

  h::expect(
      "PREFIX : <pre/>\n"
      "SELECT ?x ?y \n "
      "WHERE  {?y :r ?x . :s2 :r ?x}",
      h::Join(scan("?y", "<pre/r>", "?x"), scan("<pre/s2>", "<pre/r>", "?x")));

  h::expect(
      "PREFIX : <pre/>\n"
      "SELECT ?x ?y ?z \n "
      "WHERE {?y :r ?x. ?z :r ?x}",
      h::Join(scan("?y", "<pre/r>", "?x"), scan("?z", "<pre/r>", "?x")));
}

// _____________________________________________________________________________
TEST(QueryPlanner, joinOfFullScans) {
  auto scan = h::IndexScanFromStrings;
  // Join between two full index scans on a single column
  h::expect("SELECT * {?s ?p ?x. ?x ?p2 ?o2 .}",
            h::Join(scan("?s", "?p", "?x"), scan("?x", "?p2", "?o2")));

  // Join between two full index scans on two columns.
  h::expect(
      "SELECT * {?s ?p ?x. ?x ?p2 ?s .}",
      h::MultiColumnJoin(scan("?s", "?p", "?x"), scan("?x", "?p2", "?s")));

  // Join between two full index scans, one of which has a FILTER which can be
  // applied before the JOIN.
  h::expect("SELECT * {?s ?p ?x. ?x ?p2 ?o2 . FILTER (?s = ?p)}",
            h::Join(h::Filter("?s = ?p", scan("?s", "?p", "?x")),
                    scan("?x", "?p2", "?o2")));
}

TEST(QueryPlanner, testActorsBornInEurope) {
  auto scan = h::IndexScanFromStrings;
  using enum ::OrderBy::AscOrDesc;
  h::expect(
      "PREFIX : <pre/>\n"
      "SELECT ?a \n "
      "WHERE {?a :profession :Actor . ?a :born-in ?c. ?c :in :Europe}\n"
      "ORDER BY ?a",
      h::OrderBy(
          {{Variable{"?a"}, Asc}},
          h::UnorderedJoins(scan("?a", "<pre/profession>", "<pre/Actor>"),
                            scan("?a", "<pre/born-in>", "?c"),
                            scan("?c", "<pre/in>", "<pre/Europe>"))));
}

TEST(QueryPlanner, testStarTwoFree) {
  auto scan = h::IndexScanFromStrings;
  h::expect(
      "PREFIX : <http://rdf.myprefix.com/>\n"
      "PREFIX ns: <http://rdf.myprefix.com/ns/>\n"
      "PREFIX xxx: <http://rdf.myprefix.com/xxx/>\n"
      "SELECT ?x ?z \n "
      "WHERE \t {?x :myrel ?y. ?y ns:myrel ?z. ?y xxx:rel2 "
      "<http://abc.de>}",
      h::UnorderedJoins(
          scan("?x", "<http://rdf.myprefix.com/myrel>", "?y"),
          scan("?y", "<http://rdf.myprefix.com/ns/myrel>", "?z"),
          scan("?y", "<http://rdf.myprefix.com/xxx/rel2>", "<http://abc.de>")));
}

TEST(QueryPlanner, testFilterAfterSeed) {
  auto scan = h::IndexScanFromStrings;
  auto qec = ad_utility::testing::getQec(
      "<s> <r> <x>, <x2>, <x3>. <s2> <r> <y1>, <y2>, <y3>.");
  // The following query leads to a different query plan with the dynamic
  // programming and the greedy query planner, because the greedy planner
  // also applies the filters greedily.
  std::string query =
      "SELECT ?x ?y ?z WHERE {"
      "?x <r> ?y . ?y <r> ?z . "
      "FILTER(?x != ?y) }";
  h::expectDynamicProgramming(
      query,
      h::Filter("?x != ?y",
                h::Join(scan("?x", "<r>", "?y"), scan("?y", "<r>", "?z"))),
      qec);
  h::expectGreedy(query,
                  h::Join(h::Filter("?x != ?y", scan("?x", "<r>", "?y")),
                          scan("?y", "<r>", "?z")),
                  qec);
}

TEST(QueryPlanner, testFilterAfterJoin) {
  auto scan = h::IndexScanFromStrings;
  auto qec = ad_utility::testing::getQec("<s> <r> <x>");
  h::expect(
      "SELECT ?x ?y ?z WHERE {"
      "?x <r> ?y . ?y <r> ?z . "
      "FILTER(?x != ?z) }",
      h::Filter("?x != ?z",
                h::Join(scan("?x", "<r>", "?y"), scan("?y", "<r>", "?z"))),
      qec);
}

TEST(QueryPlanner, threeVarTriples) {
  auto scan = h::IndexScanFromStrings;
  using enum Permutation::Enum;

  h::expect(
      "SELECT ?x ?p ?o WHERE {"
      "<s> <p> ?x . ?x ?p ?o }",
      h::Join(scan("<s>", "<p>", "?x", {SPO, PSO}),
              scan("?x", "?p", "?o", {SPO, SOP})));

  h::expect(
      "SELECT ?x ?p ?o WHERE {"
      "<s> ?x <o> . ?x ?p ?o }",
      h::Join(scan("<s>", "?x", "<o>", {SOP, OSP}),
              scan("?x", "?p", "?o", {SPO, SOP})));

  h::expect(
      "SELECT ?s ?p ?o WHERE {"
      "<s> <p> ?p . ?s ?p ?o }",
      h::Join(scan("<s>", "<p>", "?p", {SPO, PSO}),
              scan("?s", "?p", "?o", {PSO, POS})));
}

TEST(QueryPlanner, threeVarTriplesTCJ) {
  auto qec = ad_utility::testing::getQec("<s> <p> <x>");
  auto scan = h::IndexScanFromStrings;
  h::expect(
      "SELECT ?x ?p ?o WHERE {"
      "<s> ?p ?x . ?x ?p ?o }",
      h::MultiColumnJoin(scan("<s>", "?p", "?x"), scan("?x", "?p", "?o")), qec);

  h::expect(
      "SELECT ?s ?p ?o WHERE {"
      "?s ?p ?o . ?s ?p <x> }",
      h::MultiColumnJoin(scan("?s", "?p", "?o"), scan("?s", "?p", "<x>")), qec);
}

TEST(QueryPlanner, threeVarXthreeVarException) {
  auto scan = h::IndexScanFromStrings;
  h::expect(
      "SELECT ?s ?s2 WHERE {"
      "?s ?p ?o . ?s2 ?p ?o }",
      h::MultiColumnJoin(scan("?s", "?p", "?o"), scan("?s2", "?p", "?o")));
}

TEST(QueryExecutionTreeTest, testBooksbyNewman) {
  auto scan = h::IndexScanFromStrings;
  h::expect(
      "SELECT ?x WHERE { ?x <is-a> <Book> . "
      "?x <Author> <Anthony_Newman_(Author)> }",
      h::Join(scan("?x", "<is-a>", "<Book>"),
              scan("?x", "<Author>", "<Anthony_Newman_(Author)>")));
}

TEST(QueryExecutionTreeTest, testBooksGermanAwardNomAuth) {
  auto scan = h::IndexScanFromStrings;
  h::expect(
      "SELECT ?x ?y WHERE { "
      "?x <is-a> <Person> . "
      "?x <Country_of_nationality> <Germany> . "
      "?x <Author> ?y . "
      "?y <is-a> <Award-Nominated_Work> }",
      h::UnorderedJoins(scan("?x", "<is-a>", "<Person>"),
                        scan("?x", "<Country_of_nationality>", "<Germany>"),
                        scan("?x", "<Author>", "?y"),
                        scan("?y", "<is-a>", "<Award-Nominated_Work>")));
}

TEST(QueryExecutionTreeTest, testPlantsEdibleLeaves) {
  auto scan = h::IndexScanFromStrings;
  auto wordScan = h::TextIndexScanForWord;
  auto entityScan = h::TextIndexScanForEntity;
  h::expect(
      "SELECT ?a WHERE  {?a <is-a> <Plant> . ?c ql:contains-entity ?a. ?c "
      "ql:contains-word \"edible leaves\"}",
      h::UnorderedJoins(scan("?a", "<is-a>", "<Plant>"),
                        wordScan(Var{"?c"}, "edible"),
                        wordScan(Var{"?c"}, "leaves"),
                        entityScan(Var{"?c"}, Var{"?a"}, "edible")));
}

TEST(QueryExecutionTreeTest, testCoOccFreeVar) {
  auto scan = h::IndexScanFromStrings;
  auto wordScan = h::TextIndexScanForWord;
  auto entityScan = h::TextIndexScanForEntity;
  h::expect(
      "PREFIX : <> SELECT ?x ?y WHERE { ?x :is-a :Politician . ?c "
      "ql:contains-entity ?x . ?c ql:contains-word \"friend*\" . ?c "
      "ql:contains-entity ?y }",
      h::UnorderedJoins(scan("?x", "<is-a>", "<Politician>"),
                        entityScan(Var{"?c"}, Var{"?x"}, "friend*"),
                        wordScan(Var{"?c"}, "friend*"),
                        entityScan(Var{"?c"}, Var{"?y"}, "friend*")));
}

TEST(QueryExecutionTreeTest, testPoliticiansFriendWithScieManHatProj) {
  auto scan = h::IndexScanFromStrings;
  auto wordScan = h::TextIndexScanForWord;
  auto entityScan = h::TextIndexScanForEntity;
  h::expect(
      "SELECT ?p ?s"
      "WHERE {"
      "?a <is-a> <Politician> . "
      "?c ql:contains-entity ?a ."
      "?c ql:contains-word \"friend*\" ."
      "?c ql:contains-entity ?s ."
      "?s <is-a> <Scientist> ."
      "?c2 ql:contains-entity ?s ."
      "?c2 ql:contains-word \"manhattan project\"}",
      h::UnorderedJoins(scan("?a", "<is-a>", "<Politician>"),
                        entityScan(Var{"?c"}, Var{"?a"}, "friend*"),
                        wordScan(Var{"?c"}, "friend*"),
                        entityScan(Var{"?c"}, Var{"?s"}, "friend*"),
                        scan("?s", "<is-a>", "<Scientist>"),
                        entityScan(Var{"?c2"}, Var{"?s"}, "manhattan"),
                        wordScan(Var{"?c2"}, "manhattan"),
                        wordScan(Var{"?c2"}, "project")));
}

TEST(QueryExecutionTreeTest, testCyclicQuery) {
  ParsedQuery pq = parseQuery(
      "SELECT ?x ?y ?m WHERE { ?x <Spouse_(or_domestic_partner)> ?y . "
      "?x <Film_performance> ?m . ?y <Film_performance> ?m }");
  QueryPlanner qp = makeQueryPlanner();
  QueryExecutionTree qet = qp.createExecutionTree(pq);

  // There are four possible outcomes of this test with the same size
  // estimate. It is currently very hard to make the query planning
  // deterministic in a test scenario, so we allow all four candidates

  // delete all whitespace from the strings to make the matching easier.
  auto strip = [](std::string s) {
    s.erase(std::remove_if(s.begin(), s.end(), ::isspace), s.end());
    return s;
  };
  std::string possible1 = strip(
      "{\n  MULTI_COLUMN_JOIN\n    {\n    SCAN PSO with P = "
      "\"<Film_performance>\"\n    qet-width: 2 \n  }\n  join-columns: [0 & "
      "1]\n  |X|\n    {\n    SORT(internal) on columns:asc(2) asc(1) \n    "
      "{\n      JOIN\n      {\n        SCAN PSO with P = "
      "\"<Film_performance>\"\n        qet-width: 2 \n      } join-column: "
      "[0]\n      |X|\n      {\n        SCAN PSO with P = "
      "\"<Spouse_(or_domestic_partner)>\"\n        qet-width: 2 \n      } "
      "join-column: [0]\n      qet-width: 3 \n    }\n    qet-width: 3 \n  "
      "}\n  join-columns: [2 & 1]\n  qet-width: 3 \n}");
  std::string possible2 = strip(
      "{\n  MULTI_COLUMN_JOIN\n    {\n    SCAN POS with P = "
      "\"<Film_performance>\"\n    qet-width: 2 \n  }\n  join-columns: [0 & "
      "1]\n  |X|\n    {\n    SORT(internal) on columns:asc(1) asc(2) \n    "
      "{\n      JOIN\n      {\n        SCAN PSO with P = "
      "\"<Film_performance>\"\n        qet-width: 2 \n      } join-column: "
      "[0]\n      |X|\n      {\n        SCAN PSO with P = "
      "\"<Spouse_(or_domestic_partner)>\"\n        qet-width: 2 \n      } "
      "join-column: [0]\n      qet-width: 3 \n    }\n    qet-width: 3 \n  "
      "}\n  join-columns: [1 & 2]\n  qet-width: 3 \n}");
  std::string possible3 = strip(
      "{\n  MULTI_COLUMN_JOIN\n    {\n    SCAN POS with P = "
      "\"<Spouse_(or_domestic_partner)>\"\n    qet-width: 2 \n  }\n  "
      "join-columns: [0 & 1]\n  |X|\n    {\n    SORT(internal) on "
      "columns:asc(1) asc(2) \n    {\n      JOIN\n      {\n        SCAN POS "
      "with P = \"<Film_performance>\"\n        qet-width: 2 \n      } "
      "join-column: [0]\n      |X|\n      {\n        SCAN POS with P = "
      "\"<Film_performance>\"\n        qet-width: 2 \n      } join-column: "
      "[0]\n      qet-width: 3 \n    }\n    qet-width: 3 \n  }\n  "
      "join-columns: [1 & 2]\n  qet-width: 3 \n}");
  std::string possible4 = strip(R"xxx(MULTI_COLUMN_JOIN
        {
          SCAN PSO with P = "<Film_performance>"
          qet-width: 2
        } join-columns: [0 & 1]
        |X|
        {
          SORT(internal) on columns:asc(1) asc(2)
          {
            JOIN
            {
              SCAN POS with P = "<Spouse_(or_domestic_partner)>"
              qet-width: 2
            } join-column: [0]
            |X|
            {
              SCAN PSO with P = "<Film_performance>"
              qet-width: 2
            } join-column: [0]
            qet-width: 3
          }
          qet-width: 3
        } join-columns: [1 & 2]
        qet-width: 3
        })xxx");
  std::string possible5 = strip(R"xxx(MULTI_COLUMN_JOIN
{
  SCAN POS with P = "<Film_performance>"
  qet-width: 2
} join-columns: [0 & 1]
|X|
{
  SORT / ORDER BY on columns:asc(2) asc(1)
  {
    JOIN
    {
      SCAN POS with P = "<Spouse_(or_domestic_partner)>"
      qet-width: 2
    } join-column: [0]
    |X|
    {
      SCAN PSO with P = "<Film_performance>"
      qet-width: 2
    } join-column: [0]
    qet-width: 3
  }
  qet-width: 3
} join-columns: [2 & 1]
qet-width: 3
}
)xxx");

  auto actual = strip(qet.getCacheKey());

  if (actual != possible1 && actual != possible2 && actual != possible3 &&
      actual != possible4 && actual != possible5) {
    // TODO<joka921> Make this work, there are just too many possibilities.
    /*
    FAIL() << "query execution tree is none of the possible trees, it is "
              "actually "
           << qet.getCacheKey() << '\n' << actual << '\n'
           */
  }
}

TEST(QueryExecutionTreeTest, testFormerSegfaultTriFilter) {
  ParsedQuery pq = parseQuery(
      "PREFIX fb: <http://rdf.freebase.com/ns/>\n"
      "SELECT DISTINCT ?1 ?0 WHERE {\n"
      "fb:m.0fkvn fb:government.government_office_category.officeholders "
      "?0 "
      ".\n"
      "?0 fb:government.government_position_held.jurisdiction_of_office "
      "fb:m.0vmt .\n"
      "?0 fb:government.government_position_held.office_holder ?1 .\n"
      "FILTER (?1 != fb:m.0fkvn) .\n"
      "FILTER (?1 != fb:m.0vmt) .\n"
      "FILTER (?1 != fb:m.018mts)"
      "} LIMIT 300");
  QueryPlanner qp = makeQueryPlanner();
  QueryExecutionTree qet = qp.createExecutionTree(pq);
  ASSERT_TRUE(qet.isVariableCovered(Variable{"?1"}));
  ASSERT_TRUE(qet.isVariableCovered(Variable{"?0"}));
}

TEST(QueryPlanner, testSimpleOptional) {
  auto scan = h::IndexScanFromStrings;
  h::expect(
      "SELECT ?a ?b \n "
      "WHERE  {?a <rel1> ?b . OPTIONAL { ?a <rel2> ?c }}",
      h::OptionalJoin(scan("?a", "<rel1>", "?b"), scan("?a", "<rel2>", "?c")));
  h::expect(
      "SELECT ?a ?b \n "
      "WHERE  {?a <rel1> ?b . "
      "OPTIONAL { ?a <rel2> ?c }} ORDER BY ?b",
      h::OrderBy({{Variable{"?b"}, ::OrderBy::AscOrDesc::Asc}},
                 h::OptionalJoin(scan("?a", "<rel1>", "?b"),
                                 scan("?a", "<rel2>", "?c"))));
}

TEST(QueryPlanner, SimpleTripleOneVariable) {
  using enum Permutation::Enum;

  auto scan = h::IndexScanFromStrings;
  // With only one variable, there are always two permutations that will yield
  // exactly the same result. The query planner consistently chooses one of
  // them.
  h::expect("SELECT * WHERE { ?s <p> <o> }", scan("?s", "<p>", "<o>", {POS}));
  h::expect("SELECT * WHERE { <s> ?p <o> }", scan("<s>", "?p", "<o>", {SOP}));
  h::expect("SELECT * WHERE { <s> <p> ?o }", scan("<s>", "<p>", "?o", {PSO}));
}

TEST(QueryPlanner, SimpleTripleTwoVariables) {
  using enum Permutation::Enum;

  // In the following tests we need the query planner to be aware that the index
  // contains the entities `<s> <p> <o>` that are used below, otherwise it will
  // estimate that and Index scan has the same cost as an Index scan followed by
  // a sort (because both plans have a cost of zero if the index scan is known
  // to be empty).

  auto qec = ad_utility::testing::getQec("<s> <p> <o>");
  auto scan = h::IndexScanFromStrings;

  // Fixed predicate.

  // Without `Order By`, two orderings are possible, both are fine.
  h::expect("SELECT * WHERE { ?s <p> ?o }", scan("?s", "<p>", "?o", {POS, PSO}),
            qec);
  // Must always be a single index scan, never index scan + sorting.
  h::expect("SELECT * WHERE { ?s <p> ?o } INTERNAL SORT BY ?o",
            scan("?s", "<p>", "?o", {POS}), qec);
  h::expect("SELECT * WHERE { ?s <p> ?o } INTERNAL SORT BY ?s",
            scan("?s", "<p>", "?o", {PSO}), qec);

  // Fixed subject.
  h::expect("SELECT * WHERE { <s> ?p ?o }", scan("<s>", "?p", "?o", {SOP, SPO}),
            qec);
  h::expect("SELECT * WHERE { <s> ?p ?o } INTERNAL SORT BY ?o",
            scan("<s>", "?p", "?o", {SOP}), qec);
  h::expect("SELECT * WHERE { <s> ?p ?o } INTERNAL SORT BY ?p",
            scan("<s>", "?p", "?o", {SPO}), qec);

  // Fixed object.
  h::expect("SELECT * WHERE { <s> ?p ?o }", scan("<s>", "?p", "?o", {SOP, SPO}),
            qec);
  h::expect("SELECT * WHERE { <s> ?p ?o } INTERNAL SORT BY ?o",
            scan("<s>", "?p", "?o", {SOP}), qec);
  h::expect("SELECT * WHERE { <s> ?p ?o } INTERNAL SORT BY ?p",
            scan("<s>", "?p", "?o", {SPO}), qec);
}

TEST(QueryPlanner, SimpleTripleThreeVariables) {
  using enum Permutation::Enum;

  // Fixed predicate.
  // Don't care about the sorting.
  h::expect("SELECT * WHERE { ?s ?p ?o }",
            h::IndexScan(Var{"?s"}, Var{"?p"}, Var{"?o"},
                         {SPO, SOP, PSO, POS, OSP, OPS}));

  // Sorted by one variable, two possible permutations remain.
  h::expect("SELECT * WHERE { ?s ?p ?o } INTERNAL SORT BY ?s",
            h::IndexScan(Var{"?s"}, Var{"?p"}, Var{"?o"}, {SPO, SOP}));
  h::expect("SELECT * WHERE { ?s ?p ?o } INTERNAL SORT BY ?p",
            h::IndexScan(Var{"?s"}, Var{"?p"}, Var{"?o"}, {POS, PSO}));
  h::expect("SELECT * WHERE { ?s ?p ?o } INTERNAL SORT BY ?o",
            h::IndexScan(Var{"?s"}, Var{"?p"}, Var{"?o"}, {OSP, OPS}));

  // Sorted by two variables, this makes the permutation unique.
  h::expect("SELECT * WHERE { ?s ?p ?o } INTERNAL SORT BY ?s ?o",
            h::IndexScan(Var{"?s"}, Var{"?p"}, Var{"?o"}, {SOP}));
  h::expect("SELECT * WHERE { ?s ?p ?o } INTERNAL SORT BY ?s ?p",
            h::IndexScan(Var{"?s"}, Var{"?p"}, Var{"?o"}, {SPO}));
  h::expect("SELECT * WHERE { ?s ?p ?o } INTERNAL SORT BY ?o ?s",
            h::IndexScan(Var{"?s"}, Var{"?p"}, Var{"?o"}, {OSP}));
  h::expect("SELECT * WHERE { ?s ?p ?o } INTERNAL SORT BY ?o ?p",
            h::IndexScan(Var{"?s"}, Var{"?p"}, Var{"?o"}, {OPS}));
  h::expect("SELECT * WHERE { ?s ?p ?o } INTERNAL SORT BY ?p ?s",
            h::IndexScan(Var{"?s"}, Var{"?p"}, Var{"?o"}, {PSO}));
  h::expect("SELECT * WHERE { ?s ?p ?o } INTERNAL SORT BY ?p ?o",
            h::IndexScan(Var{"?s"}, Var{"?p"}, Var{"?o"}, {POS}));
}

TEST(QueryPlanner, CartesianProductJoin) {
  auto scan = h::IndexScanFromStrings;
  h::expect(
      "SELECT ?x ?p ?o WHERE {"
      "<s> <p> ?o . ?a <b> <c> }",
      h::CartesianProductJoin(scan("<s>", "<p>", "?o"),
                              scan("?a", "<b>", "<c>")));
  // This currently fails because of a bug, we have to fix the bug...
  h::expect(
      "SELECT ?x ?p ?o WHERE {"
      "<s> ?p ?o . ?a ?b ?c }",
      h::CartesianProductJoin(scan("<s>", "?p", "?o"), scan("?a", "?b", "?c")));
  h::expect(
      "SELECT * WHERE {"
      "?s <p> <o> . ?s <p2> ?o2 . ?x <b> ?c }",
      h::CartesianProductJoin(
          h::Join(scan("?s", "<p>", "<o>"), scan("?s", "<p2>", "?o2")),
          scan("?x", "<b>", "?c")));
}

namespace {
// A helper function to recreate the internal variables added by the query
// planner for transitive paths.
std::string internalVar(int i) {
  return absl::StrCat(QLEVER_INTERNAL_VARIABLE_QUERY_PLANNER_PREFIX, i);
}
}  // namespace

TEST(QueryPlanner, TransitivePathUnbound) {
  auto scan = h::IndexScanFromStrings;
  TransitivePathSide left{std::nullopt, 0, Variable("?x"), 0};
  TransitivePathSide right{std::nullopt, 1, Variable("?y"), 1};
  h::expect(
      "SELECT ?x ?y WHERE {"
      "?x <p>+ ?y }",
      h::transitivePath(left, right, 1, std::numeric_limits<size_t>::max(),
                        scan(internalVar(0), "<p>", internalVar(1))));
}

TEST(QueryPlanner, TransitivePathLeftId) {
  auto scan = h::IndexScanFromStrings;
  auto qec = ad_utility::testing::getQec("<s> <p> <o>");

  using ad_utility::triple_component::Iri;

  TransitivePathSide left{std::nullopt, 0, Iri::fromIriref("<s>"), 0};
  TransitivePathSide right{std::nullopt, 1, Variable("?y"), 1};
  h::expect(
      "SELECT ?y WHERE { <s> <p>+ ?y }",
      h::transitivePath(left, right, 1, std::numeric_limits<size_t>::max(),
                        scan(internalVar(0), "<p>", internalVar(1))),
      qec);
}

TEST(QueryPlanner, TransitivePathRightId) {
  auto scan = h::IndexScanFromStrings;
  auto qec = ad_utility::testing::getQec("<s> <p> <o>");

  using ad_utility::triple_component::Iri;

  TransitivePathSide left{std::nullopt, 1, Variable("?x"), 0};
  TransitivePathSide right{std::nullopt, 0, Iri::fromIriref("<o>"), 1};
  h::expect(
      "SELECT ?y WHERE { ?x <p>+ <o> }",
      h::transitivePath(left, right, 1, std::numeric_limits<size_t>::max(),
                        scan(internalVar(0), "<p>", internalVar(1))),
      qec);
}

TEST(QueryPlanner, TransitivePathBindLeft) {
  auto scan = h::IndexScanFromStrings;
  TransitivePathSide left{std::nullopt, 0, Variable("?x"), 0};
  TransitivePathSide right{std::nullopt, 1, Variable("?y"), 1};
  h::expect(
      "SELECT ?x ?y WHERE {"
      "<s> <p> ?x."
      "?x <p>* ?y }",
      h::transitivePath(left, right, 0, std::numeric_limits<size_t>::max(),
                        scan("<s>", "<p>", "?x"),
                        scan(internalVar(0), "<p>", internalVar(1))));
}

TEST(QueryPlanner, TransitivePathBindRight) {
  auto scan = h::IndexScanFromStrings;
  TransitivePathSide left{std::nullopt, 1, Variable("?x"), 0};
  TransitivePathSide right{std::nullopt, 0, Variable("?y"), 1};
  h::expect(
      "SELECT ?x ?y WHERE {"
      "?x <p>* ?y."
      "?y <p> <o> }",
      h::transitivePath(
          left, right, 0, std::numeric_limits<size_t>::max(),
          scan("?y", "<p>", "<o>"),
          scan(internalVar(0), "<p>", internalVar(1), {Permutation::POS})),
      ad_utility::testing::getQec("<x> <p> <o>. <x2> <p> <o2>"));
}

TEST(QueryPlanner, PathSearchSingleTarget) {
  auto scan = h::IndexScanFromStrings;
  auto qec = ad_utility::testing::getQec("<x> <p> <y>. <y> <p> <z>");
  auto getId = ad_utility::testing::makeGetId(qec->getIndex());

  std::vector<Id> sources{getId("<x>")};
  std::vector<Id> targets{getId("<z>")};
  PathSearchConfiguration config{PathSearchAlgorithm::ALL_PATHS,
                                 sources,
                                 targets,
                                 Variable("?start"),
                                 Variable("?end"),
                                 Variable("?path"),
                                 Variable("?edge"),
                                 {}};
  h::expect(
      "PREFIX pathSearch: <https://qlever.cs.uni-freiburg.de/pathSearch/>"
      "SELECT ?start ?end ?path ?edge WHERE {"
      "SERVICE pathSearch: {"
      "_:path pathSearch:algorithm pathSearch:allPaths ;"
      "pathSearch:source <x> ;"
      "pathSearch:target <z> ;"
      "pathSearch:pathColumn ?path ;"
      "pathSearch:edgeColumn ?edge ;"
      "pathSearch:start ?start;"
      "pathSearch:end ?end;"
      "{SELECT * WHERE {"
      "?start <p> ?end."
      "}}}}",
      h::pathSearch(config, true, true, scan("?start", "<p>", "?end")), qec);
}

TEST(QueryPlanner, PathSearchMultipleTargets) {
  auto scan = h::IndexScanFromStrings;
  auto qec = ad_utility::testing::getQec("<x> <p> <y>. <y> <p> <z>");
  auto getId = ad_utility::testing::makeGetId(qec->getIndex());

  std::vector<Id> sources{getId("<x>")};
  std::vector<Id> targets{getId("<y>"), getId("<z>")};
  PathSearchConfiguration config{PathSearchAlgorithm::ALL_PATHS,
                                 sources,
                                 targets,
                                 Variable("?start"),
                                 Variable("?end"),
                                 Variable("?path"),
                                 Variable("?edge"),
                                 {}};
  h::expect(
      "PREFIX pathSearch: <https://qlever.cs.uni-freiburg.de/pathSearch/>"
      "SELECT ?start ?end ?path ?edge WHERE {"
      "SERVICE pathSearch: {"
      "_:path pathSearch:algorithm pathSearch:allPaths ;"
      "pathSearch:source <x> ;"
      "pathSearch:target <y> ;"
      "pathSearch:target <z> ;"
      "pathSearch:pathColumn ?path ;"
      "pathSearch:edgeColumn ?edge ;"
      "pathSearch:start ?start;"
      "pathSearch:end ?end;"
      "{SELECT * WHERE {"
      "?start <p> ?end."
      "}}}}",
      h::pathSearch(config, true, true, scan("?start", "<p>", "?end")), qec);
}

TEST(QueryPlanner, PathSearchMultipleSourcesAndTargets) {
  auto scan = h::IndexScanFromStrings;
  auto qec =
      ad_utility::testing::getQec("<x1> <p> <y>. <x2> <p> <y>. <y> <p> <z>");
  auto getId = ad_utility::testing::makeGetId(qec->getIndex());

  std::vector<Id> sources{getId("<x1>"), getId("<x2>")};
  std::vector<Id> targets{getId("<y>"), getId("<z>")};
  PathSearchConfiguration config{PathSearchAlgorithm::ALL_PATHS,
                                 sources,
                                 targets,
                                 Variable("?start"),
                                 Variable("?end"),
                                 Variable("?path"),
                                 Variable("?edge"),
                                 {}};
  h::expect(
      "PREFIX pathSearch: <https://qlever.cs.uni-freiburg.de/pathSearch/>"
      "SELECT ?start ?end ?path ?edge WHERE {"
      "SERVICE pathSearch: {"
      "_:path pathSearch:algorithm pathSearch:allPaths ;"
      "pathSearch:source <x1> ;"
      "pathSearch:source <x2> ;"
      "pathSearch:target <y> ;"
      "pathSearch:target <z> ;"
      "pathSearch:pathColumn ?path ;"
      "pathSearch:edgeColumn ?edge ;"
      "pathSearch:start ?start;"
      "pathSearch:end ?end;"
      "{SELECT * WHERE {"
      "?start <p> ?end."
      "}}}}",
      h::pathSearch(config, true, true, scan("?start", "<p>", "?end")), qec);
}

TEST(QueryPlanner, PathSearchMultipleSourcesAndTargetsCartesian) {
  auto scan = h::IndexScanFromStrings;
  auto qec =
      ad_utility::testing::getQec("<x1> <p> <y>. <x2> <p> <y>. <y> <p> <z>");
  auto getId = ad_utility::testing::makeGetId(qec->getIndex());

  std::vector<Id> sources{getId("<x1>"), getId("<x2>")};
  std::vector<Id> targets{getId("<y>"), getId("<z>")};
  PathSearchConfiguration config{PathSearchAlgorithm::ALL_PATHS,
                                 sources,
                                 targets,
                                 Variable("?start"),
                                 Variable("?end"),
                                 Variable("?path"),
                                 Variable("?edge"),
                                 {}};
  h::expect(
      "PREFIX pathSearch: <https://qlever.cs.uni-freiburg.de/pathSearch/>"
      "SELECT ?start ?end ?path ?edge WHERE {"
      "SERVICE pathSearch: {"
      "_:path pathSearch:algorithm pathSearch:allPaths ;"
      "pathSearch:source <x1> ;"
      "pathSearch:source <x2> ;"
      "pathSearch:target <y> ;"
      "pathSearch:target <z> ;"
      "pathSearch:pathColumn ?path ;"
      "pathSearch:edgeColumn ?edge ;"
      "pathSearch:start ?start;"
      "pathSearch:end ?end;"
      "pathSearch:cartesian true;"
      "{SELECT * WHERE {"
      "?start <p> ?end."
      "}}}}",
      h::pathSearch(config, true, true, scan("?start", "<p>", "?end")), qec);
}

TEST(QueryPlanner, PathSearchMultipleSourcesAndTargetsNonCartesian) {
  auto scan = h::IndexScanFromStrings;
  auto qec =
      ad_utility::testing::getQec("<x1> <p> <y>. <x2> <p> <y>. <y> <p> <z>");
  auto getId = ad_utility::testing::makeGetId(qec->getIndex());

  std::vector<Id> sources{getId("<x1>"), getId("<x2>")};
  std::vector<Id> targets{getId("<y>"), getId("<z>")};
  PathSearchConfiguration config{PathSearchAlgorithm::ALL_PATHS,
                                 sources,
                                 targets,
                                 Variable("?start"),
                                 Variable("?end"),
                                 Variable("?path"),
                                 Variable("?edge"),
                                 {},
                                 false};
  h::expect(
      "PREFIX pathSearch: <https://qlever.cs.uni-freiburg.de/pathSearch/>"
      "SELECT ?start ?end ?path ?edge WHERE {"
      "SERVICE pathSearch: {"
      "_:path pathSearch:algorithm pathSearch:allPaths ;"
      "pathSearch:source <x1> ;"
      "pathSearch:source <x2> ;"
      "pathSearch:target <y> ;"
      "pathSearch:target <z> ;"
      "pathSearch:pathColumn ?path ;"
      "pathSearch:edgeColumn ?edge ;"
      "pathSearch:start ?start;"
      "pathSearch:end ?end;"
      "pathSearch:cartesian false;"
      "{SELECT * WHERE {"
      "?start <p> ?end."
      "}}}}",
      h::pathSearch(config, true, true, scan("?start", "<p>", "?end")), qec);
}

// _____________________________________________________________________________
TEST(QueryPlanner, numPathsPerTarget) {
  auto scan = h::IndexScanFromStrings;
  auto qec =
      ad_utility::testing::getQec("<x1> <p> <y>. <x2> <p> <y>. <y> <p> <z>");
  auto getId = ad_utility::testing::makeGetId(qec->getIndex());

  std::vector<Id> sources{getId("<x1>"), getId("<x2>")};
  std::vector<Id> targets{getId("<y>"), getId("<z>")};
  PathSearchConfiguration config{PathSearchAlgorithm::ALL_PATHS,
                                 sources,
                                 targets,
                                 Variable("?start"),
                                 Variable("?end"),
                                 Variable("?path"),
                                 Variable("?edge"),
                                 {},
                                 true,
                                 1};
  h::expect(
      "PREFIX pathSearch: <https://qlever.cs.uni-freiburg.de/pathSearch/>"
      "SELECT ?start ?end ?path ?edge WHERE {"
      "SERVICE pathSearch: {"
      "_:path pathSearch:algorithm pathSearch:allPaths ;"
      "pathSearch:source <x1> ;"
      "pathSearch:source <x2> ;"
      "pathSearch:target <y> ;"
      "pathSearch:target <z> ;"
      "pathSearch:pathColumn ?path ;"
      "pathSearch:edgeColumn ?edge ;"
      "pathSearch:start ?start;"
      "pathSearch:end ?end;"
      "pathSearch:numPathsPerTarget 1;"
      "{SELECT * WHERE {"
      "?start <p> ?end."
      "}}}}",
      h::pathSearch(config, true, true, scan("?start", "<p>", "?end")), qec);
}

TEST(QueryPlanner, PathSearchWithEdgeProperties) {
  auto scan = h::IndexScanFromStrings;
  auto join = h::Join;
  auto qec = ad_utility::testing::getQec(
      "<x> <p1> <m1>. <m1> <p2> <y>. <y> <p1> <m2>. <m2> <p2> <z>");
  auto getId = ad_utility::testing::makeGetId(qec->getIndex());

  std::vector<Id> sources{getId("<x>")};
  std::vector<Id> targets{getId("<z>")};
  PathSearchConfiguration config{PathSearchAlgorithm::ALL_PATHS,
                                 sources,
                                 targets,
                                 Variable("?start"),
                                 Variable("?end"),
                                 Variable("?path"),
                                 Variable("?edge"),
                                 {Variable("?middle")}};
  h::expect(
      "PREFIX pathSearch: <https://qlever.cs.uni-freiburg.de/pathSearch/>"
      "SELECT ?start ?end ?path ?edge WHERE {"
      "SERVICE pathSearch: {"
      "_:path pathSearch:algorithm pathSearch:allPaths ;"
      "pathSearch:source <x> ;"
      "pathSearch:target <z> ;"
      "pathSearch:pathColumn ?path ;"
      "pathSearch:edgeColumn ?edge ;"
      "pathSearch:start ?start;"
      "pathSearch:end ?end;"
      "pathSearch:edgeProperty ?middle;"
      "{SELECT * WHERE {"
      "?start <p1> ?middle."
      "?middle <p2> ?end."
      "}}}}",
      h::pathSearch(config, true, true,
                    h::Sort(join(scan("?start", "<p1>", "?middle"),
                                 scan("?middle", "<p2>", "?end")))),
      qec);
}

TEST(QueryPlanner, PathSearchWithMultipleEdgePropertiesAndTargets) {
  auto scan = h::IndexScanFromStrings;
  auto join = h::UnorderedJoins;
  auto qec = ad_utility::testing::getQec(
      "<x> <p1> <m1>."
      "<m1> <p3> <n1>."
      "<m1> <p2> <y>."
      "<y> <p1> <m2>."
      "<m2> <p3> <n2>."
      "<m2> <p2> <z>");
  auto getId = ad_utility::testing::makeGetId(qec->getIndex());

  std::vector<Id> sources{getId("<x>")};
  std::vector<Id> targets{getId("<z>"), getId("<y>")};
  PathSearchConfiguration config{
      PathSearchAlgorithm::ALL_PATHS,
      sources,
      targets,
      Variable("?start"),
      Variable("?end"),
      Variable("?path"),
      Variable("?edge"),
      {Variable("?middle"), Variable("?middleAttribute")}};
  h::expect(
      "PREFIX pathSearch: <https://qlever.cs.uni-freiburg.de/pathSearch/>"
      "SELECT ?start ?end ?path ?edge WHERE {"
      "SERVICE pathSearch: {"
      "_:path pathSearch:algorithm pathSearch:allPaths ;"
      "pathSearch:source <x> ;"
      "pathSearch:target <z> ;"
      "pathSearch:target <y> ;"
      "pathSearch:pathColumn ?path ;"
      "pathSearch:edgeColumn ?edge ;"
      "pathSearch:start ?start;"
      "pathSearch:end ?end;"
      "pathSearch:edgeProperty ?middle;"
      "pathSearch:edgeProperty ?middleAttribute;"
      "{SELECT * WHERE {"
      "?start <p1> ?middle."
      "?middle <p3> ?middleAttribute."
      "?middle <p2> ?end."
      "}}}}",
      h::pathSearch(config, true, true,
                    h::Sort(join(scan("?start", "<p1>", "?middle"),
                                 scan("?middle", "<p3>", "?middleAttribute"),
                                 scan("?middle", "<p2>", "?end")))),
      qec);
}

TEST(QueryPlanner, PathSearchJoinOnEdgeProperty) {
  auto scan = h::IndexScanFromStrings;
  auto join = h::Join;
  auto qec = ad_utility::testing::getQec(
      "<x> <p1> <m1>. <m1> <p2> <y>. <y> <p1> <m2>. <m2> <p2> <z>");
  auto getId = ad_utility::testing::makeGetId(qec->getIndex());

  std::vector<Id> sources{getId("<x>")};
  std::vector<Id> targets{getId("<z>")};
  PathSearchConfiguration config{PathSearchAlgorithm::ALL_PATHS,
                                 sources,
                                 targets,
                                 Variable("?start"),
                                 Variable("?end"),
                                 Variable("?path"),
                                 Variable("?edge"),
                                 {Variable("?middle")}};
  h::expect(
      "PREFIX pathSearch: <https://qlever.cs.uni-freiburg.de/pathSearch/>"
      "SELECT ?start ?end ?path ?edge WHERE {"
      "VALUES ?middle {<m1>} "
      "SERVICE pathSearch: {"
      "_:path pathSearch:algorithm pathSearch:allPaths ;"
      "pathSearch:source <x> ;"
      "pathSearch:target <z> ;"
      "pathSearch:pathColumn ?path ;"
      "pathSearch:edgeColumn ?edge ;"
      "pathSearch:start ?start;"
      "pathSearch:end ?end;"
      "pathSearch:edgeProperty ?middle;"
      "{SELECT * WHERE {"
      "?start <p1> ?middle."
      "?middle <p2> ?end."
      "}}}}",
      join(h::Sort(h::ValuesClause("VALUES (?middle) { (<m1>) }")),
           h::Sort(
               h::pathSearch(config, true, true,
                             h::Sort(join(scan("?start", "<p1>", "?middle"),
                                          scan("?middle", "<p2>", "?end")))))),
      qec);
}

TEST(QueryPlanner, PathSearchSourceBound) {
  auto scan = h::IndexScanFromStrings;
  auto qec = ad_utility::testing::getQec("<x> <p> <y>. <y> <p> <z>");
  auto getId = ad_utility::testing::makeGetId(qec->getIndex());

  Variable sources{"?source"};
  std::vector<Id> targets{getId("<z>")};
  PathSearchConfiguration config{PathSearchAlgorithm::ALL_PATHS,
                                 sources,
                                 targets,
                                 Variable("?start"),
                                 Variable("?end"),
                                 Variable("?path"),
                                 Variable("?edge"),
                                 {}};
  h::expect(
      "PREFIX pathSearch: <https://qlever.cs.uni-freiburg.de/pathSearch/>"
      "SELECT ?start ?end ?path ?edge WHERE {"
      "VALUES ?source {<x>}"
      "SERVICE pathSearch: {"
      "_:path pathSearch:algorithm pathSearch:allPaths ;"
      "pathSearch:source ?source ;"
      "pathSearch:target <z> ;"
      "pathSearch:pathColumn ?path ;"
      "pathSearch:edgeColumn ?edge ;"
      "pathSearch:start ?start;"
      "pathSearch:end ?end;"
      "{SELECT * WHERE {"
      "?start <p> ?end."
      "}}}}",
      h::pathSearch(config, true, true, scan("?start", "<p>", "?end"),
                    h::ValuesClause("VALUES (?source) { (<x>) }")),
      qec);
}

TEST(QueryPlanner, PathSearchTargetBound) {
  auto scan = h::IndexScanFromStrings;
  auto qec = ad_utility::testing::getQec("<x> <p> <y>. <y> <p> <z>");
  auto getId = ad_utility::testing::makeGetId(qec->getIndex());

  std::vector<Id> sources{getId("<x>")};
  Variable targets{"?target"};
  PathSearchConfiguration config{PathSearchAlgorithm::ALL_PATHS,
                                 sources,
                                 targets,
                                 Variable("?start"),
                                 Variable("?end"),
                                 Variable("?path"),
                                 Variable("?edge"),
                                 {}};
  h::expect(
      "PREFIX pathSearch: <https://qlever.cs.uni-freiburg.de/pathSearch/>"
      "SELECT ?start ?end ?path ?edge WHERE {"
      "VALUES ?target {<z>}"
      "SERVICE pathSearch: {"
      "_:path pathSearch:algorithm pathSearch:allPaths ;"
      "pathSearch:source <x> ;"
      "pathSearch:target ?target ;"
      "pathSearch:pathColumn ?path ;"
      "pathSearch:edgeColumn ?edge ;"
      "pathSearch:start ?start;"
      "pathSearch:end ?end;"
      "{SELECT * WHERE {"
      "?start <p> ?end."
      "}}}}",
      h::pathSearch(config, true, true, scan("?start", "<p>", "?end"),
                    h::ValuesClause("VALUES (?target) { (<z>) }")),
      qec);
}

TEST(QueryPlanner, PathSearchBothBound) {
  auto scan = h::IndexScanFromStrings;
  auto qec = ad_utility::testing::getQec("<x> <p> <y>. <y> <p> <z>");
  auto getId = ad_utility::testing::makeGetId(qec->getIndex());

  Variable sources{"?source"};
  Variable targets{"?target"};
  PathSearchConfiguration config{PathSearchAlgorithm::ALL_PATHS,
                                 sources,
                                 targets,
                                 Variable("?start"),
                                 Variable("?end"),
                                 Variable("?path"),
                                 Variable("?edge"),
                                 {}};
  h::expect(
      "PREFIX pathSearch: <https://qlever.cs.uni-freiburg.de/pathSearch/>"
      "SELECT ?start ?end ?path ?edge WHERE {"
      "VALUES (?source ?target) {(<x> <z>)}"
      "SERVICE pathSearch: {"
      "_:path pathSearch:algorithm pathSearch:allPaths ;"
      "pathSearch:source ?source ;"
      "pathSearch:target ?target ;"
      "pathSearch:pathColumn ?path ;"
      "pathSearch:edgeColumn ?edge ;"
      "pathSearch:start ?start;"
      "pathSearch:end ?end;"
      "{SELECT * WHERE {"
      "?start <p> ?end."
      "}}}}",
      h::pathSearch(config, true, true, scan("?start", "<p>", "?end"),
                    h::ValuesClause("VALUES (?source\t?target) { (<x> <z>) }")),
      qec);
}

TEST(QueryPlanner, PathSearchBothBoundIndividually) {
  auto scan = h::IndexScanFromStrings;
  auto qec = ad_utility::testing::getQec("<x> <p> <y>. <y> <p> <z>");
  auto getId = ad_utility::testing::makeGetId(qec->getIndex());

  Variable sources{"?source"};
  Variable targets{"?target"};
  PathSearchConfiguration config{PathSearchAlgorithm::ALL_PATHS,
                                 sources,
                                 targets,
                                 Variable("?start"),
                                 Variable("?end"),
                                 Variable("?path"),
                                 Variable("?edge"),
                                 {}};
  h::expect(
      "PREFIX pathSearch: <https://qlever.cs.uni-freiburg.de/pathSearch/>"
      "SELECT ?start ?end ?path ?edge WHERE {"
      "VALUES (?source) {(<x>)}"
      "VALUES (?target) {(<z>)}"
      "SERVICE pathSearch: {"
      "_:path pathSearch:algorithm pathSearch:allPaths ;"
      "pathSearch:source ?source ;"
      "pathSearch:target ?target ;"
      "pathSearch:pathColumn ?path ;"
      "pathSearch:edgeColumn ?edge ;"
      "pathSearch:start ?start;"
      "pathSearch:end ?end;"
      "{SELECT * WHERE {"
      "?start <p> ?end."
      "}}}}",
      h::pathSearch(config, true, true, scan("?start", "<p>", "?end"),
                    h::ValuesClause("VALUES (?source) { (<x>) }"),
                    h::ValuesClause("VALUES (?target) { (<z>) }")),
      qec);
}

// __________________________________________________________________________
TEST(QueryPlanner, PathSearchMissingStart) {
  auto qec = ad_utility::testing::getQec("<x> <p> <y>. <y> <p> <z>");
  auto getId = ad_utility::testing::makeGetId(qec->getIndex());

  auto query =
      "PREFIX pathSearch: <https://qlever.cs.uni-freiburg.de/pathSearch/>"
      "SELECT ?start ?end ?path ?edge WHERE {"
      "SERVICE pathSearch: {"
      "_:path pathSearch:algorithm pathSearch:allPaths ;"
      "pathSearch:source <x> ;"
      "pathSearch:target <z> ;"
      "pathSearch:pathColumn ?path ;"
      "pathSearch:edgeColumn ?edge ;"
      "pathSearch:end ?end;"
      "{SELECT * WHERE {"
      "?start <p> ?end."
      "}}}}";
  AD_EXPECT_THROW_WITH_MESSAGE_AND_TYPE(h::parseAndPlan(std::move(query), qec),
                                        HasSubstr("Missing parameter <start>"),
                                        parsedQuery::PathSearchException);
}

// __________________________________________________________________________
TEST(QueryPlanner, PathSearchMultipleStarts) {
  auto qec = ad_utility::testing::getQec("<x> <p> <y>. <y> <p> <z>");
  auto getId = ad_utility::testing::makeGetId(qec->getIndex());

  auto query =
      "PREFIX pathSearch: <https://qlever.cs.uni-freiburg.de/pathSearch/>"
      "SELECT ?start ?end ?path ?edge WHERE {"
      "SERVICE pathSearch: {"
      "_:path pathSearch:algorithm pathSearch:allPaths ;"
      "pathSearch:source <x> ;"
      "pathSearch:target <z> ;"
      "pathSearch:pathColumn ?path ;"
      "pathSearch:edgeColumn ?edge ;"
      "pathSearch:start ?start1;"
      "pathSearch:start ?start2;"
      "pathSearch:end ?end;"
      "{SELECT * WHERE {"
      "?start <p> ?end."
      "}}}}";
  AD_EXPECT_THROW_WITH_MESSAGE_AND_TYPE(
      h::parseAndPlan(std::move(query), qec),
      HasSubstr("parameter `<start>` has already been set to variable "
                "`?start1` and cannot be set to variable `?start2`"),
      parsedQuery::MagicServiceException);
}

// __________________________________________________________________________
TEST(QueryPlanner, PathSearchMissingEnd) {
  auto qec = ad_utility::testing::getQec("<x> <p> <y>. <y> <p> <z>");
  auto getId = ad_utility::testing::makeGetId(qec->getIndex());

  auto query =
      "PREFIX pathSearch: <https://qlever.cs.uni-freiburg.de/pathSearch/>"
      "SELECT ?start ?end ?path ?edge WHERE {"
      "SERVICE pathSearch: {"
      "_:path pathSearch:algorithm pathSearch:allPaths ;"
      "pathSearch:source <x> ;"
      "pathSearch:target <z> ;"
      "pathSearch:pathColumn ?path ;"
      "pathSearch:edgeColumn ?edge ;"
      "pathSearch:start ?start;"
      "{SELECT * WHERE {"
      "?start <p> ?end."
      "}}}}";
  AD_EXPECT_THROW_WITH_MESSAGE_AND_TYPE(h::parseAndPlan(std::move(query), qec),
                                        HasSubstr("Missing parameter <end>"),
                                        parsedQuery::PathSearchException);
}

// __________________________________________________________________________
TEST(QueryPlanner, PathSearchMultipleEnds) {
  auto qec = ad_utility::testing::getQec("<x> <p> <y>. <y> <p> <z>");
  auto getId = ad_utility::testing::makeGetId(qec->getIndex());

  auto query =
      "PREFIX pathSearch: <https://qlever.cs.uni-freiburg.de/pathSearch/>"
      "SELECT ?start ?end ?path ?edge WHERE {"
      "SERVICE pathSearch: {"
      "_:path pathSearch:algorithm pathSearch:allPaths ;"
      "pathSearch:source <x> ;"
      "pathSearch:target <z> ;"
      "pathSearch:pathColumn ?path ;"
      "pathSearch:edgeColumn ?edge ;"
      "pathSearch:start ?start;"
      "pathSearch:end ?end1;"
      "pathSearch:end ?end2;"
      "{SELECT * WHERE {"
      "?start <p> ?end."
      "}}}}";
  AD_EXPECT_THROW_WITH_MESSAGE_AND_TYPE(
      h::parseAndPlan(std::move(query), qec),
      HasSubstr("parameter `<end>` has already been set to variable `?end1`"
                " and cannot be set to variable `?end2`"),
      parsedQuery::MagicServiceException);
}

// __________________________________________________________________________
TEST(QueryPlanner, PathSearchStartNotVariable) {
  auto qec = ad_utility::testing::getQec("<x> <p> <y>. <y> <p> <z>");
  auto getId = ad_utility::testing::makeGetId(qec->getIndex());

  auto query =
      "PREFIX pathSearch: <https://qlever.cs.uni-freiburg.de/pathSearch/>"
      "SELECT ?start ?end ?path ?edge WHERE {"
      "SERVICE pathSearch: {"
      "_:path pathSearch:algorithm pathSearch:allPaths ;"
      "pathSearch:source <x> ;"
      "pathSearch:target <z> ;"
      "pathSearch:pathColumn ?path ;"
      "pathSearch:edgeColumn ?edge ;"
      "pathSearch:start <error>;"
      "pathSearch:end ?end;"
      "{SELECT * WHERE {"
      "?start <p> ?end."
      "}}}}";
  AD_EXPECT_THROW_WITH_MESSAGE_AND_TYPE(
      h::parseAndPlan(std::move(query), qec),
      HasSubstr("The value `<error>` for parameter `<start>`"),
      parsedQuery::MagicServiceException);
}

// __________________________________________________________________________
TEST(QueryPlanner, PathSearchPredicateNotIri) {
  auto qec = ad_utility::testing::getQec("<x> <p> <y>. <y> <p> <z>");
  auto getId = ad_utility::testing::makeGetId(qec->getIndex());

  auto query =
      "PREFIX pathSearch: <https://qlever.cs.uni-freiburg.de/pathSearch/>"
      "SELECT ?start ?end ?path ?edge WHERE {"
      "SERVICE pathSearch: {"
      "_:path ?algorithm pathSearch:allPaths ;"
      "pathSearch:source <x> ;"
      "pathSearch:target <z> ;"
      "pathSearch:pathColumn ?path ;"
      "pathSearch:edgeColumn ?edge ;"
      "pathSearch:start ?start;"
      "pathSearch:end ?end;"
      "{SELECT * WHERE {"
      "?start <p> ?end."
      "}}}}";
  AD_EXPECT_THROW_WITH_MESSAGE_AND_TYPE(h::parseAndPlan(std::move(query), qec),
                                        HasSubstr("Parameters must be IRIs"),
                                        parsedQuery::MagicServiceException);
}

// __________________________________________________________________________
TEST(QueryPlanner, PathSearchUnsupportedArgument) {
  auto qec = ad_utility::testing::getQec("<x> <p> <y>. <y> <p> <z>");
  auto getId = ad_utility::testing::makeGetId(qec->getIndex());

  auto query =
      "PREFIX pathSearch: <https://qlever.cs.uni-freiburg.de/pathSearch/>"
      "SELECT ?start ?end ?path ?edge WHERE {"
      "SERVICE pathSearch: {"
      "_:path pathSearch:algorithm pathSearch:allPaths ;"
      "<unsupportedArgument> ?error;"
      "pathSearch:source <x> ;"
      "pathSearch:target <z> ;"
      "pathSearch:pathColumn ?path ;"
      "pathSearch:edgeColumn ?edge ;"
      "pathSearch:start ?start;"
      "pathSearch:end ?end;"
      "{SELECT * WHERE {"
      "?start <p> ?end."
      "}}}}";
  AD_EXPECT_THROW_WITH_MESSAGE_AND_TYPE(
      h::parseAndPlan(std::move(query), qec),
      HasSubstr("Unsupported argument <unsupportedArgument> in PathSearch"),
      parsedQuery::PathSearchException);
}

// __________________________________________________________________________
TEST(QueryPlanner, PathSearchTwoVariablesForSource) {
  auto qec = ad_utility::testing::getQec("<x> <p> <y>. <y> <p> <z>");
  auto getId = ad_utility::testing::makeGetId(qec->getIndex());

  auto query =
      "PREFIX pathSearch: <https://qlever.cs.uni-freiburg.de/pathSearch/>"
      "SELECT ?start ?end ?path ?edge WHERE {"
      "SERVICE pathSearch: {"
      "_:path pathSearch:algorithm pathSearch:allPaths ;"
      "pathSearch:source ?source1 ;"
      "pathSearch:source ?source2 ;"
      "pathSearch:target <z> ;"
      "pathSearch:pathColumn ?path ;"
      "pathSearch:edgeColumn ?edge ;"
      "pathSearch:start ?start;"
      "pathSearch:end ?end;"
      "{SELECT * WHERE {"
      "?start <p> ?end."
      "}}}}";
  AD_EXPECT_THROW_WITH_MESSAGE_AND_TYPE(
      h::parseAndPlan(std::move(query), qec),
      HasSubstr("Only one variable is allowed per search side"),
      parsedQuery::PathSearchException);
}

// __________________________________________________________________________
TEST(QueryPlanner, PathSearchUnsupportedElement) {
  auto qec = ad_utility::testing::getQec("<x> <p> <y>. <y> <p> <z>");
  auto getId = ad_utility::testing::makeGetId(qec->getIndex());

  auto query =
      "PREFIX pathSearch: <https://qlever.cs.uni-freiburg.de/pathSearch/>"
      "SELECT ?start ?end ?path ?edge WHERE {"
      "SERVICE pathSearch: {"
      "_:path pathSearch:algorithm pathSearch:allPaths ;"
      "pathSearch:source ?source1 ;"
      "pathSearch:source ?source2 ;"
      "pathSearch:target <z> ;"
      "pathSearch:pathColumn ?path ;"
      "pathSearch:edgeColumn ?edge ;"
      "pathSearch:start ?start;"
      "pathSearch:end ?end;"
      "VALUES ?middle {<m1>}"
      "{SELECT * WHERE {"
      "?start <p> ?end."
      "}}}}";
  AD_EXPECT_THROW_WITH_MESSAGE_AND_TYPE(
      h::parseAndPlan(std::move(query), qec),
      HasSubstr("Unsupported element in pathSearch"),
      parsedQuery::PathSearchException);
}

// __________________________________________________________________________
TEST(QueryPlanner, PathSearchUnsupportedAlgorithm) {
  auto qec = ad_utility::testing::getQec("<x> <p> <y>. <y> <p> <z>");
  auto getId = ad_utility::testing::makeGetId(qec->getIndex());

  auto query =
      "PREFIX pathSearch: <https://qlever.cs.uni-freiburg.de/pathSearch/>"
      "SELECT ?start ?end ?path ?edge WHERE {"
      "SERVICE pathSearch: {"
      "_:path pathSearch:algorithm pathSearch:shortestPath ;"
      "pathSearch:source ?source1 ;"
      "pathSearch:source ?source2 ;"
      "pathSearch:target <z> ;"
      "pathSearch:pathColumn ?path ;"
      "pathSearch:edgeColumn ?edge ;"
      "pathSearch:start ?start;"
      "pathSearch:end ?end;"
      "{SELECT * WHERE {"
      "?start <p> ?end."
      "}}}}";
  AD_EXPECT_THROW_WITH_MESSAGE_AND_TYPE(
      h::parseAndPlan(std::move(query), qec),
      HasSubstr("Unsupported algorithm in pathSearch"),
      parsedQuery::PathSearchException);
}

// __________________________________________________________________________
TEST(QueryPlanner, PathSearchWrongArgumentCartesian) {
  auto qec = ad_utility::testing::getQec("<x> <p> <y>. <y> <p> <z>");
  auto getId = ad_utility::testing::makeGetId(qec->getIndex());

  auto query =
      "PREFIX pathSearch: <https://qlever.cs.uni-freiburg.de/pathSearch/>"
      "SELECT ?start ?end ?path ?edge WHERE {"
      "SERVICE pathSearch: {"
      "_:path pathSearch:algorithm pathSearch:allPaths ;"
      "pathSearch:source ?source1 ;"
      "pathSearch:source ?source2 ;"
      "pathSearch:target <z> ;"
      "pathSearch:pathColumn ?path ;"
      "pathSearch:edgeColumn ?edge ;"
      "pathSearch:start ?start;"
      "pathSearch:end ?end;"
      "pathSearch:cartesian <false>;"
      "{SELECT * WHERE {"
      "?start <p> ?end."
      "}}}}";
  AD_EXPECT_THROW_WITH_MESSAGE_AND_TYPE(
      h::parseAndPlan(std::move(query), qec),
      HasSubstr("The parameter <cartesian> expects a boolean"),
      parsedQuery::PathSearchException);
}

// __________________________________________________________________________
TEST(QueryPlanner, PathSearchWrongArgumentNumPathsPerTarget) {
  auto qec = ad_utility::testing::getQec("<x> <p> <y>. <y> <p> <z>");
  auto getId = ad_utility::testing::makeGetId(qec->getIndex());

  auto query =
      "PREFIX pathSearch: <https://qlever.cs.uni-freiburg.de/pathSearch/>"
      "SELECT ?start ?end ?path ?edge WHERE {"
      "SERVICE pathSearch: {"
      "_:path pathSearch:algorithm pathSearch:allPaths ;"
      "pathSearch:source ?source1 ;"
      "pathSearch:source ?source2 ;"
      "pathSearch:target <z> ;"
      "pathSearch:pathColumn ?path ;"
      "pathSearch:edgeColumn ?edge ;"
      "pathSearch:start ?start;"
      "pathSearch:end ?end;"
      "pathSearch:numPathsPerTarget <five>;"
      "{SELECT * WHERE {"
      "?start <p> ?end."
      "}}}}";
  AD_EXPECT_THROW_WITH_MESSAGE_AND_TYPE(
      h::parseAndPlan(std::move(query), qec),
      HasSubstr("The parameter <numPathsPerTarget> expects an integer"),
      parsedQuery::PathSearchException);
}

// __________________________________________________________________________
TEST(QueryPlanner, PathSearchWrongArgumentAlgorithm) {
  auto qec = ad_utility::testing::getQec("<x> <p> <y>. <y> <p> <z>");
  auto getId = ad_utility::testing::makeGetId(qec->getIndex());

  auto query =
      "PREFIX pathSearch: <https://qlever.cs.uni-freiburg.de/pathSearch/>"
      "SELECT ?start ?end ?path ?edge WHERE {"
      "SERVICE pathSearch: {"
      "_:path pathSearch:algorithm 1 ;"
      "pathSearch:source ?source1 ;"
      "pathSearch:source ?source2 ;"
      "pathSearch:target <z> ;"
      "pathSearch:pathColumn ?path ;"
      "pathSearch:edgeColumn ?edge ;"
      "pathSearch:start ?start;"
      "pathSearch:end ?end;"
      "{SELECT * WHERE {"
      "?start <p> ?end."
      "}}}}";
  AD_EXPECT_THROW_WITH_MESSAGE_AND_TYPE(
      h::parseAndPlan(std::move(query), qec),
      HasSubstr("The <algorithm> value has to be an IRI"),
      parsedQuery::PathSearchException);
}

// _____________________________________________________________________________
TEST(QueryPlanner, SpatialJoinService) {
  auto scan = h::IndexScanFromStrings;
  using V = Variable;
  auto S2 = SpatialJoinAlgorithm::S2_GEOMETRY;
  auto Basel = SpatialJoinAlgorithm::BASELINE;
  auto BBox = SpatialJoinAlgorithm::BOUNDING_BOX;
  auto SJ = SpatialJoinAlgorithm::LIBSPATIALJOIN;
  PayloadVariables emptyPayload{};

  // Simple base cases
  h::expect(
      "PREFIX spatialSearch: <https://qlever.cs.uni-freiburg.de/spatialSearch/>"
      "SELECT * WHERE {"
      "?x <p> ?y."
      "SERVICE spatialSearch: {"
      "_:config spatialSearch:algorithm spatialSearch:s2 ;"
      "spatialSearch:left ?y ;"
      "spatialSearch:right ?b ;"
      "spatialSearch:maxDistance 1 . "
      "{ ?a <p> ?b } }}",
      h::spatialJoin(1, -1, V{"?y"}, V{"?b"}, std::nullopt, emptyPayload, S2,
                     std::nullopt, scan("?x", "<p>", "?y"),
                     scan("?a", "<p>", "?b")));
  h::expect(
      "PREFIX spatialSearch: <https://qlever.cs.uni-freiburg.de/spatialSearch/>"
      "SELECT * WHERE {"
      "?x <p> ?y."
      "SERVICE spatialSearch: {"
      "_:config spatialSearch:left ?y ;"
      "spatialSearch:right ?b ;"
      "spatialSearch:maxDistance 1 . "
      "{ ?a <p> ?b } }}",
      h::spatialJoin(1, -1, V{"?y"}, V{"?b"}, std::nullopt, emptyPayload, S2,
                     std::nullopt, scan("?x", "<p>", "?y"),
                     scan("?a", "<p>", "?b")));
  h::expect(
      "PREFIX spatialSearch: <https://qlever.cs.uni-freiburg.de/spatialSearch/>"
      "SELECT * WHERE {"
      "?x <p> ?y."
      "SERVICE spatialSearch: {"
      "_:config spatialSearch:algorithm spatialSearch:baseline ;"
      "spatialSearch:left ?y ;"
      "spatialSearch:right ?b ;"
      "spatialSearch:maxDistance 1 . "
      "{ ?a <p> ?b } }}",
      h::spatialJoin(1, -1, V{"?y"}, V{"?b"}, std::nullopt, emptyPayload, Basel,
                     std::nullopt, scan("?x", "<p>", "?y"),
                     scan("?a", "<p>", "?b")));
  h::expect(
      "PREFIX spatialSearch: <https://qlever.cs.uni-freiburg.de/spatialSearch/>"
      "SELECT * WHERE {"
      "?x <p> ?y."
      "SERVICE spatialSearch: {"
      "_:config spatialSearch:algorithm spatialSearch:boundingBox ;"
      "spatialSearch:left ?y ;"
      "spatialSearch:right ?b ;"
      "spatialSearch:maxDistance 100 . "
      "{ ?a <p> ?b } }}",
      h::spatialJoin(100, -1, V{"?y"}, V{"?b"}, std::nullopt, emptyPayload,
                     BBox, std::nullopt, scan("?x", "<p>", "?y"),
                     scan("?a", "<p>", "?b")));

  h::expect(
      "PREFIX spatialSearch: <https://qlever.cs.uni-freiburg.de/spatialSearch/>"
      "SELECT * WHERE {"
      "?x <p> ?y."
      "SERVICE spatialSearch: {"
      "_:config spatialSearch:algorithm spatialSearch:libspatialjoin ;"
      "spatialSearch:joinType spatialSearch:within-dist ;"
      "spatialSearch:left ?y ;"
      "spatialSearch:right ?b ;"
      "spatialSearch:maxDistance 100 . "
      "{ ?a <p> ?b } }}",
      h::spatialJoin(100, -1, V{"?y"}, V{"?b"}, std::nullopt, emptyPayload, SJ,
                     SpatialJoinType::WITHIN_DIST, scan("?x", "<p>", "?y"),
                     scan("?a", "<p>", "?b")));

  h::expect(
      "PREFIX spatialSearch: <https://qlever.cs.uni-freiburg.de/spatialSearch/>"
      "SELECT * WHERE {"
      "?x <p> ?y."
      "SERVICE spatialSearch: {"
      "_:config spatialSearch:algorithm spatialSearch:libspatialjoin ;"
      "spatialSearch:left ?y ;"
      "spatialSearch:right ?b ."
      "{ ?a <p> ?b } }}",
      h::spatialJoin(-1, -1, V{"?y"}, V{"?b"}, std::nullopt, emptyPayload, SJ,
                     SpatialJoinType::INTERSECTS, scan("?x", "<p>", "?y"),
                     scan("?a", "<p>", "?b")));

  h::expect(
      "PREFIX spatialSearch: <https://qlever.cs.uni-freiburg.de/spatialSearch/>"
      "SELECT * WHERE {"
      "?x <p> ?y."
      "SERVICE spatialSearch: {"
      "_:config spatialSearch:algorithm spatialSearch:libspatialjoin ;"
      "spatialSearch:joinType spatialSearch:intersects ;"
      "spatialSearch:left ?y ;"
      "spatialSearch:right ?b ;"
      "spatialSearch:maxDistance 100 . "
      "{ ?a <p> ?b } }}",
      h::spatialJoin(100, -1, V{"?y"}, V{"?b"}, std::nullopt, emptyPayload, SJ,
                     SpatialJoinType::INTERSECTS, scan("?x", "<p>", "?y"),
                     scan("?a", "<p>", "?b")));

  h::expect(
      "PREFIX spatialSearch: <https://qlever.cs.uni-freiburg.de/spatialSearch/>"
      "SELECT * WHERE {"
      "?x <p> ?y."
      "SERVICE spatialSearch: {"
      "_:config spatialSearch:algorithm spatialSearch:libspatialjoin ;"
      "spatialSearch:joinType spatialSearch:covers ;"
      "spatialSearch:left ?y ;"
      "spatialSearch:right ?b ;"
      "spatialSearch:maxDistance 100 . "
      "{ ?a <p> ?b } }}",
      h::spatialJoin(100, -1, V{"?y"}, V{"?b"}, std::nullopt, emptyPayload, SJ,
                     SpatialJoinType::COVERS, scan("?x", "<p>", "?y"),
                     scan("?a", "<p>", "?b")));

  h::expect(
      "PREFIX spatialSearch: <https://qlever.cs.uni-freiburg.de/spatialSearch/>"
      "SELECT * WHERE {"
      "?x <p> ?y."
      "SERVICE spatialSearch: {"
      "_:config spatialSearch:algorithm spatialSearch:libspatialjoin ;"
      "spatialSearch:joinType spatialSearch:contains ;"
      "spatialSearch:left ?y ;"
      "spatialSearch:right ?b ;"
      "spatialSearch:maxDistance 100 . "
      "{ ?a <p> ?b } }}",
      h::spatialJoin(100, -1, V{"?y"}, V{"?b"}, std::nullopt, emptyPayload, SJ,
                     SpatialJoinType::CONTAINS, scan("?x", "<p>", "?y"),
                     scan("?a", "<p>", "?b")));

  h::expect(
      "PREFIX spatialSearch: <https://qlever.cs.uni-freiburg.de/spatialSearch/>"
      "SELECT * WHERE {"
      "?x <p> ?y."
      "SERVICE spatialSearch: {"
      "_:config spatialSearch:algorithm spatialSearch:libspatialjoin ;"
      "spatialSearch:joinType spatialSearch:touches ;"
      "spatialSearch:left ?y ;"
      "spatialSearch:right ?b ;"
      "spatialSearch:maxDistance 100 . "
      "{ ?a <p> ?b } }}",
      h::spatialJoin(100, -1, V{"?y"}, V{"?b"}, std::nullopt, emptyPayload, SJ,
                     SpatialJoinType::TOUCHES, scan("?x", "<p>", "?y"),
                     scan("?a", "<p>", "?b")));

  h::expect(
      "PREFIX spatialSearch: <https://qlever.cs.uni-freiburg.de/spatialSearch/>"
      "SELECT * WHERE {"
      "?x <p> ?y."
      "SERVICE spatialSearch: {"
      "_:config spatialSearch:algorithm spatialSearch:libspatialjoin ;"
      "spatialSearch:joinType spatialSearch:crosses ;"
      "spatialSearch:left ?y ;"
      "spatialSearch:right ?b ;"
      "spatialSearch:maxDistance 100 . "
      "{ ?a <p> ?b } }}",
      h::spatialJoin(100, -1, V{"?y"}, V{"?b"}, std::nullopt, emptyPayload, SJ,
                     SpatialJoinType::CROSSES, scan("?x", "<p>", "?y"),
                     scan("?a", "<p>", "?b")));

  h::expect(
      "PREFIX spatialSearch: <https://qlever.cs.uni-freiburg.de/spatialSearch/>"
      "SELECT * WHERE {"
      "?x <p> ?y."
      "SERVICE spatialSearch: {"
      "_:config spatialSearch:algorithm spatialSearch:libspatialjoin ;"
      "spatialSearch:joinType spatialSearch:overlaps ;"
      "spatialSearch:left ?y ;"
      "spatialSearch:right ?b ;"
      "spatialSearch:maxDistance 100 . "
      "{ ?a <p> ?b } }}",
      h::spatialJoin(100, -1, V{"?y"}, V{"?b"}, std::nullopt, emptyPayload, SJ,
                     SpatialJoinType::OVERLAPS, scan("?x", "<p>", "?y"),
                     scan("?a", "<p>", "?b")));

  h::expect(
      "PREFIX spatialSearch: <https://qlever.cs.uni-freiburg.de/spatialSearch/>"
      "SELECT * WHERE {"
      "?x <p> ?y."
      "SERVICE spatialSearch: {"
      "_:config spatialSearch:algorithm spatialSearch:libspatialjoin ;"
      "spatialSearch:joinType spatialSearch:within ;"
      "spatialSearch:left ?y ;"
      "spatialSearch:right ?b ;"
      "spatialSearch:maxDistance 100 . "
      "{ ?a <p> ?b } }}",
      h::spatialJoin(100, -1, V{"?y"}, V{"?b"}, std::nullopt, emptyPayload, SJ,
                     SpatialJoinType::WITHIN, scan("?x", "<p>", "?y"),
                     scan("?a", "<p>", "?b")));

  h::expect(
      "PREFIX spatialSearch: <https://qlever.cs.uni-freiburg.de/spatialSearch/>"
      "SELECT * WHERE {"
      "?x <p> ?y."
      "SERVICE spatialSearch: {"
      "_:config spatialSearch:algorithm spatialSearch:libspatialjoin ;"
      "spatialSearch:joinType spatialSearch:equals ;"
      "spatialSearch:left ?y ;"
      "spatialSearch:right ?b ;"
      "spatialSearch:maxDistance 100 . "
      "{ ?a <p> ?b } }}",
      h::spatialJoin(100, -1, V{"?y"}, V{"?b"}, std::nullopt, emptyPayload, SJ,
                     SpatialJoinType::EQUALS, scan("?x", "<p>", "?y"),
                     scan("?a", "<p>", "?b")));

  h::expect(
      "PREFIX spatialSearch: <https://qlever.cs.uni-freiburg.de/spatialSearch/>"
      "SELECT * WHERE {"
      "?x <p> ?y."
      "SERVICE spatialSearch: {"
      "_:config spatialSearch:algorithm spatialSearch:s2 ;"
      "spatialSearch:left ?y ;"
      "spatialSearch:right ?b ;"
      "spatialSearch:maxDistance 100 ;"
      "spatialSearch:numNearestNeighbors 2 ;"
      "spatialSearch:bindDistance ?dist ."
      "{ ?a <p> ?b } }}",
      h::spatialJoin(100, 2, V{"?y"}, V{"?b"}, V{"?dist"}, emptyPayload, S2,
                     std::nullopt, scan("?x", "<p>", "?y"),
                     scan("?a", "<p>", "?b")));
  h::expect(
      "PREFIX spatialSearch: <https://qlever.cs.uni-freiburg.de/spatialSearch/>"
      "SELECT * WHERE {"
      "?x <p> ?y."
      "SERVICE spatialSearch: {"
      "_:config spatialSearch:algorithm spatialSearch:s2 ;"
      "spatialSearch:right ?b ;"
      "spatialSearch:numNearestNeighbors 5 . "
      "_:config spatialSearch:left ?y ."
      "{ ?a <p> ?b } }}",
      h::spatialJoin(-1, 5, V{"?y"}, V{"?b"}, std::nullopt, emptyPayload, S2,
                     std::nullopt, scan("?x", "<p>", "?y"),
                     scan("?a", "<p>", "?b")));

  // Floating point as maximum distance
  h::expect(
      "PREFIX spatialSearch: <https://qlever.cs.uni-freiburg.de/spatialSearch/>"
      "SELECT * WHERE {"
      "?x <p> ?y."
      "SERVICE spatialSearch: {"
      "_:config spatialSearch:algorithm spatialSearch:s2 ;"
      "spatialSearch:left ?y ;"
      "spatialSearch:right ?b ;"
      "spatialSearch:maxDistance 0.5 . "
      "{ ?a <p> ?b } }}",
      h::spatialJoin(0.5, -1, V{"?y"}, V{"?b"}, std::nullopt, emptyPayload, S2,
                     std::nullopt, scan("?x", "<p>", "?y"),
                     scan("?a", "<p>", "?b")));
}

// _____________________________________________________________________________
TEST(QueryPlanner, SpatialJoinServicePayloadVars) {
  // Test the <payload> option which allows selecting columns from the graph
  // pattern inside the service.

  auto scan = h::IndexScanFromStrings;
  using V = Variable;
  auto S2 = SpatialJoinAlgorithm::S2_GEOMETRY;
  using PV = PayloadVariables;

  h::expect(
      "PREFIX spatialSearch: <https://qlever.cs.uni-freiburg.de/spatialSearch/>"
      "SELECT * WHERE {"
      "?x <p> ?y."
      "SERVICE spatialSearch: {"
      "_:config spatialSearch:algorithm spatialSearch:s2 ;"
      "spatialSearch:right ?b ;"
      "spatialSearch:bindDistance ?dist ;"
      "spatialSearch:numNearestNeighbors 5 . "
      "_:config spatialSearch:left ?y ."
      "_:config spatialSearch:payload ?a ."
      "{ ?a <p> ?b } }}",
      h::spatialJoin(-1, 5, V{"?y"}, V{"?b"}, V{"?dist"},
                     PV{std::vector<V>{V{"?a"}}}, S2, std::nullopt,
                     scan("?x", "<p>", "?y"), scan("?a", "<p>", "?b")));
  h::expect(
      "PREFIX spatialSearch: <https://qlever.cs.uni-freiburg.de/spatialSearch/>"
      "SELECT * WHERE {"
      "?x <p> ?y."
      "SERVICE spatialSearch: {"
      "_:config spatialSearch:algorithm spatialSearch:s2 ;"
      "spatialSearch:right ?b ;"
      "spatialSearch:bindDistance ?dist ;"
      "spatialSearch:numNearestNeighbors 5 . "
      "_:config spatialSearch:left ?y ."
      "_:config spatialSearch:payload ?a , ?a2 ."
      "{ ?a <p> ?a2 . ?a2 <p> ?b } }}",
      h::spatialJoin(
          -1, 5, V{"?y"}, V{"?b"}, V{"?dist"},
          PV{std::vector<V>{V{"?a"}, V{"?a2"}}}, S2, std::nullopt,
          scan("?x", "<p>", "?y"),
          h::Join(scan("?a", "<p>", "?a2"), scan("?a2", "<p>", "?b"))));

  // Right variable and duplicates are possible (silently deduplicated during
  // query result computation)
  h::expect(
      "PREFIX spatialSearch: <https://qlever.cs.uni-freiburg.de/spatialSearch/>"
      "SELECT * WHERE {"
      "?x <p> ?y."
      "SERVICE spatialSearch: {"
      "_:config spatialSearch:algorithm spatialSearch:s2 ;"
      "spatialSearch:right ?b ;"
      "spatialSearch:bindDistance ?dist ;"
      "spatialSearch:numNearestNeighbors 5 . "
      "_:config spatialSearch:left ?y ."
      "_:config spatialSearch:payload ?a, ?a, ?b, ?a2 ."
      "{ ?a <p> ?a2 . ?a2 <p> ?b } }}",
      h::spatialJoin(
          -1, 5, V{"?y"}, V{"?b"}, V{"?dist"},
          PV{std::vector<V>{V{"?a"}, V{"?a"}, V{"?b"}, V{"?a2"}}}, S2,
          std::nullopt, scan("?x", "<p>", "?y"),
          h::Join(scan("?a", "<p>", "?a2"), scan("?a2", "<p>", "?b"))));

  // Selecting all payload variables using "all"
  h::expect(
      "PREFIX spatialSearch: <https://qlever.cs.uni-freiburg.de/spatialSearch/>"
      "SELECT * WHERE {"
      "?x <p> ?y."
      "SERVICE spatialSearch: {"
      "_:config spatialSearch:algorithm spatialSearch:s2 ;"
      "spatialSearch:right ?b ;"
      "spatialSearch:bindDistance ?dist ;"
      "spatialSearch:numNearestNeighbors 5 . "
      "_:config spatialSearch:left ?y ."
      "_:config spatialSearch:payload <all> ."
      "{ ?a <p> ?a2 . ?a2 <p> ?b } }}",
      h::spatialJoin(
          -1, 5, V{"?y"}, V{"?b"}, V{"?dist"}, PayloadVariables::all(), S2,
          std::nullopt, scan("?x", "<p>", "?y"),
          h::Join(scan("?a", "<p>", "?a2"), scan("?a2", "<p>", "?b"))));
  h::expect(
      "PREFIX spatialSearch: <https://qlever.cs.uni-freiburg.de/spatialSearch/>"
      "SELECT * WHERE {"
      "?x <p> ?y."
      "SERVICE spatialSearch: {"
      "_:config spatialSearch:algorithm spatialSearch:s2 ;"
      "spatialSearch:right ?b ;"
      "spatialSearch:bindDistance ?dist ;"
      "spatialSearch:numNearestNeighbors 5 . "
      "_:config spatialSearch:left ?y ."
      "_:config spatialSearch:payload spatialSearch:all ."
      "{ ?a <p> ?a2 . ?a2 <p> ?b } }}",
      h::spatialJoin(
          -1, 5, V{"?y"}, V{"?b"}, V{"?dist"}, PayloadVariables::all(), S2,
          std::nullopt, scan("?x", "<p>", "?y"),
          h::Join(scan("?a", "<p>", "?a2"), scan("?a2", "<p>", "?b"))));

  // All and explicitly named ones just select all
  h::expect(
      "PREFIX spatialSearch: <https://qlever.cs.uni-freiburg.de/spatialSearch/>"
      "SELECT * WHERE {"
      "?x <p> ?y."
      "SERVICE spatialSearch: {"
      "_:config spatialSearch:algorithm spatialSearch:s2 ;"
      "spatialSearch:right ?b ;"
      "spatialSearch:bindDistance ?dist ;"
      "spatialSearch:numNearestNeighbors 5 . "
      "_:config spatialSearch:left ?y ."
      "_:config spatialSearch:payload <all> ."
      "_:config spatialSearch:payload ?a ."
      "{ ?a <p> ?a2 . ?a2 <p> ?b } }}",
      h::spatialJoin(
          -1, 5, V{"?y"}, V{"?b"}, V{"?dist"}, PayloadVariables::all(), S2,
          std::nullopt, scan("?x", "<p>", "?y"),
          h::Join(scan("?a", "<p>", "?a2"), scan("?a2", "<p>", "?b"))));
}

// _____________________________________________________________________________
TEST(QueryPlanner, SpatialJoinServiceMaxDistOutside) {
  auto scan = h::IndexScanFromStrings;
  using V = Variable;
  auto S2 = SpatialJoinAlgorithm::S2_GEOMETRY;

  // If only maxDistance is used but not numNearestNeighbors, the right variable
  // must not come from inside the SERVICE
  h::expect(
      "PREFIX spatialSearch: <https://qlever.cs.uni-freiburg.de/spatialSearch/>"
      "SELECT * WHERE {"
      "?a <p> ?b ."
      "?x <p> ?y ."
      "SERVICE spatialSearch: {"
      "_:config spatialSearch:algorithm spatialSearch:s2 ;"
      "spatialSearch:left ?y ;"
      "spatialSearch:right ?b ;"
      "spatialSearch:maxDistance 1 . "
      " } }",
      h::spatialJoin(1, -1, V{"?y"}, V{"?b"}, std::nullopt,
                     // Payload variables have the default all instead of empty
                     // in this case
                     PayloadVariables::all(), S2, std::nullopt,
                     scan("?x", "<p>", "?y"), scan("?a", "<p>", "?b")));

  // If the user explicitly states that they want all payload variables (which
  // is enforced and the default anyway), this should also work
  h::expect(
      "PREFIX spatialSearch: <https://qlever.cs.uni-freiburg.de/spatialSearch/>"
      "SELECT * WHERE {"
      "?a <p> ?b ."
      "?x <p> ?y ."
      "SERVICE spatialSearch: {"
      "_:config spatialSearch:algorithm spatialSearch:s2 ;"
      "spatialSearch:left ?y ;"
      "spatialSearch:right ?b ;"
      "spatialSearch:maxDistance 1 ; "
      "spatialSearch:payload spatialSearch:all ."
      " } }",
      h::spatialJoin(1, -1, V{"?y"}, V{"?b"}, std::nullopt,
                     PayloadVariables::all(), S2, std::nullopt,
                     scan("?x", "<p>", "?y"), scan("?a", "<p>", "?b")));

  // Nearest neighbors search requires the right child to be defined inside the
  // service
  AD_EXPECT_THROW_WITH_MESSAGE(
      h::expect("PREFIX spatialSearch: "
                "<https://qlever.cs.uni-freiburg.de/spatialSearch/>"
                "SELECT * WHERE {"
                "?a <p> ?b ."
                "?x <p> ?y ."
                "SERVICE spatialSearch: {"
                "_:config spatialSearch:algorithm spatialSearch:s2 ;"
                "spatialSearch:left ?y ;"
                "spatialSearch:right ?b ;"
                "spatialSearch:maxDistance 1 ; "
                "spatialSearch:numNearestNeighbors 5 ."
                "}}",
                ::testing::_),
      ::testing::ContainsRegex(
          "must have its right "
          "variable declared inside the service using a graph pattern"));

  // The user may not select specific payload variables if the right join table
  // is declared outside because this would mess up the query semantics and may
  // not have deterministic results on different inputs because of query planner
  // decisions
  AD_EXPECT_THROW_WITH_MESSAGE(
      h::expect("PREFIX spatialSearch: "
                "<https://qlever.cs.uni-freiburg.de/spatialSearch/>"
                "SELECT * WHERE {"
                "?a <p> ?b ."
                "?x <p> ?y ."
                "SERVICE spatialSearch: {"
                "_:config spatialSearch:algorithm spatialSearch:s2 ;"
                "spatialSearch:left ?y ;"
                "spatialSearch:right ?b ;"
                "spatialSearch:maxDistance 1 ; "
                "spatialSearch:payload ?a ."
                "}}",
                ::testing::_),
      ::testing::ContainsRegex(
          "right variable for the spatial search is declared outside the "
          "SERVICE, but the <payload> parameter was set"));
}

// _____________________________________________________________________________
TEST(QueryPlanner, SpatialJoinMultipleServiceSharedLeft) {
  // Test two spatial join SERVICEs that share a common ?left variable

  auto scan = h::IndexScanFromStrings;
  using V = Variable;
  auto S2 = SpatialJoinAlgorithm::S2_GEOMETRY;
  using PV = PayloadVariables;

  h::expect(
      "SELECT * WHERE {"
      "?x <p> ?y ."
      "?y <max-distance-in-meters:100> ?b ."
      "?ab <p1> ?b ."
      "?y <max-distance-in-meters:500> ?c ."
      "?ac <p2> ?c ."
      "}",
      // Use two matchers using AnyOf here because the query planner may add the
      // children one way or the other depending on cost estimates. Both
      // versions are semantically correct.
      ::testing::AnyOf(
          h::spatialJoin(
              100, -1, V{"?y"}, V{"?b"}, std::nullopt, PV::all(), S2,
              std::nullopt,
              h::spatialJoin(500, -1, V{"?y"}, V{"?c"}, std::nullopt, PV::all(),
                             S2, std::nullopt, scan("?x", "<p>", "?y"),
                             scan("?ac", "<p2>", "?c")),
              scan("?ab", "<p1>", "?b")),
          h::spatialJoin(
              500, -1, V{"?y"}, V{"?c"}, std::nullopt, PV::all(), S2,
              std::nullopt,
              h::spatialJoin(100, -1, V{"?y"}, V{"?b"}, std::nullopt, PV::all(),
                             S2, std::nullopt, scan("?x", "<p>", "?y"),
                             scan("?ab", "<p1>", "?b")),
              scan("?ac", "<p2>", "?c"))));
  h::expect(
      "PREFIX spatialSearch: <https://qlever.cs.uni-freiburg.de/spatialSearch/>"
      "SELECT * WHERE {"
      "?x <p> ?y ."
      "SERVICE spatialSearch: {"
      "  _:config spatialSearch:algorithm spatialSearch:s2 ;"
      "    spatialSearch:left ?y ;"
      "    spatialSearch:right ?b ;"
      "    spatialSearch:numNearestNeighbors 5 ; "
      "    spatialSearch:bindDistance ?db ."
      "  { ?ab <p1> ?b } "
      "}"
      "SERVICE spatialSearch: {"
      "  _:config spatialSearch:algorithm spatialSearch:s2 ;"
      "    spatialSearch:left ?y ;"
      "    spatialSearch:right ?c ;"
      "    spatialSearch:numNearestNeighbors 5 ; "
      "    spatialSearch:maxDistance 500 ; "
      "    spatialSearch:payload ?ac ; "
      "    spatialSearch:bindDistance ?dc ."
      "  { ?ac <p2> ?c }"
      " }"
      "}",
      // Use two matchers using AnyOf here because the query planner may add the
      // children one way or the other depending on cost estimates. Both
      // versions are semantically correct.
      ::testing::AnyOf(
          h::spatialJoin(
              500, 5, V{"?y"}, V{"?c"}, V{"?dc"}, PV{std::vector<V>{V{"?ac"}}},
              S2, std::nullopt,
              h::spatialJoin(-1, 5, V{"?y"}, V{"?b"}, V{"?db"}, PV{}, S2,
                             std::nullopt, scan("?x", "<p>", "?y"),
                             scan("?ab", "<p1>", "?b")),
              scan("?ac", "<p2>", "?c")),
          h::spatialJoin(-1, 5, V{"?y"}, V{"?b"}, V{"?db"}, PV{}, S2,
                         std::nullopt,
                         h::spatialJoin(500, 5, V{"?y"}, V{"?c"}, V{"?dc"},
                                        PV{std::vector<V>{V{"?ac"}}}, S2,
                                        std::nullopt, scan("?x", "<p>", "?y"),
                                        scan("?ac", "<p2>", "?c")),
                         scan("?ab", "<p1>", "?b"))));
}

// _____________________________________________________________________________
TEST(QueryPlanner, SpatialJoinMissingConfig) {
  // Tests with incomplete config
  AD_EXPECT_THROW_WITH_MESSAGE(
      h::expect("PREFIX spatialSearch: "
                "<https://qlever.cs.uni-freiburg.de/spatialSearch/>"
                "SELECT * WHERE {"
                "?x <p> ?y ."
                "SERVICE spatialSearch: {"
                "_:config spatialSearch:right ?b ;"
                "spatialSearch:maxDistance 5 . "
                " { ?a <p> ?b . }"
                "}}",
                ::testing::_),
      ::testing::ContainsRegex("Missing parameter `<left>`"));
  AD_EXPECT_THROW_WITH_MESSAGE(
      h::expect("PREFIX spatialSearch: "
                "<https://qlever.cs.uni-freiburg.de/spatialSearch/>"
                "SELECT * WHERE {"
                "?x <p> ?y ."
                "SERVICE spatialSearch: {"
                "_:config spatialSearch:right ?b ;"
                "spatialSearch:numNearestNeighbors 5 . "
                " { ?a <p> ?b . }"
                "}}",
                ::testing::_),
      ::testing::ContainsRegex("Missing parameter `<left>`"));
  AD_EXPECT_THROW_WITH_MESSAGE(
      h::expect("PREFIX spatialSearch: "
                "<https://qlever.cs.uni-freiburg.de/spatialSearch/>"
                "SELECT * WHERE {"
                "?x <p> ?y ."
                "SERVICE spatialSearch: {"
                "_:config spatialSearch:left ?y ;"
                "spatialSearch:maxDistance 5 . "
                " { ?a <p> ?b . }"
                "}}",
                ::testing::_),
      ::testing::ContainsRegex("Missing parameter `<right>`"));
  AD_EXPECT_THROW_WITH_MESSAGE(
      h::expect("PREFIX spatialSearch: "
                "<https://qlever.cs.uni-freiburg.de/spatialSearch/>"
                "SELECT * WHERE {"
                "?x <p> ?y ."
                "SERVICE spatialSearch: {"
                "_:config spatialSearch:left ?y ;"
                "spatialSearch:numNearestNeighbors 5 . "
                " { ?a <p> ?b . }"
                "}}",
                ::testing::_),
      ::testing::ContainsRegex("Missing parameter `<right>`"));
  AD_EXPECT_THROW_WITH_MESSAGE(
      h::expect("PREFIX spatialSearch: "
                "<https://qlever.cs.uni-freiburg.de/spatialSearch/>"
                "SELECT * WHERE {"
                "?x <p> ?y ."
                "SERVICE spatialSearch: {"
                "_:config spatialSearch:left ?y ;"
                " spatialSearch:right ?b ."
                " { ?a <p> ?b . }"
                "}}",
                ::testing::_),
      ::testing::ContainsRegex("Neither `<numNearestNeighbors>` nor "
                               "`<maxDistance>` were provided"));
}

// _____________________________________________________________________________
TEST(QueryPlanner, SpatialJoinInvalidOperationsInService) {
  // Test that unallowed operations inside the SERVICE statement throw
  AD_EXPECT_THROW_WITH_MESSAGE(
      h::expect("PREFIX spatialSearch: "
                "<https://qlever.cs.uni-freiburg.de/spatialSearch/>"
                "SELECT * WHERE {"
                "?x <p> ?y."
                "SERVICE spatialSearch: {"
                "_:config spatialSearch:algorithm spatialSearch:s2 ;"
                "spatialSearch:left ?y ;"
                "spatialSearch:right ?b ;"
                "spatialSearch:maxDistance 1 . "
                "{ ?a <p> ?b }"
                "SERVICE <http://example.com/> { ?a <something> <else> }"
                " }}",
                ::testing::_),
      ::testing::ContainsRegex("Unsupported element in spatialQuery"));
}

// _____________________________________________________________________________
TEST(QueryPlanner, SpatialJoinServiceMultipleGraphPatterns) {
  // Test that the SERVICE statement may only contain at most one graph pattern
  AD_EXPECT_THROW_WITH_MESSAGE(
      h::expect("PREFIX spatialSearch: "
                "<https://qlever.cs.uni-freiburg.de/spatialSearch/>"
                "SELECT * WHERE {"
                "?x <p> ?y."
                "SERVICE spatialSearch: {"
                "_:config spatialSearch:algorithm spatialSearch:s2 ;"
                "spatialSearch:left ?y ;"
                "spatialSearch:right ?b ;"
                "spatialSearch:maxDistance 1 . "
                "{ ?a <p> ?b }"
                "{ ?a <p2> ?c } }}",
                ::testing::_),
      ::testing::ContainsRegex("A magic SERVICE query must not contain more "
                               "than one nested group graph pattern"));
}

// _____________________________________________________________________________
TEST(QueryPlanner, SpatialJoinIncorrectConfigValues) {
  // Tests with mistakes in the config
  AD_EXPECT_THROW_WITH_MESSAGE(
      h::expect("PREFIX spatialSearch: "
                "<https://qlever.cs.uni-freiburg.de/spatialSearch/>"
                "SELECT * WHERE {"
                "?x <p> ?y ."
                "SERVICE spatialSearch: {"
                "_:config spatialSearch:right ?b ;"
                "spatialSearch:left ?y ;"
                "spatialSearch:maxDistance \"5\" . "
                " { ?a <p> ?b . }"
                "}}",
                ::testing::_),
      ::testing::ContainsRegex("`<maxDistance>` expects an integer"));
  AD_EXPECT_THROW_WITH_MESSAGE(
      h::expect("PREFIX spatialSearch: "
                "<https://qlever.cs.uni-freiburg.de/spatialSearch/>"
                "SELECT * WHERE {"
                "?x <p> ?y ."
                "SERVICE spatialSearch: {"
                "_:config spatialSearch:right ?b ;"
                "spatialSearch:left ?y ;"
                "spatialSearch:maxDistance 5 ;"
                "spatialSearch:numNearestNeighbors \"1\" ."
                " { ?a <p> ?b . }"
                "}}",
                ::testing::_),
      ::testing::ContainsRegex("`<numNearestNeighbors>` expects an integer"));
  AD_EXPECT_THROW_WITH_MESSAGE(
      h::expect("PREFIX spatialSearch: "
                "<https://qlever.cs.uni-freiburg.de/spatialSearch/>"
                "SELECT * WHERE {"
                "?x <p> ?y ."
                "SERVICE spatialSearch: {"
                "_:config spatialSearch:right ?b ;"
                "spatialSearch:left ?y ;"
                "spatialSearch:maxDistance 5 ;"
                "spatialSearch:algorithm \"1\" ."
                " { ?a <p> ?b . }"
                "}}",
                ::testing::_),
      ::testing::ContainsRegex("parameter `<algorithm>` needs an IRI"));
  AD_EXPECT_THROW_WITH_MESSAGE(
      h::expect("PREFIX spatialSearch: "
                "<https://qlever.cs.uni-freiburg.de/spatialSearch/>"
                "SELECT * WHERE {"
                "?x <p> ?y ."
                "SERVICE spatialSearch: {"
                "_:config spatialSearch:right ?b ;"
                "spatialSearch:left ?y ;"
                "spatialSearch:maxDistance 5 ;"
                "spatialSearch:algorithm <http://example.com/some-nonsense> ."
                " { ?a <p> ?b . }"
                "}}",
                ::testing::_),
      ::testing::ContainsRegex("`<algorithm>` does not refer to a supported "
                               "spatial search algorithm"));
  AD_EXPECT_THROW_WITH_MESSAGE(
      h::expect("PREFIX spatialSearch: "
                "<https://qlever.cs.uni-freiburg.de/spatialSearch/>"
                "SELECT * WHERE {"
                "?x <p> ?y ."
                "SERVICE spatialSearch: {"
                "_:config spatialSearch:right ?b ;"
                "spatialSearch:left ?y ;"
                "spatialSearch:maxDistance 5 ;"
                "<http://example.com/some-nonsense> 123 ."
                " { ?a <p> ?b . }"
                "}}",
                ::testing::_),
      ::testing::ContainsRegex("Unsupported argument"));
  AD_EXPECT_THROW_WITH_MESSAGE(
      h::expect("PREFIX spatialSearch: "
                "<https://qlever.cs.uni-freiburg.de/spatialSearch/>"
                "SELECT * WHERE {"
                "?x <p> ?y ."
                "SERVICE spatialSearch: {"
                "_:config spatialSearch:right ?b ;"
                "spatialSearch:left ?y ;"
                "spatialSearch:maxDistance 5 ;"
                "spatialSearch:bindDistance 123 ."
                " { ?a <p> ?b . }"
                "}}",
                ::testing::_),
      ::testing::ContainsRegex("`<bindDistance>` has to be a variable"));
  AD_EXPECT_THROW_WITH_MESSAGE(
      h::expect("PREFIX spatialSearch: "
                "<https://qlever.cs.uni-freiburg.de/spatialSearch/>"
                "SELECT * WHERE {"
                "?x <p> ?y ."
                "SERVICE spatialSearch: {"
                "_:config spatialSearch:right ?b ;"
                "spatialSearch:left ?y ;"
                "spatialSearch:maxDistance 5 ;"
                "spatialSearch:payload 123 ."
                " { ?a <p> ?b . }"
                "}}",
                ::testing::_),
      ::testing::ContainsRegex(
          "`<payload>` parameter must be either a variable "
          "to be selected or `<all>`"));
  AD_EXPECT_THROW_WITH_MESSAGE(
      h::expect("PREFIX spatialSearch: "
                "<https://qlever.cs.uni-freiburg.de/spatialSearch/>"
                "SELECT * WHERE {"
                "?x <p> ?y ."
                "SERVICE spatialSearch: {"
                "_:config spatialSearch:right ?b ;"
                "spatialSearch:left ?y ;"
                "spatialSearch:maxDistance 5 ;"
                "spatialSearch:payload <http://some.iri.that.is.not.all> ."
                " { ?a <p> ?b . }"
                "}}",
                ::testing::_),
      ::testing::ContainsRegex(
          "`<payload>` parameter must be either a variable "
          "to be selected or `<all>`"));
  AD_EXPECT_THROW_WITH_MESSAGE(
      h::expect("PREFIX spatialSearch: "
                "<https://qlever.cs.uni-freiburg.de/spatialSearch/>"
                "SELECT * WHERE {"
                "?x <p> ?y ."
                "SERVICE spatialSearch: {"
                "_:config spatialSearch:right ?b ;"
                "spatialSearch:left ?y ;"
                "spatialSearch:maxDistance 5 ;"
                "spatialSearch:bindDistance ?dist_a ;"
                "spatialSearch:bindDistance ?dist_b ."
                " { ?a <p> ?b . }"
                "}}",
                ::testing::_),
      ::testing::ContainsRegex("`<bindDistance>` has already been set"));
  AD_EXPECT_THROW_WITH_MESSAGE(
      h::expect("PREFIX spatialSearch: "
                "<https://qlever.cs.uni-freiburg.de/spatialSearch/>"
                "SELECT * WHERE {"
                "?x <p> ?y ."
                "SERVICE spatialSearch: {"
                "_:config spatialSearch:right 123 ;"
                "spatialSearch:left ?y ;"
                "spatialSearch:maxDistance 5 ."
                " { ?a <p> ?b . }"
                "}}",
                ::testing::_),
      ::testing::ContainsRegex("`<right>` has to be a variable"));
  AD_EXPECT_THROW_WITH_MESSAGE(
      h::expect("PREFIX spatialSearch: "
                "<https://qlever.cs.uni-freiburg.de/spatialSearch/>"
                "SELECT * WHERE {"
                "?x <p> ?y ."
                "SERVICE spatialSearch: {"
                "_:config spatialSearch:right ?b ;"
                "spatialSearch:left \"abc\" ;"
                "spatialSearch:maxDistance 5 ."
                " { ?a <p> ?b . }"
                "}}",
                ::testing::_),
      ::testing::ContainsRegex("`<left>` has to be a variable"));
  AD_EXPECT_THROW_WITH_MESSAGE(
      h::expect("PREFIX spatialSearch: "
                "<https://qlever.cs.uni-freiburg.de/spatialSearch/>"
                "SELECT * WHERE {"
                "?x <p> ?y ."
                "SERVICE spatialSearch: {"
                "_:config spatialSearch:right ?b ;"
                "spatialSearch:left ?y ;"
                "spatialSearch:maxDistance 5 ;"
                "spatialSearch:algorithm spatialSearch:libspatialjoin ;"
                "spatialSearch:joinType 5 ."
                " { ?a <p> ?b . }"
                "}}",
                ::testing::_),
      ::testing::ContainsRegex("parameter `<joinType>` needs an IRI"));
  AD_EXPECT_THROW_WITH_MESSAGE(
      h::expect("PREFIX spatialSearch: "
                "<https://qlever.cs.uni-freiburg.de/spatialSearch/>"
                "SELECT * WHERE {"
                "?x <p> ?y ."
                "SERVICE spatialSearch: {"
                "_:config spatialSearch:right ?b ;"
                "spatialSearch:left ?y ;"
                "spatialSearch:maxDistance 5 ;"
                "spatialSearch:algorithm spatialSearch:libspatialjoin ;"
                "spatialSearch:joinType <http://example.com/some-nonsense> ;"
                " { ?a <p> ?b . }"
                "}}",
                ::testing::_),
      ::testing::ContainsRegex("parameter `<joinType>` does not refer to"));
}

// _____________________________________________________________________________
TEST(QueryPlanner, SpatialJoinFromGeofDistanceFilter) {
  auto scan = h::IndexScanFromStrings;
  using V = Variable;
  auto algo = SpatialJoinAlgorithm::LIBSPATIALJOIN;
  auto type = SpatialJoinType::WITHIN_DIST;

  // Basic test with 2-argument geof:distance
  h::expect(
      "PREFIX geof: <http://www.opengis.net/def/function/geosparql/> "
      "SELECT * WHERE {"
      "?a <p> ?b ."
      "?x <p> ?y ."
      "FILTER(geof:distance(?y, ?b) <= 0.5)"
      " }",
      h::spatialJoinFilterSubstitute(
          500, -1, V{"?y"}, V{"?b"}, std::nullopt, PayloadVariables::all(),
          algo, type, scan("?x", "<p>", "?y"), scan("?a", "<p>", "?b")));

  // Metric distance function
  h::expect(
      "PREFIX geof: <http://www.opengis.net/def/function/geosparql/> "
      "SELECT * WHERE {"
      "?a <p> ?b ."
      "?x <p> ?y ."
      "FILTER(geof:metricDistance(?y, ?b) <= 500)"
      " }",
      h::spatialJoinFilterSubstitute(
          500, -1, V{"?y"}, V{"?b"}, std::nullopt, PayloadVariables::all(),
          algo, type, scan("?x", "<p>", "?y"), scan("?a", "<p>", "?b")));

  // Distance function with unit
  h::expect(
      "PREFIX geof: <http://www.opengis.net/def/function/geosparql/> "
      "SELECT * WHERE {"
      "?a <p> ?b ."
      "?x <p> ?y ."
      "FILTER(geof:distance(?y, ?b, <http://qudt.org/vocab/unit/M>) <= 500)"
      " }",
      h::spatialJoinFilterSubstitute(
          500, -1, V{"?y"}, V{"?b"}, std::nullopt, PayloadVariables::all(),
          algo, type, scan("?x", "<p>", "?y"), scan("?a", "<p>", "?b")));
  h::expect(
      "PREFIX geof: <http://www.opengis.net/def/function/geosparql/> "
      "SELECT * WHERE {"
      "?a <p> ?b ."
      "?x <p> ?y ."
      "FILTER(geof:distance(?y, ?b, <http://qudt.org/vocab/unit/MI>) <= 1)"
      " }",
      h::spatialJoinFilterSubstitute(
          1609.344, -1, V{"?y"}, V{"?b"}, std::nullopt, PayloadVariables::all(),
          algo, type, scan("?x", "<p>", "?y"), scan("?a", "<p>", "?b")));
  h::expect(
      "PREFIX geof: <http://www.opengis.net/def/function/geosparql/> "
      "SELECT * WHERE {"
      "?a <p> ?b ."
      "?x <p> ?y ."
      "FILTER(geof:distance(?y, ?b, <http://qudt.org/vocab/unit/KiloM>) <= 0.5)"
      " }",
      h::spatialJoinFilterSubstitute(
          500, -1, V{"?y"}, V{"?b"}, std::nullopt, PayloadVariables::all(),
          algo, type, scan("?x", "<p>", "?y"), scan("?a", "<p>", "?b")));

  h::expect(
      "PREFIX geof: <http://www.opengis.net/def/function/geosparql/> "
      "SELECT * WHERE {"
      "?a <p> ?b ."
      "?x <p> ?y ."
      "FILTER(geof:distance(?y, ?b, "
      "\"http://qudt.org/vocab/unit/M\"^^<http://www.w3.org/2001/"
      "XMLSchema#anyURI>) <= 500)"
      " }",
      h::spatialJoinFilterSubstitute(
          500, -1, V{"?y"}, V{"?b"}, std::nullopt, PayloadVariables::all(),
          algo, type, scan("?x", "<p>", "?y"), scan("?a", "<p>", "?b")));
  h::expect(
      "PREFIX geof: <http://www.opengis.net/def/function/geosparql/> "
      "SELECT * WHERE {"
      "?a <p> ?b ."
      "?x <p> ?y ."
      "FILTER(geof:distance(?y, ?b, "
      "\"http://qudt.org/vocab/unit/MI\"^^<http://www.w3.org/2001/"
      "XMLSchema#anyURI>) <= 1)"
      " }",
      h::spatialJoinFilterSubstitute(
          1609.344, -1, V{"?y"}, V{"?b"}, std::nullopt, PayloadVariables::all(),
          algo, type, scan("?x", "<p>", "?y"), scan("?a", "<p>", "?b")));
  h::expect(
      "PREFIX geof: <http://www.opengis.net/def/function/geosparql/> "
      "SELECT * WHERE {"
      "?a <p> ?b ."
      "?x <p> ?y ."
      "FILTER(geof:distance(?y, ?b, "
      "\"http://qudt.org/vocab/unit/KiloM\"^^<http://www.w3.org/2001/"
      "XMLSchema#anyURI>) <= 0.5)"
      " }",
      h::spatialJoinFilterSubstitute(
          500, -1, V{"?y"}, V{"?b"}, std::nullopt, PayloadVariables::all(),
          algo, type, scan("?x", "<p>", "?y"), scan("?a", "<p>", "?b")));

  // Two distance filters
  h::expect(
      "PREFIX geof: <http://www.opengis.net/def/function/geosparql/> "
      "SELECT * WHERE {"
      "?a <p> ?b ."
      "?x <p> ?y ."
      "FILTER(geof:distance(?y, ?b) <= 0.5)"
      "?m <p> ?n ."
      "FILTER(geof:distance(?y, ?n) <= 1)"
      " }",
      ::testing::AnyOf(
          h::spatialJoinFilterSubstitute(
              1000, -1, V{"?y"}, V{"?n"}, std::nullopt, PayloadVariables::all(),
              algo, type,
              h::spatialJoinFilterSubstitute(
                  500, -1, V{"?y"}, V{"?b"}, std::nullopt,
                  PayloadVariables::all(), algo, type, scan("?x", "<p>", "?y"),
                  scan("?a", "<p>", "?b")),
              scan("?m", "<p>", "?n")),
          h::spatialJoinFilterSubstitute(
              500, -1, V{"?y"}, V{"?b"}, std::nullopt, PayloadVariables::all(),
              algo, type,
              h::spatialJoinFilterSubstitute(
                  1000, -1, V{"?y"}, V{"?n"}, std::nullopt,
                  PayloadVariables::all(), algo, type, scan("?x", "<p>", "?y"),
                  scan("?m", "<p>", "?n")),
              scan("?a", "<p>", "?b"))));

  // Regression test: two distance filters and unrelated bind operation
  h::expect(
      "PREFIX geof: <http://www.opengis.net/def/function/geosparql/> "
      "SELECT * WHERE {"
      "?a <p> ?b ."
      "?x <p> ?y ."
      "BIND(1 AS ?unrelated)"
      "FILTER(geof:distance(?y, ?b) <= 0.5)"
      "?m <p> ?n ."
      "FILTER(geof:distance(?y, ?n) <= 1)"
      " }",
      ::testing::AnyOf(
          h::Bind(h::spatialJoinFilterSubstitute(
                      1000, -1, V{"?y"}, V{"?n"}, std::nullopt,
                      PayloadVariables::all(), algo, type,
                      h::spatialJoinFilterSubstitute(
                          500, -1, V{"?y"}, V{"?b"}, std::nullopt,
                          PayloadVariables::all(), algo, type,
                          scan("?x", "<p>", "?y"), scan("?a", "<p>", "?b")),
                      scan("?m", "<p>", "?n")),
                  "1", Variable{"?unrelated"}),
          h::spatialJoinFilterSubstitute(
              1000, -1, V{"?y"}, V{"?n"}, std::nullopt, PayloadVariables::all(),
              algo, type,
              h::Bind(h::spatialJoinFilterSubstitute(
                          500, -1, V{"?y"}, V{"?b"}, std::nullopt,
                          PayloadVariables::all(), algo, type,
                          scan("?x", "<p>", "?y"), scan("?a", "<p>", "?b")),
                      "1", Variable{"?unrelated"}),
              scan("?m", "<p>", "?n")),
          h::spatialJoinFilterSubstitute(
              500, -1, V{"?y"}, V{"?b"},
              std::nullopt, PayloadVariables::all(), algo, type,
              h::Bind(h::spatialJoinFilterSubstitute(
                          1000, -1, V{"?y"}, V{"?n"}, std::nullopt,
                          PayloadVariables::all(), algo, type,
                          scan("?x", "<p>", "?y"), scan("?m", "<p>", "?n")),
                      "1", Variable{"?unrelated"}),
              scan("?a", "<p>", "?b")),
          h::Bind(h::spatialJoinFilterSubstitute(
                      500, -1, V{"?y"}, V{"?b"},
                      std::nullopt, PayloadVariables::all(), algo, type,
                      h::spatialJoinFilterSubstitute(
                          1000, -1, V{"?y"}, V{"?n"}, std::nullopt,
                          PayloadVariables::all(), algo, type,
                          scan("?x", "<p>", "?y"), scan("?m", "<p>", "?n")),
                      scan("?a", "<p>", "?b")),
                  "1", Variable{"?unrelated"})));
}

// _____________________________________________________________________________
TEST(QueryPlanner, FilterIsNotRewritten) {
  auto scan = h::IndexScanFromStrings;

  h::expect(
      "PREFIX geof: <http://www.opengis.net/def/function/geosparql/> "
      "SELECT * WHERE {"
      "?a <p> ?b ."
      "?x <p> ?y ."
      "FILTER(geof:distance(?y, ?b) > 0.5)"
      " }",
      h::Filter("geof:distance(?y, ?b) > 0.5",
                h::CartesianProductJoin(scan("?x", "<p>", "?y"),
                                        scan("?a", "<p>", "?b"))));

  h::expect(
      "PREFIX geof: <http://www.opengis.net/def/function/geosparql/> "
      "SELECT * WHERE {"
      "?a <p> ?b ."
      "?x <p> ?y ."
      "FILTER(geof:distance(\"POINT(50. "
      "50.0)\"^^<http://www.opengis.net/ont/geosparql#wktLiteral>, ?b) <= 0.5)"
      " }",
      ::testing::AnyOf(
          h::Filter(
              "geof:distance(\"POINT(50. "
              "50.0)\"^^<http://www.opengis.net/ont/geosparql#wktLiteral>, "
              "?b) <= 0.5",
              h::CartesianProductJoin(scan("?x", "<p>", "?y"),
                                      scan("?a", "<p>", "?b"))),
          h::CartesianProductJoin(
              scan("?x", "<p>", "?y"),
              h::Filter(
                  "geof:distance(\"POINT(50. "
                  "50.0)\"^^<http://www.opengis.net/ont/geosparql#wktLiteral>, "
                  "?b) <= 0.5",
                  scan("?a", "<p>", "?b")))));

  h::expect(
      "PREFIX geof: <http://www.opengis.net/def/function/geosparql/> "
      "SELECT * WHERE {"
      "?a <p> ?b ."
      "?x <p> ?y ."
      "FILTER(geof:distance(?b, \"POINT(50. "
      "50.0)\"^^<http://www.opengis.net/ont/geosparql#wktLiteral>) <= 0.5)"
      " }",
      ::testing::AnyOf(
          h::Filter("geof:distance(?b, \"POINT(50. "
                    "50.0)\"^^<http://www.opengis.net/ont/geosparql#wktLiteral>"
                    ") <= 0.5",
                    h::CartesianProductJoin(scan("?x", "<p>", "?y"),
                                            scan("?a", "<p>", "?b"))),
          h::CartesianProductJoin(
              scan("?x", "<p>", "?y"),
              h::Filter(
                  "geof:distance(?b, \"POINT(50. "
                  "50.0)\"^^<http://www.opengis.net/ont/geosparql#wktLiteral>"
                  ") <= 0.5",
                  scan("?a", "<p>", "?b")))));

  h::expect(
      "PREFIX geof: <http://www.opengis.net/def/function/geosparql/> "
      "SELECT * WHERE {"
      "?a <p> ?b ."
      "?x <p> ?y ."
      "FILTER(geof:distance(?b, ?y, ?a) <= 0.5)"
      " }",
      h::Filter("geof:distance(?b, ?y, ?a) <= 0.5",
                h::CartesianProductJoin(scan("?x", "<p>", "?y"),
                                        scan("?a", "<p>", "?b"))));

  h::expect(
      "PREFIX geof: <http://www.opengis.net/def/function/geosparql/> "
      "SELECT * WHERE {"
      "?a <p> ?b ."
      "?x <p> ?y ."
      "FILTER((?b + ?y) <= 0.5)"
      " }",
      h::Filter("(?b + ?y) <= 0.5",
                h::CartesianProductJoin(scan("?x", "<p>", "?y"),
                                        scan("?a", "<p>", "?b"))));

  h::expect(
      "PREFIX geof: <http://www.opengis.net/def/function/geosparql/> "
      "SELECT * WHERE {"
      "?a <p> ?b ."
      "?x <p> ?y ."
      "FILTER(geof:distance(?y, ?b) <= ?a)"
      " }",
      h::Filter("geof:distance(?y, ?b) <= ?a",
                h::CartesianProductJoin(scan("?x", "<p>", "?y"),
                                        scan("?a", "<p>", "?b"))));

  h::expect(
      "PREFIX geof: <http://www.opengis.net/def/function/geosparql/> "
      "SELECT * WHERE {"
      "?a <p> ?b ."
      "?x <p> ?y ."
      "FILTER(geof:distance(?y, ?b) <= \"abc\")"
      " }",
      h::Filter("geof:distance(?y, ?b) <= \"abc\"",
                h::CartesianProductJoin(scan("?x", "<p>", "?y"),
                                        scan("?a", "<p>", "?b"))));

  h::expect(
      "PREFIX geof: <http://www.opengis.net/def/function/geosparql/> "
      "SELECT * WHERE {"
      "?a <p> ?b ."
      "FILTER(geof:sfContains(?b, \"POINT(50.0 50.0)\""
      "^^<http://www.opengis.net/ont/geosparql#wktLiteral>)) . }",
      h::Filter("geof:sfContains(?b, \"POINT(50.0 50.0)\""
                "^^<http://www.opengis.net/ont/geosparql#wktLiteral>)",
                scan("?a", "<p>", "?b")));

  h::expect(
      "PREFIX geof: <http://www.opengis.net/def/function/geosparql/> "
      "SELECT * WHERE {"
      "?a <p> ?b ."
      "FILTER(geof:sfContains(\"POINT(50.0 50.0)\""
      "^^<http://www.opengis.net/ont/geosparql#wktLiteral>, ?b)) . }",
      h::Filter("geof:sfContains(\"POINT(50.0 50.0)\""
                "^^<http://www.opengis.net/ont/geosparql#wktLiteral>, ?b)",
                scan("?a", "<p>", "?b")));
}

// _____________________________________________________________________________
TEST(QueryPlanner, SpatialJoinFromGeofRelationFilter) {
  auto scan = h::IndexScanFromStrings;
  using V = Variable;
  auto algo = SpatialJoinAlgorithm::LIBSPATIALJOIN;
  using enum SpatialJoinType;

  std::vector<std::pair<std::string, SpatialJoinType>>
      geofFunctionNameAndSJType{
          {"sfIntersects", INTERSECTS}, {"sfContains", CONTAINS},
          {"sfCovers", COVERS},         {"sfCrosses", CROSSES},
          {"sfTouches", TOUCHES},       {"sfEquals", EQUALS},
          {"sfOverlaps", OVERLAPS},     {"sfWithin", WITHIN}};

  // Run basic query planner test for each of the geo relation functions
  for (const auto& [funcName, sjType] : geofFunctionNameAndSJType) {
    std::string query = absl::StrCat(
        "PREFIX geof: <http://www.opengis.net/def/function/geosparql/> "
        "SELECT * WHERE {"
        "?a <p> ?b ."
        "?x <p> ?y ."
        "FILTER(geof:",
        funcName, "(?y, ?b))  }");
    h::expect(query, h::spatialJoinFilterSubstitute(
                         -1, -1, V{"?y"}, V{"?b"}, std::nullopt,
                         PayloadVariables::all(), algo, sjType,
                         scan("?x", "<p>", "?y"), scan("?a", "<p>", "?b")));
  }

  // Combination of two geo relation filters
  for (const auto& [a, b] : ::ranges::views::cartesian_product(
           geofFunctionNameAndSJType, geofFunctionNameAndSJType)) {
    const auto& [funcName1, sjType1] = a;
    const auto& [funcName2, sjType2] = b;
    std::string query = absl::StrCat(
        "PREFIX geof: <http://www.opengis.net/def/function/geosparql/> "
        "SELECT * WHERE {"
        "?a <p> ?b ."
        "?x <p> ?y ."
        "FILTER geof:",
        funcName1,
        "(?y, ?b)  ."
        "?m <p> ?n ."
        "FILTER geof:",
        funcName2, "(?y, ?n) .  }");
    h::expect(query,
              ::testing::AnyOf(
                  h::spatialJoinFilterSubstitute(
                      -1, -1, V{"?y"}, V{"?n"}, std::nullopt,
                      PayloadVariables::all(), algo, sjType2,
                      h::spatialJoinFilterSubstitute(
                          -1, -1, V{"?y"}, V{"?b"}, std::nullopt,
                          PayloadVariables::all(), algo, sjType1,
                          scan("?x", "<p>", "?y"), scan("?a", "<p>", "?b")),
                      scan("?m", "<p>", "?n")),
                  h::spatialJoinFilterSubstitute(
                      -1, -1, V{"?y"}, V{"?b"}, std::nullopt,
                      PayloadVariables::all(), algo, sjType1,
                      h::spatialJoinFilterSubstitute(
                          -1, -1, V{"?y"}, V{"?n"}, std::nullopt,
                          PayloadVariables::all(), algo, sjType2,
                          scan("?x", "<p>", "?y"), scan("?m", "<p>", "?n")),
                      scan("?a", "<p>", "?b"))));
  }

  // Two geo relation filters on the same variables: The second one may not be
  // substituted by a spatial join as this spatial join would be incomplete
  // (that is: have only one child).
  h::expect(
      "PREFIX geof: <http://www.opengis.net/def/function/geosparql/> "
      "SELECT * WHERE {"
      "?a <p> ?b ."
      "?m <p> ?n ."
      "FILTER geof:sfCovers(?n, ?b) ."
      "FILTER geof:sfContains(?n, ?b) .  }",
      ::testing::AnyOf(
          h::Filter("geof:sfCovers(?n, ?b)",
                    h::spatialJoinFilterSubstitute(
                        -1, -1, V{"?n"}, V{"?b"}, std::nullopt,
                        PayloadVariables::all(), algo, CONTAINS,
                        scan("?m", "<p>", "?n"), scan("?a", "<p>", "?b"))),
          h::Filter("geof:sfContains(?n, ?b)",
                    h::spatialJoinFilterSubstitute(
                        -1, -1, V{"?n"}, V{"?b"}, std::nullopt,
                        PayloadVariables::all(), algo, COVERS,
                        scan("?m", "<p>", "?n"), scan("?a", "<p>", "?b")))));

  // Combination of geo relation filter and geo distance filter
  h::expect(
      "PREFIX geof: <http://www.opengis.net/def/function/geosparql/> "
      "SELECT * WHERE {"
      "?a <p> ?b ."
      "?x <p> ?y ."
      "?m <p> ?n ."
      "FILTER(geof:metricDistance(?b, ?y) <= 1000) ."
      "FILTER geof:sfContains(?n, ?b) .  }",
      ::testing::AnyOf(
          h::spatialJoinFilterSubstitute(
              1000, -1, V{"?b"}, V{"?y"}, std::nullopt, PayloadVariables::all(),
              algo, WITHIN_DIST,
              h::spatialJoinFilterSubstitute(
                  -1, -1, V{"?n"}, V{"?b"}, std::nullopt,
                  PayloadVariables::all(), algo, CONTAINS,
                  scan("?m", "<p>", "?n"), scan("?a", "<p>", "?b")),
              scan("?x", "<p>", "?y")),
          h::spatialJoinFilterSubstitute(
              -1, -1, V{"?n"}, V{"?b"}, std::nullopt, PayloadVariables::all(),
              algo, CONTAINS, scan("?m", "<p>", "?n"),
              h::spatialJoinFilterSubstitute(
                  1000, -1, V{"?b"}, V{"?y"}, std::nullopt,
                  PayloadVariables::all(), algo, WITHIN_DIST,
                  scan("?a", "<p>", "?b"), scan("?x", "<p>", "?y")))));

  // Geo relation filter with the same variable twice is not allowed
  AD_EXPECT_THROW_WITH_MESSAGE(
      h::expect("PREFIX geof: <http://www.opengis.net/def/function/geosparql/> "
                "SELECT * WHERE {"
                "?a <p> ?b ."
                "FILTER geof:sfContains(?b, ?b) . }",
                ::testing::_),
      ::testing::HasSubstr("Variable ?b on both sides"));
}

// _____________________________________________________________________________
TEST(QueryPlanner, SpatialJoinLegacyPredicateSupport) {
  auto scan = h::IndexScanFromStrings;
  using V = Variable;
  auto S2 = SpatialJoinAlgorithm::S2_GEOMETRY;

  // For maxDistance the special predicate remains supported
  h::expect(
      "SELECT * WHERE {"
      "?a <p> ?b ."
      "?y <max-distance-in-meters:1> ?b ."
      "?x <p> ?y ."
      " }",
      h::spatialJoin(1, -1, V{"?y"}, V{"?b"}, std::nullopt,
                     PayloadVariables::all(), S2, std::nullopt,
                     scan("?x", "<p>", "?y"), scan("?a", "<p>", "?b")));
  h::expect(
      "SELECT * WHERE {"
      "?a <p> ?b ."
      "?y <max-distance-in-meters:5000> ?b ."
      "?x <p> ?y ."
      " }",
      h::spatialJoin(5000, -1, V{"?y"}, V{"?b"}, std::nullopt,
                     PayloadVariables::all(), S2, std::nullopt,
                     scan("?x", "<p>", "?y"), scan("?a", "<p>", "?b")));

  // Test that invalid triples throw an error
  AD_EXPECT_THROW_WITH_MESSAGE(
      h::expect("SELECT ?x ?y WHERE {"
                "?x <p> ?y."
                "?a <p> ?b."
                "?y <max-distance-in-meters:1> ?b ."
                "?y <a> ?b}",
                ::testing::_),
      ::testing::ContainsRegex(
          "Currently, if both sides of a SpatialJoin are variables, then the"
          "SpatialJoin must be the only connection between these variables"));

  AD_EXPECT_THROW_WITH_MESSAGE(
      h::expect("SELECT ?x ?y WHERE {"
                "?y <p> ?b."
                "?y <max-distance-in-meters:1> ?b }",
                ::testing::_),
      ::testing::ContainsRegex(
          "Currently, if both sides of a SpatialJoin are variables, then the"
          "SpatialJoin must be the only connection between these variables"));

  EXPECT_ANY_THROW(
      h::expect("SELECT ?x ?y WHERE {"
                "?x <p> ?y."
                "?y <max-distance-in-meters:1> <a> }",
                ::testing::_));

  EXPECT_ANY_THROW(
      h::expect("SELECT ?x ?y WHERE {"
                "?x <p> ?y."
                "<a> <max-distance-in-meters:1> ?y }",
                ::testing::_));

  AD_EXPECT_THROW_WITH_MESSAGE(h::expect("SELECT ?x ?y WHERE {"
                                         "?x <p> ?y."
                                         "?a <p> ?b."
                                         "?y <max-distance-in-meters:-1> ?b }",
                                         ::testing::_),
                               ::testing::ContainsRegex("unknown triple"));

  // Test that the nearest neighbors special predicate is still accepted but
  // produces a warning
  h::expect(
      "SELECT ?x ?y WHERE {"
      "?x <p> ?y."
      "?a <p> ?b."
      "?y <nearest-neighbors:2:500> ?b }",
      h::QetWithWarnings(
          {"special predicate <nearest-neighbors:...> is deprecated"},
          h::spatialJoin(500, 2, V{"?y"}, V{"?b"}, std::nullopt,
                         PayloadVariables::all(), S2, std::nullopt,
                         scan("?x", "<p>", "?y"), scan("?a", "<p>", "?b"))));
  h::expect(
      "SELECT ?x ?y WHERE {"
      "?x <p> ?y."
      "?a <p> ?b."
      "?y <nearest-neighbors:20> ?b }",
      h::QetWithWarnings(
          {"special predicate <nearest-neighbors:...> is deprecated"},
          h::spatialJoin(-1, 20, V{"?y"}, V{"?b"}, std::nullopt,
                         PayloadVariables::all(), S2, std::nullopt,
                         scan("?x", "<p>", "?y"), scan("?a", "<p>", "?b"))));

  AD_EXPECT_THROW_WITH_MESSAGE(h::expect("SELECT ?x ?y WHERE {"
                                         "?x <p> ?y."
                                         "?a <p> ?b."
                                         "?y <nearest-neighbors:1:-200> ?b }",
                                         ::testing::_),
                               ::testing::ContainsRegex("unknown triple"));

  AD_EXPECT_THROW_WITH_MESSAGE(h::expect("SELECT ?x ?y WHERE {"
                                         "?x <p> ?y."
                                         "?a <p> ?b."
                                         "?y <nearest-neighbors:0:-1> ?b }",
                                         ::testing::_),
                               ::testing::ContainsRegex("unknown triple"));

  EXPECT_ANY_THROW(
      h::expect("SELECT ?x ?y WHERE {"
                "?x <p> ?y."
                "?a <p> ?b."
                "?y <nearest-neighbors:2:500> ?b ."
                "?y <a> ?b}",
                ::testing::_));

  EXPECT_ANY_THROW(
      h::expect("SELECT ?x ?y WHERE {"
                "?y <p> ?b."
                "?y <nearest-neighbors:1> ?b }",
                ::testing::_));

  EXPECT_ANY_THROW(
      h::expect("SELECT ?x ?y WHERE {"
                "?x <p> ?y."
                "?y <nearest-neighbors:2:500> <a> }",
                ::testing::_));

  EXPECT_ANY_THROW(
      h::expect("SELECT ?x ?y WHERE {"
                "?x <p> ?y."
                "<a> <nearest-neighbors:2:500> ?y }",
                ::testing::_));

  EXPECT_ANY_THROW(
      h::expect("SELECT ?x ?y WHERE {"
                "?x <p> ?y."
                "?a <p> ?b."
                "?y <nearest-neighbors:> ?b }",
                ::testing::_));

  EXPECT_ANY_THROW(
      h::expect("SELECT ?x ?y WHERE {"
                "?x <p> ?y."
                "?a <p> ?b."
                "?y <nearest-neighbors:-50:500> ?b }",
                ::testing::_));

  EXPECT_ANY_THROW(
      h::expect("SELECT ?x ?y WHERE {"
                "?x <p> ?y."
                "?a <p> ?b."
                "?y <nearest-neighbors:1:-200> ?b }",
                ::testing::_));

  EXPECT_ANY_THROW(
      h::expect("SELECT ?x ?y WHERE {"
                "?x <p> ?y."
                "?a <p> ?b."
                "?y <nearest-neighbors:0:-1> ?b }",
                ::testing::_));
}

// _____________________________________________________________________________
TEST(QueryPlanner, SpatialJoinLegacyMaxDistanceParsing) {
  // test if the SpatialJoin operation parses the maximum distance correctly
  auto testMaxDistance = [](std::string distanceIRI, long long distance,
                            bool shouldThrow) {
    auto qec = ad_utility::testing::getQec();
    TripleComponent subject{Variable{"?subject"}};
    TripleComponent object{Variable{"?object"}};
    if (shouldThrow) {
      ASSERT_ANY_THROW((parsedQuery::SpatialQuery{
                            SparqlTriple{subject, iri(distanceIRI), object}})
                           .toSpatialJoinConfiguration());
    } else {
      auto config = parsedQuery::SpatialQuery{
          SparqlTriple{
              subject, iri(distanceIRI),
              object}}.toSpatialJoinConfiguration();
      std::shared_ptr<QueryExecutionTree> spatialJoinOperation =
          ad_utility::makeExecutionTree<SpatialJoin>(qec, config, std::nullopt,
                                                     std::nullopt);
      std::shared_ptr<Operation> op = spatialJoinOperation->getRootOperation();
      SpatialJoin* spatialJoin = static_cast<SpatialJoin*>(op.get());
      ASSERT_TRUE(spatialJoin->getMaxDist().has_value());
      ASSERT_EQ(spatialJoin->getMaxDist(), distance);
      ASSERT_FALSE(spatialJoin->getMaxResults().has_value());
    }
  };

  testMaxDistance("<max-distance-in-meters:1000>", 1000, false);

  testMaxDistance("<max-distance-in-meters:0>", 0, false);

  testMaxDistance("<max-distance-in-meters:20000000>", 20000000, false);

  testMaxDistance("<max-distance-in-meters:123456789>", 123456789, false);

  // the following distance is slightly bigger than earths circumference.
  // This distance should still be representable
  testMaxDistance("<max-distance-in-meters:45000000000>", 45000000000, false);

  // distance must be positive
  testMaxDistance("<max-distance-in-meters:-10>", -10, true);

  // some words start with an upper case
  testMaxDistance("<max-Distance-In-Meters:1000>", 1000, true);

  // wrong keyword for the spatialJoin operation
  testMaxDistance("<maxDistanceInMeters:1000>", 1000, true);

  // "M" in meters is upper case
  testMaxDistance("<max-distance-in-Meters:1000>", 1000, true);

  // two > at the end
  testMaxDistance("<maxDistanceInMeters:1000>>", 1000, true);

  // distance must be given as integer
  testMaxDistance("<maxDistanceInMeters:oneThousand>", 1000, true);

  // distance must be given as integer
  testMaxDistance("<maxDistanceInMeters:1000.54>>", 1000, true);

  // missing > at the end
  testMaxDistance("<maxDistanceInMeters:1000", 1000, true);

  // prefix before correct iri
  testMaxDistance("<asdfmax-distance-in-meters:1000>", 1000, true);

  // suffix after correct iri
  testMaxDistance("<max-distance-in-metersjklö:1000>", 1000, true);

  // suffix after correct iri
  testMaxDistance("<max-distance-in-meters:qwer1000>", 1000, true);

  // suffix after number.
  // Note that the usual stoll function would return
  // 1000 instead of throwing an exception. To fix this mistake, a for loop
  // has been added to the parsing, which checks, if each character (which
  // should be converted to a number) is a digit
  testMaxDistance("<max-distance-in-meters:1000asff>", 1000, true);

  // prefix before <
  testMaxDistance("yxcv<max-distance-in-metersjklö:1000>", 1000, true);

  // suffix after >
  testMaxDistance("<max-distance-in-metersjklö:1000>dfgh", 1000, true);
}

// _____________________________________________________________________________
TEST(QueryPlanner, BindAtBeginningOfQuery) {
  h::expect(
      "SELECT * WHERE {"
      " BIND (3 + 5 AS ?x) }",
      h::Bind(h::NeutralElement(), "3 + 5", Variable{"?x"}));
}

namespace {
// Get a `QueryExecutionContext` with a text index. This is used in several
// tests below.
auto getQecWithTextIndex = []() {
  ad_utility::testing::TestIndexConfig config{
      "<a> <p> \"this text contains some words and is part of the test\" . <a> "
      "<p> <testEntity> . <a> <p> \"picking the right text can be a hard "
      "test\" . <a> <p> \"only this text contains the word opti \" . "
      "<a> <p> \"testing and picking\""};
  config.createTextIndex = true;
  return ad_utility::testing::getQec(std::move(config));
};
}  // namespace

// __________________________________________________________________________
TEST(QueryPlanner, TextIndexScanForWord) {
  auto qec = getQecWithTextIndex();
  auto wordScan = h::TextIndexScanForWord;

  h::expect("SELECT * WHERE { ?text ql:contains-word \"test*\" }",
            wordScan(Var{"?text"}, "test*"), qec);

  h::expect("SELECT * WHERE { ?text2 ql:contains-word \"test\" }",
            wordScan(Var{"?text2"}, "test"), qec);

  h::expect(
      "SELECT * WHERE { ?text2 ql:contains-word \"multiple words* test\" }",
      h::UnorderedJoins(wordScan(Var{"?text2"}, "test"),
                        wordScan(Var{"?text2"}, "words*"),
                        wordScan(Var{"?text2"}, "multiple")),
      qec);

  AD_EXPECT_THROW_WITH_MESSAGE(
      parseQuery("SELECT * WHERE { ?text ql:contains-word <test> . }"),
      ::testing::ContainsRegex(
          "ql:contains-word has to be followed by a string in quotes"));
}

// __________________________________________________________________________
TEST(QueryPlanner, TextIndexScanForEntity) {
  auto qec = getQecWithTextIndex();

  auto wordScan = h::TextIndexScanForWord;
  auto entityScan = h::TextIndexScanForEntity;
  h::expect(
      "SELECT * WHERE { ?text ql:contains-entity ?scientist . ?text "
      "ql:contains-word \"test*\" }",
      h::Join(wordScan(Var{"?text"}, "test*"),
              entityScan(Var{"?text"}, Var{"?scientist"}, "test*")),
      qec);

  h::expect(
      "SELECT * WHERE { ?text ql:contains-entity <testEntity> . ?text "
      "ql:contains-word \"test\" }",
      h::Join(wordScan(Var{"?text"}, "test"),
              entityScan(Var{"?text"}, "<testEntity>", "test")),
      qec);

  // Test case sensitivity
  h::expect(
      "SELECT * WHERE { ?text ql:contains-entity <testEntity> . ?text "
      "ql:contains-word \"TeST\" }",
      h::Join(wordScan(Var{"?text"}, "test"),
              entityScan(Var{"?text"}, "<testEntity>", "test")),
      qec);

  // NOTE: It is important that the TextIndexScanForEntity uses "opti", because
  // we also want to test here if the QueryPlanner assigns the optimal word to
  // the Operation.
  h::expect(
      "SELECT * WHERE { ?text ql:contains-word \"picking*\" . ?text "
      "ql:contains-entity <testEntity> . ?text ql:contains-word "
      "\"opti\" . ?text ql:contains-word \"testi*\"}",
      h::UnorderedJoins(entityScan(Var{"?text"}, "<testEntity>", "opti"),
                        wordScan(Var{"?text"}, "testi*"),
                        wordScan(Var{"?text"}, "opti"),
                        wordScan(Var{"?text"}, "picking*")),
      qec);

  ParsedQuery pq =
      parseQuery("SELECT * WHERE { ?text ql:contains-entity ?scientist . }");
  QueryPlanner qp = makeQueryPlanner();
  AD_EXPECT_THROW_WITH_MESSAGE(
      qp.createExecutionTree(pq),
      ::testing::ContainsRegex(
          "Missing ql:contains-word statement. A ql:contains-entity statement "
          "always also needs corresponding ql:contains-word statement."));
}

TEST(QueryPlanner, TextSearchService) {
  // Check query errors
  // No BasicGraphPattern in SERVICE
  AD_EXPECT_THROW_WITH_MESSAGE(
      parseQuery("PREFIX qlts: <https://qlever.cs.uni-freiburg.de/textSearch/> "
                 "SELECT * WHERE {"
                 "SERVICE qlts: {"
                 "SERVICE qlts: {"
                 "?t qlts:contains ?fail ."
                 "?fail qlts:contains-word \"fail\" ."
                 "}"
                 "}"
                 "}"),
      ::testing::HasSubstr(
          "Unsupported element in textSearchQuery. textSearchQuery may only "
          "consist of triples for configuration"));

  // Predicate contains
  AD_EXPECT_THROW_WITH_MESSAGE(
      parseQuery("PREFIX qlts: <https://qlever.cs.uni-freiburg.de/textSearch/> "
                 "SELECT * WHERE {"
                 "SERVICE qlts: {"
                 "?t qlts:contains \"fail\" ."
                 "}"
                 "}"),
      ::testing::HasSubstr(
          "The predicate <contains> needs a variable as subject and one as "
          "object. The subject given was: ?t. The object given was: \"fail\""));

  AD_EXPECT_THROW_WITH_MESSAGE(
      parseQuery("PREFIX qlts: <https://qlever.cs.uni-freiburg.de/textSearch/> "
                 "SELECT * WHERE {"
                 "SERVICE qlts: {"
                 "?t1 qlts:contains ?conf ."
                 "?t2 qlts:contains ?conf ."
                 "}"
                 "}"),
      ::testing::HasSubstr("Each text search config should only be linked to a "
                           "single text variable. The second text variable "
                           "given was: ?t2. The config variable was: ?conf"));

  // Predicate word
  AD_EXPECT_THROW_WITH_MESSAGE(
      parseQuery("PREFIX qlts: <https://qlever.cs.uni-freiburg.de/textSearch/> "
                 "SELECT * WHERE {"
                 "SERVICE qlts: {"
                 "?t qlts:contains ?conf ."
                 "\"fail\" qlts:word \"test\" ."
                 "}"
                 "}"),
      ::testing::HasSubstr("The predicate <word> needs a variable as "
                           "subject. The subject given was: \"fail\""));

  AD_EXPECT_THROW_WITH_MESSAGE(
      parseQuery("PREFIX qlts: <https://qlever.cs.uni-freiburg.de/textSearch/> "
                 "SELECT * WHERE {"
                 "SERVICE qlts: {"
                 "?t qlts:contains ?conf ."
                 "?conf qlts:word \"test\" ."
                 "?conf qlts:word \"fail\" ."
                 "}"
                 "}"),
      ::testing::HasSubstr(
          "Each text search config should have exactly one occurrence of "
          "either <word> or <entity>."));

  AD_EXPECT_THROW_WITH_MESSAGE(
      parseQuery("PREFIX qlts: <https://qlever.cs.uni-freiburg.de/textSearch/> "
                 "SELECT * WHERE {"
                 "SERVICE qlts: {"
                 "?t qlts:contains ?conf ."
                 "?conf qlts:word ?word ."
                 "}"
                 "}"),
      ::testing::HasSubstr("The predicate <word> needs a literal as "
                           "object. The object given was: ?word"));

  AD_EXPECT_THROW_WITH_MESSAGE(
      parseQuery("PREFIX qlts: <https://qlever.cs.uni-freiburg.de/textSearch/> "
                 "SELECT * WHERE {"
                 "SERVICE qlts: {"
                 "?t qlts:contains ?conf ."
                 "?conf qlts:word \"\" ."
                 "}"
                 "}"),
      ::testing::HasSubstr("The predicate <word> shouldn't have an "
                           "empty literal as object."));

  // Predicate entity
  AD_EXPECT_THROW_WITH_MESSAGE(
      parseQuery("PREFIX qlts: <https://qlever.cs.uni-freiburg.de/textSearch/> "
                 "SELECT * WHERE {"
                 "SERVICE qlts: {"
                 "?t qlts:contains ?conf ."
                 "\"fail\" qlts:entity ?e ."
                 "}"
                 "}"),
      ::testing::HasSubstr("The predicate <entity> needs a variable "
                           "as subject. The subject given was: \"fail\""));

  AD_EXPECT_THROW_WITH_MESSAGE(
      parseQuery("PREFIX qlts: <https://qlever.cs.uni-freiburg.de/textSearch/> "
                 "SELECT * WHERE {"
                 "SERVICE qlts: {"
                 "?t qlts:contains ?conf ."
                 "?conf qlts:entity ?e ."
                 "?conf qlts:word \"fail\" ."
                 "}"
                 "}"),
      ::testing::HasSubstr(
          "Each text search config should have exactly one occurrence of "
          "either <word> or <entity>."));

  AD_EXPECT_THROW_WITH_MESSAGE(
      parseQuery("PREFIX qlts: <https://qlever.cs.uni-freiburg.de/textSearch/> "
                 "SELECT * WHERE {"
                 "SERVICE qlts: {"
                 "?t qlts:contains ?conf ."
                 "?conf qlts:entity 13 ."
                 "}"
                 "}"),
      ::testing::HasSubstr(
          "The predicate <entity> needs a variable as subject and an "
          "IRI, literal or variable as object. The object given was: 13"));

  // Predicate prefix-match
  AD_EXPECT_THROW_WITH_MESSAGE(
      parseQuery("PREFIX qlts: <https://qlever.cs.uni-freiburg.de/textSearch/> "
                 "SELECT * WHERE {"
                 "SERVICE qlts: {"
                 "?t qlts:contains ?conf ."
                 "?conf qlts:word \"test\" ."
                 "?conf qlts:prefix-match \"fail\" ."
                 "}"
                 "}"),
      ::testing::HasSubstr(
          "The predicate <prefix-match> needs a variable as subject and one "
          "as object. The subject given was: ?conf. The object given was: "
          "\"fail\""));

  AD_EXPECT_THROW_WITH_MESSAGE(
      parseQuery("PREFIX qlts: <https://qlever.cs.uni-freiburg.de/textSearch/> "
                 "SELECT * WHERE {"
                 "SERVICE qlts: {"
                 "?t qlts:contains ?conf ."
                 "?conf qlts:word \"test\" ."
                 "?conf qlts:prefix-match ?match1 ."
                 "?conf qlts:prefix-match ?match2 ."
                 "}"
                 "}"),
      ::testing::HasSubstr(
          "Each text search config should only contain at most one "
          "<prefix-match>. The second match variable given was: ?match2. The "
          "config variable was: ?conf"));

  // Predicate score
  AD_EXPECT_THROW_WITH_MESSAGE(
      parseQuery("PREFIX qlts: <https://qlever.cs.uni-freiburg.de/textSearch/> "
                 "SELECT * WHERE {"
                 "SERVICE qlts: {"
                 "?t qlts:contains ?conf ."
                 "?conf qlts:word \"test\" ."
                 "?conf qlts:score 100 ."
                 "}"
                 "}"),
      ::testing::HasSubstr(
          "The predicate <score> needs a variable as subject and one "
          "as object. The subject given was: ?conf. The object given was: "
          "100"));

  AD_EXPECT_THROW_WITH_MESSAGE(
      parseQuery("PREFIX qlts: <https://qlever.cs.uni-freiburg.de/textSearch/> "
                 "SELECT * WHERE {"
                 "SERVICE qlts: {"
                 "?t qlts:contains ?conf ."
                 "?conf qlts:word \"test\" ."
                 "?conf qlts:score ?score1 ."
                 "?conf qlts:score ?score2 ."
                 "}"
                 "}"),
      ::testing::HasSubstr(
          "Each text search config should only contain at most one "
          "<score>. The second match variable given was: ?score2. The "
          "config variable was: ?conf"));

  // toConfigs errors
  // No word or entity
  ParsedQuery pq = parseQuery(
      "PREFIX qlts: <https://qlever.cs.uni-freiburg.de/textSearch/> "
      "SELECT * WHERE {"
      "SERVICE qlts: {"
      "?t qlts:contains [qlts:prefix-match ?fail ] ."
      "}"
      "}");
  QueryPlanner qp = makeQueryPlanner();
  AD_EXPECT_THROW_WITH_MESSAGE(
      qp.createExecutionTree(pq),
      ::testing::HasSubstr(
          "Text search service needs configs with exactly one occurrence of "
          "either <word> or <entity>."));

  // No text variable defined
  pq = parseQuery(
      "PREFIX qlts: <https://qlever.cs.uni-freiburg.de/textSearch/> "
      "SELECT * WHERE {"
      "SERVICE qlts: {"
      "?t qlts:word \"test\" ."
      "}"
      "}");
  qp = makeQueryPlanner();
  AD_EXPECT_THROW_WITH_MESSAGE(
      qp.createExecutionTree(pq),
      ::testing::HasSubstr(
          "Text search service needs a text variable that is linked to one or "
          "multiple text search config variables with the predicate "
          "<contains>. \n"
          "The config variable can then be used with the predicates: "
          "<word>, <entity>, <prefix-match>, <score>. \n"
          "<word>: This predicate needs a literal as object which has "
          "one word with optionally a * at the end. This word or prefix is "
          "then used to search the text index. \n"
          "<entity>: This predicate needs a variable, IRI or literal "
          "as object. If a variable is given this variable can be used outside "
          "of this service. If an IRI or literal is given the entity is fixed. "
          "The entity given is then used to search the text index. \n"
          "A config should contain exactly one occurrence of either "
          "<word> or <entity>. \n"
          "<prefix-match>: This predicate should only be used in a text search "
          "config with a word that is a prefix. The object should be a "
          "variable. That variable specifies the variable for the prefix "
          "match.\n"
          "<score>: The object of this predicate should be a variable. "
          "That variable specifies the column name for the column containing "
          "the scores of the respective word or entity search. \n"
          "The config variable was: ?t"));

  // <prefix-match> in a word search on a non prefix
  pq = parseQuery(
      "PREFIX qlts: <https://qlever.cs.uni-freiburg.de/textSearch/> "
      "SELECT * WHERE {"
      "SERVICE qlts: {"
      "?t qlts:contains ?conf ."
      "?conf qlts:word \"test\" ."
      "?conf qlts:prefix-match ?test_match ."
      "}"
      "}");
  qp = makeQueryPlanner();
  AD_EXPECT_THROW_WITH_MESSAGE(
      qp.createExecutionTree(pq),
      ::testing::HasSubstr(
          "The text search config shouldn't define a variable for the prefix "
          "match column if the word isn't a prefix. The config variable was: "
          "?conf. The word was: \"test\". The text variable bound to was: ?t"));

  // Entity search on a text variable that has no word-search
  pq = parseQuery(
      "PREFIX qlts: <https://qlever.cs.uni-freiburg.de/textSearch/> "
      "SELECT * WHERE {"
      "SERVICE qlts: {"
      "?t1 qlts:contains [qlts:word \"test\" ] ."
      "?t2 qlts:contains [qlts:entity ?fail ] ."
      "}"
      "}");
  qp = makeQueryPlanner();
  AD_EXPECT_THROW_WITH_MESSAGE(
      qp.createExecutionTree(pq),
      ::testing::HasSubstr("Entity search has to happen on a text variable "
                           "that is also contained in a word search. Text "
                           "variable: ?t2 is not contained in a word search."));

  // Begin checking query execution trees
  auto qec = getQecWithTextIndex();

  auto wordScanConf = h::TextIndexScanForWordConf;
  auto entityScanConf = h::TextIndexScanForEntityConf;

  // Single word
  h::expect(
      "PREFIX qlts: <https://qlever.cs.uni-freiburg.de/textSearch/> "
      "SELECT * WHERE {"
      "SERVICE qlts: {"
      "?t qlts:contains [qlts:word \"test\" ] ."
      "}"
      "}",
      wordScanConf(TextIndexScanForWordConfiguration{Var{"?t"}, "test"}), qec);

  // Single word with prefix
  h::expect(
      "PREFIX qlts: <https://qlever.cs.uni-freiburg.de/textSearch/> "
      "SELECT * WHERE {"
      "SERVICE qlts: {"
      "?t qlts:contains [qlts:word \"test*\" ] ."
      "}"
      "}",
      wordScanConf(TextIndexScanForWordConfiguration{
          Var{"?t"}, "test*", Var{"?t"}.getMatchingWordVariable("test"),
          std::nullopt, true}),
      qec);

  // Double word
  h::expect(
      "PREFIX qlts: <https://qlever.cs.uni-freiburg.de/textSearch/> "
      "SELECT * WHERE {"
      "SERVICE qlts: {"
      "?t qlts:contains [qlts:word \"test\" ] ."
      "?t qlts:contains [qlts:word \"part\" ] ."
      "}"
      "}",
      h::Join(
          wordScanConf(TextIndexScanForWordConfiguration{Var{"?t"}, "test"}),
          wordScanConf(TextIndexScanForWordConfiguration{Var{"?t"}, "part"})),
      qec);

  // One word and one entity with variable for entity
  h::expect(
      "PREFIX qlts: <https://qlever.cs.uni-freiburg.de/textSearch/> "
      "SELECT * WHERE {"
      "SERVICE qlts: {"
      "?t qlts:contains [qlts:word \"test\" ] ."
      "?t qlts:contains [qlts:entity ?e ] ."
      "}"
      "}",
      h::Join(
          wordScanConf(TextIndexScanForWordConfiguration{Var{"?t"}, "test"}),
          entityScanConf(TextIndexScanForEntityConfiguration{
              Var{"?t"},
              Var{"?e"},
              "test",
              std::nullopt,
              {},
              VarOrFixedEntity(qec, Var{"?e"})})),
      qec);

  // One word and one entity with literal for entity
  h::expect(
      "PREFIX qlts: <https://qlever.cs.uni-freiburg.de/textSearch/> "
      "SELECT * WHERE {"
      "SERVICE qlts: {"
      "?t qlts:contains [qlts:word \"test\" ] ."
      "?t qlts:contains [qlts:entity \"<a>\" ] ."
      "}"
      "}",
      h::Join(
          wordScanConf(TextIndexScanForWordConfiguration{Var{"?t"}, "test"}),
          entityScanConf(TextIndexScanForEntityConfiguration{
              Var{"?t"},
              "<a>",
              "test",
              std::nullopt,
              {},
              VarOrFixedEntity(qec, "<a>")})),
      qec);

  // One word and one entity with IRI for entity
  h::expect(
      "PREFIX qlts: <https://qlever.cs.uni-freiburg.de/textSearch/> "
      "SELECT * WHERE {"
      "SERVICE qlts: {"
      "?t qlts:contains [qlts:word \"test\" ] ."
      "?t qlts:contains [qlts:entity <a> ] ."
      "}"
      "}",
      h::Join(
          wordScanConf(TextIndexScanForWordConfiguration{Var{"?t"}, "test"}),
          entityScanConf(TextIndexScanForEntityConfiguration{
              Var{"?t"},
              "<a>",
              "test",
              std::nullopt,
              {},
              VarOrFixedEntity(qec, "<a>")})),
      qec);

  // Check for three
  h::expect(
      "PREFIX qlts: <https://qlever.cs.uni-freiburg.de/textSearch/> "
      "SELECT * WHERE {"
      "SERVICE qlts: {"
      "?t qlts:contains [qlts:word \"test\" ] ."
      "?t qlts:contains [qlts:word \"part\" ] ."
      "?t qlts:contains [qlts:word \"words\" ] ."
      "}"
      "}",
      h::UnorderedJoins(
          wordScanConf(TextIndexScanForWordConfiguration{Var{"?t"}, "test"}),
          wordScanConf(TextIndexScanForWordConfiguration{Var{"?t"}, "part"}),
          wordScanConf(TextIndexScanForWordConfiguration{Var{"?t"}, "words"})),
      qec);

  // Check if correct word is chosen with entity scan
  h::expect(
      "PREFIX qlts: <https://qlever.cs.uni-freiburg.de/textSearch/> "
      "SELECT * WHERE {"
      "SERVICE qlts: {"
      "?t qlts:contains [qlts:word \"picking*\" ] ."
      "?t qlts:contains [qlts:entity <a> ] ."
      "?t qlts:contains [qlts:word \"opti\" ] ."
      "?t qlts:contains [qlts:word \"testi*\" ] ."
      "}"
      "}",
      h::UnorderedJoins(
          entityScanConf(TextIndexScanForEntityConfiguration{
              Var{"?t"},
              "<a>",
              "opti",
              std::nullopt,
              {},
              VarOrFixedEntity(qec, "<a>")}),
          wordScanConf(TextIndexScanForWordConfiguration{
              Var{"?t"}, "testi*", Var{"?t"}.getMatchingWordVariable("testi"),
              std::nullopt, true}),
          wordScanConf(TextIndexScanForWordConfiguration{Var{"?t"}, "opti"}),
          wordScanConf(TextIndexScanForWordConfiguration{
              Var{"?t"}, "picking*",
              Var{"?t"}.getMatchingWordVariable("picking"), std::nullopt,
              true})),
      qec);

  // Check full word config
  h::expect(
      "PREFIX qlts: <https://qlever.cs.uni-freiburg.de/textSearch/> "
      "SELECT * WHERE {"
      "SERVICE qlts: {"
      "?t qlts:contains [qlts:word \"test*\"; qlts:prefix-match "
      "?test_match; qlts:score ?test_score ] ."
      "}"
      "}",
      wordScanConf(TextIndexScanForWordConfiguration{
          Var{"?t"}, "test*", Var{"?test_match"}, Var{"?test_score"}, true}),
      qec);

  // Check full entity config
  h::expect(
      "PREFIX qlts: <https://qlever.cs.uni-freiburg.de/textSearch/> "
      "SELECT * WHERE {"
      "SERVICE qlts: {"
      "?t qlts:contains [qlts:word \"test\"] ."
      "?t qlts:contains [qlts:entity ?e; qlts:score ?e_score] "
      "."
      "}"
      "}",
      h::Join(
          wordScanConf(TextIndexScanForWordConfiguration{Var{"?t"}, "test"}),
          entityScanConf(TextIndexScanForEntityConfiguration{
              Var{"?t"},
              Var{"?e"},
              "test",
              Var{"?e_score"},
              {},
              VarOrFixedEntity(qec, Var{"?e"})})),
      qec);
}

TEST(QueryPlanner, TextLimit) {
  auto qec = getQecWithTextIndex();

  auto wordScan = h::TextIndexScanForWord;
  auto entityScan = h::TextIndexScanForEntity;

  // Only contains word
  h::expect("SELECT * WHERE { ?text ql:contains-word \"test*\" } TEXTLIMIT 10",
            wordScan(Var{"?text"}, "test*"), qec);

  // Contains fixed entity
  h::expect(
      "SELECT * WHERE { ?text ql:contains-word \"test*\" . ?text "
      "ql:contains-entity <testEntity> } TEXTLIMIT 10",
      h::TextLimit(10,
                   h::Join(wordScan(Var{"?text"}, "test*"),
                           entityScan(Var{"?text"}, "<testEntity>", "test*")),
                   Var{"?text"}, std::vector<Variable>{},
                   std::vector<Variable>{
                       Var{"?text"}.getEntityScoreVariable("<testEntity>")}),
      qec);

  // Contains entity
  h::expect(
      "SELECT * WHERE { ?text ql:contains-entity ?scientist . ?text "
      "ql:contains-word \"test*\" } TEXTLIMIT 10",
      h::TextLimit(
          10,
          h::Join(wordScan(Var{"?text"}, "test*"),
                  entityScan(Var{"?text"}, Var{"?scientist"}, "test*")),
          Var{"?text"}, std::vector<Variable>{Var{"?scientist"}},
          std::vector<Variable>{
              Var{"?text"}.getEntityScoreVariable(Var{"?scientist"})}),
      qec);

  // Contains entity and fixed entity
  h::expect(
      "SELECT * WHERE { ?text ql:contains-entity ?scientist . ?text "
      "ql:contains-word \"test*\" . ?text ql:contains-entity <testEntity>} "
      "TEXTLIMIT 5",
      h::TextLimit(5,
                   h::UnorderedJoins(
                       wordScan(Var{"?text"}, "test*"),
                       entityScan(Var{"?text"}, Var{"?scientist"}, "test*"),
                       entityScan(Var{"?text"}, "<testEntity>", "test*")),
                   Var{"?text"}, std::vector<Variable>{Var{"?scientist"}},
                   std::vector<Variable>{
                       Var{"?text"}.getEntityScoreVariable(Var{"?scientist"}),
                       Var{"?text"}.getEntityScoreVariable("<testEntity>")}),
      qec);

  // Contains two entities
  h::expect(
      "SELECT * WHERE { ?text ql:contains-entity ?scientist . ?text "
      "ql:contains-word \"test*\" . ?text ql:contains-entity ?scientist2} "
      "TEXTLIMIT 5",
      h::TextLimit(
          5,
          h::UnorderedJoins(
              wordScan(Var{"?text"}, "test*"),
              entityScan(Var{"?text"}, Var{"?scientist"}, "test*"),
              entityScan(Var{"?text"}, Var{"?scientist2"}, "test*")),
          Var{"?text"},
          std::vector<Variable>{Var{"?scientist"}, Var{"?scientist2"}},
          std::vector<Variable>{
              Var{"?text"}.getEntityScoreVariable(Var{"?scientist"}),
              Var{"?text"}.getEntityScoreVariable(Var{"?scientist2"})}),
      qec);

  // Contains two text variables. Also checks if the textlimit at an efficient
  // place in the query
  h::expect(
      "SELECT * WHERE { ?text1 ql:contains-entity ?scientist1 . ?text1 "
      "ql:contains-word \"test*\" . ?text2 ql:contains-word \"test*\" . ?text2 "
      "ql:contains-entity ?author1 . ?text2 ql:contains-entity ?author2 } "
      "TEXTLIMIT 5",
      h::CartesianProductJoin(
          h::TextLimit(
              5,
              h::Join(wordScan(Var{"?text1"}, "test*"),
                      entityScan(Var{"?text1"}, Var{"?scientist1"}, "test*")),
              Var{"?text1"}, std::vector<Variable>{Var{"?scientist1"}},
              std::vector<Variable>{
                  Var{"?text1"}.getEntityScoreVariable(Var{"?scientist1"})}),
          h::TextLimit(
              5,
              h::UnorderedJoins(
                  wordScan(Var{"?text2"}, "test*"),
                  entityScan(Var{"?text2"}, Var{"?author1"}, "test*"),
                  entityScan(Var{"?text2"}, Var{"?author2"}, "test*")),
              Var{"?text2"},
              std::vector<Variable>{Var{"?author1"}, Var{"?author2"}},
              std::vector<Variable>{
                  Var{"?text2"}.getEntityScoreVariable(Var{"?author1"}),
                  Var{"?text2"}.getEntityScoreVariable(Var{"?author2"})})),
      qec);
}

TEST(QueryPlanner, NonDistinctVariablesInTriple) {
  auto eq = [](std::string_view l, std::string_view r) {
    return absl::StrCat(l, "=", r);
  };

  h::expect("SELECT * WHERE {?s ?p ?s}",
            h::Filter(eq(internalVar(0), "?s"),
                      h::IndexScanFromStrings(internalVar(0), "?p", "?s")));
  h::expect("SELECT * WHERE {?s ?s ?o}",
            h::Filter(eq(internalVar(0), "?s"),
                      h::IndexScanFromStrings(internalVar(0), "?s", "?o")));
  h::expect("SELECT * WHERE {?s ?p ?p}",
            h::Filter(eq(internalVar(0), "?p"),
                      h::IndexScanFromStrings("?s", "?p", internalVar(0))));
  h::expect("SELECT * WHERE {?s ?s ?s}",
            h::Filter(eq(internalVar(1), "?s"),
                      h::Filter(eq(internalVar(0), "?s"),
                                h::IndexScanFromStrings(internalVar(1), "?s",
                                                        internalVar(0)))));
  h::expect("SELECT * WHERE {?s <is-a> ?s}",
            h::Filter(eq(internalVar(0), "?s"),
                      h::IndexScanFromStrings("?s", "<is-a>", internalVar(0))));
  h::expect("SELECT * WHERE {<s> ?p ?p}",
            h::Filter(eq(internalVar(0), "?p"),
                      h::IndexScanFromStrings("<s>", "?p", internalVar(0))));
  h::expect("SELECT * WHERE {?s ?s <o>}",
            h::Filter(eq(internalVar(0), "?s"),
                      h::IndexScanFromStrings(internalVar(0), "?s", "<o>")));
}

TEST(QueryPlanner, emptyGroupGraphPattern) {
  h::expect("SELECT * WHERE {}", h::NeutralElement());
  h::expect("SELECT * WHERE { {} }", h::NeutralElement());
  h::expect("SELECT * WHERE { {} {} }",
            h::CartesianProductJoin(h::NeutralElement(), h::NeutralElement()));
  h::expect("SELECT * WHERE { {} UNION {} }",
            h::Union(h::NeutralElement(), h::NeutralElement()));
  h::expect("SELECT * WHERE { {} { SELECT * WHERE {}}}",
            h::CartesianProductJoin(h::NeutralElement(), h::NeutralElement()));
}

// __________________________________________________________________________
TEST(QueryPlanner, TooManyTriples) {
  std::string query = "SELECT * WHERE {";
  for (size_t i = 0; i < 65; i++) {
    query = absl::StrCat(query, " ?x <p> ?y .");
  }
  query = absl::StrCat(query, "}");
  ParsedQuery pq = parseQuery(query);
  QueryPlanner qp = makeQueryPlanner();
  AD_EXPECT_THROW_WITH_MESSAGE(
      qp.createExecutionTree(pq),
      ::testing::ContainsRegex("At most 64 triples allowed at the moment."));
}

// ___________________________________________________________________________
TEST(QueryPlanner, CountAvailablePredicates) {
  h::expect(
      "SELECT ?p (COUNT(DISTINCT ?s) as ?cnt) WHERE { ?s ?p ?o} GROUP BY ?p",
      h::countAvailablePredicates(
          0, Var{"?p"}, Var{"?cnt"},
          h::IndexScanFromStrings("?s", HAS_PATTERN_PREDICATE, "?p")));
  h::expect(
      "SELECT ?p (COUNT(DISTINCT ?s) as ?cnt) WHERE { ?s ql:has-predicate "
      "?p} "
      "GROUP BY ?p",
      h::countAvailablePredicates(
          0, Var{"?p"}, Var{"?cnt"},
          h::IndexScanFromStrings("?s", HAS_PATTERN_PREDICATE, "?p")));
  // TODO<joka921> Add a test for the case with subtrees with and without
  // rewriting of triples.
}

// Check that a MINUS operation that only refers to unbound variables is deleted
// by the query planner.
TEST(QueryPlanner, UnboundMinusIgnored) {
  h::expect("SELECT * WHERE {MINUS{?x <is-a> ?y}}", h::NeutralElement());
  h::expect("SELECT * WHERE { ?a <is-a> ?b MINUS{?x <is-a> ?y}}",
            h::IndexScanFromStrings("?a", "<is-a>", "?b"));
}

// ___________________________________________________________________________
TEST(QueryPlanner, SimpleMinus) {
  h::expect("SELECT * WHERE { ?a <is-a> ?b MINUS{?a <is-a> ?b}}",
            h::Minus(h::IndexScanFromStrings("?a", "<is-a>", "?b"),
                     h::IndexScanFromStrings("?a", "<is-a>", "?b")));
}

// ___________________________________________________________________________
TEST(QueryPlanner, CancellationCancelsQueryPlanning) {
  auto cancellationHandle =
      std::make_shared<ad_utility::CancellationHandle<>>();

  QueryPlanner qp{ad_utility::testing::getQec(), cancellationHandle};
  auto pq = parseQuery("SELECT * WHERE { ?x ?y ?z }");

  cancellationHandle->cancel(ad_utility::CancellationState::MANUAL);

  AD_EXPECT_THROW_WITH_MESSAGE_AND_TYPE(qp.createExecutionTree(pq),
                                        HasSubstr("Query planning"),
                                        ad_utility::CancellationException);
}

// ___________________________________________________________________________
TEST(QueryPlanner, DatasetClause) {
  auto scan = h::IndexScanFromStrings;
  using Graphs = ad_utility::HashSet<std::string>;
  h::expect("SELECT * FROM <x> FROM <y> WHERE { ?x ?y ?z}",
            scan("?x", "?y", "?z", {}, Graphs{"<x>", "<y>"}));

  h::expect("SELECT * FROM <x> FROM <y> { SELECT * {?x ?y ?z}}",
            scan("?x", "?y", "?z", {}, Graphs{"<x>", "<y>"}));

  h::expect("SELECT * FROM <x> FROM NAMED <z> WHERE { GRAPH <z> {?x ?y ?z}}",
            scan("?x", "?y", "?z", {}, Graphs{"<z>"}));
  h::expect("SELECT * FROM <x> WHERE { GRAPH <z> {?x ?y ?z}}",
            scan("?x", "?y", "?z", {}, Graphs{}));

  auto g1 = Graphs{"<g1>"};
  auto g2 = Graphs{"<g2>"};
  h::expect(
      "SELECT * FROM <g1> FROM NAMED <g2> { <a> ?p <x>. {<b> ?p <y>} GRAPH "
      "<g2> { <c> ?p <z> "
      "{SELECT * {<d> ?p <z2>}}} <e> ?p <z3> }",
      h::UnorderedJoins(
          scan("<a>", "?p", "<x>", {}, g1), scan("<b>", "?p", "<y>", {}, g1),
          scan("<c>", "?p", "<z>", {}, g2), scan("<d>", "?p", "<z2>", {}, g2),
          scan("<e>", "?p", "<z3>", {}, g1)));

  auto g12 = Graphs{"<g1>", "<g2>"};
  auto noGraphs = Graphs{};
  auto varG = std::vector{Variable{"?g"}};
  std::vector<ColumnIndex> graphCol{ADDITIONAL_COLUMN_GRAPH_ID};
  h::expect(
      "SELECT * FROM <x> FROM NAMED <g1> FROM NAMED <g2> WHERE { GRAPH ?g {<a> "
      "<b> <c>}}",
      scan("<a>", "<b>", "<c>", {}, g12, varG, graphCol));

  h::expect("SELECT * FROM <x> WHERE { GRAPH ?g {<a> <b> <c>}}",
            scan("<a>", "<b>", "<c>", {}, noGraphs, varG, graphCol));

  // `GROUP BY` inside a `GRAPH ?g` clause.
  h::expect(
      "SELECT * FROM <g1> FROM NAMED <g2> { GRAPH ?g "
      "{ "
      "{SELECT ?p {<d> ?p <z2>} GROUP BY ?p}"
      "} }",
      h::GroupBy({Variable{"?p"}}, {}, scan("<d>", "?p", "<z2>", {}, g2)));

  // A complex example with graph variables.
  h::expect(
      "SELECT * FROM <g1> FROM NAMED <g2> { <a> ?p <x>. {<b> ?p <y>} GRAPH ?g "
      "{ <c> ?p <z> "
      "{SELECT ?p {<d> ?p <z2>} GROUP BY ?p}"
      "{SELECT * {<d> ?p <z2>}}"
      "} <e> ?p <z3> }",
      h::UnorderedJoins(
          scan("<a>", "?p", "<x>", {}, g1), scan("<b>", "?p", "<y>", {}, g1),
          scan("<c>", "?p", "<z>", {}, g2, varG, graphCol),
          h::GroupBy({Variable{"?p"}}, {}, scan("<d>", "?p", "<z2>", {}, g2)),
          scan("<d>", "?p", "<z2>", {}, g2, varG, graphCol),
          scan("<e>", "?p", "<z3>", {}, g1)));
}

// _____________________________________________________________________________
TEST(QueryPlanner, graphVariablesWithinPattern) {
  auto scan = h::IndexScanFromStrings;
  // Single variable
  h::expect("SELECT * { GRAPH ?x { ?x <b> <c> } }",
            h::Filter("?x = ?_QLever_internal_variable_qp_0",
                      scan("?x", "<b>", "<c>", {}, std::nullopt,
                           {Variable{internalVar(0)}}, {3})));
  h::expect("SELECT * { GRAPH ?x { <a> ?x <c> } }",
            h::Filter("?x = ?_QLever_internal_variable_qp_0",
                      scan("<a>", "?x", "<c>", {}, std::nullopt,
                           {Variable{internalVar(0)}}, {3})));
  h::expect("SELECT * { GRAPH ?x { <a> <b> ?x } }",
            h::Filter("?x = ?_QLever_internal_variable_qp_0",
                      scan("<a>", "<b>", "?x", {}, std::nullopt,
                           {Variable{internalVar(0)}}, {3})));
  // Two variables
  h::expect(
      "SELECT * { GRAPH ?x { ?x ?x <c> } }",
      h::Filter("?x = ?_QLever_internal_variable_qp_1",
                h::Filter("?_QLever_internal_variable_qp_0=?x",
                          scan(internalVar(0), "?x", "<c>", {}, std::nullopt,
                               {Variable{internalVar(1)}}, {3}))));
  h::expect(
      "SELECT * { GRAPH ?x { ?x <b> ?x } }",
      h::Filter("?x = ?_QLever_internal_variable_qp_1",
                h::Filter("?_QLever_internal_variable_qp_0=?x",
                          scan("?x", "<b>", internalVar(0), {}, std::nullopt,
                               {Variable{internalVar(1)}}, {3}))));
  h::expect(
      "SELECT * { GRAPH ?x { <a> ?x ?x } }",
      h::Filter("?x = ?_QLever_internal_variable_qp_1",
                h::Filter("?_QLever_internal_variable_qp_0=?x",
                          scan("<a>", "?x", internalVar(0), {}, std::nullopt,
                               {Variable{internalVar(1)}}, {3}))));
  // Three variables
  h::expect(
      "SELECT * { GRAPH ?x { ?x ?x ?x } }",
      h::Filter("?x = ?_QLever_internal_variable_qp_2",
                h::Filter("?_QLever_internal_variable_qp_1=?x",
                          h::Filter("?_QLever_internal_variable_qp_0=?x",
                                    scan(internalVar(1), "?x", internalVar(0),
                                         {}, std::nullopt,
                                         {Variable{internalVar(2)}}, {3})))));
  // Three distinct variables
  h::expect("SELECT * { GRAPH ?x { ?x ?y ?z } }",
            h::Filter("?x = ?_QLever_internal_variable_qp_0",
                      scan("?x", "?y", "?z", {}, std::nullopt,
                           {Variable{internalVar(0)}}, {3})));

  // Wrapped in subquery (one of the compliance tests)
  h::expect(
      "SELECT ?x ?p WHERE { GRAPH ?g { { SELECT * WHERE { ?x ?p ?g } } } }",
      h::Filter("?g = ?_QLever_internal_variable_qp_0",
                scan("?x", "?p", "?g", {}, std::nullopt,
                     {Variable{internalVar(0)}}, {3})));
  h::expect(
      "SELECT ?x ?p WHERE { GRAPH ?g { { SELECT ?x ?p ?g { ?x ?p ?g } } } }",
      h::Filter("?g = ?_QLever_internal_variable_qp_0",
                scan("?x", "?p", "?g", {}, std::nullopt,
                     {Variable{internalVar(0)}}, {3})));
  h::expect(
      "SELECT ?x ?p WHERE { GRAPH ?g { { SELECT ?x ?p WHERE { ?x ?p ?g } } } }",
      scan("?x", "?p", "?g"));
}

// _____________________________________________________________________________
TEST(QueryPlanner, WarningsOnUnboundVariables) {
  using enum ::OrderBy::AscOrDesc;
  // Unbound variable in ORDER BY.
  h::expect(
      "SELECT * {} ORDER BY ?x",
      h::QetWithWarnings({"?x was used by ORDER BY"}, h::NeutralElement()));
  h::expect(
      "SELECT * { ?x <is-a> <y> } ORDER BY ?x ?y ",
      h::QetWithWarnings({"?y was used by ORDER BY"},
                         h::OrderBy({{Variable{"?x"}, Asc}}, ::testing::_)));

  // Unbound variable in GROUP BY.
  h::expect("SELECT ?x {} GROUP BY ?x",
            h::QetWithWarnings({"?x was used by GROUP BY"},
                               h::GroupBy({}, {}, h::NeutralElement())));
  h::expect("SELECT ?x ?y { ?x <is-a> <y> } GROUP BY ?x ?y ",
            h::QetWithWarnings(
                {"?y was used by GROUP BY"},
                h::GroupBy({Variable{"?x"}}, {},
                           h::IndexScanFromStrings("?x", "<is-a>", "<y>"))));

  // Unbound variable in BIND.
  h::expect(
      "SELECT ?x {BIND (?a as ?x)}",
      h::QetWithWarnings({"?a was used in the expression of a BIND"},
                         h::Bind(h::NeutralElement(), "?a", Variable{"?x"})));

  // Unbound variable in Subquery.
  h::expect("SELECT ?x { {SELECT * {BIND (?a as ?x)}} ?x <p> ?o}",
            h::QetWithWarnings({"?a was used in the expression of a BIND"},
                               testing::_));
}

// ___________________________________________________________________________
TEST(QueryPlanner, Describe) {
  // Note: We deliberately don't test the contents of the actual DESCRIBE
  // clause, because they have been extensively tested already in
  // `SparqlAntlrParserTest.cpp` where we have access to proper matchers for
  // them.
  h::expect("DESCRIBE <x>", h::Describe(::testing::_, h::NeutralElement()));
  h::expect("DESCRIBE ?x", h::Describe(::testing::_, h::NeutralElement()));
  h::expect(
      "Describe ?y { ?y <p> <o>}",
      h::Describe(::testing::_, h::IndexScanFromStrings("?y", "<p>", "<o>")));
  h::expect(
      "Describe ?y FROM <g> { ?y <p> <o>}",
      h::Describe(::testing::_, h::IndexScanFromStrings(
                                    "?y", "<p>", "<o>", {},
                                    ad_utility::HashSet<std::string>{"<g>"})));
}

// ____________________________________________________________________________
TEST(QueryPlanner, GroupByRedundantParensAndVariables) {
  auto matcher = h::GroupBy({Variable{"?x"}}, {},
                            h::IndexScanFromStrings("?x", "?y", "?z"));
  h::expect("SELECT ?x { ?x ?y ?z} GROUP BY (?x)", matcher);
  h::expect("SELECT ?x { ?x ?y ?z} GROUP BY ?x ?x", matcher);
  h::expect("SELECT ?x { ?x ?y ?z} GROUP BY ?x ?x (?x)", matcher);
}

// ____________________________________________________________________________
TEST(QueryPlanner, Exists) {
  auto xyz = h::IndexScanFromStrings("?x", "?y", "?z");
  auto abc = h::IndexScanFromStrings("?a", "?b", "?c");
  auto def = h::IndexScanFromStrings("?d", "?e", "?f");
  auto ghi = h::IndexScanFromStrings("?g", "?h", "?i");
  using V = Variable;

  // Simple tests for EXISTS with FILTER, BIND, and GROUP BY.
  h::expect("SELECT * { ?x ?y ?z FILTER EXISTS {?a ?b ?c} }",
            h::Filter("EXISTS {?a ?b ?c}", h::ExistsJoin(xyz, abc)));
  h::expect("SELECT * { ?x ?y ?z BIND(EXISTS {?a ?b ?c} as ?bound) }",
            h::Bind(h::ExistsJoin(xyz, abc), "EXISTS {?a ?b ?c}",
                    Variable("?bound")));
  h::expect(
      "SELECT ?x (SAMPLE(EXISTS{?a ?b ?c}) as ?s) { ?x ?y ?z } GROUP BY ?x",
      h::GroupBy({V{"?x"}}, {"(SAMPLE(EXISTS{?a ?b ?c}) as ?s)"},
                 h::ExistsJoin(xyz, abc)));

  // Similar tests, but with multiple EXISTS clauses
  auto existsAbcDef = h::ExistsJoin(h::ExistsJoin(xyz, abc), def);
  h::expect(
      "SELECT * { ?x ?y ?z FILTER (EXISTS {?a ?b ?c} || EXISTS {?d ?e ?f})}",
      h::Filter("EXISTS {?a ?b ?c} || EXISTS {?d ?e ?f}", existsAbcDef));
  ;
  h::expect(
      "SELECT * { ?x ?y ?z BIND(EXISTS {?a ?b ?c} || EXISTS {?d ?e ?f} as "
      "?bound)}",
      h::Bind(existsAbcDef, "EXISTS {?a ?b ?c} || EXISTS {?d ?e ?f}",
              Variable("?bound")));

  h::expect(
      "SELECT ?x (SAMPLE(EXISTS {?a ?b ?c} || EXISTS {?d ?e ?f}) as ?s) "
      "(SAMPLE(EXISTS{?g ?h ?i}) as ?t) { ?x ?y ?z } GROUP BY ?x",
      h::GroupBy({V{"?x"}},
                 {"(SAMPLE(EXISTS {?a ?b ?c} || EXISTS {?d ?e ?f}) as ?s)",
                  "(SAMPLE(EXISTS{?g ?h ?i}) as ?t)"},
                 h::ExistsJoin(existsAbcDef, ghi)));

  // Test the interaction of FROM with EXISTS.
  using H = ad_utility::HashSet<std::string>;
  auto xyzg = h::IndexScanFromStrings("?x", "?y", "?z", {}, H{"<g>"});
  auto abcg = h::IndexScanFromStrings("?a", "?b", "?c", {}, H{"<g>"});

  // Various uses of FILTER EXISTS.
  auto existsJoin = h::ExistsJoin(xyzg, abcg);
  auto filter = h::Filter("EXISTS {?a ?b ?c}", existsJoin);
  h::expect("SELECT * FROM <g> { ?x ?y ?z FILTER EXISTS {?a ?b ?c}}", filter);
  h::expect("ASK FROM <g> { ?x ?y ?z FILTER EXISTS {?a ?b ?c}}", filter);
  h::expect(
      "CONSTRUCT {<a> <b> <c>} FROM <g> { ?x ?y ?z FILTER EXISTS {?a ?b ?c}}",
      filter);
  h::expect("Describe ?x FROM <g> { ?x ?y ?z FILTER EXISTS {?a ?b ?c}}",
            h::Describe(::testing::_, filter));

  // Test the interaction of FROM NAMES with EXISTS
  auto varG = std::vector{Variable{"?g"}};
  std::vector<ColumnIndex> graphCol{ADDITIONAL_COLUMN_GRAPH_ID};
  auto uvcg =
      h::IndexScanFromStrings("?u", "?v", "?c", {}, H{"<g2>"}, varG, graphCol);
  existsJoin = h::ExistsJoin(xyzg, h::UnorderedJoins(abcg, uvcg));
  filter = h::Filter("EXISTS {?a ?b ?c. GRAPH ?g { ?u ?v ?c}}", existsJoin);
  h::expect(
      "SELECT * FROM <g> FROM NAMED <g2> { ?x ?y ?z FILTER EXISTS {?a ?b ?c. "
      "GRAPH ?g { ?u ?v ?c}}}",
      filter);
}

// _____________________________________________________________________________
TEST(QueryPlanner, ensureGeneratedInternalVariablesDontClash) {
  h::expect("SELECT * { SELECT ?s { ?s <a> [] } ORDER BY RAND() }",
            h::OrderBy({std::pair{Var{"?_QLever_internal_variable_1"},
                                  OrderBy::AscOrDesc::Asc}},
                       h::Bind(h::IndexScanFromStrings(
                                   "?s", "<a>", "?_QLever_internal_variable_0"),
                               "RAND()", Var{"?_QLever_internal_variable_1"})));

  // Regression test for issue https://github.com/ad-freiburg/qlever/issues/2034
  h::expect("SELECT * { ?a <a> [] . { SELECT * { ?a <a> [] }}}",
            h::Join(h::IndexScanFromStrings("?a", "<a>",
                                            "?_QLever_internal_variable_0"),
                    h::IndexScanFromStrings("?a", "<a>",
                                            "?_QLever_internal_variable_1")));
}

// _____________________________________________________________________________
TEST(QueryPlanner, FilterOnNeutralElement) {
  h::expect("SELECT * { FILTER(false) }",
            h::Filter("false", h::NeutralElement()));
  h::expect("SELECT * { FILTER(true) }",
            h::Filter("true", h::NeutralElement()));

  h::expect("SELECT * { { SELECT * WHERE { FILTER(false) } } VALUES ?x { 1 } }",
            h::CartesianProductJoin(h::Filter("false", h::NeutralElement()),
                                    h::ValuesClause("VALUES (?x) { (1) }")));
}

// _____________________________________________________________________________
TEST(QueryPlanner, ContainsWordInGraphClause) {
  {
    auto qp = makeQueryPlanner();
    auto query = parseQuery(
        "SELECT * { GRAPH ?g { ?s "
        "<http://qlever.cs.uni-freiburg.de/builtin-functions/contains-word> "
        "\"Test\" } }");
    AD_EXPECT_THROW_WITH_MESSAGE_AND_TYPE(
        qp.createExecutionTree(query),
        ::testing::HasSubstr(
            "contains-word is not allowed inside GRAPH clauses "
            "or in queries with FROM/FROM NAMED clauses."),
        ad_utility::Exception);
  }
  {
    auto qp = makeQueryPlanner();
    auto query = parseQuery(
        "SELECT * { GRAPH <my-iri> { ?s "
        "<http://qlever.cs.uni-freiburg.de/builtin-functions/contains-word> "
        "\"Test\" } }");
    AD_EXPECT_THROW_WITH_MESSAGE_AND_TYPE(
        qp.createExecutionTree(query),
        ::testing::HasSubstr(
            "contains-word is not allowed inside GRAPH clauses "
            "or in queries with FROM/FROM NAMED clauses."),
        ad_utility::Exception);
  }
  {
    auto qp = makeQueryPlanner();
    auto query = parseQuery(
        "SELECT * FROM <my-iri> WHERE { ?s "
        "<http://qlever.cs.uni-freiburg.de/builtin-functions/contains-word> "
        "\"Test\" }");
    AD_EXPECT_THROW_WITH_MESSAGE_AND_TYPE(
        qp.createExecutionTree(query),
        ::testing::HasSubstr(
            "contains-word is not allowed inside GRAPH clauses "
            "or in queries with FROM/FROM NAMED clauses."),
        ad_utility::Exception);
  }
}

// _____________________________________________________________________________
TEST(QueryPlanner, UnconnectedComponentsInGraphClause) {
  h::expect("SELECT * WHERE { GRAPH ?g { ?s1 ?p1 ?o1 . ?s2 ?p2 ?o2 } }",
            h::Join(h::Sort(h::IndexScanFromStrings("?s1", "?p1", "?o1", {}, {},
                                                    {Variable{"?g"}}, {3})),
                    h::Sort(h::IndexScanFromStrings("?s2", "?p2", "?o2", {}, {},
                                                    {Variable{"?g"}}, {3}))));
  // Sanity check case without a GRAPH clause
  h::expect(
      "SELECT * WHERE { ?s1 ?p1 ?o1 . ?s2 ?p2 ?o2 }",
      h::CartesianProductJoin(h::IndexScanFromStrings("?s1", "?p1", "?o1"),
                              h::IndexScanFromStrings("?s2", "?p2", "?o2")));
}

// _____________________________________________________________________________
TEST(QueryPlanner, testDistributiveJoinInUnion) {
  auto* qec = ad_utility::testing::getQec();
  TransitivePathSide left1{std::nullopt, 0,
                           Variable("?_QLever_internal_variable_qp_0"), 0};
  TransitivePathSide left2{std::nullopt, 0,
                           Variable("?_QLever_internal_variable_qp_7"), 0};
  TransitivePathSide right{std::nullopt, 1, Variable("?type"), 1};
  std::string query =
      "SELECT * WHERE {\n"
      "  <Q11629> <P279>/(<P279>*|<P31>*) | <P31>/(<P279>*|<P31>*) ?type .\n"
      "}";

  h::expectWithGivenBudgets(
      std::move(query),
      h::Union(
          h::Union(
              h::transitivePath(
                  left1, right, 0, std::numeric_limits<size_t>::max(),
                  h::IndexScanFromStrings("<Q11629>", "<P279>",
                                          "?_QLever_internal_variable_qp_0"),
                  h::IndexScanFromStrings("?_QLever_internal_variable_qp_2",
                                          "<P279>",
                                          "?_QLever_internal_variable_qp_3")),
              h::transitivePath(
                  left1, right, 0, std::numeric_limits<size_t>::max(),
                  h::IndexScanFromStrings("<Q11629>", "<P279>",
                                          "?_QLever_internal_variable_qp_0"),
                  h::IndexScanFromStrings("?_QLever_internal_variable_qp_4",
                                          "<P31>",
                                          "?_QLever_internal_variable_qp_5"))),
          h::Union(
              h::transitivePath(
                  left2, right, 0, std::numeric_limits<size_t>::max(),
                  h::IndexScanFromStrings("<Q11629>", "<P31>",
                                          "?_QLever_internal_variable_qp_7"),
                  h::IndexScanFromStrings("?_QLever_internal_variable_qp_9",
                                          "<P279>",
                                          "?_QLever_internal_variable_qp_10")),
              h::transitivePath(
                  left2, right, 0, std::numeric_limits<size_t>::max(),
                  h::IndexScanFromStrings("<Q11629>", "<P31>",
                                          "?_QLever_internal_variable_qp_7"),
                  h::IndexScanFromStrings(
                      "?_QLever_internal_variable_qp_11", "<P31>",
                      "?_QLever_internal_variable_qp_12")))),
      qec, {4, 16, 64'000'000});

  TransitivePathSide left3{std::nullopt, 0, Variable("?s"), 0};
  TransitivePathSide right2{std::nullopt, 1, Variable("?y"), 1};

  h::expectWithGivenBudgets(
      "SELECT * WHERE { ?s <P31> ?o . { ?s <P279>+ ?y } UNION { VALUES ?x { 1 "
      "} }}",
      h::Union(
          h::transitivePath(left3, right2, 1,
                            std::numeric_limits<size_t>::max(),
                            h::IndexScanFromStrings("?s", "<P31>", "?o"),
                            h::IndexScanFromStrings(
                                "?_QLever_internal_variable_qp_0", "<P279>",
                                "?_QLever_internal_variable_qp_1")),
          h::CartesianProductJoin(h::IndexScanFromStrings("?s", "<P31>", "?o"),
                                  h::ValuesClause("VALUES (?x) { (1) }"))),
      qec, {4, 16, 64'000'000});

  h::expectWithGivenBudgets(
      "SELECT * WHERE { { VALUES ?x { 1 } } UNION { ?s <P279>+ ?y } . "
      "?s <P31> ?o }",
      h::Union(
          h::CartesianProductJoin(h::ValuesClause("VALUES (?x) { (1) }"),
                                  h::IndexScanFromStrings("?s", "<P31>", "?o")),
          h::transitivePath(std::move(left3), std::move(right2), 1,
                            std::numeric_limits<size_t>::max(),
                            h::IndexScanFromStrings("?s", "<P31>", "?o"),
                            h::IndexScanFromStrings(
                                "?_QLever_internal_variable_qp_0", "<P279>",
                                "?_QLever_internal_variable_qp_1"))),
      qec, {4, 16, 64'000'000});

  h::expectWithGivenBudgets(
      "SELECT * WHERE { ?x <P31> ?o ."
      "{ VALUES ?x { 1 } } UNION { VALUES ?x { 2 } }}",
      h::Union(h::Join(h::Sort(h::ValuesClause("VALUES (?x) { (1) }")),
                       h::IndexScanFromStrings("?x", "<P31>", "?o")),
               h::Join(h::Sort(h::ValuesClause("VALUES (?x) { (2) }")),
                       h::IndexScanFromStrings("?x", "<P31>", "?o"))),
      qec, {4, 16, 64'000'000});

  h::expectWithGivenBudgets(
      "SELECT * WHERE { ?x <P31> ?o . "
      "{ { VALUES ?x { 1 } } UNION { VALUES ?x { 2 } } } "
      "UNION "
      "{ { VALUES ?x { 3 } } UNION { VALUES ?x { 4 } } } }",
      h::Union(h::Union(h::Join(h::Sort(h::ValuesClause("VALUES (?x) { (1) }")),
                                h::IndexScanFromStrings("?x", "<P31>", "?o")),
                        h::Join(h::Sort(h::ValuesClause("VALUES (?x) { (2) }")),
                                h::IndexScanFromStrings("?x", "<P31>", "?o"))),
               h::Union(h::Join(h::Sort(h::ValuesClause("VALUES (?x) { (3) }")),
                                h::IndexScanFromStrings("?x", "<P31>", "?o")),
                        h::Join(h::Sort(h::ValuesClause("VALUES (?x) { (4) }")),
                                h::IndexScanFromStrings("?x", "<P31>", "?o")))),
      qec, {4, 16, 64'000'000});
}

// _____________________________________________________________________________
TEST(QueryPlanner, ensureRegularJoinIsUsedIfTransitivePathIsAlreadyBound) {
  using namespace ::testing;
  auto qp = makeQueryPlanner();
  auto query = parseQuery(
      "SELECT * { { VALUES ?x { 1 } } UNION { ?s <P279>+ 1 } . ?s <P31> ?o }");
  auto plans = qp.createExecutionTrees(query);

  EXPECT_THAT(
      plans,
      UnorderedElementsAre(
          Truly([](const auto& plan) {
            // Case where join is at the top level.
            return std::dynamic_pointer_cast<Join>(
                plan._qet->getRootOperation());
          }),
          Truly([](const auto& plan) {
            // Case where join is pushed into the union.
            auto operation = plan._qet->getRootOperation();
            return std::dynamic_pointer_cast<Union>(operation) &&
                   std::dynamic_pointer_cast<Join>(
                       operation->getChildren().at(1)->getRootOperation());
          })));
}

// _____________________________________________________________________________
TEST(QueryPlanner, ensureRuntimeParameterDisablesDistributiveUnion) {
  using namespace ::testing;
  auto qp = makeQueryPlanner();

  auto cleanup = setRuntimeParameterForTest<"enable-distributive-union">(false);
  auto query = parseQuery(
      "SELECT * { VALUES ?s { 1 } { ?s <P31> ?o } UNION { ?s <P31> ?o }  }");
  auto plans = qp.createExecutionTrees(query);

  ASSERT_EQ(plans.size(), 1);
  EXPECT_TRUE(
      std::dynamic_pointer_cast<Join>(plans.at(0)._qet->getRootOperation()));
}

// _____________________________________________________________________________
TEST(QueryPlanner, testDistributiveJoinInUnionRecursive) {
  auto* qec = ad_utility::testing::getQec(
      "<a> <P279> <b> . <c> <P279> <d> . <e> <P279> <f> . <g> <P279> <h> ."
      " <i> <P279> <j> . <a> <P31> <b> . <c> <P31> <d> . <e> <P31> <f> ."
      " <g> <P31> <h> . <i> <P31> <j> .");
  TransitivePathSide left1{std::nullopt, 2,
                           Variable("?_QLever_internal_variable_qp_0"), 0};
  TransitivePathSide left2{std::nullopt, 0,
                           Variable("?_QLever_internal_variable_qp_4"), 0};
  TransitivePathSide left3{std::nullopt, 0,
                           Variable("?_QLever_internal_variable_qp_13"), 0};
  TransitivePathSide right1{std::nullopt, 1, Variable("?type"), 1};
  TransitivePathSide right2{std::nullopt, 1,
                            Variable("?_QLever_internal_variable_qp_3"), 1};
  TransitivePathSide right3{std::nullopt, 1,
                            Variable("?_QLever_internal_variable_qp_12"), 1};
  std::string query =
      "SELECT * WHERE {\n"
      "  <Q11629> "
      "  <P279>/((<P279>/(<P279>*|<P31>*))*|(<P31>/(<P279>*|<P31>*))*)"
      "  ?type .\n"
      "}";

  h::expectWithGivenBudgets(
      std::move(query),
      h::Union(
          h::transitivePath(
              left1, right1, 0, std::numeric_limits<size_t>::max(),
              h::IndexScanFromStrings("<Q11629>", "<P279>",
                                      "?_QLever_internal_variable_qp_0"),
              h::Union(h::Sort(h::transitivePath(
                           left2, right2, 0, std::numeric_limits<size_t>::max(),
                           h::IndexScanFromStrings(
                               "?_QLever_internal_variable_qp_2", "<P279>",
                               "?_QLever_internal_variable_qp_4"),
                           h::IndexScanFromStrings(
                               "?_QLever_internal_variable_qp_6", "<P279>",
                               "?_QLever_internal_variable_qp_7"))),
                       h::Sort(h::transitivePath(
                           left2, right2, 0, std::numeric_limits<size_t>::max(),
                           h::IndexScanFromStrings(
                               "?_QLever_internal_variable_qp_2", "<P279>",
                               "?_QLever_internal_variable_qp_4"),
                           h::IndexScanFromStrings(
                               "?_QLever_internal_variable_qp_8", "<P31>",
                               "?_QLever_internal_variable_qp_9"))))),
          h::transitivePath(
              left1, right1, 0, std::numeric_limits<size_t>::max(),
              h::IndexScanFromStrings("<Q11629>", "<P279>",
                                      "?_QLever_internal_variable_qp_0"),
              h::Union(h::Sort(h::transitivePath(
                           left3, right3, 0, std::numeric_limits<size_t>::max(),
                           h::IndexScanFromStrings(
                               "?_QLever_internal_variable_qp_11", "<P31>",
                               "?_QLever_internal_variable_qp_13"),
                           h::IndexScanFromStrings(
                               "?_QLever_internal_variable_qp_15", "<P279>",
                               "?_QLever_internal_variable_qp_16"))),
                       h::Sort(h::transitivePath(
                           left3, right3, 0, std::numeric_limits<size_t>::max(),
                           h::IndexScanFromStrings(
                               "?_QLever_internal_variable_qp_11", "<P31>",
                               "?_QLever_internal_variable_qp_13"),
                           h::IndexScanFromStrings(
                               "?_QLever_internal_variable_qp_17", "<P31>",
                               "?_QLever_internal_variable_qp_18")))))),
      qec, {4, 16, 64'000'000});
}

// _____________________________________________________________________________
TEST(QueryPlanner, postQueryValuesClause) {
  h::expect("SELECT ?s ?p1 ?o1 { ?s ?p1 ?o1 } VALUES ?p1 { <pred> }",
            h::Join(h::IndexScanFromStrings("?s", "?p1", "?o1"),
                    h::Sort(h::ValuesClause("VALUES (?p1) { (<pred>) }"))));
  h::expect("SELECT * { } VALUES () { () }", h::NeutralElement());
  h::expect(
      "SELECT * { } VALUES (?x ?y) { (1 2) }",
      h::CartesianProductJoin(h::NeutralElement(),
                              h::ValuesClause("VALUES (?x\t?y) { (1 2) }")));
}

// _____________________________________________________________________________
TEST(QueryPlanner, OptionalJoinWithEmptyPattern) {
  h::expect("SELECT * { OPTIONAL { ?a ?b ?c } }",
            h::NeutralOptional(h::IndexScanFromStrings("?a", "?b", "?c")));
  h::expect("SELECT * { ?a ?b ?c . OPTIONAL { ?d ?e ?f } }",
            h::CartesianProductJoin(
                h::IndexScanFromStrings("?a", "?b", "?c"),
                h::NeutralOptional(h::IndexScanFromStrings("?d", "?e", "?f"))));
  h::expect("SELECT * { OPTIONAL { ?a ?b ?c } . OPTIONAL { ?d ?e ?f } }",
            h::CartesianProductJoin(
                h::NeutralOptional(h::IndexScanFromStrings("?a", "?b", "?c")),
                h::NeutralOptional(h::IndexScanFromStrings("?d", "?e", "?f"))));
}

// _____________________________________________________________________________
TEST(QueryPlanner, InverseGraphPattern) {
  h::expect("SELECT * { ?a ^<b> ?c }",
            h::IndexScanFromStrings("?c", "<b>", "?a"));
}

// _____________________________________________________________________________
TEST(QueryPlanner, LimitIsProperlyAppliedForSubqueries) {
  auto hasLimit = [](const LimitOffsetClause& limit) {
    return queryPlannerTestHelpers::RootOperationBase(
        AD_PROPERTY(Operation, getLimitOffset, ::testing::Eq(limit)));
  };

  h::expect("SELECT * { SELECT ?a { ?a ?b ?c } LIMIT 1 }",
            AllOf(h::IndexScanFromStrings("?a", "?b", "?c"), hasLimit({1})));
  h::expect(
      "SELECT * { SELECT * { VALUES (?x) { (1) (2) (3) (4) (5) } } LIMIT 1 }",
      AllOf(h::ValuesClause("VALUES (?x) { (1) (2) (3) (4) (5) } LIMIT 1"),
            hasLimit({1})));

  h::expect("SELECT * { SELECT * { ?a ?b ?c } OFFSET 2 } OFFSET 1",
            AllOf(h::IndexScanFromStrings("?a", "?b", "?c"),
                  hasLimit({std::nullopt, 3})));
  // Last offset should only be applied by exporter since VALUES does not
  // support OFFSET natively
  h::expect(
      "SELECT * { SELECT * { SELECT * { VALUES (?x) { (1) (2) (3) (4) (5) } "
      "} OFFSET 1 } OFFSET 2 } OFFSET 5",
      AllOf(h::ValuesClause("VALUES (?x) { (1) (2) (3) (4) (5) } OFFSET 3"),
            hasLimit({std::nullopt, 3})));

  h::expect("SELECT * { SELECT * { ?a ?b ?c } LIMIT 2 } LIMIT 1",
            AllOf(h::IndexScanFromStrings("?a", "?b", "?c"), hasLimit({1})));
  // Last limit should only be applied by exporter since VALUES does not support
  // OFFSET natively
  h::expect(
      "SELECT * { SELECT * { SELECT * { VALUES (?x) { (1) (2) (3) (4) (5) } "
      "} LIMIT 3 } LIMIT 2 } LIMIT 1",
      AllOf(h::ValuesClause("VALUES (?x) { (1) (2) (3) (4) (5) } LIMIT 2"),
            hasLimit({2})));
}

// _____________________________________________________________________________
TEST(QueryPlanner,
     PropertyPathWithGraphVariableNoSpecialHandlingWhenJoiningOnGraph) {
  TransitivePathSide left{std::nullopt, 0, Variable{"?a"}, 0};
  TransitivePathSide right{std::nullopt, 1, Variable{"?b"}, 1};
  h::expect("SELECT * { GRAPH ?g { ?a <a>+ ?b . ?c <a> ?d } }",
            h::Join(h::Sort(h::transitivePath(
                        left, right, 1, std::numeric_limits<size_t>::max(),
                        h::Sort(h::IndexScanFromStrings(
                            "?_QLever_internal_variable_qp_0", "<a>",
                            "?_QLever_internal_variable_qp_1", {}, {},
                            {Variable{"?g"}}, {3})))),
                    h::Sort(h::IndexScanFromStrings("?c", "<a>", "?d", {}, {},
                                                    {Variable{"?g"}}, {3}))));
}

// _____________________________________________________________________________
TEST(QueryPlanner, PropertyPathWithGraphVariable) {
<<<<<<< HEAD
  {
    TransitivePathSide left{std::nullopt, 0, 0, 0};
    TransitivePathSide right{std::nullopt, 1, 1, 1};
    h::expect(
        "SELECT * WHERE { GRAPH ?g { 0 a+ 1 } FILTER(?g = <abc>) }",
        h::Filter("Filter (?g = <abc>)",
                  h::transitivePath(
                      left, right, 1, std::numeric_limits<size_t>::max(),
                      // Sort by ?g
                      h::Sort(h::IndexScanFromStrings(
                          "?_QLever_internal_variable_qp_0",
                          "<http://www.w3.org/1999/02/22-rdf-syntax-ns#type>",
                          "?_QLever_internal_variable_qp_1", {}, {},
                          {Variable{"?g"}}, {3})))));
  }
  {
    TransitivePathSide left{std::nullopt, 0, Var{"?a"}, 0};
    TransitivePathSide right{std::nullopt, 1, Var{"?b"}, 1};
    h::expect(
        "SELECT * WHERE { GRAPH ?g { ?a <label>+ ?b . ?a <is-a> ?c } }",
        h::transitivePath(left, right, 1, std::numeric_limits<size_t>::max(),
                          h::IndexScanFromStrings("?a", "<is-a>", "?c", {}, {},
                                                  {Variable{"?g"}}, {3}),
                          // Sort by ?g
                          h::Sort(h::IndexScanFromStrings(
                              "?_QLever_internal_variable_qp_0", "<label>",
                              "?_QLever_internal_variable_qp_1", {}, {},
                              {Variable{"?g"}}, {3}))));
    // Verify query planning also works when ?g is the first variable.
    h::expect(
        "SELECT * { VALUES (?g ?a) { (1 1) } GRAPH ?g { ?a <label>+ ?b } }",
        h::transitivePath(left, right, 1, std::numeric_limits<size_t>::max(),
                          h::ValuesClause("VALUES (?g\t?a) { (1 1) }"),
                          // Sort by ?g
                          h::Sort(h::IndexScanFromStrings(
                              "?_QLever_internal_variable_qp_0", "<label>",
                              "?_QLever_internal_variable_qp_1", {}, {},
                              {Variable{"?g"}}, {3}))));

    // Ensure join with too many columns doesn't result in an exception. (This
    // could be optimized in the future.)
    h::expect(
        "SELECT * "
        "{ VALUES (?g ?a ?b) { (1 1 1) } GRAPH ?g { ?a <label>+ ?b } }",
        h::MultiColumnJoin(
            h::Sort(h::ValuesClause("VALUES (?g\t?a\t?b) { (1 1 1) }")),
            h::Sort(h::transitivePath(
                left, right, 1, std::numeric_limits<size_t>::max(),
                // Sort by ?g
                h::Sort(h::IndexScanFromStrings(
                    "?_QLever_internal_variable_qp_0", "<label>",
                    "?_QLever_internal_variable_qp_1", {}, {}, {Variable{"?g"}},
                    {3}))))));

    h::expectWithGivenBudgets(
        "SELECT * WHERE { GRAPH ?g { ?a <label>+ ?b . VALUES ?a { UNDEF } } }",
        h::transitivePath(left, right, 1, std::numeric_limits<size_t>::max(),
                          h::ValuesClause("VALUES (?a) { (UNDEF) }"),
                          // Sort by ?g
                          h::Sort(h::IndexScanFromStrings(
                              "?_QLever_internal_variable_qp_0", "<label>",
                              "?_QLever_internal_variable_qp_1", {}, {},
                              {Variable{"?g"}}, {3}))),
        std::nullopt, {4, 16, 64'000'000});
    h::expectWithGivenBudgets(
        "SELECT * WHERE { GRAPH ?g { ?a <label>+ ?b . VALUES ?a { 1 } } }",
        h::transitivePath(left, right, 1, std::numeric_limits<size_t>::max(),
                          h::ValuesClause("VALUES (?a) { (1) }"),
                          // Sort by ?g
                          h::Sort(h::IndexScanFromStrings(
                              "?_QLever_internal_variable_qp_0", "<label>",
                              "?_QLever_internal_variable_qp_1", {}, {},
                              {Variable{"?g"}}, {3}))),
        std::nullopt, {4, 16, 64'000'000});

    // Verify undef value is joined to graph
    h::expect(
        "SELECT * WHERE { GRAPH ?g { ?a <label>* ?b . VALUES ?a { UNDEF } } }",
        h::transitivePath(
            left, right, 0, std::numeric_limits<size_t>::max(),
            h::Join(h::Distinct(
                        {0, 1},
                        // The sorts of index scans are because of missing graph
                        // permutations.
                        h::Union(h::Sort(h::IndexScanFromStrings(
                                     "?a", "?internal_property_path_variable_a",
                                     "?internal_property_path_variable_b", {},
                                     {}, {Variable{"?g"}}, {3}, 2)),
                                 h::Sort(h::IndexScanFromStrings(
                                     "?internal_property_path_variable_c",
                                     "?internal_property_path_variable_d", "?a",
                                     {}, {}, {Variable{"?g"}}, {3}, 2)))),
                    h::Sort(h::ValuesClause("VALUES (?a) { (UNDEF) }"))),
            // Sort by ?g
            h::Sort(h::IndexScanFromStrings("?_QLever_internal_variable_qp_0",
                                            "<label>",
                                            "?_QLever_internal_variable_qp_1",
                                            {}, {}, {Variable{"?g"}}, {3}))));
    h::expect(
        "SELECT * WHERE { GRAPH ?g { ?a <label>* ?b . VALUES ?a { 1 } } }",
        h::transitivePath(
            left, right, 0, std::numeric_limits<size_t>::max(),
            h::Join(h::Distinct(
                        {0, 1},
                        // The sorts of index scans are because of missing graph
                        // permutations.
                        h::Union(h::Sort(h::IndexScanFromStrings(
                                     "?a", "?internal_property_path_variable_a",
                                     "?internal_property_path_variable_b", {},
                                     {}, {Variable{"?g"}}, {3}, 2)),
                                 h::Sort(h::IndexScanFromStrings(
                                     "?internal_property_path_variable_c",
                                     "?internal_property_path_variable_d", "?a",
                                     {}, {}, {Variable{"?g"}}, {3}, 2)))),
                    h::Sort(h::ValuesClause("VALUES (?a) { (1) }"))),
            // Sort by ?g
            h::Sort(h::IndexScanFromStrings("?_QLever_internal_variable_qp_0",
                                            "<label>",
                                            "?_QLever_internal_variable_qp_1",
                                            {}, {}, {Variable{"?g"}}, {3}))));

    h::expectWithGivenBudgets(
        "SELECT * { VALUES (?g ?a) { (1 1) } GRAPH ?g { ?a <label>* ?b } }",
        h::transitivePath(
            left, right, 0, std::numeric_limits<size_t>::max(),
            h::MultiColumnJoin(
                h::Sort(h::ValuesClause("VALUES (?g\t?a) { (1 1) }")),
                h::Distinct(
                    {0, 1},
                    // The sorts of index scans are because of missing graph
                    // permutations.
                    h::Union(h::Sort(h::IndexScanFromStrings(
                                 "?a", "?internal_property_path_variable_a",
                                 "?internal_property_path_variable_b", {}, {},
                                 {Variable{"?g"}}, {3}, 2)),
                             h::Sort(h::IndexScanFromStrings(
                                 "?internal_property_path_variable_c",
                                 "?internal_property_path_variable_d", "?a", {},
                                 {}, {Variable{"?g"}}, {3}, 2))))),
            // Sort by ?g
            h::Sort(h::IndexScanFromStrings("?_QLever_internal_variable_qp_0",
                                            "<label>",
                                            "?_QLever_internal_variable_qp_1",
                                            {}, {}, {Variable{"?g"}}, {3}))),
        std::nullopt, {4, 16, 64'000'000});

    TransitivePathSide left2{std::nullopt, 0, Var{"?g"}, 0};
    h::expect(
        "SELECT * { ?g ?h ?i GRAPH ?g { ?g <label>* ?b } }",
        h::transitivePath(
            left2, right, 0, std::numeric_limits<size_t>::max(),
            h::Join(
                h::IndexScanFromStrings("?g", "?h", "?i"),
                h::Distinct(
                    {0, 1},
                    // The sorts of index scans are because of missing graph
                    // permutations.
                    h::Union(
                        h::Sort(h::IndexScanFromStrings(
                            "?g", "?internal_property_path_variable_a",
                            "?internal_property_path_variable_b", {}, {},
                            {Variable{
                                "?_Qlever_internal_transitive_path_graph"}},
                            {3}, 2)),
                        h::Sort(h::IndexScanFromStrings(
                            "?internal_property_path_variable_c",
                            "?internal_property_path_variable_d", "?g", {}, {},
                            {Variable{
                                "?_Qlever_internal_transitive_path_graph"}},
                            {3}, 2))))),
            // Sort by ?g
            h::Sort(h::IndexScanFromStrings("?_QLever_internal_variable_qp_0",
                                            "<label>",
                                            "?_QLever_internal_variable_qp_1",
                                            {}, {}, {Variable{"?g"}}, {3}))));
  }
=======
  auto query =
      parseQuery("SELECT * WHERE { GRAPH ?g { 0 a+ 1 } FILTER(?g = <abc>) }");
  auto qp = makeQueryPlanner();
  AD_EXPECT_THROW_WITH_MESSAGE_AND_TYPE(
      qp.createExecutionTree(query),
      ::testing::HasSubstr("Property paths inside a GRAPH clause with a graph "
                           "variable are not yet supported."),
      std::runtime_error);
>>>>>>> 15ae219a
}

// _____________________________________________________________________________
TEST(QueryPlanner, PropertyPathWithGraphIri) {
  TransitivePathSide left{std::nullopt, 0, Variable("?x"), 0};
  TransitivePathSide right{std::nullopt, 1, Variable("?y"), 1};
  h::expect(
      "SELECT * WHERE { GRAPH <abc> { ?x a* ?y } } ",
      h::transitivePath(
          left, right, 0, std::numeric_limits<size_t>::max(),
          h::Distinct({0}, h::Union(h::IndexScanFromStrings(
                                        "?internal_property_path_variable_x",
                                        "?internal_property_path_variable_a",
                                        "?internal_property_path_variable_b",
                                        {}, {{"<abc>"}}, {}, {}, 1),
                                    h::IndexScanFromStrings(
                                        "?internal_property_path_variable_c",
                                        "?internal_property_path_variable_d",
                                        "?internal_property_path_variable_x",
                                        {}, {{"<abc>"}}, {}, {}, 1))),
          h::IndexScanFromStrings(
              "?_QLever_internal_variable_qp_0",
              "<http://www.w3.org/1999/02/22-rdf-syntax-ns#type>",
              "?_QLever_internal_variable_qp_1", {}, {{"<abc>"}})));
  h::expect(
      "SELECT * FROM <abc> WHERE { ?x a* ?y } ",
      h::transitivePath(
          left, right, 0, std::numeric_limits<size_t>::max(),
          h::Distinct({0}, h::Union(h::IndexScanFromStrings(
                                        "?internal_property_path_variable_x",
                                        "?internal_property_path_variable_a",
                                        "?internal_property_path_variable_b",
                                        {}, {{"<abc>"}}, {}, {}, 1),
                                    h::IndexScanFromStrings(
                                        "?internal_property_path_variable_c",
                                        "?internal_property_path_variable_d",
                                        "?internal_property_path_variable_x",
                                        {}, {{"<abc>"}}, {}, {}, 1))),
          h::IndexScanFromStrings(
              "?_QLever_internal_variable_qp_0",
              "<http://www.w3.org/1999/02/22-rdf-syntax-ns#type>",
              "?_QLever_internal_variable_qp_1", {}, {{"<abc>"}})));
}

// _____________________________________________________________________________
TEST(QueryPlanner, negatedPaths) {
  h::expect("SELECT * { ?a !<b> ?c }",
            h::Filter("<b> != ?_QLever_internal_variable_qp_0",
                      h::IndexScanFromStrings(
                          "?a", "?_QLever_internal_variable_qp_0", "?c")));

  h::expect("SELECT * { ?a !(<b>) ?c }",
            h::Filter("<b> != ?_QLever_internal_variable_qp_0",
                      h::IndexScanFromStrings(
                          "?a", "?_QLever_internal_variable_qp_0", "?c")));

  h::expect("SELECT * { ?a !^<b> ?c }",
            h::Filter("<b> != ?_QLever_internal_variable_qp_0",
                      h::IndexScanFromStrings(
                          "?c", "?_QLever_internal_variable_qp_0", "?a")));

  h::expect("SELECT * { ?a !(^<b>) ?c }",
            h::Filter("<b> != ?_QLever_internal_variable_qp_0",
                      h::IndexScanFromStrings(
                          "?c", "?_QLever_internal_variable_qp_0", "?a")));
  h::expect(
      "SELECT * { ?a !(<b>|^<b>) ?c }",
      h::Union(h::Filter("<b> != ?_QLever_internal_variable_qp_0",
                         h::IndexScanFromStrings(
                             "?a", "?_QLever_internal_variable_qp_0", "?c")),
               h::Filter("<b> != ?_QLever_internal_variable_qp_1",
                         h::IndexScanFromStrings(
                             "?c", "?_QLever_internal_variable_qp_1", "?a"))));
  h::expect(
      "SELECT * { ?a !(<b>|^<d>|^<e>|<f>) ?c }",
      h::Union(h::Filter("<b> != ?_QLever_internal_variable_qp_0 && <f> != "
                         "?_QLever_internal_variable_qp_0",
                         h::IndexScanFromStrings(
                             "?a", "?_QLever_internal_variable_qp_0", "?c")),
               h::Filter("<d> != ?_QLever_internal_variable_qp_1 && <e> != "
                         "?_QLever_internal_variable_qp_1",
                         h::IndexScanFromStrings(
                             "?c", "?_QLever_internal_variable_qp_1", "?a"))));
}

// _____________________________________________________________________________
TEST(QueryPlanner, transitivePathWithoutVariables) {
  TransitivePathSide left{std::nullopt, 1, 1, 0};
  TransitivePathSide right{std::nullopt, 0, 1, 1};
  h::expect(
      "SELECT * { 1 <a>+ 1 }",
      h::transitivePath(
          left, right, 1, std::numeric_limits<size_t>::max(),
          h::IndexScanFromStrings("?_QLever_internal_variable_qp_0", "<a>",
                                  "?_QLever_internal_variable_qp_1")));

  h::expect(
      "SELECT * { 1 <a>+ 1 . 1 <a> 1 }",
      h::CartesianProductJoin(
          h::IndexScan(1, TripleComponent::Iri::fromIriref("<a>"), 1),
          h::transitivePath(
              left, right, 1, std::numeric_limits<size_t>::max(),
              h::IndexScanFromStrings("?_QLever_internal_variable_qp_0", "<a>",
                                      "?_QLever_internal_variable_qp_1"))));
}

// _____________________________________________________________________________
TEST(QueryPlanner, emptyPathWithLiterals) {
  TransitivePathSide left{std::nullopt, 0, 1, 0};
  TransitivePathSide right{std::nullopt, 1, Variable{"?var"}, 1};
  h::expect(
      "SELECT * { 1 <a>* ?var }",
      h::transitivePath(
          left, right, 0, std::numeric_limits<size_t>::max(),
          h::Distinct(
              {0},
              h::Union(
                  h::Join(h::IndexScanFromStrings(
                              "?internal_property_path_variable_x",
                              "?internal_property_path_variable_a",
                              "?internal_property_path_variable_b", {}, {}, {},
                              {}, 1),
                          h::Sort(h::ValuesClause(
                              "VALUES (?internal_property_path_variable_x) { "
                              "(1) }"))),
                  h::Join(h::IndexScanFromStrings(
                              "?internal_property_path_variable_c",
                              "?internal_property_path_variable_d",
                              "?internal_property_path_variable_x", {}, {}, {},
                              {}, 1),
                          h::Sort(h::ValuesClause(
                              "VALUES (?internal_property_path_variable_x) { "
                              "(1) }"))))),
          h::IndexScanFromStrings("?_QLever_internal_variable_qp_0", "<a>",
                                  "?_QLever_internal_variable_qp_1")));

  TransitivePathSide left2{std::nullopt, 1, 1, 0};
  TransitivePathSide right2{std::nullopt, 0, 1, 1};
  h::expect(
      "SELECT * { 1 <a>* 1 }",
      h::transitivePath(
          left2, right2, 0, std::numeric_limits<size_t>::max(),
          h::Distinct(
              {0},
              h::Union(
                  h::Join(h::IndexScanFromStrings(
                              "?internal_property_path_variable_x",
                              "?internal_property_path_variable_a",
                              "?internal_property_path_variable_b", {}, {}, {},
                              {}, 1),
                          h::Sort(h::ValuesClause(
                              "VALUES (?internal_property_path_variable_x) { "
                              "(1) }"))),
                  h::Join(h::IndexScanFromStrings(
                              "?internal_property_path_variable_c",
                              "?internal_property_path_variable_d",
                              "?internal_property_path_variable_x", {}, {}, {},
                              {}, 1),
                          h::Sort(h::ValuesClause(
                              "VALUES (?internal_property_path_variable_x) { "
                              "(1) }"))))),
          h::IndexScanFromStrings("?_QLever_internal_variable_qp_0", "<a>",
                                  "?_QLever_internal_variable_qp_1")));
  h::expect(
      R"(PREFIX xsd: <http://www.w3.org/2001/XMLSchema#> SELECT * { 1 <a>* "1"^^xsd:integer })",
      h::transitivePath(
          left2, right2, 0, std::numeric_limits<size_t>::max(),
          h::Distinct(
              {0},
              h::Union(
                  h::Join(h::IndexScanFromStrings(
                              "?internal_property_path_variable_x",
                              "?internal_property_path_variable_a",
                              "?internal_property_path_variable_b", {}, {}, {},
                              {}, 1),
                          h::Sort(h::ValuesClause(
                              "VALUES (?internal_property_path_variable_x) { "
                              "(1) }"))),
                  h::Join(h::IndexScanFromStrings(
                              "?internal_property_path_variable_c",
                              "?internal_property_path_variable_d",
                              "?internal_property_path_variable_x", {}, {}, {},
                              {}, 1),
                          h::Sort(h::ValuesClause(
                              "VALUES (?internal_property_path_variable_x) { "
                              "(1) }"))))),
          h::IndexScanFromStrings("?_QLever_internal_variable_qp_0", "<a>",
                                  "?_QLever_internal_variable_qp_1")));
}

// _____________________________________________________________________________
TEST(QueryPlanner, emptyPathWithMismatchingLiterals) {
  TransitivePathSide left{std::nullopt, 1, 1, 0};
  TransitivePathSide right{std::nullopt, 0, 2, 1};
  // If the literals mismatch, we don't need to evaluate the empty path!
  h::expect(
      "SELECT * { 1 <a>* 2 }",
      h::transitivePath(
          left, right, 1, std::numeric_limits<size_t>::max(),
          h::IndexScanFromStrings("?_QLever_internal_variable_qp_0", "<a>",
                                  "?_QLever_internal_variable_qp_1")));
}

// _____________________________________________________________________________
TEST(QueryPlanner, emptyPathWithLiteralsBound) {
  TransitivePathSide left{std::nullopt, 0, 1, 0};
  TransitivePathSide right{std::nullopt, 1, Variable{"?var"}, 1};
  h::expect(
      "SELECT * { 1 <a>* ?var . VALUES ?var { 2 } }",
      h::Join(
          h::Sort(h::ValuesClause("VALUES (?var) { (2) }")),
          h::Sort(h::transitivePath(
              left, right, 0, std::numeric_limits<size_t>::max(),
              h::Distinct(
                  {0},
                  h::Union(
                      h::Join(
                          h::IndexScanFromStrings(
                              "?internal_property_path_variable_x",
                              "?internal_property_path_variable_a",
                              "?internal_property_path_variable_b", {}, {}, {},
                              {}, 1),
                          h::Sort(h::ValuesClause(
                              "VALUES (?internal_property_path_variable_x) { "
                              "(1) }"))),
                      h::Join(
                          h::IndexScanFromStrings(
                              "?internal_property_path_variable_c",
                              "?internal_property_path_variable_d",
                              "?internal_property_path_variable_x", {}, {}, {},
                              {}, 1),
                          h::Sort(h::ValuesClause(
                              "VALUES (?internal_property_path_variable_x) { "
                              "(1) }"))))),
              h::IndexScanFromStrings("?_QLever_internal_variable_qp_0", "<a>",
                                      "?_QLever_internal_variable_qp_1")))));

  TransitivePathSide left2{std::nullopt, 1, Variable{"?var"}, 0};
  TransitivePathSide right2{std::nullopt, 0, 1, 1};
  h::expect(
      "SELECT * { ?var <a>* 1 . VALUES ?var { 2 } }",
      h::Join(
          h::Sort(h::ValuesClause("VALUES (?var) { (2) }")),
          h::Sort(h::transitivePath(
              left2, right2, 0, std::numeric_limits<size_t>::max(),
              h::Distinct(
                  {0},
                  h::Union(
                      h::Join(
                          h::IndexScanFromStrings(
                              "?internal_property_path_variable_x",
                              "?internal_property_path_variable_a",
                              "?internal_property_path_variable_b", {}, {}, {},
                              {}, 1),
                          h::Sort(h::ValuesClause(
                              "VALUES (?internal_property_path_variable_x) { "
                              "(1) }"))),
                      h::Join(
                          h::IndexScanFromStrings(
                              "?internal_property_path_variable_c",
                              "?internal_property_path_variable_d",
                              "?internal_property_path_variable_x", {}, {}, {},
                              {}, 1),
                          h::Sort(h::ValuesClause(
                              "VALUES (?internal_property_path_variable_x) { "
                              "(1) }"))))),
              h::IndexScanFromStrings("?_QLever_internal_variable_qp_0", "<a>",
                                      "?_QLever_internal_variable_qp_1")))));
}

// _____________________________________________________________________________
TEST(QueryPlanner, propertyPathWithSameVariableTwiceBound) {
  TransitivePathSide left{std::nullopt, 1, Variable{"?x"}, 0};
  TransitivePathSide right{std::nullopt, 0, Variable{"?x"}, 1};
  h::expect("SELECT * { ?x <a>+ ?x . ?x <b> <c> }",
            h::transitivePath(std::move(left), std::move(right), 1,
                              std::numeric_limits<size_t>::max(),
                              h::IndexScanFromStrings("?x", "<b>", "<c>"),
                              h::IndexScanFromStrings(
                                  "?_QLever_internal_variable_qp_0", "<a>",
                                  "?_QLever_internal_variable_qp_1")));
}

// _____________________________________________________________________________
TEST(QueryPlanner, correctFiltersHandling) {
  auto scan = h::IndexScanFromStrings;

  // Filter is only applied once with OPTIONAL
  h::expect("SELECT * { ?x <b> ?c . FILTER(?c < 5) OPTIONAL { ?x <c> ?d } }",
            h::OptionalJoin(h::Filter("?c < 5", scan("?x", "<b>", "?c")),
                            scan("?x", "<c>", "?d")));
  h::expect("SELECT * { ?x <c> ?d . OPTIONAL {  ?x <b> ?c . FILTER(?c < 5) } }",
            h::OptionalJoin(scan("?x", "<c>", "?d"),
                            h::Filter("?c < 5", scan("?x", "<b>", "?c"))));

  // A similar test with an OPTIONAL that is unconnected to the query before it.
  // This is related to the issue
  // https://github.com/ad-freiburg/qlever/issues/2194. Note: We need to run
  // this test on an index where the used predicates actually exist, otherwise
  // we will get a garbage plan.
  auto qec = ad_utility::testing::getQec(
      "<a> <b> <c>. <a2> <b> 4. <x> <p> <y>. <x> <c> 43");
  h::expect(
      "SELECT * { ?x <b> ?c . FILTER(?c < 5) OPTIONAL { ?a <c> ?d } ?x <p> ?a "
      "}",
      h::UnorderedJoins(h::Filter("?c < 5", scan("?x", "<b>", "?c")),
                        h::NeutralOptional(scan("?a", "<c>", "?d")),
                        scan("?x", "<p>", "?a")),
      qec);

  // Filter is applied in the correct subtree with MINUS
  h::expect("SELECT * { ?x <b> ?c . FILTER(?c < 5) MINUS { ?x <c> ?d } }",
            h::Minus(h::Filter("?c < 5", scan("?x", "<b>", "?c")),
                     scan("?x", "<c>", "?d")));
  h::expect("SELECT * { ?x <c> ?d . MINUS {  ?x <b> ?c . FILTER(?c < 5) } }",
            h::Minus(scan("?x", "<c>", "?d"),
                     h::Filter("?c < 5", scan("?x", "<b>", "?c"))));

  // Filter inside and outside of a subquery
  h::expect("SELECT * { ?x <c> ?d { SELECT * { ?x <b> ?c FILTER(?c < 5) } } }",
            h::Join(scan("?x", "<c>", "?d"),
                    h::Filter("?c < 5", scan("?x", "<b>", "?c"))));
  h::expect(
      "SELECT * { ?x <c> ?d { SELECT * { ?x <b> ?c } } FILTER(?c < 5) }",
      ::testing::AnyOf(h::Join(scan("?x", "<c>", "?d"),
                               h::Filter("?c < 5", scan("?x", "<b>", "?c"))),
                       h::Filter("?c < 5", h::Join(scan("?x", "<c>", "?d"),
                                                   scan("?x", "<b>", "?c")))));
  h::expect(
      "SELECT * { ?x <b> ?c . FILTER(?c < 5) { SELECT * { ?x <c> ?d } } }",
      ::testing::AnyOf(h::Join(h::Filter("?c < 5", scan("?x", "<b>", "?c")),
                               scan("?x", "<c>", "?d")),
                       h::Filter("?c < 5", h::Join(scan("?x", "<b>", "?c"),
                                                   scan("?x", "<c>", "?d")))));

  // Filter and bind
  h::expect(
      "SELECT * { ?x <b> ?c FILTER(?c < 5) BIND(42 AS ?unrelated) FILTER(?c >= "
      "1) }",
      h::AnyOf(
          h::Filter("?c >= 1",
                    h::Bind(h::Filter("?c < 5", scan("?x", "<b>", "?c")), "42",
                            Variable{"?unrelated"})),
          h::Filter("?c >= 1",
                    h::Filter("?c < 5", h::Bind(scan("?x", "<b>", "?c"), "42",
                                                Variable{"?unrelated"}))),
          h::Bind(h::Filter("?c >= 1",
                            h::Filter("?c < 5", scan("?x", "<b>", "?c"))),
                  "42", Variable{"?unrelated"})));
}

// _____________________________________________________________________________
TEST(QueryPlanner, emptyPathWithJoinOptimization) {
  TransitivePathSide left{std::nullopt, 1, Variable{"?other"}, 0};
  TransitivePathSide right{std::nullopt, 0, Variable{"?var"}, 1};
  h::expect(
      "SELECT * { ?other <a>* ?var . VALUES ?var { 2 } }",
      h::transitivePath(
          left, right, 0, std::numeric_limits<size_t>::max(),
          h::Join(h::Distinct(
                      {0},
                      h::Union(h::IndexScanFromStrings(
                                   "?var", "?internal_property_path_variable_a",
                                   "?internal_property_path_variable_b", {}, {},
                                   {}, {}, 1),
                               h::IndexScanFromStrings(
                                   "?internal_property_path_variable_c",
                                   "?internal_property_path_variable_d", "?var",
                                   {}, {}, {}, {}, 1))),
                  h::Sort(h::ValuesClause("VALUES (?var) { (2) }"))),
          h::IndexScanFromStrings("?_QLever_internal_variable_qp_0", "<a>",
                                  "?_QLever_internal_variable_qp_1")));

  TransitivePathSide left2{std::nullopt, 0, Variable{"?var"}, 0};
  TransitivePathSide right2{std::nullopt, 1, Variable{"?other"}, 1};
  h::expect(
      "SELECT * { ?var <a>* ?other . VALUES ?var { 2 } }",
      h::transitivePath(
          left2, right2, 0, std::numeric_limits<size_t>::max(),
          h::Join(h::Distinct(
                      {0},
                      h::Union(h::IndexScanFromStrings(
                                   "?var", "?internal_property_path_variable_a",
                                   "?internal_property_path_variable_b", {}, {},
                                   {}, {}, 1),
                               h::IndexScanFromStrings(
                                   "?internal_property_path_variable_c",
                                   "?internal_property_path_variable_d", "?var",
                                   {}, {}, {}, {}, 1))),
                  h::Sort(h::ValuesClause("VALUES (?var) { (2) }"))),
          h::IndexScanFromStrings("?_QLever_internal_variable_qp_0", "<a>",
                                  "?_QLever_internal_variable_qp_1")));

  h::expect(
      "SELECT * { ?other <a>* ?var . ?var <a> <b> }",
      h::transitivePath(
          left, right, 0, std::numeric_limits<size_t>::max(),
          h::IndexScanFromStrings("?var", "<a>", "<b>"),
          h::IndexScanFromStrings("?_QLever_internal_variable_qp_0", "<a>",
                                  "?_QLever_internal_variable_qp_1")));

  auto* qec = ad_utility::testing::getQec(
      "<d> <c> <d> . <d1> <c> <d> . <d2> <c> <d> . <d> <a> <b> . <d2> <a> <b> "
      ". <d3> <a> <b> . <d4> <a> <b> . <d5> <a> <b> . <d6> <a> <b>");

  h::expect(
      "SELECT * { ?var <a> <b> . ?var <c> <d> . ?other <a>* ?var }",
      h::transitivePath(
          left, right, 0, std::numeric_limits<size_t>::max(),
          h::Join(h::IndexScanFromStrings("?var", "<a>", "<b>"),
                  h::IndexScanFromStrings("?var", "<c>", "<d>")),
          h::IndexScanFromStrings("?_QLever_internal_variable_qp_0", "<a>",
                                  "?_QLever_internal_variable_qp_1")),
      qec);

  h::expect(
      "SELECT * { VALUES ?var { 1 } . ?var <c> <d> . ?other <a>* ?var }",
      h::transitivePath(
          left, right, 0, std::numeric_limits<size_t>::max(),
          h::Join(h::Sort(h::ValuesClause("VALUES (?var) { (1) }")),
                  h::IndexScanFromStrings("?var", "<c>", "<d>")),
          h::IndexScanFromStrings("?_QLever_internal_variable_qp_0", "<a>",
                                  "?_QLever_internal_variable_qp_1")),
      qec);
}

// _____________________________________________________________________________
TEST(QueryPlanner, filtersWithUnboundVariables) {
  auto scan = h::IndexScanFromStrings;
  h::expect("SELECT * { ?a ?b ?c FILTER(?c = ?d) }",
            h::Filter("?c = ?d", scan("?a", "?b", "?c")));
  h::expect("SELECT * { FILTER(?c = 1) }",
            h::Filter("?c = 1", h::NeutralElement()));
}

// _____________________________________________________________________________
TEST(QueryPlanner, FilterSubstitutesMockQPTest) {
  // Test the query planner's ability to substitute filters with alternative
  // subtree plans using the `QueryPlannerWithMockFilterSubstitute` class. It
  // replaces filters of the form `FILTER(?a = ?b)` with `?a <equal-to> ?b` to
  // connect otherwise unconnected components.
  auto scan = h::IndexScanFromStrings;

  /*
   *        FILTER (?a = ?b)
   *                |
   *      CARTESIAN PRODUCT JOIN
   *          /           \
   *   SCAN ?a <b> ?c    SCAN ?b <c> ?d
   *
   * becomes (for example):
   *
   *              JOIN ?a
   *              /     \
   *           SORT    SCAN ?a <b> ?c
   *             |
   *          JOIN ?b
   *       /          \
   * SCAN ?b <c> ?d   SORT
   *                    |
   *         SCAN ?a <equal-to> ?b      <-- Substituted FILTER to PSO scan
   */

  h::expect(
      "SELECT * { ?a <b> ?c . ?b <c> ?d . FILTER(?a = ?b) }",
      h::Filter("?a = ?b", h::CartesianProductJoin(scan("?a", "<b>", "?c"),
                                                   scan("?b", "<c>", "?d"))));
  h::expect<h::QueryPlannerWithMockFilterSubstitute>(
      "SELECT * { ?a <b> ?c . ?b <c> ?d . FILTER(?a = ?b) }",
      h::UnorderedJoins(scan("?a", "<b>", "?c"), scan("?b", "<c>", "?d"),
                        scan("?a", "<equal-to>", "?b")));
}

// Regression test for GitHub issue #2194
TEST(QueryPlanner, RegressionTest2194) {
  // Test that the three queries reported in
  // `https://github.com/ad-freiburg/qlever/issues/2194` don't throw an error.

  h::expect("SELECT * { OPTIONAL {<x> <y> ?z FILTER (?z != <z>)}}",
            h::NeutralOptional(h::Filter(
                "?z != <z>", h::IndexScanFromStrings("<x>", "<y>", "?z"))));

  auto q1 = R"(
PREFIX wdt: <http://www.wikidata.org/prop/direct/>
PREFIX wd: <http://www.wikidata.org/entity/>
PREFIX skos: <http://www.w3.org/2004/02/skos/core#>
SELECT DISTINCT ?s_wikidata ?place WHERE {
  VALUES(?s_wikidata) {
    (<http://www.wikidata.org/entity/Q213322>)
  }
  OPTIONAL {
    OPTIONAL {
      ?s_wikidata wdt:P131+ ?city .
      FILTER(EXISTS {
          ?city wdt:P31/wdt:P279* wd:Q515 .
        } || (?city = wd:Q23939248))
    }
    OPTIONAL {
      ?s_wikidata wdt:P131 ?region .
    }
    BIND(COALESCE(?city, ?region) AS ?place)
  }
}
)";
  auto q2 = R"(
PREFIX skos: <http://www.w3.org/2004/02/skos/core#>
PREFIX rdf: <http://www.w3.org/1999/02/22-rdf-syntax-ns#>
SELECT ?assetGraphIri ?namespace ?hasAdditionalTypes (GROUP_CONCAT(?class; SEPARATOR=", ") AS ?additionalTypes) WHERE {
  BIND (<http://data.example.org/terms-ext/vocabulary> AS ?vocabulary)
  GRAPH ?assetGraphIri {
    ?vocabulary rdf:type skos:ConceptScheme .
  }
  OPTIONAL {
    ?vocabulary <http://www.linkedmodel.org/1.2/schema/vaem#namespace> ?ns .
  }
  OPTIONAL {
    ?vocabulary <http://purl.org/vocab/vann/preferredNamespaceUri> ?ns2 .
  }
  BIND (COALESCE(STR(?ns), STR(?ns2), STR(?vocabulary)) AS ?namespaceCandidate)
  BIND (IF((STRENDS(?namespaceCandidate,"#")) || (STRENDS(?namespaceCandidate,"/")),?namespaceCandidate,CONCAT(?namespaceCandidate, "/")) AS ?namespace)
  OPTIONAL {
    <http://data.example.org/terms-ext/vocabulary/3273f45c-9b3e-4ba0-9637-ca04e1c92a20> rdf:type ?class .
    FILTER (?class != skos:Concept)
  }
  BIND (BOUND(?class) AS ?hasAdditionalTypes)
}
GROUP BY ?assetGraphIri ?namespace ?hasAdditionalTypes
LIMIT 1
)";
  h::expect(q1, ::testing::_);
  h::expect(q2, ::testing::_);
}

// Test that subqueries strip columns correctly and that stripped variables
// are not even stored as `stripped`.
TEST(QueryPlanner, SubqueryColumnStripping) {
  // Save current strip-columns setting and ensure it's enabled for this test
  auto cleanup = setRuntimeParameterForTest<"strip-columns">(true);

  // Test a subquery that selects only some variables, causing others to be
  // stripped
  std::string query = R"(
    SELECT ?x ?y WHERE {
      { SELECT ?x ?y WHERE { ?x <p1> ?y . ?x <p2> ?z . ?y <p3> ?w } }
    }
  )";

  auto qec = ad_utility::testing::getQec();
  for (bool doStrip : {true, false}) {
    qec->clearCacheUnpinnedOnly();

    // The outer cleanup will reset the original status, so we can safely
    // modify the global parameter here.
    RuntimeParameters().set<"strip-columns">(doStrip);

    // The inner subquery should have ?z and ?w stripped (as they're not
    // selected) but since it's a subquery, the stripped variables should not be
    // stored in the `QueryExecutionTree`. (hideStrippedColumns=true)
    auto qet = h::parseAndPlan(query, qec);

    // The root should have no stripped variables (it's not created via
    // makeTreeWithStrippedColumns)
    EXPECT_THAT(qet, h::HasNoStrippedVariables());
    EXPECT_THAT(qet, h::hasVariables({"?x", "?y"}));
    EXPECT_EQ(qet.getResultWidth(), doStrip ? 2 : 4);
  }
}<|MERGE_RESOLUTION|>--- conflicted
+++ resolved
@@ -4534,7 +4534,6 @@
 
 // _____________________________________________________________________________
 TEST(QueryPlanner, PropertyPathWithGraphVariable) {
-<<<<<<< HEAD
   {
     TransitivePathSide left{std::nullopt, 0, 0, 0};
     TransitivePathSide right{std::nullopt, 1, 1, 1};
@@ -4711,16 +4710,6 @@
                                             "?_QLever_internal_variable_qp_1",
                                             {}, {}, {Variable{"?g"}}, {3}))));
   }
-=======
-  auto query =
-      parseQuery("SELECT * WHERE { GRAPH ?g { 0 a+ 1 } FILTER(?g = <abc>) }");
-  auto qp = makeQueryPlanner();
-  AD_EXPECT_THROW_WITH_MESSAGE_AND_TYPE(
-      qp.createExecutionTree(query),
-      ::testing::HasSubstr("Property paths inside a GRAPH clause with a graph "
-                           "variable are not yet supported."),
-      std::runtime_error);
->>>>>>> 15ae219a
 }
 
 // _____________________________________________________________________________
