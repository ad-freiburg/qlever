--- conflicted
+++ resolved
@@ -3260,7 +3260,20 @@
 }
 
 // _____________________________________________________________________________
-<<<<<<< HEAD
+TEST(QueryPlanner, OptionalJoinWithEmptyPattern) {
+  h::expect("SELECT * { OPTIONAL { ?a ?b ?c } }",
+            h::NeutralOptional(h::IndexScanFromStrings("?a", "?b", "?c")));
+  h::expect("SELECT * { ?a ?b ?c . OPTIONAL { ?d ?e ?f } }",
+            h::CartesianProductJoin(
+                h::IndexScanFromStrings("?a", "?b", "?c"),
+                h::NeutralOptional(h::IndexScanFromStrings("?d", "?e", "?f"))));
+  h::expect("SELECT * { OPTIONAL { ?a ?b ?c } . OPTIONAL { ?d ?e ?f } }",
+            h::CartesianProductJoin(
+                h::NeutralOptional(h::IndexScanFromStrings("?a", "?b", "?c")),
+                h::NeutralOptional(h::IndexScanFromStrings("?d", "?e", "?f"))));
+}
+
+// _____________________________________________________________________________
 TEST(QueryPlanner, PropertyPathWithGraphVariable) {
   auto query = SparqlParser::parseQuery(
       "SELECT * WHERE { GRAPH ?g { 0 a+ 1 } FILTER(?g = <abc>) }");
@@ -3312,17 +3325,4 @@
               "?_QLever_internal_variable_qp_0",
               "<http://www.w3.org/1999/02/22-rdf-syntax-ns#type>",
               "?_QLever_internal_variable_qp_1", {}, {{"<abc>"}})));
-=======
-TEST(QueryPlanner, OptionalJoinWithEmptyPattern) {
-  h::expect("SELECT * { OPTIONAL { ?a ?b ?c } }",
-            h::NeutralOptional(h::IndexScanFromStrings("?a", "?b", "?c")));
-  h::expect("SELECT * { ?a ?b ?c . OPTIONAL { ?d ?e ?f } }",
-            h::CartesianProductJoin(
-                h::IndexScanFromStrings("?a", "?b", "?c"),
-                h::NeutralOptional(h::IndexScanFromStrings("?d", "?e", "?f"))));
-  h::expect("SELECT * { OPTIONAL { ?a ?b ?c } . OPTIONAL { ?d ?e ?f } }",
-            h::CartesianProductJoin(
-                h::NeutralOptional(h::IndexScanFromStrings("?a", "?b", "?c")),
-                h::NeutralOptional(h::IndexScanFromStrings("?d", "?e", "?f"))));
->>>>>>> 1e41d41f
 }