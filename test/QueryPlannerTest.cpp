--- conflicted
+++ resolved
@@ -3512,10 +3512,7 @@
           scan("<d>", "?p", "<z2>", {}, g2, varG, graphCol),
           scan("<e>", "?p", "<z3>", {}, g1)));
 }
-<<<<<<< HEAD
-=======
-
->>>>>>> 8469fa65
+
 // _____________________________________________________________________________
 TEST(QueryPlanner, graphVariablesWithinPattern) {
   auto scan = h::IndexScanFromStrings;
@@ -3572,8 +3569,6 @@
       h::Filter("?g = ?_QLever_internal_variable_qp_0",
                 scan("?x", "?p", "?g", {}, std::nullopt,
                      {Variable{internalVar(0)}}, {3})));
-<<<<<<< HEAD
-=======
   h::expect(
       "SELECT ?x ?p WHERE { GRAPH ?g { { SELECT ?x ?p ?g { ?x ?p ?g } } } }",
       h::Filter("?g = ?_QLever_internal_variable_qp_0",
@@ -3582,7 +3577,6 @@
   h::expect(
       "SELECT ?x ?p WHERE { GRAPH ?g { { SELECT ?x ?p WHERE { ?x ?p ?g } } } }",
       scan("?x", "?p", "?g"));
->>>>>>> 8469fa65
 }
 
 // _____________________________________________________________________________
