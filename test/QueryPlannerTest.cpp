--- conflicted
+++ resolved
@@ -2446,7 +2446,6 @@
       ::testing::ContainsRegex("parameter `<joinType>` does not refer to"));
 }
 
-<<<<<<< HEAD
 TEST(QueryPlanner, SpatialJoinFromGeofDistanceFilter) {
   auto scan = h::IndexScanFromStrings;
   using V = Variable;
@@ -2539,9 +2538,7 @@
                   "1", Variable{"?unrelated"})));
 }
 
-=======
 // _____________________________________________________________________________
->>>>>>> 240ecb17
 TEST(QueryPlanner, SpatialJoinLegacyPredicateSupport) {
   auto scan = h::IndexScanFromStrings;
   using V = Variable;
