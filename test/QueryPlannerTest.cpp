--- conflicted
+++ resolved
@@ -4261,7 +4261,6 @@
 }
 
 // _____________________________________________________________________________
-<<<<<<< HEAD
 TEST(QueryPlanner, correctFiltersHandling) {
   auto scan = h::IndexScanFromStrings;
 
@@ -4312,7 +4311,9 @@
           h::Bind(h::Filter("?c >= 1",
                             h::Filter("?c < 5", scan("?x", "<b>", "?c"))),
                   "42", Variable{"?unrelated"})));
-=======
+}
+
+// _____________________________________________________________________________
 TEST(QueryPlanner, emptyPathWithJoinOptimization) {
   TransitivePathSide left{std::nullopt, 1, Variable{"?other"}, 0};
   TransitivePathSide right{std::nullopt, 0, Variable{"?var"}, 1};
@@ -4406,5 +4407,4 @@
                                 h::ValuesClause("VALUES (?var) { (UNDEF) }")))),
           h::IndexScanFromStrings("?_QLever_internal_variable_qp_0", "<a>",
                                   "?_QLever_internal_variable_qp_1")));
->>>>>>> 641dc741
 }