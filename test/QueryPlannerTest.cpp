--- conflicted
+++ resolved
@@ -4881,25 +4881,6 @@
   // connect otherwise unconnected components.
   auto scan = h::IndexScanFromStrings;
 
-<<<<<<< HEAD
-  //        FILTER (?a = ?b)
-  //                |
-  //      CARTESIAN PRODUCT JOIN
-  //          /           \
-  //   SCAN ?a <b> ?c    SCAN ?b <c> ?d
-  //
-  // becomes (for example):
-  //
-  //              JOIN ?a
-  //              /     \
-  //           SORT    SCAN ?a <b> ?c
-  //             |
-  //          JOIN ?b
-  //       /          \
-  // SCAN ?b <c> ?d   SORT
-  //                    |
-  //         SCAN ?a <equal-to> ?b      <-- Substituted FILTER to PSO scan
-=======
   /*
    *        FILTER (?a = ?b)
    *                |
@@ -4919,7 +4900,6 @@
    *                    |
    *         SCAN ?a <equal-to> ?b      <-- Substituted FILTER to PSO scan
    */
->>>>>>> 55c05d4b
 
   h::expect(
       "SELECT * { ?a <b> ?c . ?b <c> ?d . FILTER(?a = ?b) }",
