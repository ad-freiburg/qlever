--- conflicted
+++ resolved
@@ -776,23 +776,6 @@
       h::Bind(h::NeutralElementOperation(), "3 + 5", Variable{"?x"}));
 }
 
-<<<<<<< HEAD
-// ___________________________________________________________________________
-TEST(QueryPlanner, CountAvailablePredicates) {
-  h::expect(
-      "SELECT ?p (COUNT(DISTINCT ?s) as ?cnt) WHERE { ?s ?p ?o} GROUP BY ?p",
-      h::CountAvailablePredicates(
-          0, Var{"?p"}, Var{"?cnt"},
-          h::IndexScanFromStrings("?s", HAS_PATTERN_PREDICATE, "?p")));
-  h::expect(
-      "SELECT ?p (COUNT(DISTINCT ?s) as ?cnt) WHERE { ?s ql:has-predicate ?p} "
-      "GROUP BY ?p",
-      h::CountAvailablePredicates(
-          0, Var{"?p"}, Var{"?cnt"},
-          h::IndexScanFromStrings("?s", HAS_PATTERN_PREDICATE, "?p")));
-  // TODO<joka921> Add a test for the case with subtrees with and without
-  // rewriting of triples.
-=======
 // __________________________________________________________________________
 TEST(QueryPlannerTest, TextIndexScanForWord) {
   auto qec = ad_utility::testing::getQec(
@@ -891,5 +874,21 @@
   AD_EXPECT_THROW_WITH_MESSAGE(
       qp.createExecutionTree(pq),
       ::testing::ContainsRegex("At most 64 triples allowed at the moment."));
->>>>>>> 8f9b13a4
+}
+
+// ___________________________________________________________________________
+TEST(QueryPlanner, CountAvailablePredicates) {
+  h::expect(
+      "SELECT ?p (COUNT(DISTINCT ?s) as ?cnt) WHERE { ?s ?p ?o} GROUP BY ?p",
+      h::CountAvailablePredicates(
+          0, Var{"?p"}, Var{"?cnt"},
+          h::IndexScanFromStrings("?s", HAS_PATTERN_PREDICATE, "?p")));
+  h::expect(
+      "SELECT ?p (COUNT(DISTINCT ?s) as ?cnt) WHERE { ?s ql:has-predicate ?p} "
+      "GROUP BY ?p",
+      h::CountAvailablePredicates(
+          0, Var{"?p"}, Var{"?cnt"},
+          h::IndexScanFromStrings("?s", HAS_PATTERN_PREDICATE, "?p")));
+  // TODO<joka921> Add a test for the case with subtrees with and without
+  // rewriting of triples.
 }